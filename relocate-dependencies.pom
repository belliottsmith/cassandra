<project xmlns="http://maven.apache.org/POM/4.0.0" xmlns:xsi="http://www.w3.org/2001/XMLSchema-instance"
         xsi:schemaLocation="http://maven.apache.org/POM/4.0.0 http://maven.apache.org/maven-v4_0_0.xsd">
    <modelVersion>4.0.0</modelVersion>

    <groupId>com.apple.cie.db</groupId>
    <artifactId>cie-cassandra-dtest-shaded</artifactId>
    <version>${env.VERSION}</version>
    <packaging>jar</packaging>

    <name>Cassandra in-jvm dtests shaded jar</name>

    <properties>
        <project.type>library</project.type>
        <java.version>1.8</java.version>
        <test.source.directory>src/test/unit/java</test.source.directory>
        <project.build.sourceEncoding>UTF-8</project.build.sourceEncoding>
        <project.reporting.outputEncoding>UTF-8</project.reporting.outputEncoding>

        <junit.version>4.12</junit.version>
        <maven.compiler.source>${java.version}</maven.compiler.source>
        <maven.compiler.target>${java.version}</maven.compiler.target>
        <dtest-local.version>4.0.0-SNAPSHOT</dtest-local.version>
    </properties>

    <parent>
        <groupId>com.apple.cie.rio</groupId>
        <artifactId>maven-library-pom</artifactId>
        <version>0.3.7</version>
    </parent>

    <dependencies>

        <dependency>
<<<<<<< HEAD
            <groupId>org.apache.cassandra</groupId>
            <artifactId>cassandra-dtest-local</artifactId>
            <version>${dtest-local.version}</version>
        </dependency>
=======
             <groupId>com.apple.cie.db</groupId>
             <artifactId>${env.ARTIFACT_NAME}-local</artifactId>
             <version>${env.VERSION}</version>
         </dependency>
>>>>>>> 35ceb3b2

        <dependency>
            <groupId>junit</groupId>
            <artifactId>junit</artifactId>
            <version>${junit.version}</version>
            <scope>test</scope>
        </dependency>

    </dependencies>

    <build>
        <testSourceDirectory>${test.source.directory}</testSourceDirectory>

        <plugins>
            <!-- generate a shaded JAR -->
            <plugin>
                <groupId>org.apache.maven.plugins</groupId>
                <artifactId>maven-shade-plugin</artifactId>
                <version>3.2.1</version>

                <configuration>
                    <createSourcesJar>false</createSourcesJar>

                    <artifactSet>
                        <includes>
                            <include>com.apple.cie.db:cie-cassandra-dtest-local</include>
                        </includes>
                    </artifactSet>

                    <relocations>
                        <relocation>
                            <pattern>io.netty</pattern>
                            <shadedPattern>relocated.shaded.io.netty</shadedPattern>
                        </relocation>

                        <relocation>
                            <pattern>com.google</pattern>
                            <shadedPattern>relocated.shaded.com.google</shadedPattern>
                        </relocation>

                        <relocation>
                            <pattern>com.datastax</pattern>
                            <shadedPattern>relocated.shaded.com.datastax</shadedPattern>
                        </relocation>
                    </relocations>

                    <filters>
                        <filter>
                            <artifact>*:*</artifact>
                            <excludes>
                                <exclude>**/Log4j2Plugins.dat</exclude>
                            </excludes>
                        </filter>

                        <filter>
                            <artifact>io.netty:netty-*</artifact>
                            <excludes>
                                <exclude>META-INF/maven/</exclude>
                                <exclude>META-INF/io.netty.versions.properties</exclude>
                            </excludes>
                        </filter>

                        <filter>
                            <artifact>com.google.guava:guava</artifact>
                            <excludes>
                                <exclude>META-INF/maven/</exclude>
                            </excludes>
                        </filter>

                        <filter>
                            <artifact>com.google.guava:failureaccess</artifact>
                            <excludes>
                                <exclude>META-INF/maven/</exclude>
                            </excludes>
                        </filter>

                        <filter>
                            <artifact>com.datastax.cassandra:cassandra-driver-core</artifact>
                            <excludes>
                                <exclude>META-INF/maven/</exclude>
                            </excludes>
                        </filter>

                    </filters>
                </configuration>

                <executions>
                    <execution>
                        <phase>package</phase>
                        <goals>
                            <goal>shade</goal>
                        </goals>
                        <configuration>

                        </configuration>
                    </execution>
                </executions>

            </plugin>
        </plugins>
    </build>
    <mailingLists>
        <!-- Where to get help when you just need to reach someone on the team -->
        <mailingList>
            <name>PIE Cassandra Team</name>
            <post>pie-cassandra@group.apple.com</post>
        </mailingList>
    </mailingLists>
    <issueManagement>
        <system>Radar</system>
        <url><![CDATA[rdar://component/838638]]></url>
    </issueManagement>

    <repositories>
        <repository>
            <id>snapshots</id>
            <name>Local Repo</name>
            <url>file://${basedir}/.dist</url>
        </repository>
    </repositories>
</project><|MERGE_RESOLUTION|>--- conflicted
+++ resolved
@@ -19,7 +19,6 @@
         <junit.version>4.12</junit.version>
         <maven.compiler.source>${java.version}</maven.compiler.source>
         <maven.compiler.target>${java.version}</maven.compiler.target>
-        <dtest-local.version>4.0.0-SNAPSHOT</dtest-local.version>
     </properties>
 
     <parent>
@@ -31,17 +30,10 @@
     <dependencies>
 
         <dependency>
-<<<<<<< HEAD
-            <groupId>org.apache.cassandra</groupId>
-            <artifactId>cassandra-dtest-local</artifactId>
-            <version>${dtest-local.version}</version>
-        </dependency>
-=======
              <groupId>com.apple.cie.db</groupId>
              <artifactId>${env.ARTIFACT_NAME}-local</artifactId>
              <version>${env.VERSION}</version>
          </dependency>
->>>>>>> 35ceb3b2
 
         <dependency>
             <groupId>junit</groupId>
