--- conflicted
+++ resolved
@@ -134,12 +134,8 @@
 from cassandra.cluster import Cluster
 from cassandra.cqltypes import cql_typename
 from cassandra.marshal import int64_unpack
-<<<<<<< HEAD
-from cassandra.metadata import (ColumnMetadata, KeyspaceMetadata, TableMetadata)
-=======
 from cassandra.metadata import (ColumnMetadata, KeyspaceMetadata,
                                 TableMetadata, RegisteredTableExtension, protect_name, protect_names)
->>>>>>> f74035b6
 from cassandra.policies import WhiteListRoundRobinPolicy
 from cassandra.query import SimpleStatement, ordered_dict_factory, TraceUnavailable
 from cassandra.util import datetime_from_timestamp
