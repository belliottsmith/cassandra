#!/bin/sh
# Licensed to the Apache Software Foundation (ASF) under one
# or more contributor license agreements.  See the NOTICE file
# distributed with this work for additional information
# regarding copyright ownership.  The ASF licenses this file
# to you under the Apache License, Version 2.0 (the
# "License"); you may not use this file except in compliance
# with the License.  You may obtain a copy of the License at
#
#     http://www.apache.org/licenses/LICENSE-2.0
#
# Unless required by applicable law or agreed to in writing, software
# distributed under the License is distributed on an "AS IS" BASIS,
# WITHOUT WARRANTIES OR CONDITIONS OF ANY KIND, either express or implied.
# See the License for the specific language governing permissions and
# limitations under the License.


# OPTIONS:
#   -f: start in foreground
#   -p <filename>: log the pid to a file (useful to kill it later)
#   -v: print version string and exit

# CONTROLLING STARTUP:
# 
# This script relies on few environment variables to determine startup
# behavior, those variables are:
#
#   CLASSPATH -- A Java classpath containing everything necessary to run.
#   EXTRA_CLASSPATH -- A Java classpath with anything to be appended to CLASSPATH
#   JVM_OPTS -- Additional arguments to the JVM for heap size, etc
#   JVM_ON_OUT_OF_MEMORY_ERROR_OPT -- The OnOutOfMemoryError JVM option if specified
#   CASSANDRA_CONF -- Directory containing Cassandra configuration files.
#   CASSANDRA_LOG_DIR -- Directory containing logs(default: $CASSANDRA_HOME/logs).
#
# As a convenience, a fragment of shell is sourced in order to set one or
# more of these variables. This so-called `include' can be placed in a 
# number of locations and will be searched for in order. The highest 
# priority search path is the same directory as the startup script, and
# since this is the location of the sample in the project tree, it should
# almost work Out Of The Box.
#
# Any serious use-case though will likely require customization of the
# include. For production installations, it is recommended that you copy
# the sample to one of /usr/share/cassandra/cassandra.in.sh,
# /usr/local/share/cassandra/cassandra.in.sh, or 
# /opt/cassandra/cassandra.in.sh and make your modifications there.
#
# Another option is to specify the full path to the include file in the
# environment. For example:
#
#   $ CASSANDRA_INCLUDE=/path/to/in.sh cassandra -p /var/run/cass.pid
#
# Note: This is particularly handy for running multiple instances on a 
# single installation, or for quick tests.
#
# Finally, developers and enthusiasts who frequently run from an SVN 
# checkout, and do not want to locally modify bin/cassandra.in.sh, can put
# a customized include file at ~/.cassandra.in.sh.
#
# If you would rather configure startup entirely from the environment, you
# can disable the include by exporting an empty CASSANDRA_INCLUDE, or by 
# ensuring that no include files exist in the aforementioned search list.
# Be aware that you will be entirely responsible for populating the needed
# environment variables.

# NB: Developers should be aware that this script should remain compatible with
# POSIX sh and Solaris sh. This means, in particular, no $(( )) and no $( ).

# Unset any grep options that may include `--color=always` per say.
# Using `unset GREP_OPTIONS` will also work on the non-deprecated use case
# of setting a new grep alias.
# See CASSANDRA-14487 for more details.
unset GREP_OPTIONS

# If an include wasn't specified in the environment, then search for one...

jvmoptions_variant="-server"

if [ "x$CASSANDRA_INCLUDE" = "x" ]; then
    # Locations (in order) to use when searching for an include file.
    for include in "`dirname "$0"`/cassandra.in.sh" \
                   "$HOME/.cassandra.in.sh" \
                   /usr/share/cassandra/cassandra.in.sh \
                   /usr/local/share/cassandra/cassandra.in.sh \
                   /opt/cassandra/cassandra.in.sh; do
        if [ -r "$include" ]; then
            . "$include"
            break
        fi
    done
# ...otherwise, source the specified include.
elif [ -r "$CASSANDRA_INCLUDE" ]; then
    . "$CASSANDRA_INCLUDE"
fi

# If numactl is available, use it. For Cassandra, the priority is to
# avoid disk I/O. Even for the purpose of CPU efficiency, we don't
# really have CPU<->data affinity anyway. Also, empirically test that numactl
# works before trying to use it (CASSANDRA-3245).
NUMACTL_ARGS=${NUMACTL_ARGS:-"--interleave=all"}
if which numactl >/dev/null 2>/dev/null && numactl $NUMACTL_ARGS ls / >/dev/null 2>/dev/null
then
    NUMACTL="numactl $NUMACTL_ARGS"
else
    NUMACTL=""
fi

if [ -z "$CASSANDRA_CONF" -o -z "$CLASSPATH" ]; then
    echo "You must set the CASSANDRA_CONF and CLASSPATH vars" >&2
    exit 1
fi

if [ -f "$CASSANDRA_CONF/cassandra-env.sh" ]; then
    . "$CASSANDRA_CONF/cassandra-env.sh"
fi

<<<<<<< HEAD
if [ -z "$CASSANDRA_LOG_DIR" ]; then
  CASSANDRA_LOG_DIR=$CASSANDRA_HOME/logs
fi
=======
# Special-case path variables.
case "`uname`" in
    CYGWIN*|MINGW*) 
        CLASSPATH=`cygpath -p -w "$CLASSPATH"`
        CASSANDRA_CONF=`cygpath -p -w "$CASSANDRA_CONF"`
    ;;
esac
>>>>>>> 111efcd9

# Cassandra uses an installed jemalloc via LD_PRELOAD / DYLD_INSERT_LIBRARIES by default to improve off-heap
# memory allocation performance. The following code searches for an installed libjemalloc.dylib/.so/.1.so using
# Linux and OS-X specific approaches.
# To specify your own libjemalloc in a different path, configure the fully qualified path in CASSANDRA_LIBJEMALLOC.
# To disable jemalloc preload at all, set CASSANDRA_LIBJEMALLOC=-
#
#CASSANDRA_LIBJEMALLOC=
#
find_library()
{
    pattern=$1
    path=$(echo ${2} | tr ":" " ")

    find $path -regex "$pattern" -print 2>/dev/null | head -n 1
}
case "`uname -s`" in
    Linux)
        if [ -z $CASSANDRA_LIBJEMALLOC ] ; then
            which ldconfig > /dev/null 2>&1
            if [ $? = 0 ] ; then
                # e.g. for CentOS
                dirs="/lib64 /lib /usr/lib64 /usr/lib `ldconfig -v 2>/dev/null | grep -v '^\s' | sed 's/^\([^:]*\):.*$/\1/'`"
            else
                # e.g. for Debian, OpenSUSE
                dirs="/lib64 /lib /usr/lib64 /usr/lib `cat /etc/ld.so.conf /etc/ld.so.conf.d/*.conf | grep '^/'`"
            fi
            dirs=`echo $dirs | tr " " ":"`
            CASSANDRA_LIBJEMALLOC=$(find_library '.*/libjemalloc\.so\(\.1\)*' $dirs)
        fi
        if [ ! -z $CASSANDRA_LIBJEMALLOC ] ; then
            export JVM_OPTS="$JVM_OPTS -Dcassandra.libjemalloc=$CASSANDRA_LIBJEMALLOC"
            if [ "-" != "$CASSANDRA_LIBJEMALLOC" ] ; then
                export LD_PRELOAD=$CASSANDRA_LIBJEMALLOC
            fi
        fi
    ;;
    Darwin)
        if [ -z $CASSANDRA_LIBJEMALLOC ] ; then
            CASSANDRA_LIBJEMALLOC=$(find_library '.*/libjemalloc\.dylib' $DYLD_LIBRARY_PATH:${DYLD_FALLBACK_LIBRARY_PATH-$HOME/lib:/usr/local/lib:/lib:/usr/lib})
        fi
        if [ ! -z $CASSANDRA_LIBJEMALLOC ] ; then
            export JVM_OPTS="$JVM_OPTS -Dcassandra.libjemalloc=$CASSANDRA_LIBJEMALLOC"
            if [ "-" != "$CASSANDRA_LIBJEMALLOC" ] ; then
                export DYLD_INSERT_LIBRARIES=$CASSANDRA_LIBJEMALLOC
            fi
        fi
    ;;
esac

launch_service()
{
    pidpath="$1"
    foreground="$2"
    props="$3"
    class="$4"

    if [ "x$pidpath" != "x" ]; then
        cassandra_parms="$cassandra_parms -Dcassandra-pidfile=$pidpath"
    fi

    # The cassandra-foreground option will tell CassandraDaemon not
    # to close stdout/stderr, but it's up to us not to background.
    if [ "x$foreground" != "x" ]; then
        cassandra_parms="$cassandra_parms -Dcassandra-foreground=yes"
        if [ "x$JVM_ON_OUT_OF_MEMORY_ERROR_OPT" != "x" ]; then
            exec $NUMACTL "$JAVA" $JVM_OPTS "$JVM_ON_OUT_OF_MEMORY_ERROR_OPT" $cassandra_parms -cp "$CLASSPATH" $props "$class"
        else
            exec $NUMACTL "$JAVA" $JVM_OPTS $cassandra_parms -cp "$CLASSPATH" $props "$class"
        fi
    # Startup CassandraDaemon, background it, and write the pid.
    else
        if [ "x$JVM_ON_OUT_OF_MEMORY_ERROR_OPT" != "x" ]; then
            exec $NUMACTL "$JAVA" $JVM_OPTS "$JVM_ON_OUT_OF_MEMORY_ERROR_OPT" $cassandra_parms -cp "$CLASSPATH" $props "$class" <&- &
            [ ! -z "$pidpath" ] && printf "%d" $! > "$pidpath"
            true
        else
            exec $NUMACTL "$JAVA" $JVM_OPTS $cassandra_parms -cp "$CLASSPATH" $props "$class" <&- &
            [ ! -z "$pidpath" ] && printf "%d" $! > "$pidpath"
            true
        fi
    fi

    return $?
}

# Parse any command line options.
args=`getopt vfhp:bD:H:E: "$@"`
eval set -- "$args"

classname="org.apache.cassandra.service.CassandraDaemon"

while true; do
    case "$1" in
        -p)
            pidfile="$2"
            shift 2
        ;;
        -f)
            foreground="yes"
            shift
        ;;
        -h)
            echo "Usage: $0 [-f] [-h] [-p pidfile] [-H dumpfile] [-E errorfile]"
            exit 0
        ;;
        -v)
            "$JAVA" -cp "$CLASSPATH" "-Dlog4j.configurationFile=log4j2-tools.xml" org.apache.cassandra.tools.GetVersion
            exit 0
        ;;
        -D)
            properties="$properties -D$2"
            shift 2
        ;;
        -H)
            properties="$properties -XX:HeapDumpPath=$2"
            shift 2
        ;;
        -E)
            properties="$properties -XX:ErrorFile=$2"
            shift 2
        ;;
        --)
            shift
            if [ "x$*" != "x" ] ; then
                echo "Error parsing arguments! Unknown argument \"$*\"" >&2
                exit 1
            fi
            break
        ;;
        *)
            echo "Error parsing arguments! Unknown argument \"$1\"" >&2
            exit 1
        ;;
    esac
done

# Start up the service
launch_service "$pidfile" "$foreground" "$properties" "$classname"

exit $?

# vi:ai sw=4 ts=4 tw=0 et<|MERGE_RESOLUTION|>--- conflicted
+++ resolved
@@ -114,20 +114,6 @@
 if [ -f "$CASSANDRA_CONF/cassandra-env.sh" ]; then
     . "$CASSANDRA_CONF/cassandra-env.sh"
 fi
-
-<<<<<<< HEAD
-if [ -z "$CASSANDRA_LOG_DIR" ]; then
-  CASSANDRA_LOG_DIR=$CASSANDRA_HOME/logs
-fi
-=======
-# Special-case path variables.
-case "`uname`" in
-    CYGWIN*|MINGW*) 
-        CLASSPATH=`cygpath -p -w "$CLASSPATH"`
-        CASSANDRA_CONF=`cygpath -p -w "$CASSANDRA_CONF"`
-    ;;
-esac
->>>>>>> 111efcd9
 
 # Cassandra uses an installed jemalloc via LD_PRELOAD / DYLD_INSERT_LIBRARIES by default to improve off-heap
 # memory allocation performance. The following code searches for an installed libjemalloc.dylib/.so/.1.so using
