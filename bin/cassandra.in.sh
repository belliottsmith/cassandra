# Licensed to the Apache Software Foundation (ASF) under one
# or more contributor license agreements.  See the NOTICE file
# distributed with this work for additional information
# regarding copyright ownership.  The ASF licenses this file
# to you under the Apache License, Version 2.0 (the
# "License"); you may not use this file except in compliance
# with the License.  You may obtain a copy of the License at
#
#     http://www.apache.org/licenses/LICENSE-2.0
#
# Unless required by applicable law or agreed to in writing, software
# distributed under the License is distributed on an "AS IS" BASIS,
# WITHOUT WARRANTIES OR CONDITIONS OF ANY KIND, either express or implied.
# See the License for the specific language governing permissions and
# limitations under the License.

if [ "x$CASSANDRA_HOME" = "x" ]; then
    CASSANDRA_HOME="`dirname "$0"`/.."
fi

# The directory where Cassandra's configs live (required)
if [ "x$CASSANDRA_CONF" = "x" ]; then
    CASSANDRA_CONF="$CASSANDRA_HOME/conf"
fi

# The java classpath (required)
CLASSPATH="$CASSANDRA_CONF"

# This can be the path to a jar file, or a directory containing the 
# compiled classes. NOTE: This isn't needed by the startup script,
# it's just used here in constructing the classpath.
if [ -d $CASSANDRA_HOME/build ] ; then
<<<<<<< HEAD
    jars_cnt="`ls -1 $CASSANDRA_HOME/build/apache-cassandra*.jar | grep -v 'javadoc.jar' | grep -v 'sources.jar' | wc -l | xargs echo`"
    if [ "$jars_cnt" -gt 1 ]; then
        dir="`cd $CASSANDRA_HOME/build; pwd`"
        echo "There are JAR artifacts for multiple versions in the $dir directory. Please clean the project with 'ant realclean' and build it again." 1>&2
        exit 1
    fi
=======
    #cassandra_bin="$CASSANDRA_HOME/build/classes/main"
    cassandra_bin=`ls -1 $CASSANDRA_HOME/build/{cie,apache}-cassandra*.jar 2>/dev/null | head -1`
>>>>>>> ba138002

    if [ "$jars_cnt" = "1" ]; then
        cassandra_bin="`ls -1 $CASSANDRA_HOME/build/apache-cassandra*.jar | grep -v javadoc | grep -v sources`"
        CLASSPATH="$CLASSPATH:$cassandra_bin"
    fi
fi

# the default location for commitlogs, sstables, and saved caches
# if not set in cassandra.yaml
cassandra_storagedir="$CASSANDRA_HOME/data"

# JAVA_HOME can optionally be set here
#JAVA_HOME=/usr/local/jdk6

for jar in "$CASSANDRA_HOME"/lib/*.jar; do
    CLASSPATH="$CLASSPATH:$jar"
done

# JSR223 - collect all JSR223 engines' jars
for jsr223jar in "$CASSANDRA_HOME"/lib/jsr223/*/*.jar; do
    CLASSPATH="$CLASSPATH:$jsr223jar"
done

CLASSPATH="$CLASSPATH:$EXTRA_CLASSPATH"

# JSR223/JRuby - set ruby lib directory
if [ -d "$CASSANDRA_HOME"/lib/jsr223/jruby/ruby ] ; then
    export JVM_OPTS="$JVM_OPTS -Djruby.lib=$CASSANDRA_HOME/lib/jsr223/jruby"
fi
# JSR223/JRuby - set ruby JNI libraries root directory
if [ -d "$CASSANDRA_HOME"/lib/jsr223/jruby/jni ] ; then
    export JVM_OPTS="$JVM_OPTS -Djffi.boot.library.path=$CASSANDRA_HOME/lib/jsr223/jruby/jni"
fi
# JSR223/Jython - set python.home system property
if [ -f "$CASSANDRA_HOME"/lib/jsr223/jython/jython.jar ] ; then
    export JVM_OPTS="$JVM_OPTS -Dpython.home=$CASSANDRA_HOME/lib/jsr223/jython"
fi
# JSR223/Scala - necessary system property
if [ -f "$CASSANDRA_HOME"/lib/jsr223/scala/scala-compiler.jar ] ; then
    export JVM_OPTS="$JVM_OPTS -Dscala.usejavacp=true"
fi

# set JVM javaagent opts to avoid warnings/errors
JAVA_AGENT="$JAVA_AGENT -javaagent:$CASSANDRA_HOME/lib/jamm-0.3.2.jar"

# Added sigar-bin to the java.library.path CASSANDRA-7838
JAVA_OPTS="$JAVA_OPTS:-Djava.library.path=$CASSANDRA_HOME/lib/sigar-bin"


#
# Java executable and per-Java version JVM settings
#

# Use JAVA_HOME if set, otherwise look for java in PATH
if [ -n "$JAVA_HOME" ]; then
    # Why we can't have nice things: Solaris combines x86 and x86_64
    # installations in the same tree, using an unconventional path for the
    # 64bit JVM.  Since we prefer 64bit, search the alternate path first,
    # (see https://issues.apache.org/jira/browse/CASSANDRA-4638).
    for java in "$JAVA_HOME"/bin/amd64/java "$JAVA_HOME"/bin/java; do
        if [ -x "$java" ]; then
            JAVA="$java"
            break
        fi
    done
else
    JAVA=`command -v java 2> /dev/null`
fi

if [ -z $JAVA ] ; then
    echo Unable to find java executable. Check JAVA_HOME and PATH environment variables. >&2
    exit 1;
fi

# Determine the sort of JVM we'll be running on.
java_ver_output=`"${JAVA:-java}" -version 2>&1`
jvmver=`echo "$java_ver_output" | grep '[openjdk|java] version' | awk -F'"' 'NR==1 {print $2}' | cut -d\- -f1`
JVM_VERSION=${jvmver%_*}

JAVA_VERSION=11
if [ "$JVM_VERSION" = "1.8.0" ]  ; then
    JVM_PATCH_VERSION=${jvmver#*_}
    if [ "$JVM_VERSION" \< "1.8" ] || [ "$JVM_VERSION" \> "1.8.2" ] ; then
        echo "Cassandra 4.0 requires either Java 8 (update 151 or newer) or Java 11 (or newer). Java $JVM_VERSION is not supported."
        exit 1;
    fi
    if [ "$JVM_PATCH_VERSION" -lt 151 ] ; then
        echo "Cassandra 4.0 requires either Java 8 (update 151 or newer) or Java 11 (or newer). Java 8 update $JVM_PATCH_VERSION is not supported."
        exit 1;
    fi
    JAVA_VERSION=8
elif [ "$JVM_VERSION" \< "11" ] ; then
    echo "Cassandra 4.0 requires either Java 8 (update 151 or newer) or Java 11 (or newer)."
    exit 1;
fi

jvm=`echo "$java_ver_output" | grep -A 1 '[openjdk|java] version' | awk 'NR==2 {print $1}'`
case "$jvm" in
    OpenJDK)
        JVM_VENDOR=OpenJDK
        # this will be "64-Bit" or "32-Bit"
        JVM_ARCH=`echo "$java_ver_output" | awk 'NR==3 {print $2}'`
        ;;
    "Java(TM)")
        JVM_VENDOR=Oracle
        # this will be "64-Bit" or "32-Bit"
        JVM_ARCH=`echo "$java_ver_output" | awk 'NR==3 {print $3}'`
        ;;
    *)
        # Help fill in other JVM values
        JVM_VENDOR=other
        JVM_ARCH=unknown
        ;;
esac

# Read user-defined JVM options from jvm-server.options file
JVM_OPTS_FILE=$CASSANDRA_CONF/jvm${jvmoptions_variant:--clients}.options
if [ $JAVA_VERSION -ge 11 ] ; then
    JVM_DEP_OPTS_FILE=$CASSANDRA_CONF/jvm11${jvmoptions_variant:--clients}.options
else
    JVM_DEP_OPTS_FILE=$CASSANDRA_CONF/jvm8${jvmoptions_variant:--clients}.options
fi

for opt in `grep "^-" $JVM_OPTS_FILE` `grep "^-" $JVM_DEP_OPTS_FILE`
do
  JVM_OPTS="$JVM_OPTS $opt"
done<|MERGE_RESOLUTION|>--- conflicted
+++ resolved
@@ -30,22 +30,10 @@
 # compiled classes. NOTE: This isn't needed by the startup script,
 # it's just used here in constructing the classpath.
 if [ -d $CASSANDRA_HOME/build ] ; then
-<<<<<<< HEAD
-    jars_cnt="`ls -1 $CASSANDRA_HOME/build/apache-cassandra*.jar | grep -v 'javadoc.jar' | grep -v 'sources.jar' | wc -l | xargs echo`"
-    if [ "$jars_cnt" -gt 1 ]; then
-        dir="`cd $CASSANDRA_HOME/build; pwd`"
-        echo "There are JAR artifacts for multiple versions in the $dir directory. Please clean the project with 'ant realclean' and build it again." 1>&2
-        exit 1
-    fi
-=======
     #cassandra_bin="$CASSANDRA_HOME/build/classes/main"
     cassandra_bin=`ls -1 $CASSANDRA_HOME/build/{cie,apache}-cassandra*.jar 2>/dev/null | head -1`
->>>>>>> ba138002
 
-    if [ "$jars_cnt" = "1" ]; then
-        cassandra_bin="`ls -1 $CASSANDRA_HOME/build/apache-cassandra*.jar | grep -v javadoc | grep -v sources`"
-        CLASSPATH="$CLASSPATH:$cassandra_bin"
-    fi
+    CLASSPATH="$CLASSPATH:$cassandra_bin"
 fi
 
 # the default location for commitlogs, sstables, and saved caches
