<<<<<<< HEAD
2.2.2
 * cqlsh prompt includes name of keyspace after failed `use` statement (CASSANDRA-10369)
 * Configurable page size in cqlsh (CASSANDRA-9855)
 * Defer default role manager setup until all nodes are on 2.2+ (CASSANDRA-9761)
 * Cancel transaction for sstables we wont redistribute index summary
   for (CASSANDRA-10270)
 * Handle missing RoleManager in config after upgrade to 2.2 (CASSANDRA-10209) 
 * Retry snapshot deletion after compaction and gc on Windows (CASSANDRA-10222)
 * Fix failure to start with space in directory path on Windows (CASSANDRA-10239)
 * Fix repair hang when snapshot failed (CASSANDRA-10057)
 * Fall back to 1/4 commitlog volume for commitlog_total_space on small disks
   (CASSANDRA-10199)
Merged from 2.1:
=======
2.1.10
 * Fix dropping undroppable when message queue is full (CASSANDRA-10113)
>>>>>>> 4c6411f0
 * Fix potential ClassCastException during paging (CASSANDRA-10352)
 * Prevent ALTER TYPE from creating circular references (CASSANDRA-10339)
 * Fix cache handling of 2i and base tables (CASSANDRA-10155, 10359)
 * Fix NPE in nodetool compactionhistory (CASSANDRA-9758)
 * (Pig) support BulkOutputFormat as a URL parameter (CASSANDRA-7410)
 * BATCH statement is broken in cqlsh (CASSANDRA-10272)
 * Added configurable warning threshold for GC duration (CASSANDRA-8907)
 * (cqlsh) Make cqlsh PEP8 Compliant (CASSANDRA-10066)
 * (cqlsh) Fix error when starting cqlsh with --debug (CASSANDRA-10282)
 * Scrub, Cleanup and Upgrade do not unmark compacting until all operations
   have completed, regardless of the occurence of exceptions (CASSANDRA-10274)
 * Fix handling of streaming EOF (CASSANDRA-10206)
 * Only check KeyCache when it is enabled
 * Change streaming_socket_timeout_in_ms default to 1 hour (CASSANDRA-8611)
 * (cqlsh) update list of CQL keywords (CASSANDRA-9232)
 * Add nodetool gettraceprobability command (CASSANDRA-10234)
Merged from 2.0:
 * Fix rare race where older gossip states can be shadowed (CASSANDRA-10366)
 * Fix consolidating racks violating the RF contract (CASSANDRA-10238)
 * Disallow decommission when node is in drained state (CASSANDRA-8741)


2.2.1
 * Fix race during construction of commit log (CASSANDRA-10049)
 * Fix LeveledCompactionStrategyTest (CASSANDRA-9757)
 * Fix broken UnbufferedDataOutputStreamPlus.writeUTF (CASSANDRA-10203)
 * (cqlsh) add CLEAR command (CASSANDRA-10086)
 * Support string literals as Role names for compatibility (CASSANDRA-10135)
 * Allow count(*) and count(1) to be use as normal aggregation (CASSANDRA-10114)
 * An NPE is thrown if the column name is unknown for an IN relation (CASSANDRA-10043)
 * Apply commit_failure_policy to more errors on startup (CASSANDRA-9749)
 * Fix histogram overflow exception (CASSANDRA-9973)
 * Route gossip messages over dedicated socket (CASSANDRA-9237)
 * Add checksum to saved cache files (CASSANDRA-9265)
 * Log warning when using an aggregate without partition key (CASSANDRA-9737)
 * Avoid grouping sstables for anticompaction with DTCS (CASSANDRA-9900)
 * UDF / UDA execution time in trace (CASSANDRA-9723)
 * Fix broken internode SSL (CASSANDRA-9884)
Merged from 2.1:
 * Change streaming_socket_timeout_in_ms default to 1 hour (CASSANDRA-8611)
 * (cqlsh) update list of CQL keywords (CASSANDRA-9232)
 * Avoid race condition during read repair (CASSANDRA-9460)
 * (cqlsh) default load-from-file encoding to utf-8 (CASSANDRA-9898)
 * Avoid returning Permission.NONE when failing to query users table (CASSANDRA-10168)
 * (cqlsh) Allow encoding to be set through command line (CASSANDRA-10004)
 * Add new JMX methods to change local compaction strategy (CASSANDRA-9965)
 * Write hints for paxos commits (CASSANDRA-7342)
 * (cqlsh) Fix timestamps before 1970 on Windows, always
   use UTC for timestamp display (CASSANDRA-10000)
 * (cqlsh) Avoid overwriting new config file with old config
   when both exist (CASSANDRA-9777)
 * Release snapshot selfRef when doing snapshot repair (CASSANDRA-9998)
 * Cannot replace token does not exist - DN node removed as Fat Client (CASSANDRA-9871)
 * Fix handling of enable/disable autocompaction (CASSANDRA-9899)
 * Add consistency level to tracing ouput (CASSANDRA-9827)
 * Remove repair snapshot leftover on startup (CASSANDRA-7357)
 * Use random nodes for batch log when only 2 racks (CASSANDRA-8735)
 * Ensure atomicity inside thrift and stream session (CASSANDRA-7757)
 * Fix nodetool info error when the node is not joined (CASSANDRA-9031)
Merged from 2.0:
 * Make getFullyExpiredSSTables less expensive (CASSANDRA-9882)
 * Log when messages are dropped due to cross_node_timeout (CASSANDRA-9793)
 * Don't track hotness when opening from snapshot for validation (CASSANDRA-9382)


2.2.0
 * Allow the selection of columns together with aggregates (CASSANDRA-9767)
 * Fix cqlsh copy methods and other windows specific issues (CASSANDRA-9795)
 * Don't wrap byte arrays in SequentialWriter (CASSANDRA-9797)
 * sum() and avg() functions missing for smallint and tinyint types (CASSANDRA-9671)
 * Revert CASSANDRA-9542 (allow native functions in UDA) (CASSANDRA-9771)
Merged from 2.1:
 * Fix MarshalException when upgrading superColumn family (CASSANDRA-9582)
 * Fix broken logging for "empty" flushes in Memtable (CASSANDRA-9837)
 * Handle corrupt files on startup (CASSANDRA-9686)
 * Fix clientutil jar and tests (CASSANDRA-9760)
 * (cqlsh) Allow the SSL protocol version to be specified through the
   config file or environment variables (CASSANDRA-9544)
Merged from 2.0:
 * Add tool to find why expired sstables are not getting dropped (CASSANDRA-10015)
 * Remove erroneous pending HH tasks from tpstats/jmx (CASSANDRA-9129)
 * Don't cast expected bf size to an int (CASSANDRA-9959)
 * checkForEndpointCollision fails for legitimate collisions (CASSANDRA-9765)
 * Complete CASSANDRA-8448 fix (CASSANDRA-9519)
 * Don't include auth credentials in debug log (CASSANDRA-9682)
 * Can't transition from write survey to normal mode (CASSANDRA-9740)
 * Scrub (recover) sstables even when -Index.db is missing (CASSANDRA-9591)
 * Fix growing pending background compaction (CASSANDRA-9662)


2.2.0-rc2
 * Re-enable memory-mapped I/O on Windows (CASSANDRA-9658)
 * Warn when an extra-large partition is compacted (CASSANDRA-9643)
 * (cqlsh) Allow setting the initial connection timeout (CASSANDRA-9601)
 * BulkLoader has --transport-factory option but does not use it (CASSANDRA-9675)
 * Allow JMX over SSL directly from nodetool (CASSANDRA-9090)
 * Update cqlsh for UDFs (CASSANDRA-7556)
 * Change Windows kernel default timer resolution (CASSANDRA-9634)
 * Deprected sstable2json and json2sstable (CASSANDRA-9618)
 * Allow native functions in user-defined aggregates (CASSANDRA-9542)
 * Don't repair system_distributed by default (CASSANDRA-9621)
 * Fix mixing min, max, and count aggregates for blob type (CASSANRA-9622)
 * Rename class for DATE type in Java driver (CASSANDRA-9563)
 * Duplicate compilation of UDFs on coordinator (CASSANDRA-9475)
 * Fix connection leak in CqlRecordWriter (CASSANDRA-9576)
 * Mlockall before opening system sstables & remove boot_without_jna option (CASSANDRA-9573)
 * Add functions to convert timeuuid to date or time, deprecate dateOf and unixTimestampOf (CASSANDRA-9229)
 * Make sure we cancel non-compacting sstables from LifecycleTransaction (CASSANDRA-9566)
 * Fix deprecated repair JMX API (CASSANDRA-9570)
 * Add logback metrics (CASSANDRA-9378)
 * Update and refactor ant test/test-compression to run the tests in parallel (CASSANDRA-9583)
 * Fix upgrading to new directory for secondary index (CASSANDRA-9687)
Merged from 2.1:
 * (cqlsh) Fix bad check for CQL compatibility when DESCRIBE'ing
   COMPACT STORAGE tables with no clustering columns
 * Eliminate strong self-reference chains in sstable ref tidiers (CASSANDRA-9656)
 * Ensure StreamSession uses canonical sstable reader instances (CASSANDRA-9700) 
 * Ensure memtable book keeping is not corrupted in the event we shrink usage (CASSANDRA-9681)
 * Update internal python driver for cqlsh (CASSANDRA-9064)
 * Fix IndexOutOfBoundsException when inserting tuple with too many
   elements using the string literal notation (CASSANDRA-9559)
 * Enable describe on indices (CASSANDRA-7814)
 * Fix incorrect result for IN queries where column not found (CASSANDRA-9540)
 * ColumnFamilyStore.selectAndReference may block during compaction (CASSANDRA-9637)
 * Fix bug in cardinality check when compacting (CASSANDRA-9580)
 * Fix memory leak in Ref due to ConcurrentLinkedQueue.remove() behaviour (CASSANDRA-9549)
 * Make rebuild only run one at a time (CASSANDRA-9119)
Merged from 2.0:
 * Avoid NPE in AuthSuccess#decode (CASSANDRA-9727)
 * Add listen_address to system.local (CASSANDRA-9603)
 * Bug fixes to resultset metadata construction (CASSANDRA-9636)
 * Fix setting 'durable_writes' in ALTER KEYSPACE (CASSANDRA-9560)
 * Avoids ballot clash in Paxos (CASSANDRA-9649)
 * Improve trace messages for RR (CASSANDRA-9479)
 * Fix suboptimal secondary index selection when restricted
   clustering column is also indexed (CASSANDRA-9631)
 * (cqlsh) Add min_threshold to DTCS option autocomplete (CASSANDRA-9385)
 * Fix error message when attempting to create an index on a column
   in a COMPACT STORAGE table with clustering columns (CASSANDRA-9527)
 * 'WITH WITH' in alter keyspace statements causes NPE (CASSANDRA-9565)
 * Expose some internals of SelectStatement for inspection (CASSANDRA-9532)
 * ArrivalWindow should use primitives (CASSANDRA-9496)
 * Periodically submit background compaction tasks (CASSANDRA-9592)
 * Set HAS_MORE_PAGES flag to false when PagingState is null (CASSANDRA-9571)


2.2.0-rc1
 * Compressed commit log should measure compressed space used (CASSANDRA-9095)
 * Fix comparison bug in CassandraRoleManager#collectRoles (CASSANDRA-9551)
 * Add tinyint,smallint,time,date support for UDFs (CASSANDRA-9400)
 * Deprecates SSTableSimpleWriter and SSTableSimpleUnsortedWriter (CASSANDRA-9546)
 * Empty INITCOND treated as null in aggregate (CASSANDRA-9457)
 * Remove use of Cell in Thrift MapReduce classes (CASSANDRA-8609)
 * Integrate pre-release Java Driver 2.2-rc1, custom build (CASSANDRA-9493)
 * Clean up gossiper logic for old versions (CASSANDRA-9370)
 * Fix custom payload coding/decoding to match the spec (CASSANDRA-9515)
 * ant test-all results incomplete when parsed (CASSANDRA-9463)
 * Disallow frozen<> types in function arguments and return types for
   clarity (CASSANDRA-9411)
 * Static Analysis to warn on unsafe use of Autocloseable instances (CASSANDRA-9431)
 * Update commitlog archiving examples now that commitlog segments are
   not recycled (CASSANDRA-9350)
 * Extend Transactional API to sstable lifecycle management (CASSANDRA-8568)
 * (cqlsh) Add support for native protocol 4 (CASSANDRA-9399)
 * Ensure that UDF and UDAs are keyspace-isolated (CASSANDRA-9409)
 * Revert CASSANDRA-7807 (tracing completion client notifications) (CASSANDRA-9429)
 * Add ability to stop compaction by ID (CASSANDRA-7207)
 * Let CassandraVersion handle SNAPSHOT version (CASSANDRA-9438)
Merged from 2.1:
 * (cqlsh) Fix using COPY through SOURCE or -f (CASSANDRA-9083)
 * Fix occasional lack of `system` keyspace in schema tables (CASSANDRA-8487)
 * Use ProtocolError code instead of ServerError code for native protocol
   error responses to unsupported protocol versions (CASSANDRA-9451)
 * Default commitlog_sync_batch_window_in_ms changed to 2ms (CASSANDRA-9504)
 * Fix empty partition assertion in unsorted sstable writing tools (CASSANDRA-9071)
 * Ensure truncate without snapshot cannot produce corrupt responses (CASSANDRA-9388) 
 * Consistent error message when a table mixes counter and non-counter
   columns (CASSANDRA-9492)
 * Avoid getting unreadable keys during anticompaction (CASSANDRA-9508)
 * (cqlsh) Better float precision by default (CASSANDRA-9224)
 * Improve estimated row count (CASSANDRA-9107)
 * Optimize range tombstone memory footprint (CASSANDRA-8603)
 * Use configured gcgs in anticompaction (CASSANDRA-9397)
Merged from 2.0:
 * Don't accumulate more range than necessary in RangeTombstone.Tracker (CASSANDRA-9486)
 * Add broadcast and rpc addresses to system.local (CASSANDRA-9436)
 * Always mark sstable suspect when corrupted (CASSANDRA-9478)
 * Add database users and permissions to CQL3 documentation (CASSANDRA-7558)
 * Allow JVM_OPTS to be passed to standalone tools (CASSANDRA-5969)
 * Fix bad condition in RangeTombstoneList (CASSANDRA-9485)
 * Fix potential StackOverflow when setting CrcCheckChance over JMX (CASSANDRA-9488)
 * Fix null static columns in pages after the first, paged reversed
   queries (CASSANDRA-8502)
 * Fix counting cache serialization in request metrics (CASSANDRA-9466)
 * Add option not to validate atoms during scrub (CASSANDRA-9406)


2.2.0-beta1
 * Introduce Transactional API for internal state changes (CASSANDRA-8984)
 * Add a flag in cassandra.yaml to enable UDFs (CASSANDRA-9404)
 * Better support of null for UDF (CASSANDRA-8374)
 * Use ecj instead of javassist for UDFs (CASSANDRA-8241)
 * faster async logback configuration for tests (CASSANDRA-9376)
 * Add `smallint` and `tinyint` data types (CASSANDRA-8951)
 * Avoid thrift schema creation when native driver is used in stress tool (CASSANDRA-9374)
 * Make Functions.declared thread-safe
 * Add client warnings to native protocol v4 (CASSANDRA-8930)
 * Allow roles cache to be invalidated (CASSANDRA-8967)
 * Upgrade Snappy (CASSANDRA-9063)
 * Don't start Thrift rpc by default (CASSANDRA-9319)
 * Only stream from unrepaired sstables with incremental repair (CASSANDRA-8267)
 * Aggregate UDFs allow SFUNC return type to differ from STYPE if FFUNC specified (CASSANDRA-9321)
 * Remove Thrift dependencies in bundled tools (CASSANDRA-8358)
 * Disable memory mapping of hsperfdata file for JVM statistics (CASSANDRA-9242)
 * Add pre-startup checks to detect potential incompatibilities (CASSANDRA-8049)
 * Distinguish between null and unset in protocol v4 (CASSANDRA-7304)
 * Add user/role permissions for user-defined functions (CASSANDRA-7557)
 * Allow cassandra config to be updated to restart daemon without unloading classes (CASSANDRA-9046)
 * Don't initialize compaction writer before checking if iter is empty (CASSANDRA-9117)
 * Don't execute any functions at prepare-time (CASSANDRA-9037)
 * Share file handles between all instances of a SegmentedFile (CASSANDRA-8893)
 * Make it possible to major compact LCS (CASSANDRA-7272)
 * Make FunctionExecutionException extend RequestExecutionException
   (CASSANDRA-9055)
 * Add support for SELECT JSON, INSERT JSON syntax and new toJson(), fromJson()
   functions (CASSANDRA-7970)
 * Optimise max purgeable timestamp calculation in compaction (CASSANDRA-8920)
 * Constrain internode message buffer sizes, and improve IO class hierarchy (CASSANDRA-8670) 
 * New tool added to validate all sstables in a node (CASSANDRA-5791)
 * Push notification when tracing completes for an operation (CASSANDRA-7807)
 * Delay "node up" and "node added" notifications until native protocol server is started (CASSANDRA-8236)
 * Compressed Commit Log (CASSANDRA-6809)
 * Optimise IntervalTree (CASSANDRA-8988)
 * Add a key-value payload for third party usage (CASSANDRA-8553, 9212)
 * Bump metrics-reporter-config dependency for metrics 3.0 (CASSANDRA-8149)
 * Partition intra-cluster message streams by size, not type (CASSANDRA-8789)
 * Add WriteFailureException to native protocol, notify coordinator of
   write failures (CASSANDRA-8592)
 * Convert SequentialWriter to nio (CASSANDRA-8709)
 * Add role based access control (CASSANDRA-7653, 8650, 7216, 8760, 8849, 8761, 8850)
 * Record client ip address in tracing sessions (CASSANDRA-8162)
 * Indicate partition key columns in response metadata for prepared
   statements (CASSANDRA-7660)
 * Merge UUIDType and TimeUUIDType parse logic (CASSANDRA-8759)
 * Avoid memory allocation when searching index summary (CASSANDRA-8793)
 * Optimise (Time)?UUIDType Comparisons (CASSANDRA-8730)
 * Make CRC32Ex into a separate maven dependency (CASSANDRA-8836)
 * Use preloaded jemalloc w/ Unsafe (CASSANDRA-8714, 9197)
 * Avoid accessing partitioner through StorageProxy (CASSANDRA-8244, 8268)
 * Upgrade Metrics library and remove depricated metrics (CASSANDRA-5657)
 * Serializing Row cache alternative, fully off heap (CASSANDRA-7438)
 * Duplicate rows returned when in clause has repeated values (CASSANDRA-6707)
 * Make CassandraException unchecked, extend RuntimeException (CASSANDRA-8560)
 * Support direct buffer decompression for reads (CASSANDRA-8464)
 * DirectByteBuffer compatible LZ4 methods (CASSANDRA-7039)
 * Group sstables for anticompaction correctly (CASSANDRA-8578)
 * Add ReadFailureException to native protocol, respond
   immediately when replicas encounter errors while handling
   a read request (CASSANDRA-7886)
 * Switch CommitLogSegment from RandomAccessFile to nio (CASSANDRA-8308)
 * Allow mixing token and partition key restrictions (CASSANDRA-7016)
 * Support index key/value entries on map collections (CASSANDRA-8473)
 * Modernize schema tables (CASSANDRA-8261)
 * Support for user-defined aggregation functions (CASSANDRA-8053)
 * Fix NPE in SelectStatement with empty IN values (CASSANDRA-8419)
 * Refactor SelectStatement, return IN results in natural order instead
   of IN value list order and ignore duplicate values in partition key IN restrictions (CASSANDRA-7981)
 * Support UDTs, tuples, and collections in user-defined
   functions (CASSANDRA-7563)
 * Fix aggregate fn results on empty selection, result column name,
   and cqlsh parsing (CASSANDRA-8229)
 * Mark sstables as repaired after full repair (CASSANDRA-7586)
 * Extend Descriptor to include a format value and refactor reader/writer
   APIs (CASSANDRA-7443)
 * Integrate JMH for microbenchmarks (CASSANDRA-8151)
 * Keep sstable levels when bootstrapping (CASSANDRA-7460)
 * Add Sigar library and perform basic OS settings check on startup (CASSANDRA-7838)
 * Support for aggregation functions (CASSANDRA-4914)
 * Remove cassandra-cli (CASSANDRA-7920)
 * Accept dollar quoted strings in CQL (CASSANDRA-7769)
 * Make assassinate a first class command (CASSANDRA-7935)
 * Support IN clause on any partition key column (CASSANDRA-7855)
 * Support IN clause on any clustering column (CASSANDRA-4762)
 * Improve compaction logging (CASSANDRA-7818)
 * Remove YamlFileNetworkTopologySnitch (CASSANDRA-7917)
 * Do anticompaction in groups (CASSANDRA-6851)
 * Support user-defined functions (CASSANDRA-7395, 7526, 7562, 7740, 7781, 7929,
   7924, 7812, 8063, 7813, 7708)
 * Permit configurable timestamps with cassandra-stress (CASSANDRA-7416)
 * Move sstable RandomAccessReader to nio2, which allows using the
   FILE_SHARE_DELETE flag on Windows (CASSANDRA-4050)
 * Remove CQL2 (CASSANDRA-5918)
 * Optimize fetching multiple cells by name (CASSANDRA-6933)
 * Allow compilation in java 8 (CASSANDRA-7028)
 * Make incremental repair default (CASSANDRA-7250)
 * Enable code coverage thru JaCoCo (CASSANDRA-7226)
 * Switch external naming of 'column families' to 'tables' (CASSANDRA-4369) 
 * Shorten SSTable path (CASSANDRA-6962)
 * Use unsafe mutations for most unit tests (CASSANDRA-6969)
 * Fix race condition during calculation of pending ranges (CASSANDRA-7390)
 * Fail on very large batch sizes (CASSANDRA-8011)
 * Improve concurrency of repair (CASSANDRA-6455, 8208, 9145)
 * Select optimal CRC32 implementation at runtime (CASSANDRA-8614)
 * Evaluate MurmurHash of Token once per query (CASSANDRA-7096)
 * Generalize progress reporting (CASSANDRA-8901)
 * Resumable bootstrap streaming (CASSANDRA-8838, CASSANDRA-8942)
 * Allow scrub for secondary index (CASSANDRA-5174)
 * Save repair data to system table (CASSANDRA-5839)
 * fix nodetool names that reference column families (CASSANDRA-8872)
 Merged from 2.1:
 * Warn on misuse of unlogged batches (CASSANDRA-9282)
 * Failure detector detects and ignores local pauses (CASSANDRA-9183)
 * Add utility class to support for rate limiting a given log statement (CASSANDRA-9029)
 * Add missing consistency levels to cassandra-stess (CASSANDRA-9361)
 * Fix commitlog getCompletedTasks to not increment (CASSANDRA-9339)
 * Fix for harmless exceptions logged as ERROR (CASSANDRA-8564)
 * Delete processed sstables in sstablesplit/sstableupgrade (CASSANDRA-8606)
 * Improve sstable exclusion from partition tombstones (CASSANDRA-9298)
 * Validate the indexed column rather than the cell's contents for 2i (CASSANDRA-9057)
 * Add support for top-k custom 2i queries (CASSANDRA-8717)
 * Fix error when dropping table during compaction (CASSANDRA-9251)
 * cassandra-stress supports validation operations over user profiles (CASSANDRA-8773)
 * Add support for rate limiting log messages (CASSANDRA-9029)
 * Log the partition key with tombstone warnings (CASSANDRA-8561)
 * Reduce runWithCompactionsDisabled poll interval to 1ms (CASSANDRA-9271)
 * Fix PITR commitlog replay (CASSANDRA-9195)
 * GCInspector logs very different times (CASSANDRA-9124)
 * Fix deleting from an empty list (CASSANDRA-9198)
 * Update tuple and collection types that use a user-defined type when that UDT
   is modified (CASSANDRA-9148, CASSANDRA-9192)
 * Use higher timeout for prepair and snapshot in repair (CASSANDRA-9261)
 * Fix anticompaction blocking ANTI_ENTROPY stage (CASSANDRA-9151)
 * Repair waits for anticompaction to finish (CASSANDRA-9097)
 * Fix streaming not holding ref when stream error (CASSANDRA-9295)
 * Fix canonical view returning early opened SSTables (CASSANDRA-9396)
Merged from 2.0:
 * (cqlsh) Add LOGIN command to switch users (CASSANDRA-7212)
 * Clone SliceQueryFilter in AbstractReadCommand implementations (CASSANDRA-8940)
 * Push correct protocol notification for DROP INDEX (CASSANDRA-9310)
 * token-generator - generated tokens too long (CASSANDRA-9300)
 * Fix counting of tombstones for TombstoneOverwhelmingException (CASSANDRA-9299)
 * Fix ReconnectableSnitch reconnecting to peers during upgrade (CASSANDRA-6702)
 * Include keyspace and table name in error log for collections over the size
   limit (CASSANDRA-9286)
 * Avoid potential overlap in LCS with single-partition sstables (CASSANDRA-9322)
 * Log warning message when a table is queried before the schema has fully
   propagated (CASSANDRA-9136)
 * Overload SecondaryIndex#indexes to accept the column definition (CASSANDRA-9314)
 * (cqlsh) Add SERIAL and LOCAL_SERIAL consistency levels (CASSANDRA-8051)
 * Fix index selection during rebuild with certain table layouts (CASSANDRA-9281)
 * Fix partition-level-delete-only workload accounting (CASSANDRA-9194)
 * Allow scrub to handle corrupted compressed chunks (CASSANDRA-9140)
 * Fix assertion error when resetlocalschema is run during repair (CASSANDRA-9249)
 * Disable single sstable tombstone compactions for DTCS by default (CASSANDRA-9234)
 * IncomingTcpConnection thread is not named (CASSANDRA-9262)
 * Close incoming connections when MessagingService is stopped (CASSANDRA-9238)
 * Fix streaming hang when retrying (CASSANDRA-9132)


2.1.5
 * Re-add deprecated cold_reads_to_omit param for backwards compat (CASSANDRA-9203)
 * Make anticompaction visible in compactionstats (CASSANDRA-9098)
 * Improve nodetool getendpoints documentation about the partition
   key parameter (CASSANDRA-6458)
 * Don't check other keyspaces for schema changes when an user-defined
   type is altered (CASSANDRA-9187)
 * Add generate-idea-files target to build.xml (CASSANDRA-9123)
 * Allow takeColumnFamilySnapshot to take a list of tables (CASSANDRA-8348)
 * Limit major sstable operations to their canonical representation (CASSANDRA-8669)
 * cqlsh: Add tests for INSERT and UPDATE tab completion (CASSANDRA-9125)
 * cqlsh: quote column names when needed in COPY FROM inserts (CASSANDRA-9080)
 * Do not load read meter for offline operations (CASSANDRA-9082)
 * cqlsh: Make CompositeType data readable (CASSANDRA-8919)
 * cqlsh: Fix display of triggers (CASSANDRA-9081)
 * Fix NullPointerException when deleting or setting an element by index on
   a null list collection (CASSANDRA-9077)
 * Buffer bloom filter serialization (CASSANDRA-9066)
 * Fix anti-compaction target bloom filter size (CASSANDRA-9060)
 * Make FROZEN and TUPLE unreserved keywords in CQL (CASSANDRA-9047)
 * Prevent AssertionError from SizeEstimatesRecorder (CASSANDRA-9034)
 * Avoid overwriting index summaries for sstables with an older format that
   does not support downsampling; rebuild summaries on startup when this
   is detected (CASSANDRA-8993)
 * Fix potential data loss in CompressedSequentialWriter (CASSANDRA-8949)
 * Make PasswordAuthenticator number of hashing rounds configurable (CASSANDRA-8085)
 * Fix AssertionError when binding nested collections in DELETE (CASSANDRA-8900)
 * Check for overlap with non-early sstables in LCS (CASSANDRA-8739)
 * Only calculate max purgable timestamp if we have to (CASSANDRA-8914)
 * (cqlsh) Greatly improve performance of COPY FROM (CASSANDRA-8225)
 * IndexSummary effectiveIndexInterval is now a guideline, not a rule (CASSANDRA-8993)
 * Use correct bounds for page cache eviction of compressed files (CASSANDRA-8746)
 * SSTableScanner enforces its bounds (CASSANDRA-8946)
 * Cleanup cell equality (CASSANDRA-8947)
 * Introduce intra-cluster message coalescing (CASSANDRA-8692)
 * DatabaseDescriptor throws NPE when rpc_interface is used (CASSANDRA-8839)
 * Don't check if an sstable is live for offline compactions (CASSANDRA-8841)
 * Don't set clientMode in SSTableLoader (CASSANDRA-8238)
 * Fix SSTableRewriter with disabled early open (CASSANDRA-8535)
 * Fix cassandra-stress so it respects the CL passed in user mode (CASSANDRA-8948)
 * Fix rare NPE in ColumnDefinition#hasIndexOption() (CASSANDRA-8786)
 * cassandra-stress reports per-operation statistics, plus misc (CASSANDRA-8769)
 * Add SimpleDate (cql date) and Time (cql time) types (CASSANDRA-7523)
 * Use long for key count in cfstats (CASSANDRA-8913)
 * Make SSTableRewriter.abort() more robust to failure (CASSANDRA-8832)
 * Remove cold_reads_to_omit from STCS (CASSANDRA-8860)
 * Make EstimatedHistogram#percentile() use ceil instead of floor (CASSANDRA-8883)
 * Fix top partitions reporting wrong cardinality (CASSANDRA-8834)
 * Fix rare NPE in KeyCacheSerializer (CASSANDRA-8067)
 * Pick sstables for validation as late as possible inc repairs (CASSANDRA-8366)
 * Fix commitlog getPendingTasks to not increment (CASSANDRA-8862)
 * Fix parallelism adjustment in range and secondary index queries
   when the first fetch does not satisfy the limit (CASSANDRA-8856)
 * Check if the filtered sstables is non-empty in STCS (CASSANDRA-8843)
 * Upgrade java-driver used for cassandra-stress (CASSANDRA-8842)
 * Fix CommitLog.forceRecycleAllSegments() memory access error (CASSANDRA-8812)
 * Improve assertions in Memory (CASSANDRA-8792)
 * Fix SSTableRewriter cleanup (CASSANDRA-8802)
 * Introduce SafeMemory for CompressionMetadata.Writer (CASSANDRA-8758)
 * 'nodetool info' prints exception against older node (CASSANDRA-8796)
 * Ensure SSTableReader.last corresponds exactly with the file end (CASSANDRA-8750)
 * Make SSTableWriter.openEarly more robust and obvious (CASSANDRA-8747)
 * Enforce SSTableReader.first/last (CASSANDRA-8744)
 * Cleanup SegmentedFile API (CASSANDRA-8749)
 * Avoid overlap with early compaction replacement (CASSANDRA-8683)
 * Safer Resource Management++ (CASSANDRA-8707)
 * Write partition size estimates into a system table (CASSANDRA-7688)
 * cqlsh: Fix keys() and full() collection indexes in DESCRIBE output
   (CASSANDRA-8154)
 * Show progress of streaming in nodetool netstats (CASSANDRA-8886)
 * IndexSummaryBuilder utilises offheap memory, and shares data between
   each IndexSummary opened from it (CASSANDRA-8757)
 * markCompacting only succeeds if the exact SSTableReader instances being 
   marked are in the live set (CASSANDRA-8689)
 * cassandra-stress support for varint (CASSANDRA-8882)
 * Fix Adler32 digest for compressed sstables (CASSANDRA-8778)
 * Add nodetool statushandoff/statusbackup (CASSANDRA-8912)
 * Use stdout for progress and stats in sstableloader (CASSANDRA-8982)
 * Correctly identify 2i datadir from older versions (CASSANDRA-9116)
Merged from 2.0:
 * Ignore gossip SYNs after shutdown (CASSANDRA-9238)
 * Avoid overflow when calculating max sstable size in LCS (CASSANDRA-9235)
 * Make sstable blacklisting work with compression (CASSANDRA-9138)
 * Do not attempt to rebuild indexes if no index accepts any column (CASSANDRA-9196)
 * Don't initiate snitch reconnection for dead states (CASSANDRA-7292)
 * Fix ArrayIndexOutOfBoundsException in CQLSSTableWriter (CASSANDRA-8978)
 * Add shutdown gossip state to prevent timeouts during rolling restarts (CASSANDRA-8336)
 * Fix running with java.net.preferIPv6Addresses=true (CASSANDRA-9137)
 * Fix failed bootstrap/replace attempts being persisted in system.peers (CASSANDRA-9180)
 * Flush system.IndexInfo after marking index built (CASSANDRA-9128)
 * Fix updates to min/max_compaction_threshold through cassandra-cli
   (CASSANDRA-8102)
 * Don't include tmp files when doing offline relevel (CASSANDRA-9088)
 * Use the proper CAS WriteType when finishing a previous round during Paxos
   preparation (CASSANDRA-8672)
 * Avoid race in cancelling compactions (CASSANDRA-9070)
 * More aggressive check for expired sstables in DTCS (CASSANDRA-8359)
 * Fix ignored index_interval change in ALTER TABLE statements (CASSANDRA-7976)
 * Do more aggressive compaction in old time windows in DTCS (CASSANDRA-8360)
 * java.lang.AssertionError when reading saved cache (CASSANDRA-8740)
 * "disk full" when running cleanup (CASSANDRA-9036)
 * Lower logging level from ERROR to DEBUG when a scheduled schema pull
   cannot be completed due to a node being down (CASSANDRA-9032)
 * Fix MOVED_NODE client event (CASSANDRA-8516)
 * Allow overriding MAX_OUTSTANDING_REPLAY_COUNT (CASSANDRA-7533)
 * Fix malformed JMX ObjectName containing IPv6 addresses (CASSANDRA-9027)
 * (cqlsh) Allow increasing CSV field size limit through
   cqlshrc config option (CASSANDRA-8934)
 * Stop logging range tombstones when exceeding the threshold
   (CASSANDRA-8559)
 * Fix NullPointerException when nodetool getendpoints is run
   against invalid keyspaces or tables (CASSANDRA-8950)
 * Allow specifying the tmp dir (CASSANDRA-7712)
 * Improve compaction estimated tasks estimation (CASSANDRA-8904)
 * Fix duplicate up/down messages sent to native clients (CASSANDRA-7816)
 * Expose commit log archive status via JMX (CASSANDRA-8734)
 * Provide better exceptions for invalid replication strategy parameters
   (CASSANDRA-8909)
 * Fix regression in mixed single and multi-column relation support for
   SELECT statements (CASSANDRA-8613)
 * Add ability to limit number of native connections (CASSANDRA-8086)
 * Fix CQLSSTableWriter throwing exception and spawning threads
   (CASSANDRA-8808)
 * Fix MT mismatch between empty and GC-able data (CASSANDRA-8979)
 * Fix incorrect validation when snapshotting single table (CASSANDRA-8056)
 * Add offline tool to relevel sstables (CASSANDRA-8301)
 * Preserve stream ID for more protocol errors (CASSANDRA-8848)
 * Fix combining token() function with multi-column relations on
   clustering columns (CASSANDRA-8797)
 * Make CFS.markReferenced() resistant to bad refcounting (CASSANDRA-8829)
 * Fix StreamTransferTask abort/complete bad refcounting (CASSANDRA-8815)
 * Fix AssertionError when querying a DESC clustering ordered
   table with ASC ordering and paging (CASSANDRA-8767)
 * AssertionError: "Memory was freed" when running cleanup (CASSANDRA-8716)
 * Make it possible to set max_sstable_age to fractional days (CASSANDRA-8406)
 * Fix some multi-column relations with indexes on some clustering
   columns (CASSANDRA-8275)
 * Fix memory leak in SSTableSimple*Writer and SSTableReader.validate()
   (CASSANDRA-8748)
 * Throw OOM if allocating memory fails to return a valid pointer (CASSANDRA-8726)
 * Fix SSTableSimpleUnsortedWriter ConcurrentModificationException (CASSANDRA-8619)
 * 'nodetool info' prints exception against older node (CASSANDRA-8796)
 * Ensure SSTableSimpleUnsortedWriter.close() terminates if
   disk writer has crashed (CASSANDRA-8807)


2.1.4
 * Bind JMX to localhost unless explicitly configured otherwise (CASSANDRA-9085)


2.1.3
 * Fix HSHA/offheap_objects corruption (CASSANDRA-8719)
 * Upgrade libthrift to 0.9.2 (CASSANDRA-8685)
 * Don't use the shared ref in sstableloader (CASSANDRA-8704)
 * Purge internal prepared statements if related tables or
   keyspaces are dropped (CASSANDRA-8693)
 * (cqlsh) Handle unicode BOM at start of files (CASSANDRA-8638)
 * Stop compactions before exiting offline tools (CASSANDRA-8623)
 * Update tools/stress/README.txt to match current behaviour (CASSANDRA-7933)
 * Fix schema from Thrift conversion with empty metadata (CASSANDRA-8695)
 * Safer Resource Management (CASSANDRA-7705)
 * Make sure we compact highly overlapping cold sstables with
   STCS (CASSANDRA-8635)
 * rpc_interface and listen_interface generate NPE on startup when specified
   interface doesn't exist (CASSANDRA-8677)
 * Fix ArrayIndexOutOfBoundsException in nodetool cfhistograms (CASSANDRA-8514)
 * Switch from yammer metrics for nodetool cf/proxy histograms (CASSANDRA-8662)
 * Make sure we don't add tmplink files to the compaction
   strategy (CASSANDRA-8580)
 * (cqlsh) Handle maps with blob keys (CASSANDRA-8372)
 * (cqlsh) Handle DynamicCompositeType schemas correctly (CASSANDRA-8563)
 * Duplicate rows returned when in clause has repeated values (CASSANDRA-6706)
 * Add tooling to detect hot partitions (CASSANDRA-7974)
 * Fix cassandra-stress user-mode truncation of partition generation (CASSANDRA-8608)
 * Only stream from unrepaired sstables during inc repair (CASSANDRA-8267)
 * Don't allow starting multiple inc repairs on the same sstables (CASSANDRA-8316)
 * Invalidate prepared BATCH statements when related tables
   or keyspaces are dropped (CASSANDRA-8652)
 * Fix missing results in secondary index queries on collections
   with ALLOW FILTERING (CASSANDRA-8421)
 * Expose EstimatedHistogram metrics for range slices (CASSANDRA-8627)
 * (cqlsh) Escape clqshrc passwords properly (CASSANDRA-8618)
 * Fix NPE when passing wrong argument in ALTER TABLE statement (CASSANDRA-8355)
 * Pig: Refactor and deprecate CqlStorage (CASSANDRA-8599)
 * Don't reuse the same cleanup strategy for all sstables (CASSANDRA-8537)
 * Fix case-sensitivity of index name on CREATE and DROP INDEX
   statements (CASSANDRA-8365)
 * Better detection/logging for corruption in compressed sstables (CASSANDRA-8192)
 * Use the correct repairedAt value when closing writer (CASSANDRA-8570)
 * (cqlsh) Handle a schema mismatch being detected on startup (CASSANDRA-8512)
 * Properly calculate expected write size during compaction (CASSANDRA-8532)
 * Invalidate affected prepared statements when a table's columns
   are altered (CASSANDRA-7910)
 * Stress - user defined writes should populate sequentally (CASSANDRA-8524)
 * Fix regression in SSTableRewriter causing some rows to become unreadable 
   during compaction (CASSANDRA-8429)
 * Run major compactions for repaired/unrepaired in parallel (CASSANDRA-8510)
 * (cqlsh) Fix compression options in DESCRIBE TABLE output when compression
   is disabled (CASSANDRA-8288)
 * (cqlsh) Fix DESCRIBE output after keyspaces are altered (CASSANDRA-7623)
 * Make sure we set lastCompactedKey correctly (CASSANDRA-8463)
 * (cqlsh) Fix output of CONSISTENCY command (CASSANDRA-8507)
 * (cqlsh) Fixed the handling of LIST statements (CASSANDRA-8370)
 * Make sstablescrub check leveled manifest again (CASSANDRA-8432)
 * Check first/last keys in sstable when giving out positions (CASSANDRA-8458)
 * Disable mmap on Windows (CASSANDRA-6993)
 * Add missing ConsistencyLevels to cassandra-stress (CASSANDRA-8253)
 * Add auth support to cassandra-stress (CASSANDRA-7985)
 * Fix ArrayIndexOutOfBoundsException when generating error message
   for some CQL syntax errors (CASSANDRA-8455)
 * Scale memtable slab allocation logarithmically (CASSANDRA-7882)
 * cassandra-stress simultaneous inserts over same seed (CASSANDRA-7964)
 * Reduce cassandra-stress sampling memory requirements (CASSANDRA-7926)
 * Ensure memtable flush cannot expire commit log entries from its future (CASSANDRA-8383)
 * Make read "defrag" async to reclaim memtables (CASSANDRA-8459)
 * Remove tmplink files for offline compactions (CASSANDRA-8321)
 * Reduce maxHintsInProgress (CASSANDRA-8415)
 * BTree updates may call provided update function twice (CASSANDRA-8018)
 * Release sstable references after anticompaction (CASSANDRA-8386)
 * Handle abort() in SSTableRewriter properly (CASSANDRA-8320)
 * Centralize shared executors (CASSANDRA-8055)
 * Fix filtering for CONTAINS (KEY) relations on frozen collection
   clustering columns when the query is restricted to a single
   partition (CASSANDRA-8203)
 * Do more aggressive entire-sstable TTL expiry checks (CASSANDRA-8243)
 * Add more log info if readMeter is null (CASSANDRA-8238)
 * add check of the system wall clock time at startup (CASSANDRA-8305)
 * Support for frozen collections (CASSANDRA-7859)
 * Fix overflow on histogram computation (CASSANDRA-8028)
 * Have paxos reuse the timestamp generation of normal queries (CASSANDRA-7801)
 * Fix incremental repair not remove parent session on remote (CASSANDRA-8291)
 * Improve JBOD disk utilization (CASSANDRA-7386)
 * Log failed host when preparing incremental repair (CASSANDRA-8228)
 * Force config client mode in CQLSSTableWriter (CASSANDRA-8281)
 * Fix sstableupgrade throws exception (CASSANDRA-8688)
 * Fix hang when repairing empty keyspace (CASSANDRA-8694)
Merged from 2.0:
 * Fix IllegalArgumentException in dynamic snitch (CASSANDRA-8448)
 * Add support for UPDATE ... IF EXISTS (CASSANDRA-8610)
 * Fix reversal of list prepends (CASSANDRA-8733)
 * Prevent non-zero default_time_to_live on tables with counters
   (CASSANDRA-8678)
 * Fix SSTableSimpleUnsortedWriter ConcurrentModificationException
   (CASSANDRA-8619)
 * Round up time deltas lower than 1ms in BulkLoader (CASSANDRA-8645)
 * Add batch remove iterator to ABSC (CASSANDRA-8414, 8666)
 * Round up time deltas lower than 1ms in BulkLoader (CASSANDRA-8645)
 * Fix isClientMode check in Keyspace (CASSANDRA-8687)
 * Use more efficient slice size for querying internal secondary
   index tables (CASSANDRA-8550)
 * Fix potentially returning deleted rows with range tombstone (CASSANDRA-8558)
 * Check for available disk space before starting a compaction (CASSANDRA-8562)
 * Fix DISTINCT queries with LIMITs or paging when some partitions
   contain only tombstones (CASSANDRA-8490)
 * Introduce background cache refreshing to permissions cache
   (CASSANDRA-8194)
 * Fix race condition in StreamTransferTask that could lead to
   infinite loops and premature sstable deletion (CASSANDRA-7704)
 * Add an extra version check to MigrationTask (CASSANDRA-8462)
 * Ensure SSTableWriter cleans up properly after failure (CASSANDRA-8499)
 * Increase bf true positive count on key cache hit (CASSANDRA-8525)
 * Move MeteredFlusher to its own thread (CASSANDRA-8485)
 * Fix non-distinct results in DISTNCT queries on static columns when
   paging is enabled (CASSANDRA-8087)
 * Move all hints related tasks to hints internal executor (CASSANDRA-8285)
 * Fix paging for multi-partition IN queries (CASSANDRA-8408)
 * Fix MOVED_NODE topology event never being emitted when a node
   moves its token (CASSANDRA-8373)
 * Fix validation of indexes in COMPACT tables (CASSANDRA-8156)
 * Avoid StackOverflowError when a large list of IN values
   is used for a clustering column (CASSANDRA-8410)
 * Fix NPE when writetime() or ttl() calls are wrapped by
   another function call (CASSANDRA-8451)
 * Fix NPE after dropping a keyspace (CASSANDRA-8332)
 * Fix error message on read repair timeouts (CASSANDRA-7947)
 * Default DTCS base_time_seconds changed to 60 (CASSANDRA-8417)
 * Refuse Paxos operation with more than one pending endpoint (CASSANDRA-8346, 8640)
 * Throw correct exception when trying to bind a keyspace or table
   name (CASSANDRA-6952)
 * Make HHOM.compact synchronized (CASSANDRA-8416)
 * cancel latency-sampling task when CF is dropped (CASSANDRA-8401)
 * don't block SocketThread for MessagingService (CASSANDRA-8188)
 * Increase quarantine delay on replacement (CASSANDRA-8260)
 * Expose off-heap memory usage stats (CASSANDRA-7897)
 * Ignore Paxos commits for truncated tables (CASSANDRA-7538)
 * Validate size of indexed column values (CASSANDRA-8280)
 * Make LCS split compaction results over all data directories (CASSANDRA-8329)
 * Fix some failing queries that use multi-column relations
   on COMPACT STORAGE tables (CASSANDRA-8264)
 * Fix InvalidRequestException with ORDER BY (CASSANDRA-8286)
 * Disable SSLv3 for POODLE (CASSANDRA-8265)
 * Fix millisecond timestamps in Tracing (CASSANDRA-8297)
 * Include keyspace name in error message when there are insufficient
   live nodes to stream from (CASSANDRA-8221)
 * Avoid overlap in L1 when L0 contains many nonoverlapping
   sstables (CASSANDRA-8211)
 * Improve PropertyFileSnitch logging (CASSANDRA-8183)
 * Add DC-aware sequential repair (CASSANDRA-8193)
 * Use live sstables in snapshot repair if possible (CASSANDRA-8312)
 * Fix hints serialized size calculation (CASSANDRA-8587)


2.1.2
 * (cqlsh) parse_for_table_meta errors out on queries with undefined
   grammars (CASSANDRA-8262)
 * (cqlsh) Fix SELECT ... TOKEN() function broken in C* 2.1.1 (CASSANDRA-8258)
 * Fix Cassandra crash when running on JDK8 update 40 (CASSANDRA-8209)
 * Optimize partitioner tokens (CASSANDRA-8230)
 * Improve compaction of repaired/unrepaired sstables (CASSANDRA-8004)
 * Make cache serializers pluggable (CASSANDRA-8096)
 * Fix issues with CONTAINS (KEY) queries on secondary indexes
   (CASSANDRA-8147)
 * Fix read-rate tracking of sstables for some queries (CASSANDRA-8239)
 * Fix default timestamp in QueryOptions (CASSANDRA-8246)
 * Set socket timeout when reading remote version (CASSANDRA-8188)
 * Refactor how we track live size (CASSANDRA-7852)
 * Make sure unfinished compaction files are removed (CASSANDRA-8124)
 * Fix shutdown when run as Windows service (CASSANDRA-8136)
 * Fix DESCRIBE TABLE with custom indexes (CASSANDRA-8031)
 * Fix race in RecoveryManagerTest (CASSANDRA-8176)
 * Avoid IllegalArgumentException while sorting sstables in
   IndexSummaryManager (CASSANDRA-8182)
 * Shutdown JVM on file descriptor exhaustion (CASSANDRA-7579)
 * Add 'die' policy for commit log and disk failure (CASSANDRA-7927)
 * Fix installing as service on Windows (CASSANDRA-8115)
 * Fix CREATE TABLE for CQL2 (CASSANDRA-8144)
 * Avoid boxing in ColumnStats min/max trackers (CASSANDRA-8109)
Merged from 2.0:
 * Correctly handle non-text column names in cql3 (CASSANDRA-8178)
 * Fix deletion for indexes on primary key columns (CASSANDRA-8206)
 * Add 'nodetool statusgossip' (CASSANDRA-8125)
 * Improve client notification that nodes are ready for requests (CASSANDRA-7510)
 * Handle negative timestamp in writetime method (CASSANDRA-8139)
 * Pig: Remove errant LIMIT clause in CqlNativeStorage (CASSANDRA-8166)
 * Throw ConfigurationException when hsha is used with the default
   rpc_max_threads setting of 'unlimited' (CASSANDRA-8116)
 * Allow concurrent writing of the same table in the same JVM using
   CQLSSTableWriter (CASSANDRA-7463)
 * Fix totalDiskSpaceUsed calculation (CASSANDRA-8205)


2.1.1
 * Fix spin loop in AtomicSortedColumns (CASSANDRA-7546)
 * Dont notify when replacing tmplink files (CASSANDRA-8157)
 * Fix validation with multiple CONTAINS clause (CASSANDRA-8131)
 * Fix validation of collections in TriggerExecutor (CASSANDRA-8146)
 * Fix IllegalArgumentException when a list of IN values containing tuples
   is passed as a single arg to a prepared statement with the v1 or v2
   protocol (CASSANDRA-8062)
 * Fix ClassCastException in DISTINCT query on static columns with
   query paging (CASSANDRA-8108)
 * Fix NPE on null nested UDT inside a set (CASSANDRA-8105)
 * Fix exception when querying secondary index on set items or map keys
   when some clustering columns are specified (CASSANDRA-8073)
 * Send proper error response when there is an error during native
   protocol message decode (CASSANDRA-8118)
 * Gossip should ignore generation numbers too far in the future (CASSANDRA-8113)
 * Fix NPE when creating a table with frozen sets, lists (CASSANDRA-8104)
 * Fix high memory use due to tracking reads on incrementally opened sstable
   readers (CASSANDRA-8066)
 * Fix EXECUTE request with skipMetadata=false returning no metadata
   (CASSANDRA-8054)
 * Allow concurrent use of CQLBulkOutputFormat (CASSANDRA-7776)
 * Shutdown JVM on OOM (CASSANDRA-7507)
 * Upgrade netty version and enable epoll event loop (CASSANDRA-7761)
 * Don't duplicate sstables smaller than split size when using
   the sstablesplitter tool (CASSANDRA-7616)
 * Avoid re-parsing already prepared statements (CASSANDRA-7923)
 * Fix some Thrift slice deletions and updates of COMPACT STORAGE
   tables with some clustering columns omitted (CASSANDRA-7990)
 * Fix filtering for CONTAINS on sets (CASSANDRA-8033)
 * Properly track added size (CASSANDRA-7239)
 * Allow compilation in java 8 (CASSANDRA-7208)
 * Fix Assertion error on RangeTombstoneList diff (CASSANDRA-8013)
 * Release references to overlapping sstables during compaction (CASSANDRA-7819)
 * Send notification when opening compaction results early (CASSANDRA-8034)
 * Make native server start block until properly bound (CASSANDRA-7885)
 * (cqlsh) Fix IPv6 support (CASSANDRA-7988)
 * Ignore fat clients when checking for endpoint collision (CASSANDRA-7939)
 * Make sstablerepairedset take a list of files (CASSANDRA-7995)
 * (cqlsh) Tab completeion for indexes on map keys (CASSANDRA-7972)
 * (cqlsh) Fix UDT field selection in select clause (CASSANDRA-7891)
 * Fix resource leak in event of corrupt sstable
 * (cqlsh) Add command line option for cqlshrc file path (CASSANDRA-7131)
 * Provide visibility into prepared statements churn (CASSANDRA-7921, CASSANDRA-7930)
 * Invalidate prepared statements when their keyspace or table is
   dropped (CASSANDRA-7566)
 * cassandra-stress: fix support for NetworkTopologyStrategy (CASSANDRA-7945)
 * Fix saving caches when a table is dropped (CASSANDRA-7784)
 * Add better error checking of new stress profile (CASSANDRA-7716)
 * Use ThreadLocalRandom and remove FBUtilities.threadLocalRandom (CASSANDRA-7934)
 * Prevent operator mistakes due to simultaneous bootstrap (CASSANDRA-7069)
 * cassandra-stress supports whitelist mode for node config (CASSANDRA-7658)
 * GCInspector more closely tracks GC; cassandra-stress and nodetool report it (CASSANDRA-7916)
 * nodetool won't output bogus ownership info without a keyspace (CASSANDRA-7173)
 * Add human readable option to nodetool commands (CASSANDRA-5433)
 * Don't try to set repairedAt on old sstables (CASSANDRA-7913)
 * Add metrics for tracking PreparedStatement use (CASSANDRA-7719)
 * (cqlsh) tab-completion for triggers (CASSANDRA-7824)
 * (cqlsh) Support for query paging (CASSANDRA-7514)
 * (cqlsh) Show progress of COPY operations (CASSANDRA-7789)
 * Add syntax to remove multiple elements from a map (CASSANDRA-6599)
 * Support non-equals conditions in lightweight transactions (CASSANDRA-6839)
 * Add IF [NOT] EXISTS to create/drop triggers (CASSANDRA-7606)
 * (cqlsh) Display the current logged-in user (CASSANDRA-7785)
 * (cqlsh) Don't ignore CTRL-C during COPY FROM execution (CASSANDRA-7815)
 * (cqlsh) Order UDTs according to cross-type dependencies in DESCRIBE
   output (CASSANDRA-7659)
 * (cqlsh) Fix handling of CAS statement results (CASSANDRA-7671)
 * (cqlsh) COPY TO/FROM improvements (CASSANDRA-7405)
 * Support list index operations with conditions (CASSANDRA-7499)
 * Add max live/tombstoned cells to nodetool cfstats output (CASSANDRA-7731)
 * Validate IPv6 wildcard addresses properly (CASSANDRA-7680)
 * (cqlsh) Error when tracing query (CASSANDRA-7613)
 * Avoid IOOBE when building SyntaxError message snippet (CASSANDRA-7569)
 * SSTableExport uses correct validator to create string representation of partition
   keys (CASSANDRA-7498)
 * Avoid NPEs when receiving type changes for an unknown keyspace (CASSANDRA-7689)
 * Add support for custom 2i validation (CASSANDRA-7575)
 * Pig support for hadoop CqlInputFormat (CASSANDRA-6454)
 * Add duration mode to cassandra-stress (CASSANDRA-7468)
 * Add listen_interface and rpc_interface options (CASSANDRA-7417)
 * Improve schema merge performance (CASSANDRA-7444)
 * Adjust MT depth based on # of partition validating (CASSANDRA-5263)
 * Optimise NativeCell comparisons (CASSANDRA-6755)
 * Configurable client timeout for cqlsh (CASSANDRA-7516)
 * Include snippet of CQL query near syntax error in messages (CASSANDRA-7111)
 * Make repair -pr work with -local (CASSANDRA-7450)
 * Fix error in sstableloader with -cph > 1 (CASSANDRA-8007)
 * Fix snapshot repair error on indexed tables (CASSANDRA-8020)
 * Do not exit nodetool repair when receiving JMX NOTIF_LOST (CASSANDRA-7909)
 * Stream to private IP when available (CASSANDRA-8084)
Merged from 2.0:
 * Reject conditions on DELETE unless full PK is given (CASSANDRA-6430)
 * Properly reject the token function DELETE (CASSANDRA-7747)
 * Force batchlog replay before decommissioning a node (CASSANDRA-7446)
 * Fix hint replay with many accumulated expired hints (CASSANDRA-6998)
 * Fix duplicate results in DISTINCT queries on static columns with query
   paging (CASSANDRA-8108)
 * Add DateTieredCompactionStrategy (CASSANDRA-6602)
 * Properly validate ascii and utf8 string literals in CQL queries (CASSANDRA-8101)
 * (cqlsh) Fix autocompletion for alter keyspace (CASSANDRA-8021)
 * Create backup directories for commitlog archiving during startup (CASSANDRA-8111)
 * Reduce totalBlockFor() for LOCAL_* consistency levels (CASSANDRA-8058)
 * Fix merging schemas with re-dropped keyspaces (CASSANDRA-7256)
 * Fix counters in supercolumns during live upgrades from 1.2 (CASSANDRA-7188)
 * Notify DT subscribers when a column family is truncated (CASSANDRA-8088)
 * Add sanity check of $JAVA on startup (CASSANDRA-7676)
 * Schedule fat client schema pull on join (CASSANDRA-7993)
 * Don't reset nodes' versions when closing IncomingTcpConnections
   (CASSANDRA-7734)
 * Record the real messaging version in all cases in OutboundTcpConnection
   (CASSANDRA-8057)
 * SSL does not work in cassandra-cli (CASSANDRA-7899)
 * Fix potential exception when using ReversedType in DynamicCompositeType
   (CASSANDRA-7898)
 * Better validation of collection values (CASSANDRA-7833)
 * Track min/max timestamps correctly (CASSANDRA-7969)
 * Fix possible overflow while sorting CL segments for replay (CASSANDRA-7992)
 * Increase nodetool Xmx (CASSANDRA-7956)
 * Archive any commitlog segments present at startup (CASSANDRA-6904)
 * CrcCheckChance should adjust based on live CFMetadata not 
   sstable metadata (CASSANDRA-7978)
 * token() should only accept columns in the partitioning
   key order (CASSANDRA-6075)
 * Add method to invalidate permission cache via JMX (CASSANDRA-7977)
 * Allow propagating multiple gossip states atomically (CASSANDRA-6125)
 * Log exceptions related to unclean native protocol client disconnects
   at DEBUG or INFO (CASSANDRA-7849)
 * Allow permissions cache to be set via JMX (CASSANDRA-7698)
 * Include schema_triggers CF in readable system resources (CASSANDRA-7967)
 * Fix RowIndexEntry to report correct serializedSize (CASSANDRA-7948)
 * Make CQLSSTableWriter sync within partitions (CASSANDRA-7360)
 * Potentially use non-local replicas in CqlConfigHelper (CASSANDRA-7906)
 * Explicitly disallow mixing multi-column and single-column
   relations on clustering columns (CASSANDRA-7711)
 * Better error message when condition is set on PK column (CASSANDRA-7804)
 * Don't send schema change responses and events for no-op DDL
   statements (CASSANDRA-7600)
 * (Hadoop) fix cluster initialisation for a split fetching (CASSANDRA-7774)
 * Throw InvalidRequestException when queries contain relations on entire
   collection columns (CASSANDRA-7506)
 * (cqlsh) enable CTRL-R history search with libedit (CASSANDRA-7577)
 * (Hadoop) allow ACFRW to limit nodes to local DC (CASSANDRA-7252)
 * (cqlsh) cqlsh should automatically disable tracing when selecting
   from system_traces (CASSANDRA-7641)
 * (Hadoop) Add CqlOutputFormat (CASSANDRA-6927)
 * Don't depend on cassandra config for nodetool ring (CASSANDRA-7508)
 * (cqlsh) Fix failing cqlsh formatting tests (CASSANDRA-7703)
 * Fix IncompatibleClassChangeError from hadoop2 (CASSANDRA-7229)
 * Add 'nodetool sethintedhandoffthrottlekb' (CASSANDRA-7635)
 * (cqlsh) Add tab-completion for CREATE/DROP USER IF [NOT] EXISTS (CASSANDRA-7611)
 * Catch errors when the JVM pulls the rug out from GCInspector (CASSANDRA-5345)
 * cqlsh fails when version number parts are not int (CASSANDRA-7524)
 * Fix NPE when table dropped during streaming (CASSANDRA-7946)
 * Fix wrong progress when streaming uncompressed (CASSANDRA-7878)
 * Fix possible infinite loop in creating repair range (CASSANDRA-7983)
 * Fix unit in nodetool for streaming throughput (CASSANDRA-7375)
Merged from 1.2:
 * Don't index tombstones (CASSANDRA-7828)
 * Improve PasswordAuthenticator default super user setup (CASSANDRA-7788)


2.1.0
 * (cqlsh) Removed "ALTER TYPE <name> RENAME TO <name>" from tab-completion
   (CASSANDRA-7895)
 * Fixed IllegalStateException in anticompaction (CASSANDRA-7892)
 * cqlsh: DESCRIBE support for frozen UDTs, tuples (CASSANDRA-7863)
 * Avoid exposing internal classes over JMX (CASSANDRA-7879)
 * Add null check for keys when freezing collection (CASSANDRA-7869)
 * Improve stress workload realism (CASSANDRA-7519)
Merged from 2.0:
 * Configure system.paxos with LeveledCompactionStrategy (CASSANDRA-7753)
 * Fix ALTER clustering column type from DateType to TimestampType when
   using DESC clustering order (CASSANRDA-7797)
 * Throw EOFException if we run out of chunks in compressed datafile
   (CASSANDRA-7664)
 * Fix PRSI handling of CQL3 row markers for row cleanup (CASSANDRA-7787)
 * Fix dropping collection when it's the last regular column (CASSANDRA-7744)
 * Make StreamReceiveTask thread safe and gc friendly (CASSANDRA-7795)
 * Validate empty cell names from counter updates (CASSANDRA-7798)
Merged from 1.2:
 * Don't allow compacted sstables to be marked as compacting (CASSANDRA-7145)
 * Track expired tombstones (CASSANDRA-7810)


2.1.0-rc7
 * Add frozen keyword and require UDT to be frozen (CASSANDRA-7857)
 * Track added sstable size correctly (CASSANDRA-7239)
 * (cqlsh) Fix case insensitivity (CASSANDRA-7834)
 * Fix failure to stream ranges when moving (CASSANDRA-7836)
 * Correctly remove tmplink files (CASSANDRA-7803)
 * (cqlsh) Fix column name formatting for functions, CAS operations,
   and UDT field selections (CASSANDRA-7806)
 * (cqlsh) Fix COPY FROM handling of null/empty primary key
   values (CASSANDRA-7792)
 * Fix ordering of static cells (CASSANDRA-7763)
Merged from 2.0:
 * Forbid re-adding dropped counter columns (CASSANDRA-7831)
 * Fix CFMetaData#isThriftCompatible() for PK-only tables (CASSANDRA-7832)
 * Always reject inequality on the partition key without token()
   (CASSANDRA-7722)
 * Always send Paxos commit to all replicas (CASSANDRA-7479)
 * Make disruptor_thrift_server invocation pool configurable (CASSANDRA-7594)
 * Make repair no-op when RF=1 (CASSANDRA-7864)


2.1.0-rc6
 * Fix OOM issue from netty caching over time (CASSANDRA-7743)
 * json2sstable couldn't import JSON for CQL table (CASSANDRA-7477)
 * Invalidate all caches on table drop (CASSANDRA-7561)
 * Skip strict endpoint selection for ranges if RF == nodes (CASSANRA-7765)
 * Fix Thrift range filtering without 2ary index lookups (CASSANDRA-7741)
 * Add tracing entries about concurrent range requests (CASSANDRA-7599)
 * (cqlsh) Fix DESCRIBE for NTS keyspaces (CASSANDRA-7729)
 * Remove netty buffer ref-counting (CASSANDRA-7735)
 * Pass mutated cf to index updater for use by PRSI (CASSANDRA-7742)
 * Include stress yaml example in release and deb (CASSANDRA-7717)
 * workaround for netty issue causing corrupted data off the wire (CASSANDRA-7695)
 * cqlsh DESC CLUSTER fails retrieving ring information (CASSANDRA-7687)
 * Fix binding null values inside UDT (CASSANDRA-7685)
 * Fix UDT field selection with empty fields (CASSANDRA-7670)
 * Bogus deserialization of static cells from sstable (CASSANDRA-7684)
 * Fix NPE on compaction leftover cleanup for dropped table (CASSANDRA-7770)
Merged from 2.0:
 * Fix race condition in StreamTransferTask that could lead to
   infinite loops and premature sstable deletion (CASSANDRA-7704)
 * (cqlsh) Wait up to 10 sec for a tracing session (CASSANDRA-7222)
 * Fix NPE in FileCacheService.sizeInBytes (CASSANDRA-7756)
 * Remove duplicates from StorageService.getJoiningNodes (CASSANDRA-7478)
 * Clone token map outside of hot gossip loops (CASSANDRA-7758)
 * Fix MS expiring map timeout for Paxos messages (CASSANDRA-7752)
 * Do not flush on truncate if durable_writes is false (CASSANDRA-7750)
 * Give CRR a default input_cql Statement (CASSANDRA-7226)
 * Better error message when adding a collection with the same name
   than a previously dropped one (CASSANDRA-6276)
 * Fix validation when adding static columns (CASSANDRA-7730)
 * (Thrift) fix range deletion of supercolumns (CASSANDRA-7733)
 * Fix potential AssertionError in RangeTombstoneList (CASSANDRA-7700)
 * Validate arguments of blobAs* functions (CASSANDRA-7707)
 * Fix potential AssertionError with 2ndary indexes (CASSANDRA-6612)
 * Avoid logging CompactionInterrupted at ERROR (CASSANDRA-7694)
 * Minor leak in sstable2jon (CASSANDRA-7709)
 * Add cassandra.auto_bootstrap system property (CASSANDRA-7650)
 * Update java driver (for hadoop) (CASSANDRA-7618)
 * Remove CqlPagingRecordReader/CqlPagingInputFormat (CASSANDRA-7570)
 * Support connecting to ipv6 jmx with nodetool (CASSANDRA-7669)


2.1.0-rc5
 * Reject counters inside user types (CASSANDRA-7672)
 * Switch to notification-based GCInspector (CASSANDRA-7638)
 * (cqlsh) Handle nulls in UDTs and tuples correctly (CASSANDRA-7656)
 * Don't use strict consistency when replacing (CASSANDRA-7568)
 * Fix min/max cell name collection on 2.0 SSTables with range
   tombstones (CASSANDRA-7593)
 * Tolerate min/max cell names of different lengths (CASSANDRA-7651)
 * Filter cached results correctly (CASSANDRA-7636)
 * Fix tracing on the new SEPExecutor (CASSANDRA-7644)
 * Remove shuffle and taketoken (CASSANDRA-7601)
 * Clean up Windows batch scripts (CASSANDRA-7619)
 * Fix native protocol drop user type notification (CASSANDRA-7571)
 * Give read access to system.schema_usertypes to all authenticated users
   (CASSANDRA-7578)
 * (cqlsh) Fix cqlsh display when zero rows are returned (CASSANDRA-7580)
 * Get java version correctly when JAVA_TOOL_OPTIONS is set (CASSANDRA-7572)
 * Fix NPE when dropping index from non-existent keyspace, AssertionError when
   dropping non-existent index with IF EXISTS (CASSANDRA-7590)
 * Fix sstablelevelresetter hang (CASSANDRA-7614)
 * (cqlsh) Fix deserialization of blobs (CASSANDRA-7603)
 * Use "keyspace updated" schema change message for UDT changes in v1 and
   v2 protocols (CASSANDRA-7617)
 * Fix tracing of range slices and secondary index lookups that are local
   to the coordinator (CASSANDRA-7599)
 * Set -Dcassandra.storagedir for all tool shell scripts (CASSANDRA-7587)
 * Don't swap max/min col names when mutating sstable metadata (CASSANDRA-7596)
 * (cqlsh) Correctly handle paged result sets (CASSANDRA-7625)
 * (cqlsh) Improve waiting for a trace to complete (CASSANDRA-7626)
 * Fix tracing of concurrent range slices and 2ary index queries (CASSANDRA-7626)
 * Fix scrub against collection type (CASSANDRA-7665)
Merged from 2.0:
 * Set gc_grace_seconds to seven days for system schema tables (CASSANDRA-7668)
 * SimpleSeedProvider no longer caches seeds forever (CASSANDRA-7663)
 * Always flush on truncate (CASSANDRA-7511)
 * Fix ReversedType(DateType) mapping to native protocol (CASSANDRA-7576)
 * Always merge ranges owned by a single node (CASSANDRA-6930)
 * Track max/min timestamps for range tombstones (CASSANDRA-7647)
 * Fix NPE when listing saved caches dir (CASSANDRA-7632)


2.1.0-rc4
 * Fix word count hadoop example (CASSANDRA-7200)
 * Updated memtable_cleanup_threshold and memtable_flush_writers defaults 
   (CASSANDRA-7551)
 * (Windows) fix startup when WMI memory query fails (CASSANDRA-7505)
 * Anti-compaction proceeds if any part of the repair failed (CASSANDRA-7521)
 * Add missing table name to DROP INDEX responses and notifications (CASSANDRA-7539)
 * Bump CQL version to 3.2.0 and update CQL documentation (CASSANDRA-7527)
 * Fix configuration error message when running nodetool ring (CASSANDRA-7508)
 * Support conditional updates, tuple type, and the v3 protocol in cqlsh (CASSANDRA-7509)
 * Handle queries on multiple secondary index types (CASSANDRA-7525)
 * Fix cqlsh authentication with v3 native protocol (CASSANDRA-7564)
 * Fix NPE when unknown prepared statement ID is used (CASSANDRA-7454)
Merged from 2.0:
 * (Windows) force range-based repair to non-sequential mode (CASSANDRA-7541)
 * Fix range merging when DES scores are zero (CASSANDRA-7535)
 * Warn when SSL certificates have expired (CASSANDRA-7528)
 * Fix error when doing reversed queries with static columns (CASSANDRA-7490)
Merged from 1.2:
 * Set correct stream ID on responses when non-Exception Throwables
   are thrown while handling native protocol messages (CASSANDRA-7470)


2.1.0-rc3
 * Consider expiry when reconciling otherwise equal cells (CASSANDRA-7403)
 * Introduce CQL support for stress tool (CASSANDRA-6146)
 * Fix ClassCastException processing expired messages (CASSANDRA-7496)
 * Fix prepared marker for collections inside UDT (CASSANDRA-7472)
 * Remove left-over populate_io_cache_on_flush and replicate_on_write
   uses (CASSANDRA-7493)
 * (Windows) handle spaces in path names (CASSANDRA-7451)
 * Ensure writes have completed after dropping a table, before recycling
   commit log segments (CASSANDRA-7437)
 * Remove left-over rows_per_partition_to_cache (CASSANDRA-7493)
 * Fix error when CONTAINS is used with a bind marker (CASSANDRA-7502)
 * Properly reject unknown UDT field (CASSANDRA-7484)
Merged from 2.0:
 * Fix CC#collectTimeOrderedData() tombstone optimisations (CASSANDRA-7394)
 * Support DISTINCT for static columns and fix behaviour when DISTINC is
   not use (CASSANDRA-7305).
 * Workaround JVM NPE on JMX bind failure (CASSANDRA-7254)
 * Fix race in FileCacheService RemovalListener (CASSANDRA-7278)
 * Fix inconsistent use of consistencyForCommit that allowed LOCAL_QUORUM
   operations to incorrect become full QUORUM (CASSANDRA-7345)
 * Properly handle unrecognized opcodes and flags (CASSANDRA-7440)
 * (Hadoop) close CqlRecordWriter clients when finished (CASSANDRA-7459)
 * Commit disk failure policy (CASSANDRA-7429)
 * Make sure high level sstables get compacted (CASSANDRA-7414)
 * Fix AssertionError when using empty clustering columns and static columns
   (CASSANDRA-7455)
 * Add option to disable STCS in L0 (CASSANDRA-6621)
 * Upgrade to snappy-java 1.0.5.2 (CASSANDRA-7476)


2.1.0-rc2
 * Fix heap size calculation for CompoundSparseCellName and 
   CompoundSparseCellName.WithCollection (CASSANDRA-7421)
 * Allow counter mutations in UNLOGGED batches (CASSANDRA-7351)
 * Modify reconcile logic to always pick a tombstone over a counter cell
   (CASSANDRA-7346)
 * Avoid incremental compaction on Windows (CASSANDRA-7365)
 * Fix exception when querying a composite-keyed table with a collection index
   (CASSANDRA-7372)
 * Use node's host id in place of counter ids (CASSANDRA-7366)
 * Fix error when doing reversed queries with static columns (CASSANDRA-7490)
 * Backport CASSANDRA-6747 (CASSANDRA-7560)
 * Track max/min timestamps for range tombstones (CASSANDRA-7647)
 * Fix NPE when listing saved caches dir (CASSANDRA-7632)
 * Fix sstableloader unable to connect encrypted node (CASSANDRA-7585)
Merged from 1.2:
 * Clone token map outside of hot gossip loops (CASSANDRA-7758)
 * Add stop method to EmbeddedCassandraService (CASSANDRA-7595)
 * Support connecting to ipv6 jmx with nodetool (CASSANDRA-7669)
 * Set gc_grace_seconds to seven days for system schema tables (CASSANDRA-7668)
 * SimpleSeedProvider no longer caches seeds forever (CASSANDRA-7663)
 * Set correct stream ID on responses when non-Exception Throwables
   are thrown while handling native protocol messages (CASSANDRA-7470)
 * Fix row size miscalculation in LazilyCompactedRow (CASSANDRA-7543)
 * Fix race in background compaction check (CASSANDRA-7745)
 * Don't clear out range tombstones during compaction (CASSANDRA-7808)


2.1.0-rc1
 * Revert flush directory (CASSANDRA-6357)
 * More efficient executor service for fast operations (CASSANDRA-4718)
 * Move less common tools into a new cassandra-tools package (CASSANDRA-7160)
 * Support more concurrent requests in native protocol (CASSANDRA-7231)
 * Add tab-completion to debian nodetool packaging (CASSANDRA-6421)
 * Change concurrent_compactors defaults (CASSANDRA-7139)
 * Add PowerShell Windows launch scripts (CASSANDRA-7001)
 * Make commitlog archive+restore more robust (CASSANDRA-6974)
 * Fix marking commitlogsegments clean (CASSANDRA-6959)
 * Add snapshot "manifest" describing files included (CASSANDRA-6326)
 * Parallel streaming for sstableloader (CASSANDRA-3668)
 * Fix bugs in supercolumns handling (CASSANDRA-7138)
 * Fix ClassClassException on composite dense tables (CASSANDRA-7112)
 * Cleanup and optimize collation and slice iterators (CASSANDRA-7107)
 * Upgrade NBHM lib (CASSANDRA-7128)
 * Optimize netty server (CASSANDRA-6861)
 * Fix repair hang when given CF does not exist (CASSANDRA-7189)
 * Allow c* to be shutdown in an embedded mode (CASSANDRA-5635)
 * Add server side batching to native transport (CASSANDRA-5663)
 * Make batchlog replay asynchronous (CASSANDRA-6134)
 * remove unused classes (CASSANDRA-7197)
 * Limit user types to the keyspace they are defined in (CASSANDRA-6643)
 * Add validate method to CollectionType (CASSANDRA-7208)
 * New serialization format for UDT values (CASSANDRA-7209, CASSANDRA-7261)
 * Fix nodetool netstats (CASSANDRA-7270)
 * Fix potential ClassCastException in HintedHandoffManager (CASSANDRA-7284)
 * Use prepared statements internally (CASSANDRA-6975)
 * Fix broken paging state with prepared statement (CASSANDRA-7120)
 * Fix IllegalArgumentException in CqlStorage (CASSANDRA-7287)
 * Allow nulls/non-existant fields in UDT (CASSANDRA-7206)
 * Add Thrift MultiSliceRequest (CASSANDRA-6757, CASSANDRA-7027)
 * Handle overlapping MultiSlices (CASSANDRA-7279)
 * Fix DataOutputTest on Windows (CASSANDRA-7265)
 * Embedded sets in user defined data-types are not updating (CASSANDRA-7267)
 * Add tuple type to CQL/native protocol (CASSANDRA-7248)
 * Fix CqlPagingRecordReader on tables with few rows (CASSANDRA-7322)
Merged from 2.0:
 * Copy compaction options to make sure they are reloaded (CASSANDRA-7290)
 * Add option to do more aggressive tombstone compactions (CASSANDRA-6563)
 * Don't try to compact already-compacting files in HHOM (CASSANDRA-7288)
 * Always reallocate buffers in HSHA (CASSANDRA-6285)
 * (Hadoop) support authentication in CqlRecordReader (CASSANDRA-7221)
 * (Hadoop) Close java driver Cluster in CQLRR.close (CASSANDRA-7228)
 * Warn when 'USING TIMESTAMP' is used on a CAS BATCH (CASSANDRA-7067)
 * return all cpu values from BackgroundActivityMonitor.readAndCompute (CASSANDRA-7183)
 * Correctly delete scheduled range xfers (CASSANDRA-7143)
 * return all cpu values from BackgroundActivityMonitor.readAndCompute (CASSANDRA-7183)  
 * reduce garbage creation in calculatePendingRanges (CASSANDRA-7191)
 * fix c* launch issues on Russian os's due to output of linux 'free' cmd (CASSANDRA-6162)
 * Fix disabling autocompaction (CASSANDRA-7187)
 * Fix potential NumberFormatException when deserializing IntegerType (CASSANDRA-7088)
 * cqlsh can't tab-complete disabling compaction (CASSANDRA-7185)
 * cqlsh: Accept and execute CQL statement(s) from command-line parameter (CASSANDRA-7172)
 * Fix IllegalStateException in CqlPagingRecordReader (CASSANDRA-7198)
 * Fix the InvertedIndex trigger example (CASSANDRA-7211)
 * Add --resolve-ip option to 'nodetool ring' (CASSANDRA-7210)
 * reduce garbage on codec flag deserialization (CASSANDRA-7244) 
 * Fix duplicated error messages on directory creation error at startup (CASSANDRA-5818)
 * Proper null handle for IF with map element access (CASSANDRA-7155)
 * Improve compaction visibility (CASSANDRA-7242)
 * Correctly delete scheduled range xfers (CASSANDRA-7143)
 * Make batchlog replica selection rack-aware (CASSANDRA-6551)
 * Fix CFMetaData#getColumnDefinitionFromColumnName() (CASSANDRA-7074)
 * Fix writetime/ttl functions for static columns (CASSANDRA-7081)
 * Suggest CTRL-C or semicolon after three blank lines in cqlsh (CASSANDRA-7142)
 * Fix 2ndary index queries with DESC clustering order (CASSANDRA-6950)
 * Invalid key cache entries on DROP (CASSANDRA-6525)
 * Fix flapping RecoveryManagerTest (CASSANDRA-7084)
 * Add missing iso8601 patterns for date strings (CASSANDRA-6973)
 * Support selecting multiple rows in a partition using IN (CASSANDRA-6875)
 * Add authentication support to shuffle (CASSANDRA-6484)
 * Swap local and global default read repair chances (CASSANDRA-7320)
 * Add conditional CREATE/DROP USER support (CASSANDRA-7264)
 * Cqlsh counts non-empty lines for "Blank lines" warning (CASSANDRA-7325)
Merged from 1.2:
 * Add Cloudstack snitch (CASSANDRA-7147)
 * Update system.peers correctly when relocating tokens (CASSANDRA-7126)
 * Add Google Compute Engine snitch (CASSANDRA-7132)
 * remove duplicate query for local tokens (CASSANDRA-7182)
 * exit CQLSH with error status code if script fails (CASSANDRA-6344)
 * Fix bug with some IN queries missig results (CASSANDRA-7105)
 * Fix availability validation for LOCAL_ONE CL (CASSANDRA-7319)
 * Hint streaming can cause decommission to fail (CASSANDRA-7219)


2.1.0-beta2
 * Increase default CL space to 8GB (CASSANDRA-7031)
 * Add range tombstones to read repair digests (CASSANDRA-6863)
 * Fix BTree.clear for large updates (CASSANDRA-6943)
 * Fail write instead of logging a warning when unable to append to CL
   (CASSANDRA-6764)
 * Eliminate possibility of CL segment appearing twice in active list 
   (CASSANDRA-6557)
 * Apply DONTNEED fadvise to commitlog segments (CASSANDRA-6759)
 * Switch CRC component to Adler and include it for compressed sstables 
   (CASSANDRA-4165)
 * Allow cassandra-stress to set compaction strategy options (CASSANDRA-6451)
 * Add broadcast_rpc_address option to cassandra.yaml (CASSANDRA-5899)
 * Auto reload GossipingPropertyFileSnitch config (CASSANDRA-5897)
 * Fix overflow of memtable_total_space_in_mb (CASSANDRA-6573)
 * Fix ABTC NPE and apply update function correctly (CASSANDRA-6692)
 * Allow nodetool to use a file or prompt for password (CASSANDRA-6660)
 * Fix AIOOBE when concurrently accessing ABSC (CASSANDRA-6742)
 * Fix assertion error in ALTER TYPE RENAME (CASSANDRA-6705)
 * Scrub should not always clear out repaired status (CASSANDRA-5351)
 * Improve handling of range tombstone for wide partitions (CASSANDRA-6446)
 * Fix ClassCastException for compact table with composites (CASSANDRA-6738)
 * Fix potentially repairing with wrong nodes (CASSANDRA-6808)
 * Change caching option syntax (CASSANDRA-6745)
 * Fix stress to do proper counter reads (CASSANDRA-6835)
 * Fix help message for stress counter_write (CASSANDRA-6824)
 * Fix stress smart Thrift client to pick servers correctly (CASSANDRA-6848)
 * Add logging levels (minimal, normal or verbose) to stress tool (CASSANDRA-6849)
 * Fix race condition in Batch CLE (CASSANDRA-6860)
 * Improve cleanup/scrub/upgradesstables failure handling (CASSANDRA-6774)
 * ByteBuffer write() methods for serializing sstables (CASSANDRA-6781)
 * Proper compare function for CollectionType (CASSANDRA-6783)
 * Update native server to Netty 4 (CASSANDRA-6236)
 * Fix off-by-one error in stress (CASSANDRA-6883)
 * Make OpOrder AutoCloseable (CASSANDRA-6901)
 * Remove sync repair JMX interface (CASSANDRA-6900)
 * Add multiple memory allocation options for memtables (CASSANDRA-6689, 6694)
 * Remove adjusted op rate from stress output (CASSANDRA-6921)
 * Add optimized CF.hasColumns() implementations (CASSANDRA-6941)
 * Serialize batchlog mutations with the version of the target node
   (CASSANDRA-6931)
 * Optimize CounterColumn#reconcile() (CASSANDRA-6953)
 * Properly remove 1.2 sstable support in 2.1 (CASSANDRA-6869)
 * Lock counter cells, not partitions (CASSANDRA-6880)
 * Track presence of legacy counter shards in sstables (CASSANDRA-6888)
 * Ensure safe resource cleanup when replacing sstables (CASSANDRA-6912)
 * Add failure handler to async callback (CASSANDRA-6747)
 * Fix AE when closing SSTable without releasing reference (CASSANDRA-7000)
 * Clean up IndexInfo on keyspace/table drops (CASSANDRA-6924)
 * Only snapshot relative SSTables when sequential repair (CASSANDRA-7024)
 * Require nodetool rebuild_index to specify index names (CASSANDRA-7038)
 * fix cassandra stress errors on reads with native protocol (CASSANDRA-7033)
 * Use OpOrder to guard sstable references for reads (CASSANDRA-6919)
 * Preemptive opening of compaction result (CASSANDRA-6916)
 * Multi-threaded scrub/cleanup/upgradesstables (CASSANDRA-5547)
 * Optimize cellname comparison (CASSANDRA-6934)
 * Native protocol v3 (CASSANDRA-6855)
 * Optimize Cell liveness checks and clean up Cell (CASSANDRA-7119)
 * Support consistent range movements (CASSANDRA-2434)
 * Display min timestamp in sstablemetadata viewer (CASSANDRA-6767)
Merged from 2.0:
 * Avoid race-prone second "scrub" of system keyspace (CASSANDRA-6797)
 * Pool CqlRecordWriter clients by inetaddress rather than Range
   (CASSANDRA-6665)
 * Fix compaction_history timestamps (CASSANDRA-6784)
 * Compare scores of full replica ordering in DES (CASSANDRA-6683)
 * fix CME in SessionInfo updateProgress affecting netstats (CASSANDRA-6577)
 * Allow repairing between specific replicas (CASSANDRA-6440)
 * Allow per-dc enabling of hints (CASSANDRA-6157)
 * Add compatibility for Hadoop 0.2.x (CASSANDRA-5201)
 * Fix EstimatedHistogram races (CASSANDRA-6682)
 * Failure detector correctly converts initial value to nanos (CASSANDRA-6658)
 * Add nodetool taketoken to relocate vnodes (CASSANDRA-4445)
 * Expose bulk loading progress over JMX (CASSANDRA-4757)
 * Correctly handle null with IF conditions and TTL (CASSANDRA-6623)
 * Account for range/row tombstones in tombstone drop
   time histogram (CASSANDRA-6522)
 * Stop CommitLogSegment.close() from calling sync() (CASSANDRA-6652)
 * Make commitlog failure handling configurable (CASSANDRA-6364)
 * Avoid overlaps in LCS (CASSANDRA-6688)
 * Improve support for paginating over composites (CASSANDRA-4851)
 * Fix count(*) queries in a mixed cluster (CASSANDRA-6707)
 * Improve repair tasks(snapshot, differencing) concurrency (CASSANDRA-6566)
 * Fix replaying pre-2.0 commit logs (CASSANDRA-6714)
 * Add static columns to CQL3 (CASSANDRA-6561)
 * Optimize single partition batch statements (CASSANDRA-6737)
 * Disallow post-query re-ordering when paging (CASSANDRA-6722)
 * Fix potential paging bug with deleted columns (CASSANDRA-6748)
 * Fix NPE on BulkLoader caused by losing StreamEvent (CASSANDRA-6636)
 * Fix truncating compression metadata (CASSANDRA-6791)
 * Add CMSClassUnloadingEnabled JVM option (CASSANDRA-6541)
 * Catch memtable flush exceptions during shutdown (CASSANDRA-6735)
 * Fix upgradesstables NPE for non-CF-based indexes (CASSANDRA-6645)
 * Fix UPDATE updating PRIMARY KEY columns implicitly (CASSANDRA-6782)
 * Fix IllegalArgumentException when updating from 1.2 with SuperColumns
   (CASSANDRA-6733)
 * FBUtilities.singleton() should use the CF comparator (CASSANDRA-6778)
 * Fix CQLSStableWriter.addRow(Map<String, Object>) (CASSANDRA-6526)
 * Fix HSHA server introducing corrupt data (CASSANDRA-6285)
 * Fix CAS conditions for COMPACT STORAGE tables (CASSANDRA-6813)
 * Starting threads in OutboundTcpConnectionPool constructor causes race conditions (CASSANDRA-7177)
 * Allow overriding cassandra-rackdc.properties file (CASSANDRA-7072)
 * Set JMX RMI port to 7199 (CASSANDRA-7087)
 * Use LOCAL_QUORUM for data reads at LOCAL_SERIAL (CASSANDRA-6939)
 * Log a warning for large batches (CASSANDRA-6487)
 * Put nodes in hibernate when join_ring is false (CASSANDRA-6961)
 * Avoid early loading of non-system keyspaces before compaction-leftovers 
   cleanup at startup (CASSANDRA-6913)
 * Restrict Windows to parallel repairs (CASSANDRA-6907)
 * (Hadoop) Allow manually specifying start/end tokens in CFIF (CASSANDRA-6436)
 * Fix NPE in MeteredFlusher (CASSANDRA-6820)
 * Fix race processing range scan responses (CASSANDRA-6820)
 * Allow deleting snapshots from dropped keyspaces (CASSANDRA-6821)
 * Add uuid() function (CASSANDRA-6473)
 * Omit tombstones from schema digests (CASSANDRA-6862)
 * Include correct consistencyLevel in LWT timeout (CASSANDRA-6884)
 * Lower chances for losing new SSTables during nodetool refresh and
   ColumnFamilyStore.loadNewSSTables (CASSANDRA-6514)
 * Add support for DELETE ... IF EXISTS to CQL3 (CASSANDRA-5708)
 * Update hadoop_cql3_word_count example (CASSANDRA-6793)
 * Fix handling of RejectedExecution in sync Thrift server (CASSANDRA-6788)
 * Log more information when exceeding tombstone_warn_threshold (CASSANDRA-6865)
 * Fix truncate to not abort due to unreachable fat clients (CASSANDRA-6864)
 * Fix schema concurrency exceptions (CASSANDRA-6841)
 * Fix leaking validator FH in StreamWriter (CASSANDRA-6832)
 * Fix saving triggers to schema (CASSANDRA-6789)
 * Fix trigger mutations when base mutation list is immutable (CASSANDRA-6790)
 * Fix accounting in FileCacheService to allow re-using RAR (CASSANDRA-6838)
 * Fix static counter columns (CASSANDRA-6827)
 * Restore expiring->deleted (cell) compaction optimization (CASSANDRA-6844)
 * Fix CompactionManager.needsCleanup (CASSANDRA-6845)
 * Correctly compare BooleanType values other than 0 and 1 (CASSANDRA-6779)
 * Read message id as string from earlier versions (CASSANDRA-6840)
 * Properly use the Paxos consistency for (non-protocol) batch (CASSANDRA-6837)
 * Add paranoid disk failure option (CASSANDRA-6646)
 * Improve PerRowSecondaryIndex performance (CASSANDRA-6876)
 * Extend triggers to support CAS updates (CASSANDRA-6882)
 * Static columns with IF NOT EXISTS don't always work as expected (CASSANDRA-6873)
 * Fix paging with SELECT DISTINCT (CASSANDRA-6857)
 * Fix UnsupportedOperationException on CAS timeout (CASSANDRA-6923)
 * Improve MeteredFlusher handling of MF-unaffected column families
   (CASSANDRA-6867)
 * Add CqlRecordReader using native pagination (CASSANDRA-6311)
 * Add QueryHandler interface (CASSANDRA-6659)
 * Track liveRatio per-memtable, not per-CF (CASSANDRA-6945)
 * Make sure upgradesstables keeps sstable level (CASSANDRA-6958)
 * Fix LIMIT with static columns (CASSANDRA-6956)
 * Fix clash with CQL column name in thrift validation (CASSANDRA-6892)
 * Fix error with super columns in mixed 1.2-2.0 clusters (CASSANDRA-6966)
 * Fix bad skip of sstables on slice query with composite start/finish (CASSANDRA-6825)
 * Fix unintended update with conditional statement (CASSANDRA-6893)
 * Fix map element access in IF (CASSANDRA-6914)
 * Avoid costly range calculations for range queries on system keyspaces
   (CASSANDRA-6906)
 * Fix SSTable not released if stream session fails (CASSANDRA-6818)
 * Avoid build failure due to ANTLR timeout (CASSANDRA-6991)
 * Queries on compact tables can return more rows that requested (CASSANDRA-7052)
 * USING TIMESTAMP for batches does not work (CASSANDRA-7053)
 * Fix performance regression from CASSANDRA-5614 (CASSANDRA-6949)
 * Ensure that batchlog and hint timeouts do not produce hints (CASSANDRA-7058)
 * Merge groupable mutations in TriggerExecutor#execute() (CASSANDRA-7047)
 * Plug holes in resource release when wiring up StreamSession (CASSANDRA-7073)
 * Re-add parameter columns to tracing session (CASSANDRA-6942)
 * Preserves CQL metadata when updating table from thrift (CASSANDRA-6831)
Merged from 1.2:
 * Fix nodetool display with vnodes (CASSANDRA-7082)
 * Add UNLOGGED, COUNTER options to BATCH documentation (CASSANDRA-6816)
 * add extra SSL cipher suites (CASSANDRA-6613)
 * fix nodetool getsstables for blob PK (CASSANDRA-6803)
 * Fix BatchlogManager#deleteBatch() use of millisecond timestamps
   (CASSANDRA-6822)
 * Continue assassinating even if the endpoint vanishes (CASSANDRA-6787)
 * Schedule schema pulls on change (CASSANDRA-6971)
 * Non-droppable verbs shouldn't be dropped from OTC (CASSANDRA-6980)
 * Shutdown batchlog executor in SS#drain() (CASSANDRA-7025)
 * Fix batchlog to account for CF truncation records (CASSANDRA-6999)
 * Fix CQLSH parsing of functions and BLOB literals (CASSANDRA-7018)
 * Properly load trustore in the native protocol (CASSANDRA-6847)
 * Always clean up references in SerializingCache (CASSANDRA-6994)
 * Don't shut MessagingService down when replacing a node (CASSANDRA-6476)
 * fix npe when doing -Dcassandra.fd_initial_value_ms (CASSANDRA-6751)


2.1.0-beta1
 * Add flush directory distinct from compaction directories (CASSANDRA-6357)
 * Require JNA by default (CASSANDRA-6575)
 * add listsnapshots command to nodetool (CASSANDRA-5742)
 * Introduce AtomicBTreeColumns (CASSANDRA-6271, 6692)
 * Multithreaded commitlog (CASSANDRA-3578)
 * allocate fixed index summary memory pool and resample cold index summaries 
   to use less memory (CASSANDRA-5519)
 * Removed multithreaded compaction (CASSANDRA-6142)
 * Parallelize fetching rows for low-cardinality indexes (CASSANDRA-1337)
 * change logging from log4j to logback (CASSANDRA-5883)
 * switch to LZ4 compression for internode communication (CASSANDRA-5887)
 * Stop using Thrift-generated Index* classes internally (CASSANDRA-5971)
 * Remove 1.2 network compatibility code (CASSANDRA-5960)
 * Remove leveled json manifest migration code (CASSANDRA-5996)
 * Remove CFDefinition (CASSANDRA-6253)
 * Use AtomicIntegerFieldUpdater in RefCountedMemory (CASSANDRA-6278)
 * User-defined types for CQL3 (CASSANDRA-5590)
 * Use of o.a.c.metrics in nodetool (CASSANDRA-5871, 6406)
 * Batch read from OTC's queue and cleanup (CASSANDRA-1632)
 * Secondary index support for collections (CASSANDRA-4511, 6383)
 * SSTable metadata(Stats.db) format change (CASSANDRA-6356)
 * Push composites support in the storage engine
   (CASSANDRA-5417, CASSANDRA-6520)
 * Add snapshot space used to cfstats (CASSANDRA-6231)
 * Add cardinality estimator for key count estimation (CASSANDRA-5906)
 * CF id is changed to be non-deterministic. Data dir/key cache are created
   uniquely for CF id (CASSANDRA-5202)
 * New counters implementation (CASSANDRA-6504)
 * Replace UnsortedColumns, EmptyColumns, TreeMapBackedSortedColumns with new
   ArrayBackedSortedColumns (CASSANDRA-6630, CASSANDRA-6662, CASSANDRA-6690)
 * Add option to use row cache with a given amount of rows (CASSANDRA-5357)
 * Avoid repairing already repaired data (CASSANDRA-5351)
 * Reject counter updates with USING TTL/TIMESTAMP (CASSANDRA-6649)
 * Replace index_interval with min/max_index_interval (CASSANDRA-6379)
 * Lift limitation that order by columns must be selected for IN queries (CASSANDRA-4911)


2.0.5
 * Reduce garbage generated by bloom filter lookups (CASSANDRA-6609)
 * Add ks.cf names to tombstone logging (CASSANDRA-6597)
 * Use LOCAL_QUORUM for LWT operations at LOCAL_SERIAL (CASSANDRA-6495)
 * Wait for gossip to settle before accepting client connections (CASSANDRA-4288)
 * Delete unfinished compaction incrementally (CASSANDRA-6086)
 * Allow specifying custom secondary index options in CQL3 (CASSANDRA-6480)
 * Improve replica pinning for cache efficiency in DES (CASSANDRA-6485)
 * Fix LOCAL_SERIAL from thrift (CASSANDRA-6584)
 * Don't special case received counts in CAS timeout exceptions (CASSANDRA-6595)
 * Add support for 2.1 global counter shards (CASSANDRA-6505)
 * Fix NPE when streaming connection is not yet established (CASSANDRA-6210)
 * Avoid rare duplicate read repair triggering (CASSANDRA-6606)
 * Fix paging discardFirst (CASSANDRA-6555)
 * Fix ArrayIndexOutOfBoundsException in 2ndary index query (CASSANDRA-6470)
 * Release sstables upon rebuilding 2i (CASSANDRA-6635)
 * Add AbstractCompactionStrategy.startup() method (CASSANDRA-6637)
 * SSTableScanner may skip rows during cleanup (CASSANDRA-6638)
 * sstables from stalled repair sessions can resurrect deleted data (CASSANDRA-6503)
 * Switch stress to use ITransportFactory (CASSANDRA-6641)
 * Fix IllegalArgumentException during prepare (CASSANDRA-6592)
 * Fix possible loss of 2ndary index entries during compaction (CASSANDRA-6517)
 * Fix direct Memory on architectures that do not support unaligned long access
   (CASSANDRA-6628)
 * Let scrub optionally skip broken counter partitions (CASSANDRA-5930)
Merged from 1.2:
 * fsync compression metadata (CASSANDRA-6531)
 * Validate CF existence on execution for prepared statement (CASSANDRA-6535)
 * Add ability to throttle batchlog replay (CASSANDRA-6550)
 * Fix executing LOCAL_QUORUM with SimpleStrategy (CASSANDRA-6545)
 * Avoid StackOverflow when using large IN queries (CASSANDRA-6567)
 * Nodetool upgradesstables includes secondary indexes (CASSANDRA-6598)
 * Paginate batchlog replay (CASSANDRA-6569)
 * skip blocking on streaming during drain (CASSANDRA-6603)
 * Improve error message when schema doesn't match loaded sstable (CASSANDRA-6262)
 * Add properties to adjust FD initial value and max interval (CASSANDRA-4375)
 * Fix preparing with batch and delete from collection (CASSANDRA-6607)
 * Fix ABSC reverse iterator's remove() method (CASSANDRA-6629)
 * Handle host ID conflicts properly (CASSANDRA-6615)
 * Move handling of migration event source to solve bootstrap race. (CASSANDRA-6648)
 * Make sure compaction throughput value doesn't overflow with int math (CASSANDRA-6647)


2.0.4
 * Allow removing snapshots of no-longer-existing CFs (CASSANDRA-6418)
 * add StorageService.stopDaemon() (CASSANDRA-4268)
 * add IRE for invalid CF supplied to get_count (CASSANDRA-5701)
 * add client encryption support to sstableloader (CASSANDRA-6378)
 * Fix accept() loop for SSL sockets post-shutdown (CASSANDRA-6468)
 * Fix size-tiered compaction in LCS L0 (CASSANDRA-6496)
 * Fix assertion failure in filterColdSSTables (CASSANDRA-6483)
 * Fix row tombstones in larger-than-memory compactions (CASSANDRA-6008)
 * Fix cleanup ClassCastException (CASSANDRA-6462)
 * Reduce gossip memory use by interning VersionedValue strings (CASSANDRA-6410)
 * Allow specifying datacenters to participate in a repair (CASSANDRA-6218)
 * Fix divide-by-zero in PCI (CASSANDRA-6403)
 * Fix setting last compacted key in the wrong level for LCS (CASSANDRA-6284)
 * Add millisecond precision formats to the timestamp parser (CASSANDRA-6395)
 * Expose a total memtable size metric for a CF (CASSANDRA-6391)
 * cqlsh: handle symlinks properly (CASSANDRA-6425)
 * Fix potential infinite loop when paging query with IN (CASSANDRA-6464)
 * Fix assertion error in AbstractQueryPager.discardFirst (CASSANDRA-6447)
 * Fix streaming older SSTable yields unnecessary tombstones (CASSANDRA-6527)
Merged from 1.2:
 * Improved error message on bad properties in DDL queries (CASSANDRA-6453)
 * Randomize batchlog candidates selection (CASSANDRA-6481)
 * Fix thundering herd on endpoint cache invalidation (CASSANDRA-6345, 6485)
 * Improve batchlog write performance with vnodes (CASSANDRA-6488)
 * cqlsh: quote single quotes in strings inside collections (CASSANDRA-6172)
 * Improve gossip performance for typical messages (CASSANDRA-6409)
 * Throw IRE if a prepared statement has more markers than supported 
   (CASSANDRA-5598)
 * Expose Thread metrics for the native protocol server (CASSANDRA-6234)
 * Change snapshot response message verb to INTERNAL to avoid dropping it 
   (CASSANDRA-6415)
 * Warn when collection read has > 65K elements (CASSANDRA-5428)
 * Fix cache persistence when both row and key cache are enabled 
   (CASSANDRA-6413)
 * (Hadoop) add describe_local_ring (CASSANDRA-6268)
 * Fix handling of concurrent directory creation failure (CASSANDRA-6459)
 * Allow executing CREATE statements multiple times (CASSANDRA-6471)
 * Don't send confusing info with timeouts (CASSANDRA-6491)
 * Don't resubmit counter mutation runnables internally (CASSANDRA-6427)
 * Don't drop local mutations without a hint (CASSANDRA-6510)
 * Don't allow null max_hint_window_in_ms (CASSANDRA-6419)
 * Validate SliceRange start and finish lengths (CASSANDRA-6521)


2.0.3
 * Fix FD leak on slice read path (CASSANDRA-6275)
 * Cancel read meter task when closing SSTR (CASSANDRA-6358)
 * free off-heap IndexSummary during bulk (CASSANDRA-6359)
 * Recover from IOException in accept() thread (CASSANDRA-6349)
 * Improve Gossip tolerance of abnormally slow tasks (CASSANDRA-6338)
 * Fix trying to hint timed out counter writes (CASSANDRA-6322)
 * Allow restoring specific columnfamilies from archived CL (CASSANDRA-4809)
 * Avoid flushing compaction_history after each operation (CASSANDRA-6287)
 * Fix repair assertion error when tombstones expire (CASSANDRA-6277)
 * Skip loading corrupt key cache (CASSANDRA-6260)
 * Fixes for compacting larger-than-memory rows (CASSANDRA-6274)
 * Compact hottest sstables first and optionally omit coldest from
   compaction entirely (CASSANDRA-6109)
 * Fix modifying column_metadata from thrift (CASSANDRA-6182)
 * cqlsh: fix LIST USERS output (CASSANDRA-6242)
 * Add IRequestSink interface (CASSANDRA-6248)
 * Update memtable size while flushing (CASSANDRA-6249)
 * Provide hooks around CQL2/CQL3 statement execution (CASSANDRA-6252)
 * Require Permission.SELECT for CAS updates (CASSANDRA-6247)
 * New CQL-aware SSTableWriter (CASSANDRA-5894)
 * Reject CAS operation when the protocol v1 is used (CASSANDRA-6270)
 * Correctly throw error when frame too large (CASSANDRA-5981)
 * Fix serialization bug in PagedRange with 2ndary indexes (CASSANDRA-6299)
 * Fix CQL3 table validation in Thrift (CASSANDRA-6140)
 * Fix bug missing results with IN clauses (CASSANDRA-6327)
 * Fix paging with reversed slices (CASSANDRA-6343)
 * Set minTimestamp correctly to be able to drop expired sstables (CASSANDRA-6337)
 * Support NaN and Infinity as float literals (CASSANDRA-6003)
 * Remove RF from nodetool ring output (CASSANDRA-6289)
 * Fix attempting to flush empty rows (CASSANDRA-6374)
 * Fix potential out of bounds exception when paging (CASSANDRA-6333)
Merged from 1.2:
 * Optimize FD phi calculation (CASSANDRA-6386)
 * Improve initial FD phi estimate when starting up (CASSANDRA-6385)
 * Don't list CQL3 table in CLI describe even if named explicitely 
   (CASSANDRA-5750)
 * Invalidate row cache when dropping CF (CASSANDRA-6351)
 * add non-jamm path for cached statements (CASSANDRA-6293)
 * add windows bat files for shell commands (CASSANDRA-6145)
 * Require logging in for Thrift CQL2/3 statement preparation (CASSANDRA-6254)
 * restrict max_num_tokens to 1536 (CASSANDRA-6267)
 * Nodetool gets default JMX port from cassandra-env.sh (CASSANDRA-6273)
 * make calculatePendingRanges asynchronous (CASSANDRA-6244)
 * Remove blocking flushes in gossip thread (CASSANDRA-6297)
 * Fix potential socket leak in connectionpool creation (CASSANDRA-6308)
 * Allow LOCAL_ONE/LOCAL_QUORUM to work with SimpleStrategy (CASSANDRA-6238)
 * cqlsh: handle 'null' as session duration (CASSANDRA-6317)
 * Fix json2sstable handling of range tombstones (CASSANDRA-6316)
 * Fix missing one row in reverse query (CASSANDRA-6330)
 * Fix reading expired row value from row cache (CASSANDRA-6325)
 * Fix AssertionError when doing set element deletion (CASSANDRA-6341)
 * Make CL code for the native protocol match the one in C* 2.0
   (CASSANDRA-6347)
 * Disallow altering CQL3 table from thrift (CASSANDRA-6370)
 * Fix size computation of prepared statement (CASSANDRA-6369)


2.0.2
 * Update FailureDetector to use nanontime (CASSANDRA-4925)
 * Fix FileCacheService regressions (CASSANDRA-6149)
 * Never return WriteTimeout for CL.ANY (CASSANDRA-6132)
 * Fix race conditions in bulk loader (CASSANDRA-6129)
 * Add configurable metrics reporting (CASSANDRA-4430)
 * drop queries exceeding a configurable number of tombstones (CASSANDRA-6117)
 * Track and persist sstable read activity (CASSANDRA-5515)
 * Fixes for speculative retry (CASSANDRA-5932, CASSANDRA-6194)
 * Improve memory usage of metadata min/max column names (CASSANDRA-6077)
 * Fix thrift validation refusing row markers on CQL3 tables (CASSANDRA-6081)
 * Fix insertion of collections with CAS (CASSANDRA-6069)
 * Correctly send metadata on SELECT COUNT (CASSANDRA-6080)
 * Track clients' remote addresses in ClientState (CASSANDRA-6070)
 * Create snapshot dir if it does not exist when migrating
   leveled manifest (CASSANDRA-6093)
 * make sequential nodetool repair the default (CASSANDRA-5950)
 * Add more hooks for compaction strategy implementations (CASSANDRA-6111)
 * Fix potential NPE on composite 2ndary indexes (CASSANDRA-6098)
 * Delete can potentially be skipped in batch (CASSANDRA-6115)
 * Allow alter keyspace on system_traces (CASSANDRA-6016)
 * Disallow empty column names in cql (CASSANDRA-6136)
 * Use Java7 file-handling APIs and fix file moving on Windows (CASSANDRA-5383)
 * Save compaction history to system keyspace (CASSANDRA-5078)
 * Fix NPE if StorageService.getOperationMode() is executed before full startup (CASSANDRA-6166)
 * CQL3: support pre-epoch longs for TimestampType (CASSANDRA-6212)
 * Add reloadtriggers command to nodetool (CASSANDRA-4949)
 * cqlsh: ignore empty 'value alias' in DESCRIBE (CASSANDRA-6139)
 * Fix sstable loader (CASSANDRA-6205)
 * Reject bootstrapping if the node already exists in gossip (CASSANDRA-5571)
 * Fix NPE while loading paxos state (CASSANDRA-6211)
 * cqlsh: add SHOW SESSION <tracing-session> command (CASSANDRA-6228)
Merged from 1.2:
 * (Hadoop) Require CFRR batchSize to be at least 2 (CASSANDRA-6114)
 * Add a warning for small LCS sstable size (CASSANDRA-6191)
 * Add ability to list specific KS/CF combinations in nodetool cfstats (CASSANDRA-4191)
 * Mark CF clean if a mutation raced the drop and got it marked dirty (CASSANDRA-5946)
 * Add a LOCAL_ONE consistency level (CASSANDRA-6202)
 * Limit CQL prepared statement cache by size instead of count (CASSANDRA-6107)
 * Tracing should log write failure rather than raw exceptions (CASSANDRA-6133)
 * lock access to TM.endpointToHostIdMap (CASSANDRA-6103)
 * Allow estimated memtable size to exceed slab allocator size (CASSANDRA-6078)
 * Start MeteredFlusher earlier to prevent OOM during CL replay (CASSANDRA-6087)
 * Avoid sending Truncate command to fat clients (CASSANDRA-6088)
 * Allow where clause conditions to be in parenthesis (CASSANDRA-6037)
 * Do not open non-ssl storage port if encryption option is all (CASSANDRA-3916)
 * Move batchlog replay to its own executor (CASSANDRA-6079)
 * Add tombstone debug threshold and histogram (CASSANDRA-6042, 6057)
 * Enable tcp keepalive on incoming connections (CASSANDRA-4053)
 * Fix fat client schema pull NPE (CASSANDRA-6089)
 * Fix memtable flushing for indexed tables (CASSANDRA-6112)
 * Fix skipping columns with multiple slices (CASSANDRA-6119)
 * Expose connected thrift + native client counts (CASSANDRA-5084)
 * Optimize auth setup (CASSANDRA-6122)
 * Trace index selection (CASSANDRA-6001)
 * Update sstablesPerReadHistogram to use biased sampling (CASSANDRA-6164)
 * Log UnknownColumnfamilyException when closing socket (CASSANDRA-5725)
 * Properly error out on CREATE INDEX for counters table (CASSANDRA-6160)
 * Handle JMX notification failure for repair (CASSANDRA-6097)
 * (Hadoop) Fetch no more than 128 splits in parallel (CASSANDRA-6169)
 * stress: add username/password authentication support (CASSANDRA-6068)
 * Fix indexed queries with row cache enabled on parent table (CASSANDRA-5732)
 * Fix compaction race during columnfamily drop (CASSANDRA-5957)
 * Fix validation of empty column names for compact tables (CASSANDRA-6152)
 * Skip replaying mutations that pass CRC but fail to deserialize (CASSANDRA-6183)
 * Rework token replacement to use replace_address (CASSANDRA-5916)
 * Fix altering column types (CASSANDRA-6185)
 * cqlsh: fix CREATE/ALTER WITH completion (CASSANDRA-6196)
 * add windows bat files for shell commands (CASSANDRA-6145)
 * Fix potential stack overflow during range tombstones insertion (CASSANDRA-6181)
 * (Hadoop) Make LOCAL_ONE the default consistency level (CASSANDRA-6214)


2.0.1
 * Fix bug that could allow reading deleted data temporarily (CASSANDRA-6025)
 * Improve memory use defaults (CASSANDRA-6059)
 * Make ThriftServer more easlly extensible (CASSANDRA-6058)
 * Remove Hadoop dependency from ITransportFactory (CASSANDRA-6062)
 * add file_cache_size_in_mb setting (CASSANDRA-5661)
 * Improve error message when yaml contains invalid properties (CASSANDRA-5958)
 * Improve leveled compaction's ability to find non-overlapping L0 compactions
   to work on concurrently (CASSANDRA-5921)
 * Notify indexer of columns shadowed by range tombstones (CASSANDRA-5614)
 * Log Merkle tree stats (CASSANDRA-2698)
 * Switch from crc32 to adler32 for compressed sstable checksums (CASSANDRA-5862)
 * Improve offheap memcpy performance (CASSANDRA-5884)
 * Use a range aware scanner for cleanup (CASSANDRA-2524)
 * Cleanup doesn't need to inspect sstables that contain only local data
   (CASSANDRA-5722)
 * Add ability for CQL3 to list partition keys (CASSANDRA-4536)
 * Improve native protocol serialization (CASSANDRA-5664)
 * Upgrade Thrift to 0.9.1 (CASSANDRA-5923)
 * Require superuser status for adding triggers (CASSANDRA-5963)
 * Make standalone scrubber handle old and new style leveled manifest
   (CASSANDRA-6005)
 * Fix paxos bugs (CASSANDRA-6012, 6013, 6023)
 * Fix paged ranges with multiple replicas (CASSANDRA-6004)
 * Fix potential AssertionError during tracing (CASSANDRA-6041)
 * Fix NPE in sstablesplit (CASSANDRA-6027)
 * Migrate pre-2.0 key/value/column aliases to system.schema_columns
   (CASSANDRA-6009)
 * Paging filter empty rows too agressively (CASSANDRA-6040)
 * Support variadic parameters for IN clauses (CASSANDRA-4210)
 * cqlsh: return the result of CAS writes (CASSANDRA-5796)
 * Fix validation of IN clauses with 2ndary indexes (CASSANDRA-6050)
 * Support named bind variables in CQL (CASSANDRA-6033)
Merged from 1.2:
 * Allow cache-keys-to-save to be set at runtime (CASSANDRA-5980)
 * Avoid second-guessing out-of-space state (CASSANDRA-5605)
 * Tuning knobs for dealing with large blobs and many CFs (CASSANDRA-5982)
 * (Hadoop) Fix CQLRW for thrift tables (CASSANDRA-6002)
 * Fix possible divide-by-zero in HHOM (CASSANDRA-5990)
 * Allow local batchlog writes for CL.ANY (CASSANDRA-5967)
 * Upgrade metrics-core to version 2.2.0 (CASSANDRA-5947)
 * Fix CqlRecordWriter with composite keys (CASSANDRA-5949)
 * Add snitch, schema version, cluster, partitioner to JMX (CASSANDRA-5881)
 * Allow disabling SlabAllocator (CASSANDRA-5935)
 * Make user-defined compaction JMX blocking (CASSANDRA-4952)
 * Fix streaming does not transfer wrapped range (CASSANDRA-5948)
 * Fix loading index summary containing empty key (CASSANDRA-5965)
 * Correctly handle limits in CompositesSearcher (CASSANDRA-5975)
 * Pig: handle CQL collections (CASSANDRA-5867)
 * Pass the updated cf to the PRSI index() method (CASSANDRA-5999)
 * Allow empty CQL3 batches (as no-op) (CASSANDRA-5994)
 * Support null in CQL3 functions (CASSANDRA-5910)
 * Replace the deprecated MapMaker with CacheLoader (CASSANDRA-6007)
 * Add SSTableDeletingNotification to DataTracker (CASSANDRA-6010)
 * Fix snapshots in use get deleted during snapshot repair (CASSANDRA-6011)
 * Move hints and exception count to o.a.c.metrics (CASSANDRA-6017)
 * Fix memory leak in snapshot repair (CASSANDRA-6047)
 * Fix sstable2sjon for CQL3 tables (CASSANDRA-5852)


2.0.0
 * Fix thrift validation when inserting into CQL3 tables (CASSANDRA-5138)
 * Fix periodic memtable flushing behavior with clean memtables (CASSANDRA-5931)
 * Fix dateOf() function for pre-2.0 timestamp columns (CASSANDRA-5928)
 * Fix SSTable unintentionally loads BF when opened for batch (CASSANDRA-5938)
 * Add stream session progress to JMX (CASSANDRA-4757)
 * Fix NPE during CAS operation (CASSANDRA-5925)
Merged from 1.2:
 * Fix getBloomFilterDiskSpaceUsed for AlwaysPresentFilter (CASSANDRA-5900)
 * Don't announce schema version until we've loaded the changes locally
   (CASSANDRA-5904)
 * Fix to support off heap bloom filters size greater than 2 GB (CASSANDRA-5903)
 * Properly handle parsing huge map and set literals (CASSANDRA-5893)


2.0.0-rc2
 * enable vnodes by default (CASSANDRA-5869)
 * fix CAS contention timeout (CASSANDRA-5830)
 * fix HsHa to respect max frame size (CASSANDRA-4573)
 * Fix (some) 2i on composite components omissions (CASSANDRA-5851)
 * cqlsh: add DESCRIBE FULL SCHEMA variant (CASSANDRA-5880)
Merged from 1.2:
 * Correctly validate sparse composite cells in scrub (CASSANDRA-5855)
 * Add KeyCacheHitRate metric to CF metrics (CASSANDRA-5868)
 * cqlsh: add support for multiline comments (CASSANDRA-5798)
 * Handle CQL3 SELECT duplicate IN restrictions on clustering columns
   (CASSANDRA-5856)


2.0.0-rc1
 * improve DecimalSerializer performance (CASSANDRA-5837)
 * fix potential spurious wakeup in AsyncOneResponse (CASSANDRA-5690)
 * fix schema-related trigger issues (CASSANDRA-5774)
 * Better validation when accessing CQL3 table from thrift (CASSANDRA-5138)
 * Fix assertion error during repair (CASSANDRA-5801)
 * Fix range tombstone bug (CASSANDRA-5805)
 * DC-local CAS (CASSANDRA-5797)
 * Add a native_protocol_version column to the system.local table (CASSANRDA-5819)
 * Use index_interval from cassandra.yaml when upgraded (CASSANDRA-5822)
 * Fix buffer underflow on socket close (CASSANDRA-5792)
Merged from 1.2:
 * Fix reading DeletionTime from 1.1-format sstables (CASSANDRA-5814)
 * cqlsh: add collections support to COPY (CASSANDRA-5698)
 * retry important messages for any IOException (CASSANDRA-5804)
 * Allow empty IN relations in SELECT/UPDATE/DELETE statements (CASSANDRA-5626)
 * cqlsh: fix crashing on Windows due to libedit detection (CASSANDRA-5812)
 * fix bulk-loading compressed sstables (CASSANDRA-5820)
 * (Hadoop) fix quoting in CqlPagingRecordReader and CqlRecordWriter 
   (CASSANDRA-5824)
 * update default LCS sstable size to 160MB (CASSANDRA-5727)
 * Allow compacting 2Is via nodetool (CASSANDRA-5670)
 * Hex-encode non-String keys in OPP (CASSANDRA-5793)
 * nodetool history logging (CASSANDRA-5823)
 * (Hadoop) fix support for Thrift tables in CqlPagingRecordReader 
   (CASSANDRA-5752)
 * add "all time blocked" to StatusLogger output (CASSANDRA-5825)
 * Future-proof inter-major-version schema migrations (CASSANDRA-5845)
 * (Hadoop) add CqlPagingRecordReader support for ReversedType in Thrift table
   (CASSANDRA-5718)
 * Add -no-snapshot option to scrub (CASSANDRA-5891)
 * Fix to support off heap bloom filters size greater than 2 GB (CASSANDRA-5903)
 * Properly handle parsing huge map and set literals (CASSANDRA-5893)
 * Fix LCS L0 compaction may overlap in L1 (CASSANDRA-5907)
 * New sstablesplit tool to split large sstables offline (CASSANDRA-4766)
 * Fix potential deadlock in native protocol server (CASSANDRA-5926)
 * Disallow incompatible type change in CQL3 (CASSANDRA-5882)
Merged from 1.1:
 * Correctly validate sparse composite cells in scrub (CASSANDRA-5855)


2.0.0-beta2
 * Replace countPendingHints with Hints Created metric (CASSANDRA-5746)
 * Allow nodetool with no args, and with help to run without a server (CASSANDRA-5734)
 * Cleanup AbstractType/TypeSerializer classes (CASSANDRA-5744)
 * Remove unimplemented cli option schema-mwt (CASSANDRA-5754)
 * Support range tombstones in thrift (CASSANDRA-5435)
 * Normalize table-manipulating CQL3 statements' class names (CASSANDRA-5759)
 * cqlsh: add missing table options to DESCRIBE output (CASSANDRA-5749)
 * Fix assertion error during repair (CASSANDRA-5757)
 * Fix bulkloader (CASSANDRA-5542)
 * Add LZ4 compression to the native protocol (CASSANDRA-5765)
 * Fix bugs in the native protocol v2 (CASSANDRA-5770)
 * CAS on 'primary key only' table (CASSANDRA-5715)
 * Support streaming SSTables of old versions (CASSANDRA-5772)
 * Always respect protocol version in native protocol (CASSANDRA-5778)
 * Fix ConcurrentModificationException during streaming (CASSANDRA-5782)
 * Update deletion timestamp in Commit#updatesWithPaxosTime (CASSANDRA-5787)
 * Thrift cas() method crashes if input columns are not sorted (CASSANDRA-5786)
 * Order columns names correctly when querying for CAS (CASSANDRA-5788)
 * Fix streaming retry (CASSANDRA-5775)
Merged from 1.2:
 * if no seeds can be a reached a node won't start in a ring by itself (CASSANDRA-5768)
 * add cassandra.unsafesystem property (CASSANDRA-5704)
 * (Hadoop) quote identifiers in CqlPagingRecordReader (CASSANDRA-5763)
 * Add replace_node functionality for vnodes (CASSANDRA-5337)
 * Add timeout events to query traces (CASSANDRA-5520)
 * Fix serialization of the LEFT gossip value (CASSANDRA-5696)
 * Pig: support for cql3 tables (CASSANDRA-5234)
 * Fix skipping range tombstones with reverse queries (CASSANDRA-5712)
 * Expire entries out of ThriftSessionManager (CASSANDRA-5719)
 * Don't keep ancestor information in memory (CASSANDRA-5342)
 * Expose native protocol server status in nodetool info (CASSANDRA-5735)
 * Fix pathetic performance of range tombstones (CASSANDRA-5677)
 * Fix querying with an empty (impossible) range (CASSANDRA-5573)
 * cqlsh: handle CUSTOM 2i in DESCRIBE output (CASSANDRA-5760)
 * Fix minor bug in Range.intersects(Bound) (CASSANDRA-5771)
 * cqlsh: handle disabled compression in DESCRIBE output (CASSANDRA-5766)
 * Ensure all UP events are notified on the native protocol (CASSANDRA-5769)
 * Fix formatting of sstable2json with multiple -k arguments (CASSANDRA-5781)
 * Don't rely on row marker for queries in general to hide lost markers
   after TTL expires (CASSANDRA-5762)
 * Sort nodetool help output (CASSANDRA-5776)
 * Fix column expiring during 2 phases compaction (CASSANDRA-5799)
 * now() is being rejected in INSERTs when inside collections (CASSANDRA-5795)


2.0.0-beta1
 * Add support for indexing clustered columns (CASSANDRA-5125)
 * Removed on-heap row cache (CASSANDRA-5348)
 * use nanotime consistently for node-local timeouts (CASSANDRA-5581)
 * Avoid unnecessary second pass on name-based queries (CASSANDRA-5577)
 * Experimental triggers (CASSANDRA-1311)
 * JEMalloc support for off-heap allocation (CASSANDRA-3997)
 * Single-pass compaction (CASSANDRA-4180)
 * Removed token range bisection (CASSANDRA-5518)
 * Removed compatibility with pre-1.2.5 sstables and network messages
   (CASSANDRA-5511)
 * removed PBSPredictor (CASSANDRA-5455)
 * CAS support (CASSANDRA-5062, 5441, 5442, 5443, 5619, 5667)
 * Leveled compaction performs size-tiered compactions in L0 
   (CASSANDRA-5371, 5439)
 * Add yaml network topology snitch for mixed ec2/other envs (CASSANDRA-5339)
 * Log when a node is down longer than the hint window (CASSANDRA-4554)
 * Optimize tombstone creation for ExpiringColumns (CASSANDRA-4917)
 * Improve LeveledScanner work estimation (CASSANDRA-5250, 5407)
 * Replace compaction lock with runWithCompactionsDisabled (CASSANDRA-3430)
 * Change Message IDs to ints (CASSANDRA-5307)
 * Move sstable level information into the Stats component, removing the
   need for a separate Manifest file (CASSANDRA-4872)
 * avoid serializing to byte[] on commitlog append (CASSANDRA-5199)
 * make index_interval configurable per columnfamily (CASSANDRA-3961, CASSANDRA-5650)
 * add default_time_to_live (CASSANDRA-3974)
 * add memtable_flush_period_in_ms (CASSANDRA-4237)
 * replace supercolumns internally by composites (CASSANDRA-3237, 5123)
 * upgrade thrift to 0.9.0 (CASSANDRA-3719)
 * drop unnecessary keyspace parameter from user-defined compaction API 
   (CASSANDRA-5139)
 * more robust solution to incomplete compactions + counters (CASSANDRA-5151)
 * Change order of directory searching for c*.in.sh (CASSANDRA-3983)
 * Add tool to reset SSTable compaction level for LCS (CASSANDRA-5271)
 * Allow custom configuration loader (CASSANDRA-5045)
 * Remove memory emergency pressure valve logic (CASSANDRA-3534)
 * Reduce request latency with eager retry (CASSANDRA-4705)
 * cqlsh: Remove ASSUME command (CASSANDRA-5331)
 * Rebuild BF when loading sstables if bloom_filter_fp_chance
   has changed since compaction (CASSANDRA-5015)
 * remove row-level bloom filters (CASSANDRA-4885)
 * Change Kernel Page Cache skipping into row preheating (disabled by default)
   (CASSANDRA-4937)
 * Improve repair by deciding on a gcBefore before sending
   out TreeRequests (CASSANDRA-4932)
 * Add an official way to disable compactions (CASSANDRA-5074)
 * Reenable ALTER TABLE DROP with new semantics (CASSANDRA-3919)
 * Add binary protocol versioning (CASSANDRA-5436)
 * Swap THshaServer for TThreadedSelectorServer (CASSANDRA-5530)
 * Add alias support to SELECT statement (CASSANDRA-5075)
 * Don't create empty RowMutations in CommitLogReplayer (CASSANDRA-5541)
 * Use range tombstones when dropping cfs/columns from schema (CASSANDRA-5579)
 * cqlsh: drop CQL2/CQL3-beta support (CASSANDRA-5585)
 * Track max/min column names in sstables to be able to optimize slice
   queries (CASSANDRA-5514, CASSANDRA-5595, CASSANDRA-5600)
 * Binary protocol: allow batching already prepared statements (CASSANDRA-4693)
 * Allow preparing timestamp, ttl and limit in CQL3 queries (CASSANDRA-4450)
 * Support native link w/o JNA in Java7 (CASSANDRA-3734)
 * Use SASL authentication in binary protocol v2 (CASSANDRA-5545)
 * Replace Thrift HsHa with LMAX Disruptor based implementation (CASSANDRA-5582)
 * cqlsh: Add row count to SELECT output (CASSANDRA-5636)
 * Include a timestamp with all read commands to determine column expiration
   (CASSANDRA-5149)
 * Streaming 2.0 (CASSANDRA-5286, 5699)
 * Conditional create/drop ks/table/index statements in CQL3 (CASSANDRA-2737)
 * more pre-table creation property validation (CASSANDRA-5693)
 * Redesign repair messages (CASSANDRA-5426)
 * Fix ALTER RENAME post-5125 (CASSANDRA-5702)
 * Disallow renaming a 2ndary indexed column (CASSANDRA-5705)
 * Rename Table to Keyspace (CASSANDRA-5613)
 * Ensure changing column_index_size_in_kb on different nodes don't corrupt the
   sstable (CASSANDRA-5454)
 * Move resultset type information into prepare, not execute (CASSANDRA-5649)
 * Auto paging in binary protocol (CASSANDRA-4415, 5714)
 * Don't tie client side use of AbstractType to JDBC (CASSANDRA-4495)
 * Adds new TimestampType to replace DateType (CASSANDRA-5723, CASSANDRA-5729)
Merged from 1.2:
 * make starting native protocol server idempotent (CASSANDRA-5728)
 * Fix loading key cache when a saved entry is no longer valid (CASSANDRA-5706)
 * Fix serialization of the LEFT gossip value (CASSANDRA-5696)
 * cqlsh: Don't show 'null' in place of empty values (CASSANDRA-5675)
 * Race condition in detecting version on a mixed 1.1/1.2 cluster
   (CASSANDRA-5692)
 * Fix skipping range tombstones with reverse queries (CASSANDRA-5712)
 * Expire entries out of ThriftSessionManager (CASSANRDA-5719)
 * Don't keep ancestor information in memory (CASSANDRA-5342)
 * cqlsh: fix handling of semicolons inside BATCH queries (CASSANDRA-5697)


1.2.6
 * Fix tracing when operation completes before all responses arrive 
   (CASSANDRA-5668)
 * Fix cross-DC mutation forwarding (CASSANDRA-5632)
 * Reduce SSTableLoader memory usage (CASSANDRA-5555)
 * Scale hinted_handoff_throttle_in_kb to cluster size (CASSANDRA-5272)
 * (Hadoop) Add CQL3 input/output formats (CASSANDRA-4421, 5622)
 * (Hadoop) Fix InputKeyRange in CFIF (CASSANDRA-5536)
 * Fix dealing with ridiculously large max sstable sizes in LCS (CASSANDRA-5589)
 * Ignore pre-truncate hints (CASSANDRA-4655)
 * Move System.exit on OOM into a separate thread (CASSANDRA-5273)
 * Write row markers when serializing schema (CASSANDRA-5572)
 * Check only SSTables for the requested range when streaming (CASSANDRA-5569)
 * Improve batchlog replay behavior and hint ttl handling (CASSANDRA-5314)
 * Exclude localTimestamp from validation for tombstones (CASSANDRA-5398)
 * cqlsh: add custom prompt support (CASSANDRA-5539)
 * Reuse prepared statements in hot auth queries (CASSANDRA-5594)
 * cqlsh: add vertical output option (see EXPAND) (CASSANDRA-5597)
 * Add a rate limit option to stress (CASSANDRA-5004)
 * have BulkLoader ignore snapshots directories (CASSANDRA-5587) 
 * fix SnitchProperties logging context (CASSANDRA-5602)
 * Expose whether jna is enabled and memory is locked via JMX (CASSANDRA-5508)
 * cqlsh: fix COPY FROM with ReversedType (CASSANDRA-5610)
 * Allow creating CUSTOM indexes on collections (CASSANDRA-5615)
 * Evaluate now() function at execution time (CASSANDRA-5616)
 * Expose detailed read repair metrics (CASSANDRA-5618)
 * Correct blob literal + ReversedType parsing (CASSANDRA-5629)
 * Allow GPFS to prefer the internal IP like EC2MRS (CASSANDRA-5630)
 * fix help text for -tspw cassandra-cli (CASSANDRA-5643)
 * don't throw away initial causes exceptions for internode encryption issues 
   (CASSANDRA-5644)
 * Fix message spelling errors for cql select statements (CASSANDRA-5647)
 * Suppress custom exceptions thru jmx (CASSANDRA-5652)
 * Update CREATE CUSTOM INDEX syntax (CASSANDRA-5639)
 * Fix PermissionDetails.equals() method (CASSANDRA-5655)
 * Never allow partition key ranges in CQL3 without token() (CASSANDRA-5666)
 * Gossiper incorrectly drops AppState for an upgrading node (CASSANDRA-5660)
 * Connection thrashing during multi-region ec2 during upgrade, due to 
   messaging version (CASSANDRA-5669)
 * Avoid over reconnecting in EC2MRS (CASSANDRA-5678)
 * Fix ReadResponseSerializer.serializedSize() for digest reads (CASSANDRA-5476)
 * allow sstable2json on 2i CFs (CASSANDRA-5694)
Merged from 1.1:
 * Remove buggy thrift max message length option (CASSANDRA-5529)
 * Fix NPE in Pig's widerow mode (CASSANDRA-5488)
 * Add split size parameter to Pig and disable split combination (CASSANDRA-5544)


1.2.5
 * make BytesToken.toString only return hex bytes (CASSANDRA-5566)
 * Ensure that submitBackground enqueues at least one task (CASSANDRA-5554)
 * fix 2i updates with identical values and timestamps (CASSANDRA-5540)
 * fix compaction throttling bursty-ness (CASSANDRA-4316)
 * reduce memory consumption of IndexSummary (CASSANDRA-5506)
 * remove per-row column name bloom filters (CASSANDRA-5492)
 * Include fatal errors in trace events (CASSANDRA-5447)
 * Ensure that PerRowSecondaryIndex is notified of row-level deletes
   (CASSANDRA-5445)
 * Allow empty blob literals in CQL3 (CASSANDRA-5452)
 * Fix streaming RangeTombstones at column index boundary (CASSANDRA-5418)
 * Fix preparing statements when current keyspace is not set (CASSANDRA-5468)
 * Fix SemanticVersion.isSupportedBy minor/patch handling (CASSANDRA-5496)
 * Don't provide oldCfId for post-1.1 system cfs (CASSANDRA-5490)
 * Fix primary range ignores replication strategy (CASSANDRA-5424)
 * Fix shutdown of binary protocol server (CASSANDRA-5507)
 * Fix repair -snapshot not working (CASSANDRA-5512)
 * Set isRunning flag later in binary protocol server (CASSANDRA-5467)
 * Fix use of CQL3 functions with descending clustering order (CASSANDRA-5472)
 * Disallow renaming columns one at a time for thrift table in CQL3
   (CASSANDRA-5531)
 * cqlsh: add CLUSTERING ORDER BY support to DESCRIBE (CASSANDRA-5528)
 * Add custom secondary index support to CQL3 (CASSANDRA-5484)
 * Fix repair hanging silently on unexpected error (CASSANDRA-5229)
 * Fix Ec2Snitch regression introduced by CASSANDRA-5171 (CASSANDRA-5432)
 * Add nodetool enablebackup/disablebackup (CASSANDRA-5556)
 * cqlsh: fix DESCRIBE after case insensitive USE (CASSANDRA-5567)
Merged from 1.1
 * Add retry mechanism to OTC for non-droppable_verbs (CASSANDRA-5393)
 * Use allocator information to improve memtable memory usage estimate
   (CASSANDRA-5497)
 * Fix trying to load deleted row into row cache on startup (CASSANDRA-4463)
 * fsync leveled manifest to avoid corruption (CASSANDRA-5535)
 * Fix Bound intersection computation (CASSANDRA-5551)
 * sstablescrub now respects max memory size in cassandra.in.sh (CASSANDRA-5562)


1.2.4
 * Ensure that PerRowSecondaryIndex updates see the most recent values
   (CASSANDRA-5397)
 * avoid duplicate index entries ind PrecompactedRow and 
   ParallelCompactionIterable (CASSANDRA-5395)
 * remove the index entry on oldColumn when new column is a tombstone 
   (CASSANDRA-5395)
 * Change default stream throughput from 400 to 200 mbps (CASSANDRA-5036)
 * Gossiper logs DOWN for symmetry with UP (CASSANDRA-5187)
 * Fix mixing prepared statements between keyspaces (CASSANDRA-5352)
 * Fix consistency level during bootstrap - strike 3 (CASSANDRA-5354)
 * Fix transposed arguments in AlreadyExistsException (CASSANDRA-5362)
 * Improve asynchronous hint delivery (CASSANDRA-5179)
 * Fix Guava dependency version (12.0 -> 13.0.1) for Maven (CASSANDRA-5364)
 * Validate that provided CQL3 collection value are < 64K (CASSANDRA-5355)
 * Make upgradeSSTable skip current version sstables by default (CASSANDRA-5366)
 * Optimize min/max timestamp collection (CASSANDRA-5373)
 * Invalid streamId in cql binary protocol when using invalid CL 
   (CASSANDRA-5164)
 * Fix validation for IN where clauses with collections (CASSANDRA-5376)
 * Copy resultSet on count query to avoid ConcurrentModificationException 
   (CASSANDRA-5382)
 * Correctly typecheck in CQL3 even with ReversedType (CASSANDRA-5386)
 * Fix streaming compressed files when using encryption (CASSANDRA-5391)
 * cassandra-all 1.2.0 pom missing netty dependency (CASSANDRA-5392)
 * Fix writetime/ttl functions on null values (CASSANDRA-5341)
 * Fix NPE during cql3 select with token() (CASSANDRA-5404)
 * IndexHelper.skipBloomFilters won't skip non-SHA filters (CASSANDRA-5385)
 * cqlsh: Print maps ordered by key, sort sets (CASSANDRA-5413)
 * Add null syntax support in CQL3 for inserts (CASSANDRA-3783)
 * Allow unauthenticated set_keyspace() calls (CASSANDRA-5423)
 * Fix potential incremental backups race (CASSANDRA-5410)
 * Fix prepared BATCH statements with batch-level timestamps (CASSANDRA-5415)
 * Allow overriding superuser setup delay (CASSANDRA-5430)
 * cassandra-shuffle with JMX usernames and passwords (CASSANDRA-5431)
Merged from 1.1:
 * cli: Quote ks and cf names in schema output when needed (CASSANDRA-5052)
 * Fix bad default for min/max timestamp in SSTableMetadata (CASSANDRA-5372)
 * Fix cf name extraction from manifest in Directories.migrateFile() 
   (CASSANDRA-5242)
 * Support pluggable internode authentication (CASSANDRA-5401)


1.2.3
 * add check for sstable overlap within a level on startup (CASSANDRA-5327)
 * replace ipv6 colons in jmx object names (CASSANDRA-5298, 5328)
 * Avoid allocating SSTableBoundedScanner during repair when the range does 
   not intersect the sstable (CASSANDRA-5249)
 * Don't lowercase property map keys (this breaks NTS) (CASSANDRA-5292)
 * Fix composite comparator with super columns (CASSANDRA-5287)
 * Fix insufficient validation of UPDATE queries against counter cfs
   (CASSANDRA-5300)
 * Fix PropertyFileSnitch default DC/Rack behavior (CASSANDRA-5285)
 * Handle null values when executing prepared statement (CASSANDRA-5081)
 * Add netty to pom dependencies (CASSANDRA-5181)
 * Include type arguments in Thrift CQLPreparedResult (CASSANDRA-5311)
 * Fix compaction not removing columns when bf_fp_ratio is 1 (CASSANDRA-5182)
 * cli: Warn about missing CQL3 tables in schema descriptions (CASSANDRA-5309)
 * Re-enable unknown option in replication/compaction strategies option for
   backward compatibility (CASSANDRA-4795)
 * Add binary protocol support to stress (CASSANDRA-4993)
 * cqlsh: Fix COPY FROM value quoting and null handling (CASSANDRA-5305)
 * Fix repair -pr for vnodes (CASSANDRA-5329)
 * Relax CL for auth queries for non-default users (CASSANDRA-5310)
 * Fix AssertionError during repair (CASSANDRA-5245)
 * Don't announce migrations to pre-1.2 nodes (CASSANDRA-5334)
Merged from 1.1:
 * Update offline scrub for 1.0 -> 1.1 directory structure (CASSANDRA-5195)
 * add tmp flag to Descriptor hashcode (CASSANDRA-4021)
 * fix logging of "Found table data in data directories" when only system tables
   are present (CASSANDRA-5289)
 * cli: Add JMX authentication support (CASSANDRA-5080)
 * nodetool: ability to repair specific range (CASSANDRA-5280)
 * Fix possible assertion triggered in SliceFromReadCommand (CASSANDRA-5284)
 * cqlsh: Add inet type support on Windows (ipv4-only) (CASSANDRA-4801)
 * Fix race when initializing ColumnFamilyStore (CASSANDRA-5350)
 * Add UseTLAB JVM flag (CASSANDRA-5361)


1.2.2
 * fix potential for multiple concurrent compactions of the same sstables
   (CASSANDRA-5256)
 * avoid no-op caching of byte[] on commitlog append (CASSANDRA-5199)
 * fix symlinks under data dir not working (CASSANDRA-5185)
 * fix bug in compact storage metadata handling (CASSANDRA-5189)
 * Validate login for USE queries (CASSANDRA-5207)
 * cli: remove default username and password (CASSANDRA-5208)
 * configure populate_io_cache_on_flush per-CF (CASSANDRA-4694)
 * allow configuration of internode socket buffer (CASSANDRA-3378)
 * Make sstable directory picking blacklist-aware again (CASSANDRA-5193)
 * Correctly expire gossip states for edge cases (CASSANDRA-5216)
 * Improve handling of directory creation failures (CASSANDRA-5196)
 * Expose secondary indicies to the rest of nodetool (CASSANDRA-4464)
 * Binary protocol: avoid sending notification for 0.0.0.0 (CASSANDRA-5227)
 * add UseCondCardMark XX jvm settings on jdk 1.7 (CASSANDRA-4366)
 * CQL3 refactor to allow conversion function (CASSANDRA-5226)
 * Fix drop of sstables in some circumstance (CASSANDRA-5232)
 * Implement caching of authorization results (CASSANDRA-4295)
 * Add support for LZ4 compression (CASSANDRA-5038)
 * Fix missing columns in wide rows queries (CASSANDRA-5225)
 * Simplify auth setup and make system_auth ks alterable (CASSANDRA-5112)
 * Stop compactions from hanging during bootstrap (CASSANDRA-5244)
 * fix compressed streaming sending extra chunk (CASSANDRA-5105)
 * Add CQL3-based implementations of IAuthenticator and IAuthorizer
   (CASSANDRA-4898)
 * Fix timestamp-based tomstone removal logic (CASSANDRA-5248)
 * cli: Add JMX authentication support (CASSANDRA-5080)
 * Fix forceFlush behavior (CASSANDRA-5241)
 * cqlsh: Add username autocompletion (CASSANDRA-5231)
 * Fix CQL3 composite partition key error (CASSANDRA-5240)
 * Allow IN clause on last clustering key (CASSANDRA-5230)
Merged from 1.1:
 * fix start key/end token validation for wide row iteration (CASSANDRA-5168)
 * add ConfigHelper support for Thrift frame and max message sizes (CASSANDRA-5188)
 * fix nodetool repair not fail on node down (CASSANDRA-5203)
 * always collect tombstone hints (CASSANDRA-5068)
 * Fix error when sourcing file in cqlsh (CASSANDRA-5235)


1.2.1
 * stream undelivered hints on decommission (CASSANDRA-5128)
 * GossipingPropertyFileSnitch loads saved dc/rack info if needed (CASSANDRA-5133)
 * drain should flush system CFs too (CASSANDRA-4446)
 * add inter_dc_tcp_nodelay setting (CASSANDRA-5148)
 * re-allow wrapping ranges for start_token/end_token range pairitspwng (CASSANDRA-5106)
 * fix validation compaction of empty rows (CASSANDRA-5136)
 * nodetool methods to enable/disable hint storage/delivery (CASSANDRA-4750)
 * disallow bloom filter false positive chance of 0 (CASSANDRA-5013)
 * add threadpool size adjustment methods to JMXEnabledThreadPoolExecutor and 
   CompactionManagerMBean (CASSANDRA-5044)
 * fix hinting for dropped local writes (CASSANDRA-4753)
 * off-heap cache doesn't need mutable column container (CASSANDRA-5057)
 * apply disk_failure_policy to bad disks on initial directory creation 
   (CASSANDRA-4847)
 * Optimize name-based queries to use ArrayBackedSortedColumns (CASSANDRA-5043)
 * Fall back to old manifest if most recent is unparseable (CASSANDRA-5041)
 * pool [Compressed]RandomAccessReader objects on the partitioned read path
   (CASSANDRA-4942)
 * Add debug logging to list filenames processed by Directories.migrateFile 
   method (CASSANDRA-4939)
 * Expose black-listed directories via JMX (CASSANDRA-4848)
 * Log compaction merge counts (CASSANDRA-4894)
 * Minimize byte array allocation by AbstractData{Input,Output} (CASSANDRA-5090)
 * Add SSL support for the binary protocol (CASSANDRA-5031)
 * Allow non-schema system ks modification for shuffle to work (CASSANDRA-5097)
 * cqlsh: Add default limit to SELECT statements (CASSANDRA-4972)
 * cqlsh: fix DESCRIBE for 1.1 cfs in CQL3 (CASSANDRA-5101)
 * Correctly gossip with nodes >= 1.1.7 (CASSANDRA-5102)
 * Ensure CL guarantees on digest mismatch (CASSANDRA-5113)
 * Validate correctly selects on composite partition key (CASSANDRA-5122)
 * Fix exception when adding collection (CASSANDRA-5117)
 * Handle states for non-vnode clusters correctly (CASSANDRA-5127)
 * Refuse unrecognized replication and compaction strategy options (CASSANDRA-4795)
 * Pick the correct value validator in sstable2json for cql3 tables (CASSANDRA-5134)
 * Validate login for describe_keyspace, describe_keyspaces and set_keyspace
   (CASSANDRA-5144)
 * Fix inserting empty maps (CASSANDRA-5141)
 * Don't remove tokens from System table for node we know (CASSANDRA-5121)
 * fix streaming progress report for compresed files (CASSANDRA-5130)
 * Coverage analysis for low-CL queries (CASSANDRA-4858)
 * Stop interpreting dates as valid timeUUID value (CASSANDRA-4936)
 * Adds E notation for floating point numbers (CASSANDRA-4927)
 * Detect (and warn) unintentional use of the cql2 thrift methods when cql3 was
   intended (CASSANDRA-5172)
 * cli: Quote ks and cf names in schema output when needed (CASSANDRA-5052)
 * Fix cf name extraction from manifest in Directories.migrateFile() (CASSANDRA-5242)
 * Replace mistaken usage of commons-logging with slf4j (CASSANDRA-5464)
 * Ensure Jackson dependency matches lib (CASSANDRA-5126)
 * Expose droppable tombstone ratio stats over JMX (CASSANDRA-5159)
Merged from 1.1:
 * Simplify CompressedRandomAccessReader to work around JDK FD bug (CASSANDRA-5088)
 * Improve handling a changing target throttle rate mid-compaction (CASSANDRA-5087)
 * Pig: correctly decode row keys in widerow mode (CASSANDRA-5098)
 * nodetool repair command now prints progress (CASSANDRA-4767)
 * fix user defined compaction to run against 1.1 data directory (CASSANDRA-5118)
 * Fix CQL3 BATCH authorization caching (CASSANDRA-5145)
 * fix get_count returns incorrect value with TTL (CASSANDRA-5099)
 * better handling for mid-compaction failure (CASSANDRA-5137)
 * convert default marshallers list to map for better readability (CASSANDRA-5109)
 * fix ConcurrentModificationException in getBootstrapSource (CASSANDRA-5170)
 * fix sstable maxtimestamp for row deletes and pre-1.1.1 sstables (CASSANDRA-5153)
 * Fix thread growth on node removal (CASSANDRA-5175)
 * Make Ec2Region's datacenter name configurable (CASSANDRA-5155)


1.2.0
 * Disallow counters in collections (CASSANDRA-5082)
 * cqlsh: add unit tests (CASSANDRA-3920)
 * fix default bloom_filter_fp_chance for LeveledCompactionStrategy (CASSANDRA-5093)
Merged from 1.1:
 * add validation for get_range_slices with start_key and end_token (CASSANDRA-5089)


1.2.0-rc2
 * fix nodetool ownership display with vnodes (CASSANDRA-5065)
 * cqlsh: add DESCRIBE KEYSPACES command (CASSANDRA-5060)
 * Fix potential infinite loop when reloading CFS (CASSANDRA-5064)
 * Fix SimpleAuthorizer example (CASSANDRA-5072)
 * cqlsh: force CL.ONE for tracing and system.schema* queries (CASSANDRA-5070)
 * Includes cassandra-shuffle in the debian package (CASSANDRA-5058)
Merged from 1.1:
 * fix multithreaded compaction deadlock (CASSANDRA-4492)
 * fix temporarily missing schema after upgrade from pre-1.1.5 (CASSANDRA-5061)
 * Fix ALTER TABLE overriding compression options with defaults
   (CASSANDRA-4996, 5066)
 * fix specifying and altering crc_check_chance (CASSANDRA-5053)
 * fix Murmur3Partitioner ownership% calculation (CASSANDRA-5076)
 * Don't expire columns sooner than they should in 2ndary indexes (CASSANDRA-5079)


1.2-rc1
 * rename rpc_timeout settings to request_timeout (CASSANDRA-5027)
 * add BF with 0.1 FP to LCS by default (CASSANDRA-5029)
 * Fix preparing insert queries (CASSANDRA-5016)
 * Fix preparing queries with counter increment (CASSANDRA-5022)
 * Fix preparing updates with collections (CASSANDRA-5017)
 * Don't generate UUID based on other node address (CASSANDRA-5002)
 * Fix message when trying to alter a clustering key type (CASSANDRA-5012)
 * Update IAuthenticator to match the new IAuthorizer (CASSANDRA-5003)
 * Fix inserting only a key in CQL3 (CASSANDRA-5040)
 * Fix CQL3 token() function when used with strings (CASSANDRA-5050)
Merged from 1.1:
 * reduce log spam from invalid counter shards (CASSANDRA-5026)
 * Improve schema propagation performance (CASSANDRA-5025)
 * Fix for IndexHelper.IndexFor throws OOB Exception (CASSANDRA-5030)
 * cqlsh: make it possible to describe thrift CFs (CASSANDRA-4827)
 * cqlsh: fix timestamp formatting on some platforms (CASSANDRA-5046)


1.2-beta3
 * make consistency level configurable in cqlsh (CASSANDRA-4829)
 * fix cqlsh rendering of blob fields (CASSANDRA-4970)
 * fix cqlsh DESCRIBE command (CASSANDRA-4913)
 * save truncation position in system table (CASSANDRA-4906)
 * Move CompressionMetadata off-heap (CASSANDRA-4937)
 * allow CLI to GET cql3 columnfamily data (CASSANDRA-4924)
 * Fix rare race condition in getExpireTimeForEndpoint (CASSANDRA-4402)
 * acquire references to overlapping sstables during compaction so bloom filter
   doesn't get free'd prematurely (CASSANDRA-4934)
 * Don't share slice query filter in CQL3 SelectStatement (CASSANDRA-4928)
 * Separate tracing from Log4J (CASSANDRA-4861)
 * Exclude gcable tombstones from merkle-tree computation (CASSANDRA-4905)
 * Better printing of AbstractBounds for tracing (CASSANDRA-4931)
 * Optimize mostRecentTombstone check in CC.collectAllData (CASSANDRA-4883)
 * Change stream session ID to UUID to avoid collision from same node (CASSANDRA-4813)
 * Use Stats.db when bulk loading if present (CASSANDRA-4957)
 * Skip repair on system_trace and keyspaces with RF=1 (CASSANDRA-4956)
 * (cql3) Remove arbitrary SELECT limit (CASSANDRA-4918)
 * Correctly handle prepared operation on collections (CASSANDRA-4945)
 * Fix CQL3 LIMIT (CASSANDRA-4877)
 * Fix Stress for CQL3 (CASSANDRA-4979)
 * Remove cassandra specific exceptions from JMX interface (CASSANDRA-4893)
 * (CQL3) Force using ALLOW FILTERING on potentially inefficient queries (CASSANDRA-4915)
 * (cql3) Fix adding column when the table has collections (CASSANDRA-4982)
 * (cql3) Fix allowing collections with compact storage (CASSANDRA-4990)
 * (cql3) Refuse ttl/writetime function on collections (CASSANDRA-4992)
 * Replace IAuthority with new IAuthorizer (CASSANDRA-4874)
 * clqsh: fix KEY pseudocolumn escaping when describing Thrift tables
   in CQL3 mode (CASSANDRA-4955)
 * add basic authentication support for Pig CassandraStorage (CASSANDRA-3042)
 * fix CQL2 ALTER TABLE compaction_strategy_class altering (CASSANDRA-4965)
Merged from 1.1:
 * Fall back to old describe_splits if d_s_ex is not available (CASSANDRA-4803)
 * Improve error reporting when streaming ranges fail (CASSANDRA-5009)
 * Fix cqlsh timestamp formatting of timezone info (CASSANDRA-4746)
 * Fix assertion failure with leveled compaction (CASSANDRA-4799)
 * Check for null end_token in get_range_slice (CASSANDRA-4804)
 * Remove all remnants of removed nodes (CASSANDRA-4840)
 * Add aut-reloading of the log4j file in debian package (CASSANDRA-4855)
 * Fix estimated row cache entry size (CASSANDRA-4860)
 * reset getRangeSlice filter after finishing a row for get_paged_slice
   (CASSANDRA-4919)
 * expunge row cache post-truncate (CASSANDRA-4940)
 * Allow static CF definition with compact storage (CASSANDRA-4910)
 * Fix endless loop/compaction of schema_* CFs due to broken timestamps (CASSANDRA-4880)
 * Fix 'wrong class type' assertion in CounterColumn (CASSANDRA-4976)


1.2-beta2
 * fp rate of 1.0 disables BF entirely; LCS defaults to 1.0 (CASSANDRA-4876)
 * off-heap bloom filters for row keys (CASSANDRA_4865)
 * add extension point for sstable components (CASSANDRA-4049)
 * improve tracing output (CASSANDRA-4852, 4862)
 * make TRACE verb droppable (CASSANDRA-4672)
 * fix BulkLoader recognition of CQL3 columnfamilies (CASSANDRA-4755)
 * Sort commitlog segments for replay by id instead of mtime (CASSANDRA-4793)
 * Make hint delivery asynchronous (CASSANDRA-4761)
 * Pluggable Thrift transport factories for CLI and cqlsh (CASSANDRA-4609, 4610)
 * cassandra-cli: allow Double value type to be inserted to a column (CASSANDRA-4661)
 * Add ability to use custom TServerFactory implementations (CASSANDRA-4608)
 * optimize batchlog flushing to skip successful batches (CASSANDRA-4667)
 * include metadata for system keyspace itself in schema tables (CASSANDRA-4416)
 * add check to PropertyFileSnitch to verify presence of location for
   local node (CASSANDRA-4728)
 * add PBSPredictor consistency modeler (CASSANDRA-4261)
 * remove vestiges of Thrift unframed mode (CASSANDRA-4729)
 * optimize single-row PK lookups (CASSANDRA-4710)
 * adjust blockFor calculation to account for pending ranges due to node 
   movement (CASSANDRA-833)
 * Change CQL version to 3.0.0 and stop accepting 3.0.0-beta1 (CASSANDRA-4649)
 * (CQL3) Make prepared statement global instead of per connection 
   (CASSANDRA-4449)
 * Fix scrubbing of CQL3 created tables (CASSANDRA-4685)
 * (CQL3) Fix validation when using counter and regular columns in the same 
   table (CASSANDRA-4706)
 * Fix bug starting Cassandra with simple authentication (CASSANDRA-4648)
 * Add support for batchlog in CQL3 (CASSANDRA-4545, 4738)
 * Add support for multiple column family outputs in CFOF (CASSANDRA-4208)
 * Support repairing only the local DC nodes (CASSANDRA-4747)
 * Use rpc_address for binary protocol and change default port (CASSANDRA-4751)
 * Fix use of collections in prepared statements (CASSANDRA-4739)
 * Store more information into peers table (CASSANDRA-4351, 4814)
 * Configurable bucket size for size tiered compaction (CASSANDRA-4704)
 * Run leveled compaction in parallel (CASSANDRA-4310)
 * Fix potential NPE during CFS reload (CASSANDRA-4786)
 * Composite indexes may miss results (CASSANDRA-4796)
 * Move consistency level to the protocol level (CASSANDRA-4734, 4824)
 * Fix Subcolumn slice ends not respected (CASSANDRA-4826)
 * Fix Assertion error in cql3 select (CASSANDRA-4783)
 * Fix list prepend logic (CQL3) (CASSANDRA-4835)
 * Add booleans as literals in CQL3 (CASSANDRA-4776)
 * Allow renaming PK columns in CQL3 (CASSANDRA-4822)
 * Fix binary protocol NEW_NODE event (CASSANDRA-4679)
 * Fix potential infinite loop in tombstone compaction (CASSANDRA-4781)
 * Remove system tables accounting from schema (CASSANDRA-4850)
 * (cql3) Force provided columns in clustering key order in 
   'CLUSTERING ORDER BY' (CASSANDRA-4881)
 * Fix composite index bug (CASSANDRA-4884)
 * Fix short read protection for CQL3 (CASSANDRA-4882)
 * Add tracing support to the binary protocol (CASSANDRA-4699)
 * (cql3) Don't allow prepared marker inside collections (CASSANDRA-4890)
 * Re-allow order by on non-selected columns (CASSANDRA-4645)
 * Bug when composite index is created in a table having collections (CASSANDRA-4909)
 * log index scan subject in CompositesSearcher (CASSANDRA-4904)
Merged from 1.1:
 * add get[Row|Key]CacheEntries to CacheServiceMBean (CASSANDRA-4859)
 * fix get_paged_slice to wrap to next row correctly (CASSANDRA-4816)
 * fix indexing empty column values (CASSANDRA-4832)
 * allow JdbcDate to compose null Date objects (CASSANDRA-4830)
 * fix possible stackoverflow when compacting 1000s of sstables
   (CASSANDRA-4765)
 * fix wrong leveled compaction progress calculation (CASSANDRA-4807)
 * add a close() method to CRAR to prevent leaking file descriptors (CASSANDRA-4820)
 * fix potential infinite loop in get_count (CASSANDRA-4833)
 * fix compositeType.{get/from}String methods (CASSANDRA-4842)
 * (CQL) fix CREATE COLUMNFAMILY permissions check (CASSANDRA-4864)
 * Fix DynamicCompositeType same type comparison (CASSANDRA-4711)
 * Fix duplicate SSTable reference when stream session failed (CASSANDRA-3306)
 * Allow static CF definition with compact storage (CASSANDRA-4910)
 * Fix endless loop/compaction of schema_* CFs due to broken timestamps (CASSANDRA-4880)
 * Fix 'wrong class type' assertion in CounterColumn (CASSANDRA-4976)


1.2-beta1
 * add atomic_batch_mutate (CASSANDRA-4542, -4635)
 * increase default max_hint_window_in_ms to 3h (CASSANDRA-4632)
 * include message initiation time to replicas so they can more
   accurately drop timed-out requests (CASSANDRA-2858)
 * fix clientutil.jar dependencies (CASSANDRA-4566)
 * optimize WriteResponse (CASSANDRA-4548)
 * new metrics (CASSANDRA-4009)
 * redesign KEYS indexes to avoid read-before-write (CASSANDRA-2897)
 * debug tracing (CASSANDRA-1123)
 * parallelize row cache loading (CASSANDRA-4282)
 * Make compaction, flush JBOD-aware (CASSANDRA-4292)
 * run local range scans on the read stage (CASSANDRA-3687)
 * clean up ioexceptions (CASSANDRA-2116)
 * add disk_failure_policy (CASSANDRA-2118)
 * Introduce new json format with row level deletion (CASSANDRA-4054)
 * remove redundant "name" column from schema_keyspaces (CASSANDRA-4433)
 * improve "nodetool ring" handling of multi-dc clusters (CASSANDRA-3047)
 * update NTS calculateNaturalEndpoints to be O(N log N) (CASSANDRA-3881)
 * split up rpc timeout by operation type (CASSANDRA-2819)
 * rewrite key cache save/load to use only sequential i/o (CASSANDRA-3762)
 * update MS protocol with a version handshake + broadcast address id
   (CASSANDRA-4311)
 * multithreaded hint replay (CASSANDRA-4189)
 * add inter-node message compression (CASSANDRA-3127)
 * remove COPP (CASSANDRA-2479)
 * Track tombstone expiration and compact when tombstone content is
   higher than a configurable threshold, default 20% (CASSANDRA-3442, 4234)
 * update MurmurHash to version 3 (CASSANDRA-2975)
 * (CLI) track elapsed time for `delete' operation (CASSANDRA-4060)
 * (CLI) jline version is bumped to 1.0 to properly  support
   'delete' key function (CASSANDRA-4132)
 * Save IndexSummary into new SSTable 'Summary' component (CASSANDRA-2392, 4289)
 * Add support for range tombstones (CASSANDRA-3708)
 * Improve MessagingService efficiency (CASSANDRA-3617)
 * Avoid ID conflicts from concurrent schema changes (CASSANDRA-3794)
 * Set thrift HSHA server thread limit to unlimited by default (CASSANDRA-4277)
 * Avoids double serialization of CF id in RowMutation messages
   (CASSANDRA-4293)
 * stream compressed sstables directly with java nio (CASSANDRA-4297)
 * Support multiple ranges in SliceQueryFilter (CASSANDRA-3885)
 * Add column metadata to system column families (CASSANDRA-4018)
 * (cql3) Always use composite types by default (CASSANDRA-4329)
 * (cql3) Add support for set, map and list (CASSANDRA-3647)
 * Validate date type correctly (CASSANDRA-4441)
 * (cql3) Allow definitions with only a PK (CASSANDRA-4361)
 * (cql3) Add support for row key composites (CASSANDRA-4179)
 * improve DynamicEndpointSnitch by using reservoir sampling (CASSANDRA-4038)
 * (cql3) Add support for 2ndary indexes (CASSANDRA-3680)
 * (cql3) fix defining more than one PK to be invalid (CASSANDRA-4477)
 * remove schema agreement checking from all external APIs (Thrift, CQL and CQL3) (CASSANDRA-4487)
 * add Murmur3Partitioner and make it default for new installations (CASSANDRA-3772, 4621)
 * (cql3) update pseudo-map syntax to use map syntax (CASSANDRA-4497)
 * Finer grained exceptions hierarchy and provides error code with exceptions (CASSANDRA-3979)
 * Adds events push to binary protocol (CASSANDRA-4480)
 * Rewrite nodetool help (CASSANDRA-2293)
 * Make CQL3 the default for CQL (CASSANDRA-4640)
 * update stress tool to be able to use CQL3 (CASSANDRA-4406)
 * Accept all thrift update on CQL3 cf but don't expose their metadata (CASSANDRA-4377)
 * Replace Throttle with Guava's RateLimiter for HintedHandOff (CASSANDRA-4541)
 * fix counter add/get using CQL2 and CQL3 in stress tool (CASSANDRA-4633)
 * Add sstable count per level to cfstats (CASSANDRA-4537)
 * (cql3) Add ALTER KEYSPACE statement (CASSANDRA-4611)
 * (cql3) Allow defining default consistency levels (CASSANDRA-4448)
 * (cql3) Fix queries using LIMIT missing results (CASSANDRA-4579)
 * fix cross-version gossip messaging (CASSANDRA-4576)
 * added inet data type (CASSANDRA-4627)


1.1.6
 * Wait for writes on synchronous read digest mismatch (CASSANDRA-4792)
 * fix commitlog replay for nanotime-infected sstables (CASSANDRA-4782)
 * preflight check ttl for maximum of 20 years (CASSANDRA-4771)
 * (Pig) fix widerow input with single column rows (CASSANDRA-4789)
 * Fix HH to compact with correct gcBefore, which avoids wiping out
   undelivered hints (CASSANDRA-4772)
 * LCS will merge up to 32 L0 sstables as intended (CASSANDRA-4778)
 * NTS will default unconfigured DC replicas to zero (CASSANDRA-4675)
 * use default consistency level in counter validation if none is
   explicitly provide (CASSANDRA-4700)
 * Improve IAuthority interface by introducing fine-grained
   access permissions and grant/revoke commands (CASSANDRA-4490, 4644)
 * fix assumption error in CLI when updating/describing keyspace 
   (CASSANDRA-4322)
 * Adds offline sstablescrub to debian packaging (CASSANDRA-4642)
 * Automatic fixing of overlapping leveled sstables (CASSANDRA-4644)
 * fix error when using ORDER BY with extended selections (CASSANDRA-4689)
 * (CQL3) Fix validation for IN queries for non-PK cols (CASSANDRA-4709)
 * fix re-created keyspace disappering after 1.1.5 upgrade 
   (CASSANDRA-4698, 4752)
 * (CLI) display elapsed time in 2 fraction digits (CASSANDRA-3460)
 * add authentication support to sstableloader (CASSANDRA-4712)
 * Fix CQL3 'is reversed' logic (CASSANDRA-4716, 4759)
 * (CQL3) Don't return ReversedType in result set metadata (CASSANDRA-4717)
 * Backport adding AlterKeyspace statement (CASSANDRA-4611)
 * (CQL3) Correcty accept upper-case data types (CASSANDRA-4770)
 * Add binary protocol events for schema changes (CASSANDRA-4684)
Merged from 1.0:
 * Switch from NBHM to CHM in MessagingService's callback map, which
   prevents OOM in long-running instances (CASSANDRA-4708)


1.1.5
 * add SecondaryIndex.reload API (CASSANDRA-4581)
 * use millis + atomicint for commitlog segment creation instead of
   nanotime, which has issues under some hypervisors (CASSANDRA-4601)
 * fix FD leak in slice queries (CASSANDRA-4571)
 * avoid recursion in leveled compaction (CASSANDRA-4587)
 * increase stack size under Java7 to 180K
 * Log(info) schema changes (CASSANDRA-4547)
 * Change nodetool setcachecapcity to manipulate global caches (CASSANDRA-4563)
 * (cql3) fix setting compaction strategy (CASSANDRA-4597)
 * fix broken system.schema_* timestamps on system startup (CASSANDRA-4561)
 * fix wrong skip of cache saving (CASSANDRA-4533)
 * Avoid NPE when lost+found is in data dir (CASSANDRA-4572)
 * Respect five-minute flush moratorium after initial CL replay (CASSANDRA-4474)
 * Adds ntp as recommended in debian packaging (CASSANDRA-4606)
 * Configurable transport in CF Record{Reader|Writer} (CASSANDRA-4558)
 * (cql3) fix potential NPE with both equal and unequal restriction (CASSANDRA-4532)
 * (cql3) improves ORDER BY validation (CASSANDRA-4624)
 * Fix potential deadlock during counter writes (CASSANDRA-4578)
 * Fix cql error with ORDER BY when using IN (CASSANDRA-4612)
Merged from 1.0:
 * increase Xss to 160k to accomodate latest 1.6 JVMs (CASSANDRA-4602)
 * fix toString of hint destination tokens (CASSANDRA-4568)
 * Fix multiple values for CurrentLocal NodeID (CASSANDRA-4626)


1.1.4
 * fix offline scrub to catch >= out of order rows (CASSANDRA-4411)
 * fix cassandra-env.sh on RHEL and other non-dash-based systems 
   (CASSANDRA-4494)
Merged from 1.0:
 * (Hadoop) fix setting key length for old-style mapred api (CASSANDRA-4534)
 * (Hadoop) fix iterating through a resultset consisting entirely
   of tombstoned rows (CASSANDRA-4466)


1.1.3
 * (cqlsh) add COPY TO (CASSANDRA-4434)
 * munmap commitlog segments before rename (CASSANDRA-4337)
 * (JMX) rename getRangeKeySample to sampleKeyRange to avoid returning
   multi-MB results as an attribute (CASSANDRA-4452)
 * flush based on data size, not throughput; overwritten columns no 
   longer artificially inflate liveRatio (CASSANDRA-4399)
 * update default commitlog segment size to 32MB and total commitlog
   size to 32/1024 MB for 32/64 bit JVMs, respectively (CASSANDRA-4422)
 * avoid using global partitioner to estimate ranges in index sstables
   (CASSANDRA-4403)
 * restore pre-CASSANDRA-3862 approach to removing expired tombstones
   from row cache during compaction (CASSANDRA-4364)
 * (stress) support for CQL prepared statements (CASSANDRA-3633)
 * Correctly catch exception when Snappy cannot be loaded (CASSANDRA-4400)
 * (cql3) Support ORDER BY when IN condition is given in WHERE clause (CASSANDRA-4327)
 * (cql3) delete "component_index" column on DROP TABLE call (CASSANDRA-4420)
 * change nanoTime() to currentTimeInMillis() in schema related code (CASSANDRA-4432)
 * add a token generation tool (CASSANDRA-3709)
 * Fix LCS bug with sstable containing only 1 row (CASSANDRA-4411)
 * fix "Can't Modify Index Name" problem on CF update (CASSANDRA-4439)
 * Fix assertion error in getOverlappingSSTables during repair (CASSANDRA-4456)
 * fix nodetool's setcompactionthreshold command (CASSANDRA-4455)
 * Ensure compacted files are never used, to avoid counter overcount (CASSANDRA-4436)
Merged from 1.0:
 * Push the validation of secondary index values to the SecondaryIndexManager (CASSANDRA-4240)
 * allow dropping columns shadowed by not-yet-expired supercolumn or row
   tombstones in PrecompactedRow (CASSANDRA-4396)


1.1.2
 * Fix cleanup not deleting index entries (CASSANDRA-4379)
 * Use correct partitioner when saving + loading caches (CASSANDRA-4331)
 * Check schema before trying to export sstable (CASSANDRA-2760)
 * Raise a meaningful exception instead of NPE when PFS encounters
   an unconfigured node + no default (CASSANDRA-4349)
 * fix bug in sstable blacklisting with LCS (CASSANDRA-4343)
 * LCS no longer promotes tiny sstables out of L0 (CASSANDRA-4341)
 * skip tombstones during hint replay (CASSANDRA-4320)
 * fix NPE in compactionstats (CASSANDRA-4318)
 * enforce 1m min keycache for auto (CASSANDRA-4306)
 * Have DeletedColumn.isMFD always return true (CASSANDRA-4307)
 * (cql3) exeption message for ORDER BY constraints said primary filter can be
    an IN clause, which is misleading (CASSANDRA-4319)
 * (cql3) Reject (not yet supported) creation of 2ndardy indexes on tables with
   composite primary keys (CASSANDRA-4328)
 * Set JVM stack size to 160k for java 7 (CASSANDRA-4275)
 * cqlsh: add COPY command to load data from CSV flat files (CASSANDRA-4012)
 * CFMetaData.fromThrift to throw ConfigurationException upon error (CASSANDRA-4353)
 * Use CF comparator to sort indexed columns in SecondaryIndexManager
   (CASSANDRA-4365)
 * add strategy_options to the KSMetaData.toString() output (CASSANDRA-4248)
 * (cql3) fix range queries containing unqueried results (CASSANDRA-4372)
 * (cql3) allow updating column_alias types (CASSANDRA-4041)
 * (cql3) Fix deletion bug (CASSANDRA-4193)
 * Fix computation of overlapping sstable for leveled compaction (CASSANDRA-4321)
 * Improve scrub and allow to run it offline (CASSANDRA-4321)
 * Fix assertionError in StorageService.bulkLoad (CASSANDRA-4368)
 * (cqlsh) add option to authenticate to a keyspace at startup (CASSANDRA-4108)
 * (cqlsh) fix ASSUME functionality (CASSANDRA-4352)
 * Fix ColumnFamilyRecordReader to not return progress > 100% (CASSANDRA-3942)
Merged from 1.0:
 * Set gc_grace on index CF to 0 (CASSANDRA-4314)


1.1.1
 * add populate_io_cache_on_flush option (CASSANDRA-2635)
 * allow larger cache capacities than 2GB (CASSANDRA-4150)
 * add getsstables command to nodetool (CASSANDRA-4199)
 * apply parent CF compaction settings to secondary index CFs (CASSANDRA-4280)
 * preserve commitlog size cap when recycling segments at startup
   (CASSANDRA-4201)
 * (Hadoop) fix split generation regression (CASSANDRA-4259)
 * ignore min/max compactions settings in LCS, while preserving
   behavior that min=max=0 disables autocompaction (CASSANDRA-4233)
 * log number of rows read from saved cache (CASSANDRA-4249)
 * calculate exact size required for cleanup operations (CASSANDRA-1404)
 * avoid blocking additional writes during flush when the commitlog
   gets behind temporarily (CASSANDRA-1991)
 * enable caching on index CFs based on data CF cache setting (CASSANDRA-4197)
 * warn on invalid replication strategy creation options (CASSANDRA-4046)
 * remove [Freeable]Memory finalizers (CASSANDRA-4222)
 * include tombstone size in ColumnFamily.size, which can prevent OOM
   during sudden mass delete operations by yielding a nonzero liveRatio
   (CASSANDRA-3741)
 * Open 1 sstableScanner per level for leveled compaction (CASSANDRA-4142)
 * Optimize reads when row deletion timestamps allow us to restrict
   the set of sstables we check (CASSANDRA-4116)
 * add support for commitlog archiving and point-in-time recovery
   (CASSANDRA-3690)
 * avoid generating redundant compaction tasks during streaming
   (CASSANDRA-4174)
 * add -cf option to nodetool snapshot, and takeColumnFamilySnapshot to
   StorageService mbean (CASSANDRA-556)
 * optimize cleanup to drop entire sstables where possible (CASSANDRA-4079)
 * optimize truncate when autosnapshot is disabled (CASSANDRA-4153)
 * update caches to use byte[] keys to reduce memory overhead (CASSANDRA-3966)
 * add column limit to cli (CASSANDRA-3012, 4098)
 * clean up and optimize DataOutputBuffer, used by CQL compression and
   CompositeType (CASSANDRA-4072)
 * optimize commitlog checksumming (CASSANDRA-3610)
 * identify and blacklist corrupted SSTables from future compactions 
   (CASSANDRA-2261)
 * Move CfDef and KsDef validation out of thrift (CASSANDRA-4037)
 * Expose API to repair a user provided range (CASSANDRA-3912)
 * Add way to force the cassandra-cli to refresh its schema (CASSANDRA-4052)
 * Avoid having replicate on write tasks stacking up at CL.ONE (CASSANDRA-2889)
 * (cql3) Backwards compatibility for composite comparators in non-cql3-aware
   clients (CASSANDRA-4093)
 * (cql3) Fix order by for reversed queries (CASSANDRA-4160)
 * (cql3) Add ReversedType support (CASSANDRA-4004)
 * (cql3) Add timeuuid type (CASSANDRA-4194)
 * (cql3) Minor fixes (CASSANDRA-4185)
 * (cql3) Fix prepared statement in BATCH (CASSANDRA-4202)
 * (cql3) Reduce the list of reserved keywords (CASSANDRA-4186)
 * (cql3) Move max/min compaction thresholds to compaction strategy options
   (CASSANDRA-4187)
 * Fix exception during move when localhost is the only source (CASSANDRA-4200)
 * (cql3) Allow paging through non-ordered partitioner results (CASSANDRA-3771)
 * (cql3) Fix drop index (CASSANDRA-4192)
 * (cql3) Don't return range ghosts anymore (CASSANDRA-3982)
 * fix re-creating Keyspaces/ColumnFamilies with the same name as dropped
   ones (CASSANDRA-4219)
 * fix SecondaryIndex LeveledManifest save upon snapshot (CASSANDRA-4230)
 * fix missing arrayOffset in FBUtilities.hash (CASSANDRA-4250)
 * (cql3) Add name of parameters in CqlResultSet (CASSANDRA-4242)
 * (cql3) Correctly validate order by queries (CASSANDRA-4246)
 * rename stress to cassandra-stress for saner packaging (CASSANDRA-4256)
 * Fix exception on colum metadata with non-string comparator (CASSANDRA-4269)
 * Check for unknown/invalid compression options (CASSANDRA-4266)
 * (cql3) Adds simple access to column timestamp and ttl (CASSANDRA-4217)
 * (cql3) Fix range queries with secondary indexes (CASSANDRA-4257)
 * Better error messages from improper input in cli (CASSANDRA-3865)
 * Try to stop all compaction upon Keyspace or ColumnFamily drop (CASSANDRA-4221)
 * (cql3) Allow keyspace properties to contain hyphens (CASSANDRA-4278)
 * (cql3) Correctly validate keyspace access in create table (CASSANDRA-4296)
 * Avoid deadlock in migration stage (CASSANDRA-3882)
 * Take supercolumn names and deletion info into account in memtable throughput
   (CASSANDRA-4264)
 * Add back backward compatibility for old style replication factor (CASSANDRA-4294)
 * Preserve compatibility with pre-1.1 index queries (CASSANDRA-4262)
Merged from 1.0:
 * Fix super columns bug where cache is not updated (CASSANDRA-4190)
 * fix maxTimestamp to include row tombstones (CASSANDRA-4116)
 * (CLI) properly handle quotes in create/update keyspace commands (CASSANDRA-4129)
 * Avoids possible deadlock during bootstrap (CASSANDRA-4159)
 * fix stress tool that hangs forever on timeout or error (CASSANDRA-4128)
 * stress tool to return appropriate exit code on failure (CASSANDRA-4188)
 * fix compaction NPE when out of disk space and assertions disabled
   (CASSANDRA-3985)
 * synchronize LCS getEstimatedTasks to avoid CME (CASSANDRA-4255)
 * ensure unique streaming session id's (CASSANDRA-4223)
 * kick off background compaction when min/max thresholds change 
   (CASSANDRA-4279)
 * improve ability of STCS.getBuckets to deal with 100s of 1000s of
   sstables, such as when convertinb back from LCS (CASSANDRA-4287)
 * Oversize integer in CQL throws NumberFormatException (CASSANDRA-4291)
 * fix 1.0.x node join to mixed version cluster, other nodes >= 1.1 (CASSANDRA-4195)
 * Fix LCS splitting sstable base on uncompressed size (CASSANDRA-4419)
 * Push the validation of secondary index values to the SecondaryIndexManager (CASSANDRA-4240)
 * Don't purge columns during upgradesstables (CASSANDRA-4462)
 * Make cqlsh work with piping (CASSANDRA-4113)
 * Validate arguments for nodetool decommission (CASSANDRA-4061)
 * Report thrift status in nodetool info (CASSANDRA-4010)


1.1.0-final
 * average a reduced liveRatio estimate with the previous one (CASSANDRA-4065)
 * Allow KS and CF names up to 48 characters (CASSANDRA-4157)
 * fix stress build (CASSANDRA-4140)
 * add time remaining estimate to nodetool compactionstats (CASSANDRA-4167)
 * (cql) fix NPE in cql3 ALTER TABLE (CASSANDRA-4163)
 * (cql) Add support for CL.TWO and CL.THREE in CQL (CASSANDRA-4156)
 * (cql) Fix type in CQL3 ALTER TABLE preventing update (CASSANDRA-4170)
 * (cql) Throw invalid exception from CQL3 on obsolete options (CASSANDRA-4171)
 * (cqlsh) fix recognizing uppercase SELECT keyword (CASSANDRA-4161)
 * Pig: wide row support (CASSANDRA-3909)
Merged from 1.0:
 * avoid streaming empty files with bulk loader if sstablewriter errors out
   (CASSANDRA-3946)


1.1-rc1
 * Include stress tool in binary builds (CASSANDRA-4103)
 * (Hadoop) fix wide row iteration when last row read was deleted
   (CASSANDRA-4154)
 * fix read_repair_chance to really default to 0.1 in the cli (CASSANDRA-4114)
 * Adds caching and bloomFilterFpChange to CQL options (CASSANDRA-4042)
 * Adds posibility to autoconfigure size of the KeyCache (CASSANDRA-4087)
 * fix KEYS index from skipping results (CASSANDRA-3996)
 * Remove sliced_buffer_size_in_kb dead option (CASSANDRA-4076)
 * make loadNewSStable preserve sstable version (CASSANDRA-4077)
 * Respect 1.0 cache settings as much as possible when upgrading 
   (CASSANDRA-4088)
 * relax path length requirement for sstable files when upgrading on 
   non-Windows platforms (CASSANDRA-4110)
 * fix terminination of the stress.java when errors were encountered
   (CASSANDRA-4128)
 * Move CfDef and KsDef validation out of thrift (CASSANDRA-4037)
 * Fix get_paged_slice (CASSANDRA-4136)
 * CQL3: Support slice with exclusive start and stop (CASSANDRA-3785)
Merged from 1.0:
 * support PropertyFileSnitch in bulk loader (CASSANDRA-4145)
 * add auto_snapshot option allowing disabling snapshot before drop/truncate
   (CASSANDRA-3710)
 * allow short snitch names (CASSANDRA-4130)


1.1-beta2
 * rename loaded sstables to avoid conflicts with local snapshots
   (CASSANDRA-3967)
 * start hint replay as soon as FD notifies that the target is back up
   (CASSANDRA-3958)
 * avoid unproductive deserializing of cached rows during compaction
   (CASSANDRA-3921)
 * fix concurrency issues with CQL keyspace creation (CASSANDRA-3903)
 * Show Effective Owership via Nodetool ring <keyspace> (CASSANDRA-3412)
 * Update ORDER BY syntax for CQL3 (CASSANDRA-3925)
 * Fix BulkRecordWriter to not throw NPE if reducer gets no map data from Hadoop (CASSANDRA-3944)
 * Fix bug with counters in super columns (CASSANDRA-3821)
 * Remove deprecated merge_shard_chance (CASSANDRA-3940)
 * add a convenient way to reset a node's schema (CASSANDRA-2963)
 * fix for intermittent SchemaDisagreementException (CASSANDRA-3884)
 * CLI `list <CF>` to limit number of columns and their order (CASSANDRA-3012)
 * ignore deprecated KsDef/CfDef/ColumnDef fields in native schema (CASSANDRA-3963)
 * CLI to report when unsupported column_metadata pair was given (CASSANDRA-3959)
 * reincarnate removed and deprecated KsDef/CfDef attributes (CASSANDRA-3953)
 * Fix race between writes and read for cache (CASSANDRA-3862)
 * perform static initialization of StorageProxy on start-up (CASSANDRA-3797)
 * support trickling fsync() on writes (CASSANDRA-3950)
 * expose counters for unavailable/timeout exceptions given to thrift clients (CASSANDRA-3671)
 * avoid quadratic startup time in LeveledManifest (CASSANDRA-3952)
 * Add type information to new schema_ columnfamilies and remove thrift
   serialization for schema (CASSANDRA-3792)
 * add missing column validator options to the CLI help (CASSANDRA-3926)
 * skip reading saved key cache if CF's caching strategy is NONE or ROWS_ONLY (CASSANDRA-3954)
 * Unify migration code (CASSANDRA-4017)
Merged from 1.0:
 * cqlsh: guess correct version of Python for Arch Linux (CASSANDRA-4090)
 * (CLI) properly handle quotes in create/update keyspace commands (CASSANDRA-4129)
 * Avoids possible deadlock during bootstrap (CASSANDRA-4159)
 * fix stress tool that hangs forever on timeout or error (CASSANDRA-4128)
 * Fix super columns bug where cache is not updated (CASSANDRA-4190)
 * stress tool to return appropriate exit code on failure (CASSANDRA-4188)


1.0.9
 * improve index sampling performance (CASSANDRA-4023)
 * always compact away deleted hints immediately after handoff (CASSANDRA-3955)
 * delete hints from dropped ColumnFamilies on handoff instead of
   erroring out (CASSANDRA-3975)
 * add CompositeType ref to the CLI doc for create/update column family (CASSANDRA-3980)
 * Pig: support Counter ColumnFamilies (CASSANDRA-3973)
 * Pig: Composite column support (CASSANDRA-3684)
 * Avoid NPE during repair when a keyspace has no CFs (CASSANDRA-3988)
 * Fix division-by-zero error on get_slice (CASSANDRA-4000)
 * don't change manifest level for cleanup, scrub, and upgradesstables
   operations under LeveledCompactionStrategy (CASSANDRA-3989, 4112)
 * fix race leading to super columns assertion failure (CASSANDRA-3957)
 * fix NPE on invalid CQL delete command (CASSANDRA-3755)
 * allow custom types in CLI's assume command (CASSANDRA-4081)
 * fix totalBytes count for parallel compactions (CASSANDRA-3758)
 * fix intermittent NPE in get_slice (CASSANDRA-4095)
 * remove unnecessary asserts in native code interfaces (CASSANDRA-4096)
 * Validate blank keys in CQL to avoid assertion errors (CASSANDRA-3612)
 * cqlsh: fix bad decoding of some column names (CASSANDRA-4003)
 * cqlsh: fix incorrect padding with unicode chars (CASSANDRA-4033)
 * Fix EC2 snitch incorrectly reporting region (CASSANDRA-4026)
 * Shut down thrift during decommission (CASSANDRA-4086)
 * Expose nodetool cfhistograms for 2ndary indexes (CASSANDRA-4063)
Merged from 0.8:
 * Fix ConcurrentModificationException in gossiper (CASSANDRA-4019)


1.1-beta1
 * (cqlsh)
   + add SOURCE and CAPTURE commands, and --file option (CASSANDRA-3479)
   + add ALTER COLUMNFAMILY WITH (CASSANDRA-3523)
   + bundle Python dependencies with Cassandra (CASSANDRA-3507)
   + added to Debian package (CASSANDRA-3458)
   + display byte data instead of erroring out on decode failure 
     (CASSANDRA-3874)
 * add nodetool rebuild_index (CASSANDRA-3583)
 * add nodetool rangekeysample (CASSANDRA-2917)
 * Fix streaming too much data during move operations (CASSANDRA-3639)
 * Nodetool and CLI connect to localhost by default (CASSANDRA-3568)
 * Reduce memory used by primary index sample (CASSANDRA-3743)
 * (Hadoop) separate input/output configurations (CASSANDRA-3197, 3765)
 * avoid returning internal Cassandra classes over JMX (CASSANDRA-2805)
 * add row-level isolation via SnapTree (CASSANDRA-2893)
 * Optimize key count estimation when opening sstable on startup
   (CASSANDRA-2988)
 * multi-dc replication optimization supporting CL > ONE (CASSANDRA-3577)
 * add command to stop compactions (CASSANDRA-1740, 3566, 3582)
 * multithreaded streaming (CASSANDRA-3494)
 * removed in-tree redhat spec (CASSANDRA-3567)
 * "defragment" rows for name-based queries under STCS, again (CASSANDRA-2503)
 * Recycle commitlog segments for improved performance 
   (CASSANDRA-3411, 3543, 3557, 3615)
 * update size-tiered compaction to prioritize small tiers (CASSANDRA-2407)
 * add message expiration logic to OutboundTcpConnection (CASSANDRA-3005)
 * off-heap cache to use sun.misc.Unsafe instead of JNA (CASSANDRA-3271)
 * EACH_QUORUM is only supported for writes (CASSANDRA-3272)
 * replace compactionlock use in schema migration by checking CFS.isValid
   (CASSANDRA-3116)
 * recognize that "SELECT first ... *" isn't really "SELECT *" (CASSANDRA-3445)
 * Use faster bytes comparison (CASSANDRA-3434)
 * Bulk loader is no longer a fat client, (HADOOP) bulk load output format
   (CASSANDRA-3045)
 * (Hadoop) add support for KeyRange.filter
 * remove assumption that keys and token are in bijection
   (CASSANDRA-1034, 3574, 3604)
 * always remove endpoints from delevery queue in HH (CASSANDRA-3546)
 * fix race between cf flush and its 2ndary indexes flush (CASSANDRA-3547)
 * fix potential race in AES when a repair fails (CASSANDRA-3548)
 * Remove columns shadowed by a deleted container even when we cannot purge
   (CASSANDRA-3538)
 * Improve memtable slice iteration performance (CASSANDRA-3545)
 * more efficient allocation of small bloom filters (CASSANDRA-3618)
 * Use separate writer thread in SSTableSimpleUnsortedWriter (CASSANDRA-3619)
 * fsync the directory after new sstable or commitlog segment are created (CASSANDRA-3250)
 * fix minor issues reported by FindBugs (CASSANDRA-3658)
 * global key/row caches (CASSANDRA-3143, 3849)
 * optimize memtable iteration during range scan (CASSANDRA-3638)
 * introduce 'crc_check_chance' in CompressionParameters to support
   a checksum percentage checking chance similarly to read-repair (CASSANDRA-3611)
 * a way to deactivate global key/row cache on per-CF basis (CASSANDRA-3667)
 * fix LeveledCompactionStrategy broken because of generation pre-allocation
   in LeveledManifest (CASSANDRA-3691)
 * finer-grained control over data directories (CASSANDRA-2749)
 * Fix ClassCastException during hinted handoff (CASSANDRA-3694)
 * Upgrade Thrift to 0.7 (CASSANDRA-3213)
 * Make stress.java insert operation to use microseconds (CASSANDRA-3725)
 * Allows (internally) doing a range query with a limit of columns instead of
   rows (CASSANDRA-3742)
 * Allow rangeSlice queries to be start/end inclusive/exclusive (CASSANDRA-3749)
 * Fix BulkLoader to support new SSTable layout and add stream
   throttling to prevent an NPE when there is no yaml config (CASSANDRA-3752)
 * Allow concurrent schema migrations (CASSANDRA-1391, 3832)
 * Add SnapshotCommand to trigger snapshot on remote node (CASSANDRA-3721)
 * Make CFMetaData conversions to/from thrift/native schema inverses
   (CASSANDRA_3559)
 * Add initial code for CQL 3.0-beta (CASSANDRA-2474, 3781, 3753)
 * Add wide row support for ColumnFamilyInputFormat (CASSANDRA-3264)
 * Allow extending CompositeType comparator (CASSANDRA-3657)
 * Avoids over-paging during get_count (CASSANDRA-3798)
 * Add new command to rebuild a node without (repair) merkle tree calculations
   (CASSANDRA-3483, 3922)
 * respect not only row cache capacity but caching mode when
   trying to read data (CASSANDRA-3812)
 * fix system tests (CASSANDRA-3827)
 * CQL support for altering row key type in ALTER TABLE (CASSANDRA-3781)
 * turn compression on by default (CASSANDRA-3871)
 * make hexToBytes refuse invalid input (CASSANDRA-2851)
 * Make secondary indexes CF inherit compression and compaction from their
   parent CF (CASSANDRA-3877)
 * Finish cleanup up tombstone purge code (CASSANDRA-3872)
 * Avoid NPE on aboarted stream-out sessions (CASSANDRA-3904)
 * BulkRecordWriter throws NPE for counter columns (CASSANDRA-3906)
 * Support compression using BulkWriter (CASSANDRA-3907)


1.0.8
 * fix race between cleanup and flush on secondary index CFSes (CASSANDRA-3712)
 * avoid including non-queried nodes in rangeslice read repair
   (CASSANDRA-3843)
 * Only snapshot CF being compacted for snapshot_before_compaction 
   (CASSANDRA-3803)
 * Log active compactions in StatusLogger (CASSANDRA-3703)
 * Compute more accurate compaction score per level (CASSANDRA-3790)
 * Return InvalidRequest when using a keyspace that doesn't exist
   (CASSANDRA-3764)
 * disallow user modification of System keyspace (CASSANDRA-3738)
 * allow using sstable2json on secondary index data (CASSANDRA-3738)
 * (cqlsh) add DESCRIBE COLUMNFAMILIES (CASSANDRA-3586)
 * (cqlsh) format blobs correctly and use colors to improve output
   readability (CASSANDRA-3726)
 * synchronize BiMap of bootstrapping tokens (CASSANDRA-3417)
 * show index options in CLI (CASSANDRA-3809)
 * add optional socket timeout for streaming (CASSANDRA-3838)
 * fix truncate not to leave behind non-CFS backed secondary indexes
   (CASSANDRA-3844)
 * make CLI `show schema` to use output stream directly instead
   of StringBuilder (CASSANDRA-3842)
 * remove the wait on hint future during write (CASSANDRA-3870)
 * (cqlsh) ignore missing CfDef opts (CASSANDRA-3933)
 * (cqlsh) look for cqlshlib relative to realpath (CASSANDRA-3767)
 * Fix short read protection (CASSANDRA-3934)
 * Make sure infered and actual schema match (CASSANDRA-3371)
 * Fix NPE during HH delivery (CASSANDRA-3677)
 * Don't put boostrapping node in 'hibernate' status (CASSANDRA-3737)
 * Fix double quotes in windows bat files (CASSANDRA-3744)
 * Fix bad validator lookup (CASSANDRA-3789)
 * Fix soft reset in EC2MultiRegionSnitch (CASSANDRA-3835)
 * Don't leave zombie connections with THSHA thrift server (CASSANDRA-3867)
 * (cqlsh) fix deserialization of data (CASSANDRA-3874)
 * Fix removetoken force causing an inconsistent state (CASSANDRA-3876)
 * Fix ahndling of some types with Pig (CASSANDRA-3886)
 * Don't allow to drop the system keyspace (CASSANDRA-3759)
 * Make Pig deletes disabled by default and configurable (CASSANDRA-3628)
Merged from 0.8:
 * (Pig) fix CassandraStorage to use correct comparator in Super ColumnFamily
   case (CASSANDRA-3251)
 * fix thread safety issues in commitlog replay, primarily affecting
   systems with many (100s) of CF definitions (CASSANDRA-3751)
 * Fix relevant tombstone ignored with super columns (CASSANDRA-3875)


1.0.7
 * fix regression in HH page size calculation (CASSANDRA-3624)
 * retry failed stream on IOException (CASSANDRA-3686)
 * allow configuring bloom_filter_fp_chance (CASSANDRA-3497)
 * attempt hint delivery every ten minutes, or when failure detector
   notifies us that a node is back up, whichever comes first.  hint
   handoff throttle delay default changed to 1ms, from 50 (CASSANDRA-3554)
 * add nodetool setstreamthroughput (CASSANDRA-3571)
 * fix assertion when dropping a columnfamily with no sstables (CASSANDRA-3614)
 * more efficient allocation of small bloom filters (CASSANDRA-3618)
 * CLibrary.createHardLinkWithExec() to check for errors (CASSANDRA-3101)
 * Avoid creating empty and non cleaned writer during compaction (CASSANDRA-3616)
 * stop thrift service in shutdown hook so we can quiesce MessagingService
   (CASSANDRA-3335)
 * (CQL) compaction_strategy_options and compression_parameters for
   CREATE COLUMNFAMILY statement (CASSANDRA-3374)
 * Reset min/max compaction threshold when creating size tiered compaction
   strategy (CASSANDRA-3666)
 * Don't ignore IOException during compaction (CASSANDRA-3655)
 * Fix assertion error for CF with gc_grace=0 (CASSANDRA-3579)
 * Shutdown ParallelCompaction reducer executor after use (CASSANDRA-3711)
 * Avoid < 0 value for pending tasks in leveled compaction (CASSANDRA-3693)
 * (Hadoop) Support TimeUUID in Pig CassandraStorage (CASSANDRA-3327)
 * Check schema is ready before continuing boostrapping (CASSANDRA-3629)
 * Catch overflows during parsing of chunk_length_kb (CASSANDRA-3644)
 * Improve stream protocol mismatch errors (CASSANDRA-3652)
 * Avoid multiple thread doing HH to the same target (CASSANDRA-3681)
 * Add JMX property for rp_timeout_in_ms (CASSANDRA-2940)
 * Allow DynamicCompositeType to compare component of different types
   (CASSANDRA-3625)
 * Flush non-cfs backed secondary indexes (CASSANDRA-3659)
 * Secondary Indexes should report memory consumption (CASSANDRA-3155)
 * fix for SelectStatement start/end key are not set correctly
   when a key alias is involved (CASSANDRA-3700)
 * fix CLI `show schema` command insert of an extra comma in
   column_metadata (CASSANDRA-3714)
Merged from 0.8:
 * avoid logging (harmless) exception when GC takes < 1ms (CASSANDRA-3656)
 * prevent new nodes from thinking down nodes are up forever (CASSANDRA-3626)
 * use correct list of replicas for LOCAL_QUORUM reads when read repair
   is disabled (CASSANDRA-3696)
 * block on flush before compacting hints (may prevent OOM) (CASSANDRA-3733)


1.0.6
 * (CQL) fix cqlsh support for replicate_on_write (CASSANDRA-3596)
 * fix adding to leveled manifest after streaming (CASSANDRA-3536)
 * filter out unavailable cipher suites when using encryption (CASSANDRA-3178)
 * (HADOOP) add old-style api support for CFIF and CFRR (CASSANDRA-2799)
 * Support TimeUUIDType column names in Stress.java tool (CASSANDRA-3541)
 * (CQL) INSERT/UPDATE/DELETE/TRUNCATE commands should allow CF names to
   be qualified by keyspace (CASSANDRA-3419)
 * always remove endpoints from delevery queue in HH (CASSANDRA-3546)
 * fix race between cf flush and its 2ndary indexes flush (CASSANDRA-3547)
 * fix potential race in AES when a repair fails (CASSANDRA-3548)
 * fix default value validation usage in CLI SET command (CASSANDRA-3553)
 * Optimize componentsFor method for compaction and startup time
   (CASSANDRA-3532)
 * (CQL) Proper ColumnFamily metadata validation on CREATE COLUMNFAMILY 
   (CASSANDRA-3565)
 * fix compression "chunk_length_kb" option to set correct kb value for 
   thrift/avro (CASSANDRA-3558)
 * fix missing response during range slice repair (CASSANDRA-3551)
 * 'describe ring' moved from CLI to nodetool and available through JMX (CASSANDRA-3220)
 * add back partitioner to sstable metadata (CASSANDRA-3540)
 * fix NPE in get_count for counters (CASSANDRA-3601)
Merged from 0.8:
 * remove invalid assertion that table was opened before dropping it
   (CASSANDRA-3580)
 * range and index scans now only send requests to enough replicas to
   satisfy requested CL + RR (CASSANDRA-3598)
 * use cannonical host for local node in nodetool info (CASSANDRA-3556)
 * remove nonlocal DC write optimization since it only worked with
   CL.ONE or CL.LOCAL_QUORUM (CASSANDRA-3577, 3585)
 * detect misuses of CounterColumnType (CASSANDRA-3422)
 * turn off string interning in json2sstable, take 2 (CASSANDRA-2189)
 * validate compression parameters on add/update of the ColumnFamily 
   (CASSANDRA-3573)
 * Check for 0.0.0.0 is incorrect in CFIF (CASSANDRA-3584)
 * Increase vm.max_map_count in debian packaging (CASSANDRA-3563)
 * gossiper will never add itself to saved endpoints (CASSANDRA-3485)


1.0.5
 * revert CASSANDRA-3407 (see CASSANDRA-3540)
 * fix assertion error while forwarding writes to local nodes (CASSANDRA-3539)


1.0.4
 * fix self-hinting of timed out read repair updates and make hinted handoff
   less prone to OOMing a coordinator (CASSANDRA-3440)
 * expose bloom filter sizes via JMX (CASSANDRA-3495)
 * enforce RP tokens 0..2**127 (CASSANDRA-3501)
 * canonicalize paths exposed through JMX (CASSANDRA-3504)
 * fix "liveSize" stat when sstables are removed (CASSANDRA-3496)
 * add bloom filter FP rates to nodetool cfstats (CASSANDRA-3347)
 * record partitioner in sstable metadata component (CASSANDRA-3407)
 * add new upgradesstables nodetool command (CASSANDRA-3406)
 * skip --debug requirement to see common exceptions in CLI (CASSANDRA-3508)
 * fix incorrect query results due to invalid max timestamp (CASSANDRA-3510)
 * make sstableloader recognize compressed sstables (CASSANDRA-3521)
 * avoids race in OutboundTcpConnection in multi-DC setups (CASSANDRA-3530)
 * use SETLOCAL in cassandra.bat (CASSANDRA-3506)
 * fix ConcurrentModificationException in Table.all() (CASSANDRA-3529)
Merged from 0.8:
 * fix concurrence issue in the FailureDetector (CASSANDRA-3519)
 * fix array out of bounds error in counter shard removal (CASSANDRA-3514)
 * avoid dropping tombstones when they might still be needed to shadow
   data in a different sstable (CASSANDRA-2786)


1.0.3
 * revert name-based query defragmentation aka CASSANDRA-2503 (CASSANDRA-3491)
 * fix invalidate-related test failures (CASSANDRA-3437)
 * add next-gen cqlsh to bin/ (CASSANDRA-3188, 3131, 3493)
 * (CQL) fix handling of rows with no columns (CASSANDRA-3424, 3473)
 * fix querying supercolumns by name returning only a subset of
   subcolumns or old subcolumn versions (CASSANDRA-3446)
 * automatically compute sha1 sum for uncompressed data files (CASSANDRA-3456)
 * fix reading metadata/statistics component for version < h (CASSANDRA-3474)
 * add sstable forward-compatibility (CASSANDRA-3478)
 * report compression ratio in CFSMBean (CASSANDRA-3393)
 * fix incorrect size exception during streaming of counters (CASSANDRA-3481)
 * (CQL) fix for counter decrement syntax (CASSANDRA-3418)
 * Fix race introduced by CASSANDRA-2503 (CASSANDRA-3482)
 * Fix incomplete deletion of delivered hints (CASSANDRA-3466)
 * Avoid rescheduling compactions when no compaction was executed 
   (CASSANDRA-3484)
 * fix handling of the chunk_length_kb compression options (CASSANDRA-3492)
Merged from 0.8:
 * fix updating CF row_cache_provider (CASSANDRA-3414)
 * CFMetaData.convertToThrift method to set RowCacheProvider (CASSANDRA-3405)
 * acquire compactionlock during truncate (CASSANDRA-3399)
 * fix displaying cfdef entries for super columnfamilies (CASSANDRA-3415)
 * Make counter shard merging thread safe (CASSANDRA-3178)
 * Revert CASSANDRA-2855
 * Fix bug preventing the use of efficient cross-DC writes (CASSANDRA-3472)
 * `describe ring` command for CLI (CASSANDRA-3220)
 * (Hadoop) skip empty rows when entire row is requested, redux (CASSANDRA-2855)


1.0.2
 * "defragment" rows for name-based queries under STCS (CASSANDRA-2503)
 * Add timing information to cassandra-cli GET/SET/LIST queries (CASSANDRA-3326)
 * Only create one CompressionMetadata object per sstable (CASSANDRA-3427)
 * cleanup usage of StorageService.setMode() (CASSANDRA-3388)
 * Avoid large array allocation for compressed chunk offsets (CASSANDRA-3432)
 * fix DecimalType bytebuffer marshalling (CASSANDRA-3421)
 * fix bug that caused first column in per row indexes to be ignored 
   (CASSANDRA-3441)
 * add JMX call to clean (failed) repair sessions (CASSANDRA-3316)
 * fix sstableloader reference acquisition bug (CASSANDRA-3438)
 * fix estimated row size regression (CASSANDRA-3451)
 * make sure we don't return more columns than asked (CASSANDRA-3303, 3395)
Merged from 0.8:
 * acquire compactionlock during truncate (CASSANDRA-3399)
 * fix displaying cfdef entries for super columnfamilies (CASSANDRA-3415)


1.0.1
 * acquire references during index build to prevent delete problems
   on Windows (CASSANDRA-3314)
 * describe_ring should include datacenter/topology information (CASSANDRA-2882)
 * Thrift sockets are not properly buffered (CASSANDRA-3261)
 * performance improvement for bytebufferutil compare function (CASSANDRA-3286)
 * add system.versions ColumnFamily (CASSANDRA-3140)
 * reduce network copies (CASSANDRA-3333, 3373)
 * limit nodetool to 32MB of heap (CASSANDRA-3124)
 * (CQL) update parser to accept "timestamp" instead of "date" (CASSANDRA-3149)
 * Fix CLI `show schema` to include "compression_options" (CASSANDRA-3368)
 * Snapshot to include manifest under LeveledCompactionStrategy (CASSANDRA-3359)
 * (CQL) SELECT query should allow CF name to be qualified by keyspace (CASSANDRA-3130)
 * (CQL) Fix internal application error specifying 'using consistency ...'
   in lower case (CASSANDRA-3366)
 * fix Deflate compression when compression actually makes the data bigger
   (CASSANDRA-3370)
 * optimize UUIDGen to avoid lock contention on InetAddress.getLocalHost 
   (CASSANDRA-3387)
 * tolerate index being dropped mid-mutation (CASSANDRA-3334, 3313)
 * CompactionManager is now responsible for checking for new candidates
   post-task execution, enabling more consistent leveled compaction 
   (CASSANDRA-3391)
 * Cache HSHA threads (CASSANDRA-3372)
 * use CF/KS names as snapshot prefix for drop + truncate operations
   (CASSANDRA-2997)
 * Break bloom filters up to avoid heap fragmentation (CASSANDRA-2466)
 * fix cassandra hanging on jsvc stop (CASSANDRA-3302)
 * Avoid leveled compaction getting blocked on errors (CASSANDRA-3408)
 * Make reloading the compaction strategy safe (CASSANDRA-3409)
 * ignore 0.8 hints even if compaction begins before we try to purge
   them (CASSANDRA-3385)
 * remove procrun (bin\daemon) from Cassandra source tree and 
   artifacts (CASSANDRA-3331)
 * make cassandra compile under JDK7 (CASSANDRA-3275)
 * remove dependency of clientutil.jar to FBUtilities (CASSANDRA-3299)
 * avoid truncation errors by using long math on long values (CASSANDRA-3364)
 * avoid clock drift on some Windows machine (CASSANDRA-3375)
 * display cache provider in cli 'describe keyspace' command (CASSANDRA-3384)
 * fix incomplete topology information in describe_ring (CASSANDRA-3403)
 * expire dead gossip states based on time (CASSANDRA-2961)
 * improve CompactionTask extensibility (CASSANDRA-3330)
 * Allow one leveled compaction task to kick off another (CASSANDRA-3363)
 * allow encryption only between datacenters (CASSANDRA-2802)
Merged from 0.8:
 * fix truncate allowing data to be replayed post-restart (CASSANDRA-3297)
 * make iwriter final in IndexWriter to avoid NPE (CASSANDRA-2863)
 * (CQL) update grammar to require key clause in DELETE statement
   (CASSANDRA-3349)
 * (CQL) allow numeric keyspace names in USE statement (CASSANDRA-3350)
 * (Hadoop) skip empty rows when slicing the entire row (CASSANDRA-2855)
 * Fix handling of tombstone by SSTableExport/Import (CASSANDRA-3357)
 * fix ColumnIndexer to use long offsets (CASSANDRA-3358)
 * Improved CLI exceptions (CASSANDRA-3312)
 * Fix handling of tombstone by SSTableExport/Import (CASSANDRA-3357)
 * Only count compaction as active (for throttling) when they have
   successfully acquired the compaction lock (CASSANDRA-3344)
 * Display CLI version string on startup (CASSANDRA-3196)
 * (Hadoop) make CFIF try rpc_address or fallback to listen_address
   (CASSANDRA-3214)
 * (Hadoop) accept comma delimited lists of initial thrift connections
   (CASSANDRA-3185)
 * ColumnFamily min_compaction_threshold should be >= 2 (CASSANDRA-3342)
 * (Pig) add 0.8+ types and key validation type in schema (CASSANDRA-3280)
 * Fix completely removing column metadata using CLI (CASSANDRA-3126)
 * CLI `describe cluster;` output should be on separate lines for separate versions
   (CASSANDRA-3170)
 * fix changing durable_writes keyspace option during CF creation
   (CASSANDRA-3292)
 * avoid locking on update when no indexes are involved (CASSANDRA-3386)
 * fix assertionError during repair with ordered partitioners (CASSANDRA-3369)
 * correctly serialize key_validation_class for avro (CASSANDRA-3391)
 * don't expire counter tombstone after streaming (CASSANDRA-3394)
 * prevent nodes that failed to join from hanging around forever 
   (CASSANDRA-3351)
 * remove incorrect optimization from slice read path (CASSANDRA-3390)
 * Fix race in AntiEntropyService (CASSANDRA-3400)


1.0.0-final
 * close scrubbed sstable fd before deleting it (CASSANDRA-3318)
 * fix bug preventing obsolete commitlog segments from being removed
   (CASSANDRA-3269)
 * tolerate whitespace in seed CDL (CASSANDRA-3263)
 * Change default heap thresholds to max(min(1/2 ram, 1G), min(1/4 ram, 8GB))
   (CASSANDRA-3295)
 * Fix broken CompressedRandomAccessReaderTest (CASSANDRA-3298)
 * (CQL) fix type information returned for wildcard queries (CASSANDRA-3311)
 * add estimated tasks to LeveledCompactionStrategy (CASSANDRA-3322)
 * avoid including compaction cache-warming in keycache stats (CASSANDRA-3325)
 * run compaction and hinted handoff threads at MIN_PRIORITY (CASSANDRA-3308)
 * default hsha thrift server to cpu core count in rpc pool (CASSANDRA-3329)
 * add bin\daemon to binary tarball for Windows service (CASSANDRA-3331)
 * Fix places where uncompressed size of sstables was use in place of the
   compressed one (CASSANDRA-3338)
 * Fix hsha thrift server (CASSANDRA-3346)
 * Make sure repair only stream needed sstables (CASSANDRA-3345)


1.0.0-rc2
 * Log a meaningful warning when a node receives a message for a repair session
   that doesn't exist anymore (CASSANDRA-3256)
 * test for NUMA policy support as well as numactl presence (CASSANDRA-3245)
 * Fix FD leak when internode encryption is enabled (CASSANDRA-3257)
 * Remove incorrect assertion in mergeIterator (CASSANDRA-3260)
 * FBUtilities.hexToBytes(String) to throw NumberFormatException when string
   contains non-hex characters (CASSANDRA-3231)
 * Keep SimpleSnitch proximity ordering unchanged from what the Strategy
   generates, as intended (CASSANDRA-3262)
 * remove Scrub from compactionstats when finished (CASSANDRA-3255)
 * fix counter entry in jdbc TypesMap (CASSANDRA-3268)
 * fix full queue scenario for ParallelCompactionIterator (CASSANDRA-3270)
 * fix bootstrap process (CASSANDRA-3285)
 * don't try delivering hints if when there isn't any (CASSANDRA-3176)
 * CLI documentation change for ColumnFamily `compression_options` (CASSANDRA-3282)
 * ignore any CF ids sent by client for adding CF/KS (CASSANDRA-3288)
 * remove obsolete hints on first startup (CASSANDRA-3291)
 * use correct ISortedColumns for time-optimized reads (CASSANDRA-3289)
 * Evict gossip state immediately when a token is taken over by a new IP 
   (CASSANDRA-3259)


1.0.0-rc1
 * Update CQL to generate microsecond timestamps by default (CASSANDRA-3227)
 * Fix counting CFMetadata towards Memtable liveRatio (CASSANDRA-3023)
 * Kill server on wrapped OOME such as from FileChannel.map (CASSANDRA-3201)
 * remove unnecessary copy when adding to row cache (CASSANDRA-3223)
 * Log message when a full repair operation completes (CASSANDRA-3207)
 * Fix streamOutSession keeping sstables references forever if the remote end
   dies (CASSANDRA-3216)
 * Remove dynamic_snitch boolean from example configuration (defaulting to 
   true) and set default badness threshold to 0.1 (CASSANDRA-3229)
 * Base choice of random or "balanced" token on bootstrap on whether
   schema definitions were found (CASSANDRA-3219)
 * Fixes for LeveledCompactionStrategy score computation, prioritization,
   scheduling, and performance (CASSANDRA-3224, 3234)
 * parallelize sstable open at server startup (CASSANDRA-2988)
 * fix handling of exceptions writing to OutboundTcpConnection (CASSANDRA-3235)
 * Allow using quotes in "USE <keyspace>;" CLI command (CASSANDRA-3208)
 * Don't allow any cache loading exceptions to halt startup (CASSANDRA-3218)
 * Fix sstableloader --ignores option (CASSANDRA-3247)
 * File descriptor limit increased in packaging (CASSANDRA-3206)
 * Fix deadlock in commit log during flush (CASSANDRA-3253) 


1.0.0-beta1
 * removed binarymemtable (CASSANDRA-2692)
 * add commitlog_total_space_in_mb to prevent fragmented logs (CASSANDRA-2427)
 * removed commitlog_rotation_threshold_in_mb configuration (CASSANDRA-2771)
 * make AbstractBounds.normalize de-overlapp overlapping ranges (CASSANDRA-2641)
 * replace CollatingIterator, ReducingIterator with MergeIterator 
   (CASSANDRA-2062)
 * Fixed the ability to set compaction strategy in cli using create column 
   family command (CASSANDRA-2778)
 * clean up tmp files after failed compaction (CASSANDRA-2468)
 * restrict repair streaming to specific columnfamilies (CASSANDRA-2280)
 * don't bother persisting columns shadowed by a row tombstone (CASSANDRA-2589)
 * reset CF and SC deletion times after gc_grace (CASSANDRA-2317)
 * optimize away seek when compacting wide rows (CASSANDRA-2879)
 * single-pass streaming (CASSANDRA-2677, 2906, 2916, 3003)
 * use reference counting for deleting sstables instead of relying on GC
   (CASSANDRA-2521, 3179)
 * store hints as serialized mutations instead of pointers to data row
   (CASSANDRA-2045)
 * store hints in the coordinator node instead of in the closest replica 
   (CASSANDRA-2914)
 * add row_cache_keys_to_save CF option (CASSANDRA-1966)
 * check column family validity in nodetool repair (CASSANDRA-2933)
 * use lazy initialization instead of class initialization in NodeId
   (CASSANDRA-2953)
 * add paging to get_count (CASSANDRA-2894)
 * fix "short reads" in [multi]get (CASSANDRA-2643, 3157, 3192)
 * add optional compression for sstables (CASSANDRA-47, 2994, 3001, 3128)
 * add scheduler JMX metrics (CASSANDRA-2962)
 * add block level checksum for compressed data (CASSANDRA-1717)
 * make column family backed column map pluggable and introduce unsynchronized
   ArrayList backed one to speedup reads (CASSANDRA-2843, 3165, 3205)
 * refactoring of the secondary index api (CASSANDRA-2982)
 * make CL > ONE reads wait for digest reconciliation before returning
   (CASSANDRA-2494)
 * fix missing logging for some exceptions (CASSANDRA-2061)
 * refactor and optimize ColumnFamilyStore.files(...) and Descriptor.fromFilename(String)
   and few other places responsible for work with SSTable files (CASSANDRA-3040)
 * Stop reading from sstables once we know we have the most recent columns,
   for query-by-name requests (CASSANDRA-2498)
 * Add query-by-column mode to stress.java (CASSANDRA-3064)
 * Add "install" command to cassandra.bat (CASSANDRA-292)
 * clean up KSMetadata, CFMetadata from unnecessary
   Thrift<->Avro conversion methods (CASSANDRA-3032)
 * Add timeouts to client request schedulers (CASSANDRA-3079, 3096)
 * Cli to use hashes rather than array of hashes for strategy options (CASSANDRA-3081)
 * LeveledCompactionStrategy (CASSANDRA-1608, 3085, 3110, 3087, 3145, 3154, 3182)
 * Improvements of the CLI `describe` command (CASSANDRA-2630)
 * reduce window where dropped CF sstables may not be deleted (CASSANDRA-2942)
 * Expose gossip/FD info to JMX (CASSANDRA-2806)
 * Fix streaming over SSL when compressed SSTable involved (CASSANDRA-3051)
 * Add support for pluggable secondary index implementations (CASSANDRA-3078)
 * remove compaction_thread_priority setting (CASSANDRA-3104)
 * generate hints for replicas that timeout, not just replicas that are known
   to be down before starting (CASSANDRA-2034)
 * Add throttling for internode streaming (CASSANDRA-3080)
 * make the repair of a range repair all replica (CASSANDRA-2610, 3194)
 * expose the ability to repair the first range (as returned by the
   partitioner) of a node (CASSANDRA-2606)
 * Streams Compression (CASSANDRA-3015)
 * add ability to use multiple threads during a single compaction
   (CASSANDRA-2901)
 * make AbstractBounds.normalize support overlapping ranges (CASSANDRA-2641)
 * fix of the CQL count() behavior (CASSANDRA-3068)
 * use TreeMap backed column families for the SSTable simple writers
   (CASSANDRA-3148)
 * fix inconsistency of the CLI syntax when {} should be used instead of [{}]
   (CASSANDRA-3119)
 * rename CQL type names to match expected SQL behavior (CASSANDRA-3149, 3031)
 * Arena-based allocation for memtables (CASSANDRA-2252, 3162, 3163, 3168)
 * Default RR chance to 0.1 (CASSANDRA-3169)
 * Add RowLevel support to secondary index API (CASSANDRA-3147)
 * Make SerializingCacheProvider the default if JNA is available (CASSANDRA-3183)
 * Fix backwards compatibilty for CQL memtable properties (CASSANDRA-3190)
 * Add five-minute delay before starting compactions on a restarted server
   (CASSANDRA-3181)
 * Reduce copies done for intra-host messages (CASSANDRA-1788, 3144)
 * support of compaction strategy option for stress.java (CASSANDRA-3204)
 * make memtable throughput and column count thresholds no-ops (CASSANDRA-2449)
 * Return schema information along with the resultSet in CQL (CASSANDRA-2734)
 * Add new DecimalType (CASSANDRA-2883)
 * Fix assertion error in RowRepairResolver (CASSANDRA-3156)
 * Reduce unnecessary high buffer sizes (CASSANDRA-3171)
 * Pluggable compaction strategy (CASSANDRA-1610)
 * Add new broadcast_address config option (CASSANDRA-2491)


0.8.7
 * Kill server on wrapped OOME such as from FileChannel.map (CASSANDRA-3201)
 * Allow using quotes in "USE <keyspace>;" CLI command (CASSANDRA-3208)
 * Log message when a full repair operation completes (CASSANDRA-3207)
 * Don't allow any cache loading exceptions to halt startup (CASSANDRA-3218)
 * Fix sstableloader --ignores option (CASSANDRA-3247)
 * File descriptor limit increased in packaging (CASSANDRA-3206)
 * Log a meaningfull warning when a node receive a message for a repair session
   that doesn't exist anymore (CASSANDRA-3256)
 * Fix FD leak when internode encryption is enabled (CASSANDRA-3257)
 * FBUtilities.hexToBytes(String) to throw NumberFormatException when string
   contains non-hex characters (CASSANDRA-3231)
 * Keep SimpleSnitch proximity ordering unchanged from what the Strategy
   generates, as intended (CASSANDRA-3262)
 * remove Scrub from compactionstats when finished (CASSANDRA-3255)
 * Fix tool .bat files when CASSANDRA_HOME contains spaces (CASSANDRA-3258)
 * Force flush of status table when removing/updating token (CASSANDRA-3243)
 * Evict gossip state immediately when a token is taken over by a new IP (CASSANDRA-3259)
 * Fix bug where the failure detector can take too long to mark a host
   down (CASSANDRA-3273)
 * (Hadoop) allow wrapping ranges in queries (CASSANDRA-3137)
 * (Hadoop) check all interfaces for a match with split location
   before falling back to random replica (CASSANDRA-3211)
 * (Hadoop) Make Pig storage handle implements LoadMetadata (CASSANDRA-2777)
 * (Hadoop) Fix exception during PIG 'dump' (CASSANDRA-2810)
 * Fix stress COUNTER_GET option (CASSANDRA-3301)
 * Fix missing fields in CLI `show schema` output (CASSANDRA-3304)
 * Nodetool no longer leaks threads and closes JMX connections (CASSANDRA-3309)
 * fix truncate allowing data to be replayed post-restart (CASSANDRA-3297)
 * Move SimpleAuthority and SimpleAuthenticator to examples (CASSANDRA-2922)
 * Fix handling of tombstone by SSTableExport/Import (CASSANDRA-3357)
 * Fix transposition in cfHistograms (CASSANDRA-3222)
 * Allow using number as DC name when creating keyspace in CQL (CASSANDRA-3239)
 * Force flush of system table after updating/removing a token (CASSANDRA-3243)


0.8.6
 * revert CASSANDRA-2388
 * change TokenRange.endpoints back to listen/broadcast address to match
   pre-1777 behavior, and add TokenRange.rpc_endpoints instead (CASSANDRA-3187)
 * avoid trying to watch cassandra-topology.properties when loaded from jar
   (CASSANDRA-3138)
 * prevent users from creating keyspaces with LocalStrategy replication
   (CASSANDRA-3139)
 * fix CLI `show schema;` to output correct keyspace definition statement
   (CASSANDRA-3129)
 * CustomTThreadPoolServer to log TTransportException at DEBUG level
   (CASSANDRA-3142)
 * allow topology sort to work with non-unique rack names between 
   datacenters (CASSANDRA-3152)
 * Improve caching of same-version Messages on digest and repair paths
   (CASSANDRA-3158)
 * Randomize choice of first replica for counter increment (CASSANDRA-2890)
 * Fix using read_repair_chance instead of merge_shard_change (CASSANDRA-3202)
 * Avoid streaming data to nodes that already have it, on move as well as
   decommission (CASSANDRA-3041)
 * Fix divide by zero error in GCInspector (CASSANDRA-3164)
 * allow quoting of the ColumnFamily name in CLI `create column family`
   statement (CASSANDRA-3195)
 * Fix rolling upgrade from 0.7 to 0.8 problem (CASSANDRA-3166)
 * Accomodate missing encryption_options in IncomingTcpConnection.stream
   (CASSANDRA-3212)


0.8.5
 * fix NPE when encryption_options is unspecified (CASSANDRA-3007)
 * include column name in validation failure exceptions (CASSANDRA-2849)
 * make sure truncate clears out the commitlog so replay won't re-
   populate with truncated data (CASSANDRA-2950)
 * fix NPE when debug logging is enabled and dropped CF is present
   in a commitlog segment (CASSANDRA-3021)
 * fix cassandra.bat when CASSANDRA_HOME contains spaces (CASSANDRA-2952)
 * fix to SSTableSimpleUnsortedWriter bufferSize calculation (CASSANDRA-3027)
 * make cleanup and normal compaction able to skip empty rows
   (rows containing nothing but expired tombstones) (CASSANDRA-3039)
 * work around native memory leak in com.sun.management.GarbageCollectorMXBean
   (CASSANDRA-2868)
 * validate that column names in column_metadata are not equal to key_alias
   on create/update of the ColumnFamily and CQL 'ALTER' statement (CASSANDRA-3036)
 * return an InvalidRequestException if an indexed column is assigned
   a value larger than 64KB (CASSANDRA-3057)
 * fix of numeric-only and string column names handling in CLI "drop index" 
   (CASSANDRA-3054)
 * prune index scan resultset back to original request for lazy
   resultset expansion case (CASSANDRA-2964)
 * (Hadoop) fail jobs when Cassandra node has failed but TaskTracker
   has not (CASSANDRA-2388)
 * fix dynamic snitch ignoring nodes when read_repair_chance is zero
   (CASSANDRA-2662)
 * avoid retaining references to dropped CFS objects in 
   CompactionManager.estimatedCompactions (CASSANDRA-2708)
 * expose rpc timeouts per host in MessagingServiceMBean (CASSANDRA-2941)
 * avoid including cwd in classpath for deb and rpm packages (CASSANDRA-2881)
 * remove gossip state when a new IP takes over a token (CASSANDRA-3071)
 * allow sstable2json to work on index sstable files (CASSANDRA-3059)
 * always hint counters (CASSANDRA-3099)
 * fix log4j initialization in EmbeddedCassandraService (CASSANDRA-2857)
 * remove gossip state when a new IP takes over a token (CASSANDRA-3071)
 * work around native memory leak in com.sun.management.GarbageCollectorMXBean
    (CASSANDRA-2868)
 * fix UnavailableException with writes at CL.EACH_QUORM (CASSANDRA-3084)
 * fix parsing of the Keyspace and ColumnFamily names in numeric
   and string representations in CLI (CASSANDRA-3075)
 * fix corner cases in Range.differenceToFetch (CASSANDRA-3084)
 * fix ip address String representation in the ring cache (CASSANDRA-3044)
 * fix ring cache compatibility when mixing pre-0.8.4 nodes with post-
   in the same cluster (CASSANDRA-3023)
 * make repair report failure when a node participating dies (instead of
   hanging forever) (CASSANDRA-2433)
 * fix handling of the empty byte buffer by ReversedType (CASSANDRA-3111)
 * Add validation that Keyspace names are case-insensitively unique (CASSANDRA-3066)
 * catch invalid key_validation_class before instantiating UpdateColumnFamily (CASSANDRA-3102)
 * make Range and Bounds objects client-safe (CASSANDRA-3108)
 * optionally skip log4j configuration (CASSANDRA-3061)
 * bundle sstableloader with the debian package (CASSANDRA-3113)
 * don't try to build secondary indexes when there is none (CASSANDRA-3123)
 * improve SSTableSimpleUnsortedWriter speed for large rows (CASSANDRA-3122)
 * handle keyspace arguments correctly in nodetool snapshot (CASSANDRA-3038)
 * Fix SSTableImportTest on windows (CASSANDRA-3043)
 * expose compactionThroughputMbPerSec through JMX (CASSANDRA-3117)
 * log keyspace and CF of large rows being compacted


0.8.4
 * change TokenRing.endpoints to be a list of rpc addresses instead of 
   listen/broadcast addresses (CASSANDRA-1777)
 * include files-to-be-streamed in StreamInSession.getSources (CASSANDRA-2972)
 * use JAVA env var in cassandra-env.sh (CASSANDRA-2785, 2992)
 * avoid doing read for no-op replicate-on-write at CL=1 (CASSANDRA-2892)
 * refuse counter write for CL.ANY (CASSANDRA-2990)
 * switch back to only logging recent dropped messages (CASSANDRA-3004)
 * always deserialize RowMutation for counters (CASSANDRA-3006)
 * ignore saved replication_factor strategy_option for NTS (CASSANDRA-3011)
 * make sure pre-truncate CL segments are discarded (CASSANDRA-2950)


0.8.3
 * add ability to drop local reads/writes that are going to timeout
   (CASSANDRA-2943)
 * revamp token removal process, keep gossip states for 3 days (CASSANDRA-2496)
 * don't accept extra args for 0-arg nodetool commands (CASSANDRA-2740)
 * log unavailableexception details at debug level (CASSANDRA-2856)
 * expose data_dir though jmx (CASSANDRA-2770)
 * don't include tmp files as sstable when create cfs (CASSANDRA-2929)
 * log Java classpath on startup (CASSANDRA-2895)
 * keep gossipped version in sync with actual on migration coordinator 
   (CASSANDRA-2946)
 * use lazy initialization instead of class initialization in NodeId
   (CASSANDRA-2953)
 * check column family validity in nodetool repair (CASSANDRA-2933)
 * speedup bytes to hex conversions dramatically (CASSANDRA-2850)
 * Flush memtables on shutdown when durable writes are disabled 
   (CASSANDRA-2958)
 * improved POSIX compatibility of start scripts (CASsANDRA-2965)
 * add counter support to Hadoop InputFormat (CASSANDRA-2981)
 * fix bug where dirty commitlog segments were removed (and avoid keeping 
   segments with no post-flush activity permanently dirty) (CASSANDRA-2829)
 * fix throwing exception with batch mutation of counter super columns
   (CASSANDRA-2949)
 * ignore system tables during repair (CASSANDRA-2979)
 * throw exception when NTS is given replication_factor as an option
   (CASSANDRA-2960)
 * fix assertion error during compaction of counter CFs (CASSANDRA-2968)
 * avoid trying to create index names, when no index exists (CASSANDRA-2867)
 * don't sample the system table when choosing a bootstrap token
   (CASSANDRA-2825)
 * gossiper notifies of local state changes (CASSANDRA-2948)
 * add asynchronous and half-sync/half-async (hsha) thrift servers 
   (CASSANDRA-1405)
 * fix potential use of free'd native memory in SerializingCache 
   (CASSANDRA-2951)
 * prune index scan resultset back to original request for lazy
   resultset expansion case (CASSANDRA-2964)
 * (Hadoop) fail jobs when Cassandra node has failed but TaskTracker
    has not (CASSANDRA-2388)


0.8.2
 * CQL: 
   - include only one row per unique key for IN queries (CASSANDRA-2717)
   - respect client timestamp on full row deletions (CASSANDRA-2912)
 * improve thread-safety in StreamOutSession (CASSANDRA-2792)
 * allow deleting a row and updating indexed columns in it in the
   same mutation (CASSANDRA-2773)
 * Expose number of threads blocked on submitting memtable to flush
   in JMX (CASSANDRA-2817)
 * add ability to return "endpoints" to nodetool (CASSANDRA-2776)
 * Add support for multiple (comma-delimited) coordinator addresses
   to ColumnFamilyInputFormat (CASSANDRA-2807)
 * fix potential NPE while scheduling read repair for range slice
   (CASSANDRA-2823)
 * Fix race in SystemTable.getCurrentLocalNodeId (CASSANDRA-2824)
 * Correctly set default for replicate_on_write (CASSANDRA-2835)
 * improve nodetool compactionstats formatting (CASSANDRA-2844)
 * fix index-building status display (CASSANDRA-2853)
 * fix CLI perpetuating obsolete KsDef.replication_factor (CASSANDRA-2846)
 * improve cli treatment of multiline comments (CASSANDRA-2852)
 * handle row tombstones correctly in EchoedRow (CASSANDRA-2786)
 * add MessagingService.get[Recently]DroppedMessages and
   StorageService.getExceptionCount (CASSANDRA-2804)
 * fix possibility of spurious UnavailableException for LOCAL_QUORUM
   reads with dynamic snitch + read repair disabled (CASSANDRA-2870)
 * add ant-optional as dependence for the debian package (CASSANDRA-2164)
 * add option to specify limit for get_slice in the CLI (CASSANDRA-2646)
 * decrease HH page size (CASSANDRA-2832)
 * reset cli keyspace after dropping the current one (CASSANDRA-2763)
 * add KeyRange option to Hadoop inputformat (CASSANDRA-1125)
 * fix protocol versioning (CASSANDRA-2818, 2860)
 * support spaces in path to log4j configuration (CASSANDRA-2383)
 * avoid including inferred types in CF update (CASSANDRA-2809)
 * fix JMX bulkload call (CASSANDRA-2908)
 * fix updating KS with durable_writes=false (CASSANDRA-2907)
 * add simplified facade to SSTableWriter for bulk loading use
   (CASSANDRA-2911)
 * fix re-using index CF sstable names after drop/recreate (CASSANDRA-2872)
 * prepend CF to default index names (CASSANDRA-2903)
 * fix hint replay (CASSANDRA-2928)
 * Properly synchronize repair's merkle tree computation (CASSANDRA-2816)


0.8.1
 * CQL:
   - support for insert, delete in BATCH (CASSANDRA-2537)
   - support for IN to SELECT, UPDATE (CASSANDRA-2553)
   - timestamp support for INSERT, UPDATE, and BATCH (CASSANDRA-2555)
   - TTL support (CASSANDRA-2476)
   - counter support (CASSANDRA-2473)
   - ALTER COLUMNFAMILY (CASSANDRA-1709)
   - DROP INDEX (CASSANDRA-2617)
   - add SCHEMA/TABLE as aliases for KS/CF (CASSANDRA-2743)
   - server handles wait-for-schema-agreement (CASSANDRA-2756)
   - key alias support (CASSANDRA-2480)
 * add support for comparator parameters and a generic ReverseType
   (CASSANDRA-2355)
 * add CompositeType and DynamicCompositeType (CASSANDRA-2231)
 * optimize batches containing multiple updates to the same row
   (CASSANDRA-2583)
 * adjust hinted handoff page size to avoid OOM with large columns 
   (CASSANDRA-2652)
 * mark BRAF buffer invalid post-flush so we don't re-flush partial
   buffers again, especially on CL writes (CASSANDRA-2660)
 * add DROP INDEX support to CLI (CASSANDRA-2616)
 * don't perform HH to client-mode [storageproxy] nodes (CASSANDRA-2668)
 * Improve forceDeserialize/getCompactedRow encapsulation (CASSANDRA-2659)
 * Don't write CounterUpdateColumn to disk in tests (CASSANDRA-2650)
 * Add sstable bulk loading utility (CASSANDRA-1278)
 * avoid replaying hints to dropped columnfamilies (CASSANDRA-2685)
 * add placeholders for missing rows in range query pseudo-RR (CASSANDRA-2680)
 * remove no-op HHOM.renameHints (CASSANDRA-2693)
 * clone super columns to avoid modifying them during flush (CASSANDRA-2675)
 * allow writes to bypass the commitlog for certain keyspaces (CASSANDRA-2683)
 * avoid NPE when bypassing commitlog during memtable flush (CASSANDRA-2781)
 * Added support for making bootstrap retry if nodes flap (CASSANDRA-2644)
 * Added statusthrift to nodetool to report if thrift server is running (CASSANDRA-2722)
 * Fixed rows being cached if they do not exist (CASSANDRA-2723)
 * Support passing tableName and cfName to RowCacheProviders (CASSANDRA-2702)
 * close scrub file handles (CASSANDRA-2669)
 * throttle migration replay (CASSANDRA-2714)
 * optimize column serializer creation (CASSANDRA-2716)
 * Added support for making bootstrap retry if nodes flap (CASSANDRA-2644)
 * Added statusthrift to nodetool to report if thrift server is running
   (CASSANDRA-2722)
 * Fixed rows being cached if they do not exist (CASSANDRA-2723)
 * fix truncate/compaction race (CASSANDRA-2673)
 * workaround large resultsets causing large allocation retention
   by nio sockets (CASSANDRA-2654)
 * fix nodetool ring use with Ec2Snitch (CASSANDRA-2733)
 * fix removing columns and subcolumns that are supressed by a row or
   supercolumn tombstone during replica resolution (CASSANDRA-2590)
 * support sstable2json against snapshot sstables (CASSANDRA-2386)
 * remove active-pull schema requests (CASSANDRA-2715)
 * avoid marking entire list of sstables as actively being compacted
   in multithreaded compaction (CASSANDRA-2765)
 * seek back after deserializing a row to update cache with (CASSANDRA-2752)
 * avoid skipping rows in scrub for counter column family (CASSANDRA-2759)
 * fix ConcurrentModificationException in repair when dealing with 0.7 node
   (CASSANDRA-2767)
 * use threadsafe collections for StreamInSession (CASSANDRA-2766)
 * avoid infinite loop when creating merkle tree (CASSANDRA-2758)
 * avoids unmarking compacting sstable prematurely in cleanup (CASSANDRA-2769)
 * fix NPE when the commit log is bypassed (CASSANDRA-2718)
 * don't throw an exception in SS.isRPCServerRunning (CASSANDRA-2721)
 * make stress.jar executable (CASSANDRA-2744)
 * add daemon mode to java stress (CASSANDRA-2267)
 * expose the DC and rack of a node through JMX and nodetool ring (CASSANDRA-2531)
 * fix cache mbean getSize (CASSANDRA-2781)
 * Add Date, Float, Double, and Boolean types (CASSANDRA-2530)
 * Add startup flag to renew counter node id (CASSANDRA-2788)
 * add jamm agent to cassandra.bat (CASSANDRA-2787)
 * fix repair hanging if a neighbor has nothing to send (CASSANDRA-2797)
 * purge tombstone even if row is in only one sstable (CASSANDRA-2801)
 * Fix wrong purge of deleted cf during compaction (CASSANDRA-2786)
 * fix race that could result in Hadoop writer failing to throw an
   exception encountered after close() (CASSANDRA-2755)
 * fix scan wrongly throwing assertion error (CASSANDRA-2653)
 * Always use even distribution for merkle tree with RandomPartitionner
   (CASSANDRA-2841)
 * fix describeOwnership for OPP (CASSANDRA-2800)
 * ensure that string tokens do not contain commas (CASSANDRA-2762)


0.8.0-final
 * fix CQL grammar warning and cqlsh regression from CASSANDRA-2622
 * add ant generate-cql-html target (CASSANDRA-2526)
 * update CQL consistency levels (CASSANDRA-2566)
 * debian packaging fixes (CASSANDRA-2481, 2647)
 * fix UUIDType, IntegerType for direct buffers (CASSANDRA-2682, 2684)
 * switch to native Thrift for Hadoop map/reduce (CASSANDRA-2667)
 * fix StackOverflowError when building from eclipse (CASSANDRA-2687)
 * only provide replication_factor to strategy_options "help" for
   SimpleStrategy, OldNetworkTopologyStrategy (CASSANDRA-2678, 2713)
 * fix exception adding validators to non-string columns (CASSANDRA-2696)
 * avoid instantiating DatabaseDescriptor in JDBC (CASSANDRA-2694)
 * fix potential stack overflow during compaction (CASSANDRA-2626)
 * clone super columns to avoid modifying them during flush (CASSANDRA-2675)
 * reset underlying iterator in EchoedRow constructor (CASSANDRA-2653)


0.8.0-rc1
 * faster flushes and compaction from fixing excessively pessimistic 
   rebuffering in BRAF (CASSANDRA-2581)
 * fix returning null column values in the python cql driver (CASSANDRA-2593)
 * fix merkle tree splitting exiting early (CASSANDRA-2605)
 * snapshot_before_compaction directory name fix (CASSANDRA-2598)
 * Disable compaction throttling during bootstrap (CASSANDRA-2612) 
 * fix CQL treatment of > and < operators in range slices (CASSANDRA-2592)
 * fix potential double-application of counter updates on commitlog replay
   by moving replay position from header to sstable metadata (CASSANDRA-2419)
 * JDBC CQL driver exposes getColumn for access to timestamp
 * JDBC ResultSetMetadata properties added to AbstractType
 * r/m clustertool (CASSANDRA-2607)
 * add support for presenting row key as a column in CQL result sets 
   (CASSANDRA-2622)
 * Don't allow {LOCAL|EACH}_QUORUM unless strategy is NTS (CASSANDRA-2627)
 * validate keyspace strategy_options during CQL create (CASSANDRA-2624)
 * fix empty Result with secondary index when limit=1 (CASSANDRA-2628)
 * Fix regression where bootstrapping a node with no schema fails
   (CASSANDRA-2625)
 * Allow removing LocationInfo sstables (CASSANDRA-2632)
 * avoid attempting to replay mutations from dropped keyspaces (CASSANDRA-2631)
 * avoid using cached position of a key when GT is requested (CASSANDRA-2633)
 * fix counting bloom filter true positives (CASSANDRA-2637)
 * initialize local ep state prior to gossip startup if needed (CASSANDRA-2638)
 * fix counter increment lost after restart (CASSANDRA-2642)
 * add quote-escaping via backslash to CLI (CASSANDRA-2623)
 * fix pig example script (CASSANDRA-2487)
 * fix dynamic snitch race in adding latencies (CASSANDRA-2618)
 * Start/stop cassandra after more important services such as mdadm in
   debian packaging (CASSANDRA-2481)


0.8.0-beta2
 * fix NPE compacting index CFs (CASSANDRA-2528)
 * Remove checking all column families on startup for compaction candidates 
   (CASSANDRA-2444)
 * validate CQL create keyspace options (CASSANDRA-2525)
 * fix nodetool setcompactionthroughput (CASSANDRA-2550)
 * move	gossip heartbeat back to its own thread (CASSANDRA-2554)
 * validate cql TRUNCATE columnfamily before truncating (CASSANDRA-2570)
 * fix batch_mutate for mixed standard-counter mutations (CASSANDRA-2457)
 * disallow making schema changes to system keyspace (CASSANDRA-2563)
 * fix sending mutation messages multiple times (CASSANDRA-2557)
 * fix incorrect use of NBHM.size in ReadCallback that could cause
   reads to time out even when responses were received (CASSANDRA-2552)
 * trigger read repair correctly for LOCAL_QUORUM reads (CASSANDRA-2556)
 * Allow configuring the number of compaction thread (CASSANDRA-2558)
 * forceUserDefinedCompaction will attempt to compact what it is given
   even if the pessimistic estimate is that there is not enough disk space;
   automatic compactions will only compact 2 or more sstables (CASSANDRA-2575)
 * refuse to apply migrations with older timestamps than the current 
   schema (CASSANDRA-2536)
 * remove unframed Thrift transport option
 * include indexes in snapshots (CASSANDRA-2596)
 * improve ignoring of obsolete mutations in index maintenance (CASSANDRA-2401)
 * recognize attempt to drop just the index while leaving the column
   definition alone (CASSANDRA-2619)
  

0.8.0-beta1
 * remove Avro RPC support (CASSANDRA-926)
 * support for columns that act as incr/decr counters 
   (CASSANDRA-1072, 1937, 1944, 1936, 2101, 2093, 2288, 2105, 2384, 2236, 2342,
   2454)
 * CQL (CASSANDRA-1703, 1704, 1705, 1706, 1707, 1708, 1710, 1711, 1940, 
   2124, 2302, 2277, 2493)
 * avoid double RowMutation serialization on write path (CASSANDRA-1800)
 * make NetworkTopologyStrategy the default (CASSANDRA-1960)
 * configurable internode encryption (CASSANDRA-1567, 2152)
 * human readable column names in sstable2json output (CASSANDRA-1933)
 * change default JMX port to 7199 (CASSANDRA-2027)
 * backwards compatible internal messaging (CASSANDRA-1015)
 * atomic switch of memtables and sstables (CASSANDRA-2284)
 * add pluggable SeedProvider (CASSANDRA-1669)
 * Fix clustertool to not throw exception when calling get_endpoints (CASSANDRA-2437)
 * upgrade to thrift 0.6 (CASSANDRA-2412) 
 * repair works on a token range instead of full ring (CASSANDRA-2324)
 * purge tombstones from row cache (CASSANDRA-2305)
 * push replication_factor into strategy_options (CASSANDRA-1263)
 * give snapshots the same name on each node (CASSANDRA-1791)
 * remove "nodetool loadbalance" (CASSANDRA-2448)
 * multithreaded compaction (CASSANDRA-2191)
 * compaction throttling (CASSANDRA-2156)
 * add key type information and alias (CASSANDRA-2311, 2396)
 * cli no longer divides read_repair_chance by 100 (CASSANDRA-2458)
 * made CompactionInfo.getTaskType return an enum (CASSANDRA-2482)
 * add a server-wide cap on measured memtable memory usage and aggressively
   flush to keep under that threshold (CASSANDRA-2006)
 * add unified UUIDType (CASSANDRA-2233)
 * add off-heap row cache support (CASSANDRA-1969)


0.7.5
 * improvements/fixes to PIG driver (CASSANDRA-1618, CASSANDRA-2387,
   CASSANDRA-2465, CASSANDRA-2484)
 * validate index names (CASSANDRA-1761)
 * reduce contention on Table.flusherLock (CASSANDRA-1954)
 * try harder to detect failures during streaming, cleaning up temporary
   files more reliably (CASSANDRA-2088)
 * shut down server for OOM on a Thrift thread (CASSANDRA-2269)
 * fix tombstone handling in repair and sstable2json (CASSANDRA-2279)
 * preserve version when streaming data from old sstables (CASSANDRA-2283)
 * don't start repair if a neighboring node is marked as dead (CASSANDRA-2290)
 * purge tombstones from row cache (CASSANDRA-2305)
 * Avoid seeking when sstable2json exports the entire file (CASSANDRA-2318)
 * clear Built flag in system table when dropping an index (CASSANDRA-2320)
 * don't allow arbitrary argument for stress.java (CASSANDRA-2323)
 * validate values for index predicates in get_indexed_slice (CASSANDRA-2328)
 * queue secondary indexes for flush before the parent (CASSANDRA-2330)
 * allow job configuration to set the CL used in Hadoop jobs (CASSANDRA-2331)
 * add memtable_flush_queue_size defaulting to 4 (CASSANDRA-2333)
 * Allow overriding of initial_token, storage_port and rpc_port from system
   properties (CASSANDRA-2343)
 * fix comparator used for non-indexed secondary expressions in index scan
   (CASSANDRA-2347)
 * ensure size calculation and write phase of large-row compaction use
   the same threshold for TTL expiration (CASSANDRA-2349)
 * fix race when iterating CFs during add/drop (CASSANDRA-2350)
 * add ConsistencyLevel command to CLI (CASSANDRA-2354)
 * allow negative numbers in the cli (CASSANDRA-2358)
 * hard code serialVersionUID for tokens class (CASSANDRA-2361)
 * fix potential infinite loop in ByteBufferUtil.inputStream (CASSANDRA-2365)
 * fix encoding bugs in HintedHandoffManager, SystemTable when default
   charset is not UTF8 (CASSANDRA-2367)
 * avoids having removed node reappearing in Gossip (CASSANDRA-2371)
 * fix incorrect truncation of long to int when reading columns via block
   index (CASSANDRA-2376)
 * fix NPE during stream session (CASSANDRA-2377)
 * fix race condition that could leave orphaned data files when dropping CF or
   KS (CASSANDRA-2381)
 * fsync statistics component on write (CASSANDRA-2382)
 * fix duplicate results from CFS.scan (CASSANDRA-2406)
 * add IntegerType to CLI help (CASSANDRA-2414)
 * avoid caching token-only decoratedkeys (CASSANDRA-2416)
 * convert mmap assertion to if/throw so scrub can catch it (CASSANDRA-2417)
 * don't overwrite gc log (CASSANDR-2418)
 * invalidate row cache for streamed row to avoid inconsitencies
   (CASSANDRA-2420)
 * avoid copies in range/index scans (CASSANDRA-2425)
 * make sure we don't wipe data during cleanup if the node has not join
   the ring (CASSANDRA-2428)
 * Try harder to close files after compaction (CASSANDRA-2431)
 * re-set bootstrapped flag after move finishes (CASSANDRA-2435)
 * display validation_class in CLI 'describe keyspace' (CASSANDRA-2442)
 * make cleanup compactions cleanup the row cache (CASSANDRA-2451)
 * add column fields validation to scrub (CASSANDRA-2460)
 * use 64KB flush buffer instead of in_memory_compaction_limit (CASSANDRA-2463)
 * fix backslash substitutions in CLI (CASSANDRA-2492)
 * disable cache saving for system CFS (CASSANDRA-2502)
 * fixes for verifying destination availability under hinted conditions
   so UE can be thrown intead of timing out (CASSANDRA-2514)
 * fix update of validation class in column metadata (CASSANDRA-2512)
 * support LOCAL_QUORUM, EACH_QUORUM CLs outside of NTS (CASSANDRA-2516)
 * preserve version when streaming data from old sstables (CASSANDRA-2283)
 * fix backslash substitutions in CLI (CASSANDRA-2492)
 * count a row deletion as one operation towards memtable threshold 
   (CASSANDRA-2519)
 * support LOCAL_QUORUM, EACH_QUORUM CLs outside of NTS (CASSANDRA-2516)


0.7.4
 * add nodetool join command (CASSANDRA-2160)
 * fix secondary indexes on pre-existing or streamed data (CASSANDRA-2244)
 * initialize endpoint in gossiper earlier (CASSANDRA-2228)
 * add ability to write to Cassandra from Pig (CASSANDRA-1828)
 * add rpc_[min|max]_threads (CASSANDRA-2176)
 * add CL.TWO, CL.THREE (CASSANDRA-2013)
 * avoid exporting an un-requested row in sstable2json, when exporting 
   a key that does not exist (CASSANDRA-2168)
 * add incremental_backups option (CASSANDRA-1872)
 * add configurable row limit to Pig loadfunc (CASSANDRA-2276)
 * validate column values in batches as well as single-Column inserts
   (CASSANDRA-2259)
 * move sample schema from cassandra.yaml to schema-sample.txt,
   a cli scripts (CASSANDRA-2007)
 * avoid writing empty rows when scrubbing tombstoned rows (CASSANDRA-2296)
 * fix assertion error in range and index scans for CL < ALL
   (CASSANDRA-2282)
 * fix commitlog replay when flush position refers to data that didn't
   get synced before server died (CASSANDRA-2285)
 * fix fd leak in sstable2json with non-mmap'd i/o (CASSANDRA-2304)
 * reduce memory use during streaming of multiple sstables (CASSANDRA-2301)
 * purge tombstoned rows from cache after GCGraceSeconds (CASSANDRA-2305)
 * allow zero replicas in a NTS datacenter (CASSANDRA-1924)
 * make range queries respect snitch for local replicas (CASSANDRA-2286)
 * fix HH delivery when column index is larger than 2GB (CASSANDRA-2297)
 * make 2ary indexes use parent CF flush thresholds during initial build
   (CASSANDRA-2294)
 * update memtable_throughput to be a long (CASSANDRA-2158)


0.7.3
 * Keep endpoint state until aVeryLongTime (CASSANDRA-2115)
 * lower-latency read repair (CASSANDRA-2069)
 * add hinted_handoff_throttle_delay_in_ms option (CASSANDRA-2161)
 * fixes for cache save/load (CASSANDRA-2172, -2174)
 * Handle whole-row deletions in CFOutputFormat (CASSANDRA-2014)
 * Make memtable_flush_writers flush in parallel (CASSANDRA-2178)
 * Add compaction_preheat_key_cache option (CASSANDRA-2175)
 * refactor stress.py to have only one copy of the format string 
   used for creating row keys (CASSANDRA-2108)
 * validate index names for \w+ (CASSANDRA-2196)
 * Fix Cassandra cli to respect timeout if schema does not settle 
   (CASSANDRA-2187)
 * fix for compaction and cleanup writing old-format data into new-version 
   sstable (CASSANDRA-2211, -2216)
 * add nodetool scrub (CASSANDRA-2217, -2240)
 * fix sstable2json large-row pagination (CASSANDRA-2188)
 * fix EOFing on requests for the last bytes in a file (CASSANDRA-2213)
 * fix BufferedRandomAccessFile bugs (CASSANDRA-2218, -2241)
 * check for memtable flush_after_mins exceeded every 10s (CASSANDRA-2183)
 * fix cache saving on Windows (CASSANDRA-2207)
 * add validateSchemaAgreement call + synchronization to schema
   modification operations (CASSANDRA-2222)
 * fix for reversed slice queries on large rows (CASSANDRA-2212)
 * fat clients were writing local data (CASSANDRA-2223)
 * set DEFAULT_MEMTABLE_LIFETIME_IN_MINS to 24h
 * improve detection and cleanup of partially-written sstables 
   (CASSANDRA-2206)
 * fix supercolumn de/serialization when subcolumn comparator is different
   from supercolumn's (CASSANDRA-2104)
 * fix starting up on Windows when CASSANDRA_HOME contains whitespace
   (CASSANDRA-2237)
 * add [get|set][row|key]cacheSavePeriod to JMX (CASSANDRA-2100)
 * fix Hadoop ColumnFamilyOutputFormat dropping of mutations
   when batch fills up (CASSANDRA-2255)
 * move file deletions off of scheduledtasks executor (CASSANDRA-2253)


0.7.2
 * copy DecoratedKey.key when inserting into caches to avoid retaining
   a reference to the underlying buffer (CASSANDRA-2102)
 * format subcolumn names with subcomparator (CASSANDRA-2136)
 * fix column bloom filter deserialization (CASSANDRA-2165)


0.7.1
 * refactor MessageDigest creation code. (CASSANDRA-2107)
 * buffer network stack to avoid inefficient small TCP messages while avoiding
   the nagle/delayed ack problem (CASSANDRA-1896)
 * check log4j configuration for changes every 10s (CASSANDRA-1525, 1907)
 * more-efficient cross-DC replication (CASSANDRA-1530, -2051, -2138)
 * avoid polluting page cache with commitlog or sstable writes
   and seq scan operations (CASSANDRA-1470)
 * add RMI authentication options to nodetool (CASSANDRA-1921)
 * make snitches configurable at runtime (CASSANDRA-1374)
 * retry hadoop split requests on connection failure (CASSANDRA-1927)
 * implement describeOwnership for BOP, COPP (CASSANDRA-1928)
 * make read repair behave as expected for ConsistencyLevel > ONE
   (CASSANDRA-982, 2038)
 * distributed test harness (CASSANDRA-1859, 1964)
 * reduce flush lock contention (CASSANDRA-1930)
 * optimize supercolumn deserialization (CASSANDRA-1891)
 * fix CFMetaData.apply to only compare objects of the same class 
   (CASSANDRA-1962)
 * allow specifying specific SSTables to compact from JMX (CASSANDRA-1963)
 * fix race condition in MessagingService.targets (CASSANDRA-1959, 2094, 2081)
 * refuse to open sstables from a future version (CASSANDRA-1935)
 * zero-copy reads (CASSANDRA-1714)
 * fix copy bounds for word Text in wordcount demo (CASSANDRA-1993)
 * fixes for contrib/javautils (CASSANDRA-1979)
 * check more frequently for memtable expiration (CASSANDRA-2000)
 * fix writing SSTable column count statistics (CASSANDRA-1976)
 * fix streaming of multiple CFs during bootstrap (CASSANDRA-1992)
 * explicitly set JVM GC new generation size with -Xmn (CASSANDRA-1968)
 * add short options for CLI flags (CASSANDRA-1565)
 * make keyspace argument to "describe keyspace" in CLI optional
   when authenticated to keyspace already (CASSANDRA-2029)
 * added option to specify -Dcassandra.join_ring=false on startup
   to allow "warm spare" nodes or performing JMX maintenance before
   joining the ring (CASSANDRA-526)
 * log migrations at INFO (CASSANDRA-2028)
 * add CLI verbose option in file mode (CASSANDRA-2030)
 * add single-line "--" comments to CLI (CASSANDRA-2032)
 * message serialization tests (CASSANDRA-1923)
 * switch from ivy to maven-ant-tasks (CASSANDRA-2017)
 * CLI attempts to block for new schema to propagate (CASSANDRA-2044)
 * fix potential overflow in nodetool cfstats (CASSANDRA-2057)
 * add JVM shutdownhook to sync commitlog (CASSANDRA-1919)
 * allow nodes to be up without being part of  normal traffic (CASSANDRA-1951)
 * fix CLI "show keyspaces" with null options on NTS (CASSANDRA-2049)
 * fix possible ByteBuffer race conditions (CASSANDRA-2066)
 * reduce garbage generated by MessagingService to prevent load spikes
   (CASSANDRA-2058)
 * fix math in RandomPartitioner.describeOwnership (CASSANDRA-2071)
 * fix deletion of sstable non-data components (CASSANDRA-2059)
 * avoid blocking gossip while deleting handoff hints (CASSANDRA-2073)
 * ignore messages from newer versions, keep track of nodes in gossip 
   regardless of version (CASSANDRA-1970)
 * cache writing moved to CompactionManager to reduce i/o contention and
   updated to use non-cache-polluting writes (CASSANDRA-2053)
 * page through large rows when exporting to JSON (CASSANDRA-2041)
 * add flush_largest_memtables_at and reduce_cache_sizes_at options
   (CASSANDRA-2142)
 * add cli 'describe cluster' command (CASSANDRA-2127)
 * add cli support for setting username/password at 'connect' command 
   (CASSANDRA-2111)
 * add -D option to Stress.java to allow reading hosts from a file 
   (CASSANDRA-2149)
 * bound hints CF throughput between 32M and 256M (CASSANDRA-2148)
 * continue starting when invalid saved cache entries are encountered
   (CASSANDRA-2076)
 * add max_hint_window_in_ms option (CASSANDRA-1459)


0.7.0-final
 * fix offsets to ByteBuffer.get (CASSANDRA-1939)


0.7.0-rc4
 * fix cli crash after backgrounding (CASSANDRA-1875)
 * count timeouts in storageproxy latencies, and include latency 
   histograms in StorageProxyMBean (CASSANDRA-1893)
 * fix CLI get recognition of supercolumns (CASSANDRA-1899)
 * enable keepalive on intra-cluster sockets (CASSANDRA-1766)
 * count timeouts towards dynamicsnitch latencies (CASSANDRA-1905)
 * Expose index-building status in JMX + cli schema description
   (CASSANDRA-1871)
 * allow [LOCAL|EACH]_QUORUM to be used with non-NetworkTopology 
   replication Strategies
 * increased amount of index locks for faster commitlog replay
 * collect secondary index tombstones immediately (CASSANDRA-1914)
 * revert commitlog changes from #1780 (CASSANDRA-1917)
 * change RandomPartitioner min token to -1 to avoid collision w/
   tokens on actual nodes (CASSANDRA-1901)
 * examine the right nibble when validating TimeUUID (CASSANDRA-1910)
 * include secondary indexes in cleanup (CASSANDRA-1916)
 * CFS.scrubDataDirectories should also cleanup invalid secondary indexes
   (CASSANDRA-1904)
 * ability to disable/enable gossip on nodes to force them down
   (CASSANDRA-1108)


0.7.0-rc3
 * expose getNaturalEndpoints in StorageServiceMBean taking byte[]
   key; RMI cannot serialize ByteBuffer (CASSANDRA-1833)
 * infer org.apache.cassandra.locator for replication strategy classes
   when not otherwise specified
 * validation that generates less garbage (CASSANDRA-1814)
 * add TTL support to CLI (CASSANDRA-1838)
 * cli defaults to bytestype for subcomparator when creating
   column families (CASSANDRA-1835)
 * unregister index MBeans when index is dropped (CASSANDRA-1843)
 * make ByteBufferUtil.clone thread-safe (CASSANDRA-1847)
 * change exception for read requests during bootstrap from 
   InvalidRequest to Unavailable (CASSANDRA-1862)
 * respect row-level tombstones post-flush in range scans
   (CASSANDRA-1837)
 * ReadResponseResolver check digests against each other (CASSANDRA-1830)
 * return InvalidRequest when remove of subcolumn without supercolumn
   is requested (CASSANDRA-1866)
 * flush before repair (CASSANDRA-1748)
 * SSTableExport validates key order (CASSANDRA-1884)
 * large row support for SSTableExport (CASSANDRA-1867)
 * Re-cache hot keys post-compaction without hitting disk (CASSANDRA-1878)
 * manage read repair in coordinator instead of data source, to
   provide latency information to dynamic snitch (CASSANDRA-1873)


0.7.0-rc2
 * fix live-column-count of slice ranges including tombstoned supercolumn 
   with live subcolumn (CASSANDRA-1591)
 * rename o.a.c.internal.AntientropyStage -> AntiEntropyStage,
   o.a.c.request.Request_responseStage -> RequestResponseStage,
   o.a.c.internal.Internal_responseStage -> InternalResponseStage
 * add AbstractType.fromString (CASSANDRA-1767)
 * require index_type to be present when specifying index_name
   on ColumnDef (CASSANDRA-1759)
 * fix add/remove index bugs in CFMetadata (CASSANDRA-1768)
 * rebuild Strategy during system_update_keyspace (CASSANDRA-1762)
 * cli updates prompt to ... in continuation lines (CASSANDRA-1770)
 * support multiple Mutations per key in hadoop ColumnFamilyOutputFormat
   (CASSANDRA-1774)
 * improvements to Debian init script (CASSANDRA-1772)
 * use local classloader to check for version.properties (CASSANDRA-1778)
 * Validate that column names in column_metadata are valid for the
   defined comparator, and decode properly in cli (CASSANDRA-1773)
 * use cross-platform newlines in cli (CASSANDRA-1786)
 * add ExpiringColumn support to sstable import/export (CASSANDRA-1754)
 * add flush for each append to periodic commitlog mode; added
   periodic_without_flush option to disable this (CASSANDRA-1780)
 * close file handle used for post-flush truncate (CASSANDRA-1790)
 * various code cleanup (CASSANDRA-1793, -1794, -1795)
 * fix range queries against wrapped range (CASSANDRA-1781)
 * fix consistencylevel calculations for NetworkTopologyStrategy
   (CASSANDRA-1804)
 * cli support index type enum names (CASSANDRA-1810)
 * improved validation of column_metadata (CASSANDRA-1813)
 * reads at ConsistencyLevel > 1 throw UnavailableException
   immediately if insufficient live nodes exist (CASSANDRA-1803)
 * copy bytebuffers for local writes to avoid retaining the entire
   Thrift frame (CASSANDRA-1801)
 * fix NPE adding index to column w/o prior metadata (CASSANDRA-1764)
 * reduce fat client timeout (CASSANDRA-1730)
 * fix botched merge of CASSANDRA-1316


0.7.0-rc1
 * fix compaction and flush races with schema updates (CASSANDRA-1715)
 * add clustertool, config-converter, sstablekeys, and schematool 
   Windows .bat files (CASSANDRA-1723)
 * reject range queries received during bootstrap (CASSANDRA-1739)
 * fix wrapping-range queries on non-minimum token (CASSANDRA-1700)
 * add nodetool cfhistogram (CASSANDRA-1698)
 * limit repaired ranges to what the nodes have in common (CASSANDRA-1674)
 * index scan treats missing columns as not matching secondary
   expressions (CASSANDRA-1745)
 * Fix misuse of DataOutputBuffer.getData in AntiEntropyService
   (CASSANDRA-1729)
 * detect and warn when obsolete version of JNA is present (CASSANDRA-1760)
 * reduce fat client timeout (CASSANDRA-1730)
 * cleanup smallest CFs first to increase free temp space for larger ones
   (CASSANDRA-1811)
 * Update windows .bat files to work outside of main Cassandra
   directory (CASSANDRA-1713)
 * fix read repair regression from 0.6.7 (CASSANDRA-1727)
 * more-efficient read repair (CASSANDRA-1719)
 * fix hinted handoff replay (CASSANDRA-1656)
 * log type of dropped messages (CASSANDRA-1677)
 * upgrade to SLF4J 1.6.1
 * fix ByteBuffer bug in ExpiringColumn.updateDigest (CASSANDRA-1679)
 * fix IntegerType.getString (CASSANDRA-1681)
 * make -Djava.net.preferIPv4Stack=true the default (CASSANDRA-628)
 * add INTERNAL_RESPONSE verb to differentiate from responses related
   to client requests (CASSANDRA-1685)
 * log tpstats when dropping messages (CASSANDRA-1660)
 * include unreachable nodes in describeSchemaVersions (CASSANDRA-1678)
 * Avoid dropping messages off the client request path (CASSANDRA-1676)
 * fix jna errno reporting (CASSANDRA-1694)
 * add friendlier error for UnknownHostException on startup (CASSANDRA-1697)
 * include jna dependency in RPM package (CASSANDRA-1690)
 * add --skip-keys option to stress.py (CASSANDRA-1696)
 * improve cli handling of non-string keys and column names 
   (CASSANDRA-1701, -1693)
 * r/m extra subcomparator line in cli keyspaces output (CASSANDRA-1712)
 * add read repair chance to cli "show keyspaces"
 * upgrade to ConcurrentLinkedHashMap 1.1 (CASSANDRA-975)
 * fix index scan routing (CASSANDRA-1722)
 * fix tombstoning of supercolumns in range queries (CASSANDRA-1734)
 * clear endpoint cache after updating keyspace metadata (CASSANDRA-1741)
 * fix wrapping-range queries on non-minimum token (CASSANDRA-1700)
 * truncate includes secondary indexes (CASSANDRA-1747)
 * retain reference to PendingFile sstables (CASSANDRA-1749)
 * fix sstableimport regression (CASSANDRA-1753)
 * fix for bootstrap when no non-system tables are defined (CASSANDRA-1732)
 * handle replica unavailability in index scan (CASSANDRA-1755)
 * fix service initialization order deadlock (CASSANDRA-1756)
 * multi-line cli commands (CASSANDRA-1742)
 * fix race between snapshot and compaction (CASSANDRA-1736)
 * add listEndpointsPendingHints, deleteHintsForEndpoint JMX methods 
   (CASSANDRA-1551)


0.7.0-beta3
 * add strategy options to describe_keyspace output (CASSANDRA-1560)
 * log warning when using randomly generated token (CASSANDRA-1552)
 * re-organize JMX into .db, .net, .internal, .request (CASSANDRA-1217)
 * allow nodes to change IPs between restarts (CASSANDRA-1518)
 * remember ring state between restarts by default (CASSANDRA-1518)
 * flush index built flag so we can read it before log replay (CASSANDRA-1541)
 * lock row cache updates to prevent race condition (CASSANDRA-1293)
 * remove assertion causing rare (and harmless) error messages in
   commitlog (CASSANDRA-1330)
 * fix moving nodes with no keyspaces defined (CASSANDRA-1574)
 * fix unbootstrap when no data is present in a transfer range (CASSANDRA-1573)
 * take advantage of AVRO-495 to simplify our avro IDL (CASSANDRA-1436)
 * extend authorization hierarchy to column family (CASSANDRA-1554)
 * deletion support in secondary indexes (CASSANDRA-1571)
 * meaningful error message for invalid replication strategy class 
   (CASSANDRA-1566)
 * allow keyspace creation with RF > N (CASSANDRA-1428)
 * improve cli error handling (CASSANDRA-1580)
 * add cache save/load ability (CASSANDRA-1417, 1606, 1647)
 * add StorageService.getDrainProgress (CASSANDRA-1588)
 * Disallow bootstrap to an in-use token (CASSANDRA-1561)
 * Allow dynamic secondary index creation and destruction (CASSANDRA-1532)
 * log auto-guessed memtable thresholds (CASSANDRA-1595)
 * add ColumnDef support to cli (CASSANDRA-1583)
 * reduce index sample time by 75% (CASSANDRA-1572)
 * add cli support for column, strategy metadata (CASSANDRA-1578, 1612)
 * add cli support for schema modification (CASSANDRA-1584)
 * delete temp files on failed compactions (CASSANDRA-1596)
 * avoid blocking for dead nodes during removetoken (CASSANDRA-1605)
 * remove ConsistencyLevel.ZERO (CASSANDRA-1607)
 * expose in-progress compaction type in jmx (CASSANDRA-1586)
 * removed IClock & related classes from internals (CASSANDRA-1502)
 * fix removing tokens from SystemTable on decommission and removetoken
   (CASSANDRA-1609)
 * include CF metadata in cli 'show keyspaces' (CASSANDRA-1613)
 * switch from Properties to HashMap in PropertyFileSnitch to
   avoid synchronization bottleneck (CASSANDRA-1481)
 * PropertyFileSnitch configuration file renamed to 
   cassandra-topology.properties
 * add cli support for get_range_slices (CASSANDRA-1088, CASSANDRA-1619)
 * Make memtable flush thresholds per-CF instead of global 
   (CASSANDRA-1007, 1637)
 * add cli support for binary data without CfDef hints (CASSANDRA-1603)
 * fix building SSTable statistics post-stream (CASSANDRA-1620)
 * fix potential infinite loop in 2ary index queries (CASSANDRA-1623)
 * allow creating NTS keyspaces with no replicas configured (CASSANDRA-1626)
 * add jmx histogram of sstables accessed per read (CASSANDRA-1624)
 * remove system_rename_column_family and system_rename_keyspace from the
   client API until races can be fixed (CASSANDRA-1630, CASSANDRA-1585)
 * add cli sanity tests (CASSANDRA-1582)
 * update GC settings in cassandra.bat (CASSANDRA-1636)
 * cli support for index queries (CASSANDRA-1635)
 * cli support for updating schema memtable settings (CASSANDRA-1634)
 * cli --file option (CASSANDRA-1616)
 * reduce automatically chosen memtable sizes by 50% (CASSANDRA-1641)
 * move endpoint cache from snitch to strategy (CASSANDRA-1643)
 * fix commitlog recovery deleting the newly-created segment as well as
   the old ones (CASSANDRA-1644)
 * upgrade to Thrift 0.5 (CASSANDRA-1367)
 * renamed CL.DCQUORUM to LOCAL_QUORUM and DCQUORUMSYNC to EACH_QUORUM
 * cli truncate support (CASSANDRA-1653)
 * update GC settings in cassandra.bat (CASSANDRA-1636)
 * avoid logging when a node's ip/token is gossipped back to it (CASSANDRA-1666)


0.7-beta2
 * always use UTF-8 for hint keys (CASSANDRA-1439)
 * remove cassandra.yaml dependency from Hadoop and Pig (CASSADRA-1322)
 * expose CfDef metadata in describe_keyspaces (CASSANDRA-1363)
 * restore use of mmap_index_only option (CASSANDRA-1241)
 * dropping a keyspace with no column families generated an error 
   (CASSANDRA-1378)
 * rename RackAwareStrategy to OldNetworkTopologyStrategy, RackUnawareStrategy 
   to SimpleStrategy, DatacenterShardStrategy to NetworkTopologyStrategy,
   AbstractRackAwareSnitch to AbstractNetworkTopologySnitch (CASSANDRA-1392)
 * merge StorageProxy.mutate, mutateBlocking (CASSANDRA-1396)
 * faster UUIDType, LongType comparisons (CASSANDRA-1386, 1393)
 * fix setting read_repair_chance from CLI addColumnFamily (CASSANDRA-1399)
 * fix updates to indexed columns (CASSANDRA-1373)
 * fix race condition leaving to FileNotFoundException (CASSANDRA-1382)
 * fix sharded lock hash on index write path (CASSANDRA-1402)
 * add support for GT/E, LT/E in subordinate index clauses (CASSANDRA-1401)
 * cfId counter got out of sync when CFs were added (CASSANDRA-1403)
 * less chatty schema updates (CASSANDRA-1389)
 * rename column family mbeans. 'type' will now include either 
   'IndexColumnFamilies' or 'ColumnFamilies' depending on the CFS type.
   (CASSANDRA-1385)
 * disallow invalid keyspace and column family names. This includes name that
   matches a '^\w+' regex. (CASSANDRA-1377)
 * use JNA, if present, to take snapshots (CASSANDRA-1371)
 * truncate hints if starting 0.7 for the first time (CASSANDRA-1414)
 * fix FD leak in single-row slicepredicate queries (CASSANDRA-1416)
 * allow index expressions against columns that are not part of the 
   SlicePredicate (CASSANDRA-1410)
 * config-converter properly handles snitches and framed support 
   (CASSANDRA-1420)
 * remove keyspace argument from multiget_count (CASSANDRA-1422)
 * allow specifying cassandra.yaml location as (local or remote) URL
   (CASSANDRA-1126)
 * fix using DynamicEndpointSnitch with NetworkTopologyStrategy
   (CASSANDRA-1429)
 * Add CfDef.default_validation_class (CASSANDRA-891)
 * fix EstimatedHistogram.max (CASSANDRA-1413)
 * quorum read optimization (CASSANDRA-1622)
 * handle zero-length (or missing) rows during HH paging (CASSANDRA-1432)
 * include secondary indexes during schema migrations (CASSANDRA-1406)
 * fix commitlog header race during schema change (CASSANDRA-1435)
 * fix ColumnFamilyStoreMBeanIterator to use new type name (CASSANDRA-1433)
 * correct filename generated by xml->yaml converter (CASSANDRA-1419)
 * add CMSInitiatingOccupancyFraction=75 and UseCMSInitiatingOccupancyOnly
   to default JVM options
 * decrease jvm heap for cassandra-cli (CASSANDRA-1446)
 * ability to modify keyspaces and column family definitions on a live cluster
   (CASSANDRA-1285)
 * support for Hadoop Streaming [non-jvm map/reduce via stdin/out]
   (CASSANDRA-1368)
 * Move persistent sstable stats from the system table to an sstable component
   (CASSANDRA-1430)
 * remove failed bootstrap attempt from pending ranges when gossip times
   it out after 1h (CASSANDRA-1463)
 * eager-create tcp connections to other cluster members (CASSANDRA-1465)
 * enumerate stages and derive stage from message type instead of 
   transmitting separately (CASSANDRA-1465)
 * apply reversed flag during collation from different data sources
   (CASSANDRA-1450)
 * make failure to remove commitlog segment non-fatal (CASSANDRA-1348)
 * correct ordering of drain operations so CL.recover is no longer 
   necessary (CASSANDRA-1408)
 * removed keyspace from describe_splits method (CASSANDRA-1425)
 * rename check_schema_agreement to describe_schema_versions
   (CASSANDRA-1478)
 * fix QUORUM calculation for RF > 3 (CASSANDRA-1487)
 * remove tombstones during non-major compactions when bloom filter
   verifies that row does not exist in other sstables (CASSANDRA-1074)
 * nodes that coordinated a loadbalance in the past could not be seen by
   newly added nodes (CASSANDRA-1467)
 * exposed endpoint states (gossip details) via jmx (CASSANDRA-1467)
 * ensure that compacted sstables are not included when new readers are
   instantiated (CASSANDRA-1477)
 * by default, calculate heap size and memtable thresholds at runtime (CASSANDRA-1469)
 * fix races dealing with adding/dropping keyspaces and column families in
   rapid succession (CASSANDRA-1477)
 * clean up of Streaming system (CASSANDRA-1503, 1504, 1506)
 * add options to configure Thrift socket keepalive and buffer sizes (CASSANDRA-1426)
 * make contrib CassandraServiceDataCleaner recursive (CASSANDRA-1509)
 * min, max compaction threshold are configurable and persistent 
   per-ColumnFamily (CASSANDRA-1468)
 * fix replaying the last mutation in a commitlog unnecessarily 
   (CASSANDRA-1512)
 * invoke getDefaultUncaughtExceptionHandler from DTPE with the original
   exception rather than the ExecutionException wrapper (CASSANDRA-1226)
 * remove Clock from the Thrift (and Avro) API (CASSANDRA-1501)
 * Close intra-node sockets when connection is broken (CASSANDRA-1528)
 * RPM packaging spec file (CASSANDRA-786)
 * weighted request scheduler (CASSANDRA-1485)
 * treat expired columns as deleted (CASSANDRA-1539)
 * make IndexInterval configurable (CASSANDRA-1488)
 * add describe_snitch to Thrift API (CASSANDRA-1490)
 * MD5 authenticator compares plain text submitted password with MD5'd
   saved property, instead of vice versa (CASSANDRA-1447)
 * JMX MessagingService pending and completed counts (CASSANDRA-1533)
 * fix race condition processing repair responses (CASSANDRA-1511)
 * make repair blocking (CASSANDRA-1511)
 * create EndpointSnitchInfo and MBean to expose rack and DC (CASSANDRA-1491)
 * added option to contrib/word_count to output results back to Cassandra
   (CASSANDRA-1342)
 * rewrite Hadoop ColumnFamilyRecordWriter to pool connections, retry to
   multiple Cassandra nodes, and smooth impact on the Cassandra cluster
   by using smaller batch sizes (CASSANDRA-1434)
 * fix setting gc_grace_seconds via CLI (CASSANDRA-1549)
 * support TTL'd index values (CASSANDRA-1536)
 * make removetoken work like decommission (CASSANDRA-1216)
 * make cli comparator-aware and improve quote rules (CASSANDRA-1523,-1524)
 * make nodetool compact and cleanup blocking (CASSANDRA-1449)
 * add memtable, cache information to GCInspector logs (CASSANDRA-1558)
 * enable/disable HintedHandoff via JMX (CASSANDRA-1550)
 * Ignore stray files in the commit log directory (CASSANDRA-1547)
 * Disallow bootstrap to an in-use token (CASSANDRA-1561)


0.7-beta1
 * sstable versioning (CASSANDRA-389)
 * switched to slf4j logging (CASSANDRA-625)
 * add (optional) expiration time for column (CASSANDRA-699)
 * access levels for authentication/authorization (CASSANDRA-900)
 * add ReadRepairChance to CF definition (CASSANDRA-930)
 * fix heisenbug in system tests, especially common on OS X (CASSANDRA-944)
 * convert to byte[] keys internally and all public APIs (CASSANDRA-767)
 * ability to alter schema definitions on a live cluster (CASSANDRA-44)
 * renamed configuration file to cassandra.xml, and log4j.properties to
   log4j-server.properties, which must now be loaded from
   the classpath (which is how our scripts in bin/ have always done it)
   (CASSANDRA-971)
 * change get_count to require a SlicePredicate. create multi_get_count
   (CASSANDRA-744)
 * re-organized endpointsnitch implementations and added SimpleSnitch
   (CASSANDRA-994)
 * Added preload_row_cache option (CASSANDRA-946)
 * add CRC to commitlog header (CASSANDRA-999)
 * removed deprecated batch_insert and get_range_slice methods (CASSANDRA-1065)
 * add truncate thrift method (CASSANDRA-531)
 * http mini-interface using mx4j (CASSANDRA-1068)
 * optimize away copy of sliced row on memtable read path (CASSANDRA-1046)
 * replace constant-size 2GB mmaped segments and special casing for index 
   entries spanning segment boundaries, with SegmentedFile that computes 
   segments that always contain entire entries/rows (CASSANDRA-1117)
 * avoid reading large rows into memory during compaction (CASSANDRA-16)
 * added hadoop OutputFormat (CASSANDRA-1101)
 * efficient Streaming (no more anticompaction) (CASSANDRA-579)
 * split commitlog header into separate file and add size checksum to
   mutations (CASSANDRA-1179)
 * avoid allocating a new byte[] for each mutation on replay (CASSANDRA-1219)
 * revise HH schema to be per-endpoint (CASSANDRA-1142)
 * add joining/leaving status to nodetool ring (CASSANDRA-1115)
 * allow multiple repair sessions per node (CASSANDRA-1190)
 * optimize away MessagingService for local range queries (CASSANDRA-1261)
 * make framed transport the default so malformed requests can't OOM the 
   server (CASSANDRA-475)
 * significantly faster reads from row cache (CASSANDRA-1267)
 * take advantage of row cache during range queries (CASSANDRA-1302)
 * make GCGraceSeconds a per-ColumnFamily value (CASSANDRA-1276)
 * keep persistent row size and column count statistics (CASSANDRA-1155)
 * add IntegerType (CASSANDRA-1282)
 * page within a single row during hinted handoff (CASSANDRA-1327)
 * push DatacenterShardStrategy configuration into keyspace definition,
   eliminating datacenter.properties. (CASSANDRA-1066)
 * optimize forward slices starting with '' and single-index-block name 
   queries by skipping the column index (CASSANDRA-1338)
 * streaming refactor (CASSANDRA-1189)
 * faster comparison for UUID types (CASSANDRA-1043)
 * secondary index support (CASSANDRA-749 and subtasks)
 * make compaction buckets deterministic (CASSANDRA-1265)


0.6.6
 * Allow using DynamicEndpointSnitch with RackAwareStrategy (CASSANDRA-1429)
 * remove the remaining vestiges of the unfinished DatacenterShardStrategy 
   (replaced by NetworkTopologyStrategy in 0.7)
   

0.6.5
 * fix key ordering in range query results with RandomPartitioner
   and ConsistencyLevel > ONE (CASSANDRA-1145)
 * fix for range query starting with the wrong token range (CASSANDRA-1042)
 * page within a single row during hinted handoff (CASSANDRA-1327)
 * fix compilation on non-sun JDKs (CASSANDRA-1061)
 * remove String.trim() call on row keys in batch mutations (CASSANDRA-1235)
 * Log summary of dropped messages instead of spamming log (CASSANDRA-1284)
 * add dynamic endpoint snitch (CASSANDRA-981)
 * fix streaming for keyspaces with hyphens in their name (CASSANDRA-1377)
 * fix errors in hard-coded bloom filter optKPerBucket by computing it
   algorithmically (CASSANDRA-1220
 * remove message deserialization stage, and uncap read/write stages
   so slow reads/writes don't block gossip processing (CASSANDRA-1358)
 * add jmx port configuration to Debian package (CASSANDRA-1202)
 * use mlockall via JNA, if present, to prevent Linux from swapping
   out parts of the JVM (CASSANDRA-1214)


0.6.4
 * avoid queuing multiple hint deliveries for the same endpoint
   (CASSANDRA-1229)
 * better performance for and stricter checking of UTF8 column names
   (CASSANDRA-1232)
 * extend option to lower compaction priority to hinted handoff
   as well (CASSANDRA-1260)
 * log errors in gossip instead of re-throwing (CASSANDRA-1289)
 * avoid aborting commitlog replay prematurely if a flushed-but-
   not-removed commitlog segment is encountered (CASSANDRA-1297)
 * fix duplicate rows being read during mapreduce (CASSANDRA-1142)
 * failure detection wasn't closing command sockets (CASSANDRA-1221)
 * cassandra-cli.bat works on windows (CASSANDRA-1236)
 * pre-emptively drop requests that cannot be processed within RPCTimeout
   (CASSANDRA-685)
 * add ack to Binary write verb and update CassandraBulkLoader
   to wait for acks for each row (CASSANDRA-1093)
 * added describe_partitioner Thrift method (CASSANDRA-1047)
 * Hadoop jobs no longer require the Cassandra storage-conf.xml
   (CASSANDRA-1280, CASSANDRA-1047)
 * log thread pool stats when GC is excessive (CASSANDRA-1275)
 * remove gossip message size limit (CASSANDRA-1138)
 * parallelize local and remote reads during multiget, and respect snitch 
   when determining whether to do local read for CL.ONE (CASSANDRA-1317)
 * fix read repair to use requested consistency level on digest mismatch,
   rather than assuming QUORUM (CASSANDRA-1316)
 * process digest mismatch re-reads in parallel (CASSANDRA-1323)
 * switch hints CF comparator to BytesType (CASSANDRA-1274)


0.6.3
 * retry to make streaming connections up to 8 times. (CASSANDRA-1019)
 * reject describe_ring() calls on invalid keyspaces (CASSANDRA-1111)
 * fix cache size calculation for size of 100% (CASSANDRA-1129)
 * fix cache capacity only being recalculated once (CASSANDRA-1129)
 * remove hourly scan of all hints on the off chance that the gossiper
   missed a status change; instead, expose deliverHintsToEndpoint to JMX
   so it can be done manually, if necessary (CASSANDRA-1141)
 * don't reject reads at CL.ALL (CASSANDRA-1152)
 * reject deletions to supercolumns in CFs containing only standard
   columns (CASSANDRA-1139)
 * avoid preserving login information after client disconnects
   (CASSANDRA-1057)
 * prefer sun jdk to openjdk in debian init script (CASSANDRA-1174)
 * detect partioner config changes between restarts and fail fast 
   (CASSANDRA-1146)
 * use generation time to resolve node token reassignment disagreements
   (CASSANDRA-1118)
 * restructure the startup ordering of Gossiper and MessageService to avoid
   timing anomalies (CASSANDRA-1160)
 * detect incomplete commit log hearders (CASSANDRA-1119)
 * force anti-entropy service to stream files on the stream stage to avoid
   sending streams out of order (CASSANDRA-1169)
 * remove inactive stream managers after AES streams files (CASSANDRA-1169)
 * allow removing entire row through batch_mutate Deletion (CASSANDRA-1027)
 * add JMX metrics for row-level bloom filter false positives (CASSANDRA-1212)
 * added a redhat init script to contrib (CASSANDRA-1201)
 * use midpoint when bootstrapping a new machine into range with not
   much data yet instead of random token (CASSANDRA-1112)
 * kill server on OOM in executor stage as well as Thrift (CASSANDRA-1226)
 * remove opportunistic repairs, when two machines with overlapping replica
   responsibilities happen to finish major compactions of the same CF near
   the same time.  repairs are now fully manual (CASSANDRA-1190)
 * add ability to lower compaction priority (default is no change from 0.6.2)
   (CASSANDRA-1181)


0.6.2
 * fix contrib/word_count build. (CASSANDRA-992)
 * split CommitLogExecutorService into BatchCommitLogExecutorService and 
   PeriodicCommitLogExecutorService (CASSANDRA-1014)
 * add latency histograms to CFSMBean (CASSANDRA-1024)
 * make resolving timestamp ties deterministic by using value bytes
   as a tiebreaker (CASSANDRA-1039)
 * Add option to turn off Hinted Handoff (CASSANDRA-894)
 * fix windows startup (CASSANDRA-948)
 * make concurrent_reads, concurrent_writes configurable at runtime via JMX
   (CASSANDRA-1060)
 * disable GCInspector on non-Sun JVMs (CASSANDRA-1061)
 * fix tombstone handling in sstable rows with no other data (CASSANDRA-1063)
 * fix size of row in spanned index entries (CASSANDRA-1056)
 * install json2sstable, sstable2json, and sstablekeys to Debian package
 * StreamingService.StreamDestinations wouldn't empty itself after streaming
   finished (CASSANDRA-1076)
 * added Collections.shuffle(splits) before returning the splits in 
   ColumnFamilyInputFormat (CASSANDRA-1096)
 * do not recalculate cache capacity post-compaction if it's been manually 
   modified (CASSANDRA-1079)
 * better defaults for flush sorter + writer executor queue sizes
   (CASSANDRA-1100)
 * windows scripts for SSTableImport/Export (CASSANDRA-1051)
 * windows script for nodetool (CASSANDRA-1113)
 * expose PhiConvictThreshold (CASSANDRA-1053)
 * make repair of RF==1 a no-op (CASSANDRA-1090)
 * improve default JVM GC options (CASSANDRA-1014)
 * fix SlicePredicate serialization inside Hadoop jobs (CASSANDRA-1049)
 * close Thrift sockets in Hadoop ColumnFamilyRecordReader (CASSANDRA-1081)


0.6.1
 * fix NPE in sstable2json when no excluded keys are given (CASSANDRA-934)
 * keep the replica set constant throughout the read repair process
   (CASSANDRA-937)
 * allow querying getAllRanges with empty token list (CASSANDRA-933)
 * fix command line arguments inversion in clustertool (CASSANDRA-942)
 * fix race condition that could trigger a false-positive assertion
   during post-flush discard of old commitlog segments (CASSANDRA-936)
 * fix neighbor calculation for anti-entropy repair (CASSANDRA-924)
 * perform repair even for small entropy differences (CASSANDRA-924)
 * Use hostnames in CFInputFormat to allow Hadoop's naive string-based
   locality comparisons to work (CASSANDRA-955)
 * cache read-only BufferedRandomAccessFile length to avoid
   3 system calls per invocation (CASSANDRA-950)
 * nodes with IPv6 (and no IPv4) addresses could not join cluster
   (CASSANDRA-969)
 * Retrieve the correct number of undeleted columns, if any, from
   a supercolumn in a row that had been deleted previously (CASSANDRA-920)
 * fix index scans that cross the 2GB mmap boundaries for both mmap
   and standard i/o modes (CASSANDRA-866)
 * expose drain via nodetool (CASSANDRA-978)


0.6.0-RC1
 * JMX drain to flush memtables and run through commit log (CASSANDRA-880)
 * Bootstrapping can skip ranges under the right conditions (CASSANDRA-902)
 * fix merging row versions in range_slice for CL > ONE (CASSANDRA-884)
 * default write ConsistencyLeven chaned from ZERO to ONE
 * fix for index entries spanning mmap buffer boundaries (CASSANDRA-857)
 * use lexical comparison if time part of TimeUUIDs are the same 
   (CASSANDRA-907)
 * bound read, mutation, and response stages to fix possible OOM
   during log replay (CASSANDRA-885)
 * Use microseconds-since-epoch (UTC) in cli, instead of milliseconds
 * Treat batch_mutate Deletion with null supercolumn as "apply this predicate 
   to top level supercolumns" (CASSANDRA-834)
 * Streaming destination nodes do not update their JMX status (CASSANDRA-916)
 * Fix internal RPC timeout calculation (CASSANDRA-911)
 * Added Pig loadfunc to contrib/pig (CASSANDRA-910)


0.6.0-beta3
 * fix compaction bucketing bug (CASSANDRA-814)
 * update windows batch file (CASSANDRA-824)
 * deprecate KeysCachedFraction configuration directive in favor
   of KeysCached; move to unified-per-CF key cache (CASSANDRA-801)
 * add invalidateRowCache to ColumnFamilyStoreMBean (CASSANDRA-761)
 * send Handoff hints to natural locations to reduce load on
   remaining nodes in a failure scenario (CASSANDRA-822)
 * Add RowWarningThresholdInMB configuration option to warn before very 
   large rows get big enough to threaten node stability, and -x option to
   be able to remove them with sstable2json if the warning is unheeded
   until it's too late (CASSANDRA-843)
 * Add logging of GC activity (CASSANDRA-813)
 * fix ConcurrentModificationException in commitlog discard (CASSANDRA-853)
 * Fix hardcoded row count in Hadoop RecordReader (CASSANDRA-837)
 * Add a jmx status to the streaming service and change several DEBUG
   messages to INFO (CASSANDRA-845)
 * fix classpath in cassandra-cli.bat for Windows (CASSANDRA-858)
 * allow re-specifying host, port to cassandra-cli if invalid ones
   are first tried (CASSANDRA-867)
 * fix race condition handling rpc timeout in the coordinator
   (CASSANDRA-864)
 * Remove CalloutLocation and StagingFileDirectory from storage-conf files 
   since those settings are no longer used (CASSANDRA-878)
 * Parse a long from RowWarningThresholdInMB instead of an int (CASSANDRA-882)
 * Remove obsolete ControlPort code from DatabaseDescriptor (CASSANDRA-886)
 * move skipBytes side effect out of assert (CASSANDRA-899)
 * add "double getLoad" to StorageServiceMBean (CASSANDRA-898)
 * track row stats per CF at compaction time (CASSANDRA-870)
 * disallow CommitLogDirectory matching a DataFileDirectory (CASSANDRA-888)
 * default key cache size is 200k entries, changed from 10% (CASSANDRA-863)
 * add -Dcassandra-foreground=yes to cassandra.bat
 * exit if cluster name is changed unexpectedly (CASSANDRA-769)


0.6.0-beta1/beta2
 * add batch_mutate thrift command, deprecating batch_insert (CASSANDRA-336)
 * remove get_key_range Thrift API, deprecated in 0.5 (CASSANDRA-710)
 * add optional login() Thrift call for authentication (CASSANDRA-547)
 * support fat clients using gossiper and StorageProxy to perform
   replication in-process [jvm-only] (CASSANDRA-535)
 * support mmapped I/O for reads, on by default on 64bit JVMs 
   (CASSANDRA-408, CASSANDRA-669)
 * improve insert concurrency, particularly during Hinted Handoff
   (CASSANDRA-658)
 * faster network code (CASSANDRA-675)
 * stress.py moved to contrib (CASSANDRA-635)
 * row caching [must be explicitly enabled per-CF in config] (CASSANDRA-678)
 * present a useful measure of compaction progress in JMX (CASSANDRA-599)
 * add bin/sstablekeys (CASSNADRA-679)
 * add ConsistencyLevel.ANY (CASSANDRA-687)
 * make removetoken remove nodes from gossip entirely (CASSANDRA-644)
 * add ability to set cache sizes at runtime (CASSANDRA-708)
 * report latency and cache hit rate statistics with lifetime totals
   instead of average over the last minute (CASSANDRA-702)
 * support get_range_slice for RandomPartitioner (CASSANDRA-745)
 * per-keyspace replication factory and replication strategy (CASSANDRA-620)
 * track latency in microseconds (CASSANDRA-733)
 * add describe_ Thrift methods, deprecating get_string_property and 
   get_string_list_property
 * jmx interface for tracking operation mode and streams in general.
   (CASSANDRA-709)
 * keep memtables in sorted order to improve range query performance
   (CASSANDRA-799)
 * use while loop instead of recursion when trimming sstables compaction list 
   to avoid blowing stack in pathological cases (CASSANDRA-804)
 * basic Hadoop map/reduce support (CASSANDRA-342)


0.5.1
 * ensure all files for an sstable are streamed to the same directory.
   (CASSANDRA-716)
 * more accurate load estimate for bootstrapping (CASSANDRA-762)
 * tolerate dead or unavailable bootstrap target on write (CASSANDRA-731)
 * allow larger numbers of keys (> 140M) in a sstable bloom filter
   (CASSANDRA-790)
 * include jvm argument improvements from CASSANDRA-504 in debian package
 * change streaming chunk size to 32MB to accomodate Windows XP limitations
   (was 64MB) (CASSANDRA-795)
 * fix get_range_slice returning results in the wrong order (CASSANDRA-781)
 

0.5.0 final
 * avoid attempting to delete temporary bootstrap files twice (CASSANDRA-681)
 * fix bogus NaN in nodeprobe cfstats output (CASSANDRA-646)
 * provide a policy for dealing with single thread executors w/ a full queue
   (CASSANDRA-694)
 * optimize inner read in MessagingService, vastly improving multiple-node
   performance (CASSANDRA-675)
 * wait for table flush before streaming data back to a bootstrapping node.
   (CASSANDRA-696)
 * keep track of bootstrapping sources by table so that bootstrapping doesn't 
   give the indication of finishing early (CASSANDRA-673)


0.5.0 RC3
 * commit the correct version of the patch for CASSANDRA-663


0.5.0 RC2 (unreleased)
 * fix bugs in converting get_range_slice results to Thrift 
   (CASSANDRA-647, CASSANDRA-649)
 * expose java.util.concurrent.TimeoutException in StorageProxy methods
   (CASSANDRA-600)
 * TcpConnectionManager was holding on to disconnected connections, 
   giving the false indication they were being used. (CASSANDRA-651)
 * Remove duplicated write. (CASSANDRA-662)
 * Abort bootstrap if IP is already in the token ring (CASSANDRA-663)
 * increase default commitlog sync period, and wait for last sync to 
   finish before submitting another (CASSANDRA-668)


0.5.0 RC1
 * Fix potential NPE in get_range_slice (CASSANDRA-623)
 * add CRC32 to commitlog entries (CASSANDRA-605)
 * fix data streaming on windows (CASSANDRA-630)
 * GC compacted sstables after cleanup and compaction (CASSANDRA-621)
 * Speed up anti-entropy validation (CASSANDRA-629)
 * Fix anti-entropy assertion error (CASSANDRA-639)
 * Fix pending range conflicts when bootstapping or moving
   multiple nodes at once (CASSANDRA-603)
 * Handle obsolete gossip related to node movement in the case where
   one or more nodes is down when the movement occurs (CASSANDRA-572)
 * Include dead nodes in gossip to avoid a variety of problems
   and fix HH to removed nodes (CASSANDRA-634)
 * return an InvalidRequestException for mal-formed SlicePredicates
   (CASSANDRA-643)
 * fix bug determining closest neighbor for use in multiple datacenters
   (CASSANDRA-648)
 * Vast improvements in anticompaction speed (CASSANDRA-607)
 * Speed up log replay and writes by avoiding redundant serializations
   (CASSANDRA-652)


0.5.0 beta 2
 * Bootstrap improvements (several tickets)
 * add nodeprobe repair anti-entropy feature (CASSANDRA-193, CASSANDRA-520)
 * fix possibility of partition when many nodes restart at once
   in clusters with multiple seeds (CASSANDRA-150)
 * fix NPE in get_range_slice when no data is found (CASSANDRA-578)
 * fix potential NPE in hinted handoff (CASSANDRA-585)
 * fix cleanup of local "system" keyspace (CASSANDRA-576)
 * improve computation of cluster load balance (CASSANDRA-554)
 * added super column read/write, column count, and column/row delete to
   cassandra-cli (CASSANDRA-567, CASSANDRA-594)
 * fix returning live subcolumns of deleted supercolumns (CASSANDRA-583)
 * respect JAVA_HOME in bin/ scripts (several tickets)
 * add StorageService.initClient for fat clients on the JVM (CASSANDRA-535)
   (see contrib/client_only for an example of use)
 * make consistency_level functional in get_range_slice (CASSANDRA-568)
 * optimize key deserialization for RandomPartitioner (CASSANDRA-581)
 * avoid GCing tombstones except on major compaction (CASSANDRA-604)
 * increase failure conviction threshold, resulting in less nodes
   incorrectly (and temporarily) marked as down (CASSANDRA-610)
 * respect memtable thresholds during log replay (CASSANDRA-609)
 * support ConsistencyLevel.ALL on read (CASSANDRA-584)
 * add nodeprobe removetoken command (CASSANDRA-564)


0.5.0 beta
 * Allow multiple simultaneous flushes, improving flush throughput 
   on multicore systems (CASSANDRA-401)
 * Split up locks to improve write and read throughput on multicore systems
   (CASSANDRA-444, CASSANDRA-414)
 * More efficient use of memory during compaction (CASSANDRA-436)
 * autobootstrap option: when enabled, all non-seed nodes will attempt
   to bootstrap when started, until bootstrap successfully
   completes. -b option is removed.  (CASSANDRA-438)
 * Unless a token is manually specified in the configuration xml,
   a bootstraping node will use a token that gives it half the
   keys from the most-heavily-loaded node in the cluster,
   instead of generating a random token. 
   (CASSANDRA-385, CASSANDRA-517)
 * Miscellaneous bootstrap fixes (several tickets)
 * Ability to change a node's token even after it has data on it
   (CASSANDRA-541)
 * Ability to decommission a live node from the ring (CASSANDRA-435)
 * Semi-automatic loadbalancing via nodeprobe (CASSANDRA-192)
 * Add ability to set compaction thresholds at runtime via
   JMX / nodeprobe.  (CASSANDRA-465)
 * Add "comment" field to ColumnFamily definition. (CASSANDRA-481)
 * Additional JMX metrics (CASSANDRA-482)
 * JSON based export and import tools (several tickets)
 * Hinted Handoff fixes (several tickets)
 * Add key cache to improve read performance (CASSANDRA-423)
 * Simplified construction of custom ReplicationStrategy classes
   (CASSANDRA-497)
 * Graphical application (Swing) for ring integrity verification and 
   visualization was added to contrib (CASSANDRA-252)
 * Add DCQUORUM, DCQUORUMSYNC consistency levels and corresponding
   ReplicationStrategy / EndpointSnitch classes.  Experimental.
   (CASSANDRA-492)
 * Web client interface added to contrib (CASSANDRA-457)
 * More-efficient flush for Random, CollatedOPP partitioners 
   for normal writes (CASSANDRA-446) and bulk load (CASSANDRA-420)
 * Add MemtableFlushAfterMinutes, a global replacement for the old 
   per-CF FlushPeriodInMinutes setting (CASSANDRA-463)
 * optimizations to slice reading (CASSANDRA-350) and supercolumn
   queries (CASSANDRA-510)
 * force binding to given listenaddress for nodes with multiple
   interfaces (CASSANDRA-546)
 * stress.py benchmarking tool improvements (several tickets)
 * optimized replica placement code (CASSANDRA-525)
 * faster log replay on restart (CASSANDRA-539, CASSANDRA-540)
 * optimized local-node writes (CASSANDRA-558)
 * added get_range_slice, deprecating get_key_range (CASSANDRA-344)
 * expose TimedOutException to thrift (CASSANDRA-563)
 

0.4.2
 * Add validation disallowing null keys (CASSANDRA-486)
 * Fix race conditions in TCPConnectionManager (CASSANDRA-487)
 * Fix using non-utf8-aware comparison as a sanity check.
   (CASSANDRA-493)
 * Improve default garbage collector options (CASSANDRA-504)
 * Add "nodeprobe flush" (CASSANDRA-505)
 * remove NotFoundException from get_slice throws list (CASSANDRA-518)
 * fix get (not get_slice) of entire supercolumn (CASSANDRA-508)
 * fix null token during bootstrap (CASSANDRA-501)


0.4.1
 * Fix FlushPeriod columnfamily configuration regression
   (CASSANDRA-455)
 * Fix long column name support (CASSANDRA-460)
 * Fix for serializing a row that only contains tombstones
   (CASSANDRA-458)
 * Fix for discarding unneeded commitlog segments (CASSANDRA-459)
 * Add SnapshotBeforeCompaction configuration option (CASSANDRA-426)
 * Fix compaction abort under insufficient disk space (CASSANDRA-473)
 * Fix reading subcolumn slice from tombstoned CF (CASSANDRA-484)
 * Fix race condition in RVH causing occasional NPE (CASSANDRA-478)


0.4.0
 * fix get_key_range problems when a node is down (CASSANDRA-440)
   and add UnavailableException to more Thrift methods
 * Add example EndPointSnitch contrib code (several tickets)


0.4.0 RC2
 * fix SSTable generation clash during compaction (CASSANDRA-418)
 * reject method calls with null parameters (CASSANDRA-308)
 * properly order ranges in nodeprobe output (CASSANDRA-421)
 * fix logging of certain errors on executor threads (CASSANDRA-425)


0.4.0 RC1
 * Bootstrap feature is live; use -b on startup (several tickets)
 * Added multiget api (CASSANDRA-70)
 * fix Deadlock with SelectorManager.doProcess and TcpConnection.write
   (CASSANDRA-392)
 * remove key cache b/c of concurrency bugs in third-party
   CLHM library (CASSANDRA-405)
 * update non-major compaction logic to use two threshold values
   (CASSANDRA-407)
 * add periodic / batch commitlog sync modes (several tickets)
 * inline BatchMutation into batch_insert params (CASSANDRA-403)
 * allow setting the logging level at runtime via mbean (CASSANDRA-402)
 * change default comparator to BytesType (CASSANDRA-400)
 * add forwards-compatible ConsistencyLevel parameter to get_key_range
   (CASSANDRA-322)
 * r/m special case of blocking for local destination when writing with 
   ConsistencyLevel.ZERO (CASSANDRA-399)
 * Fixes to make BinaryMemtable [bulk load interface] useful (CASSANDRA-337);
   see contrib/bmt_example for an example of using it.
 * More JMX properties added (several tickets)
 * Thrift changes (several tickets)
    - Merged _super get methods with the normal ones; return values
      are now of ColumnOrSuperColumn.
    - Similarly, merged batch_insert_super into batch_insert.



0.4.0 beta
 * On-disk data format has changed to allow billions of keys/rows per
   node instead of only millions
 * Multi-keyspace support
 * Scan all sstables for all queries to avoid situations where
   different types of operation on the same ColumnFamily could
   disagree on what data was present
 * Snapshot support via JMX
 * Thrift API has changed a _lot_:
    - removed time-sorted CFs; instead, user-defined comparators
      may be defined on the column names, which are now byte arrays.
      Default comparators are provided for UTF8, Bytes, Ascii, Long (i64),
      and UUID types.
    - removed colon-delimited strings in thrift api in favor of explicit
      structs such as ColumnPath, ColumnParent, etc.  Also normalized
      thrift struct and argument naming.
    - Added columnFamily argument to get_key_range.
    - Change signature of get_slice to accept starting and ending
      columns as well as an offset.  (This allows use of indexes.)
      Added "ascending" flag to allow reasonably-efficient reverse
      scans as well.  Removed get_slice_by_range as redundant.
    - get_key_range operates on one CF at a time
    - changed `block` boolean on insert methods to ConsistencyLevel enum,
      with options of NONE, ONE, QUORUM, and ALL.
    - added similar consistency_level parameter to read methods
    - column-name-set slice with no names given now returns zero columns
      instead of all of them.  ("all" can run your server out of memory.
      use a range-based slice with a high max column count instead.)
 * Removed the web interface. Node information can now be obtained by 
   using the newly introduced nodeprobe utility.
 * More JMX stats
 * Remove magic values from internals (e.g. special key to indicate
   when to flush memtables)
 * Rename configuration "table" to "keyspace"
 * Moved to crash-only design; no more shutdown (just kill the process)
 * Lots of bug fixes

Full list of issues resolved in 0.4 is at https://issues.apache.org/jira/secure/IssueNavigator.jspa?reset=true&&pid=12310865&fixfor=12313862&resolution=1&sorter/field=issuekey&sorter/order=DESC


0.3.0 RC3
 * Fix potential deadlock under load in TCPConnection.
   (CASSANDRA-220)


0.3.0 RC2
 * Fix possible data loss when server is stopped after replaying
   log but before new inserts force memtable flush.
   (CASSANDRA-204)
 * Added BUGS file


0.3.0 RC1
 * Range queries on keys, including user-defined key collation
 * Remove support
 * Workarounds for a weird bug in JDK select/register that seems
   particularly common on VM environments. Cassandra should deploy
   fine on EC2 now
 * Much improved infrastructure: the beginnings of a decent test suite
   ("ant test" for unit tests; "nosetests" for system tests), code
   coverage reporting, etc.
 * Expanded node status reporting via JMX
 * Improved error reporting/logging on both server and client
 * Reduced memory footprint in default configuration
 * Combined blocking and non-blocking versions of insert APIs
 * Added FlushPeriodInMinutes configuration parameter to force
   flushing of infrequently-updated ColumnFamilies<|MERGE_RESOLUTION|>--- conflicted
+++ resolved
@@ -1,4 +1,3 @@
-<<<<<<< HEAD
 2.2.2
  * cqlsh prompt includes name of keyspace after failed `use` statement (CASSANDRA-10369)
  * Configurable page size in cqlsh (CASSANDRA-9855)
@@ -12,10 +11,7 @@
  * Fall back to 1/4 commitlog volume for commitlog_total_space on small disks
    (CASSANDRA-10199)
 Merged from 2.1:
-=======
-2.1.10
  * Fix dropping undroppable when message queue is full (CASSANDRA-10113)
->>>>>>> 4c6411f0
  * Fix potential ClassCastException during paging (CASSANDRA-10352)
  * Prevent ALTER TYPE from creating circular references (CASSANDRA-10339)
  * Fix cache handling of 2i and base tables (CASSANDRA-10155, 10359)
