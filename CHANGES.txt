<<<<<<< HEAD
4.0-beta2
 * Improve cassandra-stress logging when using a profile file that doesn't exist (CASSANDRA-14425)
 * Improve logging for socket connection/disconnection (CASSANDRA-15980)
 * Throw FSWriteError upon write failures in order to apply DiskFailurePolicy (CASSANDRA-15928)
 * Forbid altering UDTs used in partition keys (CASSANDRA-15933)
 * Fix version parsing logic when upgrading from 3.0 (CASSANDRA-15973)
 * Optimize NoSpamLogger use in hot paths (CASSANDRA-15766)
 * Verify sstable components on startup (CASSANDRA-15945)
Merged from 3.11:
 * stop_paranoid disk failure policy is ignored on CorruptSSTableException after node is up (CASSANDRA-15191)
=======
3.11.8
 * Fix short read protection for GROUP BY queries (CASSANDRA-15459)
>>>>>>> 86a9261f
 * Frozen RawTuple is not annotated with frozen in the toString method (CASSANDRA-15857)
Merged from 3.0:
 * Check for endpoint collision with hibernating nodes (CASSANDRA-14599)
 * Operational improvements and hardening for replica filtering protection (CASSANDRA-15907)
 * Fix empty/null json string representation (CASSANDRA-15896)
Merged from 2.2:
 * Fix CQL parsing of collections when the column type is reversed (CASSANDRA-15814)


4.0-beta1
 * Remove BackPressureStrategy (CASSANDRA-15375)
 * Improve messaging on indexing frozen collections (CASSANDRA-15908)
 * USING_G1 is incorrectly set in cassandra-env.sh if G1 is explicitly disabled with -UseG1GC (CASSANDRA-15931)
 * Update compaction_throughput_mb_per_sec throttle default to 64 (CASSANDRA-14902)
 * Add option to disable compaction at startup (CASSANDRA-15927)
 * FBUtilities.getJustLocalAddress falls back to lo ip on misconfigured nodes (CASSANDRA-15901)
 * Close channel and reduce buffer allocation during entire sstable streaming with SSL (CASSANDRA-15900)
 * Prune expired messages less frequently in internode messaging (CASSANDRA-15700)
 * Fix Ec2Snitch handling of legacy mode for dc names matching both formats, eg "us-west-2" (CASSANDRA-15878)
 * Add support for server side DESCRIBE statements (CASSANDRA-14825)
 * Fail startup if -Xmn is set when the G1 garbage collector is used (CASSANDRA-15839)
 * generateSplits method replaced the generateRandomTokens for ReplicationAwareTokenAllocator. (CASSANDRA-15877)
 * Several mbeans are not unregistered when dropping a keyspace and table (CASSANDRA-14888)
 * Update defaults for server and client TLS settings (CASSANDRA-15262)
 * Differentiate follower/initator in StreamMessageHeader (CASSANDRA-15665)
 * Add a startup check to detect if LZ4 uses java rather than native implementation (CASSANDRA-15884)
 * Fix missing topology events when running multiple nodes on the same network interface (CASSANDRA-15677)
 * Create config.yml.MIDRES (CASSANDRA-15712)
 * Fix handling of fully purged static rows in repaired data tracking (CASSANDRA-15848)
 * Prevent validation request submission from blocking ANTI_ENTROPY stage (CASSANDRA-15812)
 * Add fqltool and auditlogviewer to rpm and deb packages (CASSANDRA-14712)
 * Include DROPPED_COLUMNS in schema digest computation (CASSANDRA-15843)
 * Fix Cassandra restart from rpm install (CASSANDRA-15830)
 * Improve handling of 2i initialization failures (CASSANDRA-13606)
 * Add completion_ratio column to sstable_tasks virtual table (CASANDRA-15759)
 * Add support for adding custom Verbs (CASSANDRA-15725)
 * Speed up entire-file-streaming file containment check and allow entire-file-streaming for all compaction strategies (CASSANDRA-15657,CASSANDRA-15783)
 * Provide ability to configure IAuditLogger (CASSANDRA-15748)
 * Fix nodetool enablefullquerylog blocking param parsing (CASSANDRA-15819)
 * Add isTransient to SSTableMetadataView (CASSANDRA-15806)
 * Fix tools/bin/fqltool for all shells (CASSANDRA-15820)
 * Fix clearing of legacy size_estimates (CASSANDRA-15776)
 * Update port when reconnecting to pre-4.0 SSL storage (CASSANDRA-15727)
 * Only calculate dynamicBadnessThreshold once per loop in DynamicEndpointSnitch (CASSANDRA-15798)
 * Cleanup redundant nodetool commands added in 4.0 (CASSANDRA-15256)
 * Update to Python driver 3.23 for cqlsh (CASSANDRA-15793)
 * Add tunable initial size and growth factor to RangeTombstoneList (CASSANDRA-15763)
 * Improve debug logging in SSTableReader for index summary (CASSANDRA-15755)
 * bin/sstableverify should support user provided token ranges (CASSANDRA-15753)
 * Improve logging when mutation passed to commit log is too large (CASSANDRA-14781)
 * replace LZ4FastDecompressor with LZ4SafeDecompressor (CASSANDRA-15560)
 * Fix buffer pool NPE with concurrent release due to in-progress tiny pool eviction (CASSANDRA-15726)
 * Avoid race condition when completing stream sessions (CASSANDRA-15666)
 * Flush with fast compressors by default (CASSANDRA-15379)
 * Fix CqlInputFormat regression from the switch to system.size_estimates (CASSANDRA-15637)
 * Allow sending Entire SSTables over SSL (CASSANDRA-15740)
 * Fix CQLSH UTF-8 encoding issue for Python 2/3 compatibility (CASSANDRA-15739)
 * Fix batch statement preparation when multiple tables and parameters are used (CASSANDRA-15730)
 * Fix regression with traceOutgoingMessage printing message size (CASSANDRA-15687)
 * Ensure repaired data tracking reads a consistent amount of data across replicas (CASSANDRA-15601)
 * Fix CQLSH to avoid arguments being evaluated (CASSANDRA-15660)
 * Correct Visibility and Improve Safety of Methods in LatencyMetrics (CASSANDRA-15597)
 * Allow cqlsh to run with Python2.7/Python3.6+ (CASSANDRA-15659,CASSANDRA-15573)
 * Improve logging around incremental repair (CASSANDRA-15599)
 * Do not check cdc_raw_directory filesystem space if CDC disabled (CASSANDRA-15688)
 * Replace array iterators with get by index (CASSANDRA-15394)
 * Minimize BTree iterator allocations (CASSANDRA-15389)
Merged from 3.11:
 * Fix cqlsh output when fetching all rows in batch mode (CASSANDRA-15905)
 * Upgrade Jackson to 2.9.10 (CASSANDRA-15867)
 * Fix CQL formatting of read command restrictions for slow query log (CASSANDRA-15503)
Merged from 3.0:
 * Avoid hinted handoff per-host throttle being arounded to 0 in large cluster (CASSANDRA-15859)
 * Avoid emitting empty range tombstones from RangeTombstoneList (CASSANDRA-15924)
 * Avoid thread starvation, and improve compare-and-swap performance, in the slab allocators (CASSANDRA-15922)
 * Add token to tombstone warning and error messages (CASSANDRA-15890)
 * Fixed range read concurrency factor computation and capped as 10 times tpc cores (CASSANDRA-15752)
 * Catch exception on bootstrap resume and init native transport (CASSANDRA-15863)
 * Fix replica-side filtering returning stale data with CL > ONE (CASSANDRA-8272, CASSANDRA-8273)
 * Rely on snapshotted session infos on StreamResultFuture.maybeComplete to avoid race conditions (CASSANDRA-15667)
 * EmptyType doesn't override writeValue so could attempt to write bytes when expected not to (CASSANDRA-15790)
 * Fix index queries on partition key columns when some partitions contains only static data (CASSANDRA-13666)
 * Avoid creating duplicate rows during major upgrades (CASSANDRA-15789)
 * liveDiskSpaceUsed and totalDiskSpaceUsed get corrupted if IndexSummaryRedistribution gets interrupted (CASSANDRA-15674)
 * Fix Debian init start/stop (CASSANDRA-15770)
 * Fix infinite loop on index query paging in tables with clustering (CASSANDRA-14242)
 * Fix chunk index overflow due to large sstable with small chunk length (CASSANDRA-15595)
 * Allow selecting static column only when querying static index (CASSANDRA-14242)
 * cqlsh return non-zero status when STDIN CQL fails (CASSANDRA-15623)
 * Don't skip sstables in slice queries based only on local min/max/deletion timestamp (CASSANDRA-15690)
Merged from 2.2:
 * Fix nomenclature of allow and deny lists (CASSANDRA-15862)
 * Remove generated files from source artifact (CASSANDRA-15849)
 * Remove duplicated tools binaries from tarballs (CASSANDRA-15768)
 * Duplicate results with DISTINCT queries in mixed mode (CASSANDRA-15501)
Merged from 2.1:
 * Fix writing of snapshot manifest when the table has table-backed secondary indexes (CASSANDRA-10968)

4.0-alpha4
 * Add client request size server metrics (CASSANDRA-15704)
 * Add additional logging around FileUtils and compaction leftover cleanup (CASSANDRA-15705)
 * Mark system_views/system_virtual_schema as non-alterable keyspaces in cqlsh (CASSANDRA-15711)
 * Fail incremental repair if an old version sstable is involved (CASSANDRA-15612)
 * Fix overflows on StreamingTombstoneHistogramBuilder produced by large deletion times (CASSANDRA-14773)
 * Mark system_views/system_virtual_schema as system keyspaces in cqlsh (CASSANDRA-15706)
 * Avoid unnecessary collection/iterator allocations during btree construction (CASSANDRA-15390)
 * Repair history tables should have TTL and TWCS (CASSANDRA-12701)
 * Fix cqlsh erroring out on Python 3.7 due to webbrowser module being absent (CASSANDRA-15572)
 * Fix IMH#acquireCapacity() to return correct Outcome when endpoint reserve runs out (CASSANDRA-15607)
 * Fix nodetool describering output (CASSANDRA-15682)
 * Only track ideal CL failure when request CL met (CASSANDRA-15696)
 * Fix flaky CoordinatorMessagingTest and docstring in OutboundSink and ConsistentSession (CASSANDRA-15672)
 * Fix force compaction of wrapping ranges (CASSANDRA-15664)
 * Expose repair streaming metrics (CASSANDRA-15656)
 * Set now in seconds in the future for validation repairs (CASSANDRA-15655)
 * Emit metric on preview repair failure (CASSANDRA-15654)
 * Use more appropriate logging levels (CASSANDRA-15661)
 * Fixed empty check in TrieMemIndex due to potential state inconsistency in ConcurrentSkipListMap (CASSANDRA-15526)
 * Added UnleveledSSTables global and table level metric (CASSANDRA-15620)
 * Added Virtual Table exposing Cassandra relevant system properties (CASSANDRA-15616, CASSANDRA-15643)
 * Improve the algorithmic token allocation in case racks = RF (CASSANDRA-15600)
 * Fix ConnectionTest.testAcquireReleaseOutbound (CASSANDRA-15308)
 * Include finalized pending sstables in preview repair (CASSANDRA-15553)
 * Reverted to the original behavior of CLUSTERING ORDER on CREATE TABLE (CASSANDRA-15271)
 * Correct inaccurate logging message (CASSANDRA-15549)
 * Unset GREP_OPTIONS (CASSANDRA-14487)
 * Update to Python driver 3.21 for cqlsh (CASSANDRA-14872)
 * Fix missing Keyspaces in cqlsh describe output (CASSANDRA-15576)
 * Fix multi DC nodetool status output (CASSANDRA-15305)
 * updateCoordinatorWriteLatencyTableMetric can produce misleading metrics (CASSANDRA-15569)
 * Make cqlsh and cqlshlib Python 2 & 3 compatible (CASSANDRA-10190)
 * Improve the description of nodetool listsnapshots command (CASSANDRA-14587)
 * allow embedded cassandra launched from a one-jar or uno-jar (CASSANDRA-15494)
 * Update hppc library to version 0.8.1 (CASSANDRA-12995)
 * Limit the dependencies used by UDFs/UDAs (CASSANDRA-14737)
 * Make native_transport_max_concurrent_requests_in_bytes updatable (CASSANDRA-15519)
 * Cleanup and improvements to IndexInfo/ColumnIndex (CASSANDRA-15469)
 * Potential Overflow in DatabaseDescriptor Functions That Convert Between KB/MB & Bytes (CASSANDRA-15470)
Merged from 3.11:
 * Allow sstableloader to use SSL on the native port (CASSANDRA-14904)
Merged from 3.0:
 * cqlsh return non-zero status when STDIN CQL fails (CASSANDRA-15623)
 * Don't skip sstables in slice queries based only on local min/max/deletion timestamp (CASSANDRA-15690)
 * Memtable memory allocations may deadlock (CASSANDRA-15367)
 * Run evictFromMembership in GossipStage (CASSANDRA-15592)
Merged from 2.2:
 * Duplicate results with DISTINCT queries in mixed mode (CASSANDRA-15501)
 * Disable JMX rebinding (CASSANDRA-15653)
Merged from 2.1:
 * Fix parse error in cqlsh COPY FROM and formatting for map of blobs (CASSANDRA-15679)
 * Fix Commit log replays when static column clustering keys are collections (CASSANDRA-14365)
 * Fix Red Hat init script on newer systemd versions (CASSANDRA-15273)
 * Allow EXTRA_CLASSPATH to work on tar/source installations (CASSANDRA-15567)

4.0-alpha3
 * Restore monotonic read consistency guarantees for blocking read repair (CASSANDRA-14740)
 * Separate exceptions for CAS write timeout exceptions caused by contention and unkown result (CASSANDRA-15350)
 * Fix in-jvm dtest java 11 compatibility (CASSANDRA-15463)
 * Remove joda time dependency (CASSANDRA-15257)
 * Exclude purgeable tombstones from repaired data tracking (CASSANDRA-15462)
 * Exclude legacy counter shards from repaired data tracking (CASSANDRA-15461)
 * Make it easier to add trace headers to messages (CASSANDRA-15499)
 * Fix and optimise partial compressed sstable streaming (CASSANDRA-13938)
 * Improve error when JVM 11 can't access required modules (CASSANDRA-15468)
 * Better handling of file deletion failures by DiskFailurePolicy (CASSANDRA-15143)
 * Prevent read repair mutations from increasing read timeout (CASSANDRA-15442)
 * Document 4.0 system keyspace changes, bump generations (CASSANDRA-15454)
 * Make it possible to disable STCS-in-L0 during runtime (CASSANDRA-15445)
 * Removed obsolete OldNetworkTopologyStrategy (CASSANDRA-13990)
 * Align record header of FQL and audit binary log (CASSANDRA-15076)
 * Shuffle forwarding replica for messages to non-local DC (CASSANDRA-15318)
 * Optimise native protocol ASCII string encoding (CASSANDRA-15410)
 * Make sure all exceptions are propagated in DebuggableThreadPoolExecutor (CASSANDRA-15332)
 * Make it possible to resize concurrent read / write thread pools at runtime (CASSANDRA-15277)
 * Close channels on error (CASSANDRA-15407)
 * Integrate SJK into nodetool (CASSANDRA-12197)
 * Ensure that empty clusterings with kind==CLUSTERING are Clustering.EMPTY (CASSANDRA-15498)
 * The flag 'cross_node_timeout' has been set as true by default. This change
   is done under the assumption that users have setup NTP on their clusters or
   otherwise synchronize their clocks, and that clocks are mostly in sync, since
   this is a requirement for general correctness of last write wins. (CASSANDRA-15216)
Merged from 3.11:
 * Fix bad UDT sstable metadata serialization headers written by C* 3.0 on upgrade and in sstablescrub (CASSANDRA-15035)
 * Fix nodetool compactionstats showing extra pending task for TWCS - patch implemented (CASSANDRA-15409)
 * Fix SELECT JSON formatting for the "duration" type (CASSANDRA-15075)
 * Update nodetool help stop output (CASSANDRA-15401)
Merged from 3.0:
 * Fix race condition when setting bootstrap flags (CASSANDRA-14878)
 * Run in-jvm upgrade dtests in circleci (CASSANDRA-15506)
 * Include updates to static column in mutation size calculations (CASSANDRA-15293)
 * Fix point-in-time recoevery ignoring timestamp of updates to static columns (CASSANDRA-15292)
 * GC logs are also put under $CASSANDRA_LOG_DIR (CASSANDRA-14306)
 * Fix sstabledump's position key value when partitions have multiple rows (CASSANDRA-14721)
 * Avoid over-scanning data directories in LogFile.verify() (CASSANDRA-15364)
 * Bump generations and document changes to system_distributed and system_traces in 3.0, 3.11
   (CASSANDRA-15441)
 * Fix system_traces creation timestamp; optimise system keyspace upgrades (CASSANDRA-15398)
 * Make sure index summary redistribution does not start when compactions are paused (CASSANDRA-15265)
 * Fix NativeLibrary.tryOpenDirectory callers for Windows (CASSANDRA-15426)
Merged from 2.2:
 * Fix SELECT JSON output for empty blobs (CASSANDRA-15435)
 * In-JVM DTest: Set correct internode message version for upgrade test (CASSANDRA-15371)
 * In-JVM DTest: Support NodeTool in dtest (CASSANDRA-15429)
 * Added data modeling documentation (CASSANDRA-15443)

4.0-alpha2
 * Fix SASI non-literal string comparisons (range operators) (CASSANDRA-15169)
 * Upgrade Guava to 27, and to java-driver 3.6.0 (from 3.4.0-SNAPSHOT) (CASSANDRA-14655)
 * Extract an AbstractCompactionController to allow for custom implementations (CASSANDRA-15286)
 * Move chronicle-core version from snapshot to stable, and include carrotsearch in generated pom.xml (CASSANDRA-15321)
 * Untangle RepairMessage sub-hierarchy of messages, use new messaging (more) correctly (CASSANDRA-15163)
 * Add `allocate_tokens_for_local_replication_factor` option for token allocation (CASSANDRA-15260)
 * Add Alibaba Cloud Platform snitch (CASSANDRA-15092)
Merged from 3.0:
 * Fix various data directory prefix matching issues (CASSANDRA-13974)
 * Minimize clustering values in metadata collector (CASSANDRA-15400)
 * Make sure index summary redistribution does not start when compactions are paused (CASSANDRA-15265)
 * Add ability to cap max negotiable protocol version (CASSANDRA-15193)
 * Gossip tokens on startup if available (CASSANDRA-15335)
 * Fix resource leak in CompressedSequentialWriter (CASSANDRA-15340)
 * Fix bad merge that reverted CASSANDRA-14993 (CASSANDRA-15289)
 * Add support for network topology and query tracing for inJVM dtest (CASSANDRA-15319)


4.0-alpha1
 * Inaccurate exception message with nodetool snapshot (CASSANDRA-15287)
 * Fix InternodeOutboundMetrics overloaded bytes/count mixup (CASSANDRA-15186)
 * Enhance & reenable RepairTest with compression=off and compression=on (CASSANDRA-15272)
 * Improve readability of Table metrics Virtual tables units (CASSANDRA-15194)
 * Fix error with non-existent table for nodetool tablehistograms (CASSANDRA-14410)
 * Avoid result truncation in decimal operations (CASSANDRA-15232)
 * Catch non-IOException in FileUtils.close to make sure that all resources are closed (CASSANDRA-15225)
 * Align load column in nodetool status output (CASSANDRA-14787)
 * CassandraNetworkAuthorizer uses cached roles info (CASSANDRA-15089)
 * Introduce optional timeouts for idle client sessions (CASSANDRA-11097)
 * Fix AlterTableStatement dropped type validation order (CASSANDRA-15203)
 * Update Netty dependencies to latest, clean up SocketFactory (CASSANDRA-15195)
 * Native Transport - Apply noSpamLogger to ConnectionLimitHandler (CASSANDRA-15167)
 * Reduce heap pressure during compactions (CASSANDRA-14654)
 * Support building Cassandra with JDK 11 (CASSANDRA-15108)
 * Use quilt to patch cassandra.in.sh in Debian packaging (CASSANDRA-14710)
 * Take sstable references before calculating approximate key count (CASSANDRA-14647)
 * Restore snapshotting of system keyspaces on version change (CASSANDRA-14412)
 * Fix AbstractBTreePartition locking in java 11 (CASSANDRA-14607)
 * SimpleClient should pass connection properties as options (CASSANDRA-15056)
 * Set repaired data tracking flag on range reads if enabled (CASSANDRA-15019)
 * Calculate pending ranges for BOOTSTRAP_REPLACE correctly (CASSANDRA-14802)
 * Make TableCQLHelper reuse the single quote pattern (CASSANDRA-15033)
 * Add Zstd compressor (CASSANDRA-14482)
 * Fix IR prepare anti-compaction race (CASSANDRA-15027)
 * Fix SimpleStrategy option validation (CASSANDRA-15007)
 * Don't try to cancel 2i compactions when starting anticompaction (CASSANDRA-15024)
 * Avoid NPE in RepairRunnable.recordFailure (CASSANDRA-15025)
 * SSL Cert Hot Reloading should check for sanity of the new keystore/truststore before loading it (CASSANDRA-14991)
 * Avoid leaking threads when failing anticompactions and rate limit anticompactions (CASSANDRA-15002)
 * Validate token() arguments early instead of throwing NPE at execution (CASSANDRA-14989)
 * Add a new tool to dump audit logs (CASSANDRA-14885)
 * Fix generating javadoc with Java11 (CASSANDRA-14988)
 * Only cancel conflicting compactions when starting anticompactions and sub range compactions (CASSANDRA-14935)
 * Use a stub IndexRegistry for non-daemon use cases (CASSANDRA-14938)
 * Don't enable client transports when bootstrap is pending (CASSANDRA-14525)
 * Make antiCompactGroup throw exception on error and anticompaction non cancellable
   again (CASSANDRA-14936)
 * Catch empty/invalid bounds in SelectStatement (CASSANDRA-14849)
 * Auto-expand replication_factor for NetworkTopologyStrategy (CASSANDRA-14303)
 * Transient Replication: support EACH_QUORUM (CASSANDRA-14727)
 * BufferPool: allocating thread for new chunks should acquire directly (CASSANDRA-14832)
 * Send correct messaging version in internode messaging handshake's third message (CASSANDRA-14896)
 * Make Read and Write Latency columns consistent for proxyhistograms and tablehistograms (CASSANDRA-11939)
 * Make protocol checksum type option case insensitive (CASSANDRA-14716)
 * Forbid re-adding static columns as regular and vice versa (CASSANDRA-14913)
 * Audit log allows system keyspaces to be audited via configuration options (CASSANDRA-14498)
 * Lower default chunk_length_in_kb from 64kb to 16kb (CASSANDRA-13241)
 * Startup checker should wait for count rather than percentage (CASSANDRA-14297)
 * Fix incorrect sorting of replicas in SimpleStrategy.calculateNaturalReplicas (CASSANDRA-14862)
 * Partitioned outbound internode TCP connections can occur when nodes restart (CASSANDRA-14358)
 * Don't write to system_distributed.repair_history, system_traces.sessions, system_traces.events in mixed version 3.X/4.0 clusters (CASSANDRA-14841)
 * Avoid running query to self through messaging service (CASSANDRA-14807)
 * Allow using custom script for chronicle queue BinLog archival (CASSANDRA-14373)
 * Transient->Full range movements mishandle consistency level upgrade (CASSANDRA-14759)
 * ReplicaCollection follow-up (CASSANDRA-14726)
 * Transient node receives full data requests (CASSANDRA-14762)
 * Enable snapshot artifacts publish (CASSANDRA-12704)
 * Introduce RangesAtEndpoint.unwrap to simplify StreamSession.addTransferRanges (CASSANDRA-14770)
 * LOCAL_QUORUM may speculate to non-local nodes, resulting in Timeout instead of Unavailable (CASSANDRA-14735)
 * Avoid creating empty compaction tasks after truncate (CASSANDRA-14780)
 * Fail incremental repair prepare phase if it encounters sstables from un-finalized sessions (CASSANDRA-14763)
 * Add a check for receiving digest response from transient node (CASSANDRA-14750)
 * Fail query on transient replica if coordinator only expects full data (CASSANDRA-14704)
 * Remove mentions of transient replication from repair path (CASSANDRA-14698)
 * Fix handleRepairStatusChangedNotification to remove first then add (CASSANDRA-14720)
 * Allow transient node to serve as a repair coordinator (CASSANDRA-14693)
 * DecayingEstimatedHistogramReservoir.EstimatedHistogramReservoirSnapshot returns wrong value for size() and incorrectly calculates count (CASSANDRA-14696)
 * AbstractReplicaCollection equals and hash code should throw due to conflict between order sensitive/insensitive uses (CASSANDRA-14700)
 * Detect inconsistencies in repaired data on the read path (CASSANDRA-14145)
 * Add checksumming to the native protocol (CASSANDRA-13304)
 * Make AuthCache more easily extendable (CASSANDRA-14662)
 * Extend RolesCache to include detailed role info (CASSANDRA-14497)
 * Add fqltool compare (CASSANDRA-14619)
 * Add fqltool replay (CASSANDRA-14618)
 * Log keyspace in full query log (CASSANDRA-14656)
 * Transient Replication and Cheap Quorums (CASSANDRA-14404)
 * Log server-generated timestamp and nowInSeconds used by queries in FQL (CASSANDRA-14675)
 * Add diagnostic events for read repairs (CASSANDRA-14668)
 * Use consistent nowInSeconds and timestamps values within a request (CASSANDRA-14671)
 * Add sampler for query time and expose with nodetool (CASSANDRA-14436)
 * Clean up Message.Request implementations (CASSANDRA-14677)
 * Disable old native protocol versions on demand (CASANDRA-14659)
 * Allow specifying now-in-seconds in native protocol (CASSANDRA-14664)
 * Improve BTree build performance by avoiding data copy (CASSANDRA-9989)
 * Make monotonic read / read repair configurable (CASSANDRA-14635)
 * Refactor CompactionStrategyManager (CASSANDRA-14621)
 * Flush netty client messages immediately by default (CASSANDRA-13651)
 * Improve read repair blocking behavior (CASSANDRA-10726)
 * Add a virtual table to expose settings (CASSANDRA-14573)
 * Fix up chunk cache handling of metrics (CASSANDRA-14628)
 * Extend IAuthenticator to accept peer SSL certificates (CASSANDRA-14652)
 * Incomplete handling of exceptions when decoding incoming messages (CASSANDRA-14574)
 * Add diagnostic events for user audit logging (CASSANDRA-13668)
 * Allow retrieving diagnostic events via JMX (CASSANDRA-14435)
 * Add base classes for diagnostic events (CASSANDRA-13457)
 * Clear view system metadata when dropping keyspace (CASSANDRA-14646)
 * Allocate ReentrantLock on-demand in java11 AtomicBTreePartitionerBase (CASSANDRA-14637)
 * Make all existing virtual tables use LocalPartitioner (CASSANDRA-14640)
 * Revert 4.0 GC alg back to CMS (CASANDRA-14636)
 * Remove hardcoded java11 jvm args in idea workspace files (CASSANDRA-14627)
 * Update netty to 4.1.128 (CASSANDRA-14633)
 * Add a virtual table to expose thread pools (CASSANDRA-14523)
 * Add a virtual table to expose caches (CASSANDRA-14538, CASSANDRA-14626)
 * Fix toDate function for timestamp arguments (CASSANDRA-14502)
 * Stream entire SSTables when possible (CASSANDRA-14556)
 * Cell reconciliation should not depend on nowInSec (CASSANDRA-14592)
 * Add experimental support for Java 11 (CASSANDRA-9608)
 * Make PeriodicCommitLogService.blockWhenSyncLagsNanos configurable (CASSANDRA-14580)
 * Improve logging in MessageInHandler's constructor (CASSANDRA-14576)
 * Set broadcast address in internode messaging handshake (CASSANDRA-14579)
 * Wait for schema agreement prior to building MVs (CASSANDRA-14571)
 * Make all DDL statements idempotent and not dependent on global state (CASSANDRA-13426)
 * Bump the hints messaging version to match the current one (CASSANDRA-14536)
 * OffsetAwareConfigurationLoader doesn't set ssl storage port causing bind errors in CircleCI (CASSANDRA-14546)
 * Report why native_transport_port fails to bind (CASSANDRA-14544)
 * Optimize internode messaging protocol (CASSANDRA-14485)
 * Internode messaging handshake sends wrong messaging version number (CASSANDRA-14540)
 * Add a virtual table to expose active client connections (CASSANDRA-14458)
 * Clean up and refactor client metrics (CASSANDRA-14524)
 * Nodetool import row cache invalidation races with adding sstables to tracker (CASSANDRA-14529)
 * Fix assertions in LWTs after TableMetadata was made immutable (CASSANDRA-14356)
 * Abort compactions quicker (CASSANDRA-14397)
 * Support light-weight transactions in cassandra-stress (CASSANDRA-13529)
 * Make AsyncOneResponse use the correct timeout (CASSANDRA-14509)
 * Add option to sanity check tombstones on reads/compactions (CASSANDRA-14467)
 * Add a virtual table to expose all running sstable tasks (CASSANDRA-14457)
 * Let nodetool import take a list of directories (CASSANDRA-14442)
 * Avoid unneeded memory allocations / cpu for disabled log levels (CASSANDRA-14488)
 * Implement virtual keyspace interface (CASSANDRA-7622)
 * nodetool import cleanup and improvements (CASSANDRA-14417)
 * Bump jackson version to >= 2.9.5 (CASSANDRA-14427)
 * Allow nodetool toppartitions without specifying table (CASSANDRA-14360)
 * Audit logging for database activity (CASSANDRA-12151)
 * Clean up build artifacts in docs container (CASSANDRA-14432)
 * Minor network authz improvements (Cassandra-14413)
 * Automatic sstable upgrades (CASSANDRA-14197)
 * Replace deprecated junit.framework.Assert usages with org.junit.Assert (CASSANDRA-14431)
 * Cassandra-stress throws NPE if insert section isn't specified in user profile (CASSSANDRA-14426)
 * List clients by protocol versions `nodetool clientstats --by-protocol` (CASSANDRA-14335)
 * Improve LatencyMetrics performance by reducing write path processing (CASSANDRA-14281)
 * Add network authz (CASSANDRA-13985)
 * Use the correct IP/Port for Streaming when localAddress is left unbound (CASSANDRA-14389)
 * nodetool listsnapshots is missing local system keyspace snapshots (CASSANDRA-14381)
 * Remove StreamCoordinator.streamExecutor thread pool (CASSANDRA-14402)
 * Rename nodetool --with-port to --print-port to disambiguate from --port (CASSANDRA-14392)
 * Client TOPOLOGY_CHANGE messages have wrong port. (CASSANDRA-14398)
 * Add ability to load new SSTables from a separate directory (CASSANDRA-6719)
 * Eliminate background repair and probablistic read_repair_chance table options
   (CASSANDRA-13910)
 * Bind to correct local address in 4.0 streaming (CASSANDRA-14362)
 * Use standard Amazon naming for datacenter and rack in Ec2Snitch (CASSANDRA-7839)
 * Abstract write path for pluggable storage (CASSANDRA-14118)
 * nodetool describecluster should be more informative (CASSANDRA-13853)
 * Compaction performance improvements (CASSANDRA-14261) 
 * Refactor Pair usage to avoid boxing ints/longs (CASSANDRA-14260)
 * Add options to nodetool tablestats to sort and limit output (CASSANDRA-13889)
 * Rename internals to reflect CQL vocabulary (CASSANDRA-14354)
 * Add support for hybrid MIN(), MAX() speculative retry policies
   (CASSANDRA-14293, CASSANDRA-14338, CASSANDRA-14352)
 * Fix some regressions caused by 14058 (CASSANDRA-14353)
 * Abstract repair for pluggable storage (CASSANDRA-14116)
 * Add meaningful toString() impls (CASSANDRA-13653)
 * Add sstableloader option to accept target keyspace name (CASSANDRA-13884)
 * Move processing of EchoMessage response to gossip stage (CASSANDRA-13713)
 * Add coordinator write metric per CF (CASSANDRA-14232)
 * Correct and clarify SSLFactory.getSslContext method and call sites (CASSANDRA-14314)
 * Handle static and partition deletion properly on ThrottledUnfilteredIterator (CASSANDRA-14315)
 * NodeTool clientstats should show SSL Cipher (CASSANDRA-14322)
 * Add ability to specify driver name and version (CASSANDRA-14275)
 * Abstract streaming for pluggable storage (CASSANDRA-14115)
 * Forced incremental repairs should promote sstables if they can (CASSANDRA-14294)
 * Use Murmur3 for validation compactions (CASSANDRA-14002)
 * Comma at the end of the seed list is interpretated as localhost (CASSANDRA-14285)
 * Refactor read executor and response resolver, abstract read repair (CASSANDRA-14058)
 * Add optional startup delay to wait until peers are ready (CASSANDRA-13993)
 * Add a few options to nodetool verify (CASSANDRA-14201)
 * CVE-2017-5929 Security vulnerability and redefine default log rotation policy (CASSANDRA-14183)
 * Use JVM default SSL validation algorithm instead of custom default (CASSANDRA-13259)
 * Better document in code InetAddressAndPort usage post 7544, incorporate port into UUIDGen node (CASSANDRA-14226)
 * Fix sstablemetadata date string for minLocalDeletionTime (CASSANDRA-14132)
 * Make it possible to change neverPurgeTombstones during runtime (CASSANDRA-14214)
 * Remove GossipDigestSynVerbHandler#doSort() (CASSANDRA-14174)
 * Add nodetool clientlist (CASSANDRA-13665)
 * Revert ProtocolVersion changes from CASSANDRA-7544 (CASSANDRA-14211)
 * Non-disruptive seed node list reload (CASSANDRA-14190)
 * Nodetool tablehistograms to print statics for all the tables (CASSANDRA-14185)
 * Migrate dtests to use pytest and python3 (CASSANDRA-14134)
 * Allow storage port to be configurable per node (CASSANDRA-7544)
 * Make sub-range selection for non-frozen collections return null instead of empty (CASSANDRA-14182)
 * BloomFilter serialization format should not change byte ordering (CASSANDRA-9067)
 * Remove unused on-heap BloomFilter implementation (CASSANDRA-14152)
 * Delete temp test files on exit (CASSANDRA-14153)
 * Make PartitionUpdate and Mutation immutable (CASSANDRA-13867)
 * Fix CommitLogReplayer exception for CDC data (CASSANDRA-14066)
 * Fix cassandra-stress startup failure (CASSANDRA-14106)
 * Remove initialDirectories from CFS (CASSANDRA-13928)
 * Fix trivial log format error (CASSANDRA-14015)
 * Allow sstabledump to do a json object per partition (CASSANDRA-13848)
 * Add option to optimise merkle tree comparison across replicas (CASSANDRA-3200)
 * Remove unused and deprecated methods from AbstractCompactionStrategy (CASSANDRA-14081)
 * Fix Distribution.average in cassandra-stress (CASSANDRA-14090)
 * Support a means of logging all queries as they were invoked (CASSANDRA-13983)
 * Presize collections (CASSANDRA-13760)
 * Add GroupCommitLogService (CASSANDRA-13530)
 * Parallelize initial materialized view build (CASSANDRA-12245)
 * Make LWTs send resultset metadata on every request (CASSANDRA-13992)
 * Fix flaky indexWithFailedInitializationIsNotQueryableAfterPartialRebuild (CASSANDRA-13963)
 * Introduce leaf-only iterator (CASSANDRA-9988)
 * Upgrade Guava to 23.3 and Airline to 0.8 (CASSANDRA-13997)
 * Allow only one concurrent call to StatusLogger (CASSANDRA-12182)
 * Refactoring to specialised functional interfaces (CASSANDRA-13982)
 * Speculative retry should allow more friendly params (CASSANDRA-13876)
 * Throw exception if we send/receive repair messages to incompatible nodes (CASSANDRA-13944)
 * Replace usages of MessageDigest with Guava's Hasher (CASSANDRA-13291)
 * Add nodetool cmd to print hinted handoff window (CASSANDRA-13728)
 * Fix some alerts raised by static analysis (CASSANDRA-13799)
 * Checksum sstable metadata (CASSANDRA-13321, CASSANDRA-13593)
 * Add result set metadata to prepared statement MD5 hash calculation (CASSANDRA-10786)
 * Refactor GcCompactionTest to avoid boxing (CASSANDRA-13941)
 * Expose recent histograms in JmxHistograms (CASSANDRA-13642)
 * Fix buffer length comparison when decompressing in netty-based streaming (CASSANDRA-13899)
 * Properly close StreamCompressionInputStream to release any ByteBuf (CASSANDRA-13906)
 * Add SERIAL and LOCAL_SERIAL support for cassandra-stress (CASSANDRA-13925)
 * LCS needlessly checks for L0 STCS candidates multiple times (CASSANDRA-12961)
 * Correctly close netty channels when a stream session ends (CASSANDRA-13905)
 * Update lz4 to 1.4.0 (CASSANDRA-13741)
 * Optimize Paxos prepare and propose stage for local requests (CASSANDRA-13862)
 * Throttle base partitions during MV repair streaming to prevent OOM (CASSANDRA-13299)
 * Use compaction threshold for STCS in L0 (CASSANDRA-13861)
 * Fix problem with min_compress_ratio: 1 and disallow ratio < 1 (CASSANDRA-13703)
 * Add extra information to SASI timeout exception (CASSANDRA-13677)
 * Add incremental repair support for --hosts, --force, and subrange repair (CASSANDRA-13818)
 * Rework CompactionStrategyManager.getScanners synchronization (CASSANDRA-13786)
 * Add additional unit tests for batch behavior, TTLs, Timestamps (CASSANDRA-13846)
 * Add keyspace and table name in schema validation exception (CASSANDRA-13845)
 * Emit metrics whenever we hit tombstone failures and warn thresholds (CASSANDRA-13771)
 * Make netty EventLoopGroups daemon threads (CASSANDRA-13837)
 * Race condition when closing stream sessions (CASSANDRA-13852)
 * NettyFactoryTest is failing in trunk on macOS (CASSANDRA-13831)
 * Allow changing log levels via nodetool for related classes (CASSANDRA-12696)
 * Add stress profile yaml with LWT (CASSANDRA-7960)
 * Reduce memory copies and object creations when acting on ByteBufs (CASSANDRA-13789)
 * Simplify mx4j configuration (Cassandra-13578)
 * Fix trigger example on 4.0 (CASSANDRA-13796)
 * Force minumum timeout value (CASSANDRA-9375)
 * Use netty for streaming (CASSANDRA-12229)
 * Use netty for internode messaging (CASSANDRA-8457)
 * Add bytes repaired/unrepaired to nodetool tablestats (CASSANDRA-13774)
 * Don't delete incremental repair sessions if they still have sstables (CASSANDRA-13758)
 * Fix pending repair manager index out of bounds check (CASSANDRA-13769)
 * Don't use RangeFetchMapCalculator when RF=1 (CASSANDRA-13576)
 * Don't optimise trivial ranges in RangeFetchMapCalculator (CASSANDRA-13664)
 * Use an ExecutorService for repair commands instead of new Thread(..).start() (CASSANDRA-13594)
 * Fix race / ref leak in anticompaction (CASSANDRA-13688)
 * Expose tasks queue length via JMX (CASSANDRA-12758)
 * Fix race / ref leak in PendingRepairManager (CASSANDRA-13751)
 * Enable ppc64le runtime as unsupported architecture (CASSANDRA-13615)
 * Improve sstablemetadata output (CASSANDRA-11483)
 * Support for migrating legacy users to roles has been dropped (CASSANDRA-13371)
 * Introduce error metrics for repair (CASSANDRA-13387)
 * Refactoring to primitive functional interfaces in AuthCache (CASSANDRA-13732)
 * Update metrics to 3.1.5 (CASSANDRA-13648)
 * batch_size_warn_threshold_in_kb can now be set at runtime (CASSANDRA-13699)
 * Avoid always rebuilding secondary indexes at startup (CASSANDRA-13725)
 * Upgrade JMH from 1.13 to 1.19 (CASSANDRA-13727)
 * Upgrade SLF4J from 1.7.7 to 1.7.25 (CASSANDRA-12996)
 * Default for start_native_transport now true if not set in config (CASSANDRA-13656)
 * Don't add localhost to the graph when calculating where to stream from (CASSANDRA-13583)
 * Make CDC availability more deterministic via hard-linking (CASSANDRA-12148)
 * Allow skipping equality-restricted clustering columns in ORDER BY clause (CASSANDRA-10271)
 * Use common nowInSec for validation compactions (CASSANDRA-13671)
 * Improve handling of IR prepare failures (CASSANDRA-13672)
 * Send IR coordinator messages synchronously (CASSANDRA-13673)
 * Flush system.repair table before IR finalize promise (CASSANDRA-13660)
 * Fix column filter creation for wildcard queries (CASSANDRA-13650)
 * Add 'nodetool getbatchlogreplaythrottle' and 'nodetool setbatchlogreplaythrottle' (CASSANDRA-13614)
 * fix race condition in PendingRepairManager (CASSANDRA-13659)
 * Allow noop incremental repair state transitions (CASSANDRA-13658)
 * Run repair with down replicas (CASSANDRA-10446)
 * Added started & completed repair metrics (CASSANDRA-13598)
 * Added started & completed repair metrics (CASSANDRA-13598)
 * Improve secondary index (re)build failure and concurrency handling (CASSANDRA-10130)
 * Improve calculation of available disk space for compaction (CASSANDRA-13068)
 * Change the accessibility of RowCacheSerializer for third party row cache plugins (CASSANDRA-13579)
 * Allow sub-range repairs for a preview of repaired data (CASSANDRA-13570)
 * NPE in IR cleanup when columnfamily has no sstables (CASSANDRA-13585)
 * Fix Randomness of stress values (CASSANDRA-12744)
 * Allow selecting Map values and Set elements (CASSANDRA-7396)
 * Fast and garbage-free Streaming Histogram (CASSANDRA-13444)
 * Update repairTime for keyspaces on completion (CASSANDRA-13539)
 * Add configurable upper bound for validation executor threads (CASSANDRA-13521)
 * Bring back maxHintTTL propery (CASSANDRA-12982)
 * Add testing guidelines (CASSANDRA-13497)
 * Add more repair metrics (CASSANDRA-13531)
 * RangeStreamer should be smarter when picking endpoints for streaming (CASSANDRA-4650)
 * Avoid rewrapping an exception thrown for cache load functions (CASSANDRA-13367)
 * Log time elapsed for each incremental repair phase (CASSANDRA-13498)
 * Add multiple table operation support to cassandra-stress (CASSANDRA-8780)
 * Fix incorrect cqlsh results when selecting same columns multiple times (CASSANDRA-13262)
 * Fix WriteResponseHandlerTest is sensitive to test execution order (CASSANDRA-13421)
 * Improve incremental repair logging (CASSANDRA-13468)
 * Start compaction when incremental repair finishes (CASSANDRA-13454)
 * Add repair streaming preview (CASSANDRA-13257)
 * Cleanup isIncremental/repairedAt usage (CASSANDRA-13430)
 * Change protocol to allow sending key space independent of query string (CASSANDRA-10145)
 * Make gc_log and gc_warn settable at runtime (CASSANDRA-12661)
 * Take number of files in L0 in account when estimating remaining compaction tasks (CASSANDRA-13354)
 * Skip building views during base table streams on range movements (CASSANDRA-13065)
 * Improve error messages for +/- operations on maps and tuples (CASSANDRA-13197)
 * Remove deprecated repair JMX APIs (CASSANDRA-11530)
 * Fix version check to enable streaming keep-alive (CASSANDRA-12929)
 * Make it possible to monitor an ideal consistency level separate from actual consistency level (CASSANDRA-13289)
 * Outbound TCP connections ignore internode authenticator (CASSANDRA-13324)
 * Cleanup ParentRepairSession after repairs (CASSANDRA-13359)
 * Upgrade snappy-java to 1.1.2.6 (CASSANDRA-13336)
 * Incremental repair not streaming correct sstables (CASSANDRA-13328)
 * Upgrade the jna version to 4.3.0 (CASSANDRA-13300)
 * Add the currentTimestamp, currentDate, currentTime and currentTimeUUID functions (CASSANDRA-13132)
 * Remove config option index_interval (CASSANDRA-10671)
 * Reduce lock contention for collection types and serializers (CASSANDRA-13271)
 * Make it possible to override MessagingService.Verb ids (CASSANDRA-13283)
 * Avoid synchronized on prepareForRepair in ActiveRepairService (CASSANDRA-9292)
 * Adds the ability to use uncompressed chunks in compressed files (CASSANDRA-10520)
 * Don't flush sstables when streaming for incremental repair (CASSANDRA-13226)
 * Remove unused method (CASSANDRA-13227)
 * Fix minor bugs related to #9143 (CASSANDRA-13217)
 * Output warning if user increases RF (CASSANDRA-13079)
 * Remove pre-3.0 streaming compatibility code for 4.0 (CASSANDRA-13081)
 * Add support for + and - operations on dates (CASSANDRA-11936)
 * Fix consistency of incrementally repaired data (CASSANDRA-9143)
 * Increase commitlog version (CASSANDRA-13161)
 * Make TableMetadata immutable, optimize Schema (CASSANDRA-9425)
 * Refactor ColumnCondition (CASSANDRA-12981)
 * Parallelize streaming of different keyspaces (CASSANDRA-4663)
 * Improved compactions metrics (CASSANDRA-13015)
 * Speed-up start-up sequence by avoiding un-needed flushes (CASSANDRA-13031)
 * Use Caffeine (W-TinyLFU) for on-heap caches (CASSANDRA-10855)
 * Thrift removal (CASSANDRA-11115)
 * Remove pre-3.0 compatibility code for 4.0 (CASSANDRA-12716)
 * Add column definition kind to dropped columns in schema (CASSANDRA-12705)
 * Add (automate) Nodetool Documentation (CASSANDRA-12672)
 * Update bundled cqlsh python driver to 3.7.0 (CASSANDRA-12736)
 * Reject invalid replication settings when creating or altering a keyspace (CASSANDRA-12681)
 * Clean up the SSTableReader#getScanner API wrt removal of RateLimiter (CASSANDRA-12422)
 * Use new token allocation for non bootstrap case as well (CASSANDRA-13080)
 * Avoid byte-array copy when key cache is disabled (CASSANDRA-13084)
 * Require forceful decommission if number of nodes is less than replication factor (CASSANDRA-12510)
 * Allow IN restrictions on column families with collections (CASSANDRA-12654)
 * Log message size in trace message in OutboundTcpConnection (CASSANDRA-13028)
 * Add timeUnit Days for cassandra-stress (CASSANDRA-13029)
 * Add mutation size and batch metrics (CASSANDRA-12649)
 * Add method to get size of endpoints to TokenMetadata (CASSANDRA-12999)
 * Expose time spent waiting in thread pool queue (CASSANDRA-8398)
 * Conditionally update index built status to avoid unnecessary flushes (CASSANDRA-12969)
 * cqlsh auto completion: refactor definition of compaction strategy options (CASSANDRA-12946)
 * Add support for arithmetic operators (CASSANDRA-11935)
 * Add histogram for delay to deliver hints (CASSANDRA-13234)
 * Fix cqlsh automatic protocol downgrade regression (CASSANDRA-13307)
 * Changing `max_hint_window_in_ms` at runtime (CASSANDRA-11720)
 * Trivial format error in StorageProxy (CASSANDRA-13551)
 * Nodetool repair can hang forever if we lose the notification for the repair completing/failing (CASSANDRA-13480)
 * Anticompaction can cause noisy log messages (CASSANDRA-13684)
 * Switch to client init for sstabledump (CASSANDRA-13683)
 * CQLSH: Don't pause when capturing data (CASSANDRA-13743)
 * nodetool clearsnapshot requires --all to clear all snapshots (CASSANDRA-13391)
 * Correctly count range tombstones in traces and tombstone thresholds (CASSANDRA-8527)
 * cqlshrc.sample uses incorrect option for time formatting (CASSANDRA-14243)
 * Multi-version in-JVM dtests (CASSANDRA-14937)
 * Allow instance class loaders to be garbage collected for inJVM dtest (CASSANDRA-15170)

3.11.6
 * Fix bad UDT sstable metadata serialization headers written by C* 3.0 on upgrade and in sstablescrub (CASSANDRA-15035)
 * Fix nodetool compactionstats showing extra pending task for TWCS - patch implemented (CASSANDRA-15409)
 * Fix SELECT JSON formatting for the "duration" type (CASSANDRA-15075)
 * Fix LegacyLayout to have same behavior as 2.x when handling unknown column names (CASSANDRA-15081)
 * Update nodetool help stop output (CASSANDRA-15401)
Merged from 3.0:
 * Run in-jvm upgrade dtests in circleci (CASSANDRA-15506)
 * Include updates to static column in mutation size calculations (CASSANDRA-15293)
 * Fix point-in-time recoevery ignoring timestamp of updates to static columns (CASSANDRA-15292)
 * GC logs are also put under $CASSANDRA_LOG_DIR (CASSANDRA-14306)
 * Fix sstabledump's position key value when partitions have multiple rows (CASSANDRA-14721)
 * Avoid over-scanning data directories in LogFile.verify() (CASSANDRA-15364)
 * Bump generations and document changes to system_distributed and system_traces in 3.0, 3.11
   (CASSANDRA-15441)
 * Fix system_traces creation timestamp; optimise system keyspace upgrades (CASSANDRA-15398)
 * Fix various data directory prefix matching issues (CASSANDRA-13974)
 * Minimize clustering values in metadata collector (CASSANDRA-15400)
 * Avoid over-trimming of results in mixed mode clusters (CASSANDRA-15405)
 * validate value sizes in LegacyLayout (CASSANDRA-15373)
 * Ensure that tracing doesn't break connections in 3.x/4.0 mixed mode by default (CASSANDRA-15385)
 * Make sure index summary redistribution does not start when compactions are paused (CASSANDRA-15265)
 * Ensure legacy rows have primary key livenessinfo when they contain illegal cells (CASSANDRA-15365)
 * Fix race condition when setting bootstrap flags (CASSANDRA-14878)
Merged from 2.2:
 * Fix SELECT JSON output for empty blobs (CASSANDRA-15435)
 * In-JVM DTest: Set correct internode message version for upgrade test (CASSANDRA-15371)
 * In-JVM DTest: Support NodeTool in dtest (CASSANDRA-15429)
 * Fix NativeLibrary.tryOpenDirectory callers for Windows (CASSANDRA-15426)

3.11.5
 * Fix cassandra-env.sh to use $CASSANDRA_CONF to find cassandra-jaas.config (CASSANDRA-14305)
 * Fixed nodetool cfstats printing index name twice (CASSANDRA-14903)
 * Add flag to disable SASI indexes, and warnings on creation (CASSANDRA-14866)
Merged from 3.0:
 * Fix LegacyLayout RangeTombstoneList IndexOutOfBoundsException when upgrading and RangeTombstone bounds are asymmetric (CASSANDRA-15172)
 * Fix NPE when using allocate_tokens_for_keyspace on new DC/rack (CASSANDRA-14952)
 * Filter sstables earlier when running cleanup (CASSANDRA-15100)
 * Use mean row count instead of mean column count for index selectivity calculation (CASSANDRA-15259)
 * Avoid updating unchanged gossip states (CASSANDRA-15097)
 * Prevent recreation of previously dropped columns with a different kind (CASSANDRA-14948)
 * Prevent client requests from blocking on executor task queue (CASSANDRA-15013)
 * Toughen up column drop/recreate type validations (CASSANDRA-15204)
 * LegacyLayout should handle paging states that cross a collection column (CASSANDRA-15201)
 * Prevent RuntimeException when username or password is empty/null (CASSANDRA-15198)
 * Multiget thrift query returns null records after digest mismatch (CASSANDRA-14812)
 * Handle paging states serialized with a different version than the session's (CASSANDRA-15176)
 * Throw IOE instead of asserting on unsupporter peer versions (CASSANDRA-15066)
 * Update token metadata when handling MOVING/REMOVING_TOKEN events (CASSANDRA-15120)
 * Add ability to customize cassandra log directory using $CASSANDRA_LOG_DIR (CASSANDRA-15090)
 * Fix assorted gossip races and add related runtime checks (CASSANDRA-15059)
 * cassandra-stress works with frozen collections: list and set (CASSANDRA-14907)
 * Fix handling FS errors on writing and reading flat files - LogTransaction and hints (CASSANDRA-15053)
 * Avoid double closing the iterator to avoid overcounting the number of requests (CASSANDRA-15058)
 * Improve `nodetool status -r` speed (CASSANDRA-14847)
 * Improve merkle tree size and time on heap (CASSANDRA-14096)
 * Add missing commands to nodetool_completion (CASSANDRA-14916)
 * Anti-compaction temporarily corrupts sstable state for readers (CASSANDRA-15004)
Merged from 2.2:
 * Handle exceptions during authentication/authorization (CASSANDRA-15041)
 * Support cross version messaging in in-jvm upgrade dtests (CASSANDRA-15078)
 * Fix index summary redistribution cancellation (CASSANDRA-15045)
 * Refactor Circle CI configuration (CASSANDRA-14806)
 * Fixing invalid CQL in security documentation (CASSANDRA-15020)


3.11.4
 * Make stop-server.bat wait for Cassandra to terminate (CASSANDRA-14829)
 * Correct sstable sorting for garbagecollect and levelled compaction (CASSANDRA-14870)
Merged from 3.0:
 * Improve merkle tree size and time on heap (CASSANDRA-14096)
 * Severe concurrency issues in STCS,DTCS,TWCS,TMD.Topology,TypeParser
 * Add a script to make running the cqlsh tests in cassandra repo easier (CASSANDRA-14951)
 * If SizeEstimatesRecorder misses a 'onDropTable' notification, the size_estimates table will never be cleared for that table. (CASSANDRA-14905)
 * Streaming needs to synchronise access to LifecycleTransaction (CASSANDRA-14554)
 * Fix cassandra-stress write hang with default options (CASSANDRA-14616)
 * Netty epoll IOExceptions caused by unclean client disconnects being logged at INFO (CASSANDRA-14909)
 * Unfiltered.isEmpty conflicts with Row extends AbstractCollection.isEmpty (CASSANDRA-14588)
 * RangeTombstoneList doesn't properly clean up mergeable or superseded rts in some cases (CASSANDRA-14894)
 * Fix handling of collection tombstones for dropped columns from legacy sstables (CASSANDRA-14912)
 * Throw exception if Columns serialized subset encode more columns than possible (CASSANDRA-14591)
 * Drop/add column name with different Kind can result in corruption (CASSANDRA-14843)
 * Fix missing rows when reading 2.1 SSTables with static columns in 3.0 (CASSANDRA-14873)
 * Move TWCS message 'No compaction necessary for bucket size' to Trace level (CASSANDRA-14884)
 * Sstable min/max metadata can cause data loss (CASSANDRA-14861)
 * Dropped columns can cause reverse sstable iteration to return prematurely (CASSANDRA-14838)
 * Legacy sstables with  multi block range tombstones create invalid bound sequences (CASSANDRA-14823)
 * Expand range tombstone validation checks to multiple interim request stages (CASSANDRA-14824)
 * Reverse order reads can return incomplete results (CASSANDRA-14803)
 * Avoid calling iter.next() in a loop when notifying indexers about range tombstones (CASSANDRA-14794)
 * Fix purging semi-expired RT boundaries in reversed iterators (CASSANDRA-14672)
 * DESC order reads can fail to return the last Unfiltered in the partition (CASSANDRA-14766)
 * Fix corrupted collection deletions for dropped columns in 3.0 <-> 2.{1,2} messages (CASSANDRA-14568)
 * Fix corrupted static collection deletions in 3.0 <-> 2.{1,2} messages (CASSANDRA-14568)
 * Handle failures in parallelAllSSTableOperation (cleanup/upgradesstables/etc) (CASSANDRA-14657)
 * Improve TokenMetaData cache populating performance avoid long locking (CASSANDRA-14660)
 * Backport: Flush netty client messages immediately (not by default) (CASSANDRA-13651)
 * Fix static column order for SELECT * wildcard queries (CASSANDRA-14638)
 * sstableloader should use discovered broadcast address to connect intra-cluster (CASSANDRA-14522)
 * Fix reading columns with non-UTF names from schema (CASSANDRA-14468)
Merged from 2.2:
 * CircleCI docker image should bake in more dependencies (CASSANDRA-14985)
 * MigrationManager attempts to pull schema from different major version nodes (CASSANDRA-14928)
 * Returns null instead of NaN or Infinity in JSON strings (CASSANDRA-14377)
Merged from 2.1:
 * Paged Range Slice queries with DISTINCT can drop rows from results (CASSANDRA-14956)
 * Update release checksum algorithms to SHA-256, SHA-512 (CASSANDRA-14970)


3.11.3
 * Validate supported column type with SASI analyzer (CASSANDRA-13669)
 * Remove BTree.Builder Recycler to reduce memory usage (CASSANDRA-13929)
 * Reduce nodetool GC thread count (CASSANDRA-14475)
 * Fix New SASI view creation during Index Redistribution (CASSANDRA-14055)
 * Remove string formatting lines from BufferPool hot path (CASSANDRA-14416)
 * Detect OpenJDK jvm type and architecture (CASSANDRA-12793)
 * Don't use guava collections in the non-system keyspace jmx attributes (CASSANDRA-12271)
 * Allow existing nodes to use all peers in shadow round (CASSANDRA-13851)
 * Fix cqlsh to read connection.ssl cqlshrc option again (CASSANDRA-14299)
 * Downgrade log level to trace for CommitLogSegmentManager (CASSANDRA-14370)
 * CQL fromJson(null) throws NullPointerException (CASSANDRA-13891)
 * Serialize empty buffer as empty string for json output format (CASSANDRA-14245)
 * Allow logging implementation to be interchanged for embedded testing (CASSANDRA-13396)
 * SASI tokenizer for simple delimiter based entries (CASSANDRA-14247)
 * Fix Loss of digits when doing CAST from varint/bigint to decimal (CASSANDRA-14170)
 * RateBasedBackPressure unnecessarily invokes a lock on the Guava RateLimiter (CASSANDRA-14163)
 * Fix wildcard GROUP BY queries (CASSANDRA-14209)
Merged from 3.0:
 * Fix corrupted static collection deletions in 3.0 -> 2.{1,2} messages (CASSANDRA-14568)
 * Fix potential IndexOutOfBoundsException with counters (CASSANDRA-14167)
 * Always close RT markers returned by ReadCommand#executeLocally() (CASSANDRA-14515)
 * Reverse order queries with range tombstones can cause data loss (CASSANDRA-14513)
 * Fix regression of lagging commitlog flush log message (CASSANDRA-14451)
 * Add Missing dependencies in pom-all (CASSANDRA-14422)
 * Cleanup StartupClusterConnectivityChecker and PING Verb (CASSANDRA-14447)
 * Cassandra not starting when using enhanced startup scripts in windows (CASSANDRA-14418)
 * Fix progress stats and units in compactionstats (CASSANDRA-12244)
 * Better handle missing partition columns in system_schema.columns (CASSANDRA-14379)
 * Delay hints store excise by write timeout to avoid race with decommission (CASSANDRA-13740)
 * Add missed CQL keywords to documentation (CASSANDRA-14359)
 * Fix unbounded validation compactions on repair / revert CASSANDRA-13797 (CASSANDRA-14332)
 * Avoid deadlock when running nodetool refresh before node is fully up (CASSANDRA-14310)
 * Handle all exceptions when opening sstables (CASSANDRA-14202)
 * Handle incompletely written hint descriptors during startup (CASSANDRA-14080)
 * Handle repeat open bound from SRP in read repair (CASSANDRA-14330)
 * Use zero as default score in DynamicEndpointSnitch (CASSANDRA-14252)
 * Respect max hint window when hinting for LWT (CASSANDRA-14215)
 * Adding missing WriteType enum values to v3, v4, and v5 spec (CASSANDRA-13697)
 * Don't regenerate bloomfilter and summaries on startup (CASSANDRA-11163)
 * Fix NPE when performing comparison against a null frozen in LWT (CASSANDRA-14087)
 * Log when SSTables are deleted (CASSANDRA-14302)
 * Fix batch commitlog sync regression (CASSANDRA-14292)
 * Write to pending endpoint when view replica is also base replica (CASSANDRA-14251)
 * Chain commit log marker potential performance regression in batch commit mode (CASSANDRA-14194)
 * Fully utilise specified compaction threads (CASSANDRA-14210)
 * Pre-create deletion log records to finish compactions quicker (CASSANDRA-12763)
Merged from 2.2:
 * Fix compaction failure caused by reading un-flushed data (CASSANDRA-12743)
 * Use Bounds instead of Range for sstables in anticompaction (CASSANDRA-14411)
 * Fix JSON queries with IN restrictions and ORDER BY clause (CASSANDRA-14286)
 * CQL fromJson(null) throws NullPointerException (CASSANDRA-13891)
Merged from 2.1:
 * Check checksum before decompressing data (CASSANDRA-14284)


3.11.2
 * Fix ReadCommandTest (CASSANDRA-14234)
 * Remove trailing period from latency reports at keyspace level (CASSANDRA-14233)
 * Remove dependencies on JVM internal classes from JMXServerUtils (CASSANDRA-14173) 
 * Add DEFAULT, UNSET, MBEAN and MBEANS to `ReservedKeywords` (CASSANDRA-14205)
 * Print correct snitch info from nodetool describecluster (CASSANDRA-13528)
 * Enable CDC unittest (CASSANDRA-14141)
 * Acquire read lock before accessing CompactionStrategyManager fields (CASSANDRA-14139)
 * Avoid invalidating disk boundaries unnecessarily (CASSANDRA-14083)
 * Avoid exposing compaction strategy index externally (CASSANDRA-14082)
 * Fix imbalanced disks when replacing node with same address with JBOD (CASSANDRA-14084)
 * Reload compaction strategies when disk boundaries are invalidated (CASSANDRA-13948)
 * Remove OpenJDK log warning (CASSANDRA-13916)
 * Prevent compaction strategies from looping indefinitely (CASSANDRA-14079)
 * Cache disk boundaries (CASSANDRA-13215)
 * Add asm jar to build.xml for maven builds (CASSANDRA-11193)
 * Round buffer size to powers of 2 for the chunk cache (CASSANDRA-13897)
 * Update jackson JSON jars (CASSANDRA-13949)
 * Avoid locks when checking LCS fanout and if we should defrag (CASSANDRA-13930)
Merged from 3.0:
 * Fix unit test failures in ViewComplexTest (CASSANDRA-14219)
 * Add MinGW uname check to start scripts (CASSANDRA-12840)
 * Use the correct digest file and reload sstable metadata in nodetool verify (CASSANDRA-14217)
 * Handle failure when mutating repaired status in Verifier (CASSANDRA-13933)
 * Set encoding for javadoc generation (CASSANDRA-14154)
 * Fix index target computation for dense composite tables with dropped compact storage (CASSANDRA-14104)
 * Improve commit log chain marker updating (CASSANDRA-14108)
 * Extra range tombstone bound creates double rows (CASSANDRA-14008)
 * Fix SStable ordering by max timestamp in SinglePartitionReadCommand (CASSANDRA-14010)
 * Accept role names containing forward-slash (CASSANDRA-14088)
 * Optimize CRC check chance probability calculations (CASSANDRA-14094)
 * Fix cleanup on keyspace with no replicas (CASSANDRA-13526)
 * Fix updating base table rows with TTL not removing materialized view entries (CASSANDRA-14071)
 * Reduce garbage created by DynamicSnitch (CASSANDRA-14091)
 * More frequent commitlog chained markers (CASSANDRA-13987)
 * Fix serialized size of DataLimits (CASSANDRA-14057)
 * Add flag to allow dropping oversized read repair mutations (CASSANDRA-13975)
 * Fix SSTableLoader logger message (CASSANDRA-14003)
 * Fix repair race that caused gossip to block (CASSANDRA-13849)
 * Tracing interferes with digest requests when using RandomPartitioner (CASSANDRA-13964)
 * Add flag to disable materialized views, and warnings on creation (CASSANDRA-13959)
 * Don't let user drop or generally break tables in system_distributed (CASSANDRA-13813)
 * Provide a JMX call to sync schema with local storage (CASSANDRA-13954)
 * Mishandling of cells for removed/dropped columns when reading legacy files (CASSANDRA-13939)
 * Deserialise sstable metadata in nodetool verify (CASSANDRA-13922)
Merged from 2.2:
 * Fix the inspectJvmOptions startup check (CASSANDRA-14112)
 * Fix race that prevents submitting compaction for a table when executor is full (CASSANDRA-13801)
 * Rely on the JVM to handle OutOfMemoryErrors (CASSANDRA-13006)
 * Grab refs during scrub/index redistribution/cleanup (CASSANDRA-13873)
Merged from 2.1:
 * Protect against overflow of local expiration time (CASSANDRA-14092)
 * RPM package spec: fix permissions for installed jars and config files (CASSANDRA-14181)
 * More PEP8 compliance for cqlsh


3.11.1
 * Fix the computation of cdc_total_space_in_mb for exabyte filesystems (CASSANDRA-13808)
 * AbstractTokenTreeBuilder#serializedSize returns wrong value when there is a single leaf and overflow collisions (CASSANDRA-13869)
 * Add a compaction option to TWCS to ignore sstables overlapping checks (CASSANDRA-13418)
 * BTree.Builder memory leak (CASSANDRA-13754)
 * Revert CASSANDRA-10368 of supporting non-pk column filtering due to correctness (CASSANDRA-13798)
 * Add a skip read validation flag to cassandra-stress (CASSANDRA-13772)
 * Fix cassandra-stress hang issues when an error during cluster connection happens (CASSANDRA-12938)
 * Better bootstrap failure message when blocked by (potential) range movement (CASSANDRA-13744)
 * "ignore" option is ignored in sstableloader (CASSANDRA-13721)
 * Deadlock in AbstractCommitLogSegmentManager (CASSANDRA-13652)
 * Duplicate the buffer before passing it to analyser in SASI operation (CASSANDRA-13512)
 * Properly evict pstmts from prepared statements cache (CASSANDRA-13641)
Merged from 3.0:
 * Improve TRUNCATE performance (CASSANDRA-13909)
 * Implement short read protection on partition boundaries (CASSANDRA-13595)
 * Fix ISE thrown by UPI.Serializer.hasNext() for some SELECT queries (CASSANDRA-13911)
 * Filter header only commit logs before recovery (CASSANDRA-13918)
 * AssertionError prepending to a list (CASSANDRA-13149)
 * Fix support for SuperColumn tables (CASSANDRA-12373)
 * Handle limit correctly on tables with strict liveness (CASSANDRA-13883)
 * Fix missing original update in TriggerExecutor (CASSANDRA-13894)
 * Remove non-rpc-ready nodes from counter leader candidates (CASSANDRA-13043)
 * Improve short read protection performance (CASSANDRA-13794)
 * Fix sstable reader to support range-tombstone-marker for multi-slices (CASSANDRA-13787)
 * Fix short read protection for tables with no clustering columns (CASSANDRA-13880)
 * Make isBuilt volatile in PartitionUpdate (CASSANDRA-13619)
 * Prevent integer overflow of timestamps in CellTest and RowsTest (CASSANDRA-13866)
 * Fix counter application order in short read protection (CASSANDRA-12872)
 * Don't block RepairJob execution on validation futures (CASSANDRA-13797)
 * Wait for all management tasks to complete before shutting down CLSM (CASSANDRA-13123)
 * INSERT statement fails when Tuple type is used as clustering column with default DESC order (CASSANDRA-13717)
 * Fix pending view mutations handling and cleanup batchlog when there are local and remote paired mutations (CASSANDRA-13069)
 * Improve config validation and documentation on overflow and NPE (CASSANDRA-13622)
 * Range deletes in a CAS batch are ignored (CASSANDRA-13655)
 * Avoid assertion error when IndexSummary > 2G (CASSANDRA-12014)
 * Change repair midpoint logging for tiny ranges (CASSANDRA-13603)
 * Better handle corrupt final commitlog segment (CASSANDRA-11995)
 * StreamingHistogram is not thread safe (CASSANDRA-13756)
 * Fix MV timestamp issues (CASSANDRA-11500)
 * Better tolerate improperly formatted bcrypt hashes (CASSANDRA-13626)
 * Fix race condition in read command serialization (CASSANDRA-13363)
 * Fix AssertionError in short read protection (CASSANDRA-13747)
 * Don't skip corrupted sstables on startup (CASSANDRA-13620)
 * Fix the merging of cells with different user type versions (CASSANDRA-13776)
 * Copy session properties on cqlsh.py do_login (CASSANDRA-13640)
 * Potential AssertionError during ReadRepair of range tombstone and partition deletions (CASSANDRA-13719)
 * Don't let stress write warmup data if n=0 (CASSANDRA-13773)
 * Gossip thread slows down when using batch commit log (CASSANDRA-12966)
 * Randomize batchlog endpoint selection with only 1 or 2 racks (CASSANDRA-12884)
 * Fix digest calculation for counter cells (CASSANDRA-13750)
 * Fix ColumnDefinition.cellValueType() for non-frozen collection and change SSTabledump to use type.toJSONString() (CASSANDRA-13573)
 * Skip materialized view addition if the base table doesn't exist (CASSANDRA-13737)
 * Drop table should remove corresponding entries in dropped_columns table (CASSANDRA-13730)
 * Log warn message until legacy auth tables have been migrated (CASSANDRA-13371)
 * Fix incorrect [2.1 <- 3.0] serialization of counter cells created in 2.0 (CASSANDRA-13691)
 * Fix invalid writetime for null cells (CASSANDRA-13711)
 * Fix ALTER TABLE statement to atomically propagate changes to the table and its MVs (CASSANDRA-12952)
 * Fixed ambiguous output of nodetool tablestats command (CASSANDRA-13722)
 * Fix Digest mismatch Exception if hints file has UnknownColumnFamily (CASSANDRA-13696)
 * Purge tombstones created by expired cells (CASSANDRA-13643)
 * Make concat work with iterators that have different subsets of columns (CASSANDRA-13482)
 * Set test.runners based on cores and memory size (CASSANDRA-13078)
 * Allow different NUMACTL_ARGS to be passed in (CASSANDRA-13557)
 * Allow native function calls in CQLSSTableWriter (CASSANDRA-12606)
 * Fix secondary index queries on COMPACT tables (CASSANDRA-13627)
 * Nodetool listsnapshots output is missing a newline, if there are no snapshots (CASSANDRA-13568)
 * sstabledump reports incorrect usage for argument order (CASSANDRA-13532)
Merged from 2.2:
 * Safely handle empty buffers when outputting to JSON (CASSANDRA-13868)
 * Copy session properties on cqlsh.py do_login (CASSANDRA-13847)
 * Fix load over calculated issue in IndexSummaryRedistribution (CASSANDRA-13738)
 * Fix compaction and flush exception not captured (CASSANDRA-13833)
 * Uncaught exceptions in Netty pipeline (CASSANDRA-13649)
 * Prevent integer overflow on exabyte filesystems (CASSANDRA-13067)
 * Fix queries with LIMIT and filtering on clustering columns (CASSANDRA-11223)
 * Fix potential NPE when resume bootstrap fails (CASSANDRA-13272)
 * Fix toJSONString for the UDT, tuple and collection types (CASSANDRA-13592)
 * Fix nested Tuples/UDTs validation (CASSANDRA-13646)
Merged from 2.1:
 * Clone HeartBeatState when building gossip messages. Make its generation/version volatile (CASSANDRA-13700)


3.11.0
 * Allow native function calls in CQLSSTableWriter (CASSANDRA-12606)
 * Replace string comparison with regex/number checks in MessagingService test (CASSANDRA-13216)
 * Fix formatting of duration columns in CQLSH (CASSANDRA-13549)
 * Fix the problem with duplicated rows when using paging with SASI (CASSANDRA-13302)
 * Allow CONTAINS statements filtering on the partition key and it’s parts (CASSANDRA-13275)
 * Fall back to even ranges calculation in clusters with vnodes when tokens are distributed unevenly (CASSANDRA-13229)
 * Fix duration type validation to prevent overflow (CASSANDRA-13218)
 * Forbid unsupported creation of SASI indexes over partition key columns (CASSANDRA-13228)
 * Reject multiple values for a key in CQL grammar. (CASSANDRA-13369)
 * UDA fails without input rows (CASSANDRA-13399)
 * Fix compaction-stress by using daemonInitialization (CASSANDRA-13188)
 * V5 protocol flags decoding broken (CASSANDRA-13443)
 * Use write lock not read lock for removing sstables from compaction strategies. (CASSANDRA-13422)
 * Use corePoolSize equal to maxPoolSize in JMXEnabledThreadPoolExecutors (CASSANDRA-13329)
 * Avoid rebuilding SASI indexes containing no values (CASSANDRA-12962)
 * Add charset to Analyser input stream (CASSANDRA-13151)
 * Fix testLimitSSTables flake caused by concurrent flush (CASSANDRA-12820)
 * cdc column addition strikes again (CASSANDRA-13382)
 * Fix static column indexes (CASSANDRA-13277)
 * DataOutputBuffer.asNewBuffer broken (CASSANDRA-13298)
 * unittest CipherFactoryTest failed on MacOS (CASSANDRA-13370)
 * Forbid SELECT restrictions and CREATE INDEX over non-frozen UDT columns (CASSANDRA-13247)
 * Default logging we ship will incorrectly print "?:?" for "%F:%L" pattern (CASSANDRA-13317)
 * Possible AssertionError in UnfilteredRowIteratorWithLowerBound (CASSANDRA-13366)
 * Support unaligned memory access for AArch64 (CASSANDRA-13326)
 * Improve SASI range iterator efficiency on intersection with an empty range (CASSANDRA-12915).
 * Fix equality comparisons of columns using the duration type (CASSANDRA-13174)
 * Move to FastThreadLocalThread and FastThreadLocal (CASSANDRA-13034)
 * nodetool stopdaemon errors out (CASSANDRA-13030)
 * Tables in system_distributed should not use gcgs of 0 (CASSANDRA-12954)
 * Fix primary index calculation for SASI (CASSANDRA-12910)
 * More fixes to the TokenAllocator (CASSANDRA-12990)
 * NoReplicationTokenAllocator should work with zero replication factor (CASSANDRA-12983)
 * Address message coalescing regression (CASSANDRA-12676)
 * Delete illegal character from StandardTokenizerImpl.jflex (CASSANDRA-13417)
 * Fix cqlsh automatic protocol downgrade regression (CASSANDRA-13307)
 * Tracing payload not passed from QueryMessage to tracing session (CASSANDRA-12835)
Merged from 3.0:
 * Filter header only commit logs before recovery (CASSANDRA-13918)
 * Ensure int overflow doesn't occur when calculating large partition warning size (CASSANDRA-13172)
 * Ensure consistent view of partition columns between coordinator and replica in ColumnFilter (CASSANDRA-13004)
 * Failed unregistering mbean during drop keyspace (CASSANDRA-13346)
 * nodetool scrub/cleanup/upgradesstables exit code is wrong (CASSANDRA-13542)
 * Fix the reported number of sstable data files accessed per read (CASSANDRA-13120)
 * Fix schema digest mismatch during rolling upgrades from versions before 3.0.12 (CASSANDRA-13559)
 * Upgrade JNA version to 4.4.0 (CASSANDRA-13072)
 * Interned ColumnIdentifiers should use minimal ByteBuffers (CASSANDRA-13533)
 * Fix repair process violating start/end token limits for small ranges (CASSANDRA-13052)
 * Add storage port options to sstableloader (CASSANDRA-13518)
 * Properly handle quoted index names in cqlsh DESCRIBE output (CASSANDRA-12847)
 * Fix NPE in StorageService.excise() (CASSANDRA-13163)
 * Expire OutboundTcpConnection messages by a single Thread (CASSANDRA-13265)
 * Fail repair if insufficient responses received (CASSANDRA-13397)
 * Fix SSTableLoader fail when the loaded table contains dropped columns (CASSANDRA-13276)
 * Avoid name clashes in CassandraIndexTest (CASSANDRA-13427)
 * Handling partially written hint files (CASSANDRA-12728)
 * Interrupt replaying hints on decommission (CASSANDRA-13308)
 * Handling partially written hint files (CASSANDRA-12728)
 * Fix NPE issue in StorageService (CASSANDRA-13060)
 * Make reading of range tombstones more reliable (CASSANDRA-12811)
 * Fix startup problems due to schema tables not completely flushed (CASSANDRA-12213)
 * Fix view builder bug that can filter out data on restart (CASSANDRA-13405)
 * Fix 2i page size calculation when there are no regular columns (CASSANDRA-13400)
 * Fix the conversion of 2.X expired rows without regular column data (CASSANDRA-13395)
 * Fix hint delivery when using ext+internal IPs with prefer_local enabled (CASSANDRA-13020)
 * Legacy deserializer can create empty range tombstones (CASSANDRA-13341)
 * Legacy caching options can prevent 3.0 upgrade (CASSANDRA-13384)
 * Use the Kernel32 library to retrieve the PID on Windows and fix startup checks (CASSANDRA-13333)
 * Fix code to not exchange schema across major versions (CASSANDRA-13274)
 * Dropping column results in "corrupt" SSTable (CASSANDRA-13337)
 * Bugs handling range tombstones in the sstable iterators (CASSANDRA-13340)
 * Fix CONTAINS filtering for null collections (CASSANDRA-13246)
 * Applying: Use a unique metric reservoir per test run when using Cassandra-wide metrics residing in MBeans (CASSANDRA-13216)
 * Propagate row deletions in 2i tables on upgrade (CASSANDRA-13320)
 * Slice.isEmpty() returns false for some empty slices (CASSANDRA-13305)
 * Add formatted row output to assertEmpty in CQL Tester (CASSANDRA-13238)
 * Prevent data loss on upgrade 2.1 - 3.0 by adding component separator to LogRecord absolute path (CASSANDRA-13294)
 * Improve testing on macOS by eliminating sigar logging (CASSANDRA-13233)
 * Cqlsh copy-from should error out when csv contains invalid data for collections (CASSANDRA-13071)
 * Fix "multiple versions of ant detected..." when running ant test (CASSANDRA-13232)
 * Coalescing strategy sleeps too much (CASSANDRA-13090)
 * Faster StreamingHistogram (CASSANDRA-13038)
 * Legacy deserializer can create unexpected boundary range tombstones (CASSANDRA-13237)
 * Remove unnecessary assertion from AntiCompactionTest (CASSANDRA-13070)
 * Fix cqlsh COPY for dates before 1900 (CASSANDRA-13185)
 * Use keyspace replication settings on system.size_estimates table (CASSANDRA-9639)
 * Add vm.max_map_count StartupCheck (CASSANDRA-13008)
 * Obfuscate password in stress-graphs (CASSANDRA-12233)
 * Hint related logging should include the IP address of the destination in addition to
   host ID (CASSANDRA-13205)
 * Reloading logback.xml does not work (CASSANDRA-13173)
 * Lightweight transactions temporarily fail after upgrade from 2.1 to 3.0 (CASSANDRA-13109)
 * Duplicate rows after upgrading from 2.1.16 to 3.0.10/3.9 (CASSANDRA-13125)
 * Fix UPDATE queries with empty IN restrictions (CASSANDRA-13152)
 * Fix handling of partition with partition-level deletion plus
   live rows in sstabledump (CASSANDRA-13177)
 * Provide user workaround when system_schema.columns does not contain entries
   for a table that's in system_schema.tables (CASSANDRA-13180)
 * Nodetool upgradesstables/scrub/compact ignores system tables (CASSANDRA-13410)
 * Fix schema version calculation for rolling upgrades (CASSANDRA-13441)
Merged from 2.2:
 * Nodes started with join_ring=False should be able to serve requests when authentication is enabled (CASSANDRA-11381)
 * cqlsh COPY FROM: increment error count only for failures, not for attempts (CASSANDRA-13209)
 * Avoid starting gossiper in RemoveTest (CASSANDRA-13407)
 * Fix weightedSize() for row-cache reported by JMX and NodeTool (CASSANDRA-13393)
 * Fix JVM metric names (CASSANDRA-13103)
 * Honor truststore-password parameter in cassandra-stress (CASSANDRA-12773)
 * Discard in-flight shadow round responses (CASSANDRA-12653)
 * Don't anti-compact repaired data to avoid inconsistencies (CASSANDRA-13153)
 * Wrong logger name in AnticompactionTask (CASSANDRA-13343)
 * Commitlog replay may fail if last mutation is within 4 bytes of end of segment (CASSANDRA-13282)
 * Fix queries updating multiple time the same list (CASSANDRA-13130)
 * Fix GRANT/REVOKE when keyspace isn't specified (CASSANDRA-13053)
 * Fix flaky LongLeveledCompactionStrategyTest (CASSANDRA-12202)
 * Fix failing COPY TO STDOUT (CASSANDRA-12497)
 * Fix ColumnCounter::countAll behaviour for reverse queries (CASSANDRA-13222)
 * Exceptions encountered calling getSeeds() breaks OTC thread (CASSANDRA-13018)
 * Fix negative mean latency metric (CASSANDRA-12876)
 * Use only one file pointer when creating commitlog segments (CASSANDRA-12539)
Merged from 2.1:
 * Fix 2ndary index queries on partition keys for tables with static columns (CASSANDRA-13147)
 * Fix ParseError unhashable type list in cqlsh copy from (CASSANDRA-13364)
 * Remove unused repositories (CASSANDRA-13278)
 * Log stacktrace of uncaught exceptions (CASSANDRA-13108)
 * Use portable stderr for java error in startup (CASSANDRA-13211)
 * Fix Thread Leak in OutboundTcpConnection (CASSANDRA-13204)
 * Upgrade netty version to fix memory leak with client encryption (CASSANDRA-13114)
 * Coalescing strategy can enter infinite loop (CASSANDRA-13159)


3.10
 * Fix secondary index queries regression (CASSANDRA-13013)
 * Add duration type to the protocol V5 (CASSANDRA-12850)
 * Fix duration type validation (CASSANDRA-13143)
 * Fix flaky GcCompactionTest (CASSANDRA-12664)
 * Fix TestHintedHandoff.hintedhandoff_decom_test (CASSANDRA-13058)
 * Fixed query monitoring for range queries (CASSANDRA-13050)
 * Remove outboundBindAny configuration property (CASSANDRA-12673)
 * Use correct bounds for all-data range when filtering (CASSANDRA-12666)
 * Remove timing window in test case (CASSANDRA-12875)
 * Resolve unit testing without JCE security libraries installed (CASSANDRA-12945)
 * Fix inconsistencies in cassandra-stress load balancing policy (CASSANDRA-12919)
 * Fix validation of non-frozen UDT cells (CASSANDRA-12916)
 * Don't shut down socket input/output on StreamSession (CASSANDRA-12903)
 * Fix Murmur3PartitionerTest (CASSANDRA-12858)
 * Move cqlsh syntax rules into separate module and allow easier customization (CASSANDRA-12897)
 * Fix CommitLogSegmentManagerTest (CASSANDRA-12283)
 * Fix cassandra-stress truncate option (CASSANDRA-12695)
 * Fix crossNode value when receiving messages (CASSANDRA-12791)
 * Don't load MX4J beans twice (CASSANDRA-12869)
 * Extend native protocol request flags, add versions to SUPPORTED, and introduce ProtocolVersion enum (CASSANDRA-12838)
 * Set JOINING mode when running pre-join tasks (CASSANDRA-12836)
 * remove net.mintern.primitive library due to license issue (CASSANDRA-12845)
 * Properly format IPv6 addresses when logging JMX service URL (CASSANDRA-12454)
 * Optimize the vnode allocation for single replica per DC (CASSANDRA-12777)
 * Use non-token restrictions for bounds when token restrictions are overridden (CASSANDRA-12419)
 * Fix CQLSH auto completion for PER PARTITION LIMIT (CASSANDRA-12803)
 * Use different build directories for Eclipse and Ant (CASSANDRA-12466)
 * Avoid potential AttributeError in cqlsh due to no table metadata (CASSANDRA-12815)
 * Fix RandomReplicationAwareTokenAllocatorTest.testExistingCluster (CASSANDRA-12812)
 * Upgrade commons-codec to 1.9 (CASSANDRA-12790)
 * Add duration data type (CASSANDRA-11873)
 * Make the fanout size for LeveledCompactionStrategy to be configurable (CASSANDRA-11550)
 * Fix timeout in ReplicationAwareTokenAllocatorTest (CASSANDRA-12784)
 * Improve sum aggregate functions (CASSANDRA-12417)
 * Make cassandra.yaml docs for batch_size_*_threshold_in_kb reflect changes in CASSANDRA-10876 (CASSANDRA-12761)
 * cqlsh fails to format collections when using aliases (CASSANDRA-11534)
 * Check for hash conflicts in prepared statements (CASSANDRA-12733)
 * Exit query parsing upon first error (CASSANDRA-12598)
 * Fix cassandra-stress to use single seed in UUID generation (CASSANDRA-12729)
 * CQLSSTableWriter does not allow Update statement (CASSANDRA-12450)
 * Config class uses boxed types but DD exposes primitive types (CASSANDRA-12199)
 * Add pre- and post-shutdown hooks to Storage Service (CASSANDRA-12461)
 * Add hint delivery metrics (CASSANDRA-12693)
 * Remove IndexInfo cache from FileIndexInfoRetriever (CASSANDRA-12731)
 * ColumnIndex does not reuse buffer (CASSANDRA-12502)
 * cdc column addition still breaks schema migration tasks (CASSANDRA-12697)
 * Upgrade metrics-reporter dependencies (CASSANDRA-12089)
 * Tune compaction thread count via nodetool (CASSANDRA-12248)
 * Add +=/-= shortcut syntax for update queries (CASSANDRA-12232)
 * Include repair session IDs in repair start message (CASSANDRA-12532)
 * Add a blocking task to Index, run before joining the ring (CASSANDRA-12039)
 * Fix NPE when using CQLSSTableWriter (CASSANDRA-12667)
 * Support optional backpressure strategies at the coordinator (CASSANDRA-9318)
 * Make randompartitioner work with new vnode allocation (CASSANDRA-12647)
 * Fix cassandra-stress graphing (CASSANDRA-12237)
 * Allow filtering on partition key columns for queries without secondary indexes (CASSANDRA-11031)
 * Fix Cassandra Stress reporting thread model and precision (CASSANDRA-12585)
 * Add JMH benchmarks.jar (CASSANDRA-12586)
 * Cleanup uses of AlterTableStatementColumn (CASSANDRA-12567)
 * Add keep-alive to streaming (CASSANDRA-11841)
 * Tracing payload is passed through newSession(..) (CASSANDRA-11706)
 * avoid deleting non existing sstable files and improve related log messages (CASSANDRA-12261)
 * json/yaml output format for nodetool compactionhistory (CASSANDRA-12486)
 * Retry all internode messages once after a connection is
   closed and reopened (CASSANDRA-12192)
 * Add support to rebuild from targeted replica (CASSANDRA-9875)
 * Add sequence distribution type to cassandra stress (CASSANDRA-12490)
 * "SELECT * FROM foo LIMIT ;" does not error out (CASSANDRA-12154)
 * Define executeLocally() at the ReadQuery Level (CASSANDRA-12474)
 * Extend read/write failure messages with a map of replica addresses
   to error codes in the v5 native protocol (CASSANDRA-12311)
 * Fix rebuild of SASI indexes with existing index files (CASSANDRA-12374)
 * Let DatabaseDescriptor not implicitly startup services (CASSANDRA-9054, 12550)
 * Fix clustering indexes in presence of static columns in SASI (CASSANDRA-12378)
 * Fix queries on columns with reversed type on SASI indexes (CASSANDRA-12223)
 * Added slow query log (CASSANDRA-12403)
 * Count full coordinated request against timeout (CASSANDRA-12256)
 * Allow TTL with null value on insert and update (CASSANDRA-12216)
 * Make decommission operation resumable (CASSANDRA-12008)
 * Add support to one-way targeted repair (CASSANDRA-9876)
 * Remove clientutil jar (CASSANDRA-11635)
 * Fix compaction throughput throttle (CASSANDRA-12366, CASSANDRA-12717)
 * Delay releasing Memtable memory on flush until PostFlush has finished running (CASSANDRA-12358)
 * Cassandra stress should dump all setting on startup (CASSANDRA-11914)
 * Make it possible to compact a given token range (CASSANDRA-10643)
 * Allow updating DynamicEndpointSnitch properties via JMX (CASSANDRA-12179)
 * Collect metrics on queries by consistency level (CASSANDRA-7384)
 * Add support for GROUP BY to SELECT statement (CASSANDRA-10707)
 * Deprecate memtable_cleanup_threshold and update default for memtable_flush_writers (CASSANDRA-12228)
 * Upgrade to OHC 0.4.4 (CASSANDRA-12133)
 * Add version command to cassandra-stress (CASSANDRA-12258)
 * Create compaction-stress tool (CASSANDRA-11844)
 * Garbage-collecting compaction operation and schema option (CASSANDRA-7019)
 * Add beta protocol flag for v5 native protocol (CASSANDRA-12142)
 * Support filtering on non-PRIMARY KEY columns in the CREATE
   MATERIALIZED VIEW statement's WHERE clause (CASSANDRA-10368)
 * Unify STDOUT and SYSTEMLOG logback format (CASSANDRA-12004)
 * COPY FROM should raise error for non-existing input files (CASSANDRA-12174)
 * Faster write path (CASSANDRA-12269)
 * Option to leave omitted columns in INSERT JSON unset (CASSANDRA-11424)
 * Support json/yaml output in nodetool tpstats (CASSANDRA-12035)
 * Expose metrics for successful/failed authentication attempts (CASSANDRA-10635)
 * Prepend snapshot name with "truncated" or "dropped" when a snapshot
   is taken before truncating or dropping a table (CASSANDRA-12178)
 * Optimize RestrictionSet (CASSANDRA-12153)
 * cqlsh does not automatically downgrade CQL version (CASSANDRA-12150)
 * Omit (de)serialization of state variable in UDAs (CASSANDRA-9613)
 * Create a system table to expose prepared statements (CASSANDRA-8831)
 * Reuse DataOutputBuffer from ColumnIndex (CASSANDRA-11970)
 * Remove DatabaseDescriptor dependency from SegmentedFile (CASSANDRA-11580)
 * Add supplied username to authentication error messages (CASSANDRA-12076)
 * Remove pre-startup check for open JMX port (CASSANDRA-12074)
 * Remove compaction Severity from DynamicEndpointSnitch (CASSANDRA-11738)
 * Restore resumable hints delivery (CASSANDRA-11960)
 * Properly record CAS contention (CASSANDRA-12626)
Merged from 3.0:
 * Dump threads when unit tests time out (CASSANDRA-13117)
 * Better error when modifying function permissions without explicit keyspace (CASSANDRA-12925)
 * Indexer is not correctly invoked when building indexes over sstables (CASSANDRA-13075)
 * Stress daemon help is incorrect (CASSANDRA-12563)
 * Read repair is not blocking repair to finish in foreground repair (CASSANDRA-13115)
 * Replace empty strings with null values if they cannot be converted (CASSANDRA-12794)
 * Remove support for non-JavaScript UDFs (CASSANDRA-12883)
 * Fix deserialization of 2.x DeletedCells (CASSANDRA-12620)
 * Add parent repair session id to anticompaction log message (CASSANDRA-12186)
 * Improve contention handling on failure to acquire MV lock for streaming and hints (CASSANDRA-12905)
 * Fix DELETE and UPDATE queries with empty IN restrictions (CASSANDRA-12829)
 * Mark MVs as built after successful bootstrap (CASSANDRA-12984)
 * Estimated TS drop-time histogram updated with Cell.NO_DELETION_TIME (CASSANDRA-13040)
 * Nodetool compactionstats fails with NullPointerException (CASSANDRA-13021)
 * Thread local pools never cleaned up (CASSANDRA-13033)
 * Set RPC_READY to false when draining or if a node is marked as shutdown (CASSANDRA-12781)
 * CQL often queries static columns unnecessarily (CASSANDRA-12768)
 * Make sure sstables only get committed when it's safe to discard commit log records (CASSANDRA-12956)
 * Reject default_time_to_live option when creating or altering MVs (CASSANDRA-12868)
 * Nodetool should use a more sane max heap size (CASSANDRA-12739)
 * LocalToken ensures token values are cloned on heap (CASSANDRA-12651)
 * AnticompactionRequestSerializer serializedSize is incorrect (CASSANDRA-12934)
 * Prevent reloading of logback.xml from UDF sandbox (CASSANDRA-12535)
 * Reenable HeapPool (CASSANDRA-12900)
 * Disallow offheap_buffers memtable allocation (CASSANDRA-11039)
 * Fix CommitLogSegmentManagerTest (CASSANDRA-12283)
 * Pass root cause to CorruptBlockException when uncompression failed (CASSANDRA-12889)
 * Batch with multiple conditional updates for the same partition causes AssertionError (CASSANDRA-12867)
 * Make AbstractReplicationStrategy extendable from outside its package (CASSANDRA-12788)
 * Don't tell users to turn off consistent rangemovements during rebuild. (CASSANDRA-12296)
 * Fix CommitLogTest.testDeleteIfNotDirty (CASSANDRA-12854)
 * Avoid deadlock due to MV lock contention (CASSANDRA-12689)
 * Fix for KeyCacheCqlTest flakiness (CASSANDRA-12801)
 * Include SSTable filename in compacting large row message (CASSANDRA-12384)
 * Fix potential socket leak (CASSANDRA-12329, CASSANDRA-12330)
 * Fix ViewTest.testCompaction (CASSANDRA-12789)
 * Improve avg aggregate functions (CASSANDRA-12417)
 * Preserve quoted reserved keyword column names in MV creation (CASSANDRA-11803)
 * nodetool stopdaemon errors out (CASSANDRA-12646)
 * Split materialized view mutations on build to prevent OOM (CASSANDRA-12268)
 * mx4j does not work in 3.0.8 (CASSANDRA-12274)
 * Abort cqlsh copy-from in case of no answer after prolonged period of time (CASSANDRA-12740)
 * Avoid sstable corrupt exception due to dropped static column (CASSANDRA-12582)
 * Make stress use client mode to avoid checking commit log size on startup (CASSANDRA-12478)
 * Fix exceptions with new vnode allocation (CASSANDRA-12715)
 * Unify drain and shutdown processes (CASSANDRA-12509)
 * Fix NPE in ComponentOfSlice.isEQ() (CASSANDRA-12706)
 * Fix failure in LogTransactionTest (CASSANDRA-12632)
 * Fix potentially incomplete non-frozen UDT values when querying with the
   full primary key specified (CASSANDRA-12605)
 * Make sure repaired tombstones are dropped when only_purge_repaired_tombstones is enabled (CASSANDRA-12703)
 * Skip writing MV mutations to commitlog on mutation.applyUnsafe() (CASSANDRA-11670)
 * Establish consistent distinction between non-existing partition and NULL value for LWTs on static columns (CASSANDRA-12060)
 * Extend ColumnIdentifier.internedInstances key to include the type that generated the byte buffer (CASSANDRA-12516)
 * Handle composite prefixes with final EOC=0 as in 2.x and refactor LegacyLayout.decodeBound (CASSANDRA-12423)
 * select_distinct_with_deletions_test failing on non-vnode environments (CASSANDRA-11126)
 * Stack Overflow returned to queries while upgrading (CASSANDRA-12527)
 * Fix legacy regex for temporary files from 2.2 (CASSANDRA-12565)
 * Add option to state current gc_grace_seconds to tools/bin/sstablemetadata (CASSANDRA-12208)
 * Fix file system race condition that may cause LogAwareFileLister to fail to classify files (CASSANDRA-11889)
 * Fix file handle leaks due to simultaneous compaction/repair and
   listing snapshots, calculating snapshot sizes, or making schema
   changes (CASSANDRA-11594)
 * Fix nodetool repair exits with 0 for some errors (CASSANDRA-12508)
 * Do not shut down BatchlogManager twice during drain (CASSANDRA-12504)
 * Disk failure policy should not be invoked on out of space (CASSANDRA-12385)
 * Calculate last compacted key on startup (CASSANDRA-6216)
 * Add schema to snapshot manifest, add USING TIMESTAMP clause to ALTER TABLE statements (CASSANDRA-7190)
 * If CF has no clustering columns, any row cache is full partition cache (CASSANDRA-12499)
 * Correct log message for statistics of offheap memtable flush (CASSANDRA-12776)
 * Explicitly set locale for string validation (CASSANDRA-12541,CASSANDRA-12542,CASSANDRA-12543,CASSANDRA-12545)
Merged from 2.2:
 * Fix speculative retry bugs (CASSANDRA-13009)
 * Fix handling of nulls and unsets in IN conditions (CASSANDRA-12981)
 * Fix race causing infinite loop if Thrift server is stopped before it starts listening (CASSANDRA-12856)
 * CompactionTasks now correctly drops sstables out of compaction when not enough disk space is available (CASSANDRA-12979)
 * Fix DynamicEndpointSnitch noop in multi-datacenter situations (CASSANDRA-13074)
 * cqlsh copy-from: encode column names to avoid primary key parsing errors (CASSANDRA-12909)
 * Temporarily fix bug that creates commit log when running offline tools (CASSANDRA-8616)
 * Reduce granuality of OpOrder.Group during index build (CASSANDRA-12796)
 * Test bind parameters and unset parameters in InsertUpdateIfConditionTest (CASSANDRA-12980)
 * Use saved tokens when setting local tokens on StorageService.joinRing (CASSANDRA-12935)
 * cqlsh: fix DESC TYPES errors (CASSANDRA-12914)
 * Fix leak on skipped SSTables in sstableupgrade (CASSANDRA-12899)
 * Avoid blocking gossip during pending range calculation (CASSANDRA-12281)
 * Fix purgeability of tombstones with max timestamp (CASSANDRA-12792)
 * Fail repair if participant dies during sync or anticompaction (CASSANDRA-12901)
 * cqlsh COPY: unprotected pk values before converting them if not using prepared statements (CASSANDRA-12863)
 * Fix Util.spinAssertEquals (CASSANDRA-12283)
 * Fix potential NPE for compactionstats (CASSANDRA-12462)
 * Prepare legacy authenticate statement if credentials table initialised after node startup (CASSANDRA-12813)
 * Change cassandra.wait_for_tracing_events_timeout_secs default to 0 (CASSANDRA-12754)
 * Clean up permissions when a UDA is dropped (CASSANDRA-12720)
 * Limit colUpdateTimeDelta histogram updates to reasonable deltas (CASSANDRA-11117)
 * Fix leak errors and execution rejected exceptions when draining (CASSANDRA-12457)
 * Fix merkle tree depth calculation (CASSANDRA-12580)
 * Make Collections deserialization more robust (CASSANDRA-12618)
 * Fix exceptions when enabling gossip on nodes that haven't joined the ring (CASSANDRA-12253)
 * Fix authentication problem when invoking cqlsh copy from a SOURCE command (CASSANDRA-12642)
 * Decrement pending range calculator jobs counter in finally block
 * cqlshlib tests: increase default execute timeout (CASSANDRA-12481)
 * Forward writes to replacement node when replace_address != broadcast_address (CASSANDRA-8523)
 * Fail repair on non-existing table (CASSANDRA-12279)
 * Enable repair -pr and -local together (fix regression of CASSANDRA-7450) (CASSANDRA-12522)
 * Better handle invalid system roles table (CASSANDRA-12700)
 * Split consistent range movement flag correction (CASSANDRA-12786)
Merged from 2.1:
 * cqlsh copy-from: sort user type fields in csv (CASSANDRA-12959)
 * Don't skip sstables based on maxLocalDeletionTime (CASSANDRA-12765)


3.8, 3.9
 * Fix value skipping with counter columns (CASSANDRA-11726)
 * Fix nodetool tablestats miss SSTable count (CASSANDRA-12205)
 * Fixed flacky SSTablesIteratedTest (CASSANDRA-12282)
 * Fixed flacky SSTableRewriterTest: check file counts before calling validateCFS (CASSANDRA-12348)
 * cqlsh: Fix handling of $$-escaped strings (CASSANDRA-12189)
 * Fix SSL JMX requiring truststore containing server cert (CASSANDRA-12109)
 * RTE from new CDC column breaks in flight queries (CASSANDRA-12236)
 * Fix hdr logging for single operation workloads (CASSANDRA-12145)
 * Fix SASI PREFIX search in CONTAINS mode with partial terms (CASSANDRA-12073)
 * Increase size of flushExecutor thread pool (CASSANDRA-12071)
 * Partial revert of CASSANDRA-11971, cannot recycle buffer in SP.sendMessagesToNonlocalDC (CASSANDRA-11950)
 * Upgrade netty to 4.0.39 (CASSANDRA-12032, CASSANDRA-12034)
 * Improve details in compaction log message (CASSANDRA-12080)
 * Allow unset values in CQLSSTableWriter (CASSANDRA-11911)
 * Chunk cache to request compressor-compatible buffers if pool space is exhausted (CASSANDRA-11993)
 * Remove DatabaseDescriptor dependencies from SequentialWriter (CASSANDRA-11579)
 * Move skip_stop_words filter before stemming (CASSANDRA-12078)
 * Support seek() in EncryptedFileSegmentInputStream (CASSANDRA-11957)
 * SSTable tools mishandling LocalPartitioner (CASSANDRA-12002)
 * When SEPWorker assigned work, set thread name to match pool (CASSANDRA-11966)
 * Add cross-DC latency metrics (CASSANDRA-11569)
 * Allow terms in selection clause (CASSANDRA-10783)
 * Add bind variables to trace (CASSANDRA-11719)
 * Switch counter shards' clock to timestamps (CASSANDRA-9811)
 * Introduce HdrHistogram and response/service/wait separation to stress tool (CASSANDRA-11853)
 * entry-weighers in QueryProcessor should respect partitionKeyBindIndexes field (CASSANDRA-11718)
 * Support older ant versions (CASSANDRA-11807)
 * Estimate compressed on disk size when deciding if sstable size limit reached (CASSANDRA-11623)
 * cassandra-stress profiles should support case sensitive schemas (CASSANDRA-11546)
 * Remove DatabaseDescriptor dependency from FileUtils (CASSANDRA-11578)
 * Faster streaming (CASSANDRA-9766)
 * Add prepared query parameter to trace for "Execute CQL3 prepared query" session (CASSANDRA-11425)
 * Add repaired percentage metric (CASSANDRA-11503)
 * Add Change-Data-Capture (CASSANDRA-8844)
Merged from 3.0:
 * Fix paging for 2.x to 3.x upgrades (CASSANDRA-11195)
 * Fix clean interval not sent to commit log for empty memtable flush (CASSANDRA-12436)
 * Fix potential resource leak in RMIServerSocketFactoryImpl (CASSANDRA-12331)
 * Make sure compaction stats are updated when compaction is interrupted (CASSANDRA-12100)
 * Change commitlog and sstables to track dirty and clean intervals (CASSANDRA-11828)
 * NullPointerException during compaction on table with static columns (CASSANDRA-12336)
 * Fixed ConcurrentModificationException when reading metrics in GraphiteReporter (CASSANDRA-11823)
 * Fix upgrade of super columns on thrift (CASSANDRA-12335)
 * Fixed flacky BlacklistingCompactionsTest, switched to fixed size types and increased corruption size (CASSANDRA-12359)
 * Rerun ReplicationAwareTokenAllocatorTest on failure to avoid flakiness (CASSANDRA-12277)
 * Exception when computing read-repair for range tombstones (CASSANDRA-12263)
 * Lost counter writes in compact table and static columns (CASSANDRA-12219)
 * AssertionError with MVs on updating a row that isn't indexed due to a null value (CASSANDRA-12247)
 * Disable RR and speculative retry with EACH_QUORUM reads (CASSANDRA-11980)
 * Add option to override compaction space check (CASSANDRA-12180)
 * Faster startup by only scanning each directory for temporary files once (CASSANDRA-12114)
 * Respond with v1/v2 protocol header when responding to driver that attempts
   to connect with too low of a protocol version (CASSANDRA-11464)
 * NullPointerExpception when reading/compacting table (CASSANDRA-11988)
 * Fix problem with undeleteable rows on upgrade to new sstable format (CASSANDRA-12144)
 * Fix potential bad messaging service message for paged range reads
   within mixed-version 3.x clusters (CASSANDRA-12249)
 * Fix paging logic for deleted partitions with static columns (CASSANDRA-12107)
 * Wait until the message is being send to decide which serializer must be used (CASSANDRA-11393)
 * Fix migration of static thrift column names with non-text comparators (CASSANDRA-12147)
 * Fix upgrading sparse tables that are incorrectly marked as dense (CASSANDRA-11315)
 * Fix reverse queries ignoring range tombstones (CASSANDRA-11733)
 * Avoid potential race when rebuilding CFMetaData (CASSANDRA-12098)
 * Avoid missing sstables when getting the canonical sstables (CASSANDRA-11996)
 * Always select the live sstables when getting sstables in bounds (CASSANDRA-11944)
 * Fix column ordering of results with static columns for Thrift requests in
   a mixed 2.x/3.x cluster, also fix potential non-resolved duplication of
   those static columns in query results (CASSANDRA-12123)
 * Avoid digest mismatch with empty but static rows (CASSANDRA-12090)
 * Fix EOF exception when altering column type (CASSANDRA-11820)
 * Fix potential race in schema during new table creation (CASSANDRA-12083)
 * cqlsh: fix error handling in rare COPY FROM failure scenario (CASSANDRA-12070)
 * Disable autocompaction during drain (CASSANDRA-11878)
 * Add a metrics timer to MemtablePool and use it to track time spent blocked on memory in MemtableAllocator (CASSANDRA-11327)
 * Fix upgrading schema with super columns with non-text subcomparators (CASSANDRA-12023)
 * Add TimeWindowCompactionStrategy (CASSANDRA-9666)
 * Fix JsonTransformer output of partition with deletion info (CASSANDRA-12418)
 * Fix NPE in SSTableLoader when specifying partial directory path (CASSANDRA-12609)
Merged from 2.2:
 * Add local address entry in PropertyFileSnitch (CASSANDRA-11332)
 * cqlsh copy: fix missing counter values (CASSANDRA-12476)
 * Move migration tasks to non-periodic queue, assure flush executor shutdown after non-periodic executor (CASSANDRA-12251)
 * cqlsh copy: fixed possible race in initializing feeding thread (CASSANDRA-11701)
 * Only set broadcast_rpc_address on Ec2MultiRegionSnitch if it's not set (CASSANDRA-11357)
 * Update StorageProxy range metrics for timeouts, failures and unavailables (CASSANDRA-9507)
 * Add Sigar to classes included in clientutil.jar (CASSANDRA-11635)
 * Add decay to histograms and timers used for metrics (CASSANDRA-11752)
 * Fix hanging stream session (CASSANDRA-10992)
 * Fix INSERT JSON, fromJson() support of smallint, tinyint types (CASSANDRA-12371)
 * Restore JVM metric export for metric reporters (CASSANDRA-12312)
 * Release sstables of failed stream sessions only when outgoing transfers are finished (CASSANDRA-11345)
 * Wait for tracing events before returning response and query at same consistency level client side (CASSANDRA-11465)
 * cqlsh copyutil should get host metadata by connected address (CASSANDRA-11979)
 * Fixed cqlshlib.test.remove_test_db (CASSANDRA-12214)
 * Synchronize ThriftServer::stop() (CASSANDRA-12105)
 * Use dedicated thread for JMX notifications (CASSANDRA-12146)
 * Improve streaming synchronization and fault tolerance (CASSANDRA-11414)
 * MemoryUtil.getShort() should return an unsigned short also for architectures not supporting unaligned memory accesses (CASSANDRA-11973)
Merged from 2.1:
 * Fix queries with empty ByteBuffer values in clustering column restrictions (CASSANDRA-12127)
 * Disable passing control to post-flush after flush failure to prevent data loss (CASSANDRA-11828)
 * Allow STCS-in-L0 compactions to reduce scope with LCS (CASSANDRA-12040)
 * cannot use cql since upgrading python to 2.7.11+ (CASSANDRA-11850)
 * Fix filtering on clustering columns when 2i is used (CASSANDRA-11907)


3.0.8
 * Fix potential race in schema during new table creation (CASSANDRA-12083)
 * cqlsh: fix error handling in rare COPY FROM failure scenario (CASSANDRA-12070)
 * Disable autocompaction during drain (CASSANDRA-11878)
 * Add a metrics timer to MemtablePool and use it to track time spent blocked on memory in MemtableAllocator (CASSANDRA-11327)
 * Fix upgrading schema with super columns with non-text subcomparators (CASSANDRA-12023)
 * Add TimeWindowCompactionStrategy (CASSANDRA-9666)
Merged from 2.2:
 * Allow nodetool info to run with readonly JMX access (CASSANDRA-11755)
 * Validate bloom_filter_fp_chance against lowest supported
   value when the table is created (CASSANDRA-11920)
 * Don't send erroneous NEW_NODE notifications on restart (CASSANDRA-11038)
 * StorageService shutdown hook should use a volatile variable (CASSANDRA-11984)
Merged from 2.1:
 * Add system property to set the max number of native transport requests in queue (CASSANDRA-11363)
 * Fix queries with empty ByteBuffer values in clustering column restrictions (CASSANDRA-12127)
 * Disable passing control to post-flush after flush failure to prevent data loss (CASSANDRA-11828)
 * Allow STCS-in-L0 compactions to reduce scope with LCS (CASSANDRA-12040)
 * cannot use cql since upgrading python to 2.7.11+ (CASSANDRA-11850)
 * Fix filtering on clustering columns when 2i is used (CASSANDRA-11907)
 * Avoid stalling paxos when the paxos state expires (CASSANDRA-12043)
 * Remove finished incoming streaming connections from MessagingService (CASSANDRA-11854)
 * Don't try to get sstables for non-repairing column families (CASSANDRA-12077)
 * Avoid marking too many sstables as repaired (CASSANDRA-11696)
 * Prevent select statements with clustering key > 64k (CASSANDRA-11882)
 * Fix clock skew corrupting other nodes with paxos (CASSANDRA-11991)
 * Remove distinction between non-existing static columns and existing but null in LWTs (CASSANDRA-9842)
 * Cache local ranges when calculating repair neighbors (CASSANDRA-11934)
 * Allow LWT operation on static column with only partition keys (CASSANDRA-10532)
 * Create interval tree over canonical sstables to avoid missing sstables during streaming (CASSANDRA-11886)
 * cqlsh COPY FROM: shutdown parent cluster after forking, to avoid corrupting SSL connections (CASSANDRA-11749)


3.7
 * Support multiple folders for user defined compaction tasks (CASSANDRA-11765)
 * Fix race in CompactionStrategyManager's pause/resume (CASSANDRA-11922)
Merged from 3.0:
 * Fix legacy serialization of Thrift-generated non-compound range tombstones
   when communicating with 2.x nodes (CASSANDRA-11930)
 * Fix Directories instantiations where CFS.initialDirectories should be used (CASSANDRA-11849)
 * Avoid referencing DatabaseDescriptor in AbstractType (CASSANDRA-11912)
 * Don't use static dataDirectories field in Directories instances (CASSANDRA-11647)
 * Fix sstables not being protected from removal during index build (CASSANDRA-11905)
 * cqlsh: Suppress stack trace from Read/WriteFailures (CASSANDRA-11032)
 * Remove unneeded code to repair index summaries that have
   been improperly down-sampled (CASSANDRA-11127)
 * Avoid WriteTimeoutExceptions during commit log replay due to materialized
   view lock contention (CASSANDRA-11891)
 * Prevent OOM failures on SSTable corruption, improve tests for corruption detection (CASSANDRA-9530)
 * Use CFS.initialDirectories when clearing snapshots (CASSANDRA-11705)
 * Allow compaction strategies to disable early open (CASSANDRA-11754)
 * Refactor Materialized View code (CASSANDRA-11475)
 * Update Java Driver (CASSANDRA-11615)
Merged from 2.2:
 * Persist local metadata earlier in startup sequence (CASSANDRA-11742)
 * cqlsh: fix tab completion for case-sensitive identifiers (CASSANDRA-11664)
 * Avoid showing estimated key as -1 in tablestats (CASSANDRA-11587)
 * Fix possible race condition in CommitLog.recover (CASSANDRA-11743)
 * Enable client encryption in sstableloader with cli options (CASSANDRA-11708)
 * Possible memory leak in NIODataInputStream (CASSANDRA-11867)
 * Add seconds to cqlsh tracing session duration (CASSANDRA-11753)
 * Fix commit log replay after out-of-order flush completion (CASSANDRA-9669)
 * Prohibit Reversed Counter type as part of the PK (CASSANDRA-9395)
 * cqlsh: correctly handle non-ascii chars in error messages (CASSANDRA-11626)
Merged from 2.1:
 * Run CommitLog tests with different compression settings (CASSANDRA-9039)
 * cqlsh: apply current keyspace to source command (CASSANDRA-11152)
 * Clear out parent repair session if repair coordinator dies (CASSANDRA-11824)
 * Set default streaming_socket_timeout_in_ms to 24 hours (CASSANDRA-11840)
 * Do not consider local node a valid source during replace (CASSANDRA-11848)
 * Add message dropped tasks to nodetool netstats (CASSANDRA-11855)
 * Avoid holding SSTableReaders for duration of incremental repair (CASSANDRA-11739)


3.6
 * Correctly migrate schema for frozen UDTs during 2.x -> 3.x upgrades
   (does not affect any released versions) (CASSANDRA-11613)
 * Allow server startup if JMX is configured directly (CASSANDRA-11725)
 * Prevent direct memory OOM on buffer pool allocations (CASSANDRA-11710)
 * Enhanced Compaction Logging (CASSANDRA-10805)
 * Make prepared statement cache size configurable (CASSANDRA-11555)
 * Integrated JMX authentication and authorization (CASSANDRA-10091)
 * Add units to stress ouput (CASSANDRA-11352)
 * Fix PER PARTITION LIMIT for single and multi partitions queries (CASSANDRA-11603)
 * Add uncompressed chunk cache for RandomAccessReader (CASSANDRA-5863)
 * Clarify ClusteringPrefix hierarchy (CASSANDRA-11213)
 * Always perform collision check before joining ring (CASSANDRA-10134)
 * SSTableWriter output discrepancy (CASSANDRA-11646)
 * Fix potential timeout in NativeTransportService.testConcurrentDestroys (CASSANDRA-10756)
 * Support large partitions on the 3.0 sstable format (CASSANDRA-11206,11763)
 * Add support to rebuild from specific range (CASSANDRA-10406)
 * Optimize the overlapping lookup by calculating all the
   bounds in advance (CASSANDRA-11571)
 * Support json/yaml output in nodetool tablestats (CASSANDRA-5977)
 * (stress) Add datacenter option to -node options (CASSANDRA-11591)
 * Fix handling of empty slices (CASSANDRA-11513)
 * Make number of cores used by cqlsh COPY visible to testing code (CASSANDRA-11437)
 * Allow filtering on clustering columns for queries without secondary indexes (CASSANDRA-11310)
 * Refactor Restriction hierarchy (CASSANDRA-11354)
 * Eliminate allocations in R/W path (CASSANDRA-11421)
 * Update Netty to 4.0.36 (CASSANDRA-11567)
 * Fix PER PARTITION LIMIT for queries requiring post-query ordering (CASSANDRA-11556)
 * Allow instantiation of UDTs and tuples in UDFs (CASSANDRA-10818)
 * Support UDT in CQLSSTableWriter (CASSANDRA-10624)
 * Support for non-frozen user-defined types, updating
   individual fields of user-defined types (CASSANDRA-7423)
 * Make LZ4 compression level configurable (CASSANDRA-11051)
 * Allow per-partition LIMIT clause in CQL (CASSANDRA-7017)
 * Make custom filtering more extensible with UserExpression (CASSANDRA-11295)
 * Improve field-checking and error reporting in cassandra.yaml (CASSANDRA-10649)
 * Print CAS stats in nodetool proxyhistograms (CASSANDRA-11507)
 * More user friendly error when providing an invalid token to nodetool (CASSANDRA-9348)
 * Add static column support to SASI index (CASSANDRA-11183)
 * Support EQ/PREFIX queries in SASI CONTAINS mode without tokenization (CASSANDRA-11434)
 * Support LIKE operator in prepared statements (CASSANDRA-11456)
 * Add a command to see if a Materialized View has finished building (CASSANDRA-9967)
 * Log endpoint and port associated with streaming operation (CASSANDRA-8777)
 * Print sensible units for all log messages (CASSANDRA-9692)
 * Upgrade Netty to version 4.0.34 (CASSANDRA-11096)
 * Break the CQL grammar into separate Parser and Lexer (CASSANDRA-11372)
 * Compress only inter-dc traffic by default (CASSANDRA-8888)
 * Add metrics to track write amplification (CASSANDRA-11420)
 * cassandra-stress: cannot handle "value-less" tables (CASSANDRA-7739)
 * Add/drop multiple columns in one ALTER TABLE statement (CASSANDRA-10411)
 * Add require_endpoint_verification opt for internode encryption (CASSANDRA-9220)
 * Add auto import java.util for UDF code block (CASSANDRA-11392)
 * Add --hex-format option to nodetool getsstables (CASSANDRA-11337)
 * sstablemetadata should print sstable min/max token (CASSANDRA-7159)
 * Do not wrap CassandraException in TriggerExecutor (CASSANDRA-9421)
 * COPY TO should have higher double precision (CASSANDRA-11255)
 * Stress should exit with non-zero status after failure (CASSANDRA-10340)
 * Add client to cqlsh SHOW_SESSION (CASSANDRA-8958)
 * Fix nodetool tablestats keyspace level metrics (CASSANDRA-11226)
 * Store repair options in parent_repair_history (CASSANDRA-11244)
 * Print current leveling in sstableofflinerelevel (CASSANDRA-9588)
 * Change repair message for keyspaces with RF 1 (CASSANDRA-11203)
 * Remove hard-coded SSL cipher suites and protocols (CASSANDRA-10508)
 * Improve concurrency in CompactionStrategyManager (CASSANDRA-10099)
 * (cqlsh) interpret CQL type for formatting blobs (CASSANDRA-11274)
 * Refuse to start and print txn log information in case of disk
   corruption (CASSANDRA-10112)
 * Resolve some eclipse-warnings (CASSANDRA-11086)
 * (cqlsh) Show static columns in a different color (CASSANDRA-11059)
 * Allow to remove TTLs on table with default_time_to_live (CASSANDRA-11207)
Merged from 3.0:
 * Disallow creating view with a static column (CASSANDRA-11602)
 * Reduce the amount of object allocations caused by the getFunctions methods (CASSANDRA-11593)
 * Potential error replaying commitlog with smallint/tinyint/date/time types (CASSANDRA-11618)
 * Fix queries with filtering on counter columns (CASSANDRA-11629)
 * Improve tombstone printing in sstabledump (CASSANDRA-11655)
 * Fix paging for range queries where all clustering columns are specified (CASSANDRA-11669)
 * Don't require HEAP_NEW_SIZE to be set when using G1 (CASSANDRA-11600)
 * Fix sstabledump not showing cells after tombstone marker (CASSANDRA-11654)
 * Ignore all LocalStrategy keyspaces for streaming and other related
   operations (CASSANDRA-11627)
 * Ensure columnfilter covers indexed columns for thrift 2i queries (CASSANDRA-11523)
 * Only open one sstable scanner per sstable (CASSANDRA-11412)
 * Option to specify ProtocolVersion in cassandra-stress (CASSANDRA-11410)
 * ArithmeticException in avgFunctionForDecimal (CASSANDRA-11485)
 * LogAwareFileLister should only use OLD sstable files in current folder to determine disk consistency (CASSANDRA-11470)
 * Notify indexers of expired rows during compaction (CASSANDRA-11329)
 * Properly respond with ProtocolError when a v1/v2 native protocol
   header is received (CASSANDRA-11464)
 * Validate that num_tokens and initial_token are consistent with one another (CASSANDRA-10120)
Merged from 2.2:
 * Exit JVM if JMX server fails to startup (CASSANDRA-11540)
 * Produce a heap dump when exiting on OOM (CASSANDRA-9861)
 * Restore ability to filter on clustering columns when using a 2i (CASSANDRA-11510)
 * JSON datetime formatting needs timezone (CASSANDRA-11137)
 * Fix is_dense recalculation for Thrift-updated tables (CASSANDRA-11502)
 * Remove unnescessary file existence check during anticompaction (CASSANDRA-11660)
 * Add missing files to debian packages (CASSANDRA-11642)
 * Avoid calling Iterables::concat in loops during ModificationStatement::getFunctions (CASSANDRA-11621)
 * cqlsh: COPY FROM should use regular inserts for single statement batches and
   report errors correctly if workers processes crash on initialization (CASSANDRA-11474)
 * Always close cluster with connection in CqlRecordWriter (CASSANDRA-11553)
 * Allow only DISTINCT queries with partition keys restrictions (CASSANDRA-11339)
 * CqlConfigHelper no longer requires both a keystore and truststore to work (CASSANDRA-11532)
 * Make deprecated repair methods backward-compatible with previous notification service (CASSANDRA-11430)
 * IncomingStreamingConnection version check message wrong (CASSANDRA-11462)
Merged from 2.1:
 * Support mlockall on IBM POWER arch (CASSANDRA-11576)
 * Add option to disable use of severity in DynamicEndpointSnitch (CASSANDRA-11737)
 * cqlsh COPY FROM fails for null values with non-prepared statements (CASSANDRA-11631)
 * Make cython optional in pylib/setup.py (CASSANDRA-11630)
 * Change order of directory searching for cassandra.in.sh to favor local one (CASSANDRA-11628)
 * cqlsh COPY FROM fails with []{} chars in UDT/tuple fields/values (CASSANDRA-11633)
 * clqsh: COPY FROM throws TypeError with Cython extensions enabled (CASSANDRA-11574)
 * cqlsh: COPY FROM ignores NULL values in conversion (CASSANDRA-11549)
 * Validate levels when building LeveledScanner to avoid overlaps with orphaned sstables (CASSANDRA-9935)


3.5
 * StaticTokenTreeBuilder should respect posibility of duplicate tokens (CASSANDRA-11525)
 * Correctly fix potential assertion error during compaction (CASSANDRA-11353)
 * Avoid index segment stitching in RAM which lead to OOM on big SSTable files (CASSANDRA-11383)
 * Fix clustering and row filters for LIKE queries on clustering columns (CASSANDRA-11397)
Merged from 3.0:
 * Fix rare NPE on schema upgrade from 2.x to 3.x (CASSANDRA-10943)
 * Improve backoff policy for cqlsh COPY FROM (CASSANDRA-11320)
 * Improve IF NOT EXISTS check in CREATE INDEX (CASSANDRA-11131)
 * Upgrade ohc to 0.4.3
 * Enable SO_REUSEADDR for JMX RMI server sockets (CASSANDRA-11093)
 * Allocate merkletrees with the correct size (CASSANDRA-11390)
 * Support streaming pre-3.0 sstables (CASSANDRA-10990)
 * Add backpressure to compressed or encrypted commit log (CASSANDRA-10971)
 * SSTableExport supports secondary index tables (CASSANDRA-11330)
 * Fix sstabledump to include missing info in debug output (CASSANDRA-11321)
 * Establish and implement canonical bulk reading workload(s) (CASSANDRA-10331)
 * Fix paging for IN queries on tables without clustering columns (CASSANDRA-11208)
 * Remove recursive call from CompositesSearcher (CASSANDRA-11304)
 * Fix filtering on non-primary key columns for queries without index (CASSANDRA-6377)
 * Fix sstableloader fail when using materialized view (CASSANDRA-11275)
Merged from 2.2:
 * DatabaseDescriptor should log stacktrace in case of Eception during seed provider creation (CASSANDRA-11312)
 * Use canonical path for directory in SSTable descriptor (CASSANDRA-10587)
 * Add cassandra-stress keystore option (CASSANDRA-9325)
 * Dont mark sstables as repairing with sub range repairs (CASSANDRA-11451)
 * Notify when sstables change after cancelling compaction (CASSANDRA-11373)
 * cqlsh: COPY FROM should check that explicit column names are valid (CASSANDRA-11333)
 * Add -Dcassandra.start_gossip startup option (CASSANDRA-10809)
 * Fix UTF8Validator.validate() for modified UTF-8 (CASSANDRA-10748)
 * Clarify that now() function is calculated on the coordinator node in CQL documentation (CASSANDRA-10900)
 * Fix bloom filter sizing with LCS (CASSANDRA-11344)
 * (cqlsh) Fix error when result is 0 rows with EXPAND ON (CASSANDRA-11092)
 * Add missing newline at end of bin/cqlsh (CASSANDRA-11325)
 * Unresolved hostname leads to replace being ignored (CASSANDRA-11210)
 * Only log yaml config once, at startup (CASSANDRA-11217)
 * Reference leak with parallel repairs on the same table (CASSANDRA-11215)
Merged from 2.1:
 * Add a -j parameter to scrub/cleanup/upgradesstables to state how
   many threads to use (CASSANDRA-11179)
 * COPY FROM on large datasets: fix progress report and debug performance (CASSANDRA-11053)
 * InvalidateKeys should have a weak ref to key cache (CASSANDRA-11176)


3.4
 * (cqlsh) add cqlshrc option to always connect using ssl (CASSANDRA-10458)
 * Cleanup a few resource warnings (CASSANDRA-11085)
 * Allow custom tracing implementations (CASSANDRA-10392)
 * Extract LoaderOptions to be able to be used from outside (CASSANDRA-10637)
 * fix OnDiskIndexTest to properly treat empty ranges (CASSANDRA-11205)
 * fix TrackerTest to handle new notifications (CASSANDRA-11178)
 * add SASI validation for partitioner and complex columns (CASSANDRA-11169)
 * Add caching of encrypted credentials in PasswordAuthenticator (CASSANDRA-7715)
 * fix SASI memtable switching on flush (CASSANDRA-11159)
 * Remove duplicate offline compaction tracking (CASSANDRA-11148)
 * fix EQ semantics of analyzed SASI indexes (CASSANDRA-11130)
 * Support long name output for nodetool commands (CASSANDRA-7950)
 * Encrypted hints (CASSANDRA-11040)
 * SASI index options validation (CASSANDRA-11136)
 * Optimize disk seek using min/max column name meta data when the LIMIT clause is used
   (CASSANDRA-8180)
 * Add LIKE support to CQL3 (CASSANDRA-11067)
 * Generic Java UDF types (CASSANDRA-10819)
 * cqlsh: Include sub-second precision in timestamps by default (CASSANDRA-10428)
 * Set javac encoding to utf-8 (CASSANDRA-11077)
 * Integrate SASI index into Cassandra (CASSANDRA-10661)
 * Add --skip-flush option to nodetool snapshot
 * Skip values for non-queried columns (CASSANDRA-10657)
 * Add support for secondary indexes on static columns (CASSANDRA-8103)
 * CommitLogUpgradeTestMaker creates broken commit logs (CASSANDRA-11051)
 * Add metric for number of dropped mutations (CASSANDRA-10866)
 * Simplify row cache invalidation code (CASSANDRA-10396)
 * Support user-defined compaction through nodetool (CASSANDRA-10660)
 * Stripe view locks by key and table ID to reduce contention (CASSANDRA-10981)
 * Add nodetool gettimeout and settimeout commands (CASSANDRA-10953)
 * Add 3.0 metadata to sstablemetadata output (CASSANDRA-10838)
Merged from 3.0:
 * MV should only query complex columns included in the view (CASSANDRA-11069)
 * Failed aggregate creation breaks server permanently (CASSANDRA-11064)
 * Add sstabledump tool (CASSANDRA-7464)
 * Introduce backpressure for hints (CASSANDRA-10972)
 * Fix ClusteringPrefix not being able to read tombstone range boundaries (CASSANDRA-11158)
 * Prevent logging in sandboxed state (CASSANDRA-11033)
 * Disallow drop/alter operations of UDTs used by UDAs (CASSANDRA-10721)
 * Add query time validation method on Index (CASSANDRA-11043)
 * Avoid potential AssertionError in mixed version cluster (CASSANDRA-11128)
 * Properly handle hinted handoff after topology changes (CASSANDRA-5902)
 * AssertionError when listing sstable files on inconsistent disk state (CASSANDRA-11156)
 * Fix wrong rack counting and invalid conditions check for TokenAllocation
   (CASSANDRA-11139)
 * Avoid creating empty hint files (CASSANDRA-11090)
 * Fix leak detection strong reference loop using weak reference (CASSANDRA-11120)
 * Configurie BatchlogManager to stop delayed tasks on shutdown (CASSANDRA-11062)
 * Hadoop integration is incompatible with Cassandra Driver 3.0.0 (CASSANDRA-11001)
 * Add dropped_columns to the list of schema table so it gets handled
   properly (CASSANDRA-11050)
 * Fix NPE when using forceRepairRangeAsync without DC (CASSANDRA-11239)
Merged from 2.2:
 * Preserve order for preferred SSL cipher suites (CASSANDRA-11164)
 * Range.compareTo() violates the contract of Comparable (CASSANDRA-11216)
 * Avoid NPE when serializing ErrorMessage with null message (CASSANDRA-11167)
 * Replacing an aggregate with a new version doesn't reset INITCOND (CASSANDRA-10840)
 * (cqlsh) cqlsh cannot be called through symlink (CASSANDRA-11037)
 * fix ohc and java-driver pom dependencies in build.xml (CASSANDRA-10793)
 * Protect from keyspace dropped during repair (CASSANDRA-11065)
 * Handle adding fields to a UDT in SELECT JSON and toJson() (CASSANDRA-11146)
 * Better error message for cleanup (CASSANDRA-10991)
 * cqlsh pg-style-strings broken if line ends with ';' (CASSANDRA-11123)
 * Always persist upsampled index summaries (CASSANDRA-10512)
 * (cqlsh) Fix inconsistent auto-complete (CASSANDRA-10733)
 * Make SELECT JSON and toJson() threadsafe (CASSANDRA-11048)
 * Fix SELECT on tuple relations for mixed ASC/DESC clustering order (CASSANDRA-7281)
 * Use cloned TokenMetadata in size estimates to avoid race against membership check
   (CASSANDRA-10736)
 * (cqlsh) Support utf-8/cp65001 encoding on Windows (CASSANDRA-11030)
 * Fix paging on DISTINCT queries repeats result when first row in partition changes
   (CASSANDRA-10010)
 * (cqlsh) Support timezone conversion using pytz (CASSANDRA-10397)
 * cqlsh: change default encoding to UTF-8 (CASSANDRA-11124)
Merged from 2.1:
 * Checking if an unlogged batch is local is inefficient (CASSANDRA-11529)
 * Fix out-of-space error treatment in memtable flushing (CASSANDRA-11448).
 * Don't do defragmentation if reading from repaired sstables (CASSANDRA-10342)
 * Fix streaming_socket_timeout_in_ms not enforced (CASSANDRA-11286)
 * Avoid dropping message too quickly due to missing unit conversion (CASSANDRA-11302)
 * Don't remove FailureDetector history on removeEndpoint (CASSANDRA-10371)
 * Only notify if repair status changed (CASSANDRA-11172)
 * Use logback setting for 'cassandra -v' command (CASSANDRA-10767)
 * Fix sstableloader to unthrottle streaming by default (CASSANDRA-9714)
 * Fix incorrect warning in 'nodetool status' (CASSANDRA-10176)
 * Properly release sstable ref when doing offline scrub (CASSANDRA-10697)
 * Improve nodetool status performance for large cluster (CASSANDRA-7238)
 * Gossiper#isEnabled is not thread safe (CASSANDRA-11116)
 * Avoid major compaction mixing repaired and unrepaired sstables in DTCS (CASSANDRA-11113)
 * Make it clear what DTCS timestamp_resolution is used for (CASSANDRA-11041)
 * (cqlsh) Display milliseconds when datetime overflows (CASSANDRA-10625)


3.3
 * Avoid infinite loop if owned range is smaller than number of
   data dirs (CASSANDRA-11034)
 * Avoid bootstrap hanging when existing nodes have no data to stream (CASSANDRA-11010)
Merged from 3.0:
 * Remove double initialization of newly added tables (CASSANDRA-11027)
 * Filter keys searcher results by target range (CASSANDRA-11104)
 * Fix deserialization of legacy read commands (CASSANDRA-11087)
 * Fix incorrect computation of deletion time in sstable metadata (CASSANDRA-11102)
 * Avoid memory leak when collecting sstable metadata (CASSANDRA-11026)
 * Mutations do not block for completion under view lock contention (CASSANDRA-10779)
 * Invalidate legacy schema tables when unloading them (CASSANDRA-11071)
 * (cqlsh) handle INSERT and UPDATE statements with LWT conditions correctly
   (CASSANDRA-11003)
 * Fix DISTINCT queries in mixed version clusters (CASSANDRA-10762)
 * Migrate build status for indexes along with legacy schema (CASSANDRA-11046)
 * Ensure SSTables for legacy KEYS indexes can be read (CASSANDRA-11045)
 * Added support for IBM zSystems architecture (CASSANDRA-11054)
 * Update CQL documentation (CASSANDRA-10899)
 * Check the column name, not cell name, for dropped columns when reading
   legacy sstables (CASSANDRA-11018)
 * Don't attempt to index clustering values of static rows (CASSANDRA-11021)
 * Remove checksum files after replaying hints (CASSANDRA-10947)
 * Support passing base table metadata to custom 2i validation (CASSANDRA-10924)
 * Ensure stale index entries are purged during reads (CASSANDRA-11013)
 * (cqlsh) Also apply --connect-timeout to control connection
   timeout (CASSANDRA-10959)
 * Fix AssertionError when removing from list using UPDATE (CASSANDRA-10954)
 * Fix UnsupportedOperationException when reading old sstable with range
   tombstone (CASSANDRA-10743)
 * MV should use the maximum timestamp of the primary key (CASSANDRA-10910)
 * Fix potential assertion error during compaction (CASSANDRA-10944)
Merged from 2.2:
 * maxPurgeableTimestamp needs to check memtables too (CASSANDRA-9949)
 * Apply change to compaction throughput in real time (CASSANDRA-10025)
 * (cqlsh) encode input correctly when saving history
 * Fix potential NPE on ORDER BY queries with IN (CASSANDRA-10955)
 * Start L0 STCS-compactions even if there is a L0 -> L1 compaction
   going (CASSANDRA-10979)
 * Make UUID LSB unique per process (CASSANDRA-7925)
 * Avoid NPE when performing sstable tasks (scrub etc.) (CASSANDRA-10980)
 * Make sure client gets tombstone overwhelmed warning (CASSANDRA-9465)
 * Fix error streaming section more than 2GB (CASSANDRA-10961)
 * Histogram buckets exposed in jmx are sorted incorrectly (CASSANDRA-10975)
 * Enable GC logging by default (CASSANDRA-10140)
 * Optimize pending range computation (CASSANDRA-9258)
 * Skip commit log and saved cache directories in SSTable version startup check (CASSANDRA-10902)
 * drop/alter user should be case sensitive (CASSANDRA-10817)
Merged from 2.1:
 * test_bulk_round_trip_blogposts is failing occasionally (CASSANDRA-10938)
 * Fix isJoined return true only after becoming cluster member (CASANDRA-11007)
 * Fix bad gossip generation seen in long-running clusters (CASSANDRA-10969)
 * Avoid NPE when incremental repair fails (CASSANDRA-10909)
 * Unmark sstables compacting once they are done in cleanup/scrub/upgradesstables (CASSANDRA-10829)
 * Allow simultaneous bootstrapping with strict consistency when no vnodes are used (CASSANDRA-11005)
 * Log a message when major compaction does not result in a single file (CASSANDRA-10847)
 * (cqlsh) fix cqlsh_copy_tests when vnodes are disabled (CASSANDRA-10997)
 * (cqlsh) Add request timeout option to cqlsh (CASSANDRA-10686)
 * Avoid AssertionError while submitting hint with LWT (CASSANDRA-10477)
 * If CompactionMetadata is not in stats file, use index summary instead (CASSANDRA-10676)
 * Retry sending gossip syn multiple times during shadow round (CASSANDRA-8072)
 * Fix pending range calculation during moves (CASSANDRA-10887)
 * Sane default (200Mbps) for inter-DC streaming througput (CASSANDRA-8708)



3.2
 * Make sure tokens don't exist in several data directories (CASSANDRA-6696)
 * Add requireAuthorization method to IAuthorizer (CASSANDRA-10852)
 * Move static JVM options to conf/jvm.options file (CASSANDRA-10494)
 * Fix CassandraVersion to accept x.y version string (CASSANDRA-10931)
 * Add forceUserDefinedCleanup to allow more flexible cleanup (CASSANDRA-10708)
 * (cqlsh) allow setting TTL with COPY (CASSANDRA-9494)
 * Fix counting of received sstables in streaming (CASSANDRA-10949)
 * Implement hints compression (CASSANDRA-9428)
 * Fix potential assertion error when reading static columns (CASSANDRA-10903)
 * Fix EstimatedHistogram creation in nodetool tablehistograms (CASSANDRA-10859)
 * Establish bootstrap stream sessions sequentially (CASSANDRA-6992)
 * Sort compactionhistory output by timestamp (CASSANDRA-10464)
 * More efficient BTree removal (CASSANDRA-9991)
 * Make tablehistograms accept the same syntax as tablestats (CASSANDRA-10149)
 * Group pending compactions based on table (CASSANDRA-10718)
 * Add compressor name in sstablemetadata output (CASSANDRA-9879)
 * Fix type casting for counter columns (CASSANDRA-10824)
 * Prevent running Cassandra as root (CASSANDRA-8142)
 * bound maximum in-flight commit log replay mutation bytes to 64 megabytes (CASSANDRA-8639)
 * Normalize all scripts (CASSANDRA-10679)
 * Make compression ratio much more accurate (CASSANDRA-10225)
 * Optimize building of Clustering object when only one is created (CASSANDRA-10409)
 * Make index building pluggable (CASSANDRA-10681)
 * Add sstable flush observer (CASSANDRA-10678)
 * Improve NTS endpoints calculation (CASSANDRA-10200)
 * Improve performance of the folderSize function (CASSANDRA-10677)
 * Add support for type casting in selection clause (CASSANDRA-10310)
 * Added graphing option to cassandra-stress (CASSANDRA-7918)
 * Abort in-progress queries that time out (CASSANDRA-7392)
 * Add transparent data encryption core classes (CASSANDRA-9945)
Merged from 3.0:
 * Better handling of SSL connection errors inter-node (CASSANDRA-10816)
 * Avoid NoSuchElementException when executing empty batch (CASSANDRA-10711)
 * Avoid building PartitionUpdate in toString (CASSANDRA-10897)
 * Reduce heap spent when receiving many SSTables (CASSANDRA-10797)
 * Add back support for 3rd party auth providers to bulk loader (CASSANDRA-10873)
 * Eliminate the dependency on jgrapht for UDT resolution (CASSANDRA-10653)
 * (Hadoop) Close Clusters and Sessions in Hadoop Input/Output classes (CASSANDRA-10837)
 * Fix sstableloader not working with upper case keyspace name (CASSANDRA-10806)
Merged from 2.2:
 * jemalloc detection fails due to quoting issues in regexv (CASSANDRA-10946)
 * (cqlsh) show correct column names for empty result sets (CASSANDRA-9813)
 * Add new types to Stress (CASSANDRA-9556)
 * Add property to allow listening on broadcast interface (CASSANDRA-9748)
Merged from 2.1:
 * Match cassandra-loader options in COPY FROM (CASSANDRA-9303)
 * Fix binding to any address in CqlBulkRecordWriter (CASSANDRA-9309)
 * cqlsh fails to decode utf-8 characters for text typed columns (CASSANDRA-10875)
 * Log error when stream session fails (CASSANDRA-9294)
 * Fix bugs in commit log archiving startup behavior (CASSANDRA-10593)
 * (cqlsh) further optimise COPY FROM (CASSANDRA-9302)
 * Allow CREATE TABLE WITH ID (CASSANDRA-9179)
 * Make Stress compiles within eclipse (CASSANDRA-10807)
 * Cassandra Daemon should print JVM arguments (CASSANDRA-10764)
 * Allow cancellation of index summary redistribution (CASSANDRA-8805)


3.1.1
Merged from 3.0:
  * Fix upgrade data loss due to range tombstone deleting more data than then should
    (CASSANDRA-10822)


3.1
Merged from 3.0:
 * Avoid MV race during node decommission (CASSANDRA-10674)
 * Disable reloading of GossipingPropertyFileSnitch (CASSANDRA-9474)
 * Handle single-column deletions correction in materialized views
   when the column is part of the view primary key (CASSANDRA-10796)
 * Fix issue with datadir migration on upgrade (CASSANDRA-10788)
 * Fix bug with range tombstones on reverse queries and test coverage for
   AbstractBTreePartition (CASSANDRA-10059)
 * Remove 64k limit on collection elements (CASSANDRA-10374)
 * Remove unclear Indexer.indexes() method (CASSANDRA-10690)
 * Fix NPE on stream read error (CASSANDRA-10771)
 * Normalize cqlsh DESC output (CASSANDRA-10431)
 * Rejects partition range deletions when columns are specified (CASSANDRA-10739)
 * Fix error when saving cached key for old format sstable (CASSANDRA-10778)
 * Invalidate prepared statements on DROP INDEX (CASSANDRA-10758)
 * Fix SELECT statement with IN restrictions on partition key,
   ORDER BY and LIMIT (CASSANDRA-10729)
 * Improve stress performance over 1k threads (CASSANDRA-7217)
 * Wait for migration responses to complete before bootstrapping (CASSANDRA-10731)
 * Unable to create a function with argument of type Inet (CASSANDRA-10741)
 * Fix backward incompatibiliy in CqlInputFormat (CASSANDRA-10717)
 * Correctly preserve deletion info on updated rows when notifying indexers
   of single-row deletions (CASSANDRA-10694)
 * Notify indexers of partition delete during cleanup (CASSANDRA-10685)
 * Keep the file open in trySkipCache (CASSANDRA-10669)
 * Updated trigger example (CASSANDRA-10257)
Merged from 2.2:
 * Verify tables in pseudo-system keyspaces at startup (CASSANDRA-10761)
 * Fix IllegalArgumentException in DataOutputBuffer.reallocate for large buffers (CASSANDRA-10592)
 * Show CQL help in cqlsh in web browser (CASSANDRA-7225)
 * Serialize on disk the proper SSTable compression ratio (CASSANDRA-10775)
 * Reject index queries while the index is building (CASSANDRA-8505)
 * CQL.textile syntax incorrectly includes optional keyspace for aggregate SFUNC and FINALFUNC (CASSANDRA-10747)
 * Fix JSON update with prepared statements (CASSANDRA-10631)
 * Don't do anticompaction after subrange repair (CASSANDRA-10422)
 * Fix SimpleDateType type compatibility (CASSANDRA-10027)
 * (Hadoop) fix splits calculation (CASSANDRA-10640)
 * (Hadoop) ensure that Cluster instances are always closed (CASSANDRA-10058)
Merged from 2.1:
 * Fix Stress profile parsing on Windows (CASSANDRA-10808)
 * Fix incremental repair hang when replica is down (CASSANDRA-10288)
 * Optimize the way we check if a token is repaired in anticompaction (CASSANDRA-10768)
 * Add proper error handling to stream receiver (CASSANDRA-10774)
 * Warn or fail when changing cluster topology live (CASSANDRA-10243)
 * Status command in debian/ubuntu init script doesn't work (CASSANDRA-10213)
 * Some DROP ... IF EXISTS incorrectly result in exceptions on non-existing KS (CASSANDRA-10658)
 * DeletionTime.compareTo wrong in rare cases (CASSANDRA-10749)
 * Force encoding when computing statement ids (CASSANDRA-10755)
 * Properly reject counters as map keys (CASSANDRA-10760)
 * Fix the sstable-needs-cleanup check (CASSANDRA-10740)
 * (cqlsh) Print column names before COPY operation (CASSANDRA-8935)
 * Fix CompressedInputStream for proper cleanup (CASSANDRA-10012)
 * (cqlsh) Support counters in COPY commands (CASSANDRA-9043)
 * Try next replica if not possible to connect to primary replica on
   ColumnFamilyRecordReader (CASSANDRA-2388)
 * Limit window size in DTCS (CASSANDRA-10280)
 * sstableloader does not use MAX_HEAP_SIZE env parameter (CASSANDRA-10188)
 * (cqlsh) Improve COPY TO performance and error handling (CASSANDRA-9304)
 * Create compression chunk for sending file only (CASSANDRA-10680)
 * Forbid compact clustering column type changes in ALTER TABLE (CASSANDRA-8879)
 * Reject incremental repair with subrange repair (CASSANDRA-10422)
 * Add a nodetool command to refresh size_estimates (CASSANDRA-9579)
 * Invalidate cache after stream receive task is completed (CASSANDRA-10341)
 * Reject counter writes in CQLSSTableWriter (CASSANDRA-10258)
 * Remove superfluous COUNTER_MUTATION stage mapping (CASSANDRA-10605)


3.0
 * Fix AssertionError while flushing memtable due to materialized views
   incorrectly inserting empty rows (CASSANDRA-10614)
 * Store UDA initcond as CQL literal in the schema table, instead of a blob (CASSANDRA-10650)
 * Don't use -1 for the position of partition key in schema (CASSANDRA-10491)
 * Fix distinct queries in mixed version cluster (CASSANDRA-10573)
 * Skip sstable on clustering in names query (CASSANDRA-10571)
 * Remove value skipping as it breaks read-repair (CASSANDRA-10655)
 * Fix bootstrapping with MVs (CASSANDRA-10621)
 * Make sure EACH_QUORUM reads are using NTS (CASSANDRA-10584)
 * Fix MV replica filtering for non-NetworkTopologyStrategy (CASSANDRA-10634)
 * (Hadoop) fix CIF describeSplits() not handling 0 size estimates (CASSANDRA-10600)
 * Fix reading of legacy sstables (CASSANDRA-10590)
 * Use CQL type names in schema metadata tables (CASSANDRA-10365)
 * Guard batchlog replay against integer division by zero (CASSANDRA-9223)
 * Fix bug when adding a column to thrift with the same name than a primary key (CASSANDRA-10608)
 * Add client address argument to IAuthenticator::newSaslNegotiator (CASSANDRA-8068)
 * Fix implementation of LegacyLayout.LegacyBoundComparator (CASSANDRA-10602)
 * Don't use 'names query' read path for counters (CASSANDRA-10572)
 * Fix backward compatibility for counters (CASSANDRA-10470)
 * Remove memory_allocator paramter from cassandra.yaml (CASSANDRA-10581,10628)
 * Execute the metadata reload task of all registered indexes on CFS::reload (CASSANDRA-10604)
 * Fix thrift cas operations with defined columns (CASSANDRA-10576)
 * Fix PartitionUpdate.operationCount()for updates with static column operations (CASSANDRA-10606)
 * Fix thrift get() queries with defined columns (CASSANDRA-10586)
 * Fix marking of indexes as built and removed (CASSANDRA-10601)
 * Skip initialization of non-registered 2i instances, remove Index::getIndexName (CASSANDRA-10595)
 * Fix batches on multiple tables (CASSANDRA-10554)
 * Ensure compaction options are validated when updating KeyspaceMetadata (CASSANDRA-10569)
 * Flatten Iterator Transformation Hierarchy (CASSANDRA-9975)
 * Remove token generator (CASSANDRA-5261)
 * RolesCache should not be created for any authenticator that does not requireAuthentication (CASSANDRA-10562)
 * Fix LogTransaction checking only a single directory for files (CASSANDRA-10421)
 * Fix handling of range tombstones when reading old format sstables (CASSANDRA-10360)
 * Aggregate with Initial Condition fails with C* 3.0 (CASSANDRA-10367)
Merged from 2.2:
 * (cqlsh) show partial trace if incomplete after max_trace_wait (CASSANDRA-7645)
 * Use most up-to-date version of schema for system tables (CASSANDRA-10652)
 * Deprecate memory_allocator in cassandra.yaml (CASSANDRA-10581,10628)
 * Expose phi values from failure detector via JMX and tweak debug
   and trace logging (CASSANDRA-9526)
 * Fix IllegalArgumentException in DataOutputBuffer.reallocate for large buffers (CASSANDRA-10592)
Merged from 2.1:
 * Shutdown compaction in drain to prevent leak (CASSANDRA-10079)
 * (cqlsh) fix COPY using wrong variable name for time_format (CASSANDRA-10633)
 * Do not run SizeEstimatesRecorder if a node is not a member of the ring (CASSANDRA-9912)
 * Improve handling of dead nodes in gossip (CASSANDRA-10298)
 * Fix logback-tools.xml incorrectly configured for outputing to System.err
   (CASSANDRA-9937)
 * Fix streaming to catch exception so retry not fail (CASSANDRA-10557)
 * Add validation method to PerRowSecondaryIndex (CASSANDRA-10092)
 * Support encrypted and plain traffic on the same port (CASSANDRA-10559)
 * Do STCS in DTCS windows (CASSANDRA-10276)
 * Avoid repetition of JVM_OPTS in debian package (CASSANDRA-10251)
 * Fix potential NPE from handling result of SIM.highestSelectivityIndex (CASSANDRA-10550)
 * Fix paging issues with partitions containing only static columns data (CASSANDRA-10381)
 * Fix conditions on static columns (CASSANDRA-10264)
 * AssertionError: attempted to delete non-existing file CommitLog (CASSANDRA-10377)
 * Fix sorting for queries with an IN condition on partition key columns (CASSANDRA-10363)


3.0-rc2
 * Fix SELECT DISTINCT queries between 2.2.2 nodes and 3.0 nodes (CASSANDRA-10473)
 * Remove circular references in SegmentedFile (CASSANDRA-10543)
 * Ensure validation of indexed values only occurs once per-partition (CASSANDRA-10536)
 * Fix handling of static columns for range tombstones in thrift (CASSANDRA-10174)
 * Support empty ColumnFilter for backward compatility on empty IN (CASSANDRA-10471)
 * Remove Pig support (CASSANDRA-10542)
 * Fix LogFile throws Exception when assertion is disabled (CASSANDRA-10522)
 * Revert CASSANDRA-7486, make CMS default GC, move GC config to
   conf/jvm.options (CASSANDRA-10403)
 * Fix TeeingAppender causing some logs to be truncated/empty (CASSANDRA-10447)
 * Allow EACH_QUORUM for reads (CASSANDRA-9602)
 * Fix potential ClassCastException while upgrading (CASSANDRA-10468)
 * Fix NPE in MVs on update (CASSANDRA-10503)
 * Only include modified cell data in indexing deltas (CASSANDRA-10438)
 * Do not load keyspace when creating sstable writer (CASSANDRA-10443)
 * If node is not yet gossiping write all MV updates to batchlog only (CASSANDRA-10413)
 * Re-populate token metadata after commit log recovery (CASSANDRA-10293)
 * Provide additional metrics for materialized views (CASSANDRA-10323)
 * Flush system schema tables after local schema changes (CASSANDRA-10429)
Merged from 2.2:
 * Reduce contention getting instances of CompositeType (CASSANDRA-10433)
 * Fix the regression when using LIMIT with aggregates (CASSANDRA-10487)
 * Avoid NoClassDefFoundError during DataDescriptor initialization on windows (CASSANDRA-10412)
 * Preserve case of quoted Role & User names (CASSANDRA-10394)
 * cqlsh pg-style-strings broken (CASSANDRA-10484)
 * cqlsh prompt includes name of keyspace after failed `use` statement (CASSANDRA-10369)
Merged from 2.1:
 * (cqlsh) Distinguish negative and positive infinity in output (CASSANDRA-10523)
 * (cqlsh) allow custom time_format for COPY TO (CASSANDRA-8970)
 * Don't allow startup if the node's rack has changed (CASSANDRA-10242)
 * (cqlsh) show partial trace if incomplete after max_trace_wait (CASSANDRA-7645)
 * Allow LOCAL_JMX to be easily overridden (CASSANDRA-10275)
 * Mark nodes as dead even if they've already left (CASSANDRA-10205)


3.0.0-rc1
 * Fix mixed version read request compatibility for compact static tables
   (CASSANDRA-10373)
 * Fix paging of DISTINCT with static and IN (CASSANDRA-10354)
 * Allow MATERIALIZED VIEW's SELECT statement to restrict primary key
   columns (CASSANDRA-9664)
 * Move crc_check_chance out of compression options (CASSANDRA-9839)
 * Fix descending iteration past end of BTreeSearchIterator (CASSANDRA-10301)
 * Transfer hints to a different node on decommission (CASSANDRA-10198)
 * Check partition keys for CAS operations during stmt validation (CASSANDRA-10338)
 * Add custom query expressions to SELECT (CASSANDRA-10217)
 * Fix minor bugs in MV handling (CASSANDRA-10362)
 * Allow custom indexes with 0,1 or multiple target columns (CASSANDRA-10124)
 * Improve MV schema representation (CASSANDRA-9921)
 * Add flag to enable/disable coordinator batchlog for MV writes (CASSANDRA-10230)
 * Update cqlsh COPY for new internal driver serialization interface (CASSANDRA-10318)
 * Give index implementations more control over rebuild operations (CASSANDRA-10312)
 * Update index file format (CASSANDRA-10314)
 * Add "shadowable" row tombstones to deal with mv timestamp issues (CASSANDRA-10261)
 * CFS.loadNewSSTables() broken for pre-3.0 sstables
 * Cache selected index in read command to reduce lookups (CASSANDRA-10215)
 * Small optimizations of sstable index serialization (CASSANDRA-10232)
 * Support for both encrypted and unencrypted native transport connections (CASSANDRA-9590)
Merged from 2.2:
 * Configurable page size in cqlsh (CASSANDRA-9855)
 * Defer default role manager setup until all nodes are on 2.2+ (CASSANDRA-9761)
 * Handle missing RoleManager in config after upgrade to 2.2 (CASSANDRA-10209)
Merged from 2.1:
 * Bulk Loader API could not tolerate even node failure (CASSANDRA-10347)
 * Avoid misleading pushed notifications when multiple nodes
   share an rpc_address (CASSANDRA-10052)
 * Fix dropping undroppable when message queue is full (CASSANDRA-10113)
 * Fix potential ClassCastException during paging (CASSANDRA-10352)
 * Prevent ALTER TYPE from creating circular references (CASSANDRA-10339)
 * Fix cache handling of 2i and base tables (CASSANDRA-10155, 10359)
 * Fix NPE in nodetool compactionhistory (CASSANDRA-9758)
 * (Pig) support BulkOutputFormat as a URL parameter (CASSANDRA-7410)
 * BATCH statement is broken in cqlsh (CASSANDRA-10272)
 * (cqlsh) Make cqlsh PEP8 Compliant (CASSANDRA-10066)
 * (cqlsh) Fix error when starting cqlsh with --debug (CASSANDRA-10282)
 * Scrub, Cleanup and Upgrade do not unmark compacting until all operations
   have completed, regardless of the occurence of exceptions (CASSANDRA-10274)


3.0.0-beta2
 * Fix columns returned by AbstractBtreePartitions (CASSANDRA-10220)
 * Fix backward compatibility issue due to AbstractBounds serialization bug (CASSANDRA-9857)
 * Fix startup error when upgrading nodes (CASSANDRA-10136)
 * Base table PRIMARY KEY can be assumed to be NOT NULL in MV creation (CASSANDRA-10147)
 * Improve batchlog write patch (CASSANDRA-9673)
 * Re-apply MaterializedView updates on commitlog replay (CASSANDRA-10164)
 * Require AbstractType.isByteOrderComparable declaration in constructor (CASSANDRA-9901)
 * Avoid digest mismatch on upgrade to 3.0 (CASSANDRA-9554)
 * Fix Materialized View builder when adding multiple MVs (CASSANDRA-10156)
 * Choose better poolingOptions for protocol v4 in cassandra-stress (CASSANDRA-10182)
 * Fix LWW bug affecting Materialized Views (CASSANDRA-10197)
 * Ensures frozen sets and maps are always sorted (CASSANDRA-10162)
 * Don't deadlock when flushing CFS backed custom indexes (CASSANDRA-10181)
 * Fix double flushing of secondary index tables (CASSANDRA-10180)
 * Fix incorrect handling of range tombstones in thrift (CASSANDRA-10046)
 * Only use batchlog when paired materialized view replica is remote (CASSANDRA-10061)
 * Reuse TemporalRow when updating multiple MaterializedViews (CASSANDRA-10060)
 * Validate gc_grace_seconds for batchlog writes and MVs (CASSANDRA-9917)
 * Fix sstablerepairedset (CASSANDRA-10132)
Merged from 2.2:
 * Cancel transaction for sstables we wont redistribute index summary
   for (CASSANDRA-10270)
 * Retry snapshot deletion after compaction and gc on Windows (CASSANDRA-10222)
 * Fix failure to start with space in directory path on Windows (CASSANDRA-10239)
 * Fix repair hang when snapshot failed (CASSANDRA-10057)
 * Fall back to 1/4 commitlog volume for commitlog_total_space on small disks
   (CASSANDRA-10199)
Merged from 2.1:
 * Added configurable warning threshold for GC duration (CASSANDRA-8907)
 * Fix handling of streaming EOF (CASSANDRA-10206)
 * Only check KeyCache when it is enabled
 * Change streaming_socket_timeout_in_ms default to 1 hour (CASSANDRA-8611)
 * (cqlsh) update list of CQL keywords (CASSANDRA-9232)
 * Add nodetool gettraceprobability command (CASSANDRA-10234)
Merged from 2.0:
 * Fix rare race where older gossip states can be shadowed (CASSANDRA-10366)
 * Fix consolidating racks violating the RF contract (CASSANDRA-10238)
 * Disallow decommission when node is in drained state (CASSANDRA-8741)


2.2.1
 * Fix race during construction of commit log (CASSANDRA-10049)
 * Fix LeveledCompactionStrategyTest (CASSANDRA-9757)
 * Fix broken UnbufferedDataOutputStreamPlus.writeUTF (CASSANDRA-10203)
 * (cqlsh) default load-from-file encoding to utf-8 (CASSANDRA-9898)
 * Avoid returning Permission.NONE when failing to query users table (CASSANDRA-10168)
 * (cqlsh) add CLEAR command (CASSANDRA-10086)
 * Support string literals as Role names for compatibility (CASSANDRA-10135)
Merged from 2.1:
 * Only check KeyCache when it is enabled
 * Change streaming_socket_timeout_in_ms default to 1 hour (CASSANDRA-8611)
 * (cqlsh) update list of CQL keywords (CASSANDRA-9232)


3.0.0-beta1
 * Redesign secondary index API (CASSANDRA-9459, 7771, 9041)
 * Fix throwing ReadFailure instead of ReadTimeout on range queries (CASSANDRA-10125)
 * Rewrite hinted handoff (CASSANDRA-6230)
 * Fix query on static compact tables (CASSANDRA-10093)
 * Fix race during construction of commit log (CASSANDRA-10049)
 * Add option to only purge repaired tombstones (CASSANDRA-6434)
 * Change authorization handling for MVs (CASSANDRA-9927)
 * Add custom JMX enabled executor for UDF sandbox (CASSANDRA-10026)
 * Fix row deletion bug for Materialized Views (CASSANDRA-10014)
 * Support mixed-version clusters with Cassandra 2.1 and 2.2 (CASSANDRA-9704)
 * Fix multiple slices on RowSearchers (CASSANDRA-10002)
 * Fix bug in merging of collections (CASSANDRA-10001)
 * Optimize batchlog replay to avoid full scans (CASSANDRA-7237)
 * Repair improvements when using vnodes (CASSANDRA-5220)
 * Disable scripted UDFs by default (CASSANDRA-9889)
 * Bytecode inspection for Java-UDFs (CASSANDRA-9890)
 * Use byte to serialize MT hash length (CASSANDRA-9792)
 * Replace usage of Adler32 with CRC32 (CASSANDRA-8684)
 * Fix migration to new format from 2.1 SSTable (CASSANDRA-10006)
 * SequentialWriter should extend BufferedDataOutputStreamPlus (CASSANDRA-9500)
 * Use the same repairedAt timestamp within incremental repair session (CASSANDRA-9111)
Merged from 2.2:
 * Allow count(*) and count(1) to be use as normal aggregation (CASSANDRA-10114)
 * An NPE is thrown if the column name is unknown for an IN relation (CASSANDRA-10043)
 * Apply commit_failure_policy to more errors on startup (CASSANDRA-9749)
 * Fix histogram overflow exception (CASSANDRA-9973)
 * Route gossip messages over dedicated socket (CASSANDRA-9237)
 * Add checksum to saved cache files (CASSANDRA-9265)
 * Log warning when using an aggregate without partition key (CASSANDRA-9737)
Merged from 2.1:
 * (cqlsh) Allow encoding to be set through command line (CASSANDRA-10004)
 * Add new JMX methods to change local compaction strategy (CASSANDRA-9965)
 * Write hints for paxos commits (CASSANDRA-7342)
 * (cqlsh) Fix timestamps before 1970 on Windows, always
   use UTC for timestamp display (CASSANDRA-10000)
 * (cqlsh) Avoid overwriting new config file with old config
   when both exist (CASSANDRA-9777)
 * Release snapshot selfRef when doing snapshot repair (CASSANDRA-9998)
 * Cannot replace token does not exist - DN node removed as Fat Client (CASSANDRA-9871)
Merged from 2.0:
 * Don't cast expected bf size to an int (CASSANDRA-9959)
 * Make getFullyExpiredSSTables less expensive (CASSANDRA-9882)


3.0.0-alpha1
 * Implement proper sandboxing for UDFs (CASSANDRA-9402)
 * Simplify (and unify) cleanup of compaction leftovers (CASSANDRA-7066)
 * Allow extra schema definitions in cassandra-stress yaml (CASSANDRA-9850)
 * Metrics should use up to date nomenclature (CASSANDRA-9448)
 * Change CREATE/ALTER TABLE syntax for compression (CASSANDRA-8384)
 * Cleanup crc and adler code for java 8 (CASSANDRA-9650)
 * Storage engine refactor (CASSANDRA-8099, 9743, 9746, 9759, 9781, 9808, 9825,
   9848, 9705, 9859, 9867, 9874, 9828, 9801)
 * Update Guava to 18.0 (CASSANDRA-9653)
 * Bloom filter false positive ratio is not honoured (CASSANDRA-8413)
 * New option for cassandra-stress to leave a ratio of columns null (CASSANDRA-9522)
 * Change hinted_handoff_enabled yaml setting, JMX (CASSANDRA-9035)
 * Add algorithmic token allocation (CASSANDRA-7032)
 * Add nodetool command to replay batchlog (CASSANDRA-9547)
 * Make file buffer cache independent of paths being read (CASSANDRA-8897)
 * Remove deprecated legacy Hadoop code (CASSANDRA-9353)
 * Decommissioned nodes will not rejoin the cluster (CASSANDRA-8801)
 * Change gossip stabilization to use endpoit size (CASSANDRA-9401)
 * Change default garbage collector to G1 (CASSANDRA-7486)
 * Populate TokenMetadata early during startup (CASSANDRA-9317)
 * Undeprecate cache recentHitRate (CASSANDRA-6591)
 * Add support for selectively varint encoding fields (CASSANDRA-9499, 9865)
 * Materialized Views (CASSANDRA-6477)
Merged from 2.2:
 * Avoid grouping sstables for anticompaction with DTCS (CASSANDRA-9900)
 * UDF / UDA execution time in trace (CASSANDRA-9723)
 * Fix broken internode SSL (CASSANDRA-9884)
Merged from 2.1:
 * Add new JMX methods to change local compaction strategy (CASSANDRA-9965)
 * Fix handling of enable/disable autocompaction (CASSANDRA-9899)
 * Add consistency level to tracing ouput (CASSANDRA-9827)
 * Remove repair snapshot leftover on startup (CASSANDRA-7357)
 * Use random nodes for batch log when only 2 racks (CASSANDRA-8735)
 * Ensure atomicity inside thrift and stream session (CASSANDRA-7757)
 * Fix nodetool info error when the node is not joined (CASSANDRA-9031)
Merged from 2.0:
 * Log when messages are dropped due to cross_node_timeout (CASSANDRA-9793)
 * Don't track hotness when opening from snapshot for validation (CASSANDRA-9382)


2.2.0
 * Allow the selection of columns together with aggregates (CASSANDRA-9767)
 * Fix cqlsh copy methods and other windows specific issues (CASSANDRA-9795)
 * Don't wrap byte arrays in SequentialWriter (CASSANDRA-9797)
 * sum() and avg() functions missing for smallint and tinyint types (CASSANDRA-9671)
 * Revert CASSANDRA-9542 (allow native functions in UDA) (CASSANDRA-9771)
Merged from 2.1:
 * Fix MarshalException when upgrading superColumn family (CASSANDRA-9582)
 * Fix broken logging for "empty" flushes in Memtable (CASSANDRA-9837)
 * Handle corrupt files on startup (CASSANDRA-9686)
 * Fix clientutil jar and tests (CASSANDRA-9760)
 * (cqlsh) Allow the SSL protocol version to be specified through the
    config file or environment variables (CASSANDRA-9544)
Merged from 2.0:
 * Add tool to find why expired sstables are not getting dropped (CASSANDRA-10015)
 * Remove erroneous pending HH tasks from tpstats/jmx (CASSANDRA-9129)
 * Don't cast expected bf size to an int (CASSANDRA-9959)
 * checkForEndpointCollision fails for legitimate collisions (CASSANDRA-9765)
 * Complete CASSANDRA-8448 fix (CASSANDRA-9519)
 * Don't include auth credentials in debug log (CASSANDRA-9682)
 * Can't transition from write survey to normal mode (CASSANDRA-9740)
 * Scrub (recover) sstables even when -Index.db is missing (CASSANDRA-9591)
 * Fix growing pending background compaction (CASSANDRA-9662)


2.2.0-rc2
 * Re-enable memory-mapped I/O on Windows (CASSANDRA-9658)
 * Warn when an extra-large partition is compacted (CASSANDRA-9643)
 * (cqlsh) Allow setting the initial connection timeout (CASSANDRA-9601)
 * BulkLoader has --transport-factory option but does not use it (CASSANDRA-9675)
 * Allow JMX over SSL directly from nodetool (CASSANDRA-9090)
 * Update cqlsh for UDFs (CASSANDRA-7556)
 * Change Windows kernel default timer resolution (CASSANDRA-9634)
 * Deprected sstable2json and json2sstable (CASSANDRA-9618)
 * Allow native functions in user-defined aggregates (CASSANDRA-9542)
 * Don't repair system_distributed by default (CASSANDRA-9621)
 * Fix mixing min, max, and count aggregates for blob type (CASSANRA-9622)
 * Rename class for DATE type in Java driver (CASSANDRA-9563)
 * Duplicate compilation of UDFs on coordinator (CASSANDRA-9475)
 * Fix connection leak in CqlRecordWriter (CASSANDRA-9576)
 * Mlockall before opening system sstables & remove boot_without_jna option (CASSANDRA-9573)
 * Add functions to convert timeuuid to date or time, deprecate dateOf and unixTimestampOf (CASSANDRA-9229)
 * Make sure we cancel non-compacting sstables from LifecycleTransaction (CASSANDRA-9566)
 * Fix deprecated repair JMX API (CASSANDRA-9570)
 * Add logback metrics (CASSANDRA-9378)
 * Update and refactor ant test/test-compression to run the tests in parallel (CASSANDRA-9583)
 * Fix upgrading to new directory for secondary index (CASSANDRA-9687)
Merged from 2.1:
 * (cqlsh) Fix bad check for CQL compatibility when DESCRIBE'ing
   COMPACT STORAGE tables with no clustering columns
 * Eliminate strong self-reference chains in sstable ref tidiers (CASSANDRA-9656)
 * Ensure StreamSession uses canonical sstable reader instances (CASSANDRA-9700)
 * Ensure memtable book keeping is not corrupted in the event we shrink usage (CASSANDRA-9681)
 * Update internal python driver for cqlsh (CASSANDRA-9064)
 * Fix IndexOutOfBoundsException when inserting tuple with too many
   elements using the string literal notation (CASSANDRA-9559)
 * Enable describe on indices (CASSANDRA-7814)
 * Fix incorrect result for IN queries where column not found (CASSANDRA-9540)
 * ColumnFamilyStore.selectAndReference may block during compaction (CASSANDRA-9637)
 * Fix bug in cardinality check when compacting (CASSANDRA-9580)
 * Fix memory leak in Ref due to ConcurrentLinkedQueue.remove() behaviour (CASSANDRA-9549)
 * Make rebuild only run one at a time (CASSANDRA-9119)
Merged from 2.0:
 * Avoid NPE in AuthSuccess#decode (CASSANDRA-9727)
 * Add listen_address to system.local (CASSANDRA-9603)
 * Bug fixes to resultset metadata construction (CASSANDRA-9636)
 * Fix setting 'durable_writes' in ALTER KEYSPACE (CASSANDRA-9560)
 * Avoids ballot clash in Paxos (CASSANDRA-9649)
 * Improve trace messages for RR (CASSANDRA-9479)
 * Fix suboptimal secondary index selection when restricted
   clustering column is also indexed (CASSANDRA-9631)
 * (cqlsh) Add min_threshold to DTCS option autocomplete (CASSANDRA-9385)
 * Fix error message when attempting to create an index on a column
   in a COMPACT STORAGE table with clustering columns (CASSANDRA-9527)
 * 'WITH WITH' in alter keyspace statements causes NPE (CASSANDRA-9565)
 * Expose some internals of SelectStatement for inspection (CASSANDRA-9532)
 * ArrivalWindow should use primitives (CASSANDRA-9496)
 * Periodically submit background compaction tasks (CASSANDRA-9592)
 * Set HAS_MORE_PAGES flag to false when PagingState is null (CASSANDRA-9571)


2.2.0-rc1
 * Compressed commit log should measure compressed space used (CASSANDRA-9095)
 * Fix comparison bug in CassandraRoleManager#collectRoles (CASSANDRA-9551)
 * Add tinyint,smallint,time,date support for UDFs (CASSANDRA-9400)
 * Deprecates SSTableSimpleWriter and SSTableSimpleUnsortedWriter (CASSANDRA-9546)
 * Empty INITCOND treated as null in aggregate (CASSANDRA-9457)
 * Remove use of Cell in Thrift MapReduce classes (CASSANDRA-8609)
 * Integrate pre-release Java Driver 2.2-rc1, custom build (CASSANDRA-9493)
 * Clean up gossiper logic for old versions (CASSANDRA-9370)
 * Fix custom payload coding/decoding to match the spec (CASSANDRA-9515)
 * ant test-all results incomplete when parsed (CASSANDRA-9463)
 * Disallow frozen<> types in function arguments and return types for
   clarity (CASSANDRA-9411)
 * Static Analysis to warn on unsafe use of Autocloseable instances (CASSANDRA-9431)
 * Update commitlog archiving examples now that commitlog segments are
   not recycled (CASSANDRA-9350)
 * Extend Transactional API to sstable lifecycle management (CASSANDRA-8568)
 * (cqlsh) Add support for native protocol 4 (CASSANDRA-9399)
 * Ensure that UDF and UDAs are keyspace-isolated (CASSANDRA-9409)
 * Revert CASSANDRA-7807 (tracing completion client notifications) (CASSANDRA-9429)
 * Add ability to stop compaction by ID (CASSANDRA-7207)
 * Let CassandraVersion handle SNAPSHOT version (CASSANDRA-9438)
Merged from 2.1:
 * (cqlsh) Fix using COPY through SOURCE or -f (CASSANDRA-9083)
 * Fix occasional lack of `system` keyspace in schema tables (CASSANDRA-8487)
 * Use ProtocolError code instead of ServerError code for native protocol
   error responses to unsupported protocol versions (CASSANDRA-9451)
 * Default commitlog_sync_batch_window_in_ms changed to 2ms (CASSANDRA-9504)
 * Fix empty partition assertion in unsorted sstable writing tools (CASSANDRA-9071)
 * Ensure truncate without snapshot cannot produce corrupt responses (CASSANDRA-9388)
 * Consistent error message when a table mixes counter and non-counter
   columns (CASSANDRA-9492)
 * Avoid getting unreadable keys during anticompaction (CASSANDRA-9508)
 * (cqlsh) Better float precision by default (CASSANDRA-9224)
 * Improve estimated row count (CASSANDRA-9107)
 * Optimize range tombstone memory footprint (CASSANDRA-8603)
 * Use configured gcgs in anticompaction (CASSANDRA-9397)
Merged from 2.0:
 * Don't accumulate more range than necessary in RangeTombstone.Tracker (CASSANDRA-9486)
 * Add broadcast and rpc addresses to system.local (CASSANDRA-9436)
 * Always mark sstable suspect when corrupted (CASSANDRA-9478)
 * Add database users and permissions to CQL3 documentation (CASSANDRA-7558)
 * Allow JVM_OPTS to be passed to standalone tools (CASSANDRA-5969)
 * Fix bad condition in RangeTombstoneList (CASSANDRA-9485)
 * Fix potential StackOverflow when setting CrcCheckChance over JMX (CASSANDRA-9488)
 * Fix null static columns in pages after the first, paged reversed
   queries (CASSANDRA-8502)
 * Fix counting cache serialization in request metrics (CASSANDRA-9466)
 * Add option not to validate atoms during scrub (CASSANDRA-9406)


2.2.0-beta1
 * Introduce Transactional API for internal state changes (CASSANDRA-8984)
 * Add a flag in cassandra.yaml to enable UDFs (CASSANDRA-9404)
 * Better support of null for UDF (CASSANDRA-8374)
 * Use ecj instead of javassist for UDFs (CASSANDRA-8241)
 * faster async logback configuration for tests (CASSANDRA-9376)
 * Add `smallint` and `tinyint` data types (CASSANDRA-8951)
 * Avoid thrift schema creation when native driver is used in stress tool (CASSANDRA-9374)
 * Make Functions.declared thread-safe
 * Add client warnings to native protocol v4 (CASSANDRA-8930)
 * Allow roles cache to be invalidated (CASSANDRA-8967)
 * Upgrade Snappy (CASSANDRA-9063)
 * Don't start Thrift rpc by default (CASSANDRA-9319)
 * Only stream from unrepaired sstables with incremental repair (CASSANDRA-8267)
 * Aggregate UDFs allow SFUNC return type to differ from STYPE if FFUNC specified (CASSANDRA-9321)
 * Remove Thrift dependencies in bundled tools (CASSANDRA-8358)
 * Disable memory mapping of hsperfdata file for JVM statistics (CASSANDRA-9242)
 * Add pre-startup checks to detect potential incompatibilities (CASSANDRA-8049)
 * Distinguish between null and unset in protocol v4 (CASSANDRA-7304)
 * Add user/role permissions for user-defined functions (CASSANDRA-7557)
 * Allow cassandra config to be updated to restart daemon without unloading classes (CASSANDRA-9046)
 * Don't initialize compaction writer before checking if iter is empty (CASSANDRA-9117)
 * Don't execute any functions at prepare-time (CASSANDRA-9037)
 * Share file handles between all instances of a SegmentedFile (CASSANDRA-8893)
 * Make it possible to major compact LCS (CASSANDRA-7272)
 * Make FunctionExecutionException extend RequestExecutionException
   (CASSANDRA-9055)
 * Add support for SELECT JSON, INSERT JSON syntax and new toJson(), fromJson()
   functions (CASSANDRA-7970)
 * Optimise max purgeable timestamp calculation in compaction (CASSANDRA-8920)
 * Constrain internode message buffer sizes, and improve IO class hierarchy (CASSANDRA-8670)
 * New tool added to validate all sstables in a node (CASSANDRA-5791)
 * Push notification when tracing completes for an operation (CASSANDRA-7807)
 * Delay "node up" and "node added" notifications until native protocol server is started (CASSANDRA-8236)
 * Compressed Commit Log (CASSANDRA-6809)
 * Optimise IntervalTree (CASSANDRA-8988)
 * Add a key-value payload for third party usage (CASSANDRA-8553, 9212)
 * Bump metrics-reporter-config dependency for metrics 3.0 (CASSANDRA-8149)
 * Partition intra-cluster message streams by size, not type (CASSANDRA-8789)
 * Add WriteFailureException to native protocol, notify coordinator of
   write failures (CASSANDRA-8592)
 * Convert SequentialWriter to nio (CASSANDRA-8709)
 * Add role based access control (CASSANDRA-7653, 8650, 7216, 8760, 8849, 8761, 8850)
 * Record client ip address in tracing sessions (CASSANDRA-8162)
 * Indicate partition key columns in response metadata for prepared
   statements (CASSANDRA-7660)
 * Merge UUIDType and TimeUUIDType parse logic (CASSANDRA-8759)
 * Avoid memory allocation when searching index summary (CASSANDRA-8793)
 * Optimise (Time)?UUIDType Comparisons (CASSANDRA-8730)
 * Make CRC32Ex into a separate maven dependency (CASSANDRA-8836)
 * Use preloaded jemalloc w/ Unsafe (CASSANDRA-8714, 9197)
 * Avoid accessing partitioner through StorageProxy (CASSANDRA-8244, 8268)
 * Upgrade Metrics library and remove depricated metrics (CASSANDRA-5657)
 * Serializing Row cache alternative, fully off heap (CASSANDRA-7438)
 * Duplicate rows returned when in clause has repeated values (CASSANDRA-6706)
 * Make CassandraException unchecked, extend RuntimeException (CASSANDRA-8560)
 * Support direct buffer decompression for reads (CASSANDRA-8464)
 * DirectByteBuffer compatible LZ4 methods (CASSANDRA-7039)
 * Group sstables for anticompaction correctly (CASSANDRA-8578)
 * Add ReadFailureException to native protocol, respond
   immediately when replicas encounter errors while handling
   a read request (CASSANDRA-7886)
 * Switch CommitLogSegment from RandomAccessFile to nio (CASSANDRA-8308)
 * Allow mixing token and partition key restrictions (CASSANDRA-7016)
 * Support index key/value entries on map collections (CASSANDRA-8473)
 * Modernize schema tables (CASSANDRA-8261)
 * Support for user-defined aggregation functions (CASSANDRA-8053)
 * Fix NPE in SelectStatement with empty IN values (CASSANDRA-8419)
 * Refactor SelectStatement, return IN results in natural order instead
   of IN value list order and ignore duplicate values in partition key IN restrictions (CASSANDRA-7981)
 * Support UDTs, tuples, and collections in user-defined
   functions (CASSANDRA-7563)
 * Fix aggregate fn results on empty selection, result column name,
   and cqlsh parsing (CASSANDRA-8229)
 * Mark sstables as repaired after full repair (CASSANDRA-7586)
 * Extend Descriptor to include a format value and refactor reader/writer
   APIs (CASSANDRA-7443)
 * Integrate JMH for microbenchmarks (CASSANDRA-8151)
 * Keep sstable levels when bootstrapping (CASSANDRA-7460)
 * Add Sigar library and perform basic OS settings check on startup (CASSANDRA-7838)
 * Support for aggregation functions (CASSANDRA-4914)
 * Remove cassandra-cli (CASSANDRA-7920)
 * Accept dollar quoted strings in CQL (CASSANDRA-7769)
 * Make assassinate a first class command (CASSANDRA-7935)
 * Support IN clause on any partition key column (CASSANDRA-7855)
 * Support IN clause on any clustering column (CASSANDRA-4762)
 * Improve compaction logging (CASSANDRA-7818)
 * Remove YamlFileNetworkTopologySnitch (CASSANDRA-7917)
 * Do anticompaction in groups (CASSANDRA-6851)
 * Support user-defined functions (CASSANDRA-7395, 7526, 7562, 7740, 7781, 7929,
   7924, 7812, 8063, 7813, 7708)
 * Permit configurable timestamps with cassandra-stress (CASSANDRA-7416)
 * Move sstable RandomAccessReader to nio2, which allows using the
   FILE_SHARE_DELETE flag on Windows (CASSANDRA-4050)
 * Remove CQL2 (CASSANDRA-5918)
 * Optimize fetching multiple cells by name (CASSANDRA-6933)
 * Allow compilation in java 8 (CASSANDRA-7028)
 * Make incremental repair default (CASSANDRA-7250)
 * Enable code coverage thru JaCoCo (CASSANDRA-7226)
 * Switch external naming of 'column families' to 'tables' (CASSANDRA-4369)
 * Shorten SSTable path (CASSANDRA-6962)
 * Use unsafe mutations for most unit tests (CASSANDRA-6969)
 * Fix race condition during calculation of pending ranges (CASSANDRA-7390)
 * Fail on very large batch sizes (CASSANDRA-8011)
 * Improve concurrency of repair (CASSANDRA-6455, 8208, 9145)
 * Select optimal CRC32 implementation at runtime (CASSANDRA-8614)
 * Evaluate MurmurHash of Token once per query (CASSANDRA-7096)
 * Generalize progress reporting (CASSANDRA-8901)
 * Resumable bootstrap streaming (CASSANDRA-8838, CASSANDRA-8942)
 * Allow scrub for secondary index (CASSANDRA-5174)
 * Save repair data to system table (CASSANDRA-5839)
 * fix nodetool names that reference column families (CASSANDRA-8872)
 Merged from 2.1:
 * Warn on misuse of unlogged batches (CASSANDRA-9282)
 * Failure detector detects and ignores local pauses (CASSANDRA-9183)
 * Add utility class to support for rate limiting a given log statement (CASSANDRA-9029)
 * Add missing consistency levels to cassandra-stess (CASSANDRA-9361)
 * Fix commitlog getCompletedTasks to not increment (CASSANDRA-9339)
 * Fix for harmless exceptions logged as ERROR (CASSANDRA-8564)
 * Delete processed sstables in sstablesplit/sstableupgrade (CASSANDRA-8606)
 * Improve sstable exclusion from partition tombstones (CASSANDRA-9298)
 * Validate the indexed column rather than the cell's contents for 2i (CASSANDRA-9057)
 * Add support for top-k custom 2i queries (CASSANDRA-8717)
 * Fix error when dropping table during compaction (CASSANDRA-9251)
 * cassandra-stress supports validation operations over user profiles (CASSANDRA-8773)
 * Add support for rate limiting log messages (CASSANDRA-9029)
 * Log the partition key with tombstone warnings (CASSANDRA-8561)
 * Reduce runWithCompactionsDisabled poll interval to 1ms (CASSANDRA-9271)
 * Fix PITR commitlog replay (CASSANDRA-9195)
 * GCInspector logs very different times (CASSANDRA-9124)
 * Fix deleting from an empty list (CASSANDRA-9198)
 * Update tuple and collection types that use a user-defined type when that UDT
   is modified (CASSANDRA-9148, CASSANDRA-9192)
 * Use higher timeout for prepair and snapshot in repair (CASSANDRA-9261)
 * Fix anticompaction blocking ANTI_ENTROPY stage (CASSANDRA-9151)
 * Repair waits for anticompaction to finish (CASSANDRA-9097)
 * Fix streaming not holding ref when stream error (CASSANDRA-9295)
 * Fix canonical view returning early opened SSTables (CASSANDRA-9396)
Merged from 2.0:
 * (cqlsh) Add LOGIN command to switch users (CASSANDRA-7212)
 * Clone SliceQueryFilter in AbstractReadCommand implementations (CASSANDRA-8940)
 * Push correct protocol notification for DROP INDEX (CASSANDRA-9310)
 * token-generator - generated tokens too long (CASSANDRA-9300)
 * Fix counting of tombstones for TombstoneOverwhelmingException (CASSANDRA-9299)
 * Fix ReconnectableSnitch reconnecting to peers during upgrade (CASSANDRA-6702)
 * Include keyspace and table name in error log for collections over the size
   limit (CASSANDRA-9286)
 * Avoid potential overlap in LCS with single-partition sstables (CASSANDRA-9322)
 * Log warning message when a table is queried before the schema has fully
   propagated (CASSANDRA-9136)
 * Overload SecondaryIndex#indexes to accept the column definition (CASSANDRA-9314)
 * (cqlsh) Add SERIAL and LOCAL_SERIAL consistency levels (CASSANDRA-8051)
 * Fix index selection during rebuild with certain table layouts (CASSANDRA-9281)
 * Fix partition-level-delete-only workload accounting (CASSANDRA-9194)
 * Allow scrub to handle corrupted compressed chunks (CASSANDRA-9140)
 * Fix assertion error when resetlocalschema is run during repair (CASSANDRA-9249)
 * Disable single sstable tombstone compactions for DTCS by default (CASSANDRA-9234)
 * IncomingTcpConnection thread is not named (CASSANDRA-9262)
 * Close incoming connections when MessagingService is stopped (CASSANDRA-9238)
 * Fix streaming hang when retrying (CASSANDRA-9132)


2.1.5
 * Re-add deprecated cold_reads_to_omit param for backwards compat (CASSANDRA-9203)
 * Make anticompaction visible in compactionstats (CASSANDRA-9098)
 * Improve nodetool getendpoints documentation about the partition
   key parameter (CASSANDRA-6458)
 * Don't check other keyspaces for schema changes when an user-defined
   type is altered (CASSANDRA-9187)
 * Add generate-idea-files target to build.xml (CASSANDRA-9123)
 * Allow takeColumnFamilySnapshot to take a list of tables (CASSANDRA-8348)
 * Limit major sstable operations to their canonical representation (CASSANDRA-8669)
 * cqlsh: Add tests for INSERT and UPDATE tab completion (CASSANDRA-9125)
 * cqlsh: quote column names when needed in COPY FROM inserts (CASSANDRA-9080)
 * Do not load read meter for offline operations (CASSANDRA-9082)
 * cqlsh: Make CompositeType data readable (CASSANDRA-8919)
 * cqlsh: Fix display of triggers (CASSANDRA-9081)
 * Fix NullPointerException when deleting or setting an element by index on
   a null list collection (CASSANDRA-9077)
 * Buffer bloom filter serialization (CASSANDRA-9066)
 * Fix anti-compaction target bloom filter size (CASSANDRA-9060)
 * Make FROZEN and TUPLE unreserved keywords in CQL (CASSANDRA-9047)
 * Prevent AssertionError from SizeEstimatesRecorder (CASSANDRA-9034)
 * Avoid overwriting index summaries for sstables with an older format that
   does not support downsampling; rebuild summaries on startup when this
   is detected (CASSANDRA-8993)
 * Fix potential data loss in CompressedSequentialWriter (CASSANDRA-8949)
 * Make PasswordAuthenticator number of hashing rounds configurable (CASSANDRA-8085)
 * Fix AssertionError when binding nested collections in DELETE (CASSANDRA-8900)
 * Check for overlap with non-early sstables in LCS (CASSANDRA-8739)
 * Only calculate max purgable timestamp if we have to (CASSANDRA-8914)
 * (cqlsh) Greatly improve performance of COPY FROM (CASSANDRA-8225)
 * IndexSummary effectiveIndexInterval is now a guideline, not a rule (CASSANDRA-8993)
 * Use correct bounds for page cache eviction of compressed files (CASSANDRA-8746)
 * SSTableScanner enforces its bounds (CASSANDRA-8946)
 * Cleanup cell equality (CASSANDRA-8947)
 * Introduce intra-cluster message coalescing (CASSANDRA-8692)
 * DatabaseDescriptor throws NPE when rpc_interface is used (CASSANDRA-8839)
 * Don't check if an sstable is live for offline compactions (CASSANDRA-8841)
 * Don't set clientMode in SSTableLoader (CASSANDRA-8238)
 * Fix SSTableRewriter with disabled early open (CASSANDRA-8535)
 * Fix cassandra-stress so it respects the CL passed in user mode (CASSANDRA-8948)
 * Fix rare NPE in ColumnDefinition#hasIndexOption() (CASSANDRA-8786)
 * cassandra-stress reports per-operation statistics, plus misc (CASSANDRA-8769)
 * Add SimpleDate (cql date) and Time (cql time) types (CASSANDRA-7523)
 * Use long for key count in cfstats (CASSANDRA-8913)
 * Make SSTableRewriter.abort() more robust to failure (CASSANDRA-8832)
 * Remove cold_reads_to_omit from STCS (CASSANDRA-8860)
 * Make EstimatedHistogram#percentile() use ceil instead of floor (CASSANDRA-8883)
 * Fix top partitions reporting wrong cardinality (CASSANDRA-8834)
 * Fix rare NPE in KeyCacheSerializer (CASSANDRA-8067)
 * Pick sstables for validation as late as possible inc repairs (CASSANDRA-8366)
 * Fix commitlog getPendingTasks to not increment (CASSANDRA-8862)
 * Fix parallelism adjustment in range and secondary index queries
   when the first fetch does not satisfy the limit (CASSANDRA-8856)
 * Check if the filtered sstables is non-empty in STCS (CASSANDRA-8843)
 * Upgrade java-driver used for cassandra-stress (CASSANDRA-8842)
 * Fix CommitLog.forceRecycleAllSegments() memory access error (CASSANDRA-8812)
 * Improve assertions in Memory (CASSANDRA-8792)
 * Fix SSTableRewriter cleanup (CASSANDRA-8802)
 * Introduce SafeMemory for CompressionMetadata.Writer (CASSANDRA-8758)
 * 'nodetool info' prints exception against older node (CASSANDRA-8796)
 * Ensure SSTableReader.last corresponds exactly with the file end (CASSANDRA-8750)
 * Make SSTableWriter.openEarly more robust and obvious (CASSANDRA-8747)
 * Enforce SSTableReader.first/last (CASSANDRA-8744)
 * Cleanup SegmentedFile API (CASSANDRA-8749)
 * Avoid overlap with early compaction replacement (CASSANDRA-8683)
 * Safer Resource Management++ (CASSANDRA-8707)
 * Write partition size estimates into a system table (CASSANDRA-7688)
 * cqlsh: Fix keys() and full() collection indexes in DESCRIBE output
   (CASSANDRA-8154)
 * Show progress of streaming in nodetool netstats (CASSANDRA-8886)
 * IndexSummaryBuilder utilises offheap memory, and shares data between
   each IndexSummary opened from it (CASSANDRA-8757)
 * markCompacting only succeeds if the exact SSTableReader instances being
   marked are in the live set (CASSANDRA-8689)
 * cassandra-stress support for varint (CASSANDRA-8882)
 * Fix Adler32 digest for compressed sstables (CASSANDRA-8778)
 * Add nodetool statushandoff/statusbackup (CASSANDRA-8912)
 * Use stdout for progress and stats in sstableloader (CASSANDRA-8982)
 * Correctly identify 2i datadir from older versions (CASSANDRA-9116)
Merged from 2.0:
 * Ignore gossip SYNs after shutdown (CASSANDRA-9238)
 * Avoid overflow when calculating max sstable size in LCS (CASSANDRA-9235)
 * Make sstable blacklisting work with compression (CASSANDRA-9138)
 * Do not attempt to rebuild indexes if no index accepts any column (CASSANDRA-9196)
 * Don't initiate snitch reconnection for dead states (CASSANDRA-7292)
 * Fix ArrayIndexOutOfBoundsException in CQLSSTableWriter (CASSANDRA-8978)
 * Add shutdown gossip state to prevent timeouts during rolling restarts (CASSANDRA-8336)
 * Fix running with java.net.preferIPv6Addresses=true (CASSANDRA-9137)
 * Fix failed bootstrap/replace attempts being persisted in system.peers (CASSANDRA-9180)
 * Flush system.IndexInfo after marking index built (CASSANDRA-9128)
 * Fix updates to min/max_compaction_threshold through cassandra-cli
   (CASSANDRA-8102)
 * Don't include tmp files when doing offline relevel (CASSANDRA-9088)
 * Use the proper CAS WriteType when finishing a previous round during Paxos
   preparation (CASSANDRA-8672)
 * Avoid race in cancelling compactions (CASSANDRA-9070)
 * More aggressive check for expired sstables in DTCS (CASSANDRA-8359)
 * Fix ignored index_interval change in ALTER TABLE statements (CASSANDRA-7976)
 * Do more aggressive compaction in old time windows in DTCS (CASSANDRA-8360)
 * java.lang.AssertionError when reading saved cache (CASSANDRA-8740)
 * "disk full" when running cleanup (CASSANDRA-9036)
 * Lower logging level from ERROR to DEBUG when a scheduled schema pull
   cannot be completed due to a node being down (CASSANDRA-9032)
 * Fix MOVED_NODE client event (CASSANDRA-8516)
 * Allow overriding MAX_OUTSTANDING_REPLAY_COUNT (CASSANDRA-7533)
 * Fix malformed JMX ObjectName containing IPv6 addresses (CASSANDRA-9027)
 * (cqlsh) Allow increasing CSV field size limit through
   cqlshrc config option (CASSANDRA-8934)
 * Stop logging range tombstones when exceeding the threshold
   (CASSANDRA-8559)
 * Fix NullPointerException when nodetool getendpoints is run
   against invalid keyspaces or tables (CASSANDRA-8950)
 * Allow specifying the tmp dir (CASSANDRA-7712)
 * Improve compaction estimated tasks estimation (CASSANDRA-8904)
 * Fix duplicate up/down messages sent to native clients (CASSANDRA-7816)
 * Expose commit log archive status via JMX (CASSANDRA-8734)
 * Provide better exceptions for invalid replication strategy parameters
   (CASSANDRA-8909)
 * Fix regression in mixed single and multi-column relation support for
   SELECT statements (CASSANDRA-8613)
 * Add ability to limit number of native connections (CASSANDRA-8086)
 * Fix CQLSSTableWriter throwing exception and spawning threads
   (CASSANDRA-8808)
 * Fix MT mismatch between empty and GC-able data (CASSANDRA-8979)
 * Fix incorrect validation when snapshotting single table (CASSANDRA-8056)
 * Add offline tool to relevel sstables (CASSANDRA-8301)
 * Preserve stream ID for more protocol errors (CASSANDRA-8848)
 * Fix combining token() function with multi-column relations on
   clustering columns (CASSANDRA-8797)
 * Make CFS.markReferenced() resistant to bad refcounting (CASSANDRA-8829)
 * Fix StreamTransferTask abort/complete bad refcounting (CASSANDRA-8815)
 * Fix AssertionError when querying a DESC clustering ordered
   table with ASC ordering and paging (CASSANDRA-8767)
 * AssertionError: "Memory was freed" when running cleanup (CASSANDRA-8716)
 * Make it possible to set max_sstable_age to fractional days (CASSANDRA-8406)
 * Fix some multi-column relations with indexes on some clustering
   columns (CASSANDRA-8275)
 * Fix memory leak in SSTableSimple*Writer and SSTableReader.validate()
   (CASSANDRA-8748)
 * Throw OOM if allocating memory fails to return a valid pointer (CASSANDRA-8726)
 * Fix SSTableSimpleUnsortedWriter ConcurrentModificationException (CASSANDRA-8619)
 * 'nodetool info' prints exception against older node (CASSANDRA-8796)
 * Ensure SSTableSimpleUnsortedWriter.close() terminates if
   disk writer has crashed (CASSANDRA-8807)


2.1.4
 * Bind JMX to localhost unless explicitly configured otherwise (CASSANDRA-9085)


2.1.3
 * Fix HSHA/offheap_objects corruption (CASSANDRA-8719)
 * Upgrade libthrift to 0.9.2 (CASSANDRA-8685)
 * Don't use the shared ref in sstableloader (CASSANDRA-8704)
 * Purge internal prepared statements if related tables or
   keyspaces are dropped (CASSANDRA-8693)
 * (cqlsh) Handle unicode BOM at start of files (CASSANDRA-8638)
 * Stop compactions before exiting offline tools (CASSANDRA-8623)
 * Update tools/stress/README.txt to match current behaviour (CASSANDRA-7933)
 * Fix schema from Thrift conversion with empty metadata (CASSANDRA-8695)
 * Safer Resource Management (CASSANDRA-7705)
 * Make sure we compact highly overlapping cold sstables with
   STCS (CASSANDRA-8635)
 * rpc_interface and listen_interface generate NPE on startup when specified
   interface doesn't exist (CASSANDRA-8677)
 * Fix ArrayIndexOutOfBoundsException in nodetool cfhistograms (CASSANDRA-8514)
 * Switch from yammer metrics for nodetool cf/proxy histograms (CASSANDRA-8662)
 * Make sure we don't add tmplink files to the compaction
   strategy (CASSANDRA-8580)
 * (cqlsh) Handle maps with blob keys (CASSANDRA-8372)
 * (cqlsh) Handle DynamicCompositeType schemas correctly (CASSANDRA-8563)
 * Duplicate rows returned when in clause has repeated values (CASSANDRA-6706)
 * Add tooling to detect hot partitions (CASSANDRA-7974)
 * Fix cassandra-stress user-mode truncation of partition generation (CASSANDRA-8608)
 * Only stream from unrepaired sstables during inc repair (CASSANDRA-8267)
 * Don't allow starting multiple inc repairs on the same sstables (CASSANDRA-8316)
 * Invalidate prepared BATCH statements when related tables
   or keyspaces are dropped (CASSANDRA-8652)
 * Fix missing results in secondary index queries on collections
   with ALLOW FILTERING (CASSANDRA-8421)
 * Expose EstimatedHistogram metrics for range slices (CASSANDRA-8627)
 * (cqlsh) Escape clqshrc passwords properly (CASSANDRA-8618)
 * Fix NPE when passing wrong argument in ALTER TABLE statement (CASSANDRA-8355)
 * Pig: Refactor and deprecate CqlStorage (CASSANDRA-8599)
 * Don't reuse the same cleanup strategy for all sstables (CASSANDRA-8537)
 * Fix case-sensitivity of index name on CREATE and DROP INDEX
   statements (CASSANDRA-8365)
 * Better detection/logging for corruption in compressed sstables (CASSANDRA-8192)
 * Use the correct repairedAt value when closing writer (CASSANDRA-8570)
 * (cqlsh) Handle a schema mismatch being detected on startup (CASSANDRA-8512)
 * Properly calculate expected write size during compaction (CASSANDRA-8532)
 * Invalidate affected prepared statements when a table's columns
   are altered (CASSANDRA-7910)
 * Stress - user defined writes should populate sequentally (CASSANDRA-8524)
 * Fix regression in SSTableRewriter causing some rows to become unreadable
   during compaction (CASSANDRA-8429)
 * Run major compactions for repaired/unrepaired in parallel (CASSANDRA-8510)
 * (cqlsh) Fix compression options in DESCRIBE TABLE output when compression
   is disabled (CASSANDRA-8288)
 * (cqlsh) Fix DESCRIBE output after keyspaces are altered (CASSANDRA-7623)
 * Make sure we set lastCompactedKey correctly (CASSANDRA-8463)
 * (cqlsh) Fix output of CONSISTENCY command (CASSANDRA-8507)
 * (cqlsh) Fixed the handling of LIST statements (CASSANDRA-8370)
 * Make sstablescrub check leveled manifest again (CASSANDRA-8432)
 * Check first/last keys in sstable when giving out positions (CASSANDRA-8458)
 * Disable mmap on Windows (CASSANDRA-6993)
 * Add missing ConsistencyLevels to cassandra-stress (CASSANDRA-8253)
 * Add auth support to cassandra-stress (CASSANDRA-7985)
 * Fix ArrayIndexOutOfBoundsException when generating error message
   for some CQL syntax errors (CASSANDRA-8455)
 * Scale memtable slab allocation logarithmically (CASSANDRA-7882)
 * cassandra-stress simultaneous inserts over same seed (CASSANDRA-7964)
 * Reduce cassandra-stress sampling memory requirements (CASSANDRA-7926)
 * Ensure memtable flush cannot expire commit log entries from its future (CASSANDRA-8383)
 * Make read "defrag" async to reclaim memtables (CASSANDRA-8459)
 * Remove tmplink files for offline compactions (CASSANDRA-8321)
 * Reduce maxHintsInProgress (CASSANDRA-8415)
 * BTree updates may call provided update function twice (CASSANDRA-8018)
 * Release sstable references after anticompaction (CASSANDRA-8386)
 * Handle abort() in SSTableRewriter properly (CASSANDRA-8320)
 * Centralize shared executors (CASSANDRA-8055)
 * Fix filtering for CONTAINS (KEY) relations on frozen collection
   clustering columns when the query is restricted to a single
   partition (CASSANDRA-8203)
 * Do more aggressive entire-sstable TTL expiry checks (CASSANDRA-8243)
 * Add more log info if readMeter is null (CASSANDRA-8238)
 * add check of the system wall clock time at startup (CASSANDRA-8305)
 * Support for frozen collections (CASSANDRA-7859)
 * Fix overflow on histogram computation (CASSANDRA-8028)
 * Have paxos reuse the timestamp generation of normal queries (CASSANDRA-7801)
 * Fix incremental repair not remove parent session on remote (CASSANDRA-8291)
 * Improve JBOD disk utilization (CASSANDRA-7386)
 * Log failed host when preparing incremental repair (CASSANDRA-8228)
 * Force config client mode in CQLSSTableWriter (CASSANDRA-8281)
 * Fix sstableupgrade throws exception (CASSANDRA-8688)
 * Fix hang when repairing empty keyspace (CASSANDRA-8694)
Merged from 2.0:
 * Fix IllegalArgumentException in dynamic snitch (CASSANDRA-8448)
 * Add support for UPDATE ... IF EXISTS (CASSANDRA-8610)
 * Fix reversal of list prepends (CASSANDRA-8733)
 * Prevent non-zero default_time_to_live on tables with counters
   (CASSANDRA-8678)
 * Fix SSTableSimpleUnsortedWriter ConcurrentModificationException
   (CASSANDRA-8619)
 * Round up time deltas lower than 1ms in BulkLoader (CASSANDRA-8645)
 * Add batch remove iterator to ABSC (CASSANDRA-8414, 8666)
 * Round up time deltas lower than 1ms in BulkLoader (CASSANDRA-8645)
 * Fix isClientMode check in Keyspace (CASSANDRA-8687)
 * Use more efficient slice size for querying internal secondary
   index tables (CASSANDRA-8550)
 * Fix potentially returning deleted rows with range tombstone (CASSANDRA-8558)
 * Check for available disk space before starting a compaction (CASSANDRA-8562)
 * Fix DISTINCT queries with LIMITs or paging when some partitions
   contain only tombstones (CASSANDRA-8490)
 * Introduce background cache refreshing to permissions cache
   (CASSANDRA-8194)
 * Fix race condition in StreamTransferTask that could lead to
   infinite loops and premature sstable deletion (CASSANDRA-7704)
 * Add an extra version check to MigrationTask (CASSANDRA-8462)
 * Ensure SSTableWriter cleans up properly after failure (CASSANDRA-8499)
 * Increase bf true positive count on key cache hit (CASSANDRA-8525)
 * Move MeteredFlusher to its own thread (CASSANDRA-8485)
 * Fix non-distinct results in DISTNCT queries on static columns when
   paging is enabled (CASSANDRA-8087)
 * Move all hints related tasks to hints internal executor (CASSANDRA-8285)
 * Fix paging for multi-partition IN queries (CASSANDRA-8408)
 * Fix MOVED_NODE topology event never being emitted when a node
   moves its token (CASSANDRA-8373)
 * Fix validation of indexes in COMPACT tables (CASSANDRA-8156)
 * Avoid StackOverflowError when a large list of IN values
   is used for a clustering column (CASSANDRA-8410)
 * Fix NPE when writetime() or ttl() calls are wrapped by
   another function call (CASSANDRA-8451)
 * Fix NPE after dropping a keyspace (CASSANDRA-8332)
 * Fix error message on read repair timeouts (CASSANDRA-7947)
 * Default DTCS base_time_seconds changed to 60 (CASSANDRA-8417)
 * Refuse Paxos operation with more than one pending endpoint (CASSANDRA-8346, 8640)
 * Throw correct exception when trying to bind a keyspace or table
   name (CASSANDRA-6952)
 * Make HHOM.compact synchronized (CASSANDRA-8416)
 * cancel latency-sampling task when CF is dropped (CASSANDRA-8401)
 * don't block SocketThread for MessagingService (CASSANDRA-8188)
 * Increase quarantine delay on replacement (CASSANDRA-8260)
 * Expose off-heap memory usage stats (CASSANDRA-7897)
 * Ignore Paxos commits for truncated tables (CASSANDRA-7538)
 * Validate size of indexed column values (CASSANDRA-8280)
 * Make LCS split compaction results over all data directories (CASSANDRA-8329)
 * Fix some failing queries that use multi-column relations
   on COMPACT STORAGE tables (CASSANDRA-8264)
 * Fix InvalidRequestException with ORDER BY (CASSANDRA-8286)
 * Disable SSLv3 for POODLE (CASSANDRA-8265)
 * Fix millisecond timestamps in Tracing (CASSANDRA-8297)
 * Include keyspace name in error message when there are insufficient
   live nodes to stream from (CASSANDRA-8221)
 * Avoid overlap in L1 when L0 contains many nonoverlapping
   sstables (CASSANDRA-8211)
 * Improve PropertyFileSnitch logging (CASSANDRA-8183)
 * Add DC-aware sequential repair (CASSANDRA-8193)
 * Use live sstables in snapshot repair if possible (CASSANDRA-8312)
 * Fix hints serialized size calculation (CASSANDRA-8587)


2.1.2
 * (cqlsh) parse_for_table_meta errors out on queries with undefined
   grammars (CASSANDRA-8262)
 * (cqlsh) Fix SELECT ... TOKEN() function broken in C* 2.1.1 (CASSANDRA-8258)
 * Fix Cassandra crash when running on JDK8 update 40 (CASSANDRA-8209)
 * Optimize partitioner tokens (CASSANDRA-8230)
 * Improve compaction of repaired/unrepaired sstables (CASSANDRA-8004)
 * Make cache serializers pluggable (CASSANDRA-8096)
 * Fix issues with CONTAINS (KEY) queries on secondary indexes
   (CASSANDRA-8147)
 * Fix read-rate tracking of sstables for some queries (CASSANDRA-8239)
 * Fix default timestamp in QueryOptions (CASSANDRA-8246)
 * Set socket timeout when reading remote version (CASSANDRA-8188)
 * Refactor how we track live size (CASSANDRA-7852)
 * Make sure unfinished compaction files are removed (CASSANDRA-8124)
 * Fix shutdown when run as Windows service (CASSANDRA-8136)
 * Fix DESCRIBE TABLE with custom indexes (CASSANDRA-8031)
 * Fix race in RecoveryManagerTest (CASSANDRA-8176)
 * Avoid IllegalArgumentException while sorting sstables in
   IndexSummaryManager (CASSANDRA-8182)
 * Shutdown JVM on file descriptor exhaustion (CASSANDRA-7579)
 * Add 'die' policy for commit log and disk failure (CASSANDRA-7927)
 * Fix installing as service on Windows (CASSANDRA-8115)
 * Fix CREATE TABLE for CQL2 (CASSANDRA-8144)
 * Avoid boxing in ColumnStats min/max trackers (CASSANDRA-8109)
Merged from 2.0:
 * Correctly handle non-text column names in cql3 (CASSANDRA-8178)
 * Fix deletion for indexes on primary key columns (CASSANDRA-8206)
 * Add 'nodetool statusgossip' (CASSANDRA-8125)
 * Improve client notification that nodes are ready for requests (CASSANDRA-7510)
 * Handle negative timestamp in writetime method (CASSANDRA-8139)
 * Pig: Remove errant LIMIT clause in CqlNativeStorage (CASSANDRA-8166)
 * Throw ConfigurationException when hsha is used with the default
   rpc_max_threads setting of 'unlimited' (CASSANDRA-8116)
 * Allow concurrent writing of the same table in the same JVM using
   CQLSSTableWriter (CASSANDRA-7463)
 * Fix totalDiskSpaceUsed calculation (CASSANDRA-8205)


2.1.1
 * Fix spin loop in AtomicSortedColumns (CASSANDRA-7546)
 * Dont notify when replacing tmplink files (CASSANDRA-8157)
 * Fix validation with multiple CONTAINS clause (CASSANDRA-8131)
 * Fix validation of collections in TriggerExecutor (CASSANDRA-8146)
 * Fix IllegalArgumentException when a list of IN values containing tuples
   is passed as a single arg to a prepared statement with the v1 or v2
   protocol (CASSANDRA-8062)
 * Fix ClassCastException in DISTINCT query on static columns with
   query paging (CASSANDRA-8108)
 * Fix NPE on null nested UDT inside a set (CASSANDRA-8105)
 * Fix exception when querying secondary index on set items or map keys
   when some clustering columns are specified (CASSANDRA-8073)
 * Send proper error response when there is an error during native
   protocol message decode (CASSANDRA-8118)
 * Gossip should ignore generation numbers too far in the future (CASSANDRA-8113)
 * Fix NPE when creating a table with frozen sets, lists (CASSANDRA-8104)
 * Fix high memory use due to tracking reads on incrementally opened sstable
   readers (CASSANDRA-8066)
 * Fix EXECUTE request with skipMetadata=false returning no metadata
   (CASSANDRA-8054)
 * Allow concurrent use of CQLBulkOutputFormat (CASSANDRA-7776)
 * Shutdown JVM on OOM (CASSANDRA-7507)
 * Upgrade netty version and enable epoll event loop (CASSANDRA-7761)
 * Don't duplicate sstables smaller than split size when using
   the sstablesplitter tool (CASSANDRA-7616)
 * Avoid re-parsing already prepared statements (CASSANDRA-7923)
 * Fix some Thrift slice deletions and updates of COMPACT STORAGE
   tables with some clustering columns omitted (CASSANDRA-7990)
 * Fix filtering for CONTAINS on sets (CASSANDRA-8033)
 * Properly track added size (CASSANDRA-7239)
 * Allow compilation in java 8 (CASSANDRA-7208)
 * Fix Assertion error on RangeTombstoneList diff (CASSANDRA-8013)
 * Release references to overlapping sstables during compaction (CASSANDRA-7819)
 * Send notification when opening compaction results early (CASSANDRA-8034)
 * Make native server start block until properly bound (CASSANDRA-7885)
 * (cqlsh) Fix IPv6 support (CASSANDRA-7988)
 * Ignore fat clients when checking for endpoint collision (CASSANDRA-7939)
 * Make sstablerepairedset take a list of files (CASSANDRA-7995)
 * (cqlsh) Tab completeion for indexes on map keys (CASSANDRA-7972)
 * (cqlsh) Fix UDT field selection in select clause (CASSANDRA-7891)
 * Fix resource leak in event of corrupt sstable
 * (cqlsh) Add command line option for cqlshrc file path (CASSANDRA-7131)
 * Provide visibility into prepared statements churn (CASSANDRA-7921, CASSANDRA-7930)
 * Invalidate prepared statements when their keyspace or table is
   dropped (CASSANDRA-7566)
 * cassandra-stress: fix support for NetworkTopologyStrategy (CASSANDRA-7945)
 * Fix saving caches when a table is dropped (CASSANDRA-7784)
 * Add better error checking of new stress profile (CASSANDRA-7716)
 * Use ThreadLocalRandom and remove FBUtilities.threadLocalRandom (CASSANDRA-7934)
 * Prevent operator mistakes due to simultaneous bootstrap (CASSANDRA-7069)
 * cassandra-stress supports whitelist mode for node config (CASSANDRA-7658)
 * GCInspector more closely tracks GC; cassandra-stress and nodetool report it (CASSANDRA-7916)
 * nodetool won't output bogus ownership info without a keyspace (CASSANDRA-7173)
 * Add human readable option to nodetool commands (CASSANDRA-5433)
 * Don't try to set repairedAt on old sstables (CASSANDRA-7913)
 * Add metrics for tracking PreparedStatement use (CASSANDRA-7719)
 * (cqlsh) tab-completion for triggers (CASSANDRA-7824)
 * (cqlsh) Support for query paging (CASSANDRA-7514)
 * (cqlsh) Show progress of COPY operations (CASSANDRA-7789)
 * Add syntax to remove multiple elements from a map (CASSANDRA-6599)
 * Support non-equals conditions in lightweight transactions (CASSANDRA-6839)
 * Add IF [NOT] EXISTS to create/drop triggers (CASSANDRA-7606)
 * (cqlsh) Display the current logged-in user (CASSANDRA-7785)
 * (cqlsh) Don't ignore CTRL-C during COPY FROM execution (CASSANDRA-7815)
 * (cqlsh) Order UDTs according to cross-type dependencies in DESCRIBE
   output (CASSANDRA-7659)
 * (cqlsh) Fix handling of CAS statement results (CASSANDRA-7671)
 * (cqlsh) COPY TO/FROM improvements (CASSANDRA-7405)
 * Support list index operations with conditions (CASSANDRA-7499)
 * Add max live/tombstoned cells to nodetool cfstats output (CASSANDRA-7731)
 * Validate IPv6 wildcard addresses properly (CASSANDRA-7680)
 * (cqlsh) Error when tracing query (CASSANDRA-7613)
 * Avoid IOOBE when building SyntaxError message snippet (CASSANDRA-7569)
 * SSTableExport uses correct validator to create string representation of partition
   keys (CASSANDRA-7498)
 * Avoid NPEs when receiving type changes for an unknown keyspace (CASSANDRA-7689)
 * Add support for custom 2i validation (CASSANDRA-7575)
 * Pig support for hadoop CqlInputFormat (CASSANDRA-6454)
 * Add duration mode to cassandra-stress (CASSANDRA-7468)
 * Add listen_interface and rpc_interface options (CASSANDRA-7417)
 * Improve schema merge performance (CASSANDRA-7444)
 * Adjust MT depth based on # of partition validating (CASSANDRA-5263)
 * Optimise NativeCell comparisons (CASSANDRA-6755)
 * Configurable client timeout for cqlsh (CASSANDRA-7516)
 * Include snippet of CQL query near syntax error in messages (CASSANDRA-7111)
 * Make repair -pr work with -local (CASSANDRA-7450)
 * Fix error in sstableloader with -cph > 1 (CASSANDRA-8007)
 * Fix snapshot repair error on indexed tables (CASSANDRA-8020)
 * Do not exit nodetool repair when receiving JMX NOTIF_LOST (CASSANDRA-7909)
 * Stream to private IP when available (CASSANDRA-8084)
Merged from 2.0:
 * Reject conditions on DELETE unless full PK is given (CASSANDRA-6430)
 * Properly reject the token function DELETE (CASSANDRA-7747)
 * Force batchlog replay before decommissioning a node (CASSANDRA-7446)
 * Fix hint replay with many accumulated expired hints (CASSANDRA-6998)
 * Fix duplicate results in DISTINCT queries on static columns with query
   paging (CASSANDRA-8108)
 * Add DateTieredCompactionStrategy (CASSANDRA-6602)
 * Properly validate ascii and utf8 string literals in CQL queries (CASSANDRA-8101)
 * (cqlsh) Fix autocompletion for alter keyspace (CASSANDRA-8021)
 * Create backup directories for commitlog archiving during startup (CASSANDRA-8111)
 * Reduce totalBlockFor() for LOCAL_* consistency levels (CASSANDRA-8058)
 * Fix merging schemas with re-dropped keyspaces (CASSANDRA-7256)
 * Fix counters in supercolumns during live upgrades from 1.2 (CASSANDRA-7188)
 * Notify DT subscribers when a column family is truncated (CASSANDRA-8088)
 * Add sanity check of $JAVA on startup (CASSANDRA-7676)
 * Schedule fat client schema pull on join (CASSANDRA-7993)
 * Don't reset nodes' versions when closing IncomingTcpConnections
   (CASSANDRA-7734)
 * Record the real messaging version in all cases in OutboundTcpConnection
   (CASSANDRA-8057)
 * SSL does not work in cassandra-cli (CASSANDRA-7899)
 * Fix potential exception when using ReversedType in DynamicCompositeType
   (CASSANDRA-7898)
 * Better validation of collection values (CASSANDRA-7833)
 * Track min/max timestamps correctly (CASSANDRA-7969)
 * Fix possible overflow while sorting CL segments for replay (CASSANDRA-7992)
 * Increase nodetool Xmx (CASSANDRA-7956)
 * Archive any commitlog segments present at startup (CASSANDRA-6904)
 * CrcCheckChance should adjust based on live CFMetadata not
   sstable metadata (CASSANDRA-7978)
 * token() should only accept columns in the partitioning
   key order (CASSANDRA-6075)
 * Add method to invalidate permission cache via JMX (CASSANDRA-7977)
 * Allow propagating multiple gossip states atomically (CASSANDRA-6125)
 * Log exceptions related to unclean native protocol client disconnects
   at DEBUG or INFO (CASSANDRA-7849)
 * Allow permissions cache to be set via JMX (CASSANDRA-7698)
 * Include schema_triggers CF in readable system resources (CASSANDRA-7967)
 * Fix RowIndexEntry to report correct serializedSize (CASSANDRA-7948)
 * Make CQLSSTableWriter sync within partitions (CASSANDRA-7360)
 * Potentially use non-local replicas in CqlConfigHelper (CASSANDRA-7906)
 * Explicitly disallow mixing multi-column and single-column
   relations on clustering columns (CASSANDRA-7711)
 * Better error message when condition is set on PK column (CASSANDRA-7804)
 * Don't send schema change responses and events for no-op DDL
   statements (CASSANDRA-7600)
 * (Hadoop) fix cluster initialisation for a split fetching (CASSANDRA-7774)
 * Throw InvalidRequestException when queries contain relations on entire
   collection columns (CASSANDRA-7506)
 * (cqlsh) enable CTRL-R history search with libedit (CASSANDRA-7577)
 * (Hadoop) allow ACFRW to limit nodes to local DC (CASSANDRA-7252)
 * (cqlsh) cqlsh should automatically disable tracing when selecting
   from system_traces (CASSANDRA-7641)
 * (Hadoop) Add CqlOutputFormat (CASSANDRA-6927)
 * Don't depend on cassandra config for nodetool ring (CASSANDRA-7508)
 * (cqlsh) Fix failing cqlsh formatting tests (CASSANDRA-7703)
 * Fix IncompatibleClassChangeError from hadoop2 (CASSANDRA-7229)
 * Add 'nodetool sethintedhandoffthrottlekb' (CASSANDRA-7635)
 * (cqlsh) Add tab-completion for CREATE/DROP USER IF [NOT] EXISTS (CASSANDRA-7611)
 * Catch errors when the JVM pulls the rug out from GCInspector (CASSANDRA-5345)
 * cqlsh fails when version number parts are not int (CASSANDRA-7524)
 * Fix NPE when table dropped during streaming (CASSANDRA-7946)
 * Fix wrong progress when streaming uncompressed (CASSANDRA-7878)
 * Fix possible infinite loop in creating repair range (CASSANDRA-7983)
 * Fix unit in nodetool for streaming throughput (CASSANDRA-7375)
Merged from 1.2:
 * Don't index tombstones (CASSANDRA-7828)
 * Improve PasswordAuthenticator default super user setup (CASSANDRA-7788)


2.1.0
 * (cqlsh) Removed "ALTER TYPE <name> RENAME TO <name>" from tab-completion
   (CASSANDRA-7895)
 * Fixed IllegalStateException in anticompaction (CASSANDRA-7892)
 * cqlsh: DESCRIBE support for frozen UDTs, tuples (CASSANDRA-7863)
 * Avoid exposing internal classes over JMX (CASSANDRA-7879)
 * Add null check for keys when freezing collection (CASSANDRA-7869)
 * Improve stress workload realism (CASSANDRA-7519)
Merged from 2.0:
 * Configure system.paxos with LeveledCompactionStrategy (CASSANDRA-7753)
 * Fix ALTER clustering column type from DateType to TimestampType when
   using DESC clustering order (CASSANRDA-7797)
 * Throw EOFException if we run out of chunks in compressed datafile
   (CASSANDRA-7664)
 * Fix PRSI handling of CQL3 row markers for row cleanup (CASSANDRA-7787)
 * Fix dropping collection when it's the last regular column (CASSANDRA-7744)
 * Make StreamReceiveTask thread safe and gc friendly (CASSANDRA-7795)
 * Validate empty cell names from counter updates (CASSANDRA-7798)
Merged from 1.2:
 * Don't allow compacted sstables to be marked as compacting (CASSANDRA-7145)
 * Track expired tombstones (CASSANDRA-7810)


2.1.0-rc7
 * Add frozen keyword and require UDT to be frozen (CASSANDRA-7857)
 * Track added sstable size correctly (CASSANDRA-7239)
 * (cqlsh) Fix case insensitivity (CASSANDRA-7834)
 * Fix failure to stream ranges when moving (CASSANDRA-7836)
 * Correctly remove tmplink files (CASSANDRA-7803)
 * (cqlsh) Fix column name formatting for functions, CAS operations,
   and UDT field selections (CASSANDRA-7806)
 * (cqlsh) Fix COPY FROM handling of null/empty primary key
   values (CASSANDRA-7792)
 * Fix ordering of static cells (CASSANDRA-7763)
Merged from 2.0:
 * Forbid re-adding dropped counter columns (CASSANDRA-7831)
 * Fix CFMetaData#isThriftCompatible() for PK-only tables (CASSANDRA-7832)
 * Always reject inequality on the partition key without token()
   (CASSANDRA-7722)
 * Always send Paxos commit to all replicas (CASSANDRA-7479)
 * Make disruptor_thrift_server invocation pool configurable (CASSANDRA-7594)
 * Make repair no-op when RF=1 (CASSANDRA-7864)


2.1.0-rc6
 * Fix OOM issue from netty caching over time (CASSANDRA-7743)
 * json2sstable couldn't import JSON for CQL table (CASSANDRA-7477)
 * Invalidate all caches on table drop (CASSANDRA-7561)
 * Skip strict endpoint selection for ranges if RF == nodes (CASSANRA-7765)
 * Fix Thrift range filtering without 2ary index lookups (CASSANDRA-7741)
 * Add tracing entries about concurrent range requests (CASSANDRA-7599)
 * (cqlsh) Fix DESCRIBE for NTS keyspaces (CASSANDRA-7729)
 * Remove netty buffer ref-counting (CASSANDRA-7735)
 * Pass mutated cf to index updater for use by PRSI (CASSANDRA-7742)
 * Include stress yaml example in release and deb (CASSANDRA-7717)
 * workaround for netty issue causing corrupted data off the wire (CASSANDRA-7695)
 * cqlsh DESC CLUSTER fails retrieving ring information (CASSANDRA-7687)
 * Fix binding null values inside UDT (CASSANDRA-7685)
 * Fix UDT field selection with empty fields (CASSANDRA-7670)
 * Bogus deserialization of static cells from sstable (CASSANDRA-7684)
 * Fix NPE on compaction leftover cleanup for dropped table (CASSANDRA-7770)
Merged from 2.0:
 * Fix race condition in StreamTransferTask that could lead to
   infinite loops and premature sstable deletion (CASSANDRA-7704)
 * (cqlsh) Wait up to 10 sec for a tracing session (CASSANDRA-7222)
 * Fix NPE in FileCacheService.sizeInBytes (CASSANDRA-7756)
 * Remove duplicates from StorageService.getJoiningNodes (CASSANDRA-7478)
 * Clone token map outside of hot gossip loops (CASSANDRA-7758)
 * Fix MS expiring map timeout for Paxos messages (CASSANDRA-7752)
 * Do not flush on truncate if durable_writes is false (CASSANDRA-7750)
 * Give CRR a default input_cql Statement (CASSANDRA-7226)
 * Better error message when adding a collection with the same name
   than a previously dropped one (CASSANDRA-6276)
 * Fix validation when adding static columns (CASSANDRA-7730)
 * (Thrift) fix range deletion of supercolumns (CASSANDRA-7733)
 * Fix potential AssertionError in RangeTombstoneList (CASSANDRA-7700)
 * Validate arguments of blobAs* functions (CASSANDRA-7707)
 * Fix potential AssertionError with 2ndary indexes (CASSANDRA-6612)
 * Avoid logging CompactionInterrupted at ERROR (CASSANDRA-7694)
 * Minor leak in sstable2jon (CASSANDRA-7709)
 * Add cassandra.auto_bootstrap system property (CASSANDRA-7650)
 * Update java driver (for hadoop) (CASSANDRA-7618)
 * Remove CqlPagingRecordReader/CqlPagingInputFormat (CASSANDRA-7570)
 * Support connecting to ipv6 jmx with nodetool (CASSANDRA-7669)


2.1.0-rc5
 * Reject counters inside user types (CASSANDRA-7672)
 * Switch to notification-based GCInspector (CASSANDRA-7638)
 * (cqlsh) Handle nulls in UDTs and tuples correctly (CASSANDRA-7656)
 * Don't use strict consistency when replacing (CASSANDRA-7568)
 * Fix min/max cell name collection on 2.0 SSTables with range
   tombstones (CASSANDRA-7593)
 * Tolerate min/max cell names of different lengths (CASSANDRA-7651)
 * Filter cached results correctly (CASSANDRA-7636)
 * Fix tracing on the new SEPExecutor (CASSANDRA-7644)
 * Remove shuffle and taketoken (CASSANDRA-7601)
 * Clean up Windows batch scripts (CASSANDRA-7619)
 * Fix native protocol drop user type notification (CASSANDRA-7571)
 * Give read access to system.schema_usertypes to all authenticated users
   (CASSANDRA-7578)
 * (cqlsh) Fix cqlsh display when zero rows are returned (CASSANDRA-7580)
 * Get java version correctly when JAVA_TOOL_OPTIONS is set (CASSANDRA-7572)
 * Fix NPE when dropping index from non-existent keyspace, AssertionError when
   dropping non-existent index with IF EXISTS (CASSANDRA-7590)
 * Fix sstablelevelresetter hang (CASSANDRA-7614)
 * (cqlsh) Fix deserialization of blobs (CASSANDRA-7603)
 * Use "keyspace updated" schema change message for UDT changes in v1 and
   v2 protocols (CASSANDRA-7617)
 * Fix tracing of range slices and secondary index lookups that are local
   to the coordinator (CASSANDRA-7599)
 * Set -Dcassandra.storagedir for all tool shell scripts (CASSANDRA-7587)
 * Don't swap max/min col names when mutating sstable metadata (CASSANDRA-7596)
 * (cqlsh) Correctly handle paged result sets (CASSANDRA-7625)
 * (cqlsh) Improve waiting for a trace to complete (CASSANDRA-7626)
 * Fix tracing of concurrent range slices and 2ary index queries (CASSANDRA-7626)
 * Fix scrub against collection type (CASSANDRA-7665)
Merged from 2.0:
 * Set gc_grace_seconds to seven days for system schema tables (CASSANDRA-7668)
 * SimpleSeedProvider no longer caches seeds forever (CASSANDRA-7663)
 * Always flush on truncate (CASSANDRA-7511)
 * Fix ReversedType(DateType) mapping to native protocol (CASSANDRA-7576)
 * Always merge ranges owned by a single node (CASSANDRA-6930)
 * Track max/min timestamps for range tombstones (CASSANDRA-7647)
 * Fix NPE when listing saved caches dir (CASSANDRA-7632)


2.1.0-rc4
 * Fix word count hadoop example (CASSANDRA-7200)
 * Updated memtable_cleanup_threshold and memtable_flush_writers defaults
   (CASSANDRA-7551)
 * (Windows) fix startup when WMI memory query fails (CASSANDRA-7505)
 * Anti-compaction proceeds if any part of the repair failed (CASSANDRA-7521)
 * Add missing table name to DROP INDEX responses and notifications (CASSANDRA-7539)
 * Bump CQL version to 3.2.0 and update CQL documentation (CASSANDRA-7527)
 * Fix configuration error message when running nodetool ring (CASSANDRA-7508)
 * Support conditional updates, tuple type, and the v3 protocol in cqlsh (CASSANDRA-7509)
 * Handle queries on multiple secondary index types (CASSANDRA-7525)
 * Fix cqlsh authentication with v3 native protocol (CASSANDRA-7564)
 * Fix NPE when unknown prepared statement ID is used (CASSANDRA-7454)
Merged from 2.0:
 * (Windows) force range-based repair to non-sequential mode (CASSANDRA-7541)
 * Fix range merging when DES scores are zero (CASSANDRA-7535)
 * Warn when SSL certificates have expired (CASSANDRA-7528)
 * Fix error when doing reversed queries with static columns (CASSANDRA-7490)
Merged from 1.2:
 * Set correct stream ID on responses when non-Exception Throwables
   are thrown while handling native protocol messages (CASSANDRA-7470)


2.1.0-rc3
 * Consider expiry when reconciling otherwise equal cells (CASSANDRA-7403)
 * Introduce CQL support for stress tool (CASSANDRA-6146)
 * Fix ClassCastException processing expired messages (CASSANDRA-7496)
 * Fix prepared marker for collections inside UDT (CASSANDRA-7472)
 * Remove left-over populate_io_cache_on_flush and replicate_on_write
   uses (CASSANDRA-7493)
 * (Windows) handle spaces in path names (CASSANDRA-7451)
 * Ensure writes have completed after dropping a table, before recycling
   commit log segments (CASSANDRA-7437)
 * Remove left-over rows_per_partition_to_cache (CASSANDRA-7493)
 * Fix error when CONTAINS is used with a bind marker (CASSANDRA-7502)
 * Properly reject unknown UDT field (CASSANDRA-7484)
Merged from 2.0:
 * Fix CC#collectTimeOrderedData() tombstone optimisations (CASSANDRA-7394)
 * Support DISTINCT for static columns and fix behaviour when DISTINC is
   not use (CASSANDRA-7305).
 * Workaround JVM NPE on JMX bind failure (CASSANDRA-7254)
 * Fix race in FileCacheService RemovalListener (CASSANDRA-7278)
 * Fix inconsistent use of consistencyForCommit that allowed LOCAL_QUORUM
   operations to incorrect become full QUORUM (CASSANDRA-7345)
 * Properly handle unrecognized opcodes and flags (CASSANDRA-7440)
 * (Hadoop) close CqlRecordWriter clients when finished (CASSANDRA-7459)
 * Commit disk failure policy (CASSANDRA-7429)
 * Make sure high level sstables get compacted (CASSANDRA-7414)
 * Fix AssertionError when using empty clustering columns and static columns
   (CASSANDRA-7455)
 * Add option to disable STCS in L0 (CASSANDRA-6621)
 * Upgrade to snappy-java 1.0.5.2 (CASSANDRA-7476)


2.1.0-rc2
 * Fix heap size calculation for CompoundSparseCellName and
   CompoundSparseCellName.WithCollection (CASSANDRA-7421)
 * Allow counter mutations in UNLOGGED batches (CASSANDRA-7351)
 * Modify reconcile logic to always pick a tombstone over a counter cell
   (CASSANDRA-7346)
 * Avoid incremental compaction on Windows (CASSANDRA-7365)
 * Fix exception when querying a composite-keyed table with a collection index
   (CASSANDRA-7372)
 * Use node's host id in place of counter ids (CASSANDRA-7366)
 * Fix error when doing reversed queries with static columns (CASSANDRA-7490)
 * Backport CASSANDRA-6747 (CASSANDRA-7560)
 * Track max/min timestamps for range tombstones (CASSANDRA-7647)
 * Fix NPE when listing saved caches dir (CASSANDRA-7632)
 * Fix sstableloader unable to connect encrypted node (CASSANDRA-7585)
Merged from 1.2:
 * Clone token map outside of hot gossip loops (CASSANDRA-7758)
 * Add stop method to EmbeddedCassandraService (CASSANDRA-7595)
 * Support connecting to ipv6 jmx with nodetool (CASSANDRA-7669)
 * Set gc_grace_seconds to seven days for system schema tables (CASSANDRA-7668)
 * SimpleSeedProvider no longer caches seeds forever (CASSANDRA-7663)
 * Set correct stream ID on responses when non-Exception Throwables
   are thrown while handling native protocol messages (CASSANDRA-7470)
 * Fix row size miscalculation in LazilyCompactedRow (CASSANDRA-7543)
 * Fix race in background compaction check (CASSANDRA-7745)
 * Don't clear out range tombstones during compaction (CASSANDRA-7808)


2.1.0-rc1
 * Revert flush directory (CASSANDRA-6357)
 * More efficient executor service for fast operations (CASSANDRA-4718)
 * Move less common tools into a new cassandra-tools package (CASSANDRA-7160)
 * Support more concurrent requests in native protocol (CASSANDRA-7231)
 * Add tab-completion to debian nodetool packaging (CASSANDRA-6421)
 * Change concurrent_compactors defaults (CASSANDRA-7139)
 * Add PowerShell Windows launch scripts (CASSANDRA-7001)
 * Make commitlog archive+restore more robust (CASSANDRA-6974)
 * Fix marking commitlogsegments clean (CASSANDRA-6959)
 * Add snapshot "manifest" describing files included (CASSANDRA-6326)
 * Parallel streaming for sstableloader (CASSANDRA-3668)
 * Fix bugs in supercolumns handling (CASSANDRA-7138)
 * Fix ClassClassException on composite dense tables (CASSANDRA-7112)
 * Cleanup and optimize collation and slice iterators (CASSANDRA-7107)
 * Upgrade NBHM lib (CASSANDRA-7128)
 * Optimize netty server (CASSANDRA-6861)
 * Fix repair hang when given CF does not exist (CASSANDRA-7189)
 * Allow c* to be shutdown in an embedded mode (CASSANDRA-5635)
 * Add server side batching to native transport (CASSANDRA-5663)
 * Make batchlog replay asynchronous (CASSANDRA-6134)
 * remove unused classes (CASSANDRA-7197)
 * Limit user types to the keyspace they are defined in (CASSANDRA-6643)
 * Add validate method to CollectionType (CASSANDRA-7208)
 * New serialization format for UDT values (CASSANDRA-7209, CASSANDRA-7261)
 * Fix nodetool netstats (CASSANDRA-7270)
 * Fix potential ClassCastException in HintedHandoffManager (CASSANDRA-7284)
 * Use prepared statements internally (CASSANDRA-6975)
 * Fix broken paging state with prepared statement (CASSANDRA-7120)
 * Fix IllegalArgumentException in CqlStorage (CASSANDRA-7287)
 * Allow nulls/non-existant fields in UDT (CASSANDRA-7206)
 * Add Thrift MultiSliceRequest (CASSANDRA-6757, CASSANDRA-7027)
 * Handle overlapping MultiSlices (CASSANDRA-7279)
 * Fix DataOutputTest on Windows (CASSANDRA-7265)
 * Embedded sets in user defined data-types are not updating (CASSANDRA-7267)
 * Add tuple type to CQL/native protocol (CASSANDRA-7248)
 * Fix CqlPagingRecordReader on tables with few rows (CASSANDRA-7322)
Merged from 2.0:
 * Copy compaction options to make sure they are reloaded (CASSANDRA-7290)
 * Add option to do more aggressive tombstone compactions (CASSANDRA-6563)
 * Don't try to compact already-compacting files in HHOM (CASSANDRA-7288)
 * Always reallocate buffers in HSHA (CASSANDRA-6285)
 * (Hadoop) support authentication in CqlRecordReader (CASSANDRA-7221)
 * (Hadoop) Close java driver Cluster in CQLRR.close (CASSANDRA-7228)
 * Warn when 'USING TIMESTAMP' is used on a CAS BATCH (CASSANDRA-7067)
 * return all cpu values from BackgroundActivityMonitor.readAndCompute (CASSANDRA-7183)
 * Correctly delete scheduled range xfers (CASSANDRA-7143)
 * return all cpu values from BackgroundActivityMonitor.readAndCompute (CASSANDRA-7183)
 * reduce garbage creation in calculatePendingRanges (CASSANDRA-7191)
 * fix c* launch issues on Russian os's due to output of linux 'free' cmd (CASSANDRA-6162)
 * Fix disabling autocompaction (CASSANDRA-7187)
 * Fix potential NumberFormatException when deserializing IntegerType (CASSANDRA-7088)
 * cqlsh can't tab-complete disabling compaction (CASSANDRA-7185)
 * cqlsh: Accept and execute CQL statement(s) from command-line parameter (CASSANDRA-7172)
 * Fix IllegalStateException in CqlPagingRecordReader (CASSANDRA-7198)
 * Fix the InvertedIndex trigger example (CASSANDRA-7211)
 * Add --resolve-ip option to 'nodetool ring' (CASSANDRA-7210)
 * reduce garbage on codec flag deserialization (CASSANDRA-7244)
 * Fix duplicated error messages on directory creation error at startup (CASSANDRA-5818)
 * Proper null handle for IF with map element access (CASSANDRA-7155)
 * Improve compaction visibility (CASSANDRA-7242)
 * Correctly delete scheduled range xfers (CASSANDRA-7143)
 * Make batchlog replica selection rack-aware (CASSANDRA-6551)
 * Fix CFMetaData#getColumnDefinitionFromColumnName() (CASSANDRA-7074)
 * Fix writetime/ttl functions for static columns (CASSANDRA-7081)
 * Suggest CTRL-C or semicolon after three blank lines in cqlsh (CASSANDRA-7142)
 * Fix 2ndary index queries with DESC clustering order (CASSANDRA-6950)
 * Invalid key cache entries on DROP (CASSANDRA-6525)
 * Fix flapping RecoveryManagerTest (CASSANDRA-7084)
 * Add missing iso8601 patterns for date strings (CASSANDRA-6973)
 * Support selecting multiple rows in a partition using IN (CASSANDRA-6875)
 * Add authentication support to shuffle (CASSANDRA-6484)
 * Swap local and global default read repair chances (CASSANDRA-7320)
 * Add conditional CREATE/DROP USER support (CASSANDRA-7264)
 * Cqlsh counts non-empty lines for "Blank lines" warning (CASSANDRA-7325)
Merged from 1.2:
 * Add Cloudstack snitch (CASSANDRA-7147)
 * Update system.peers correctly when relocating tokens (CASSANDRA-7126)
 * Add Google Compute Engine snitch (CASSANDRA-7132)
 * remove duplicate query for local tokens (CASSANDRA-7182)
 * exit CQLSH with error status code if script fails (CASSANDRA-6344)
 * Fix bug with some IN queries missig results (CASSANDRA-7105)
 * Fix availability validation for LOCAL_ONE CL (CASSANDRA-7319)
 * Hint streaming can cause decommission to fail (CASSANDRA-7219)


2.1.0-beta2
 * Increase default CL space to 8GB (CASSANDRA-7031)
 * Add range tombstones to read repair digests (CASSANDRA-6863)
 * Fix BTree.clear for large updates (CASSANDRA-6943)
 * Fail write instead of logging a warning when unable to append to CL
   (CASSANDRA-6764)
 * Eliminate possibility of CL segment appearing twice in active list
   (CASSANDRA-6557)
 * Apply DONTNEED fadvise to commitlog segments (CASSANDRA-6759)
 * Switch CRC component to Adler and include it for compressed sstables
   (CASSANDRA-4165)
 * Allow cassandra-stress to set compaction strategy options (CASSANDRA-6451)
 * Add broadcast_rpc_address option to cassandra.yaml (CASSANDRA-5899)
 * Auto reload GossipingPropertyFileSnitch config (CASSANDRA-5897)
 * Fix overflow of memtable_total_space_in_mb (CASSANDRA-6573)
 * Fix ABTC NPE and apply update function correctly (CASSANDRA-6692)
 * Allow nodetool to use a file or prompt for password (CASSANDRA-6660)
 * Fix AIOOBE when concurrently accessing ABSC (CASSANDRA-6742)
 * Fix assertion error in ALTER TYPE RENAME (CASSANDRA-6705)
 * Scrub should not always clear out repaired status (CASSANDRA-5351)
 * Improve handling of range tombstone for wide partitions (CASSANDRA-6446)
 * Fix ClassCastException for compact table with composites (CASSANDRA-6738)
 * Fix potentially repairing with wrong nodes (CASSANDRA-6808)
 * Change caching option syntax (CASSANDRA-6745)
 * Fix stress to do proper counter reads (CASSANDRA-6835)
 * Fix help message for stress counter_write (CASSANDRA-6824)
 * Fix stress smart Thrift client to pick servers correctly (CASSANDRA-6848)
 * Add logging levels (minimal, normal or verbose) to stress tool (CASSANDRA-6849)
 * Fix race condition in Batch CLE (CASSANDRA-6860)
 * Improve cleanup/scrub/upgradesstables failure handling (CASSANDRA-6774)
 * ByteBuffer write() methods for serializing sstables (CASSANDRA-6781)
 * Proper compare function for CollectionType (CASSANDRA-6783)
 * Update native server to Netty 4 (CASSANDRA-6236)
 * Fix off-by-one error in stress (CASSANDRA-6883)
 * Make OpOrder AutoCloseable (CASSANDRA-6901)
 * Remove sync repair JMX interface (CASSANDRA-6900)
 * Add multiple memory allocation options for memtables (CASSANDRA-6689, 6694)
 * Remove adjusted op rate from stress output (CASSANDRA-6921)
 * Add optimized CF.hasColumns() implementations (CASSANDRA-6941)
 * Serialize batchlog mutations with the version of the target node
   (CASSANDRA-6931)
 * Optimize CounterColumn#reconcile() (CASSANDRA-6953)
 * Properly remove 1.2 sstable support in 2.1 (CASSANDRA-6869)
 * Lock counter cells, not partitions (CASSANDRA-6880)
 * Track presence of legacy counter shards in sstables (CASSANDRA-6888)
 * Ensure safe resource cleanup when replacing sstables (CASSANDRA-6912)
 * Add failure handler to async callback (CASSANDRA-6747)
 * Fix AE when closing SSTable without releasing reference (CASSANDRA-7000)
 * Clean up IndexInfo on keyspace/table drops (CASSANDRA-6924)
 * Only snapshot relative SSTables when sequential repair (CASSANDRA-7024)
 * Require nodetool rebuild_index to specify index names (CASSANDRA-7038)
 * fix cassandra stress errors on reads with native protocol (CASSANDRA-7033)
 * Use OpOrder to guard sstable references for reads (CASSANDRA-6919)
 * Preemptive opening of compaction result (CASSANDRA-6916)
 * Multi-threaded scrub/cleanup/upgradesstables (CASSANDRA-5547)
 * Optimize cellname comparison (CASSANDRA-6934)
 * Native protocol v3 (CASSANDRA-6855)
 * Optimize Cell liveness checks and clean up Cell (CASSANDRA-7119)
 * Support consistent range movements (CASSANDRA-2434)
 * Display min timestamp in sstablemetadata viewer (CASSANDRA-6767)
Merged from 2.0:
 * Avoid race-prone second "scrub" of system keyspace (CASSANDRA-6797)
 * Pool CqlRecordWriter clients by inetaddress rather than Range
   (CASSANDRA-6665)
 * Fix compaction_history timestamps (CASSANDRA-6784)
 * Compare scores of full replica ordering in DES (CASSANDRA-6683)
 * fix CME in SessionInfo updateProgress affecting netstats (CASSANDRA-6577)
 * Allow repairing between specific replicas (CASSANDRA-6440)
 * Allow per-dc enabling of hints (CASSANDRA-6157)
 * Add compatibility for Hadoop 0.2.x (CASSANDRA-5201)
 * Fix EstimatedHistogram races (CASSANDRA-6682)
 * Failure detector correctly converts initial value to nanos (CASSANDRA-6658)
 * Add nodetool taketoken to relocate vnodes (CASSANDRA-4445)
 * Expose bulk loading progress over JMX (CASSANDRA-4757)
 * Correctly handle null with IF conditions and TTL (CASSANDRA-6623)
 * Account for range/row tombstones in tombstone drop
   time histogram (CASSANDRA-6522)
 * Stop CommitLogSegment.close() from calling sync() (CASSANDRA-6652)
 * Make commitlog failure handling configurable (CASSANDRA-6364)
 * Avoid overlaps in LCS (CASSANDRA-6688)
 * Improve support for paginating over composites (CASSANDRA-4851)
 * Fix count(*) queries in a mixed cluster (CASSANDRA-6707)
 * Improve repair tasks(snapshot, differencing) concurrency (CASSANDRA-6566)
 * Fix replaying pre-2.0 commit logs (CASSANDRA-6714)
 * Add static columns to CQL3 (CASSANDRA-6561)
 * Optimize single partition batch statements (CASSANDRA-6737)
 * Disallow post-query re-ordering when paging (CASSANDRA-6722)
 * Fix potential paging bug with deleted columns (CASSANDRA-6748)
 * Fix NPE on BulkLoader caused by losing StreamEvent (CASSANDRA-6636)
 * Fix truncating compression metadata (CASSANDRA-6791)
 * Add CMSClassUnloadingEnabled JVM option (CASSANDRA-6541)
 * Catch memtable flush exceptions during shutdown (CASSANDRA-6735)
 * Fix upgradesstables NPE for non-CF-based indexes (CASSANDRA-6645)
 * Fix UPDATE updating PRIMARY KEY columns implicitly (CASSANDRA-6782)
 * Fix IllegalArgumentException when updating from 1.2 with SuperColumns
   (CASSANDRA-6733)
 * FBUtilities.singleton() should use the CF comparator (CASSANDRA-6778)
 * Fix CQLSStableWriter.addRow(Map<String, Object>) (CASSANDRA-6526)
 * Fix HSHA server introducing corrupt data (CASSANDRA-6285)
 * Fix CAS conditions for COMPACT STORAGE tables (CASSANDRA-6813)
 * Starting threads in OutboundTcpConnectionPool constructor causes race conditions (CASSANDRA-7177)
 * Allow overriding cassandra-rackdc.properties file (CASSANDRA-7072)
 * Set JMX RMI port to 7199 (CASSANDRA-7087)
 * Use LOCAL_QUORUM for data reads at LOCAL_SERIAL (CASSANDRA-6939)
 * Log a warning for large batches (CASSANDRA-6487)
 * Put nodes in hibernate when join_ring is false (CASSANDRA-6961)
 * Avoid early loading of non-system keyspaces before compaction-leftovers
   cleanup at startup (CASSANDRA-6913)
 * Restrict Windows to parallel repairs (CASSANDRA-6907)
 * (Hadoop) Allow manually specifying start/end tokens in CFIF (CASSANDRA-6436)
 * Fix NPE in MeteredFlusher (CASSANDRA-6820)
 * Fix race processing range scan responses (CASSANDRA-6820)
 * Allow deleting snapshots from dropped keyspaces (CASSANDRA-6821)
 * Add uuid() function (CASSANDRA-6473)
 * Omit tombstones from schema digests (CASSANDRA-6862)
 * Include correct consistencyLevel in LWT timeout (CASSANDRA-6884)
 * Lower chances for losing new SSTables during nodetool refresh and
   ColumnFamilyStore.loadNewSSTables (CASSANDRA-6514)
 * Add support for DELETE ... IF EXISTS to CQL3 (CASSANDRA-5708)
 * Update hadoop_cql3_word_count example (CASSANDRA-6793)
 * Fix handling of RejectedExecution in sync Thrift server (CASSANDRA-6788)
 * Log more information when exceeding tombstone_warn_threshold (CASSANDRA-6865)
 * Fix truncate to not abort due to unreachable fat clients (CASSANDRA-6864)
 * Fix schema concurrency exceptions (CASSANDRA-6841)
 * Fix leaking validator FH in StreamWriter (CASSANDRA-6832)
 * Fix saving triggers to schema (CASSANDRA-6789)
 * Fix trigger mutations when base mutation list is immutable (CASSANDRA-6790)
 * Fix accounting in FileCacheService to allow re-using RAR (CASSANDRA-6838)
 * Fix static counter columns (CASSANDRA-6827)
 * Restore expiring->deleted (cell) compaction optimization (CASSANDRA-6844)
 * Fix CompactionManager.needsCleanup (CASSANDRA-6845)
 * Correctly compare BooleanType values other than 0 and 1 (CASSANDRA-6779)
 * Read message id as string from earlier versions (CASSANDRA-6840)
 * Properly use the Paxos consistency for (non-protocol) batch (CASSANDRA-6837)
 * Add paranoid disk failure option (CASSANDRA-6646)
 * Improve PerRowSecondaryIndex performance (CASSANDRA-6876)
 * Extend triggers to support CAS updates (CASSANDRA-6882)
 * Static columns with IF NOT EXISTS don't always work as expected (CASSANDRA-6873)
 * Fix paging with SELECT DISTINCT (CASSANDRA-6857)
 * Fix UnsupportedOperationException on CAS timeout (CASSANDRA-6923)
 * Improve MeteredFlusher handling of MF-unaffected column families
   (CASSANDRA-6867)
 * Add CqlRecordReader using native pagination (CASSANDRA-6311)
 * Add QueryHandler interface (CASSANDRA-6659)
 * Track liveRatio per-memtable, not per-CF (CASSANDRA-6945)
 * Make sure upgradesstables keeps sstable level (CASSANDRA-6958)
 * Fix LIMIT with static columns (CASSANDRA-6956)
 * Fix clash with CQL column name in thrift validation (CASSANDRA-6892)
 * Fix error with super columns in mixed 1.2-2.0 clusters (CASSANDRA-6966)
 * Fix bad skip of sstables on slice query with composite start/finish (CASSANDRA-6825)
 * Fix unintended update with conditional statement (CASSANDRA-6893)
 * Fix map element access in IF (CASSANDRA-6914)
 * Avoid costly range calculations for range queries on system keyspaces
   (CASSANDRA-6906)
 * Fix SSTable not released if stream session fails (CASSANDRA-6818)
 * Avoid build failure due to ANTLR timeout (CASSANDRA-6991)
 * Queries on compact tables can return more rows that requested (CASSANDRA-7052)
 * USING TIMESTAMP for batches does not work (CASSANDRA-7053)
 * Fix performance regression from CASSANDRA-5614 (CASSANDRA-6949)
 * Ensure that batchlog and hint timeouts do not produce hints (CASSANDRA-7058)
 * Merge groupable mutations in TriggerExecutor#execute() (CASSANDRA-7047)
 * Plug holes in resource release when wiring up StreamSession (CASSANDRA-7073)
 * Re-add parameter columns to tracing session (CASSANDRA-6942)
 * Preserves CQL metadata when updating table from thrift (CASSANDRA-6831)
Merged from 1.2:
 * Fix nodetool display with vnodes (CASSANDRA-7082)
 * Add UNLOGGED, COUNTER options to BATCH documentation (CASSANDRA-6816)
 * add extra SSL cipher suites (CASSANDRA-6613)
 * fix nodetool getsstables for blob PK (CASSANDRA-6803)
 * Fix BatchlogManager#deleteBatch() use of millisecond timestamps
   (CASSANDRA-6822)
 * Continue assassinating even if the endpoint vanishes (CASSANDRA-6787)
 * Schedule schema pulls on change (CASSANDRA-6971)
 * Non-droppable verbs shouldn't be dropped from OTC (CASSANDRA-6980)
 * Shutdown batchlog executor in SS#drain() (CASSANDRA-7025)
 * Fix batchlog to account for CF truncation records (CASSANDRA-6999)
 * Fix CQLSH parsing of functions and BLOB literals (CASSANDRA-7018)
 * Properly load trustore in the native protocol (CASSANDRA-6847)
 * Always clean up references in SerializingCache (CASSANDRA-6994)
 * Don't shut MessagingService down when replacing a node (CASSANDRA-6476)
 * fix npe when doing -Dcassandra.fd_initial_value_ms (CASSANDRA-6751)


2.1.0-beta1
 * Add flush directory distinct from compaction directories (CASSANDRA-6357)
 * Require JNA by default (CASSANDRA-6575)
 * add listsnapshots command to nodetool (CASSANDRA-5742)
 * Introduce AtomicBTreeColumns (CASSANDRA-6271, 6692)
 * Multithreaded commitlog (CASSANDRA-3578)
 * allocate fixed index summary memory pool and resample cold index summaries
   to use less memory (CASSANDRA-5519)
 * Removed multithreaded compaction (CASSANDRA-6142)
 * Parallelize fetching rows for low-cardinality indexes (CASSANDRA-1337)
 * change logging from log4j to logback (CASSANDRA-5883)
 * switch to LZ4 compression for internode communication (CASSANDRA-5887)
 * Stop using Thrift-generated Index* classes internally (CASSANDRA-5971)
 * Remove 1.2 network compatibility code (CASSANDRA-5960)
 * Remove leveled json manifest migration code (CASSANDRA-5996)
 * Remove CFDefinition (CASSANDRA-6253)
 * Use AtomicIntegerFieldUpdater in RefCountedMemory (CASSANDRA-6278)
 * User-defined types for CQL3 (CASSANDRA-5590)
 * Use of o.a.c.metrics in nodetool (CASSANDRA-5871, 6406)
 * Batch read from OTC's queue and cleanup (CASSANDRA-1632)
 * Secondary index support for collections (CASSANDRA-4511, 6383)
 * SSTable metadata(Stats.db) format change (CASSANDRA-6356)
 * Push composites support in the storage engine
   (CASSANDRA-5417, CASSANDRA-6520)
 * Add snapshot space used to cfstats (CASSANDRA-6231)
 * Add cardinality estimator for key count estimation (CASSANDRA-5906)
 * CF id is changed to be non-deterministic. Data dir/key cache are created
   uniquely for CF id (CASSANDRA-5202)
 * New counters implementation (CASSANDRA-6504)
 * Replace UnsortedColumns, EmptyColumns, TreeMapBackedSortedColumns with new
   ArrayBackedSortedColumns (CASSANDRA-6630, CASSANDRA-6662, CASSANDRA-6690)
 * Add option to use row cache with a given amount of rows (CASSANDRA-5357)
 * Avoid repairing already repaired data (CASSANDRA-5351)
 * Reject counter updates with USING TTL/TIMESTAMP (CASSANDRA-6649)
 * Replace index_interval with min/max_index_interval (CASSANDRA-6379)
 * Lift limitation that order by columns must be selected for IN queries (CASSANDRA-4911)


2.0.5
 * Reduce garbage generated by bloom filter lookups (CASSANDRA-6609)
 * Add ks.cf names to tombstone logging (CASSANDRA-6597)
 * Use LOCAL_QUORUM for LWT operations at LOCAL_SERIAL (CASSANDRA-6495)
 * Wait for gossip to settle before accepting client connections (CASSANDRA-4288)
 * Delete unfinished compaction incrementally (CASSANDRA-6086)
 * Allow specifying custom secondary index options in CQL3 (CASSANDRA-6480)
 * Improve replica pinning for cache efficiency in DES (CASSANDRA-6485)
 * Fix LOCAL_SERIAL from thrift (CASSANDRA-6584)
 * Don't special case received counts in CAS timeout exceptions (CASSANDRA-6595)
 * Add support for 2.1 global counter shards (CASSANDRA-6505)
 * Fix NPE when streaming connection is not yet established (CASSANDRA-6210)
 * Avoid rare duplicate read repair triggering (CASSANDRA-6606)
 * Fix paging discardFirst (CASSANDRA-6555)
 * Fix ArrayIndexOutOfBoundsException in 2ndary index query (CASSANDRA-6470)
 * Release sstables upon rebuilding 2i (CASSANDRA-6635)
 * Add AbstractCompactionStrategy.startup() method (CASSANDRA-6637)
 * SSTableScanner may skip rows during cleanup (CASSANDRA-6638)
 * sstables from stalled repair sessions can resurrect deleted data (CASSANDRA-6503)
 * Switch stress to use ITransportFactory (CASSANDRA-6641)
 * Fix IllegalArgumentException during prepare (CASSANDRA-6592)
 * Fix possible loss of 2ndary index entries during compaction (CASSANDRA-6517)
 * Fix direct Memory on architectures that do not support unaligned long access
   (CASSANDRA-6628)
 * Let scrub optionally skip broken counter partitions (CASSANDRA-5930)
Merged from 1.2:
 * fsync compression metadata (CASSANDRA-6531)
 * Validate CF existence on execution for prepared statement (CASSANDRA-6535)
 * Add ability to throttle batchlog replay (CASSANDRA-6550)
 * Fix executing LOCAL_QUORUM with SimpleStrategy (CASSANDRA-6545)
 * Avoid StackOverflow when using large IN queries (CASSANDRA-6567)
 * Nodetool upgradesstables includes secondary indexes (CASSANDRA-6598)
 * Paginate batchlog replay (CASSANDRA-6569)
 * skip blocking on streaming during drain (CASSANDRA-6603)
 * Improve error message when schema doesn't match loaded sstable (CASSANDRA-6262)
 * Add properties to adjust FD initial value and max interval (CASSANDRA-4375)
 * Fix preparing with batch and delete from collection (CASSANDRA-6607)
 * Fix ABSC reverse iterator's remove() method (CASSANDRA-6629)
 * Handle host ID conflicts properly (CASSANDRA-6615)
 * Move handling of migration event source to solve bootstrap race. (CASSANDRA-6648)
 * Make sure compaction throughput value doesn't overflow with int math (CASSANDRA-6647)


2.0.4
 * Allow removing snapshots of no-longer-existing CFs (CASSANDRA-6418)
 * add StorageService.stopDaemon() (CASSANDRA-4268)
 * add IRE for invalid CF supplied to get_count (CASSANDRA-5701)
 * add client encryption support to sstableloader (CASSANDRA-6378)
 * Fix accept() loop for SSL sockets post-shutdown (CASSANDRA-6468)
 * Fix size-tiered compaction in LCS L0 (CASSANDRA-6496)
 * Fix assertion failure in filterColdSSTables (CASSANDRA-6483)
 * Fix row tombstones in larger-than-memory compactions (CASSANDRA-6008)
 * Fix cleanup ClassCastException (CASSANDRA-6462)
 * Reduce gossip memory use by interning VersionedValue strings (CASSANDRA-6410)
 * Allow specifying datacenters to participate in a repair (CASSANDRA-6218)
 * Fix divide-by-zero in PCI (CASSANDRA-6403)
 * Fix setting last compacted key in the wrong level for LCS (CASSANDRA-6284)
 * Add millisecond precision formats to the timestamp parser (CASSANDRA-6395)
 * Expose a total memtable size metric for a CF (CASSANDRA-6391)
 * cqlsh: handle symlinks properly (CASSANDRA-6425)
 * Fix potential infinite loop when paging query with IN (CASSANDRA-6464)
 * Fix assertion error in AbstractQueryPager.discardFirst (CASSANDRA-6447)
 * Fix streaming older SSTable yields unnecessary tombstones (CASSANDRA-6527)
Merged from 1.2:
 * Improved error message on bad properties in DDL queries (CASSANDRA-6453)
 * Randomize batchlog candidates selection (CASSANDRA-6481)
 * Fix thundering herd on endpoint cache invalidation (CASSANDRA-6345, 6485)
 * Improve batchlog write performance with vnodes (CASSANDRA-6488)
 * cqlsh: quote single quotes in strings inside collections (CASSANDRA-6172)
 * Improve gossip performance for typical messages (CASSANDRA-6409)
 * Throw IRE if a prepared statement has more markers than supported
   (CASSANDRA-5598)
 * Expose Thread metrics for the native protocol server (CASSANDRA-6234)
 * Change snapshot response message verb to INTERNAL to avoid dropping it
   (CASSANDRA-6415)
 * Warn when collection read has > 65K elements (CASSANDRA-5428)
 * Fix cache persistence when both row and key cache are enabled
   (CASSANDRA-6413)
 * (Hadoop) add describe_local_ring (CASSANDRA-6268)
 * Fix handling of concurrent directory creation failure (CASSANDRA-6459)
 * Allow executing CREATE statements multiple times (CASSANDRA-6471)
 * Don't send confusing info with timeouts (CASSANDRA-6491)
 * Don't resubmit counter mutation runnables internally (CASSANDRA-6427)
 * Don't drop local mutations without a hint (CASSANDRA-6510)
 * Don't allow null max_hint_window_in_ms (CASSANDRA-6419)
 * Validate SliceRange start and finish lengths (CASSANDRA-6521)


2.0.3
 * Fix FD leak on slice read path (CASSANDRA-6275)
 * Cancel read meter task when closing SSTR (CASSANDRA-6358)
 * free off-heap IndexSummary during bulk (CASSANDRA-6359)
 * Recover from IOException in accept() thread (CASSANDRA-6349)
 * Improve Gossip tolerance of abnormally slow tasks (CASSANDRA-6338)
 * Fix trying to hint timed out counter writes (CASSANDRA-6322)
 * Allow restoring specific columnfamilies from archived CL (CASSANDRA-4809)
 * Avoid flushing compaction_history after each operation (CASSANDRA-6287)
 * Fix repair assertion error when tombstones expire (CASSANDRA-6277)
 * Skip loading corrupt key cache (CASSANDRA-6260)
 * Fixes for compacting larger-than-memory rows (CASSANDRA-6274)
 * Compact hottest sstables first and optionally omit coldest from
   compaction entirely (CASSANDRA-6109)
 * Fix modifying column_metadata from thrift (CASSANDRA-6182)
 * cqlsh: fix LIST USERS output (CASSANDRA-6242)
 * Add IRequestSink interface (CASSANDRA-6248)
 * Update memtable size while flushing (CASSANDRA-6249)
 * Provide hooks around CQL2/CQL3 statement execution (CASSANDRA-6252)
 * Require Permission.SELECT for CAS updates (CASSANDRA-6247)
 * New CQL-aware SSTableWriter (CASSANDRA-5894)
 * Reject CAS operation when the protocol v1 is used (CASSANDRA-6270)
 * Correctly throw error when frame too large (CASSANDRA-5981)
 * Fix serialization bug in PagedRange with 2ndary indexes (CASSANDRA-6299)
 * Fix CQL3 table validation in Thrift (CASSANDRA-6140)
 * Fix bug missing results with IN clauses (CASSANDRA-6327)
 * Fix paging with reversed slices (CASSANDRA-6343)
 * Set minTimestamp correctly to be able to drop expired sstables (CASSANDRA-6337)
 * Support NaN and Infinity as float literals (CASSANDRA-6003)
 * Remove RF from nodetool ring output (CASSANDRA-6289)
 * Fix attempting to flush empty rows (CASSANDRA-6374)
 * Fix potential out of bounds exception when paging (CASSANDRA-6333)
Merged from 1.2:
 * Optimize FD phi calculation (CASSANDRA-6386)
 * Improve initial FD phi estimate when starting up (CASSANDRA-6385)
 * Don't list CQL3 table in CLI describe even if named explicitely
   (CASSANDRA-5750)
 * Invalidate row cache when dropping CF (CASSANDRA-6351)
 * add non-jamm path for cached statements (CASSANDRA-6293)
 * add windows bat files for shell commands (CASSANDRA-6145)
 * Require logging in for Thrift CQL2/3 statement preparation (CASSANDRA-6254)
 * restrict max_num_tokens to 1536 (CASSANDRA-6267)
 * Nodetool gets default JMX port from cassandra-env.sh (CASSANDRA-6273)
 * make calculatePendingRanges asynchronous (CASSANDRA-6244)
 * Remove blocking flushes in gossip thread (CASSANDRA-6297)
 * Fix potential socket leak in connectionpool creation (CASSANDRA-6308)
 * Allow LOCAL_ONE/LOCAL_QUORUM to work with SimpleStrategy (CASSANDRA-6238)
 * cqlsh: handle 'null' as session duration (CASSANDRA-6317)
 * Fix json2sstable handling of range tombstones (CASSANDRA-6316)
 * Fix missing one row in reverse query (CASSANDRA-6330)
 * Fix reading expired row value from row cache (CASSANDRA-6325)
 * Fix AssertionError when doing set element deletion (CASSANDRA-6341)
 * Make CL code for the native protocol match the one in C* 2.0
   (CASSANDRA-6347)
 * Disallow altering CQL3 table from thrift (CASSANDRA-6370)
 * Fix size computation of prepared statement (CASSANDRA-6369)


2.0.2
 * Update FailureDetector to use nanontime (CASSANDRA-4925)
 * Fix FileCacheService regressions (CASSANDRA-6149)
 * Never return WriteTimeout for CL.ANY (CASSANDRA-6132)
 * Fix race conditions in bulk loader (CASSANDRA-6129)
 * Add configurable metrics reporting (CASSANDRA-4430)
 * drop queries exceeding a configurable number of tombstones (CASSANDRA-6117)
 * Track and persist sstable read activity (CASSANDRA-5515)
 * Fixes for speculative retry (CASSANDRA-5932, CASSANDRA-6194)
 * Improve memory usage of metadata min/max column names (CASSANDRA-6077)
 * Fix thrift validation refusing row markers on CQL3 tables (CASSANDRA-6081)
 * Fix insertion of collections with CAS (CASSANDRA-6069)
 * Correctly send metadata on SELECT COUNT (CASSANDRA-6080)
 * Track clients' remote addresses in ClientState (CASSANDRA-6070)
 * Create snapshot dir if it does not exist when migrating
   leveled manifest (CASSANDRA-6093)
 * make sequential nodetool repair the default (CASSANDRA-5950)
 * Add more hooks for compaction strategy implementations (CASSANDRA-6111)
 * Fix potential NPE on composite 2ndary indexes (CASSANDRA-6098)
 * Delete can potentially be skipped in batch (CASSANDRA-6115)
 * Allow alter keyspace on system_traces (CASSANDRA-6016)
 * Disallow empty column names in cql (CASSANDRA-6136)
 * Use Java7 file-handling APIs and fix file moving on Windows (CASSANDRA-5383)
 * Save compaction history to system keyspace (CASSANDRA-5078)
 * Fix NPE if StorageService.getOperationMode() is executed before full startup (CASSANDRA-6166)
 * CQL3: support pre-epoch longs for TimestampType (CASSANDRA-6212)
 * Add reloadtriggers command to nodetool (CASSANDRA-4949)
 * cqlsh: ignore empty 'value alias' in DESCRIBE (CASSANDRA-6139)
 * Fix sstable loader (CASSANDRA-6205)
 * Reject bootstrapping if the node already exists in gossip (CASSANDRA-5571)
 * Fix NPE while loading paxos state (CASSANDRA-6211)
 * cqlsh: add SHOW SESSION <tracing-session> command (CASSANDRA-6228)
Merged from 1.2:
 * (Hadoop) Require CFRR batchSize to be at least 2 (CASSANDRA-6114)
 * Add a warning for small LCS sstable size (CASSANDRA-6191)
 * Add ability to list specific KS/CF combinations in nodetool cfstats (CASSANDRA-4191)
 * Mark CF clean if a mutation raced the drop and got it marked dirty (CASSANDRA-5946)
 * Add a LOCAL_ONE consistency level (CASSANDRA-6202)
 * Limit CQL prepared statement cache by size instead of count (CASSANDRA-6107)
 * Tracing should log write failure rather than raw exceptions (CASSANDRA-6133)
 * lock access to TM.endpointToHostIdMap (CASSANDRA-6103)
 * Allow estimated memtable size to exceed slab allocator size (CASSANDRA-6078)
 * Start MeteredFlusher earlier to prevent OOM during CL replay (CASSANDRA-6087)
 * Avoid sending Truncate command to fat clients (CASSANDRA-6088)
 * Allow where clause conditions to be in parenthesis (CASSANDRA-6037)
 * Do not open non-ssl storage port if encryption option is all (CASSANDRA-3916)
 * Move batchlog replay to its own executor (CASSANDRA-6079)
 * Add tombstone debug threshold and histogram (CASSANDRA-6042, 6057)
 * Enable tcp keepalive on incoming connections (CASSANDRA-4053)
 * Fix fat client schema pull NPE (CASSANDRA-6089)
 * Fix memtable flushing for indexed tables (CASSANDRA-6112)
 * Fix skipping columns with multiple slices (CASSANDRA-6119)
 * Expose connected thrift + native client counts (CASSANDRA-5084)
 * Optimize auth setup (CASSANDRA-6122)
 * Trace index selection (CASSANDRA-6001)
 * Update sstablesPerReadHistogram to use biased sampling (CASSANDRA-6164)
 * Log UnknownColumnfamilyException when closing socket (CASSANDRA-5725)
 * Properly error out on CREATE INDEX for counters table (CASSANDRA-6160)
 * Handle JMX notification failure for repair (CASSANDRA-6097)
 * (Hadoop) Fetch no more than 128 splits in parallel (CASSANDRA-6169)
 * stress: add username/password authentication support (CASSANDRA-6068)
 * Fix indexed queries with row cache enabled on parent table (CASSANDRA-5732)
 * Fix compaction race during columnfamily drop (CASSANDRA-5957)
 * Fix validation of empty column names for compact tables (CASSANDRA-6152)
 * Skip replaying mutations that pass CRC but fail to deserialize (CASSANDRA-6183)
 * Rework token replacement to use replace_address (CASSANDRA-5916)
 * Fix altering column types (CASSANDRA-6185)
 * cqlsh: fix CREATE/ALTER WITH completion (CASSANDRA-6196)
 * add windows bat files for shell commands (CASSANDRA-6145)
 * Fix potential stack overflow during range tombstones insertion (CASSANDRA-6181)
 * (Hadoop) Make LOCAL_ONE the default consistency level (CASSANDRA-6214)


2.0.1
 * Fix bug that could allow reading deleted data temporarily (CASSANDRA-6025)
 * Improve memory use defaults (CASSANDRA-6059)
 * Make ThriftServer more easlly extensible (CASSANDRA-6058)
 * Remove Hadoop dependency from ITransportFactory (CASSANDRA-6062)
 * add file_cache_size_in_mb setting (CASSANDRA-5661)
 * Improve error message when yaml contains invalid properties (CASSANDRA-5958)
 * Improve leveled compaction's ability to find non-overlapping L0 compactions
   to work on concurrently (CASSANDRA-5921)
 * Notify indexer of columns shadowed by range tombstones (CASSANDRA-5614)
 * Log Merkle tree stats (CASSANDRA-2698)
 * Switch from crc32 to adler32 for compressed sstable checksums (CASSANDRA-5862)
 * Improve offheap memcpy performance (CASSANDRA-5884)
 * Use a range aware scanner for cleanup (CASSANDRA-2524)
 * Cleanup doesn't need to inspect sstables that contain only local data
   (CASSANDRA-5722)
 * Add ability for CQL3 to list partition keys (CASSANDRA-4536)
 * Improve native protocol serialization (CASSANDRA-5664)
 * Upgrade Thrift to 0.9.1 (CASSANDRA-5923)
 * Require superuser status for adding triggers (CASSANDRA-5963)
 * Make standalone scrubber handle old and new style leveled manifest
   (CASSANDRA-6005)
 * Fix paxos bugs (CASSANDRA-6012, 6013, 6023)
 * Fix paged ranges with multiple replicas (CASSANDRA-6004)
 * Fix potential AssertionError during tracing (CASSANDRA-6041)
 * Fix NPE in sstablesplit (CASSANDRA-6027)
 * Migrate pre-2.0 key/value/column aliases to system.schema_columns
   (CASSANDRA-6009)
 * Paging filter empty rows too agressively (CASSANDRA-6040)
 * Support variadic parameters for IN clauses (CASSANDRA-4210)
 * cqlsh: return the result of CAS writes (CASSANDRA-5796)
 * Fix validation of IN clauses with 2ndary indexes (CASSANDRA-6050)
 * Support named bind variables in CQL (CASSANDRA-6033)
Merged from 1.2:
 * Allow cache-keys-to-save to be set at runtime (CASSANDRA-5980)
 * Avoid second-guessing out-of-space state (CASSANDRA-5605)
 * Tuning knobs for dealing with large blobs and many CFs (CASSANDRA-5982)
 * (Hadoop) Fix CQLRW for thrift tables (CASSANDRA-6002)
 * Fix possible divide-by-zero in HHOM (CASSANDRA-5990)
 * Allow local batchlog writes for CL.ANY (CASSANDRA-5967)
 * Upgrade metrics-core to version 2.2.0 (CASSANDRA-5947)
 * Fix CqlRecordWriter with composite keys (CASSANDRA-5949)
 * Add snitch, schema version, cluster, partitioner to JMX (CASSANDRA-5881)
 * Allow disabling SlabAllocator (CASSANDRA-5935)
 * Make user-defined compaction JMX blocking (CASSANDRA-4952)
 * Fix streaming does not transfer wrapped range (CASSANDRA-5948)
 * Fix loading index summary containing empty key (CASSANDRA-5965)
 * Correctly handle limits in CompositesSearcher (CASSANDRA-5975)
 * Pig: handle CQL collections (CASSANDRA-5867)
 * Pass the updated cf to the PRSI index() method (CASSANDRA-5999)
 * Allow empty CQL3 batches (as no-op) (CASSANDRA-5994)
 * Support null in CQL3 functions (CASSANDRA-5910)
 * Replace the deprecated MapMaker with CacheLoader (CASSANDRA-6007)
 * Add SSTableDeletingNotification to DataTracker (CASSANDRA-6010)
 * Fix snapshots in use get deleted during snapshot repair (CASSANDRA-6011)
 * Move hints and exception count to o.a.c.metrics (CASSANDRA-6017)
 * Fix memory leak in snapshot repair (CASSANDRA-6047)
 * Fix sstable2sjon for CQL3 tables (CASSANDRA-5852)


2.0.0
 * Fix thrift validation when inserting into CQL3 tables (CASSANDRA-5138)
 * Fix periodic memtable flushing behavior with clean memtables (CASSANDRA-5931)
 * Fix dateOf() function for pre-2.0 timestamp columns (CASSANDRA-5928)
 * Fix SSTable unintentionally loads BF when opened for batch (CASSANDRA-5938)
 * Add stream session progress to JMX (CASSANDRA-4757)
 * Fix NPE during CAS operation (CASSANDRA-5925)
Merged from 1.2:
 * Fix getBloomFilterDiskSpaceUsed for AlwaysPresentFilter (CASSANDRA-5900)
 * Don't announce schema version until we've loaded the changes locally
   (CASSANDRA-5904)
 * Fix to support off heap bloom filters size greater than 2 GB (CASSANDRA-5903)
 * Properly handle parsing huge map and set literals (CASSANDRA-5893)


2.0.0-rc2
 * enable vnodes by default (CASSANDRA-5869)
 * fix CAS contention timeout (CASSANDRA-5830)
 * fix HsHa to respect max frame size (CASSANDRA-4573)
 * Fix (some) 2i on composite components omissions (CASSANDRA-5851)
 * cqlsh: add DESCRIBE FULL SCHEMA variant (CASSANDRA-5880)
Merged from 1.2:
 * Correctly validate sparse composite cells in scrub (CASSANDRA-5855)
 * Add KeyCacheHitRate metric to CF metrics (CASSANDRA-5868)
 * cqlsh: add support for multiline comments (CASSANDRA-5798)
 * Handle CQL3 SELECT duplicate IN restrictions on clustering columns
   (CASSANDRA-5856)


2.0.0-rc1
 * improve DecimalSerializer performance (CASSANDRA-5837)
 * fix potential spurious wakeup in AsyncOneResponse (CASSANDRA-5690)
 * fix schema-related trigger issues (CASSANDRA-5774)
 * Better validation when accessing CQL3 table from thrift (CASSANDRA-5138)
 * Fix assertion error during repair (CASSANDRA-5801)
 * Fix range tombstone bug (CASSANDRA-5805)
 * DC-local CAS (CASSANDRA-5797)
 * Add a native_protocol_version column to the system.local table (CASSANRDA-5819)
 * Use index_interval from cassandra.yaml when upgraded (CASSANDRA-5822)
 * Fix buffer underflow on socket close (CASSANDRA-5792)
Merged from 1.2:
 * Fix reading DeletionTime from 1.1-format sstables (CASSANDRA-5814)
 * cqlsh: add collections support to COPY (CASSANDRA-5698)
 * retry important messages for any IOException (CASSANDRA-5804)
 * Allow empty IN relations in SELECT/UPDATE/DELETE statements (CASSANDRA-5626)
 * cqlsh: fix crashing on Windows due to libedit detection (CASSANDRA-5812)
 * fix bulk-loading compressed sstables (CASSANDRA-5820)
 * (Hadoop) fix quoting in CqlPagingRecordReader and CqlRecordWriter
   (CASSANDRA-5824)
 * update default LCS sstable size to 160MB (CASSANDRA-5727)
 * Allow compacting 2Is via nodetool (CASSANDRA-5670)
 * Hex-encode non-String keys in OPP (CASSANDRA-5793)
 * nodetool history logging (CASSANDRA-5823)
 * (Hadoop) fix support for Thrift tables in CqlPagingRecordReader
   (CASSANDRA-5752)
 * add "all time blocked" to StatusLogger output (CASSANDRA-5825)
 * Future-proof inter-major-version schema migrations (CASSANDRA-5845)
 * (Hadoop) add CqlPagingRecordReader support for ReversedType in Thrift table
   (CASSANDRA-5718)
 * Add -no-snapshot option to scrub (CASSANDRA-5891)
 * Fix to support off heap bloom filters size greater than 2 GB (CASSANDRA-5903)
 * Properly handle parsing huge map and set literals (CASSANDRA-5893)
 * Fix LCS L0 compaction may overlap in L1 (CASSANDRA-5907)
 * New sstablesplit tool to split large sstables offline (CASSANDRA-4766)
 * Fix potential deadlock in native protocol server (CASSANDRA-5926)
 * Disallow incompatible type change in CQL3 (CASSANDRA-5882)
Merged from 1.1:
 * Correctly validate sparse composite cells in scrub (CASSANDRA-5855)


2.0.0-beta2
 * Replace countPendingHints with Hints Created metric (CASSANDRA-5746)
 * Allow nodetool with no args, and with help to run without a server (CASSANDRA-5734)
 * Cleanup AbstractType/TypeSerializer classes (CASSANDRA-5744)
 * Remove unimplemented cli option schema-mwt (CASSANDRA-5754)
 * Support range tombstones in thrift (CASSANDRA-5435)
 * Normalize table-manipulating CQL3 statements' class names (CASSANDRA-5759)
 * cqlsh: add missing table options to DESCRIBE output (CASSANDRA-5749)
 * Fix assertion error during repair (CASSANDRA-5757)
 * Fix bulkloader (CASSANDRA-5542)
 * Add LZ4 compression to the native protocol (CASSANDRA-5765)
 * Fix bugs in the native protocol v2 (CASSANDRA-5770)
 * CAS on 'primary key only' table (CASSANDRA-5715)
 * Support streaming SSTables of old versions (CASSANDRA-5772)
 * Always respect protocol version in native protocol (CASSANDRA-5778)
 * Fix ConcurrentModificationException during streaming (CASSANDRA-5782)
 * Update deletion timestamp in Commit#updatesWithPaxosTime (CASSANDRA-5787)
 * Thrift cas() method crashes if input columns are not sorted (CASSANDRA-5786)
 * Order columns names correctly when querying for CAS (CASSANDRA-5788)
 * Fix streaming retry (CASSANDRA-5775)
Merged from 1.2:
 * if no seeds can be a reached a node won't start in a ring by itself (CASSANDRA-5768)
 * add cassandra.unsafesystem property (CASSANDRA-5704)
 * (Hadoop) quote identifiers in CqlPagingRecordReader (CASSANDRA-5763)
 * Add replace_node functionality for vnodes (CASSANDRA-5337)
 * Add timeout events to query traces (CASSANDRA-5520)
 * Fix serialization of the LEFT gossip value (CASSANDRA-5696)
 * Pig: support for cql3 tables (CASSANDRA-5234)
 * Fix skipping range tombstones with reverse queries (CASSANDRA-5712)
 * Expire entries out of ThriftSessionManager (CASSANDRA-5719)
 * Don't keep ancestor information in memory (CASSANDRA-5342)
 * Expose native protocol server status in nodetool info (CASSANDRA-5735)
 * Fix pathetic performance of range tombstones (CASSANDRA-5677)
 * Fix querying with an empty (impossible) range (CASSANDRA-5573)
 * cqlsh: handle CUSTOM 2i in DESCRIBE output (CASSANDRA-5760)
 * Fix minor bug in Range.intersects(Bound) (CASSANDRA-5771)
 * cqlsh: handle disabled compression in DESCRIBE output (CASSANDRA-5766)
 * Ensure all UP events are notified on the native protocol (CASSANDRA-5769)
 * Fix formatting of sstable2json with multiple -k arguments (CASSANDRA-5781)
 * Don't rely on row marker for queries in general to hide lost markers
   after TTL expires (CASSANDRA-5762)
 * Sort nodetool help output (CASSANDRA-5776)
 * Fix column expiring during 2 phases compaction (CASSANDRA-5799)
 * now() is being rejected in INSERTs when inside collections (CASSANDRA-5795)


2.0.0-beta1
 * Add support for indexing clustered columns (CASSANDRA-5125)
 * Removed on-heap row cache (CASSANDRA-5348)
 * use nanotime consistently for node-local timeouts (CASSANDRA-5581)
 * Avoid unnecessary second pass on name-based queries (CASSANDRA-5577)
 * Experimental triggers (CASSANDRA-1311)
 * JEMalloc support for off-heap allocation (CASSANDRA-3997)
 * Single-pass compaction (CASSANDRA-4180)
 * Removed token range bisection (CASSANDRA-5518)
 * Removed compatibility with pre-1.2.5 sstables and network messages
   (CASSANDRA-5511)
 * removed PBSPredictor (CASSANDRA-5455)
 * CAS support (CASSANDRA-5062, 5441, 5442, 5443, 5619, 5667)
 * Leveled compaction performs size-tiered compactions in L0
   (CASSANDRA-5371, 5439)
 * Add yaml network topology snitch for mixed ec2/other envs (CASSANDRA-5339)
 * Log when a node is down longer than the hint window (CASSANDRA-4554)
 * Optimize tombstone creation for ExpiringColumns (CASSANDRA-4917)
 * Improve LeveledScanner work estimation (CASSANDRA-5250, 5407)
 * Replace compaction lock with runWithCompactionsDisabled (CASSANDRA-3430)
 * Change Message IDs to ints (CASSANDRA-5307)
 * Move sstable level information into the Stats component, removing the
   need for a separate Manifest file (CASSANDRA-4872)
 * avoid serializing to byte[] on commitlog append (CASSANDRA-5199)
 * make index_interval configurable per columnfamily (CASSANDRA-3961, CASSANDRA-5650)
 * add default_time_to_live (CASSANDRA-3974)
 * add memtable_flush_period_in_ms (CASSANDRA-4237)
 * replace supercolumns internally by composites (CASSANDRA-3237, 5123)
 * upgrade thrift to 0.9.0 (CASSANDRA-3719)
 * drop unnecessary keyspace parameter from user-defined compaction API
   (CASSANDRA-5139)
 * more robust solution to incomplete compactions + counters (CASSANDRA-5151)
 * Change order of directory searching for c*.in.sh (CASSANDRA-3983)
 * Add tool to reset SSTable compaction level for LCS (CASSANDRA-5271)
 * Allow custom configuration loader (CASSANDRA-5045)
 * Remove memory emergency pressure valve logic (CASSANDRA-3534)
 * Reduce request latency with eager retry (CASSANDRA-4705)
 * cqlsh: Remove ASSUME command (CASSANDRA-5331)
 * Rebuild BF when loading sstables if bloom_filter_fp_chance
   has changed since compaction (CASSANDRA-5015)
 * remove row-level bloom filters (CASSANDRA-4885)
 * Change Kernel Page Cache skipping into row preheating (disabled by default)
   (CASSANDRA-4937)
 * Improve repair by deciding on a gcBefore before sending
   out TreeRequests (CASSANDRA-4932)
 * Add an official way to disable compactions (CASSANDRA-5074)
 * Reenable ALTER TABLE DROP with new semantics (CASSANDRA-3919)
 * Add binary protocol versioning (CASSANDRA-5436)
 * Swap THshaServer for TThreadedSelectorServer (CASSANDRA-5530)
 * Add alias support to SELECT statement (CASSANDRA-5075)
 * Don't create empty RowMutations in CommitLogReplayer (CASSANDRA-5541)
 * Use range tombstones when dropping cfs/columns from schema (CASSANDRA-5579)
 * cqlsh: drop CQL2/CQL3-beta support (CASSANDRA-5585)
 * Track max/min column names in sstables to be able to optimize slice
   queries (CASSANDRA-5514, CASSANDRA-5595, CASSANDRA-5600)
 * Binary protocol: allow batching already prepared statements (CASSANDRA-4693)
 * Allow preparing timestamp, ttl and limit in CQL3 queries (CASSANDRA-4450)
 * Support native link w/o JNA in Java7 (CASSANDRA-3734)
 * Use SASL authentication in binary protocol v2 (CASSANDRA-5545)
 * Replace Thrift HsHa with LMAX Disruptor based implementation (CASSANDRA-5582)
 * cqlsh: Add row count to SELECT output (CASSANDRA-5636)
 * Include a timestamp with all read commands to determine column expiration
   (CASSANDRA-5149)
 * Streaming 2.0 (CASSANDRA-5286, 5699)
 * Conditional create/drop ks/table/index statements in CQL3 (CASSANDRA-2737)
 * more pre-table creation property validation (CASSANDRA-5693)
 * Redesign repair messages (CASSANDRA-5426)
 * Fix ALTER RENAME post-5125 (CASSANDRA-5702)
 * Disallow renaming a 2ndary indexed column (CASSANDRA-5705)
 * Rename Table to Keyspace (CASSANDRA-5613)
 * Ensure changing column_index_size_in_kb on different nodes don't corrupt the
   sstable (CASSANDRA-5454)
 * Move resultset type information into prepare, not execute (CASSANDRA-5649)
 * Auto paging in binary protocol (CASSANDRA-4415, 5714)
 * Don't tie client side use of AbstractType to JDBC (CASSANDRA-4495)
 * Adds new TimestampType to replace DateType (CASSANDRA-5723, CASSANDRA-5729)
Merged from 1.2:
 * make starting native protocol server idempotent (CASSANDRA-5728)
 * Fix loading key cache when a saved entry is no longer valid (CASSANDRA-5706)
 * Fix serialization of the LEFT gossip value (CASSANDRA-5696)
 * cqlsh: Don't show 'null' in place of empty values (CASSANDRA-5675)
 * Race condition in detecting version on a mixed 1.1/1.2 cluster
   (CASSANDRA-5692)
 * Fix skipping range tombstones with reverse queries (CASSANDRA-5712)
 * Expire entries out of ThriftSessionManager (CASSANRDA-5719)
 * Don't keep ancestor information in memory (CASSANDRA-5342)
 * cqlsh: fix handling of semicolons inside BATCH queries (CASSANDRA-5697)


1.2.6
 * Fix tracing when operation completes before all responses arrive
   (CASSANDRA-5668)
 * Fix cross-DC mutation forwarding (CASSANDRA-5632)
 * Reduce SSTableLoader memory usage (CASSANDRA-5555)
 * Scale hinted_handoff_throttle_in_kb to cluster size (CASSANDRA-5272)
 * (Hadoop) Add CQL3 input/output formats (CASSANDRA-4421, 5622)
 * (Hadoop) Fix InputKeyRange in CFIF (CASSANDRA-5536)
 * Fix dealing with ridiculously large max sstable sizes in LCS (CASSANDRA-5589)
 * Ignore pre-truncate hints (CASSANDRA-4655)
 * Move System.exit on OOM into a separate thread (CASSANDRA-5273)
 * Write row markers when serializing schema (CASSANDRA-5572)
 * Check only SSTables for the requested range when streaming (CASSANDRA-5569)
 * Improve batchlog replay behavior and hint ttl handling (CASSANDRA-5314)
 * Exclude localTimestamp from validation for tombstones (CASSANDRA-5398)
 * cqlsh: add custom prompt support (CASSANDRA-5539)
 * Reuse prepared statements in hot auth queries (CASSANDRA-5594)
 * cqlsh: add vertical output option (see EXPAND) (CASSANDRA-5597)
 * Add a rate limit option to stress (CASSANDRA-5004)
 * have BulkLoader ignore snapshots directories (CASSANDRA-5587)
 * fix SnitchProperties logging context (CASSANDRA-5602)
 * Expose whether jna is enabled and memory is locked via JMX (CASSANDRA-5508)
 * cqlsh: fix COPY FROM with ReversedType (CASSANDRA-5610)
 * Allow creating CUSTOM indexes on collections (CASSANDRA-5615)
 * Evaluate now() function at execution time (CASSANDRA-5616)
 * Expose detailed read repair metrics (CASSANDRA-5618)
 * Correct blob literal + ReversedType parsing (CASSANDRA-5629)
 * Allow GPFS to prefer the internal IP like EC2MRS (CASSANDRA-5630)
 * fix help text for -tspw cassandra-cli (CASSANDRA-5643)
 * don't throw away initial causes exceptions for internode encryption issues
   (CASSANDRA-5644)
 * Fix message spelling errors for cql select statements (CASSANDRA-5647)
 * Suppress custom exceptions thru jmx (CASSANDRA-5652)
 * Update CREATE CUSTOM INDEX syntax (CASSANDRA-5639)
 * Fix PermissionDetails.equals() method (CASSANDRA-5655)
 * Never allow partition key ranges in CQL3 without token() (CASSANDRA-5666)
 * Gossiper incorrectly drops AppState for an upgrading node (CASSANDRA-5660)
 * Connection thrashing during multi-region ec2 during upgrade, due to
   messaging version (CASSANDRA-5669)
 * Avoid over reconnecting in EC2MRS (CASSANDRA-5678)
 * Fix ReadResponseSerializer.serializedSize() for digest reads (CASSANDRA-5476)
 * allow sstable2json on 2i CFs (CASSANDRA-5694)
Merged from 1.1:
 * Remove buggy thrift max message length option (CASSANDRA-5529)
 * Fix NPE in Pig's widerow mode (CASSANDRA-5488)
 * Add split size parameter to Pig and disable split combination (CASSANDRA-5544)


1.2.5
 * make BytesToken.toString only return hex bytes (CASSANDRA-5566)
 * Ensure that submitBackground enqueues at least one task (CASSANDRA-5554)
 * fix 2i updates with identical values and timestamps (CASSANDRA-5540)
 * fix compaction throttling bursty-ness (CASSANDRA-4316)
 * reduce memory consumption of IndexSummary (CASSANDRA-5506)
 * remove per-row column name bloom filters (CASSANDRA-5492)
 * Include fatal errors in trace events (CASSANDRA-5447)
 * Ensure that PerRowSecondaryIndex is notified of row-level deletes
   (CASSANDRA-5445)
 * Allow empty blob literals in CQL3 (CASSANDRA-5452)
 * Fix streaming RangeTombstones at column index boundary (CASSANDRA-5418)
 * Fix preparing statements when current keyspace is not set (CASSANDRA-5468)
 * Fix SemanticVersion.isSupportedBy minor/patch handling (CASSANDRA-5496)
 * Don't provide oldCfId for post-1.1 system cfs (CASSANDRA-5490)
 * Fix primary range ignores replication strategy (CASSANDRA-5424)
 * Fix shutdown of binary protocol server (CASSANDRA-5507)
 * Fix repair -snapshot not working (CASSANDRA-5512)
 * Set isRunning flag later in binary protocol server (CASSANDRA-5467)
 * Fix use of CQL3 functions with descending clustering order (CASSANDRA-5472)
 * Disallow renaming columns one at a time for thrift table in CQL3
   (CASSANDRA-5531)
 * cqlsh: add CLUSTERING ORDER BY support to DESCRIBE (CASSANDRA-5528)
 * Add custom secondary index support to CQL3 (CASSANDRA-5484)
 * Fix repair hanging silently on unexpected error (CASSANDRA-5229)
 * Fix Ec2Snitch regression introduced by CASSANDRA-5171 (CASSANDRA-5432)
 * Add nodetool enablebackup/disablebackup (CASSANDRA-5556)
 * cqlsh: fix DESCRIBE after case insensitive USE (CASSANDRA-5567)
Merged from 1.1
 * Add retry mechanism to OTC for non-droppable_verbs (CASSANDRA-5393)
 * Use allocator information to improve memtable memory usage estimate
   (CASSANDRA-5497)
 * Fix trying to load deleted row into row cache on startup (CASSANDRA-4463)
 * fsync leveled manifest to avoid corruption (CASSANDRA-5535)
 * Fix Bound intersection computation (CASSANDRA-5551)
 * sstablescrub now respects max memory size in cassandra.in.sh (CASSANDRA-5562)


1.2.4
 * Ensure that PerRowSecondaryIndex updates see the most recent values
   (CASSANDRA-5397)
 * avoid duplicate index entries ind PrecompactedRow and
   ParallelCompactionIterable (CASSANDRA-5395)
 * remove the index entry on oldColumn when new column is a tombstone
   (CASSANDRA-5395)
 * Change default stream throughput from 400 to 200 mbps (CASSANDRA-5036)
 * Gossiper logs DOWN for symmetry with UP (CASSANDRA-5187)
 * Fix mixing prepared statements between keyspaces (CASSANDRA-5352)
 * Fix consistency level during bootstrap - strike 3 (CASSANDRA-5354)
 * Fix transposed arguments in AlreadyExistsException (CASSANDRA-5362)
 * Improve asynchronous hint delivery (CASSANDRA-5179)
 * Fix Guava dependency version (12.0 -> 13.0.1) for Maven (CASSANDRA-5364)
 * Validate that provided CQL3 collection value are < 64K (CASSANDRA-5355)
 * Make upgradeSSTable skip current version sstables by default (CASSANDRA-5366)
 * Optimize min/max timestamp collection (CASSANDRA-5373)
 * Invalid streamId in cql binary protocol when using invalid CL
   (CASSANDRA-5164)
 * Fix validation for IN where clauses with collections (CASSANDRA-5376)
 * Copy resultSet on count query to avoid ConcurrentModificationException
   (CASSANDRA-5382)
 * Correctly typecheck in CQL3 even with ReversedType (CASSANDRA-5386)
 * Fix streaming compressed files when using encryption (CASSANDRA-5391)
 * cassandra-all 1.2.0 pom missing netty dependency (CASSANDRA-5392)
 * Fix writetime/ttl functions on null values (CASSANDRA-5341)
 * Fix NPE during cql3 select with token() (CASSANDRA-5404)
 * IndexHelper.skipBloomFilters won't skip non-SHA filters (CASSANDRA-5385)
 * cqlsh: Print maps ordered by key, sort sets (CASSANDRA-5413)
 * Add null syntax support in CQL3 for inserts (CASSANDRA-3783)
 * Allow unauthenticated set_keyspace() calls (CASSANDRA-5423)
 * Fix potential incremental backups race (CASSANDRA-5410)
 * Fix prepared BATCH statements with batch-level timestamps (CASSANDRA-5415)
 * Allow overriding superuser setup delay (CASSANDRA-5430)
 * cassandra-shuffle with JMX usernames and passwords (CASSANDRA-5431)
Merged from 1.1:
 * cli: Quote ks and cf names in schema output when needed (CASSANDRA-5052)
 * Fix bad default for min/max timestamp in SSTableMetadata (CASSANDRA-5372)
 * Fix cf name extraction from manifest in Directories.migrateFile()
   (CASSANDRA-5242)
 * Support pluggable internode authentication (CASSANDRA-5401)


1.2.3
 * add check for sstable overlap within a level on startup (CASSANDRA-5327)
 * replace ipv6 colons in jmx object names (CASSANDRA-5298, 5328)
 * Avoid allocating SSTableBoundedScanner during repair when the range does
   not intersect the sstable (CASSANDRA-5249)
 * Don't lowercase property map keys (this breaks NTS) (CASSANDRA-5292)
 * Fix composite comparator with super columns (CASSANDRA-5287)
 * Fix insufficient validation of UPDATE queries against counter cfs
   (CASSANDRA-5300)
 * Fix PropertyFileSnitch default DC/Rack behavior (CASSANDRA-5285)
 * Handle null values when executing prepared statement (CASSANDRA-5081)
 * Add netty to pom dependencies (CASSANDRA-5181)
 * Include type arguments in Thrift CQLPreparedResult (CASSANDRA-5311)
 * Fix compaction not removing columns when bf_fp_ratio is 1 (CASSANDRA-5182)
 * cli: Warn about missing CQL3 tables in schema descriptions (CASSANDRA-5309)
 * Re-enable unknown option in replication/compaction strategies option for
   backward compatibility (CASSANDRA-4795)
 * Add binary protocol support to stress (CASSANDRA-4993)
 * cqlsh: Fix COPY FROM value quoting and null handling (CASSANDRA-5305)
 * Fix repair -pr for vnodes (CASSANDRA-5329)
 * Relax CL for auth queries for non-default users (CASSANDRA-5310)
 * Fix AssertionError during repair (CASSANDRA-5245)
 * Don't announce migrations to pre-1.2 nodes (CASSANDRA-5334)
Merged from 1.1:
 * Update offline scrub for 1.0 -> 1.1 directory structure (CASSANDRA-5195)
 * add tmp flag to Descriptor hashcode (CASSANDRA-4021)
 * fix logging of "Found table data in data directories" when only system tables
   are present (CASSANDRA-5289)
 * cli: Add JMX authentication support (CASSANDRA-5080)
 * nodetool: ability to repair specific range (CASSANDRA-5280)
 * Fix possible assertion triggered in SliceFromReadCommand (CASSANDRA-5284)
 * cqlsh: Add inet type support on Windows (ipv4-only) (CASSANDRA-4801)
 * Fix race when initializing ColumnFamilyStore (CASSANDRA-5350)
 * Add UseTLAB JVM flag (CASSANDRA-5361)


1.2.2
 * fix potential for multiple concurrent compactions of the same sstables
   (CASSANDRA-5256)
 * avoid no-op caching of byte[] on commitlog append (CASSANDRA-5199)
 * fix symlinks under data dir not working (CASSANDRA-5185)
 * fix bug in compact storage metadata handling (CASSANDRA-5189)
 * Validate login for USE queries (CASSANDRA-5207)
 * cli: remove default username and password (CASSANDRA-5208)
 * configure populate_io_cache_on_flush per-CF (CASSANDRA-4694)
 * allow configuration of internode socket buffer (CASSANDRA-3378)
 * Make sstable directory picking blacklist-aware again (CASSANDRA-5193)
 * Correctly expire gossip states for edge cases (CASSANDRA-5216)
 * Improve handling of directory creation failures (CASSANDRA-5196)
 * Expose secondary indicies to the rest of nodetool (CASSANDRA-4464)
 * Binary protocol: avoid sending notification for 0.0.0.0 (CASSANDRA-5227)
 * add UseCondCardMark XX jvm settings on jdk 1.7 (CASSANDRA-4366)
 * CQL3 refactor to allow conversion function (CASSANDRA-5226)
 * Fix drop of sstables in some circumstance (CASSANDRA-5232)
 * Implement caching of authorization results (CASSANDRA-4295)
 * Add support for LZ4 compression (CASSANDRA-5038)
 * Fix missing columns in wide rows queries (CASSANDRA-5225)
 * Simplify auth setup and make system_auth ks alterable (CASSANDRA-5112)
 * Stop compactions from hanging during bootstrap (CASSANDRA-5244)
 * fix compressed streaming sending extra chunk (CASSANDRA-5105)
 * Add CQL3-based implementations of IAuthenticator and IAuthorizer
   (CASSANDRA-4898)
 * Fix timestamp-based tomstone removal logic (CASSANDRA-5248)
 * cli: Add JMX authentication support (CASSANDRA-5080)
 * Fix forceFlush behavior (CASSANDRA-5241)
 * cqlsh: Add username autocompletion (CASSANDRA-5231)
 * Fix CQL3 composite partition key error (CASSANDRA-5240)
 * Allow IN clause on last clustering key (CASSANDRA-5230)
Merged from 1.1:
 * fix start key/end token validation for wide row iteration (CASSANDRA-5168)
 * add ConfigHelper support for Thrift frame and max message sizes (CASSANDRA-5188)
 * fix nodetool repair not fail on node down (CASSANDRA-5203)
 * always collect tombstone hints (CASSANDRA-5068)
 * Fix error when sourcing file in cqlsh (CASSANDRA-5235)


1.2.1
 * stream undelivered hints on decommission (CASSANDRA-5128)
 * GossipingPropertyFileSnitch loads saved dc/rack info if needed (CASSANDRA-5133)
 * drain should flush system CFs too (CASSANDRA-4446)
 * add inter_dc_tcp_nodelay setting (CASSANDRA-5148)
 * re-allow wrapping ranges for start_token/end_token range pairitspwng (CASSANDRA-5106)
 * fix validation compaction of empty rows (CASSANDRA-5136)
 * nodetool methods to enable/disable hint storage/delivery (CASSANDRA-4750)
 * disallow bloom filter false positive chance of 0 (CASSANDRA-5013)
 * add threadpool size adjustment methods to JMXEnabledThreadPoolExecutor and
   CompactionManagerMBean (CASSANDRA-5044)
 * fix hinting for dropped local writes (CASSANDRA-4753)
 * off-heap cache doesn't need mutable column container (CASSANDRA-5057)
 * apply disk_failure_policy to bad disks on initial directory creation
   (CASSANDRA-4847)
 * Optimize name-based queries to use ArrayBackedSortedColumns (CASSANDRA-5043)
 * Fall back to old manifest if most recent is unparseable (CASSANDRA-5041)
 * pool [Compressed]RandomAccessReader objects on the partitioned read path
   (CASSANDRA-4942)
 * Add debug logging to list filenames processed by Directories.migrateFile
   method (CASSANDRA-4939)
 * Expose black-listed directories via JMX (CASSANDRA-4848)
 * Log compaction merge counts (CASSANDRA-4894)
 * Minimize byte array allocation by AbstractData{Input,Output} (CASSANDRA-5090)
 * Add SSL support for the binary protocol (CASSANDRA-5031)
 * Allow non-schema system ks modification for shuffle to work (CASSANDRA-5097)
 * cqlsh: Add default limit to SELECT statements (CASSANDRA-4972)
 * cqlsh: fix DESCRIBE for 1.1 cfs in CQL3 (CASSANDRA-5101)
 * Correctly gossip with nodes >= 1.1.7 (CASSANDRA-5102)
 * Ensure CL guarantees on digest mismatch (CASSANDRA-5113)
 * Validate correctly selects on composite partition key (CASSANDRA-5122)
 * Fix exception when adding collection (CASSANDRA-5117)
 * Handle states for non-vnode clusters correctly (CASSANDRA-5127)
 * Refuse unrecognized replication and compaction strategy options (CASSANDRA-4795)
 * Pick the correct value validator in sstable2json for cql3 tables (CASSANDRA-5134)
 * Validate login for describe_keyspace, describe_keyspaces and set_keyspace
   (CASSANDRA-5144)
 * Fix inserting empty maps (CASSANDRA-5141)
 * Don't remove tokens from System table for node we know (CASSANDRA-5121)
 * fix streaming progress report for compresed files (CASSANDRA-5130)
 * Coverage analysis for low-CL queries (CASSANDRA-4858)
 * Stop interpreting dates as valid timeUUID value (CASSANDRA-4936)
 * Adds E notation for floating point numbers (CASSANDRA-4927)
 * Detect (and warn) unintentional use of the cql2 thrift methods when cql3 was
   intended (CASSANDRA-5172)
 * cli: Quote ks and cf names in schema output when needed (CASSANDRA-5052)
 * Fix cf name extraction from manifest in Directories.migrateFile() (CASSANDRA-5242)
 * Replace mistaken usage of commons-logging with slf4j (CASSANDRA-5464)
 * Ensure Jackson dependency matches lib (CASSANDRA-5126)
 * Expose droppable tombstone ratio stats over JMX (CASSANDRA-5159)
Merged from 1.1:
 * Simplify CompressedRandomAccessReader to work around JDK FD bug (CASSANDRA-5088)
 * Improve handling a changing target throttle rate mid-compaction (CASSANDRA-5087)
 * Pig: correctly decode row keys in widerow mode (CASSANDRA-5098)
 * nodetool repair command now prints progress (CASSANDRA-4767)
 * fix user defined compaction to run against 1.1 data directory (CASSANDRA-5118)
 * Fix CQL3 BATCH authorization caching (CASSANDRA-5145)
 * fix get_count returns incorrect value with TTL (CASSANDRA-5099)
 * better handling for mid-compaction failure (CASSANDRA-5137)
 * convert default marshallers list to map for better readability (CASSANDRA-5109)
 * fix ConcurrentModificationException in getBootstrapSource (CASSANDRA-5170)
 * fix sstable maxtimestamp for row deletes and pre-1.1.1 sstables (CASSANDRA-5153)
 * Fix thread growth on node removal (CASSANDRA-5175)
 * Make Ec2Region's datacenter name configurable (CASSANDRA-5155)


1.2.0
 * Disallow counters in collections (CASSANDRA-5082)
 * cqlsh: add unit tests (CASSANDRA-3920)
 * fix default bloom_filter_fp_chance for LeveledCompactionStrategy (CASSANDRA-5093)
Merged from 1.1:
 * add validation for get_range_slices with start_key and end_token (CASSANDRA-5089)


1.2.0-rc2
 * fix nodetool ownership display with vnodes (CASSANDRA-5065)
 * cqlsh: add DESCRIBE KEYSPACES command (CASSANDRA-5060)
 * Fix potential infinite loop when reloading CFS (CASSANDRA-5064)
 * Fix SimpleAuthorizer example (CASSANDRA-5072)
 * cqlsh: force CL.ONE for tracing and system.schema* queries (CASSANDRA-5070)
 * Includes cassandra-shuffle in the debian package (CASSANDRA-5058)
Merged from 1.1:
 * fix multithreaded compaction deadlock (CASSANDRA-4492)
 * fix temporarily missing schema after upgrade from pre-1.1.5 (CASSANDRA-5061)
 * Fix ALTER TABLE overriding compression options with defaults
   (CASSANDRA-4996, 5066)
 * fix specifying and altering crc_check_chance (CASSANDRA-5053)
 * fix Murmur3Partitioner ownership% calculation (CASSANDRA-5076)
 * Don't expire columns sooner than they should in 2ndary indexes (CASSANDRA-5079)


1.2-rc1
 * rename rpc_timeout settings to request_timeout (CASSANDRA-5027)
 * add BF with 0.1 FP to LCS by default (CASSANDRA-5029)
 * Fix preparing insert queries (CASSANDRA-5016)
 * Fix preparing queries with counter increment (CASSANDRA-5022)
 * Fix preparing updates with collections (CASSANDRA-5017)
 * Don't generate UUID based on other node address (CASSANDRA-5002)
 * Fix message when trying to alter a clustering key type (CASSANDRA-5012)
 * Update IAuthenticator to match the new IAuthorizer (CASSANDRA-5003)
 * Fix inserting only a key in CQL3 (CASSANDRA-5040)
 * Fix CQL3 token() function when used with strings (CASSANDRA-5050)
Merged from 1.1:
 * reduce log spam from invalid counter shards (CASSANDRA-5026)
 * Improve schema propagation performance (CASSANDRA-5025)
 * Fix for IndexHelper.IndexFor throws OOB Exception (CASSANDRA-5030)
 * cqlsh: make it possible to describe thrift CFs (CASSANDRA-4827)
 * cqlsh: fix timestamp formatting on some platforms (CASSANDRA-5046)


1.2-beta3
 * make consistency level configurable in cqlsh (CASSANDRA-4829)
 * fix cqlsh rendering of blob fields (CASSANDRA-4970)
 * fix cqlsh DESCRIBE command (CASSANDRA-4913)
 * save truncation position in system table (CASSANDRA-4906)
 * Move CompressionMetadata off-heap (CASSANDRA-4937)
 * allow CLI to GET cql3 columnfamily data (CASSANDRA-4924)
 * Fix rare race condition in getExpireTimeForEndpoint (CASSANDRA-4402)
 * acquire references to overlapping sstables during compaction so bloom filter
   doesn't get free'd prematurely (CASSANDRA-4934)
 * Don't share slice query filter in CQL3 SelectStatement (CASSANDRA-4928)
 * Separate tracing from Log4J (CASSANDRA-4861)
 * Exclude gcable tombstones from merkle-tree computation (CASSANDRA-4905)
 * Better printing of AbstractBounds for tracing (CASSANDRA-4931)
 * Optimize mostRecentTombstone check in CC.collectAllData (CASSANDRA-4883)
 * Change stream session ID to UUID to avoid collision from same node (CASSANDRA-4813)
 * Use Stats.db when bulk loading if present (CASSANDRA-4957)
 * Skip repair on system_trace and keyspaces with RF=1 (CASSANDRA-4956)
 * (cql3) Remove arbitrary SELECT limit (CASSANDRA-4918)
 * Correctly handle prepared operation on collections (CASSANDRA-4945)
 * Fix CQL3 LIMIT (CASSANDRA-4877)
 * Fix Stress for CQL3 (CASSANDRA-4979)
 * Remove cassandra specific exceptions from JMX interface (CASSANDRA-4893)
 * (CQL3) Force using ALLOW FILTERING on potentially inefficient queries (CASSANDRA-4915)
 * (cql3) Fix adding column when the table has collections (CASSANDRA-4982)
 * (cql3) Fix allowing collections with compact storage (CASSANDRA-4990)
 * (cql3) Refuse ttl/writetime function on collections (CASSANDRA-4992)
 * Replace IAuthority with new IAuthorizer (CASSANDRA-4874)
 * clqsh: fix KEY pseudocolumn escaping when describing Thrift tables
   in CQL3 mode (CASSANDRA-4955)
 * add basic authentication support for Pig CassandraStorage (CASSANDRA-3042)
 * fix CQL2 ALTER TABLE compaction_strategy_class altering (CASSANDRA-4965)
Merged from 1.1:
 * Fall back to old describe_splits if d_s_ex is not available (CASSANDRA-4803)
 * Improve error reporting when streaming ranges fail (CASSANDRA-5009)
 * Fix cqlsh timestamp formatting of timezone info (CASSANDRA-4746)
 * Fix assertion failure with leveled compaction (CASSANDRA-4799)
 * Check for null end_token in get_range_slice (CASSANDRA-4804)
 * Remove all remnants of removed nodes (CASSANDRA-4840)
 * Add aut-reloading of the log4j file in debian package (CASSANDRA-4855)
 * Fix estimated row cache entry size (CASSANDRA-4860)
 * reset getRangeSlice filter after finishing a row for get_paged_slice
   (CASSANDRA-4919)
 * expunge row cache post-truncate (CASSANDRA-4940)
 * Allow static CF definition with compact storage (CASSANDRA-4910)
 * Fix endless loop/compaction of schema_* CFs due to broken timestamps (CASSANDRA-4880)
 * Fix 'wrong class type' assertion in CounterColumn (CASSANDRA-4976)


1.2-beta2
 * fp rate of 1.0 disables BF entirely; LCS defaults to 1.0 (CASSANDRA-4876)
 * off-heap bloom filters for row keys (CASSANDRA_4865)
 * add extension point for sstable components (CASSANDRA-4049)
 * improve tracing output (CASSANDRA-4852, 4862)
 * make TRACE verb droppable (CASSANDRA-4672)
 * fix BulkLoader recognition of CQL3 columnfamilies (CASSANDRA-4755)
 * Sort commitlog segments for replay by id instead of mtime (CASSANDRA-4793)
 * Make hint delivery asynchronous (CASSANDRA-4761)
 * Pluggable Thrift transport factories for CLI and cqlsh (CASSANDRA-4609, 4610)
 * cassandra-cli: allow Double value type to be inserted to a column (CASSANDRA-4661)
 * Add ability to use custom TServerFactory implementations (CASSANDRA-4608)
 * optimize batchlog flushing to skip successful batches (CASSANDRA-4667)
 * include metadata for system keyspace itself in schema tables (CASSANDRA-4416)
 * add check to PropertyFileSnitch to verify presence of location for
   local node (CASSANDRA-4728)
 * add PBSPredictor consistency modeler (CASSANDRA-4261)
 * remove vestiges of Thrift unframed mode (CASSANDRA-4729)
 * optimize single-row PK lookups (CASSANDRA-4710)
 * adjust blockFor calculation to account for pending ranges due to node
   movement (CASSANDRA-833)
 * Change CQL version to 3.0.0 and stop accepting 3.0.0-beta1 (CASSANDRA-4649)
 * (CQL3) Make prepared statement global instead of per connection
   (CASSANDRA-4449)
 * Fix scrubbing of CQL3 created tables (CASSANDRA-4685)
 * (CQL3) Fix validation when using counter and regular columns in the same
   table (CASSANDRA-4706)
 * Fix bug starting Cassandra with simple authentication (CASSANDRA-4648)
 * Add support for batchlog in CQL3 (CASSANDRA-4545, 4738)
 * Add support for multiple column family outputs in CFOF (CASSANDRA-4208)
 * Support repairing only the local DC nodes (CASSANDRA-4747)
 * Use rpc_address for binary protocol and change default port (CASSANDRA-4751)
 * Fix use of collections in prepared statements (CASSANDRA-4739)
 * Store more information into peers table (CASSANDRA-4351, 4814)
 * Configurable bucket size for size tiered compaction (CASSANDRA-4704)
 * Run leveled compaction in parallel (CASSANDRA-4310)
 * Fix potential NPE during CFS reload (CASSANDRA-4786)
 * Composite indexes may miss results (CASSANDRA-4796)
 * Move consistency level to the protocol level (CASSANDRA-4734, 4824)
 * Fix Subcolumn slice ends not respected (CASSANDRA-4826)
 * Fix Assertion error in cql3 select (CASSANDRA-4783)
 * Fix list prepend logic (CQL3) (CASSANDRA-4835)
 * Add booleans as literals in CQL3 (CASSANDRA-4776)
 * Allow renaming PK columns in CQL3 (CASSANDRA-4822)
 * Fix binary protocol NEW_NODE event (CASSANDRA-4679)
 * Fix potential infinite loop in tombstone compaction (CASSANDRA-4781)
 * Remove system tables accounting from schema (CASSANDRA-4850)
 * (cql3) Force provided columns in clustering key order in
   'CLUSTERING ORDER BY' (CASSANDRA-4881)
 * Fix composite index bug (CASSANDRA-4884)
 * Fix short read protection for CQL3 (CASSANDRA-4882)
 * Add tracing support to the binary protocol (CASSANDRA-4699)
 * (cql3) Don't allow prepared marker inside collections (CASSANDRA-4890)
 * Re-allow order by on non-selected columns (CASSANDRA-4645)
 * Bug when composite index is created in a table having collections (CASSANDRA-4909)
 * log index scan subject in CompositesSearcher (CASSANDRA-4904)
Merged from 1.1:
 * add get[Row|Key]CacheEntries to CacheServiceMBean (CASSANDRA-4859)
 * fix get_paged_slice to wrap to next row correctly (CASSANDRA-4816)
 * fix indexing empty column values (CASSANDRA-4832)
 * allow JdbcDate to compose null Date objects (CASSANDRA-4830)
 * fix possible stackoverflow when compacting 1000s of sstables
   (CASSANDRA-4765)
 * fix wrong leveled compaction progress calculation (CASSANDRA-4807)
 * add a close() method to CRAR to prevent leaking file descriptors (CASSANDRA-4820)
 * fix potential infinite loop in get_count (CASSANDRA-4833)
 * fix compositeType.{get/from}String methods (CASSANDRA-4842)
 * (CQL) fix CREATE COLUMNFAMILY permissions check (CASSANDRA-4864)
 * Fix DynamicCompositeType same type comparison (CASSANDRA-4711)
 * Fix duplicate SSTable reference when stream session failed (CASSANDRA-3306)
 * Allow static CF definition with compact storage (CASSANDRA-4910)
 * Fix endless loop/compaction of schema_* CFs due to broken timestamps (CASSANDRA-4880)
 * Fix 'wrong class type' assertion in CounterColumn (CASSANDRA-4976)


1.2-beta1
 * add atomic_batch_mutate (CASSANDRA-4542, -4635)
 * increase default max_hint_window_in_ms to 3h (CASSANDRA-4632)
 * include message initiation time to replicas so they can more
   accurately drop timed-out requests (CASSANDRA-2858)
 * fix clientutil.jar dependencies (CASSANDRA-4566)
 * optimize WriteResponse (CASSANDRA-4548)
 * new metrics (CASSANDRA-4009)
 * redesign KEYS indexes to avoid read-before-write (CASSANDRA-2897)
 * debug tracing (CASSANDRA-1123)
 * parallelize row cache loading (CASSANDRA-4282)
 * Make compaction, flush JBOD-aware (CASSANDRA-4292)
 * run local range scans on the read stage (CASSANDRA-3687)
 * clean up ioexceptions (CASSANDRA-2116)
 * add disk_failure_policy (CASSANDRA-2118)
 * Introduce new json format with row level deletion (CASSANDRA-4054)
 * remove redundant "name" column from schema_keyspaces (CASSANDRA-4433)
 * improve "nodetool ring" handling of multi-dc clusters (CASSANDRA-3047)
 * update NTS calculateNaturalEndpoints to be O(N log N) (CASSANDRA-3881)
 * split up rpc timeout by operation type (CASSANDRA-2819)
 * rewrite key cache save/load to use only sequential i/o (CASSANDRA-3762)
 * update MS protocol with a version handshake + broadcast address id
   (CASSANDRA-4311)
 * multithreaded hint replay (CASSANDRA-4189)
 * add inter-node message compression (CASSANDRA-3127)
 * remove COPP (CASSANDRA-2479)
 * Track tombstone expiration and compact when tombstone content is
   higher than a configurable threshold, default 20% (CASSANDRA-3442, 4234)
 * update MurmurHash to version 3 (CASSANDRA-2975)
 * (CLI) track elapsed time for `delete' operation (CASSANDRA-4060)
 * (CLI) jline version is bumped to 1.0 to properly  support
   'delete' key function (CASSANDRA-4132)
 * Save IndexSummary into new SSTable 'Summary' component (CASSANDRA-2392, 4289)
 * Add support for range tombstones (CASSANDRA-3708)
 * Improve MessagingService efficiency (CASSANDRA-3617)
 * Avoid ID conflicts from concurrent schema changes (CASSANDRA-3794)
 * Set thrift HSHA server thread limit to unlimited by default (CASSANDRA-4277)
 * Avoids double serialization of CF id in RowMutation messages
   (CASSANDRA-4293)
 * stream compressed sstables directly with java nio (CASSANDRA-4297)
 * Support multiple ranges in SliceQueryFilter (CASSANDRA-3885)
 * Add column metadata to system column families (CASSANDRA-4018)
 * (cql3) Always use composite types by default (CASSANDRA-4329)
 * (cql3) Add support for set, map and list (CASSANDRA-3647)
 * Validate date type correctly (CASSANDRA-4441)
 * (cql3) Allow definitions with only a PK (CASSANDRA-4361)
 * (cql3) Add support for row key composites (CASSANDRA-4179)
 * improve DynamicEndpointSnitch by using reservoir sampling (CASSANDRA-4038)
 * (cql3) Add support for 2ndary indexes (CASSANDRA-3680)
 * (cql3) fix defining more than one PK to be invalid (CASSANDRA-4477)
 * remove schema agreement checking from all external APIs (Thrift, CQL and CQL3) (CASSANDRA-4487)
 * add Murmur3Partitioner and make it default for new installations (CASSANDRA-3772, 4621)
 * (cql3) update pseudo-map syntax to use map syntax (CASSANDRA-4497)
 * Finer grained exceptions hierarchy and provides error code with exceptions (CASSANDRA-3979)
 * Adds events push to binary protocol (CASSANDRA-4480)
 * Rewrite nodetool help (CASSANDRA-2293)
 * Make CQL3 the default for CQL (CASSANDRA-4640)
 * update stress tool to be able to use CQL3 (CASSANDRA-4406)
 * Accept all thrift update on CQL3 cf but don't expose their metadata (CASSANDRA-4377)
 * Replace Throttle with Guava's RateLimiter for HintedHandOff (CASSANDRA-4541)
 * fix counter add/get using CQL2 and CQL3 in stress tool (CASSANDRA-4633)
 * Add sstable count per level to cfstats (CASSANDRA-4537)
 * (cql3) Add ALTER KEYSPACE statement (CASSANDRA-4611)
 * (cql3) Allow defining default consistency levels (CASSANDRA-4448)
 * (cql3) Fix queries using LIMIT missing results (CASSANDRA-4579)
 * fix cross-version gossip messaging (CASSANDRA-4576)
 * added inet data type (CASSANDRA-4627)


1.1.6
 * Wait for writes on synchronous read digest mismatch (CASSANDRA-4792)
 * fix commitlog replay for nanotime-infected sstables (CASSANDRA-4782)
 * preflight check ttl for maximum of 20 years (CASSANDRA-4771)
 * (Pig) fix widerow input with single column rows (CASSANDRA-4789)
 * Fix HH to compact with correct gcBefore, which avoids wiping out
   undelivered hints (CASSANDRA-4772)
 * LCS will merge up to 32 L0 sstables as intended (CASSANDRA-4778)
 * NTS will default unconfigured DC replicas to zero (CASSANDRA-4675)
 * use default consistency level in counter validation if none is
   explicitly provide (CASSANDRA-4700)
 * Improve IAuthority interface by introducing fine-grained
   access permissions and grant/revoke commands (CASSANDRA-4490, 4644)
 * fix assumption error in CLI when updating/describing keyspace
   (CASSANDRA-4322)
 * Adds offline sstablescrub to debian packaging (CASSANDRA-4642)
 * Automatic fixing of overlapping leveled sstables (CASSANDRA-4644)
 * fix error when using ORDER BY with extended selections (CASSANDRA-4689)
 * (CQL3) Fix validation for IN queries for non-PK cols (CASSANDRA-4709)
 * fix re-created keyspace disappering after 1.1.5 upgrade
   (CASSANDRA-4698, 4752)
 * (CLI) display elapsed time in 2 fraction digits (CASSANDRA-3460)
 * add authentication support to sstableloader (CASSANDRA-4712)
 * Fix CQL3 'is reversed' logic (CASSANDRA-4716, 4759)
 * (CQL3) Don't return ReversedType in result set metadata (CASSANDRA-4717)
 * Backport adding AlterKeyspace statement (CASSANDRA-4611)
 * (CQL3) Correcty accept upper-case data types (CASSANDRA-4770)
 * Add binary protocol events for schema changes (CASSANDRA-4684)
Merged from 1.0:
 * Switch from NBHM to CHM in MessagingService's callback map, which
   prevents OOM in long-running instances (CASSANDRA-4708)


1.1.5
 * add SecondaryIndex.reload API (CASSANDRA-4581)
 * use millis + atomicint for commitlog segment creation instead of
   nanotime, which has issues under some hypervisors (CASSANDRA-4601)
 * fix FD leak in slice queries (CASSANDRA-4571)
 * avoid recursion in leveled compaction (CASSANDRA-4587)
 * increase stack size under Java7 to 180K
 * Log(info) schema changes (CASSANDRA-4547)
 * Change nodetool setcachecapcity to manipulate global caches (CASSANDRA-4563)
 * (cql3) fix setting compaction strategy (CASSANDRA-4597)
 * fix broken system.schema_* timestamps on system startup (CASSANDRA-4561)
 * fix wrong skip of cache saving (CASSANDRA-4533)
 * Avoid NPE when lost+found is in data dir (CASSANDRA-4572)
 * Respect five-minute flush moratorium after initial CL replay (CASSANDRA-4474)
 * Adds ntp as recommended in debian packaging (CASSANDRA-4606)
 * Configurable transport in CF Record{Reader|Writer} (CASSANDRA-4558)
 * (cql3) fix potential NPE with both equal and unequal restriction (CASSANDRA-4532)
 * (cql3) improves ORDER BY validation (CASSANDRA-4624)
 * Fix potential deadlock during counter writes (CASSANDRA-4578)
 * Fix cql error with ORDER BY when using IN (CASSANDRA-4612)
Merged from 1.0:
 * increase Xss to 160k to accomodate latest 1.6 JVMs (CASSANDRA-4602)
 * fix toString of hint destination tokens (CASSANDRA-4568)
 * Fix multiple values for CurrentLocal NodeID (CASSANDRA-4626)


1.1.4
 * fix offline scrub to catch >= out of order rows (CASSANDRA-4411)
 * fix cassandra-env.sh on RHEL and other non-dash-based systems
   (CASSANDRA-4494)
Merged from 1.0:
 * (Hadoop) fix setting key length for old-style mapred api (CASSANDRA-4534)
 * (Hadoop) fix iterating through a resultset consisting entirely
   of tombstoned rows (CASSANDRA-4466)


1.1.3
 * (cqlsh) add COPY TO (CASSANDRA-4434)
 * munmap commitlog segments before rename (CASSANDRA-4337)
 * (JMX) rename getRangeKeySample to sampleKeyRange to avoid returning
   multi-MB results as an attribute (CASSANDRA-4452)
 * flush based on data size, not throughput; overwritten columns no
   longer artificially inflate liveRatio (CASSANDRA-4399)
 * update default commitlog segment size to 32MB and total commitlog
   size to 32/1024 MB for 32/64 bit JVMs, respectively (CASSANDRA-4422)
 * avoid using global partitioner to estimate ranges in index sstables
   (CASSANDRA-4403)
 * restore pre-CASSANDRA-3862 approach to removing expired tombstones
   from row cache during compaction (CASSANDRA-4364)
 * (stress) support for CQL prepared statements (CASSANDRA-3633)
 * Correctly catch exception when Snappy cannot be loaded (CASSANDRA-4400)
 * (cql3) Support ORDER BY when IN condition is given in WHERE clause (CASSANDRA-4327)
 * (cql3) delete "component_index" column on DROP TABLE call (CASSANDRA-4420)
 * change nanoTime() to currentTimeInMillis() in schema related code (CASSANDRA-4432)
 * add a token generation tool (CASSANDRA-3709)
 * Fix LCS bug with sstable containing only 1 row (CASSANDRA-4411)
 * fix "Can't Modify Index Name" problem on CF update (CASSANDRA-4439)
 * Fix assertion error in getOverlappingSSTables during repair (CASSANDRA-4456)
 * fix nodetool's setcompactionthreshold command (CASSANDRA-4455)
 * Ensure compacted files are never used, to avoid counter overcount (CASSANDRA-4436)
Merged from 1.0:
 * Push the validation of secondary index values to the SecondaryIndexManager (CASSANDRA-4240)
 * allow dropping columns shadowed by not-yet-expired supercolumn or row
   tombstones in PrecompactedRow (CASSANDRA-4396)


1.1.2
 * Fix cleanup not deleting index entries (CASSANDRA-4379)
 * Use correct partitioner when saving + loading caches (CASSANDRA-4331)
 * Check schema before trying to export sstable (CASSANDRA-2760)
 * Raise a meaningful exception instead of NPE when PFS encounters
   an unconfigured node + no default (CASSANDRA-4349)
 * fix bug in sstable blacklisting with LCS (CASSANDRA-4343)
 * LCS no longer promotes tiny sstables out of L0 (CASSANDRA-4341)
 * skip tombstones during hint replay (CASSANDRA-4320)
 * fix NPE in compactionstats (CASSANDRA-4318)
 * enforce 1m min keycache for auto (CASSANDRA-4306)
 * Have DeletedColumn.isMFD always return true (CASSANDRA-4307)
 * (cql3) exeption message for ORDER BY constraints said primary filter can be
    an IN clause, which is misleading (CASSANDRA-4319)
 * (cql3) Reject (not yet supported) creation of 2ndardy indexes on tables with
   composite primary keys (CASSANDRA-4328)
 * Set JVM stack size to 160k for java 7 (CASSANDRA-4275)
 * cqlsh: add COPY command to load data from CSV flat files (CASSANDRA-4012)
 * CFMetaData.fromThrift to throw ConfigurationException upon error (CASSANDRA-4353)
 * Use CF comparator to sort indexed columns in SecondaryIndexManager
   (CASSANDRA-4365)
 * add strategy_options to the KSMetaData.toString() output (CASSANDRA-4248)
 * (cql3) fix range queries containing unqueried results (CASSANDRA-4372)
 * (cql3) allow updating column_alias types (CASSANDRA-4041)
 * (cql3) Fix deletion bug (CASSANDRA-4193)
 * Fix computation of overlapping sstable for leveled compaction (CASSANDRA-4321)
 * Improve scrub and allow to run it offline (CASSANDRA-4321)
 * Fix assertionError in StorageService.bulkLoad (CASSANDRA-4368)
 * (cqlsh) add option to authenticate to a keyspace at startup (CASSANDRA-4108)
 * (cqlsh) fix ASSUME functionality (CASSANDRA-4352)
 * Fix ColumnFamilyRecordReader to not return progress > 100% (CASSANDRA-3942)
Merged from 1.0:
 * Set gc_grace on index CF to 0 (CASSANDRA-4314)


1.1.1
 * add populate_io_cache_on_flush option (CASSANDRA-2635)
 * allow larger cache capacities than 2GB (CASSANDRA-4150)
 * add getsstables command to nodetool (CASSANDRA-4199)
 * apply parent CF compaction settings to secondary index CFs (CASSANDRA-4280)
 * preserve commitlog size cap when recycling segments at startup
   (CASSANDRA-4201)
 * (Hadoop) fix split generation regression (CASSANDRA-4259)
 * ignore min/max compactions settings in LCS, while preserving
   behavior that min=max=0 disables autocompaction (CASSANDRA-4233)
 * log number of rows read from saved cache (CASSANDRA-4249)
 * calculate exact size required for cleanup operations (CASSANDRA-1404)
 * avoid blocking additional writes during flush when the commitlog
   gets behind temporarily (CASSANDRA-1991)
 * enable caching on index CFs based on data CF cache setting (CASSANDRA-4197)
 * warn on invalid replication strategy creation options (CASSANDRA-4046)
 * remove [Freeable]Memory finalizers (CASSANDRA-4222)
 * include tombstone size in ColumnFamily.size, which can prevent OOM
   during sudden mass delete operations by yielding a nonzero liveRatio
   (CASSANDRA-3741)
 * Open 1 sstableScanner per level for leveled compaction (CASSANDRA-4142)
 * Optimize reads when row deletion timestamps allow us to restrict
   the set of sstables we check (CASSANDRA-4116)
 * add support for commitlog archiving and point-in-time recovery
   (CASSANDRA-3690)
 * avoid generating redundant compaction tasks during streaming
   (CASSANDRA-4174)
 * add -cf option to nodetool snapshot, and takeColumnFamilySnapshot to
   StorageService mbean (CASSANDRA-556)
 * optimize cleanup to drop entire sstables where possible (CASSANDRA-4079)
 * optimize truncate when autosnapshot is disabled (CASSANDRA-4153)
 * update caches to use byte[] keys to reduce memory overhead (CASSANDRA-3966)
 * add column limit to cli (CASSANDRA-3012, 4098)
 * clean up and optimize DataOutputBuffer, used by CQL compression and
   CompositeType (CASSANDRA-4072)
 * optimize commitlog checksumming (CASSANDRA-3610)
 * identify and blacklist corrupted SSTables from future compactions
   (CASSANDRA-2261)
 * Move CfDef and KsDef validation out of thrift (CASSANDRA-4037)
 * Expose API to repair a user provided range (CASSANDRA-3912)
 * Add way to force the cassandra-cli to refresh its schema (CASSANDRA-4052)
 * Avoid having replicate on write tasks stacking up at CL.ONE (CASSANDRA-2889)
 * (cql3) Backwards compatibility for composite comparators in non-cql3-aware
   clients (CASSANDRA-4093)
 * (cql3) Fix order by for reversed queries (CASSANDRA-4160)
 * (cql3) Add ReversedType support (CASSANDRA-4004)
 * (cql3) Add timeuuid type (CASSANDRA-4194)
 * (cql3) Minor fixes (CASSANDRA-4185)
 * (cql3) Fix prepared statement in BATCH (CASSANDRA-4202)
 * (cql3) Reduce the list of reserved keywords (CASSANDRA-4186)
 * (cql3) Move max/min compaction thresholds to compaction strategy options
   (CASSANDRA-4187)
 * Fix exception during move when localhost is the only source (CASSANDRA-4200)
 * (cql3) Allow paging through non-ordered partitioner results (CASSANDRA-3771)
 * (cql3) Fix drop index (CASSANDRA-4192)
 * (cql3) Don't return range ghosts anymore (CASSANDRA-3982)
 * fix re-creating Keyspaces/ColumnFamilies with the same name as dropped
   ones (CASSANDRA-4219)
 * fix SecondaryIndex LeveledManifest save upon snapshot (CASSANDRA-4230)
 * fix missing arrayOffset in FBUtilities.hash (CASSANDRA-4250)
 * (cql3) Add name of parameters in CqlResultSet (CASSANDRA-4242)
 * (cql3) Correctly validate order by queries (CASSANDRA-4246)
 * rename stress to cassandra-stress for saner packaging (CASSANDRA-4256)
 * Fix exception on colum metadata with non-string comparator (CASSANDRA-4269)
 * Check for unknown/invalid compression options (CASSANDRA-4266)
 * (cql3) Adds simple access to column timestamp and ttl (CASSANDRA-4217)
 * (cql3) Fix range queries with secondary indexes (CASSANDRA-4257)
 * Better error messages from improper input in cli (CASSANDRA-3865)
 * Try to stop all compaction upon Keyspace or ColumnFamily drop (CASSANDRA-4221)
 * (cql3) Allow keyspace properties to contain hyphens (CASSANDRA-4278)
 * (cql3) Correctly validate keyspace access in create table (CASSANDRA-4296)
 * Avoid deadlock in migration stage (CASSANDRA-3882)
 * Take supercolumn names and deletion info into account in memtable throughput
   (CASSANDRA-4264)
 * Add back backward compatibility for old style replication factor (CASSANDRA-4294)
 * Preserve compatibility with pre-1.1 index queries (CASSANDRA-4262)
Merged from 1.0:
 * Fix super columns bug where cache is not updated (CASSANDRA-4190)
 * fix maxTimestamp to include row tombstones (CASSANDRA-4116)
 * (CLI) properly handle quotes in create/update keyspace commands (CASSANDRA-4129)
 * Avoids possible deadlock during bootstrap (CASSANDRA-4159)
 * fix stress tool that hangs forever on timeout or error (CASSANDRA-4128)
 * stress tool to return appropriate exit code on failure (CASSANDRA-4188)
 * fix compaction NPE when out of disk space and assertions disabled
   (CASSANDRA-3985)
 * synchronize LCS getEstimatedTasks to avoid CME (CASSANDRA-4255)
 * ensure unique streaming session id's (CASSANDRA-4223)
 * kick off background compaction when min/max thresholds change
   (CASSANDRA-4279)
 * improve ability of STCS.getBuckets to deal with 100s of 1000s of
   sstables, such as when convertinb back from LCS (CASSANDRA-4287)
 * Oversize integer in CQL throws NumberFormatException (CASSANDRA-4291)
 * fix 1.0.x node join to mixed version cluster, other nodes >= 1.1 (CASSANDRA-4195)
 * Fix LCS splitting sstable base on uncompressed size (CASSANDRA-4419)
 * Push the validation of secondary index values to the SecondaryIndexManager (CASSANDRA-4240)
 * Don't purge columns during upgradesstables (CASSANDRA-4462)
 * Make cqlsh work with piping (CASSANDRA-4113)
 * Validate arguments for nodetool decommission (CASSANDRA-4061)
 * Report thrift status in nodetool info (CASSANDRA-4010)


1.1.0-final
 * average a reduced liveRatio estimate with the previous one (CASSANDRA-4065)
 * Allow KS and CF names up to 48 characters (CASSANDRA-4157)
 * fix stress build (CASSANDRA-4140)
 * add time remaining estimate to nodetool compactionstats (CASSANDRA-4167)
 * (cql) fix NPE in cql3 ALTER TABLE (CASSANDRA-4163)
 * (cql) Add support for CL.TWO and CL.THREE in CQL (CASSANDRA-4156)
 * (cql) Fix type in CQL3 ALTER TABLE preventing update (CASSANDRA-4170)
 * (cql) Throw invalid exception from CQL3 on obsolete options (CASSANDRA-4171)
 * (cqlsh) fix recognizing uppercase SELECT keyword (CASSANDRA-4161)
 * Pig: wide row support (CASSANDRA-3909)
Merged from 1.0:
 * avoid streaming empty files with bulk loader if sstablewriter errors out
   (CASSANDRA-3946)


1.1-rc1
 * Include stress tool in binary builds (CASSANDRA-4103)
 * (Hadoop) fix wide row iteration when last row read was deleted
   (CASSANDRA-4154)
 * fix read_repair_chance to really default to 0.1 in the cli (CASSANDRA-4114)
 * Adds caching and bloomFilterFpChange to CQL options (CASSANDRA-4042)
 * Adds posibility to autoconfigure size of the KeyCache (CASSANDRA-4087)
 * fix KEYS index from skipping results (CASSANDRA-3996)
 * Remove sliced_buffer_size_in_kb dead option (CASSANDRA-4076)
 * make loadNewSStable preserve sstable version (CASSANDRA-4077)
 * Respect 1.0 cache settings as much as possible when upgrading
   (CASSANDRA-4088)
 * relax path length requirement for sstable files when upgrading on
   non-Windows platforms (CASSANDRA-4110)
 * fix terminination of the stress.java when errors were encountered
   (CASSANDRA-4128)
 * Move CfDef and KsDef validation out of thrift (CASSANDRA-4037)
 * Fix get_paged_slice (CASSANDRA-4136)
 * CQL3: Support slice with exclusive start and stop (CASSANDRA-3785)
Merged from 1.0:
 * support PropertyFileSnitch in bulk loader (CASSANDRA-4145)
 * add auto_snapshot option allowing disabling snapshot before drop/truncate
   (CASSANDRA-3710)
 * allow short snitch names (CASSANDRA-4130)


1.1-beta2
 * rename loaded sstables to avoid conflicts with local snapshots
   (CASSANDRA-3967)
 * start hint replay as soon as FD notifies that the target is back up
   (CASSANDRA-3958)
 * avoid unproductive deserializing of cached rows during compaction
   (CASSANDRA-3921)
 * fix concurrency issues with CQL keyspace creation (CASSANDRA-3903)
 * Show Effective Owership via Nodetool ring <keyspace> (CASSANDRA-3412)
 * Update ORDER BY syntax for CQL3 (CASSANDRA-3925)
 * Fix BulkRecordWriter to not throw NPE if reducer gets no map data from Hadoop (CASSANDRA-3944)
 * Fix bug with counters in super columns (CASSANDRA-3821)
 * Remove deprecated merge_shard_chance (CASSANDRA-3940)
 * add a convenient way to reset a node's schema (CASSANDRA-2963)
 * fix for intermittent SchemaDisagreementException (CASSANDRA-3884)
 * CLI `list <CF>` to limit number of columns and their order (CASSANDRA-3012)
 * ignore deprecated KsDef/CfDef/ColumnDef fields in native schema (CASSANDRA-3963)
 * CLI to report when unsupported column_metadata pair was given (CASSANDRA-3959)
 * reincarnate removed and deprecated KsDef/CfDef attributes (CASSANDRA-3953)
 * Fix race between writes and read for cache (CASSANDRA-3862)
 * perform static initialization of StorageProxy on start-up (CASSANDRA-3797)
 * support trickling fsync() on writes (CASSANDRA-3950)
 * expose counters for unavailable/timeout exceptions given to thrift clients (CASSANDRA-3671)
 * avoid quadratic startup time in LeveledManifest (CASSANDRA-3952)
 * Add type information to new schema_ columnfamilies and remove thrift
   serialization for schema (CASSANDRA-3792)
 * add missing column validator options to the CLI help (CASSANDRA-3926)
 * skip reading saved key cache if CF's caching strategy is NONE or ROWS_ONLY (CASSANDRA-3954)
 * Unify migration code (CASSANDRA-4017)
Merged from 1.0:
 * cqlsh: guess correct version of Python for Arch Linux (CASSANDRA-4090)
 * (CLI) properly handle quotes in create/update keyspace commands (CASSANDRA-4129)
 * Avoids possible deadlock during bootstrap (CASSANDRA-4159)
 * fix stress tool that hangs forever on timeout or error (CASSANDRA-4128)
 * Fix super columns bug where cache is not updated (CASSANDRA-4190)
 * stress tool to return appropriate exit code on failure (CASSANDRA-4188)


1.0.9
 * improve index sampling performance (CASSANDRA-4023)
 * always compact away deleted hints immediately after handoff (CASSANDRA-3955)
 * delete hints from dropped ColumnFamilies on handoff instead of
   erroring out (CASSANDRA-3975)
 * add CompositeType ref to the CLI doc for create/update column family (CASSANDRA-3980)
 * Pig: support Counter ColumnFamilies (CASSANDRA-3973)
 * Pig: Composite column support (CASSANDRA-3684)
 * Avoid NPE during repair when a keyspace has no CFs (CASSANDRA-3988)
 * Fix division-by-zero error on get_slice (CASSANDRA-4000)
 * don't change manifest level for cleanup, scrub, and upgradesstables
   operations under LeveledCompactionStrategy (CASSANDRA-3989, 4112)
 * fix race leading to super columns assertion failure (CASSANDRA-3957)
 * fix NPE on invalid CQL delete command (CASSANDRA-3755)
 * allow custom types in CLI's assume command (CASSANDRA-4081)
 * fix totalBytes count for parallel compactions (CASSANDRA-3758)
 * fix intermittent NPE in get_slice (CASSANDRA-4095)
 * remove unnecessary asserts in native code interfaces (CASSANDRA-4096)
 * Validate blank keys in CQL to avoid assertion errors (CASSANDRA-3612)
 * cqlsh: fix bad decoding of some column names (CASSANDRA-4003)
 * cqlsh: fix incorrect padding with unicode chars (CASSANDRA-4033)
 * Fix EC2 snitch incorrectly reporting region (CASSANDRA-4026)
 * Shut down thrift during decommission (CASSANDRA-4086)
 * Expose nodetool cfhistograms for 2ndary indexes (CASSANDRA-4063)
Merged from 0.8:
 * Fix ConcurrentModificationException in gossiper (CASSANDRA-4019)


1.1-beta1
 * (cqlsh)
   + add SOURCE and CAPTURE commands, and --file option (CASSANDRA-3479)
   + add ALTER COLUMNFAMILY WITH (CASSANDRA-3523)
   + bundle Python dependencies with Cassandra (CASSANDRA-3507)
   + added to Debian package (CASSANDRA-3458)
   + display byte data instead of erroring out on decode failure
     (CASSANDRA-3874)
 * add nodetool rebuild_index (CASSANDRA-3583)
 * add nodetool rangekeysample (CASSANDRA-2917)
 * Fix streaming too much data during move operations (CASSANDRA-3639)
 * Nodetool and CLI connect to localhost by default (CASSANDRA-3568)
 * Reduce memory used by primary index sample (CASSANDRA-3743)
 * (Hadoop) separate input/output configurations (CASSANDRA-3197, 3765)
 * avoid returning internal Cassandra classes over JMX (CASSANDRA-2805)
 * add row-level isolation via SnapTree (CASSANDRA-2893)
 * Optimize key count estimation when opening sstable on startup
   (CASSANDRA-2988)
 * multi-dc replication optimization supporting CL > ONE (CASSANDRA-3577)
 * add command to stop compactions (CASSANDRA-1740, 3566, 3582)
 * multithreaded streaming (CASSANDRA-3494)
 * removed in-tree redhat spec (CASSANDRA-3567)
 * "defragment" rows for name-based queries under STCS, again (CASSANDRA-2503)
 * Recycle commitlog segments for improved performance
   (CASSANDRA-3411, 3543, 3557, 3615)
 * update size-tiered compaction to prioritize small tiers (CASSANDRA-2407)
 * add message expiration logic to OutboundTcpConnection (CASSANDRA-3005)
 * off-heap cache to use sun.misc.Unsafe instead of JNA (CASSANDRA-3271)
 * EACH_QUORUM is only supported for writes (CASSANDRA-3272)
 * replace compactionlock use in schema migration by checking CFS.isValid
   (CASSANDRA-3116)
 * recognize that "SELECT first ... *" isn't really "SELECT *" (CASSANDRA-3445)
 * Use faster bytes comparison (CASSANDRA-3434)
 * Bulk loader is no longer a fat client, (HADOOP) bulk load output format
   (CASSANDRA-3045)
 * (Hadoop) add support for KeyRange.filter
 * remove assumption that keys and token are in bijection
   (CASSANDRA-1034, 3574, 3604)
 * always remove endpoints from delevery queue in HH (CASSANDRA-3546)
 * fix race between cf flush and its 2ndary indexes flush (CASSANDRA-3547)
 * fix potential race in AES when a repair fails (CASSANDRA-3548)
 * Remove columns shadowed by a deleted container even when we cannot purge
   (CASSANDRA-3538)
 * Improve memtable slice iteration performance (CASSANDRA-3545)
 * more efficient allocation of small bloom filters (CASSANDRA-3618)
 * Use separate writer thread in SSTableSimpleUnsortedWriter (CASSANDRA-3619)
 * fsync the directory after new sstable or commitlog segment are created (CASSANDRA-3250)
 * fix minor issues reported by FindBugs (CASSANDRA-3658)
 * global key/row caches (CASSANDRA-3143, 3849)
 * optimize memtable iteration during range scan (CASSANDRA-3638)
 * introduce 'crc_check_chance' in CompressionParameters to support
   a checksum percentage checking chance similarly to read-repair (CASSANDRA-3611)
 * a way to deactivate global key/row cache on per-CF basis (CASSANDRA-3667)
 * fix LeveledCompactionStrategy broken because of generation pre-allocation
   in LeveledManifest (CASSANDRA-3691)
 * finer-grained control over data directories (CASSANDRA-2749)
 * Fix ClassCastException during hinted handoff (CASSANDRA-3694)
 * Upgrade Thrift to 0.7 (CASSANDRA-3213)
 * Make stress.java insert operation to use microseconds (CASSANDRA-3725)
 * Allows (internally) doing a range query with a limit of columns instead of
   rows (CASSANDRA-3742)
 * Allow rangeSlice queries to be start/end inclusive/exclusive (CASSANDRA-3749)
 * Fix BulkLoader to support new SSTable layout and add stream
   throttling to prevent an NPE when there is no yaml config (CASSANDRA-3752)
 * Allow concurrent schema migrations (CASSANDRA-1391, 3832)
 * Add SnapshotCommand to trigger snapshot on remote node (CASSANDRA-3721)
 * Make CFMetaData conversions to/from thrift/native schema inverses
   (CASSANDRA_3559)
 * Add initial code for CQL 3.0-beta (CASSANDRA-2474, 3781, 3753)
 * Add wide row support for ColumnFamilyInputFormat (CASSANDRA-3264)
 * Allow extending CompositeType comparator (CASSANDRA-3657)
 * Avoids over-paging during get_count (CASSANDRA-3798)
 * Add new command to rebuild a node without (repair) merkle tree calculations
   (CASSANDRA-3483, 3922)
 * respect not only row cache capacity but caching mode when
   trying to read data (CASSANDRA-3812)
 * fix system tests (CASSANDRA-3827)
 * CQL support for altering row key type in ALTER TABLE (CASSANDRA-3781)
 * turn compression on by default (CASSANDRA-3871)
 * make hexToBytes refuse invalid input (CASSANDRA-2851)
 * Make secondary indexes CF inherit compression and compaction from their
   parent CF (CASSANDRA-3877)
 * Finish cleanup up tombstone purge code (CASSANDRA-3872)
 * Avoid NPE on aboarted stream-out sessions (CASSANDRA-3904)
 * BulkRecordWriter throws NPE for counter columns (CASSANDRA-3906)
 * Support compression using BulkWriter (CASSANDRA-3907)


1.0.8
 * fix race between cleanup and flush on secondary index CFSes (CASSANDRA-3712)
 * avoid including non-queried nodes in rangeslice read repair
   (CASSANDRA-3843)
 * Only snapshot CF being compacted for snapshot_before_compaction
   (CASSANDRA-3803)
 * Log active compactions in StatusLogger (CASSANDRA-3703)
 * Compute more accurate compaction score per level (CASSANDRA-3790)
 * Return InvalidRequest when using a keyspace that doesn't exist
   (CASSANDRA-3764)
 * disallow user modification of System keyspace (CASSANDRA-3738)
 * allow using sstable2json on secondary index data (CASSANDRA-3738)
 * (cqlsh) add DESCRIBE COLUMNFAMILIES (CASSANDRA-3586)
 * (cqlsh) format blobs correctly and use colors to improve output
   readability (CASSANDRA-3726)
 * synchronize BiMap of bootstrapping tokens (CASSANDRA-3417)
 * show index options in CLI (CASSANDRA-3809)
 * add optional socket timeout for streaming (CASSANDRA-3838)
 * fix truncate not to leave behind non-CFS backed secondary indexes
   (CASSANDRA-3844)
 * make CLI `show schema` to use output stream directly instead
   of StringBuilder (CASSANDRA-3842)
 * remove the wait on hint future during write (CASSANDRA-3870)
 * (cqlsh) ignore missing CfDef opts (CASSANDRA-3933)
 * (cqlsh) look for cqlshlib relative to realpath (CASSANDRA-3767)
 * Fix short read protection (CASSANDRA-3934)
 * Make sure infered and actual schema match (CASSANDRA-3371)
 * Fix NPE during HH delivery (CASSANDRA-3677)
 * Don't put boostrapping node in 'hibernate' status (CASSANDRA-3737)
 * Fix double quotes in windows bat files (CASSANDRA-3744)
 * Fix bad validator lookup (CASSANDRA-3789)
 * Fix soft reset in EC2MultiRegionSnitch (CASSANDRA-3835)
 * Don't leave zombie connections with THSHA thrift server (CASSANDRA-3867)
 * (cqlsh) fix deserialization of data (CASSANDRA-3874)
 * Fix removetoken force causing an inconsistent state (CASSANDRA-3876)
 * Fix ahndling of some types with Pig (CASSANDRA-3886)
 * Don't allow to drop the system keyspace (CASSANDRA-3759)
 * Make Pig deletes disabled by default and configurable (CASSANDRA-3628)
Merged from 0.8:
 * (Pig) fix CassandraStorage to use correct comparator in Super ColumnFamily
   case (CASSANDRA-3251)
 * fix thread safety issues in commitlog replay, primarily affecting
   systems with many (100s) of CF definitions (CASSANDRA-3751)
 * Fix relevant tombstone ignored with super columns (CASSANDRA-3875)


1.0.7
 * fix regression in HH page size calculation (CASSANDRA-3624)
 * retry failed stream on IOException (CASSANDRA-3686)
 * allow configuring bloom_filter_fp_chance (CASSANDRA-3497)
 * attempt hint delivery every ten minutes, or when failure detector
   notifies us that a node is back up, whichever comes first.  hint
   handoff throttle delay default changed to 1ms, from 50 (CASSANDRA-3554)
 * add nodetool setstreamthroughput (CASSANDRA-3571)
 * fix assertion when dropping a columnfamily with no sstables (CASSANDRA-3614)
 * more efficient allocation of small bloom filters (CASSANDRA-3618)
 * CLibrary.createHardLinkWithExec() to check for errors (CASSANDRA-3101)
 * Avoid creating empty and non cleaned writer during compaction (CASSANDRA-3616)
 * stop thrift service in shutdown hook so we can quiesce MessagingService
   (CASSANDRA-3335)
 * (CQL) compaction_strategy_options and compression_parameters for
   CREATE COLUMNFAMILY statement (CASSANDRA-3374)
 * Reset min/max compaction threshold when creating size tiered compaction
   strategy (CASSANDRA-3666)
 * Don't ignore IOException during compaction (CASSANDRA-3655)
 * Fix assertion error for CF with gc_grace=0 (CASSANDRA-3579)
 * Shutdown ParallelCompaction reducer executor after use (CASSANDRA-3711)
 * Avoid < 0 value for pending tasks in leveled compaction (CASSANDRA-3693)
 * (Hadoop) Support TimeUUID in Pig CassandraStorage (CASSANDRA-3327)
 * Check schema is ready before continuing boostrapping (CASSANDRA-3629)
 * Catch overflows during parsing of chunk_length_kb (CASSANDRA-3644)
 * Improve stream protocol mismatch errors (CASSANDRA-3652)
 * Avoid multiple thread doing HH to the same target (CASSANDRA-3681)
 * Add JMX property for rp_timeout_in_ms (CASSANDRA-2940)
 * Allow DynamicCompositeType to compare component of different types
   (CASSANDRA-3625)
 * Flush non-cfs backed secondary indexes (CASSANDRA-3659)
 * Secondary Indexes should report memory consumption (CASSANDRA-3155)
 * fix for SelectStatement start/end key are not set correctly
   when a key alias is involved (CASSANDRA-3700)
 * fix CLI `show schema` command insert of an extra comma in
   column_metadata (CASSANDRA-3714)
Merged from 0.8:
 * avoid logging (harmless) exception when GC takes < 1ms (CASSANDRA-3656)
 * prevent new nodes from thinking down nodes are up forever (CASSANDRA-3626)
 * use correct list of replicas for LOCAL_QUORUM reads when read repair
   is disabled (CASSANDRA-3696)
 * block on flush before compacting hints (may prevent OOM) (CASSANDRA-3733)


1.0.6
 * (CQL) fix cqlsh support for replicate_on_write (CASSANDRA-3596)
 * fix adding to leveled manifest after streaming (CASSANDRA-3536)
 * filter out unavailable cipher suites when using encryption (CASSANDRA-3178)
 * (HADOOP) add old-style api support for CFIF and CFRR (CASSANDRA-2799)
 * Support TimeUUIDType column names in Stress.java tool (CASSANDRA-3541)
 * (CQL) INSERT/UPDATE/DELETE/TRUNCATE commands should allow CF names to
   be qualified by keyspace (CASSANDRA-3419)
 * always remove endpoints from delevery queue in HH (CASSANDRA-3546)
 * fix race between cf flush and its 2ndary indexes flush (CASSANDRA-3547)
 * fix potential race in AES when a repair fails (CASSANDRA-3548)
 * fix default value validation usage in CLI SET command (CASSANDRA-3553)
 * Optimize componentsFor method for compaction and startup time
   (CASSANDRA-3532)
 * (CQL) Proper ColumnFamily metadata validation on CREATE COLUMNFAMILY
   (CASSANDRA-3565)
 * fix compression "chunk_length_kb" option to set correct kb value for
   thrift/avro (CASSANDRA-3558)
 * fix missing response during range slice repair (CASSANDRA-3551)
 * 'describe ring' moved from CLI to nodetool and available through JMX (CASSANDRA-3220)
 * add back partitioner to sstable metadata (CASSANDRA-3540)
 * fix NPE in get_count for counters (CASSANDRA-3601)
Merged from 0.8:
 * remove invalid assertion that table was opened before dropping it
   (CASSANDRA-3580)
 * range and index scans now only send requests to enough replicas to
   satisfy requested CL + RR (CASSANDRA-3598)
 * use cannonical host for local node in nodetool info (CASSANDRA-3556)
 * remove nonlocal DC write optimization since it only worked with
   CL.ONE or CL.LOCAL_QUORUM (CASSANDRA-3577, 3585)
 * detect misuses of CounterColumnType (CASSANDRA-3422)
 * turn off string interning in json2sstable, take 2 (CASSANDRA-2189)
 * validate compression parameters on add/update of the ColumnFamily
   (CASSANDRA-3573)
 * Check for 0.0.0.0 is incorrect in CFIF (CASSANDRA-3584)
 * Increase vm.max_map_count in debian packaging (CASSANDRA-3563)
 * gossiper will never add itself to saved endpoints (CASSANDRA-3485)


1.0.5
 * revert CASSANDRA-3407 (see CASSANDRA-3540)
 * fix assertion error while forwarding writes to local nodes (CASSANDRA-3539)


1.0.4
 * fix self-hinting of timed out read repair updates and make hinted handoff
   less prone to OOMing a coordinator (CASSANDRA-3440)
 * expose bloom filter sizes via JMX (CASSANDRA-3495)
 * enforce RP tokens 0..2**127 (CASSANDRA-3501)
 * canonicalize paths exposed through JMX (CASSANDRA-3504)
 * fix "liveSize" stat when sstables are removed (CASSANDRA-3496)
 * add bloom filter FP rates to nodetool cfstats (CASSANDRA-3347)
 * record partitioner in sstable metadata component (CASSANDRA-3407)
 * add new upgradesstables nodetool command (CASSANDRA-3406)
 * skip --debug requirement to see common exceptions in CLI (CASSANDRA-3508)
 * fix incorrect query results due to invalid max timestamp (CASSANDRA-3510)
 * make sstableloader recognize compressed sstables (CASSANDRA-3521)
 * avoids race in OutboundTcpConnection in multi-DC setups (CASSANDRA-3530)
 * use SETLOCAL in cassandra.bat (CASSANDRA-3506)
 * fix ConcurrentModificationException in Table.all() (CASSANDRA-3529)
Merged from 0.8:
 * fix concurrence issue in the FailureDetector (CASSANDRA-3519)
 * fix array out of bounds error in counter shard removal (CASSANDRA-3514)
 * avoid dropping tombstones when they might still be needed to shadow
   data in a different sstable (CASSANDRA-2786)


1.0.3
 * revert name-based query defragmentation aka CASSANDRA-2503 (CASSANDRA-3491)
 * fix invalidate-related test failures (CASSANDRA-3437)
 * add next-gen cqlsh to bin/ (CASSANDRA-3188, 3131, 3493)
 * (CQL) fix handling of rows with no columns (CASSANDRA-3424, 3473)
 * fix querying supercolumns by name returning only a subset of
   subcolumns or old subcolumn versions (CASSANDRA-3446)
 * automatically compute sha1 sum for uncompressed data files (CASSANDRA-3456)
 * fix reading metadata/statistics component for version < h (CASSANDRA-3474)
 * add sstable forward-compatibility (CASSANDRA-3478)
 * report compression ratio in CFSMBean (CASSANDRA-3393)
 * fix incorrect size exception during streaming of counters (CASSANDRA-3481)
 * (CQL) fix for counter decrement syntax (CASSANDRA-3418)
 * Fix race introduced by CASSANDRA-2503 (CASSANDRA-3482)
 * Fix incomplete deletion of delivered hints (CASSANDRA-3466)
 * Avoid rescheduling compactions when no compaction was executed
   (CASSANDRA-3484)
 * fix handling of the chunk_length_kb compression options (CASSANDRA-3492)
Merged from 0.8:
 * fix updating CF row_cache_provider (CASSANDRA-3414)
 * CFMetaData.convertToThrift method to set RowCacheProvider (CASSANDRA-3405)
 * acquire compactionlock during truncate (CASSANDRA-3399)
 * fix displaying cfdef entries for super columnfamilies (CASSANDRA-3415)
 * Make counter shard merging thread safe (CASSANDRA-3178)
 * Revert CASSANDRA-2855
 * Fix bug preventing the use of efficient cross-DC writes (CASSANDRA-3472)
 * `describe ring` command for CLI (CASSANDRA-3220)
 * (Hadoop) skip empty rows when entire row is requested, redux (CASSANDRA-2855)


1.0.2
 * "defragment" rows for name-based queries under STCS (CASSANDRA-2503)
 * Add timing information to cassandra-cli GET/SET/LIST queries (CASSANDRA-3326)
 * Only create one CompressionMetadata object per sstable (CASSANDRA-3427)
 * cleanup usage of StorageService.setMode() (CASSANDRA-3388)
 * Avoid large array allocation for compressed chunk offsets (CASSANDRA-3432)
 * fix DecimalType bytebuffer marshalling (CASSANDRA-3421)
 * fix bug that caused first column in per row indexes to be ignored
   (CASSANDRA-3441)
 * add JMX call to clean (failed) repair sessions (CASSANDRA-3316)
 * fix sstableloader reference acquisition bug (CASSANDRA-3438)
 * fix estimated row size regression (CASSANDRA-3451)
 * make sure we don't return more columns than asked (CASSANDRA-3303, 3395)
Merged from 0.8:
 * acquire compactionlock during truncate (CASSANDRA-3399)
 * fix displaying cfdef entries for super columnfamilies (CASSANDRA-3415)


1.0.1
 * acquire references during index build to prevent delete problems
   on Windows (CASSANDRA-3314)
 * describe_ring should include datacenter/topology information (CASSANDRA-2882)
 * Thrift sockets are not properly buffered (CASSANDRA-3261)
 * performance improvement for bytebufferutil compare function (CASSANDRA-3286)
 * add system.versions ColumnFamily (CASSANDRA-3140)
 * reduce network copies (CASSANDRA-3333, 3373)
 * limit nodetool to 32MB of heap (CASSANDRA-3124)
 * (CQL) update parser to accept "timestamp" instead of "date" (CASSANDRA-3149)
 * Fix CLI `show schema` to include "compression_options" (CASSANDRA-3368)
 * Snapshot to include manifest under LeveledCompactionStrategy (CASSANDRA-3359)
 * (CQL) SELECT query should allow CF name to be qualified by keyspace (CASSANDRA-3130)
 * (CQL) Fix internal application error specifying 'using consistency ...'
   in lower case (CASSANDRA-3366)
 * fix Deflate compression when compression actually makes the data bigger
   (CASSANDRA-3370)
 * optimize UUIDGen to avoid lock contention on InetAddress.getLocalHost
   (CASSANDRA-3387)
 * tolerate index being dropped mid-mutation (CASSANDRA-3334, 3313)
 * CompactionManager is now responsible for checking for new candidates
   post-task execution, enabling more consistent leveled compaction
   (CASSANDRA-3391)
 * Cache HSHA threads (CASSANDRA-3372)
 * use CF/KS names as snapshot prefix for drop + truncate operations
   (CASSANDRA-2997)
 * Break bloom filters up to avoid heap fragmentation (CASSANDRA-2466)
 * fix cassandra hanging on jsvc stop (CASSANDRA-3302)
 * Avoid leveled compaction getting blocked on errors (CASSANDRA-3408)
 * Make reloading the compaction strategy safe (CASSANDRA-3409)
 * ignore 0.8 hints even if compaction begins before we try to purge
   them (CASSANDRA-3385)
 * remove procrun (bin\daemon) from Cassandra source tree and
   artifacts (CASSANDRA-3331)
 * make cassandra compile under JDK7 (CASSANDRA-3275)
 * remove dependency of clientutil.jar to FBUtilities (CASSANDRA-3299)
 * avoid truncation errors by using long math on long values (CASSANDRA-3364)
 * avoid clock drift on some Windows machine (CASSANDRA-3375)
 * display cache provider in cli 'describe keyspace' command (CASSANDRA-3384)
 * fix incomplete topology information in describe_ring (CASSANDRA-3403)
 * expire dead gossip states based on time (CASSANDRA-2961)
 * improve CompactionTask extensibility (CASSANDRA-3330)
 * Allow one leveled compaction task to kick off another (CASSANDRA-3363)
 * allow encryption only between datacenters (CASSANDRA-2802)
Merged from 0.8:
 * fix truncate allowing data to be replayed post-restart (CASSANDRA-3297)
 * make iwriter final in IndexWriter to avoid NPE (CASSANDRA-2863)
 * (CQL) update grammar to require key clause in DELETE statement
   (CASSANDRA-3349)
 * (CQL) allow numeric keyspace names in USE statement (CASSANDRA-3350)
 * (Hadoop) skip empty rows when slicing the entire row (CASSANDRA-2855)
 * Fix handling of tombstone by SSTableExport/Import (CASSANDRA-3357)
 * fix ColumnIndexer to use long offsets (CASSANDRA-3358)
 * Improved CLI exceptions (CASSANDRA-3312)
 * Fix handling of tombstone by SSTableExport/Import (CASSANDRA-3357)
 * Only count compaction as active (for throttling) when they have
   successfully acquired the compaction lock (CASSANDRA-3344)
 * Display CLI version string on startup (CASSANDRA-3196)
 * (Hadoop) make CFIF try rpc_address or fallback to listen_address
   (CASSANDRA-3214)
 * (Hadoop) accept comma delimited lists of initial thrift connections
   (CASSANDRA-3185)
 * ColumnFamily min_compaction_threshold should be >= 2 (CASSANDRA-3342)
 * (Pig) add 0.8+ types and key validation type in schema (CASSANDRA-3280)
 * Fix completely removing column metadata using CLI (CASSANDRA-3126)
 * CLI `describe cluster;` output should be on separate lines for separate versions
   (CASSANDRA-3170)
 * fix changing durable_writes keyspace option during CF creation
   (CASSANDRA-3292)
 * avoid locking on update when no indexes are involved (CASSANDRA-3386)
 * fix assertionError during repair with ordered partitioners (CASSANDRA-3369)
 * correctly serialize key_validation_class for avro (CASSANDRA-3391)
 * don't expire counter tombstone after streaming (CASSANDRA-3394)
 * prevent nodes that failed to join from hanging around forever
   (CASSANDRA-3351)
 * remove incorrect optimization from slice read path (CASSANDRA-3390)
 * Fix race in AntiEntropyService (CASSANDRA-3400)


1.0.0-final
 * close scrubbed sstable fd before deleting it (CASSANDRA-3318)
 * fix bug preventing obsolete commitlog segments from being removed
   (CASSANDRA-3269)
 * tolerate whitespace in seed CDL (CASSANDRA-3263)
 * Change default heap thresholds to max(min(1/2 ram, 1G), min(1/4 ram, 8GB))
   (CASSANDRA-3295)
 * Fix broken CompressedRandomAccessReaderTest (CASSANDRA-3298)
 * (CQL) fix type information returned for wildcard queries (CASSANDRA-3311)
 * add estimated tasks to LeveledCompactionStrategy (CASSANDRA-3322)
 * avoid including compaction cache-warming in keycache stats (CASSANDRA-3325)
 * run compaction and hinted handoff threads at MIN_PRIORITY (CASSANDRA-3308)
 * default hsha thrift server to cpu core count in rpc pool (CASSANDRA-3329)
 * add bin\daemon to binary tarball for Windows service (CASSANDRA-3331)
 * Fix places where uncompressed size of sstables was use in place of the
   compressed one (CASSANDRA-3338)
 * Fix hsha thrift server (CASSANDRA-3346)
 * Make sure repair only stream needed sstables (CASSANDRA-3345)


1.0.0-rc2
 * Log a meaningful warning when a node receives a message for a repair session
   that doesn't exist anymore (CASSANDRA-3256)
 * test for NUMA policy support as well as numactl presence (CASSANDRA-3245)
 * Fix FD leak when internode encryption is enabled (CASSANDRA-3257)
 * Remove incorrect assertion in mergeIterator (CASSANDRA-3260)
 * FBUtilities.hexToBytes(String) to throw NumberFormatException when string
   contains non-hex characters (CASSANDRA-3231)
 * Keep SimpleSnitch proximity ordering unchanged from what the Strategy
   generates, as intended (CASSANDRA-3262)
 * remove Scrub from compactionstats when finished (CASSANDRA-3255)
 * fix counter entry in jdbc TypesMap (CASSANDRA-3268)
 * fix full queue scenario for ParallelCompactionIterator (CASSANDRA-3270)
 * fix bootstrap process (CASSANDRA-3285)
 * don't try delivering hints if when there isn't any (CASSANDRA-3176)
 * CLI documentation change for ColumnFamily `compression_options` (CASSANDRA-3282)
 * ignore any CF ids sent by client for adding CF/KS (CASSANDRA-3288)
 * remove obsolete hints on first startup (CASSANDRA-3291)
 * use correct ISortedColumns for time-optimized reads (CASSANDRA-3289)
 * Evict gossip state immediately when a token is taken over by a new IP
   (CASSANDRA-3259)


1.0.0-rc1
 * Update CQL to generate microsecond timestamps by default (CASSANDRA-3227)
 * Fix counting CFMetadata towards Memtable liveRatio (CASSANDRA-3023)
 * Kill server on wrapped OOME such as from FileChannel.map (CASSANDRA-3201)
 * remove unnecessary copy when adding to row cache (CASSANDRA-3223)
 * Log message when a full repair operation completes (CASSANDRA-3207)
 * Fix streamOutSession keeping sstables references forever if the remote end
   dies (CASSANDRA-3216)
 * Remove dynamic_snitch boolean from example configuration (defaulting to
   true) and set default badness threshold to 0.1 (CASSANDRA-3229)
 * Base choice of random or "balanced" token on bootstrap on whether
   schema definitions were found (CASSANDRA-3219)
 * Fixes for LeveledCompactionStrategy score computation, prioritization,
   scheduling, and performance (CASSANDRA-3224, 3234)
 * parallelize sstable open at server startup (CASSANDRA-2988)
 * fix handling of exceptions writing to OutboundTcpConnection (CASSANDRA-3235)
 * Allow using quotes in "USE <keyspace>;" CLI command (CASSANDRA-3208)
 * Don't allow any cache loading exceptions to halt startup (CASSANDRA-3218)
 * Fix sstableloader --ignores option (CASSANDRA-3247)
 * File descriptor limit increased in packaging (CASSANDRA-3206)
 * Fix deadlock in commit log during flush (CASSANDRA-3253)


1.0.0-beta1
 * removed binarymemtable (CASSANDRA-2692)
 * add commitlog_total_space_in_mb to prevent fragmented logs (CASSANDRA-2427)
 * removed commitlog_rotation_threshold_in_mb configuration (CASSANDRA-2771)
 * make AbstractBounds.normalize de-overlapp overlapping ranges (CASSANDRA-2641)
 * replace CollatingIterator, ReducingIterator with MergeIterator
   (CASSANDRA-2062)
 * Fixed the ability to set compaction strategy in cli using create column
   family command (CASSANDRA-2778)
 * clean up tmp files after failed compaction (CASSANDRA-2468)
 * restrict repair streaming to specific columnfamilies (CASSANDRA-2280)
 * don't bother persisting columns shadowed by a row tombstone (CASSANDRA-2589)
 * reset CF and SC deletion times after gc_grace (CASSANDRA-2317)
 * optimize away seek when compacting wide rows (CASSANDRA-2879)
 * single-pass streaming (CASSANDRA-2677, 2906, 2916, 3003)
 * use reference counting for deleting sstables instead of relying on GC
   (CASSANDRA-2521, 3179)
 * store hints as serialized mutations instead of pointers to data row
   (CASSANDRA-2045)
 * store hints in the coordinator node instead of in the closest replica
   (CASSANDRA-2914)
 * add row_cache_keys_to_save CF option (CASSANDRA-1966)
 * check column family validity in nodetool repair (CASSANDRA-2933)
 * use lazy initialization instead of class initialization in NodeId
   (CASSANDRA-2953)
 * add paging to get_count (CASSANDRA-2894)
 * fix "short reads" in [multi]get (CASSANDRA-2643, 3157, 3192)
 * add optional compression for sstables (CASSANDRA-47, 2994, 3001, 3128)
 * add scheduler JMX metrics (CASSANDRA-2962)
 * add block level checksum for compressed data (CASSANDRA-1717)
 * make column family backed column map pluggable and introduce unsynchronized
   ArrayList backed one to speedup reads (CASSANDRA-2843, 3165, 3205)
 * refactoring of the secondary index api (CASSANDRA-2982)
 * make CL > ONE reads wait for digest reconciliation before returning
   (CASSANDRA-2494)
 * fix missing logging for some exceptions (CASSANDRA-2061)
 * refactor and optimize ColumnFamilyStore.files(...) and Descriptor.fromFilename(String)
   and few other places responsible for work with SSTable files (CASSANDRA-3040)
 * Stop reading from sstables once we know we have the most recent columns,
   for query-by-name requests (CASSANDRA-2498)
 * Add query-by-column mode to stress.java (CASSANDRA-3064)
 * Add "install" command to cassandra.bat (CASSANDRA-292)
 * clean up KSMetadata, CFMetadata from unnecessary
   Thrift<->Avro conversion methods (CASSANDRA-3032)
 * Add timeouts to client request schedulers (CASSANDRA-3079, 3096)
 * Cli to use hashes rather than array of hashes for strategy options (CASSANDRA-3081)
 * LeveledCompactionStrategy (CASSANDRA-1608, 3085, 3110, 3087, 3145, 3154, 3182)
 * Improvements of the CLI `describe` command (CASSANDRA-2630)
 * reduce window where dropped CF sstables may not be deleted (CASSANDRA-2942)
 * Expose gossip/FD info to JMX (CASSANDRA-2806)
 * Fix streaming over SSL when compressed SSTable involved (CASSANDRA-3051)
 * Add support for pluggable secondary index implementations (CASSANDRA-3078)
 * remove compaction_thread_priority setting (CASSANDRA-3104)
 * generate hints for replicas that timeout, not just replicas that are known
   to be down before starting (CASSANDRA-2034)
 * Add throttling for internode streaming (CASSANDRA-3080)
 * make the repair of a range repair all replica (CASSANDRA-2610, 3194)
 * expose the ability to repair the first range (as returned by the
   partitioner) of a node (CASSANDRA-2606)
 * Streams Compression (CASSANDRA-3015)
 * add ability to use multiple threads during a single compaction
   (CASSANDRA-2901)
 * make AbstractBounds.normalize support overlapping ranges (CASSANDRA-2641)
 * fix of the CQL count() behavior (CASSANDRA-3068)
 * use TreeMap backed column families for the SSTable simple writers
   (CASSANDRA-3148)
 * fix inconsistency of the CLI syntax when {} should be used instead of [{}]
   (CASSANDRA-3119)
 * rename CQL type names to match expected SQL behavior (CASSANDRA-3149, 3031)
 * Arena-based allocation for memtables (CASSANDRA-2252, 3162, 3163, 3168)
 * Default RR chance to 0.1 (CASSANDRA-3169)
 * Add RowLevel support to secondary index API (CASSANDRA-3147)
 * Make SerializingCacheProvider the default if JNA is available (CASSANDRA-3183)
 * Fix backwards compatibilty for CQL memtable properties (CASSANDRA-3190)
 * Add five-minute delay before starting compactions on a restarted server
   (CASSANDRA-3181)
 * Reduce copies done for intra-host messages (CASSANDRA-1788, 3144)
 * support of compaction strategy option for stress.java (CASSANDRA-3204)
 * make memtable throughput and column count thresholds no-ops (CASSANDRA-2449)
 * Return schema information along with the resultSet in CQL (CASSANDRA-2734)
 * Add new DecimalType (CASSANDRA-2883)
 * Fix assertion error in RowRepairResolver (CASSANDRA-3156)
 * Reduce unnecessary high buffer sizes (CASSANDRA-3171)
 * Pluggable compaction strategy (CASSANDRA-1610)
 * Add new broadcast_address config option (CASSANDRA-2491)


0.8.7
 * Kill server on wrapped OOME such as from FileChannel.map (CASSANDRA-3201)
 * Allow using quotes in "USE <keyspace>;" CLI command (CASSANDRA-3208)
 * Log message when a full repair operation completes (CASSANDRA-3207)
 * Don't allow any cache loading exceptions to halt startup (CASSANDRA-3218)
 * Fix sstableloader --ignores option (CASSANDRA-3247)
 * File descriptor limit increased in packaging (CASSANDRA-3206)
 * Log a meaningfull warning when a node receive a message for a repair session
   that doesn't exist anymore (CASSANDRA-3256)
 * Fix FD leak when internode encryption is enabled (CASSANDRA-3257)
 * FBUtilities.hexToBytes(String) to throw NumberFormatException when string
   contains non-hex characters (CASSANDRA-3231)
 * Keep SimpleSnitch proximity ordering unchanged from what the Strategy
   generates, as intended (CASSANDRA-3262)
 * remove Scrub from compactionstats when finished (CASSANDRA-3255)
 * Fix tool .bat files when CASSANDRA_HOME contains spaces (CASSANDRA-3258)
 * Force flush of status table when removing/updating token (CASSANDRA-3243)
 * Evict gossip state immediately when a token is taken over by a new IP (CASSANDRA-3259)
 * Fix bug where the failure detector can take too long to mark a host
   down (CASSANDRA-3273)
 * (Hadoop) allow wrapping ranges in queries (CASSANDRA-3137)
 * (Hadoop) check all interfaces for a match with split location
   before falling back to random replica (CASSANDRA-3211)
 * (Hadoop) Make Pig storage handle implements LoadMetadata (CASSANDRA-2777)
 * (Hadoop) Fix exception during PIG 'dump' (CASSANDRA-2810)
 * Fix stress COUNTER_GET option (CASSANDRA-3301)
 * Fix missing fields in CLI `show schema` output (CASSANDRA-3304)
 * Nodetool no longer leaks threads and closes JMX connections (CASSANDRA-3309)
 * fix truncate allowing data to be replayed post-restart (CASSANDRA-3297)
 * Move SimpleAuthority and SimpleAuthenticator to examples (CASSANDRA-2922)
 * Fix handling of tombstone by SSTableExport/Import (CASSANDRA-3357)
 * Fix transposition in cfHistograms (CASSANDRA-3222)
 * Allow using number as DC name when creating keyspace in CQL (CASSANDRA-3239)
 * Force flush of system table after updating/removing a token (CASSANDRA-3243)


0.8.6
 * revert CASSANDRA-2388
 * change TokenRange.endpoints back to listen/broadcast address to match
   pre-1777 behavior, and add TokenRange.rpc_endpoints instead (CASSANDRA-3187)
 * avoid trying to watch cassandra-topology.properties when loaded from jar
   (CASSANDRA-3138)
 * prevent users from creating keyspaces with LocalStrategy replication
   (CASSANDRA-3139)
 * fix CLI `show schema;` to output correct keyspace definition statement
   (CASSANDRA-3129)
 * CustomTThreadPoolServer to log TTransportException at DEBUG level
   (CASSANDRA-3142)
 * allow topology sort to work with non-unique rack names between
   datacenters (CASSANDRA-3152)
 * Improve caching of same-version Messages on digest and repair paths
   (CASSANDRA-3158)
 * Randomize choice of first replica for counter increment (CASSANDRA-2890)
 * Fix using read_repair_chance instead of merge_shard_change (CASSANDRA-3202)
 * Avoid streaming data to nodes that already have it, on move as well as
   decommission (CASSANDRA-3041)
 * Fix divide by zero error in GCInspector (CASSANDRA-3164)
 * allow quoting of the ColumnFamily name in CLI `create column family`
   statement (CASSANDRA-3195)
 * Fix rolling upgrade from 0.7 to 0.8 problem (CASSANDRA-3166)
 * Accomodate missing encryption_options in IncomingTcpConnection.stream
   (CASSANDRA-3212)


0.8.5
 * fix NPE when encryption_options is unspecified (CASSANDRA-3007)
 * include column name in validation failure exceptions (CASSANDRA-2849)
 * make sure truncate clears out the commitlog so replay won't re-
   populate with truncated data (CASSANDRA-2950)
 * fix NPE when debug logging is enabled and dropped CF is present
   in a commitlog segment (CASSANDRA-3021)
 * fix cassandra.bat when CASSANDRA_HOME contains spaces (CASSANDRA-2952)
 * fix to SSTableSimpleUnsortedWriter bufferSize calculation (CASSANDRA-3027)
 * make cleanup and normal compaction able to skip empty rows
   (rows containing nothing but expired tombstones) (CASSANDRA-3039)
 * work around native memory leak in com.sun.management.GarbageCollectorMXBean
   (CASSANDRA-2868)
 * validate that column names in column_metadata are not equal to key_alias
   on create/update of the ColumnFamily and CQL 'ALTER' statement (CASSANDRA-3036)
 * return an InvalidRequestException if an indexed column is assigned
   a value larger than 64KB (CASSANDRA-3057)
 * fix of numeric-only and string column names handling in CLI "drop index"
   (CASSANDRA-3054)
 * prune index scan resultset back to original request for lazy
   resultset expansion case (CASSANDRA-2964)
 * (Hadoop) fail jobs when Cassandra node has failed but TaskTracker
   has not (CASSANDRA-2388)
 * fix dynamic snitch ignoring nodes when read_repair_chance is zero
   (CASSANDRA-2662)
 * avoid retaining references to dropped CFS objects in
   CompactionManager.estimatedCompactions (CASSANDRA-2708)
 * expose rpc timeouts per host in MessagingServiceMBean (CASSANDRA-2941)
 * avoid including cwd in classpath for deb and rpm packages (CASSANDRA-2881)
 * remove gossip state when a new IP takes over a token (CASSANDRA-3071)
 * allow sstable2json to work on index sstable files (CASSANDRA-3059)
 * always hint counters (CASSANDRA-3099)
 * fix log4j initialization in EmbeddedCassandraService (CASSANDRA-2857)
 * remove gossip state when a new IP takes over a token (CASSANDRA-3071)
 * work around native memory leak in com.sun.management.GarbageCollectorMXBean
    (CASSANDRA-2868)
 * fix UnavailableException with writes at CL.EACH_QUORM (CASSANDRA-3084)
 * fix parsing of the Keyspace and ColumnFamily names in numeric
   and string representations in CLI (CASSANDRA-3075)
 * fix corner cases in Range.differenceToFetch (CASSANDRA-3084)
 * fix ip address String representation in the ring cache (CASSANDRA-3044)
 * fix ring cache compatibility when mixing pre-0.8.4 nodes with post-
   in the same cluster (CASSANDRA-3023)
 * make repair report failure when a node participating dies (instead of
   hanging forever) (CASSANDRA-2433)
 * fix handling of the empty byte buffer by ReversedType (CASSANDRA-3111)
 * Add validation that Keyspace names are case-insensitively unique (CASSANDRA-3066)
 * catch invalid key_validation_class before instantiating UpdateColumnFamily (CASSANDRA-3102)
 * make Range and Bounds objects client-safe (CASSANDRA-3108)
 * optionally skip log4j configuration (CASSANDRA-3061)
 * bundle sstableloader with the debian package (CASSANDRA-3113)
 * don't try to build secondary indexes when there is none (CASSANDRA-3123)
 * improve SSTableSimpleUnsortedWriter speed for large rows (CASSANDRA-3122)
 * handle keyspace arguments correctly in nodetool snapshot (CASSANDRA-3038)
 * Fix SSTableImportTest on windows (CASSANDRA-3043)
 * expose compactionThroughputMbPerSec through JMX (CASSANDRA-3117)
 * log keyspace and CF of large rows being compacted


0.8.4
 * change TokenRing.endpoints to be a list of rpc addresses instead of
   listen/broadcast addresses (CASSANDRA-1777)
 * include files-to-be-streamed in StreamInSession.getSources (CASSANDRA-2972)
 * use JAVA env var in cassandra-env.sh (CASSANDRA-2785, 2992)
 * avoid doing read for no-op replicate-on-write at CL=1 (CASSANDRA-2892)
 * refuse counter write for CL.ANY (CASSANDRA-2990)
 * switch back to only logging recent dropped messages (CASSANDRA-3004)
 * always deserialize RowMutation for counters (CASSANDRA-3006)
 * ignore saved replication_factor strategy_option for NTS (CASSANDRA-3011)
 * make sure pre-truncate CL segments are discarded (CASSANDRA-2950)


0.8.3
 * add ability to drop local reads/writes that are going to timeout
   (CASSANDRA-2943)
 * revamp token removal process, keep gossip states for 3 days (CASSANDRA-2496)
 * don't accept extra args for 0-arg nodetool commands (CASSANDRA-2740)
 * log unavailableexception details at debug level (CASSANDRA-2856)
 * expose data_dir though jmx (CASSANDRA-2770)
 * don't include tmp files as sstable when create cfs (CASSANDRA-2929)
 * log Java classpath on startup (CASSANDRA-2895)
 * keep gossipped version in sync with actual on migration coordinator
   (CASSANDRA-2946)
 * use lazy initialization instead of class initialization in NodeId
   (CASSANDRA-2953)
 * check column family validity in nodetool repair (CASSANDRA-2933)
 * speedup bytes to hex conversions dramatically (CASSANDRA-2850)
 * Flush memtables on shutdown when durable writes are disabled
   (CASSANDRA-2958)
 * improved POSIX compatibility of start scripts (CASsANDRA-2965)
 * add counter support to Hadoop InputFormat (CASSANDRA-2981)
 * fix bug where dirty commitlog segments were removed (and avoid keeping
   segments with no post-flush activity permanently dirty) (CASSANDRA-2829)
 * fix throwing exception with batch mutation of counter super columns
   (CASSANDRA-2949)
 * ignore system tables during repair (CASSANDRA-2979)
 * throw exception when NTS is given replication_factor as an option
   (CASSANDRA-2960)
 * fix assertion error during compaction of counter CFs (CASSANDRA-2968)
 * avoid trying to create index names, when no index exists (CASSANDRA-2867)
 * don't sample the system table when choosing a bootstrap token
   (CASSANDRA-2825)
 * gossiper notifies of local state changes (CASSANDRA-2948)
 * add asynchronous and half-sync/half-async (hsha) thrift servers
   (CASSANDRA-1405)
 * fix potential use of free'd native memory in SerializingCache
   (CASSANDRA-2951)
 * prune index scan resultset back to original request for lazy
   resultset expansion case (CASSANDRA-2964)
 * (Hadoop) fail jobs when Cassandra node has failed but TaskTracker
    has not (CASSANDRA-2388)


0.8.2
 * CQL:
   - include only one row per unique key for IN queries (CASSANDRA-2717)
   - respect client timestamp on full row deletions (CASSANDRA-2912)
 * improve thread-safety in StreamOutSession (CASSANDRA-2792)
 * allow deleting a row and updating indexed columns in it in the
   same mutation (CASSANDRA-2773)
 * Expose number of threads blocked on submitting memtable to flush
   in JMX (CASSANDRA-2817)
 * add ability to return "endpoints" to nodetool (CASSANDRA-2776)
 * Add support for multiple (comma-delimited) coordinator addresses
   to ColumnFamilyInputFormat (CASSANDRA-2807)
 * fix potential NPE while scheduling read repair for range slice
   (CASSANDRA-2823)
 * Fix race in SystemTable.getCurrentLocalNodeId (CASSANDRA-2824)
 * Correctly set default for replicate_on_write (CASSANDRA-2835)
 * improve nodetool compactionstats formatting (CASSANDRA-2844)
 * fix index-building status display (CASSANDRA-2853)
 * fix CLI perpetuating obsolete KsDef.replication_factor (CASSANDRA-2846)
 * improve cli treatment of multiline comments (CASSANDRA-2852)
 * handle row tombstones correctly in EchoedRow (CASSANDRA-2786)
 * add MessagingService.get[Recently]DroppedMessages and
   StorageService.getExceptionCount (CASSANDRA-2804)
 * fix possibility of spurious UnavailableException for LOCAL_QUORUM
   reads with dynamic snitch + read repair disabled (CASSANDRA-2870)
 * add ant-optional as dependence for the debian package (CASSANDRA-2164)
 * add option to specify limit for get_slice in the CLI (CASSANDRA-2646)
 * decrease HH page size (CASSANDRA-2832)
 * reset cli keyspace after dropping the current one (CASSANDRA-2763)
 * add KeyRange option to Hadoop inputformat (CASSANDRA-1125)
 * fix protocol versioning (CASSANDRA-2818, 2860)
 * support spaces in path to log4j configuration (CASSANDRA-2383)
 * avoid including inferred types in CF update (CASSANDRA-2809)
 * fix JMX bulkload call (CASSANDRA-2908)
 * fix updating KS with durable_writes=false (CASSANDRA-2907)
 * add simplified facade to SSTableWriter for bulk loading use
   (CASSANDRA-2911)
 * fix re-using index CF sstable names after drop/recreate (CASSANDRA-2872)
 * prepend CF to default index names (CASSANDRA-2903)
 * fix hint replay (CASSANDRA-2928)
 * Properly synchronize repair's merkle tree computation (CASSANDRA-2816)


0.8.1
 * CQL:
   - support for insert, delete in BATCH (CASSANDRA-2537)
   - support for IN to SELECT, UPDATE (CASSANDRA-2553)
   - timestamp support for INSERT, UPDATE, and BATCH (CASSANDRA-2555)
   - TTL support (CASSANDRA-2476)
   - counter support (CASSANDRA-2473)
   - ALTER COLUMNFAMILY (CASSANDRA-1709)
   - DROP INDEX (CASSANDRA-2617)
   - add SCHEMA/TABLE as aliases for KS/CF (CASSANDRA-2743)
   - server handles wait-for-schema-agreement (CASSANDRA-2756)
   - key alias support (CASSANDRA-2480)
 * add support for comparator parameters and a generic ReverseType
   (CASSANDRA-2355)
 * add CompositeType and DynamicCompositeType (CASSANDRA-2231)
 * optimize batches containing multiple updates to the same row
   (CASSANDRA-2583)
 * adjust hinted handoff page size to avoid OOM with large columns
   (CASSANDRA-2652)
 * mark BRAF buffer invalid post-flush so we don't re-flush partial
   buffers again, especially on CL writes (CASSANDRA-2660)
 * add DROP INDEX support to CLI (CASSANDRA-2616)
 * don't perform HH to client-mode [storageproxy] nodes (CASSANDRA-2668)
 * Improve forceDeserialize/getCompactedRow encapsulation (CASSANDRA-2659)
 * Don't write CounterUpdateColumn to disk in tests (CASSANDRA-2650)
 * Add sstable bulk loading utility (CASSANDRA-1278)
 * avoid replaying hints to dropped columnfamilies (CASSANDRA-2685)
 * add placeholders for missing rows in range query pseudo-RR (CASSANDRA-2680)
 * remove no-op HHOM.renameHints (CASSANDRA-2693)
 * clone super columns to avoid modifying them during flush (CASSANDRA-2675)
 * allow writes to bypass the commitlog for certain keyspaces (CASSANDRA-2683)
 * avoid NPE when bypassing commitlog during memtable flush (CASSANDRA-2781)
 * Added support for making bootstrap retry if nodes flap (CASSANDRA-2644)
 * Added statusthrift to nodetool to report if thrift server is running (CASSANDRA-2722)
 * Fixed rows being cached if they do not exist (CASSANDRA-2723)
 * Support passing tableName and cfName to RowCacheProviders (CASSANDRA-2702)
 * close scrub file handles (CASSANDRA-2669)
 * throttle migration replay (CASSANDRA-2714)
 * optimize column serializer creation (CASSANDRA-2716)
 * Added support for making bootstrap retry if nodes flap (CASSANDRA-2644)
 * Added statusthrift to nodetool to report if thrift server is running
   (CASSANDRA-2722)
 * Fixed rows being cached if they do not exist (CASSANDRA-2723)
 * fix truncate/compaction race (CASSANDRA-2673)
 * workaround large resultsets causing large allocation retention
   by nio sockets (CASSANDRA-2654)
 * fix nodetool ring use with Ec2Snitch (CASSANDRA-2733)
 * fix removing columns and subcolumns that are supressed by a row or
   supercolumn tombstone during replica resolution (CASSANDRA-2590)
 * support sstable2json against snapshot sstables (CASSANDRA-2386)
 * remove active-pull schema requests (CASSANDRA-2715)
 * avoid marking entire list of sstables as actively being compacted
   in multithreaded compaction (CASSANDRA-2765)
 * seek back after deserializing a row to update cache with (CASSANDRA-2752)
 * avoid skipping rows in scrub for counter column family (CASSANDRA-2759)
 * fix ConcurrentModificationException in repair when dealing with 0.7 node
   (CASSANDRA-2767)
 * use threadsafe collections for StreamInSession (CASSANDRA-2766)
 * avoid infinite loop when creating merkle tree (CASSANDRA-2758)
 * avoids unmarking compacting sstable prematurely in cleanup (CASSANDRA-2769)
 * fix NPE when the commit log is bypassed (CASSANDRA-2718)
 * don't throw an exception in SS.isRPCServerRunning (CASSANDRA-2721)
 * make stress.jar executable (CASSANDRA-2744)
 * add daemon mode to java stress (CASSANDRA-2267)
 * expose the DC and rack of a node through JMX and nodetool ring (CASSANDRA-2531)
 * fix cache mbean getSize (CASSANDRA-2781)
 * Add Date, Float, Double, and Boolean types (CASSANDRA-2530)
 * Add startup flag to renew counter node id (CASSANDRA-2788)
 * add jamm agent to cassandra.bat (CASSANDRA-2787)
 * fix repair hanging if a neighbor has nothing to send (CASSANDRA-2797)
 * purge tombstone even if row is in only one sstable (CASSANDRA-2801)
 * Fix wrong purge of deleted cf during compaction (CASSANDRA-2786)
 * fix race that could result in Hadoop writer failing to throw an
   exception encountered after close() (CASSANDRA-2755)
 * fix scan wrongly throwing assertion error (CASSANDRA-2653)
 * Always use even distribution for merkle tree with RandomPartitionner
   (CASSANDRA-2841)
 * fix describeOwnership for OPP (CASSANDRA-2800)
 * ensure that string tokens do not contain commas (CASSANDRA-2762)


0.8.0-final
 * fix CQL grammar warning and cqlsh regression from CASSANDRA-2622
 * add ant generate-cql-html target (CASSANDRA-2526)
 * update CQL consistency levels (CASSANDRA-2566)
 * debian packaging fixes (CASSANDRA-2481, 2647)
 * fix UUIDType, IntegerType for direct buffers (CASSANDRA-2682, 2684)
 * switch to native Thrift for Hadoop map/reduce (CASSANDRA-2667)
 * fix StackOverflowError when building from eclipse (CASSANDRA-2687)
 * only provide replication_factor to strategy_options "help" for
   SimpleStrategy, OldNetworkTopologyStrategy (CASSANDRA-2678, 2713)
 * fix exception adding validators to non-string columns (CASSANDRA-2696)
 * avoid instantiating DatabaseDescriptor in JDBC (CASSANDRA-2694)
 * fix potential stack overflow during compaction (CASSANDRA-2626)
 * clone super columns to avoid modifying them during flush (CASSANDRA-2675)
 * reset underlying iterator in EchoedRow constructor (CASSANDRA-2653)


0.8.0-rc1
 * faster flushes and compaction from fixing excessively pessimistic
   rebuffering in BRAF (CASSANDRA-2581)
 * fix returning null column values in the python cql driver (CASSANDRA-2593)
 * fix merkle tree splitting exiting early (CASSANDRA-2605)
 * snapshot_before_compaction directory name fix (CASSANDRA-2598)
 * Disable compaction throttling during bootstrap (CASSANDRA-2612)
 * fix CQL treatment of > and < operators in range slices (CASSANDRA-2592)
 * fix potential double-application of counter updates on commitlog replay
   by moving replay position from header to sstable metadata (CASSANDRA-2419)
 * JDBC CQL driver exposes getColumn for access to timestamp
 * JDBC ResultSetMetadata properties added to AbstractType
 * r/m clustertool (CASSANDRA-2607)
 * add support for presenting row key as a column in CQL result sets
   (CASSANDRA-2622)
 * Don't allow {LOCAL|EACH}_QUORUM unless strategy is NTS (CASSANDRA-2627)
 * validate keyspace strategy_options during CQL create (CASSANDRA-2624)
 * fix empty Result with secondary index when limit=1 (CASSANDRA-2628)
 * Fix regression where bootstrapping a node with no schema fails
   (CASSANDRA-2625)
 * Allow removing LocationInfo sstables (CASSANDRA-2632)
 * avoid attempting to replay mutations from dropped keyspaces (CASSANDRA-2631)
 * avoid using cached position of a key when GT is requested (CASSANDRA-2633)
 * fix counting bloom filter true positives (CASSANDRA-2637)
 * initialize local ep state prior to gossip startup if needed (CASSANDRA-2638)
 * fix counter increment lost after restart (CASSANDRA-2642)
 * add quote-escaping via backslash to CLI (CASSANDRA-2623)
 * fix pig example script (CASSANDRA-2487)
 * fix dynamic snitch race in adding latencies (CASSANDRA-2618)
 * Start/stop cassandra after more important services such as mdadm in
   debian packaging (CASSANDRA-2481)


0.8.0-beta2
 * fix NPE compacting index CFs (CASSANDRA-2528)
 * Remove checking all column families on startup for compaction candidates
   (CASSANDRA-2444)
 * validate CQL create keyspace options (CASSANDRA-2525)
 * fix nodetool setcompactionthroughput (CASSANDRA-2550)
 * move	gossip heartbeat back to its own thread (CASSANDRA-2554)
 * validate cql TRUNCATE columnfamily before truncating (CASSANDRA-2570)
 * fix batch_mutate for mixed standard-counter mutations (CASSANDRA-2457)
 * disallow making schema changes to system keyspace (CASSANDRA-2563)
 * fix sending mutation messages multiple times (CASSANDRA-2557)
 * fix incorrect use of NBHM.size in ReadCallback that could cause
   reads to time out even when responses were received (CASSANDRA-2552)
 * trigger read repair correctly for LOCAL_QUORUM reads (CASSANDRA-2556)
 * Allow configuring the number of compaction thread (CASSANDRA-2558)
 * forceUserDefinedCompaction will attempt to compact what it is given
   even if the pessimistic estimate is that there is not enough disk space;
   automatic compactions will only compact 2 or more sstables (CASSANDRA-2575)
 * refuse to apply migrations with older timestamps than the current
   schema (CASSANDRA-2536)
 * remove unframed Thrift transport option
 * include indexes in snapshots (CASSANDRA-2596)
 * improve ignoring of obsolete mutations in index maintenance (CASSANDRA-2401)
 * recognize attempt to drop just the index while leaving the column
   definition alone (CASSANDRA-2619)


0.8.0-beta1
 * remove Avro RPC support (CASSANDRA-926)
 * support for columns that act as incr/decr counters
   (CASSANDRA-1072, 1937, 1944, 1936, 2101, 2093, 2288, 2105, 2384, 2236, 2342,
   2454)
 * CQL (CASSANDRA-1703, 1704, 1705, 1706, 1707, 1708, 1710, 1711, 1940,
   2124, 2302, 2277, 2493)
 * avoid double RowMutation serialization on write path (CASSANDRA-1800)
 * make NetworkTopologyStrategy the default (CASSANDRA-1960)
 * configurable internode encryption (CASSANDRA-1567, 2152)
 * human readable column names in sstable2json output (CASSANDRA-1933)
 * change default JMX port to 7199 (CASSANDRA-2027)
 * backwards compatible internal messaging (CASSANDRA-1015)
 * atomic switch of memtables and sstables (CASSANDRA-2284)
 * add pluggable SeedProvider (CASSANDRA-1669)
 * Fix clustertool to not throw exception when calling get_endpoints (CASSANDRA-2437)
 * upgrade to thrift 0.6 (CASSANDRA-2412)
 * repair works on a token range instead of full ring (CASSANDRA-2324)
 * purge tombstones from row cache (CASSANDRA-2305)
 * push replication_factor into strategy_options (CASSANDRA-1263)
 * give snapshots the same name on each node (CASSANDRA-1791)
 * remove "nodetool loadbalance" (CASSANDRA-2448)
 * multithreaded compaction (CASSANDRA-2191)
 * compaction throttling (CASSANDRA-2156)
 * add key type information and alias (CASSANDRA-2311, 2396)
 * cli no longer divides read_repair_chance by 100 (CASSANDRA-2458)
 * made CompactionInfo.getTaskType return an enum (CASSANDRA-2482)
 * add a server-wide cap on measured memtable memory usage and aggressively
   flush to keep under that threshold (CASSANDRA-2006)
 * add unified UUIDType (CASSANDRA-2233)
 * add off-heap row cache support (CASSANDRA-1969)


0.7.5
 * improvements/fixes to PIG driver (CASSANDRA-1618, CASSANDRA-2387,
   CASSANDRA-2465, CASSANDRA-2484)
 * validate index names (CASSANDRA-1761)
 * reduce contention on Table.flusherLock (CASSANDRA-1954)
 * try harder to detect failures during streaming, cleaning up temporary
   files more reliably (CASSANDRA-2088)
 * shut down server for OOM on a Thrift thread (CASSANDRA-2269)
 * fix tombstone handling in repair and sstable2json (CASSANDRA-2279)
 * preserve version when streaming data from old sstables (CASSANDRA-2283)
 * don't start repair if a neighboring node is marked as dead (CASSANDRA-2290)
 * purge tombstones from row cache (CASSANDRA-2305)
 * Avoid seeking when sstable2json exports the entire file (CASSANDRA-2318)
 * clear Built flag in system table when dropping an index (CASSANDRA-2320)
 * don't allow arbitrary argument for stress.java (CASSANDRA-2323)
 * validate values for index predicates in get_indexed_slice (CASSANDRA-2328)
 * queue secondary indexes for flush before the parent (CASSANDRA-2330)
 * allow job configuration to set the CL used in Hadoop jobs (CASSANDRA-2331)
 * add memtable_flush_queue_size defaulting to 4 (CASSANDRA-2333)
 * Allow overriding of initial_token, storage_port and rpc_port from system
   properties (CASSANDRA-2343)
 * fix comparator used for non-indexed secondary expressions in index scan
   (CASSANDRA-2347)
 * ensure size calculation and write phase of large-row compaction use
   the same threshold for TTL expiration (CASSANDRA-2349)
 * fix race when iterating CFs during add/drop (CASSANDRA-2350)
 * add ConsistencyLevel command to CLI (CASSANDRA-2354)
 * allow negative numbers in the cli (CASSANDRA-2358)
 * hard code serialVersionUID for tokens class (CASSANDRA-2361)
 * fix potential infinite loop in ByteBufferUtil.inputStream (CASSANDRA-2365)
 * fix encoding bugs in HintedHandoffManager, SystemTable when default
   charset is not UTF8 (CASSANDRA-2367)
 * avoids having removed node reappearing in Gossip (CASSANDRA-2371)
 * fix incorrect truncation of long to int when reading columns via block
   index (CASSANDRA-2376)
 * fix NPE during stream session (CASSANDRA-2377)
 * fix race condition that could leave orphaned data files when dropping CF or
   KS (CASSANDRA-2381)
 * fsync statistics component on write (CASSANDRA-2382)
 * fix duplicate results from CFS.scan (CASSANDRA-2406)
 * add IntegerType to CLI help (CASSANDRA-2414)
 * avoid caching token-only decoratedkeys (CASSANDRA-2416)
 * convert mmap assertion to if/throw so scrub can catch it (CASSANDRA-2417)
 * don't overwrite gc log (CASSANDR-2418)
 * invalidate row cache for streamed row to avoid inconsitencies
   (CASSANDRA-2420)
 * avoid copies in range/index scans (CASSANDRA-2425)
 * make sure we don't wipe data during cleanup if the node has not join
   the ring (CASSANDRA-2428)
 * Try harder to close files after compaction (CASSANDRA-2431)
 * re-set bootstrapped flag after move finishes (CASSANDRA-2435)
 * display validation_class in CLI 'describe keyspace' (CASSANDRA-2442)
 * make cleanup compactions cleanup the row cache (CASSANDRA-2451)
 * add column fields validation to scrub (CASSANDRA-2460)
 * use 64KB flush buffer instead of in_memory_compaction_limit (CASSANDRA-2463)
 * fix backslash substitutions in CLI (CASSANDRA-2492)
 * disable cache saving for system CFS (CASSANDRA-2502)
 * fixes for verifying destination availability under hinted conditions
   so UE can be thrown intead of timing out (CASSANDRA-2514)
 * fix update of validation class in column metadata (CASSANDRA-2512)
 * support LOCAL_QUORUM, EACH_QUORUM CLs outside of NTS (CASSANDRA-2516)
 * preserve version when streaming data from old sstables (CASSANDRA-2283)
 * fix backslash substitutions in CLI (CASSANDRA-2492)
 * count a row deletion as one operation towards memtable threshold
   (CASSANDRA-2519)
 * support LOCAL_QUORUM, EACH_QUORUM CLs outside of NTS (CASSANDRA-2516)


0.7.4
 * add nodetool join command (CASSANDRA-2160)
 * fix secondary indexes on pre-existing or streamed data (CASSANDRA-2244)
 * initialize endpoint in gossiper earlier (CASSANDRA-2228)
 * add ability to write to Cassandra from Pig (CASSANDRA-1828)
 * add rpc_[min|max]_threads (CASSANDRA-2176)
 * add CL.TWO, CL.THREE (CASSANDRA-2013)
 * avoid exporting an un-requested row in sstable2json, when exporting
   a key that does not exist (CASSANDRA-2168)
 * add incremental_backups option (CASSANDRA-1872)
 * add configurable row limit to Pig loadfunc (CASSANDRA-2276)
 * validate column values in batches as well as single-Column inserts
   (CASSANDRA-2259)
 * move sample schema from cassandra.yaml to schema-sample.txt,
   a cli scripts (CASSANDRA-2007)
 * avoid writing empty rows when scrubbing tombstoned rows (CASSANDRA-2296)
 * fix assertion error in range and index scans for CL < ALL
   (CASSANDRA-2282)
 * fix commitlog replay when flush position refers to data that didn't
   get synced before server died (CASSANDRA-2285)
 * fix fd leak in sstable2json with non-mmap'd i/o (CASSANDRA-2304)
 * reduce memory use during streaming of multiple sstables (CASSANDRA-2301)
 * purge tombstoned rows from cache after GCGraceSeconds (CASSANDRA-2305)
 * allow zero replicas in a NTS datacenter (CASSANDRA-1924)
 * make range queries respect snitch for local replicas (CASSANDRA-2286)
 * fix HH delivery when column index is larger than 2GB (CASSANDRA-2297)
 * make 2ary indexes use parent CF flush thresholds during initial build
   (CASSANDRA-2294)
 * update memtable_throughput to be a long (CASSANDRA-2158)


0.7.3
 * Keep endpoint state until aVeryLongTime (CASSANDRA-2115)
 * lower-latency read repair (CASSANDRA-2069)
 * add hinted_handoff_throttle_delay_in_ms option (CASSANDRA-2161)
 * fixes for cache save/load (CASSANDRA-2172, -2174)
 * Handle whole-row deletions in CFOutputFormat (CASSANDRA-2014)
 * Make memtable_flush_writers flush in parallel (CASSANDRA-2178)
 * Add compaction_preheat_key_cache option (CASSANDRA-2175)
 * refactor stress.py to have only one copy of the format string
   used for creating row keys (CASSANDRA-2108)
 * validate index names for \w+ (CASSANDRA-2196)
 * Fix Cassandra cli to respect timeout if schema does not settle
   (CASSANDRA-2187)
 * fix for compaction and cleanup writing old-format data into new-version
   sstable (CASSANDRA-2211, -2216)
 * add nodetool scrub (CASSANDRA-2217, -2240)
 * fix sstable2json large-row pagination (CASSANDRA-2188)
 * fix EOFing on requests for the last bytes in a file (CASSANDRA-2213)
 * fix BufferedRandomAccessFile bugs (CASSANDRA-2218, -2241)
 * check for memtable flush_after_mins exceeded every 10s (CASSANDRA-2183)
 * fix cache saving on Windows (CASSANDRA-2207)
 * add validateSchemaAgreement call + synchronization to schema
   modification operations (CASSANDRA-2222)
 * fix for reversed slice queries on large rows (CASSANDRA-2212)
 * fat clients were writing local data (CASSANDRA-2223)
 * set DEFAULT_MEMTABLE_LIFETIME_IN_MINS to 24h
 * improve detection and cleanup of partially-written sstables
   (CASSANDRA-2206)
 * fix supercolumn de/serialization when subcolumn comparator is different
   from supercolumn's (CASSANDRA-2104)
 * fix starting up on Windows when CASSANDRA_HOME contains whitespace
   (CASSANDRA-2237)
 * add [get|set][row|key]cacheSavePeriod to JMX (CASSANDRA-2100)
 * fix Hadoop ColumnFamilyOutputFormat dropping of mutations
   when batch fills up (CASSANDRA-2255)
 * move file deletions off of scheduledtasks executor (CASSANDRA-2253)


0.7.2
 * copy DecoratedKey.key when inserting into caches to avoid retaining
   a reference to the underlying buffer (CASSANDRA-2102)
 * format subcolumn names with subcomparator (CASSANDRA-2136)
 * fix column bloom filter deserialization (CASSANDRA-2165)


0.7.1
 * refactor MessageDigest creation code. (CASSANDRA-2107)
 * buffer network stack to avoid inefficient small TCP messages while avoiding
   the nagle/delayed ack problem (CASSANDRA-1896)
 * check log4j configuration for changes every 10s (CASSANDRA-1525, 1907)
 * more-efficient cross-DC replication (CASSANDRA-1530, -2051, -2138)
 * avoid polluting page cache with commitlog or sstable writes
   and seq scan operations (CASSANDRA-1470)
 * add RMI authentication options to nodetool (CASSANDRA-1921)
 * make snitches configurable at runtime (CASSANDRA-1374)
 * retry hadoop split requests on connection failure (CASSANDRA-1927)
 * implement describeOwnership for BOP, COPP (CASSANDRA-1928)
 * make read repair behave as expected for ConsistencyLevel > ONE
   (CASSANDRA-982, 2038)
 * distributed test harness (CASSANDRA-1859, 1964)
 * reduce flush lock contention (CASSANDRA-1930)
 * optimize supercolumn deserialization (CASSANDRA-1891)
 * fix CFMetaData.apply to only compare objects of the same class
   (CASSANDRA-1962)
 * allow specifying specific SSTables to compact from JMX (CASSANDRA-1963)
 * fix race condition in MessagingService.targets (CASSANDRA-1959, 2094, 2081)
 * refuse to open sstables from a future version (CASSANDRA-1935)
 * zero-copy reads (CASSANDRA-1714)
 * fix copy bounds for word Text in wordcount demo (CASSANDRA-1993)
 * fixes for contrib/javautils (CASSANDRA-1979)
 * check more frequently for memtable expiration (CASSANDRA-2000)
 * fix writing SSTable column count statistics (CASSANDRA-1976)
 * fix streaming of multiple CFs during bootstrap (CASSANDRA-1992)
 * explicitly set JVM GC new generation size with -Xmn (CASSANDRA-1968)
 * add short options for CLI flags (CASSANDRA-1565)
 * make keyspace argument to "describe keyspace" in CLI optional
   when authenticated to keyspace already (CASSANDRA-2029)
 * added option to specify -Dcassandra.join_ring=false on startup
   to allow "warm spare" nodes or performing JMX maintenance before
   joining the ring (CASSANDRA-526)
 * log migrations at INFO (CASSANDRA-2028)
 * add CLI verbose option in file mode (CASSANDRA-2030)
 * add single-line "--" comments to CLI (CASSANDRA-2032)
 * message serialization tests (CASSANDRA-1923)
 * switch from ivy to maven-ant-tasks (CASSANDRA-2017)
 * CLI attempts to block for new schema to propagate (CASSANDRA-2044)
 * fix potential overflow in nodetool cfstats (CASSANDRA-2057)
 * add JVM shutdownhook to sync commitlog (CASSANDRA-1919)
 * allow nodes to be up without being part of  normal traffic (CASSANDRA-1951)
 * fix CLI "show keyspaces" with null options on NTS (CASSANDRA-2049)
 * fix possible ByteBuffer race conditions (CASSANDRA-2066)
 * reduce garbage generated by MessagingService to prevent load spikes
   (CASSANDRA-2058)
 * fix math in RandomPartitioner.describeOwnership (CASSANDRA-2071)
 * fix deletion of sstable non-data components (CASSANDRA-2059)
 * avoid blocking gossip while deleting handoff hints (CASSANDRA-2073)
 * ignore messages from newer versions, keep track of nodes in gossip
   regardless of version (CASSANDRA-1970)
 * cache writing moved to CompactionManager to reduce i/o contention and
   updated to use non-cache-polluting writes (CASSANDRA-2053)
 * page through large rows when exporting to JSON (CASSANDRA-2041)
 * add flush_largest_memtables_at and reduce_cache_sizes_at options
   (CASSANDRA-2142)
 * add cli 'describe cluster' command (CASSANDRA-2127)
 * add cli support for setting username/password at 'connect' command
   (CASSANDRA-2111)
 * add -D option to Stress.java to allow reading hosts from a file
   (CASSANDRA-2149)
 * bound hints CF throughput between 32M and 256M (CASSANDRA-2148)
 * continue starting when invalid saved cache entries are encountered
   (CASSANDRA-2076)
 * add max_hint_window_in_ms option (CASSANDRA-1459)


0.7.0-final
 * fix offsets to ByteBuffer.get (CASSANDRA-1939)


0.7.0-rc4
 * fix cli crash after backgrounding (CASSANDRA-1875)
 * count timeouts in storageproxy latencies, and include latency
   histograms in StorageProxyMBean (CASSANDRA-1893)
 * fix CLI get recognition of supercolumns (CASSANDRA-1899)
 * enable keepalive on intra-cluster sockets (CASSANDRA-1766)
 * count timeouts towards dynamicsnitch latencies (CASSANDRA-1905)
 * Expose index-building status in JMX + cli schema description
   (CASSANDRA-1871)
 * allow [LOCAL|EACH]_QUORUM to be used with non-NetworkTopology
   replication Strategies
 * increased amount of index locks for faster commitlog replay
 * collect secondary index tombstones immediately (CASSANDRA-1914)
 * revert commitlog changes from #1780 (CASSANDRA-1917)
 * change RandomPartitioner min token to -1 to avoid collision w/
   tokens on actual nodes (CASSANDRA-1901)
 * examine the right nibble when validating TimeUUID (CASSANDRA-1910)
 * include secondary indexes in cleanup (CASSANDRA-1916)
 * CFS.scrubDataDirectories should also cleanup invalid secondary indexes
   (CASSANDRA-1904)
 * ability to disable/enable gossip on nodes to force them down
   (CASSANDRA-1108)


0.7.0-rc3
 * expose getNaturalEndpoints in StorageServiceMBean taking byte[]
   key; RMI cannot serialize ByteBuffer (CASSANDRA-1833)
 * infer org.apache.cassandra.locator for replication strategy classes
   when not otherwise specified
 * validation that generates less garbage (CASSANDRA-1814)
 * add TTL support to CLI (CASSANDRA-1838)
 * cli defaults to bytestype for subcomparator when creating
   column families (CASSANDRA-1835)
 * unregister index MBeans when index is dropped (CASSANDRA-1843)
 * make ByteBufferUtil.clone thread-safe (CASSANDRA-1847)
 * change exception for read requests during bootstrap from
   InvalidRequest to Unavailable (CASSANDRA-1862)
 * respect row-level tombstones post-flush in range scans
   (CASSANDRA-1837)
 * ReadResponseResolver check digests against each other (CASSANDRA-1830)
 * return InvalidRequest when remove of subcolumn without supercolumn
   is requested (CASSANDRA-1866)
 * flush before repair (CASSANDRA-1748)
 * SSTableExport validates key order (CASSANDRA-1884)
 * large row support for SSTableExport (CASSANDRA-1867)
 * Re-cache hot keys post-compaction without hitting disk (CASSANDRA-1878)
 * manage read repair in coordinator instead of data source, to
   provide latency information to dynamic snitch (CASSANDRA-1873)


0.7.0-rc2
 * fix live-column-count of slice ranges including tombstoned supercolumn
   with live subcolumn (CASSANDRA-1591)
 * rename o.a.c.internal.AntientropyStage -> AntiEntropyStage,
   o.a.c.request.Request_responseStage -> RequestResponseStage,
   o.a.c.internal.Internal_responseStage -> InternalResponseStage
 * add AbstractType.fromString (CASSANDRA-1767)
 * require index_type to be present when specifying index_name
   on ColumnDef (CASSANDRA-1759)
 * fix add/remove index bugs in CFMetadata (CASSANDRA-1768)
 * rebuild Strategy during system_update_keyspace (CASSANDRA-1762)
 * cli updates prompt to ... in continuation lines (CASSANDRA-1770)
 * support multiple Mutations per key in hadoop ColumnFamilyOutputFormat
   (CASSANDRA-1774)
 * improvements to Debian init script (CASSANDRA-1772)
 * use local classloader to check for version.properties (CASSANDRA-1778)
 * Validate that column names in column_metadata are valid for the
   defined comparator, and decode properly in cli (CASSANDRA-1773)
 * use cross-platform newlines in cli (CASSANDRA-1786)
 * add ExpiringColumn support to sstable import/export (CASSANDRA-1754)
 * add flush for each append to periodic commitlog mode; added
   periodic_without_flush option to disable this (CASSANDRA-1780)
 * close file handle used for post-flush truncate (CASSANDRA-1790)
 * various code cleanup (CASSANDRA-1793, -1794, -1795)
 * fix range queries against wrapped range (CASSANDRA-1781)
 * fix consistencylevel calculations for NetworkTopologyStrategy
   (CASSANDRA-1804)
 * cli support index type enum names (CASSANDRA-1810)
 * improved validation of column_metadata (CASSANDRA-1813)
 * reads at ConsistencyLevel > 1 throw UnavailableException
   immediately if insufficient live nodes exist (CASSANDRA-1803)
 * copy bytebuffers for local writes to avoid retaining the entire
   Thrift frame (CASSANDRA-1801)
 * fix NPE adding index to column w/o prior metadata (CASSANDRA-1764)
 * reduce fat client timeout (CASSANDRA-1730)
 * fix botched merge of CASSANDRA-1316


0.7.0-rc1
 * fix compaction and flush races with schema updates (CASSANDRA-1715)
 * add clustertool, config-converter, sstablekeys, and schematool
   Windows .bat files (CASSANDRA-1723)
 * reject range queries received during bootstrap (CASSANDRA-1739)
 * fix wrapping-range queries on non-minimum token (CASSANDRA-1700)
 * add nodetool cfhistogram (CASSANDRA-1698)
 * limit repaired ranges to what the nodes have in common (CASSANDRA-1674)
 * index scan treats missing columns as not matching secondary
   expressions (CASSANDRA-1745)
 * Fix misuse of DataOutputBuffer.getData in AntiEntropyService
   (CASSANDRA-1729)
 * detect and warn when obsolete version of JNA is present (CASSANDRA-1760)
 * reduce fat client timeout (CASSANDRA-1730)
 * cleanup smallest CFs first to increase free temp space for larger ones
   (CASSANDRA-1811)
 * Update windows .bat files to work outside of main Cassandra
   directory (CASSANDRA-1713)
 * fix read repair regression from 0.6.7 (CASSANDRA-1727)
 * more-efficient read repair (CASSANDRA-1719)
 * fix hinted handoff replay (CASSANDRA-1656)
 * log type of dropped messages (CASSANDRA-1677)
 * upgrade to SLF4J 1.6.1
 * fix ByteBuffer bug in ExpiringColumn.updateDigest (CASSANDRA-1679)
 * fix IntegerType.getString (CASSANDRA-1681)
 * make -Djava.net.preferIPv4Stack=true the default (CASSANDRA-628)
 * add INTERNAL_RESPONSE verb to differentiate from responses related
   to client requests (CASSANDRA-1685)
 * log tpstats when dropping messages (CASSANDRA-1660)
 * include unreachable nodes in describeSchemaVersions (CASSANDRA-1678)
 * Avoid dropping messages off the client request path (CASSANDRA-1676)
 * fix jna errno reporting (CASSANDRA-1694)
 * add friendlier error for UnknownHostException on startup (CASSANDRA-1697)
 * include jna dependency in RPM package (CASSANDRA-1690)
 * add --skip-keys option to stress.py (CASSANDRA-1696)
 * improve cli handling of non-string keys and column names
   (CASSANDRA-1701, -1693)
 * r/m extra subcomparator line in cli keyspaces output (CASSANDRA-1712)
 * add read repair chance to cli "show keyspaces"
 * upgrade to ConcurrentLinkedHashMap 1.1 (CASSANDRA-975)
 * fix index scan routing (CASSANDRA-1722)
 * fix tombstoning of supercolumns in range queries (CASSANDRA-1734)
 * clear endpoint cache after updating keyspace metadata (CASSANDRA-1741)
 * fix wrapping-range queries on non-minimum token (CASSANDRA-1700)
 * truncate includes secondary indexes (CASSANDRA-1747)
 * retain reference to PendingFile sstables (CASSANDRA-1749)
 * fix sstableimport regression (CASSANDRA-1753)
 * fix for bootstrap when no non-system tables are defined (CASSANDRA-1732)
 * handle replica unavailability in index scan (CASSANDRA-1755)
 * fix service initialization order deadlock (CASSANDRA-1756)
 * multi-line cli commands (CASSANDRA-1742)
 * fix race between snapshot and compaction (CASSANDRA-1736)
 * add listEndpointsPendingHints, deleteHintsForEndpoint JMX methods
   (CASSANDRA-1551)


0.7.0-beta3
 * add strategy options to describe_keyspace output (CASSANDRA-1560)
 * log warning when using randomly generated token (CASSANDRA-1552)
 * re-organize JMX into .db, .net, .internal, .request (CASSANDRA-1217)
 * allow nodes to change IPs between restarts (CASSANDRA-1518)
 * remember ring state between restarts by default (CASSANDRA-1518)
 * flush index built flag so we can read it before log replay (CASSANDRA-1541)
 * lock row cache updates to prevent race condition (CASSANDRA-1293)
 * remove assertion causing rare (and harmless) error messages in
   commitlog (CASSANDRA-1330)
 * fix moving nodes with no keyspaces defined (CASSANDRA-1574)
 * fix unbootstrap when no data is present in a transfer range (CASSANDRA-1573)
 * take advantage of AVRO-495 to simplify our avro IDL (CASSANDRA-1436)
 * extend authorization hierarchy to column family (CASSANDRA-1554)
 * deletion support in secondary indexes (CASSANDRA-1571)
 * meaningful error message for invalid replication strategy class
   (CASSANDRA-1566)
 * allow keyspace creation with RF > N (CASSANDRA-1428)
 * improve cli error handling (CASSANDRA-1580)
 * add cache save/load ability (CASSANDRA-1417, 1606, 1647)
 * add StorageService.getDrainProgress (CASSANDRA-1588)
 * Disallow bootstrap to an in-use token (CASSANDRA-1561)
 * Allow dynamic secondary index creation and destruction (CASSANDRA-1532)
 * log auto-guessed memtable thresholds (CASSANDRA-1595)
 * add ColumnDef support to cli (CASSANDRA-1583)
 * reduce index sample time by 75% (CASSANDRA-1572)
 * add cli support for column, strategy metadata (CASSANDRA-1578, 1612)
 * add cli support for schema modification (CASSANDRA-1584)
 * delete temp files on failed compactions (CASSANDRA-1596)
 * avoid blocking for dead nodes during removetoken (CASSANDRA-1605)
 * remove ConsistencyLevel.ZERO (CASSANDRA-1607)
 * expose in-progress compaction type in jmx (CASSANDRA-1586)
 * removed IClock & related classes from internals (CASSANDRA-1502)
 * fix removing tokens from SystemTable on decommission and removetoken
   (CASSANDRA-1609)
 * include CF metadata in cli 'show keyspaces' (CASSANDRA-1613)
 * switch from Properties to HashMap in PropertyFileSnitch to
   avoid synchronization bottleneck (CASSANDRA-1481)
 * PropertyFileSnitch configuration file renamed to
   cassandra-topology.properties
 * add cli support for get_range_slices (CASSANDRA-1088, CASSANDRA-1619)
 * Make memtable flush thresholds per-CF instead of global
   (CASSANDRA-1007, 1637)
 * add cli support for binary data without CfDef hints (CASSANDRA-1603)
 * fix building SSTable statistics post-stream (CASSANDRA-1620)
 * fix potential infinite loop in 2ary index queries (CASSANDRA-1623)
 * allow creating NTS keyspaces with no replicas configured (CASSANDRA-1626)
 * add jmx histogram of sstables accessed per read (CASSANDRA-1624)
 * remove system_rename_column_family and system_rename_keyspace from the
   client API until races can be fixed (CASSANDRA-1630, CASSANDRA-1585)
 * add cli sanity tests (CASSANDRA-1582)
 * update GC settings in cassandra.bat (CASSANDRA-1636)
 * cli support for index queries (CASSANDRA-1635)
 * cli support for updating schema memtable settings (CASSANDRA-1634)
 * cli --file option (CASSANDRA-1616)
 * reduce automatically chosen memtable sizes by 50% (CASSANDRA-1641)
 * move endpoint cache from snitch to strategy (CASSANDRA-1643)
 * fix commitlog recovery deleting the newly-created segment as well as
   the old ones (CASSANDRA-1644)
 * upgrade to Thrift 0.5 (CASSANDRA-1367)
 * renamed CL.DCQUORUM to LOCAL_QUORUM and DCQUORUMSYNC to EACH_QUORUM
 * cli truncate support (CASSANDRA-1653)
 * update GC settings in cassandra.bat (CASSANDRA-1636)
 * avoid logging when a node's ip/token is gossipped back to it (CASSANDRA-1666)


0.7-beta2
 * always use UTF-8 for hint keys (CASSANDRA-1439)
 * remove cassandra.yaml dependency from Hadoop and Pig (CASSADRA-1322)
 * expose CfDef metadata in describe_keyspaces (CASSANDRA-1363)
 * restore use of mmap_index_only option (CASSANDRA-1241)
 * dropping a keyspace with no column families generated an error
   (CASSANDRA-1378)
 * rename RackAwareStrategy to OldNetworkTopologyStrategy, RackUnawareStrategy
   to SimpleStrategy, DatacenterShardStrategy to NetworkTopologyStrategy,
   AbstractRackAwareSnitch to AbstractNetworkTopologySnitch (CASSANDRA-1392)
 * merge StorageProxy.mutate, mutateBlocking (CASSANDRA-1396)
 * faster UUIDType, LongType comparisons (CASSANDRA-1386, 1393)
 * fix setting read_repair_chance from CLI addColumnFamily (CASSANDRA-1399)
 * fix updates to indexed columns (CASSANDRA-1373)
 * fix race condition leaving to FileNotFoundException (CASSANDRA-1382)
 * fix sharded lock hash on index write path (CASSANDRA-1402)
 * add support for GT/E, LT/E in subordinate index clauses (CASSANDRA-1401)
 * cfId counter got out of sync when CFs were added (CASSANDRA-1403)
 * less chatty schema updates (CASSANDRA-1389)
 * rename column family mbeans. 'type' will now include either
   'IndexColumnFamilies' or 'ColumnFamilies' depending on the CFS type.
   (CASSANDRA-1385)
 * disallow invalid keyspace and column family names. This includes name that
   matches a '^\w+' regex. (CASSANDRA-1377)
 * use JNA, if present, to take snapshots (CASSANDRA-1371)
 * truncate hints if starting 0.7 for the first time (CASSANDRA-1414)
 * fix FD leak in single-row slicepredicate queries (CASSANDRA-1416)
 * allow index expressions against columns that are not part of the
   SlicePredicate (CASSANDRA-1410)
 * config-converter properly handles snitches and framed support
   (CASSANDRA-1420)
 * remove keyspace argument from multiget_count (CASSANDRA-1422)
 * allow specifying cassandra.yaml location as (local or remote) URL
   (CASSANDRA-1126)
 * fix using DynamicEndpointSnitch with NetworkTopologyStrategy
   (CASSANDRA-1429)
 * Add CfDef.default_validation_class (CASSANDRA-891)
 * fix EstimatedHistogram.max (CASSANDRA-1413)
 * quorum read optimization (CASSANDRA-1622)
 * handle zero-length (or missing) rows during HH paging (CASSANDRA-1432)
 * include secondary indexes during schema migrations (CASSANDRA-1406)
 * fix commitlog header race during schema change (CASSANDRA-1435)
 * fix ColumnFamilyStoreMBeanIterator to use new type name (CASSANDRA-1433)
 * correct filename generated by xml->yaml converter (CASSANDRA-1419)
 * add CMSInitiatingOccupancyFraction=75 and UseCMSInitiatingOccupancyOnly
   to default JVM options
 * decrease jvm heap for cassandra-cli (CASSANDRA-1446)
 * ability to modify keyspaces and column family definitions on a live cluster
   (CASSANDRA-1285)
 * support for Hadoop Streaming [non-jvm map/reduce via stdin/out]
   (CASSANDRA-1368)
 * Move persistent sstable stats from the system table to an sstable component
   (CASSANDRA-1430)
 * remove failed bootstrap attempt from pending ranges when gossip times
   it out after 1h (CASSANDRA-1463)
 * eager-create tcp connections to other cluster members (CASSANDRA-1465)
 * enumerate stages and derive stage from message type instead of
   transmitting separately (CASSANDRA-1465)
 * apply reversed flag during collation from different data sources
   (CASSANDRA-1450)
 * make failure to remove commitlog segment non-fatal (CASSANDRA-1348)
 * correct ordering of drain operations so CL.recover is no longer
   necessary (CASSANDRA-1408)
 * removed keyspace from describe_splits method (CASSANDRA-1425)
 * rename check_schema_agreement to describe_schema_versions
   (CASSANDRA-1478)
 * fix QUORUM calculation for RF > 3 (CASSANDRA-1487)
 * remove tombstones during non-major compactions when bloom filter
   verifies that row does not exist in other sstables (CASSANDRA-1074)
 * nodes that coordinated a loadbalance in the past could not be seen by
   newly added nodes (CASSANDRA-1467)
 * exposed endpoint states (gossip details) via jmx (CASSANDRA-1467)
 * ensure that compacted sstables are not included when new readers are
   instantiated (CASSANDRA-1477)
 * by default, calculate heap size and memtable thresholds at runtime (CASSANDRA-1469)
 * fix races dealing with adding/dropping keyspaces and column families in
   rapid succession (CASSANDRA-1477)
 * clean up of Streaming system (CASSANDRA-1503, 1504, 1506)
 * add options to configure Thrift socket keepalive and buffer sizes (CASSANDRA-1426)
 * make contrib CassandraServiceDataCleaner recursive (CASSANDRA-1509)
 * min, max compaction threshold are configurable and persistent
   per-ColumnFamily (CASSANDRA-1468)
 * fix replaying the last mutation in a commitlog unnecessarily
   (CASSANDRA-1512)
 * invoke getDefaultUncaughtExceptionHandler from DTPE with the original
   exception rather than the ExecutionException wrapper (CASSANDRA-1226)
 * remove Clock from the Thrift (and Avro) API (CASSANDRA-1501)
 * Close intra-node sockets when connection is broken (CASSANDRA-1528)
 * RPM packaging spec file (CASSANDRA-786)
 * weighted request scheduler (CASSANDRA-1485)
 * treat expired columns as deleted (CASSANDRA-1539)
 * make IndexInterval configurable (CASSANDRA-1488)
 * add describe_snitch to Thrift API (CASSANDRA-1490)
 * MD5 authenticator compares plain text submitted password with MD5'd
   saved property, instead of vice versa (CASSANDRA-1447)
 * JMX MessagingService pending and completed counts (CASSANDRA-1533)
 * fix race condition processing repair responses (CASSANDRA-1511)
 * make repair blocking (CASSANDRA-1511)
 * create EndpointSnitchInfo and MBean to expose rack and DC (CASSANDRA-1491)
 * added option to contrib/word_count to output results back to Cassandra
   (CASSANDRA-1342)
 * rewrite Hadoop ColumnFamilyRecordWriter to pool connections, retry to
   multiple Cassandra nodes, and smooth impact on the Cassandra cluster
   by using smaller batch sizes (CASSANDRA-1434)
 * fix setting gc_grace_seconds via CLI (CASSANDRA-1549)
 * support TTL'd index values (CASSANDRA-1536)
 * make removetoken work like decommission (CASSANDRA-1216)
 * make cli comparator-aware and improve quote rules (CASSANDRA-1523,-1524)
 * make nodetool compact and cleanup blocking (CASSANDRA-1449)
 * add memtable, cache information to GCInspector logs (CASSANDRA-1558)
 * enable/disable HintedHandoff via JMX (CASSANDRA-1550)
 * Ignore stray files in the commit log directory (CASSANDRA-1547)
 * Disallow bootstrap to an in-use token (CASSANDRA-1561)


0.7-beta1
 * sstable versioning (CASSANDRA-389)
 * switched to slf4j logging (CASSANDRA-625)
 * add (optional) expiration time for column (CASSANDRA-699)
 * access levels for authentication/authorization (CASSANDRA-900)
 * add ReadRepairChance to CF definition (CASSANDRA-930)
 * fix heisenbug in system tests, especially common on OS X (CASSANDRA-944)
 * convert to byte[] keys internally and all public APIs (CASSANDRA-767)
 * ability to alter schema definitions on a live cluster (CASSANDRA-44)
 * renamed configuration file to cassandra.xml, and log4j.properties to
   log4j-server.properties, which must now be loaded from
   the classpath (which is how our scripts in bin/ have always done it)
   (CASSANDRA-971)
 * change get_count to require a SlicePredicate. create multi_get_count
   (CASSANDRA-744)
 * re-organized endpointsnitch implementations and added SimpleSnitch
   (CASSANDRA-994)
 * Added preload_row_cache option (CASSANDRA-946)
 * add CRC to commitlog header (CASSANDRA-999)
 * removed deprecated batch_insert and get_range_slice methods (CASSANDRA-1065)
 * add truncate thrift method (CASSANDRA-531)
 * http mini-interface using mx4j (CASSANDRA-1068)
 * optimize away copy of sliced row on memtable read path (CASSANDRA-1046)
 * replace constant-size 2GB mmaped segments and special casing for index
   entries spanning segment boundaries, with SegmentedFile that computes
   segments that always contain entire entries/rows (CASSANDRA-1117)
 * avoid reading large rows into memory during compaction (CASSANDRA-16)
 * added hadoop OutputFormat (CASSANDRA-1101)
 * efficient Streaming (no more anticompaction) (CASSANDRA-579)
 * split commitlog header into separate file and add size checksum to
   mutations (CASSANDRA-1179)
 * avoid allocating a new byte[] for each mutation on replay (CASSANDRA-1219)
 * revise HH schema to be per-endpoint (CASSANDRA-1142)
 * add joining/leaving status to nodetool ring (CASSANDRA-1115)
 * allow multiple repair sessions per node (CASSANDRA-1190)
 * optimize away MessagingService for local range queries (CASSANDRA-1261)
 * make framed transport the default so malformed requests can't OOM the
   server (CASSANDRA-475)
 * significantly faster reads from row cache (CASSANDRA-1267)
 * take advantage of row cache during range queries (CASSANDRA-1302)
 * make GCGraceSeconds a per-ColumnFamily value (CASSANDRA-1276)
 * keep persistent row size and column count statistics (CASSANDRA-1155)
 * add IntegerType (CASSANDRA-1282)
 * page within a single row during hinted handoff (CASSANDRA-1327)
 * push DatacenterShardStrategy configuration into keyspace definition,
   eliminating datacenter.properties. (CASSANDRA-1066)
 * optimize forward slices starting with '' and single-index-block name
   queries by skipping the column index (CASSANDRA-1338)
 * streaming refactor (CASSANDRA-1189)
 * faster comparison for UUID types (CASSANDRA-1043)
 * secondary index support (CASSANDRA-749 and subtasks)
 * make compaction buckets deterministic (CASSANDRA-1265)


0.6.6
 * Allow using DynamicEndpointSnitch with RackAwareStrategy (CASSANDRA-1429)
 * remove the remaining vestiges of the unfinished DatacenterShardStrategy
   (replaced by NetworkTopologyStrategy in 0.7)


0.6.5
 * fix key ordering in range query results with RandomPartitioner
   and ConsistencyLevel > ONE (CASSANDRA-1145)
 * fix for range query starting with the wrong token range (CASSANDRA-1042)
 * page within a single row during hinted handoff (CASSANDRA-1327)
 * fix compilation on non-sun JDKs (CASSANDRA-1061)
 * remove String.trim() call on row keys in batch mutations (CASSANDRA-1235)
 * Log summary of dropped messages instead of spamming log (CASSANDRA-1284)
 * add dynamic endpoint snitch (CASSANDRA-981)
 * fix streaming for keyspaces with hyphens in their name (CASSANDRA-1377)
 * fix errors in hard-coded bloom filter optKPerBucket by computing it
   algorithmically (CASSANDRA-1220
 * remove message deserialization stage, and uncap read/write stages
   so slow reads/writes don't block gossip processing (CASSANDRA-1358)
 * add jmx port configuration to Debian package (CASSANDRA-1202)
 * use mlockall via JNA, if present, to prevent Linux from swapping
   out parts of the JVM (CASSANDRA-1214)


0.6.4
 * avoid queuing multiple hint deliveries for the same endpoint
   (CASSANDRA-1229)
 * better performance for and stricter checking of UTF8 column names
   (CASSANDRA-1232)
 * extend option to lower compaction priority to hinted handoff
   as well (CASSANDRA-1260)
 * log errors in gossip instead of re-throwing (CASSANDRA-1289)
 * avoid aborting commitlog replay prematurely if a flushed-but-
   not-removed commitlog segment is encountered (CASSANDRA-1297)
 * fix duplicate rows being read during mapreduce (CASSANDRA-1142)
 * failure detection wasn't closing command sockets (CASSANDRA-1221)
 * cassandra-cli.bat works on windows (CASSANDRA-1236)
 * pre-emptively drop requests that cannot be processed within RPCTimeout
   (CASSANDRA-685)
 * add ack to Binary write verb and update CassandraBulkLoader
   to wait for acks for each row (CASSANDRA-1093)
 * added describe_partitioner Thrift method (CASSANDRA-1047)
 * Hadoop jobs no longer require the Cassandra storage-conf.xml
   (CASSANDRA-1280, CASSANDRA-1047)
 * log thread pool stats when GC is excessive (CASSANDRA-1275)
 * remove gossip message size limit (CASSANDRA-1138)
 * parallelize local and remote reads during multiget, and respect snitch
   when determining whether to do local read for CL.ONE (CASSANDRA-1317)
 * fix read repair to use requested consistency level on digest mismatch,
   rather than assuming QUORUM (CASSANDRA-1316)
 * process digest mismatch re-reads in parallel (CASSANDRA-1323)
 * switch hints CF comparator to BytesType (CASSANDRA-1274)


0.6.3
 * retry to make streaming connections up to 8 times. (CASSANDRA-1019)
 * reject describe_ring() calls on invalid keyspaces (CASSANDRA-1111)
 * fix cache size calculation for size of 100% (CASSANDRA-1129)
 * fix cache capacity only being recalculated once (CASSANDRA-1129)
 * remove hourly scan of all hints on the off chance that the gossiper
   missed a status change; instead, expose deliverHintsToEndpoint to JMX
   so it can be done manually, if necessary (CASSANDRA-1141)
 * don't reject reads at CL.ALL (CASSANDRA-1152)
 * reject deletions to supercolumns in CFs containing only standard
   columns (CASSANDRA-1139)
 * avoid preserving login information after client disconnects
   (CASSANDRA-1057)
 * prefer sun jdk to openjdk in debian init script (CASSANDRA-1174)
 * detect partioner config changes between restarts and fail fast
   (CASSANDRA-1146)
 * use generation time to resolve node token reassignment disagreements
   (CASSANDRA-1118)
 * restructure the startup ordering of Gossiper and MessageService to avoid
   timing anomalies (CASSANDRA-1160)
 * detect incomplete commit log hearders (CASSANDRA-1119)
 * force anti-entropy service to stream files on the stream stage to avoid
   sending streams out of order (CASSANDRA-1169)
 * remove inactive stream managers after AES streams files (CASSANDRA-1169)
 * allow removing entire row through batch_mutate Deletion (CASSANDRA-1027)
 * add JMX metrics for row-level bloom filter false positives (CASSANDRA-1212)
 * added a redhat init script to contrib (CASSANDRA-1201)
 * use midpoint when bootstrapping a new machine into range with not
   much data yet instead of random token (CASSANDRA-1112)
 * kill server on OOM in executor stage as well as Thrift (CASSANDRA-1226)
 * remove opportunistic repairs, when two machines with overlapping replica
   responsibilities happen to finish major compactions of the same CF near
   the same time.  repairs are now fully manual (CASSANDRA-1190)
 * add ability to lower compaction priority (default is no change from 0.6.2)
   (CASSANDRA-1181)


0.6.2
 * fix contrib/word_count build. (CASSANDRA-992)
 * split CommitLogExecutorService into BatchCommitLogExecutorService and
   PeriodicCommitLogExecutorService (CASSANDRA-1014)
 * add latency histograms to CFSMBean (CASSANDRA-1024)
 * make resolving timestamp ties deterministic by using value bytes
   as a tiebreaker (CASSANDRA-1039)
 * Add option to turn off Hinted Handoff (CASSANDRA-894)
 * fix windows startup (CASSANDRA-948)
 * make concurrent_reads, concurrent_writes configurable at runtime via JMX
   (CASSANDRA-1060)
 * disable GCInspector on non-Sun JVMs (CASSANDRA-1061)
 * fix tombstone handling in sstable rows with no other data (CASSANDRA-1063)
 * fix size of row in spanned index entries (CASSANDRA-1056)
 * install json2sstable, sstable2json, and sstablekeys to Debian package
 * StreamingService.StreamDestinations wouldn't empty itself after streaming
   finished (CASSANDRA-1076)
 * added Collections.shuffle(splits) before returning the splits in
   ColumnFamilyInputFormat (CASSANDRA-1096)
 * do not recalculate cache capacity post-compaction if it's been manually
   modified (CASSANDRA-1079)
 * better defaults for flush sorter + writer executor queue sizes
   (CASSANDRA-1100)
 * windows scripts for SSTableImport/Export (CASSANDRA-1051)
 * windows script for nodetool (CASSANDRA-1113)
 * expose PhiConvictThreshold (CASSANDRA-1053)
 * make repair of RF==1 a no-op (CASSANDRA-1090)
 * improve default JVM GC options (CASSANDRA-1014)
 * fix SlicePredicate serialization inside Hadoop jobs (CASSANDRA-1049)
 * close Thrift sockets in Hadoop ColumnFamilyRecordReader (CASSANDRA-1081)


0.6.1
 * fix NPE in sstable2json when no excluded keys are given (CASSANDRA-934)
 * keep the replica set constant throughout the read repair process
   (CASSANDRA-937)
 * allow querying getAllRanges with empty token list (CASSANDRA-933)
 * fix command line arguments inversion in clustertool (CASSANDRA-942)
 * fix race condition that could trigger a false-positive assertion
   during post-flush discard of old commitlog segments (CASSANDRA-936)
 * fix neighbor calculation for anti-entropy repair (CASSANDRA-924)
 * perform repair even for small entropy differences (CASSANDRA-924)
 * Use hostnames in CFInputFormat to allow Hadoop's naive string-based
   locality comparisons to work (CASSANDRA-955)
 * cache read-only BufferedRandomAccessFile length to avoid
   3 system calls per invocation (CASSANDRA-950)
 * nodes with IPv6 (and no IPv4) addresses could not join cluster
   (CASSANDRA-969)
 * Retrieve the correct number of undeleted columns, if any, from
   a supercolumn in a row that had been deleted previously (CASSANDRA-920)
 * fix index scans that cross the 2GB mmap boundaries for both mmap
   and standard i/o modes (CASSANDRA-866)
 * expose drain via nodetool (CASSANDRA-978)


0.6.0-RC1
 * JMX drain to flush memtables and run through commit log (CASSANDRA-880)
 * Bootstrapping can skip ranges under the right conditions (CASSANDRA-902)
 * fix merging row versions in range_slice for CL > ONE (CASSANDRA-884)
 * default write ConsistencyLeven chaned from ZERO to ONE
 * fix for index entries spanning mmap buffer boundaries (CASSANDRA-857)
 * use lexical comparison if time part of TimeUUIDs are the same
   (CASSANDRA-907)
 * bound read, mutation, and response stages to fix possible OOM
   during log replay (CASSANDRA-885)
 * Use microseconds-since-epoch (UTC) in cli, instead of milliseconds
 * Treat batch_mutate Deletion with null supercolumn as "apply this predicate
   to top level supercolumns" (CASSANDRA-834)
 * Streaming destination nodes do not update their JMX status (CASSANDRA-916)
 * Fix internal RPC timeout calculation (CASSANDRA-911)
 * Added Pig loadfunc to contrib/pig (CASSANDRA-910)


0.6.0-beta3
 * fix compaction bucketing bug (CASSANDRA-814)
 * update windows batch file (CASSANDRA-824)
 * deprecate KeysCachedFraction configuration directive in favor
   of KeysCached; move to unified-per-CF key cache (CASSANDRA-801)
 * add invalidateRowCache to ColumnFamilyStoreMBean (CASSANDRA-761)
 * send Handoff hints to natural locations to reduce load on
   remaining nodes in a failure scenario (CASSANDRA-822)
 * Add RowWarningThresholdInMB configuration option to warn before very
   large rows get big enough to threaten node stability, and -x option to
   be able to remove them with sstable2json if the warning is unheeded
   until it's too late (CASSANDRA-843)
 * Add logging of GC activity (CASSANDRA-813)
 * fix ConcurrentModificationException in commitlog discard (CASSANDRA-853)
 * Fix hardcoded row count in Hadoop RecordReader (CASSANDRA-837)
 * Add a jmx status to the streaming service and change several DEBUG
   messages to INFO (CASSANDRA-845)
 * fix classpath in cassandra-cli.bat for Windows (CASSANDRA-858)
 * allow re-specifying host, port to cassandra-cli if invalid ones
   are first tried (CASSANDRA-867)
 * fix race condition handling rpc timeout in the coordinator
   (CASSANDRA-864)
 * Remove CalloutLocation and StagingFileDirectory from storage-conf files
   since those settings are no longer used (CASSANDRA-878)
 * Parse a long from RowWarningThresholdInMB instead of an int (CASSANDRA-882)
 * Remove obsolete ControlPort code from DatabaseDescriptor (CASSANDRA-886)
 * move skipBytes side effect out of assert (CASSANDRA-899)
 * add "double getLoad" to StorageServiceMBean (CASSANDRA-898)
 * track row stats per CF at compaction time (CASSANDRA-870)
 * disallow CommitLogDirectory matching a DataFileDirectory (CASSANDRA-888)
 * default key cache size is 200k entries, changed from 10% (CASSANDRA-863)
 * add -Dcassandra-foreground=yes to cassandra.bat
 * exit if cluster name is changed unexpectedly (CASSANDRA-769)


0.6.0-beta1/beta2
 * add batch_mutate thrift command, deprecating batch_insert (CASSANDRA-336)
 * remove get_key_range Thrift API, deprecated in 0.5 (CASSANDRA-710)
 * add optional login() Thrift call for authentication (CASSANDRA-547)
 * support fat clients using gossiper and StorageProxy to perform
   replication in-process [jvm-only] (CASSANDRA-535)
 * support mmapped I/O for reads, on by default on 64bit JVMs
   (CASSANDRA-408, CASSANDRA-669)
 * improve insert concurrency, particularly during Hinted Handoff
   (CASSANDRA-658)
 * faster network code (CASSANDRA-675)
 * stress.py moved to contrib (CASSANDRA-635)
 * row caching [must be explicitly enabled per-CF in config] (CASSANDRA-678)
 * present a useful measure of compaction progress in JMX (CASSANDRA-599)
 * add bin/sstablekeys (CASSNADRA-679)
 * add ConsistencyLevel.ANY (CASSANDRA-687)
 * make removetoken remove nodes from gossip entirely (CASSANDRA-644)
 * add ability to set cache sizes at runtime (CASSANDRA-708)
 * report latency and cache hit rate statistics with lifetime totals
   instead of average over the last minute (CASSANDRA-702)
 * support get_range_slice for RandomPartitioner (CASSANDRA-745)
 * per-keyspace replication factory and replication strategy (CASSANDRA-620)
 * track latency in microseconds (CASSANDRA-733)
 * add describe_ Thrift methods, deprecating get_string_property and
   get_string_list_property
 * jmx interface for tracking operation mode and streams in general.
   (CASSANDRA-709)
 * keep memtables in sorted order to improve range query performance
   (CASSANDRA-799)
 * use while loop instead of recursion when trimming sstables compaction list
   to avoid blowing stack in pathological cases (CASSANDRA-804)
 * basic Hadoop map/reduce support (CASSANDRA-342)


0.5.1
 * ensure all files for an sstable are streamed to the same directory.
   (CASSANDRA-716)
 * more accurate load estimate for bootstrapping (CASSANDRA-762)
 * tolerate dead or unavailable bootstrap target on write (CASSANDRA-731)
 * allow larger numbers of keys (> 140M) in a sstable bloom filter
   (CASSANDRA-790)
 * include jvm argument improvements from CASSANDRA-504 in debian package
 * change streaming chunk size to 32MB to accomodate Windows XP limitations
   (was 64MB) (CASSANDRA-795)
 * fix get_range_slice returning results in the wrong order (CASSANDRA-781)


0.5.0 final
 * avoid attempting to delete temporary bootstrap files twice (CASSANDRA-681)
 * fix bogus NaN in nodeprobe cfstats output (CASSANDRA-646)
 * provide a policy for dealing with single thread executors w/ a full queue
   (CASSANDRA-694)
 * optimize inner read in MessagingService, vastly improving multiple-node
   performance (CASSANDRA-675)
 * wait for table flush before streaming data back to a bootstrapping node.
   (CASSANDRA-696)
 * keep track of bootstrapping sources by table so that bootstrapping doesn't
   give the indication of finishing early (CASSANDRA-673)


0.5.0 RC3
 * commit the correct version of the patch for CASSANDRA-663


0.5.0 RC2 (unreleased)
 * fix bugs in converting get_range_slice results to Thrift
   (CASSANDRA-647, CASSANDRA-649)
 * expose java.util.concurrent.TimeoutException in StorageProxy methods
   (CASSANDRA-600)
 * TcpConnectionManager was holding on to disconnected connections,
   giving the false indication they were being used. (CASSANDRA-651)
 * Remove duplicated write. (CASSANDRA-662)
 * Abort bootstrap if IP is already in the token ring (CASSANDRA-663)
 * increase default commitlog sync period, and wait for last sync to
   finish before submitting another (CASSANDRA-668)


0.5.0 RC1
 * Fix potential NPE in get_range_slice (CASSANDRA-623)
 * add CRC32 to commitlog entries (CASSANDRA-605)
 * fix data streaming on windows (CASSANDRA-630)
 * GC compacted sstables after cleanup and compaction (CASSANDRA-621)
 * Speed up anti-entropy validation (CASSANDRA-629)
 * Fix anti-entropy assertion error (CASSANDRA-639)
 * Fix pending range conflicts when bootstapping or moving
   multiple nodes at once (CASSANDRA-603)
 * Handle obsolete gossip related to node movement in the case where
   one or more nodes is down when the movement occurs (CASSANDRA-572)
 * Include dead nodes in gossip to avoid a variety of problems
   and fix HH to removed nodes (CASSANDRA-634)
 * return an InvalidRequestException for mal-formed SlicePredicates
   (CASSANDRA-643)
 * fix bug determining closest neighbor for use in multiple datacenters
   (CASSANDRA-648)
 * Vast improvements in anticompaction speed (CASSANDRA-607)
 * Speed up log replay and writes by avoiding redundant serializations
   (CASSANDRA-652)


0.5.0 beta 2
 * Bootstrap improvements (several tickets)
 * add nodeprobe repair anti-entropy feature (CASSANDRA-193, CASSANDRA-520)
 * fix possibility of partition when many nodes restart at once
   in clusters with multiple seeds (CASSANDRA-150)
 * fix NPE in get_range_slice when no data is found (CASSANDRA-578)
 * fix potential NPE in hinted handoff (CASSANDRA-585)
 * fix cleanup of local "system" keyspace (CASSANDRA-576)
 * improve computation of cluster load balance (CASSANDRA-554)
 * added super column read/write, column count, and column/row delete to
   cassandra-cli (CASSANDRA-567, CASSANDRA-594)
 * fix returning live subcolumns of deleted supercolumns (CASSANDRA-583)
 * respect JAVA_HOME in bin/ scripts (several tickets)
 * add StorageService.initClient for fat clients on the JVM (CASSANDRA-535)
   (see contrib/client_only for an example of use)
 * make consistency_level functional in get_range_slice (CASSANDRA-568)
 * optimize key deserialization for RandomPartitioner (CASSANDRA-581)
 * avoid GCing tombstones except on major compaction (CASSANDRA-604)
 * increase failure conviction threshold, resulting in less nodes
   incorrectly (and temporarily) marked as down (CASSANDRA-610)
 * respect memtable thresholds during log replay (CASSANDRA-609)
 * support ConsistencyLevel.ALL on read (CASSANDRA-584)
 * add nodeprobe removetoken command (CASSANDRA-564)


0.5.0 beta
 * Allow multiple simultaneous flushes, improving flush throughput
   on multicore systems (CASSANDRA-401)
 * Split up locks to improve write and read throughput on multicore systems
   (CASSANDRA-444, CASSANDRA-414)
 * More efficient use of memory during compaction (CASSANDRA-436)
 * autobootstrap option: when enabled, all non-seed nodes will attempt
   to bootstrap when started, until bootstrap successfully
   completes. -b option is removed.  (CASSANDRA-438)
 * Unless a token is manually specified in the configuration xml,
   a bootstraping node will use a token that gives it half the
   keys from the most-heavily-loaded node in the cluster,
   instead of generating a random token.
   (CASSANDRA-385, CASSANDRA-517)
 * Miscellaneous bootstrap fixes (several tickets)
 * Ability to change a node's token even after it has data on it
   (CASSANDRA-541)
 * Ability to decommission a live node from the ring (CASSANDRA-435)
 * Semi-automatic loadbalancing via nodeprobe (CASSANDRA-192)
 * Add ability to set compaction thresholds at runtime via
   JMX / nodeprobe.  (CASSANDRA-465)
 * Add "comment" field to ColumnFamily definition. (CASSANDRA-481)
 * Additional JMX metrics (CASSANDRA-482)
 * JSON based export and import tools (several tickets)
 * Hinted Handoff fixes (several tickets)
 * Add key cache to improve read performance (CASSANDRA-423)
 * Simplified construction of custom ReplicationStrategy classes
   (CASSANDRA-497)
 * Graphical application (Swing) for ring integrity verification and
   visualization was added to contrib (CASSANDRA-252)
 * Add DCQUORUM, DCQUORUMSYNC consistency levels and corresponding
   ReplicationStrategy / EndpointSnitch classes.  Experimental.
   (CASSANDRA-492)
 * Web client interface added to contrib (CASSANDRA-457)
 * More-efficient flush for Random, CollatedOPP partitioners
   for normal writes (CASSANDRA-446) and bulk load (CASSANDRA-420)
 * Add MemtableFlushAfterMinutes, a global replacement for the old
   per-CF FlushPeriodInMinutes setting (CASSANDRA-463)
 * optimizations to slice reading (CASSANDRA-350) and supercolumn
   queries (CASSANDRA-510)
 * force binding to given listenaddress for nodes with multiple
   interfaces (CASSANDRA-546)
 * stress.py benchmarking tool improvements (several tickets)
 * optimized replica placement code (CASSANDRA-525)
 * faster log replay on restart (CASSANDRA-539, CASSANDRA-540)
 * optimized local-node writes (CASSANDRA-558)
 * added get_range_slice, deprecating get_key_range (CASSANDRA-344)
 * expose TimedOutException to thrift (CASSANDRA-563)


0.4.2
 * Add validation disallowing null keys (CASSANDRA-486)
 * Fix race conditions in TCPConnectionManager (CASSANDRA-487)
 * Fix using non-utf8-aware comparison as a sanity check.
   (CASSANDRA-493)
 * Improve default garbage collector options (CASSANDRA-504)
 * Add "nodeprobe flush" (CASSANDRA-505)
 * remove NotFoundException from get_slice throws list (CASSANDRA-518)
 * fix get (not get_slice) of entire supercolumn (CASSANDRA-508)
 * fix null token during bootstrap (CASSANDRA-501)


0.4.1
 * Fix FlushPeriod columnfamily configuration regression
   (CASSANDRA-455)
 * Fix long column name support (CASSANDRA-460)
 * Fix for serializing a row that only contains tombstones
   (CASSANDRA-458)
 * Fix for discarding unneeded commitlog segments (CASSANDRA-459)
 * Add SnapshotBeforeCompaction configuration option (CASSANDRA-426)
 * Fix compaction abort under insufficient disk space (CASSANDRA-473)
 * Fix reading subcolumn slice from tombstoned CF (CASSANDRA-484)
 * Fix race condition in RVH causing occasional NPE (CASSANDRA-478)


0.4.0
 * fix get_key_range problems when a node is down (CASSANDRA-440)
   and add UnavailableException to more Thrift methods
 * Add example EndPointSnitch contrib code (several tickets)


0.4.0 RC2
 * fix SSTable generation clash during compaction (CASSANDRA-418)
 * reject method calls with null parameters (CASSANDRA-308)
 * properly order ranges in nodeprobe output (CASSANDRA-421)
 * fix logging of certain errors on executor threads (CASSANDRA-425)


0.4.0 RC1
 * Bootstrap feature is live; use -b on startup (several tickets)
 * Added multiget api (CASSANDRA-70)
 * fix Deadlock with SelectorManager.doProcess and TcpConnection.write
   (CASSANDRA-392)
 * remove key cache b/c of concurrency bugs in third-party
   CLHM library (CASSANDRA-405)
 * update non-major compaction logic to use two threshold values
   (CASSANDRA-407)
 * add periodic / batch commitlog sync modes (several tickets)
 * inline BatchMutation into batch_insert params (CASSANDRA-403)
 * allow setting the logging level at runtime via mbean (CASSANDRA-402)
 * change default comparator to BytesType (CASSANDRA-400)
 * add forwards-compatible ConsistencyLevel parameter to get_key_range
   (CASSANDRA-322)
 * r/m special case of blocking for local destination when writing with
   ConsistencyLevel.ZERO (CASSANDRA-399)
 * Fixes to make BinaryMemtable [bulk load interface] useful (CASSANDRA-337);
   see contrib/bmt_example for an example of using it.
 * More JMX properties added (several tickets)
 * Thrift changes (several tickets)
    - Merged _super get methods with the normal ones; return values
      are now of ColumnOrSuperColumn.
    - Similarly, merged batch_insert_super into batch_insert.



0.4.0 beta
 * On-disk data format has changed to allow billions of keys/rows per
   node instead of only millions
 * Multi-keyspace support
 * Scan all sstables for all queries to avoid situations where
   different types of operation on the same ColumnFamily could
   disagree on what data was present
 * Snapshot support via JMX
 * Thrift API has changed a _lot_:
    - removed time-sorted CFs; instead, user-defined comparators
      may be defined on the column names, which are now byte arrays.
      Default comparators are provided for UTF8, Bytes, Ascii, Long (i64),
      and UUID types.
    - removed colon-delimited strings in thrift api in favor of explicit
      structs such as ColumnPath, ColumnParent, etc.  Also normalized
      thrift struct and argument naming.
    - Added columnFamily argument to get_key_range.
    - Change signature of get_slice to accept starting and ending
      columns as well as an offset.  (This allows use of indexes.)
      Added "ascending" flag to allow reasonably-efficient reverse
      scans as well.  Removed get_slice_by_range as redundant.
    - get_key_range operates on one CF at a time
    - changed `block` boolean on insert methods to ConsistencyLevel enum,
      with options of NONE, ONE, QUORUM, and ALL.
    - added similar consistency_level parameter to read methods
    - column-name-set slice with no names given now returns zero columns
      instead of all of them.  ("all" can run your server out of memory.
      use a range-based slice with a high max column count instead.)
 * Removed the web interface. Node information can now be obtained by
   using the newly introduced nodeprobe utility.
 * More JMX stats
 * Remove magic values from internals (e.g. special key to indicate
   when to flush memtables)
 * Rename configuration "table" to "keyspace"
 * Moved to crash-only design; no more shutdown (just kill the process)
 * Lots of bug fixes

Full list of issues resolved in 0.4 is at https://issues.apache.org/jira/secure/IssueNavigator.jspa?reset=true&&pid=12310865&fixfor=12313862&resolution=1&sorter/field=issuekey&sorter/order=DESC


0.3.0 RC3
 * Fix potential deadlock under load in TCPConnection.
   (CASSANDRA-220)


0.3.0 RC2
 * Fix possible data loss when server is stopped after replaying
   log but before new inserts force memtable flush.
   (CASSANDRA-204)
 * Added BUGS file


0.3.0 RC1
 * Range queries on keys, including user-defined key collation
 * Remove support
 * Workarounds for a weird bug in JDK select/register that seems
   particularly common on VM environments. Cassandra should deploy
   fine on EC2 now
 * Much improved infrastructure: the beginnings of a decent test suite
   ("ant test" for unit tests; "nosetests" for system tests), code
   coverage reporting, etc.
 * Expanded node status reporting via JMX
 * Improved error reporting/logging on both server and client
 * Reduced memory footprint in default configuration
 * Combined blocking and non-blocking versions of insert APIs
 * Added FlushPeriodInMinutes configuration parameter to force
   flushing of infrequently-updated ColumnFamilies<|MERGE_RESOLUTION|>--- conflicted
+++ resolved
@@ -1,4 +1,3 @@
-<<<<<<< HEAD
 4.0-beta2
  * Improve cassandra-stress logging when using a profile file that doesn't exist (CASSANDRA-14425)
  * Improve logging for socket connection/disconnection (CASSANDRA-15980)
@@ -8,11 +7,8 @@
  * Optimize NoSpamLogger use in hot paths (CASSANDRA-15766)
  * Verify sstable components on startup (CASSANDRA-15945)
 Merged from 3.11:
+ * Fix short read protection for GROUP BY queries (CASSANDRA-15459)
  * stop_paranoid disk failure policy is ignored on CorruptSSTableException after node is up (CASSANDRA-15191)
-=======
-3.11.8
- * Fix short read protection for GROUP BY queries (CASSANDRA-15459)
->>>>>>> 86a9261f
  * Frozen RawTuple is not annotated with frozen in the toString method (CASSANDRA-15857)
 Merged from 3.0:
  * Check for endpoint collision with hibernating nodes (CASSANDRA-14599)
