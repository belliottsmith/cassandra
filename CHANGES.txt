--- conflicted
+++ resolved
@@ -99,12 +99,8 @@
  * fix nodetool names that reference column families (CASSANDRA-8872)
 
 2.1.6
-<<<<<<< HEAD
- * Validate the indexed column rather than the cell's contents. (CASSANDRA-9057)
-=======
  * Improve sstable exclusion from partition tombstones (CASSANDRA-9298)
  * Validate the indexed column rather than the cell's contents for 2i (CASSANDRA-9057)
->>>>>>> b14236f9
  * Add support for top-k custom 2i queries (CASSANDRA-8717)
  * Fix error when dropping table during compaction (CASSANDRA-9251)
  * cassandra-stress supports validation operations over user profiles (CASSANDRA-8773)
