--- conflicted
+++ resolved
@@ -1,4 +1,7 @@
-<<<<<<< HEAD
+3.0.17
+Merged from 2.1:
+ * CVE-2017-5929 Security vulnerability in Logback warning in NEWS.txt (CASSANDRA-14183)
+
 3.0.16
  * Fix unit test failures in ViewComplexTest (CASSANDRA-14219)
  * Add MinGW uname check to start scripts (CASSANDRA-12940)
@@ -28,13 +31,6 @@
  * Mishandling of cells for removed/dropped columns when reading legacy files (CASSANDRA-13939)
  * Deserialise sstable metadata in nodetool verify (CASSANDRA-13922)
 Merged from 2.2:
-=======
-2.2.13
-Merged from 2.1:
- * CVE-2017-5929 Security vulnerability in Logback warning in NEWS.txt (CASSANDRA-14183)
-
-2.2.12
->>>>>>> 08ebe829
  * Fix the inspectJvmOptions startup check (CASSANDRA-14112)
  * Fix race that prevents submitting compaction for a table when executor is full (CASSANDRA-13801)
  * Rely on the JVM to handle OutOfMemoryErrors (CASSANDRA-13006)
