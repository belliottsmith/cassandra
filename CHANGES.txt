<<<<<<< HEAD
3.0.11.3 (open)

3.0.11.2
 * (Apple Internal) <rdar://problem/30880439> Cass: 3.0.11.1 fails if it encounters short format filenames

3.0.11.1 
 * (Apple Internal) <rdar://problem/30581803> Dont mix incremental and full repair
 * (Apple Internal) <rdar://problem/30311503> Cass: (#9292) ParentRepairSession potentially block ANTI_ENTROPY stage
 * (Apple Internal) <rdar://problem/30198445> Mgr: Add support to aggregate and publish Table metrics in Cassandra 3.0
 * (Apple Internal) <rdar://problem/30635307> Keep keyspace and table elements in 3.0 sstable filenames
 * (Apple Internal) <rdar://problem/27418106> Cass: Port Festive patch to 3.0.10
 * (Apple Internal) <rdar://problem/30311345> Cass: (#12532, #12186) improve repair id visibility in tools and log messages
 * (Apple Internal) <rdar://problem/30410776> Backport CASSANDRA-11922 to fix BatchlogManagerTest
 * (Apple Internal) <rdar://problem/27580593> Cass: Need a way to get all pending compaction tasks (#610)
 * (Apple Internal) <rdar://problem/29429202> Add message size to "Sending message to" trace message in OutboundTcpConnection
 * (Apple Internal) <rdar://problem/24216042> Cass: Convert large row message to be MB,KB,GB friendly
 * (Apple Internal) <rdar://problem/29055439> Track a configurable ideal consistency level for writes and keep statistics on how often it isn't met.
 * (Apple Internal) <rdar://problem/30063293> Ideal consistency level tracking should not report a failure when requested CL was also not met either
 * (Apple Internal) <rdar://problem/30084043> Fix a few problems with #29055439, missing volatile, unecessary code.
 * (Apple Internal) <rdar://problem/30469011> Cass: CompactionStrategyManager#getUndefinedTasks can throw assertion error
 * (Apple Internal) <rdar://problem/30002391> backport incremental repair to 3.0
 * (Apple Internal) <rdar://problem/30245265> Cass: 3.0 - Disable MV in cie-cassandra-3.0 until it's properly validated
 * (Apple Internal) <rdar://problem/30106215> Backport CASSANDRA-12676 to 3.0 - disable otc_coalescing_strategy by default
 * (Apple Internal) <rdar://problem/29956279> SSL/TLS Server supports TLSv1.0, it shouldn't.
 * (Apple Internal) <rdar://problem/30311664> Cass: (#13079) Repair doesn't work after several replication factor changes
 * (Apple Internal) <rdar://problem/30318758> Disable ALTER TABLE ability to add/remove columns from tables to prevent CASSANDRA-13004 corruption
 * (Apple Internal) <rdar://problem/30388499> Update 3.0 to roll back selected logging changes.
 * (Apple Internal) <rdar://problem/30006235> Temporarily backport patch from CASSANDRA-12653
 * (Apple Internal) <rdar://problem/27418044> Update cassandra 3.0 yaml to more closely match 2.1 yaml
 * (Apple Internal) <rdar://problem/30767850> Temporarily backport patch from CASSANDRA-13282 - Commitlog replay may throw and stop if last mutation in a segment is less than 4 bytes from end of segment
 * (Apple Internal) <rdar://problem/30580830> Backport CASSANDRA-13294: append separator to avoid data loss on upgrade


3.0.10.1
 * (Apple Internal) rdar://problem/28312831 Track: CASSANDRA-10099(Improve concurrency in CompactionStrategyManager)
 * (Apple Internal) rdar://problem/26361229 Cass: Need to expose amount of data repaired(CASSANDRA-11503)

3.0.9.1
 * (Apple Internal) <rdar://problem/27729316> Port to 3.0 <rdar://problem/27205556> Cass: Composite abstraction in 2.1 creates significant GC pressure (especially on wide rows)
 * (Apple Internal) <rdar://problem/27728188> Port to 3.0 <rdar://problem/24118843> Cass: hint TTL should be hot
 * (Apple Internal) <rdar://problem/28825608> Port to 3.0 <rdar://problem/26203712> Cass: Add an API to efficiently request the size of a row
 * (Apple Internal) <rdar://problem/27727464> Port to 3.0 <rdar://problem/18758693> Cass: New "repair --force"
 * (Apple Internal) <rdar://problem/28547171> Cass: backport CASSANDRA-10392 for zipkin support
 * <rdar://problem/28767747> Cass: Port to 3.0 : <rdar://problem/19999369> Cass: metric to track size of reads/writes (Apple Internal)
 * <rdar://problem/27424094> Cass: Forward port to 3.0: <rdar://problem/24560507> Cass: Evaluate Consistency level of Auth reads(Need to post back via 26630518)
 * <rdar://problem/25991887> Cass: Add an option to blacklist CQL partitions by operator (Apple Internal)
 * Add prepared query parameter to trace for "Execute CQL3 prepared query" session(CASSANDRA-11425. Fixed in 3.8)
 * Add bind variables to trace (CASSANDRA-11719. Fixed in 3.8)
 * <rdar://problem/28728845> Cass: Make cie-cassandra-3.0 recognize CRC32 sstables from cie-cassandra-2.1(Apple Internal)

3.0.6.1 (Released only for testing)
 * <rdar://problem/20654491> Cass: Add a credentials cache to the PasswordAuthenticator(CASSANDRA-7715. Fixed in 3.4)
 * <rdar://problem/26449278> Cass: don't block gossip stage during bounce when using sync commitlog(Need to post back via 26849307)
 * <rdar://problem/25376022> Cass: can we clean up deleted data on content quicker? (Aggressive GC LCS)(Apple Internal)
 * <rdar://problem/27418084> Cass: Port <rdar://problem/24418276> Cass: Replace logback with log4j2 to 3.0.6  (Apple Internal)
 * <rdar://problem/25566128> Cass: log username when throwing AuthenticationException (CASSANDRA-12076. Fixed in 3.10)
 * <rdar://problem/27356463> Cass: Port default level compaction to 3.0 (Apple Internal)
 * <rdar://problem/27356495> Cass: Port cassandra-env to 3.0.6 (Apple Internal)
 * Stop Drop and Recreate of tables (Apple Internal)
 * Create an internal local replicated keyspace for disk checks (Apple Internal)
 * <rdar://problem/25881462> Cass: Add a special snapshot name created via truncate and drop (CASSANDRA-12178. Fixed in 3.10)
 * <rdar://problem/23481606> Disable Incremental repair(Apple Internal)
 * <rdar://problem/16704494> Cass: fix startup options to handle OOM properly (Apple Internal)
 * <rdar://problem/24638071> Cass: expose repair-specific streaming metrics (Need to post out via 26630488)
 * <rdar://problem/25375920> Cass: should be allowed to alter system_auth table settings (Apple Internal)
 * <rdar://problem/27418292> Cass: Add metrics for authentication failures (CASSANDRA-10635. Fixed in 3.10)
 * Display number of tables in cfstats (CASSANDRA-11880. Fixed in 3.10)
 * <rdar://problem/21260948> Cass: Message(Maximum number of clients) should be logged as ERROR instead of WARN (Apple Internal)
 * Collect metrics on queries by consistency level (CASSANDRA-7384 Fixed in 3.10)
 * Make LZ4 Compression Level Configurable (CASSANDRA-11051. Fixed in 3.6)
 * <rdar://problem/20654491> Cass: Implement CASSANDRA-7715: Add a credentials cache to the PasswordAuthenticator (Need to postback with 26630518)
 * Reject empty options and invalid DC names in replication configuration while creating or altering a keyspace. (CASSANDRA-12681. Fixed in 4.0)
 * Implement compaction for a specific token range (CASSANDRA-10643 Fixed in 3.10)
 * One way targeted repair (CASSANDRA-9876. Fixed in 3.10)
 * Rebuild from targeted replica (CASSANDRA-9875 Fixed in 3.10)
 * <rdar://problem/27727325> Change initial allocation size of RangeTombstoneList from 1 to 10(Need to postback via 24253821)
 * Make LZ4 Compression Level Configurable (CASSANDRA-11051 Fixed in 3.6)
 * <rdar://problem/28066902> Cass: Expired tombstones counted differently in 2.1 (Apple Internal)
 * <rdar://problem/27729987> Port to 3.0 Adding restrictions while creating or altering keyspaces(Apple Internal)
 * <rdar://problem/26121375> Cass: disallow removal of a DC from system_auth replication settings(Need to postback via 28569282)
 
=======
3.0.12
 * Prevent data loss on upgrade 2.1 - 3.0 by adding component separator to LogRecord absolute path (CASSANDRA-13294)
 * Improve testing on macOS by eliminating sigar logging (CASSANDRA-13233)
 * Cqlsh copy-from should error out when csv contains invalid data for collections (CASSANDRA-13071)
 * Update c.yaml doc for offheap memtables (CASSANDRA-13179)
 * Faster StreamingHistogram (CASSANDRA-13038)
 * Legacy deserializer can create unexpected boundary range tombstones (CASSANDRA-13237)
 * Remove unnecessary assertion from AntiCompactionTest (CASSANDRA-13070)
 * Fix cqlsh COPY for dates before 1900 (CASSANDRA-13185)
Merged from 2.2
 * Avoid race on receiver by starting streaming sender thread after sending init message (CASSANDRA-12886)
 * Fix "multiple versions of ant detected..." when running ant test (CASSANDRA-13232)
 * Coalescing strategy sleeps too much (CASSANDRA-13090)
 * Fix flaky LongLeveledCompactionStrategyTest (CASSANDRA-12202)
 * Fix failing COPY TO STDOUT (CASSANDRA-12497)
 * Fix ColumnCounter::countAll behaviour for reverse queries (CASSANDRA-13222)
 * Exceptions encountered calling getSeeds() breaks OTC thread (CASSANDRA-13018)
Merged from 2.1:
 * Remove unused repositories (CASSANDRA-13278)
 * Log stacktrace of uncaught exceptions (CASSANDRA-13108)
>>>>>>> 50560aaf

3.0.11
 * Use keyspace replication settings on system.size_estimates table (CASSANDRA-9639)
 * Add vm.max_map_count StartupCheck (CASSANDRA-13008)
 * Hint related logging should include the IP address of the destination in addition to 
   host ID (CASSANDRA-13205)
 * Reloading logback.xml does not work (CASSANDRA-13173)
 * Lightweight transactions temporarily fail after upgrade from 2.1 to 3.0 (CASSANDRA-13109)
 * Duplicate rows after upgrading from 2.1.16 to 3.0.10/3.9 (CASSANDRA-13125)
 * Fix UPDATE queries with empty IN restrictions (CASSANDRA-13152)
 * Abort or retry on failed hints delivery (CASSANDRA-13124)
 * Fix handling of partition with partition-level deletion plus
   live rows in sstabledump (CASSANDRA-13177)
 * Provide user workaround when system_schema.columns does not contain entries
   for a table that's in system_schema.tables (CASSANDRA-13180)
 * Dump threads when unit tests time out (CASSANDRA-13117)
 * Better error when modifying function permissions without explicit keyspace (CASSANDRA-12925)
 * Indexer is not correctly invoked when building indexes over sstables (CASSANDRA-13075)
 * Read repair is not blocking repair to finish in foreground repair (CASSANDRA-13115)
 * Stress daemon help is incorrect (CASSANDRA-12563)
 * Remove ALTER TYPE support (CASSANDRA-12443)
 * Fix assertion for certain legacy range tombstone pattern (CASSANDRA-12203)
 * Set javac encoding to utf-8 (CASSANDRA-11077)
 * Replace empty strings with null values if they cannot be converted (CASSANDRA-12794)
 * Fixed flacky SSTableRewriterTest: check file counts before calling validateCFS (CASSANDRA-12348)
 * Fix deserialization of 2.x DeletedCells (CASSANDRA-12620)
 * Add parent repair session id to anticompaction log message (CASSANDRA-12186)
 * Improve contention handling on failure to acquire MV lock for streaming and hints (CASSANDRA-12905)
 * Fix DELETE and UPDATE queries with empty IN restrictions (CASSANDRA-12829)
 * Mark MVs as built after successful bootstrap (CASSANDRA-12984)
 * Estimated TS drop-time histogram updated with Cell.NO_DELETION_TIME (CASSANDRA-13040)
 * Nodetool compactionstats fails with NullPointerException (CASSANDRA-13021)
 * Thread local pools never cleaned up (CASSANDRA-13033)
 * Set RPC_READY to false when draining or if a node is marked as shutdown (CASSANDRA-12781)
 * Make sure sstables only get committed when it's safe to discard commit log records (CASSANDRA-12956)
 * Reject default_time_to_live option when creating or altering MVs (CASSANDRA-12868)
 * Nodetool should use a more sane max heap size (CASSANDRA-12739)
 * LocalToken ensures token values are cloned on heap (CASSANDRA-12651)
 * AnticompactionRequestSerializer serializedSize is incorrect (CASSANDRA-12934)
 * Prevent reloading of logback.xml from UDF sandbox (CASSANDRA-12535)
 * Reenable HeapPool (CASSANDRA-12900)
Merged from 2.2:
 * Fix negative mean latency metric (CASSANDRA-12876)
 * Use only one file pointer when creating commitlog segments (CASSANDRA-12539)
 * Fix speculative retry bugs (CASSANDRA-13009)
 * Fix handling of nulls and unsets in IN conditions (CASSANDRA-12981)
 * Fix race causing infinite loop if Thrift server is stopped before it starts listening (CASSANDRA-12856)
 * CompactionTasks now correctly drops sstables out of compaction when not enough disk space is available (CASSANDRA-12979)
 * Remove support for non-JavaScript UDFs (CASSANDRA-12883)
 * Fix DynamicEndpointSnitch noop in multi-datacenter situations (CASSANDRA-13074)
 * cqlsh copy-from: encode column names to avoid primary key parsing errors (CASSANDRA-12909)
 * Temporarily fix bug that creates commit log when running offline tools (CASSANDRA-8616)
 * Reduce granuality of OpOrder.Group during index build (CASSANDRA-12796)
 * Test bind parameters and unset parameters in InsertUpdateIfConditionTest (CASSANDRA-12980)
 * Do not specify local address on outgoing connection when listen_on_broadcast_address is set (CASSANDRA-12673)
 * Use saved tokens when setting local tokens on StorageService.joinRing (CASSANDRA-12935)
 * cqlsh: fix DESC TYPES errors (CASSANDRA-12914)
 * Fix leak on skipped SSTables in sstableupgrade (CASSANDRA-12899)
 * Avoid blocking gossip during pending range calculation (CASSANDRA-12281)
Merged from 2.1:
 * Use portable stderr for java error in startup (CASSANDRA-13211)
 * Fix Thread Leak in OutboundTcpConnection (CASSANDRA-13204)
 * Coalescing strategy can enter infinite loop (CASSANDRA-13159)
 * Upgrade netty version to fix memory leak with client encryption (CASSANDRA-13114)
 * cqlsh copy-from: sort user type fields in csv (CASSANDRA-12959)


 3.0.10
 * Disallow offheap_buffers memtable allocation (CASSANDRA-11039)
 * Fix CommitLogSegmentManagerTest (CASSANDRA-12283)
 * Pass root cause to CorruptBlockException when uncompression failed (CASSANDRA-12889)
 * Fix partition count log during compaction (CASSANDRA-12184)
 * Batch with multiple conditional updates for the same partition causes AssertionError (CASSANDRA-12867)
 * Make AbstractReplicationStrategy extendable from outside its package (CASSANDRA-12788)
 * Fix CommitLogTest.testDeleteIfNotDirty (CASSANDRA-12854)
 * Don't tell users to turn off consistent rangemovements during rebuild. (CASSANDRA-12296)
 * Avoid deadlock due to materialized view lock contention (CASSANDRA-12689)
 * Fix for KeyCacheCqlTest flakiness (CASSANDRA-12801)
 * Include SSTable filename in compacting large row message (CASSANDRA-12384)
 * Fix potential socket leak (CASSANDRA-12329, CASSANDRA-12330)
 * Fix ViewTest.testCompaction (CASSANDRA-12789)
 * Improve avg aggregate functions (CASSANDRA-12417)
 * Preserve quoted reserved keyword column names in MV creation (CASSANDRA-11803)
 * nodetool stopdaemon errors out (CASSANDRA-12646)
 * Split materialized view mutations on build to prevent OOM (CASSANDRA-12268)
 * mx4j does not work in 3.0.8 (CASSANDRA-12274)
 * Abort cqlsh copy-from in case of no answer after prolonged period of time (CASSANDRA-12740)
 * Avoid sstable corrupt exception due to dropped static column (CASSANDRA-12582)
 * Make stress use client mode to avoid checking commit log size on startup (CASSANDRA-12478)
 * Fix exceptions with new vnode allocation (CASSANDRA-12715)
 * Unify drain and shutdown processes (CASSANDRA-12509)
 * Fix NPE in ComponentOfSlice.isEQ() (CASSANDRA-12706)
 * Fix failure in LogTransactionTest (CASSANDRA-12632)
 * Fix potentially incomplete non-frozen UDT values when querying with the
   full primary key specified (CASSANDRA-12605)
 * Skip writing MV mutations to commitlog on mutation.applyUnsafe() (CASSANDRA-11670)
 * Establish consistent distinction between non-existing partition and NULL value for LWTs on static columns (CASSANDRA-12060)
 * Extend ColumnIdentifier.internedInstances key to include the type that generated the byte buffer (CASSANDRA-12516)
 * Backport CASSANDRA-10756 (race condition in NativeTransportService shutdown) (CASSANDRA-12472)
 * If CF has no clustering columns, any row cache is full partition cache (CASSANDRA-12499)
 * Correct log message for statistics of offheap memtable flush (CASSANDRA-12776)
 * Explicitly set locale for string validation (CASSANDRA-12541,CASSANDRA-12542,CASSANDRA-12543,CASSANDRA-12545)
Merged from 2.2:
 * Fix purgeability of tombstones with max timestamp (CASSANDRA-12792)
 * Fail repair if participant dies during sync or anticompaction (CASSANDRA-12901)
 * cqlsh COPY: unprotected pk values before converting them if not using prepared statements (CASSANDRA-12863)
 * Fix Util.spinAssertEquals (CASSANDRA-12283)
 * Fix potential NPE for compactionstats (CASSANDRA-12462)
 * Prepare legacy authenticate statement if credentials table initialised after node startup (CASSANDRA-12813)
 * Change cassandra.wait_for_tracing_events_timeout_secs default to 0 (CASSANDRA-12754)
 * Clean up permissions when a UDA is dropped (CASSANDRA-12720)
 * Limit colUpdateTimeDelta histogram updates to reasonable deltas (CASSANDRA-11117)
 * Fix leak errors and execution rejected exceptions when draining (CASSANDRA-12457)
 * Fix merkle tree depth calculation (CASSANDRA-12580)
 * Make Collections deserialization more robust (CASSANDRA-12618)
 * Better handle invalid system roles table (CASSANDRA-12700)
 * Fix exceptions when enabling gossip on nodes that haven't joined the ring (CASSANDRA-12253)
 * Fix authentication problem when invoking cqlsh copy from a SOURCE command (CASSANDRA-12642)
 * Decrement pending range calculator jobs counter in finally block
  (CASSANDRA-12554)
 * Split consistent range movement flag correction (CASSANDRA-12786)
Merged from 2.1:
 * Add system property to set the max number of native transport requests in queue (CASSANDRA-11363)
 * Don't skip sstables based on maxLocalDeletionTime (CASSANDRA-12765)

3.0.9
 * Handle composite prefixes with final EOC=0 as in 2.x and refactor LegacyLayout.decodeBound (CASSANDRA-12423)
 * Fix paging for 2.x to 3.x upgrades (CASSANDRA-11195)
 * select_distinct_with_deletions_test failing on non-vnode environments (CASSANDRA-11126)
 * Stack Overflow returned to queries while upgrading (CASSANDRA-12527)
 * Fix legacy regex for temporary files from 2.2 (CASSANDRA-12565)
 * Add option to state current gc_grace_seconds to tools/bin/sstablemetadata (CASSANDRA-12208)
 * Fix file system race condition that may cause LogAwareFileLister to fail to classify files (CASSANDRA-11889)
 * Fix file handle leaks due to simultaneous compaction/repair and
   listing snapshots, calculating snapshot sizes, or making schema
   changes (CASSANDRA-11594)
 * Fix nodetool repair exits with 0 for some errors (CASSANDRA-12508)
 * Do not shut down BatchlogManager twice during drain (CASSANDRA-12504)
 * Disk failure policy should not be invoked on out of space (CASSANDRA-12385)
 * Calculate last compacted key on startup (CASSANDRA-6216)
 * Add schema to snapshot manifest, add USING TIMESTAMP clause to ALTER TABLE statements (CASSANDRA-7190)
 * Fix clean interval not sent to commit log for empty memtable flush (CASSANDRA-12436)
 * Fix potential resource leak in RMIServerSocketFactoryImpl (CASSANDRA-12331)
 * Backport CASSANDRA-12002 (CASSANDRA-12177)
 * Make sure compaction stats are updated when compaction is interrupted (CASSANDRA-12100)
 * Fix potential bad messaging service message for paged range reads
   within mixed-version 3.x clusters (CASSANDRA-12249)
 * Change commitlog and sstables to track dirty and clean intervals (CASSANDRA-11828)
 * NullPointerException during compaction on table with static columns (CASSANDRA-12336)
 * Fixed ConcurrentModificationException when reading metrics in GraphiteReporter (CASSANDRA-11823)
 * Fix upgrade of super columns on thrift (CASSANDRA-12335)
 * Fixed flacky BlacklistingCompactionsTest, switched to fixed size types and increased corruption size (CASSANDRA-12359)
 * Rerun ReplicationAwareTokenAllocatorTest on failure to avoid flakiness (CASSANDRA-12277)
 * Exception when computing read-repair for range tombstones (CASSANDRA-12263)
 * Lost counter writes in compact table and static columns (CASSANDRA-12219)
 * AssertionError with MVs on updating a row that isn't indexed due to a null value (CASSANDRA-12247)
 * Disable RR and speculative retry with EACH_QUORUM reads (CASSANDRA-11980)
 * Add option to override compaction space check (CASSANDRA-12180)
 * Faster startup by only scanning each directory for temporary files once (CASSANDRA-12114)
 * Respond with v1/v2 protocol header when responding to driver that attempts
   to connect with too low of a protocol version (CASSANDRA-11464)
 * NullPointerExpception when reading/compacting table (CASSANDRA-11988)
 * Fix problem with undeleteable rows on upgrade to new sstable format (CASSANDRA-12144)
 * Fix paging logic for deleted partitions with static columns (CASSANDRA-12107)
 * Wait until the message is being send to decide which serializer must be used (CASSANDRA-11393)
 * Fix migration of static thrift column names with non-text comparators (CASSANDRA-12147)
 * Fix upgrading sparse tables that are incorrectly marked as dense (CASSANDRA-11315)
 * Fix reverse queries ignoring range tombstones (CASSANDRA-11733)
 * Avoid potential race when rebuilding CFMetaData (CASSANDRA-12098)
 * Avoid missing sstables when getting the canonical sstables (CASSANDRA-11996)
 * Always select the live sstables when getting sstables in bounds (CASSANDRA-11944)
 * Fix column ordering of results with static columns for Thrift requests in
   a mixed 2.x/3.x cluster, also fix potential non-resolved duplication of
   those static columns in query results (CASSANDRA-12123)
 * Avoid digest mismatch with empty but static rows (CASSANDRA-12090)
 * Fix EOF exception when altering column type (CASSANDRA-11820)
 * Fix JsonTransformer output of partition with deletion info (CASSANDRA-12418)
 * Fix NPE in SSTableLoader when specifying partial directory path (CASSANDRA-12609)
Merged from 2.2:
 * Add local address entry in PropertyFileSnitch (CASSANDRA-11332)
 * cqlshlib tests: increase default execute timeout (CASSANDRA-12481)
 * Forward writes to replacement node when replace_address != broadcast_address (CASSANDRA-8523)
 * Enable repair -pr and -local together (fix regression of CASSANDRA-7450) (CASSANDRA-12522)
 * Fail repair on non-existing table (CASSANDRA-12279)
 * cqlsh copy: fix missing counter values (CASSANDRA-12476)
 * Move migration tasks to non-periodic queue, assure flush executor shutdown after non-periodic executor (CASSANDRA-12251)
 * cqlsh copy: fixed possible race in initializing feeding thread (CASSANDRA-11701)
 * Only set broadcast_rpc_address on Ec2MultiRegionSnitch if it's not set (CASSANDRA-11357)
 * Update StorageProxy range metrics for timeouts, failures and unavailables (CASSANDRA-9507)
 * Add Sigar to classes included in clientutil.jar (CASSANDRA-11635)
 * Add decay to histograms and timers used for metrics (CASSANDRA-11752)
 * Fix hanging stream session (CASSANDRA-10992)
 * Fix INSERT JSON, fromJson() support of smallint, tinyint types (CASSANDRA-12371)
 * Restore JVM metric export for metric reporters (CASSANDRA-12312)
 * Release sstables of failed stream sessions only when outgoing transfers are finished (CASSANDRA-11345)
 * Wait for tracing events before returning response and query at same consistency level client side (CASSANDRA-11465)
 * cqlsh copyutil should get host metadata by connected address (CASSANDRA-11979)
 * Fixed cqlshlib.test.remove_test_db (CASSANDRA-12214)
 * Synchronize ThriftServer::stop() (CASSANDRA-12105)
 * Use dedicated thread for JMX notifications (CASSANDRA-12146)
 * Improve streaming synchronization and fault tolerance (CASSANDRA-11414)
 * MemoryUtil.getShort() should return an unsigned short also for architectures not supporting unaligned memory accesses (CASSANDRA-11973)
Merged from 2.1:
 * Fix queries with empty ByteBuffer values in clustering column restrictions (CASSANDRA-12127)
 * Disable passing control to post-flush after flush failure to prevent data loss (CASSANDRA-11828)
 * Allow STCS-in-L0 compactions to reduce scope with LCS (CASSANDRA-12040)
 * cannot use cql since upgrading python to 2.7.11+ (CASSANDRA-11850)
 * Fix filtering on clustering columns when 2i is used (CASSANDRA-11907)


3.0.8
 * Fix potential race in schema during new table creation (CASSANDRA-12083)
 * cqlsh: fix error handling in rare COPY FROM failure scenario (CASSANDRA-12070)
 * Disable autocompaction during drain (CASSANDRA-11878)
 * Add a metrics timer to MemtablePool and use it to track time spent blocked on memory in MemtableAllocator (CASSANDRA-11327)
 * Fix upgrading schema with super columns with non-text subcomparators (CASSANDRA-12023)
 * Add TimeWindowCompactionStrategy (CASSANDRA-9666)
Merged from 2.2:
 * Allow nodetool info to run with readonly JMX access (CASSANDRA-11755)
 * Validate bloom_filter_fp_chance against lowest supported
   value when the table is created (CASSANDRA-11920)
 * Don't send erroneous NEW_NODE notifications on restart (CASSANDRA-11038)
 * StorageService shutdown hook should use a volatile variable (CASSANDRA-11984)
Merged from 2.1:
 * Avoid stalling paxos when the paxos state expires (CASSANDRA-12043)
 * Remove finished incoming streaming connections from MessagingService (CASSANDRA-11854)
 * Don't try to get sstables for non-repairing column families (CASSANDRA-12077)
 * Avoid marking too many sstables as repaired (CASSANDRA-11696)
 * Prevent select statements with clustering key > 64k (CASSANDRA-11882)
 * Fix clock skew corrupting other nodes with paxos (CASSANDRA-11991)
 * Remove distinction between non-existing static columns and existing but null in LWTs (CASSANDRA-9842)
 * Cache local ranges when calculating repair neighbors (CASSANDRA-11934)
 * Allow LWT operation on static column with only partition keys (CASSANDRA-10532)
 * Create interval tree over canonical sstables to avoid missing sstables during streaming (CASSANDRA-11886)
 * cqlsh COPY FROM: shutdown parent cluster after forking, to avoid corrupting SSL connections (CASSANDRA-11749)


3.0.7
 * Fix legacy serialization of Thrift-generated non-compound range tombstones
   when communicating with 2.x nodes (CASSANDRA-11930)
 * Fix Directories instantiations where CFS.initialDirectories should be used (CASSANDRA-11849)
 * Avoid referencing DatabaseDescriptor in AbstractType (CASSANDRA-11912)
 * Fix sstables not being protected from removal during index build (CASSANDRA-11905)
 * cqlsh: Suppress stack trace from Read/WriteFailures (CASSANDRA-11032)
 * Remove unneeded code to repair index summaries that have
   been improperly down-sampled (CASSANDRA-11127)
 * Avoid WriteTimeoutExceptions during commit log replay due to materialized
   view lock contention (CASSANDRA-11891)
 * Prevent OOM failures on SSTable corruption, improve tests for corruption detection (CASSANDRA-9530)
 * Use CFS.initialDirectories when clearing snapshots (CASSANDRA-11705)
 * Allow compaction strategies to disable early open (CASSANDRA-11754)
 * Refactor Materialized View code (CASSANDRA-11475)
 * Update Java Driver (CASSANDRA-11615)
Merged from 2.2:
 * Persist local metadata earlier in startup sequence (CASSANDRA-11742)
 * Run CommitLog tests with different compression settings (CASSANDRA-9039)
 * cqlsh: fix tab completion for case-sensitive identifiers (CASSANDRA-11664)
 * Avoid showing estimated key as -1 in tablestats (CASSANDRA-11587)
 * Fix possible race condition in CommitLog.recover (CASSANDRA-11743)
 * Enable client encryption in sstableloader with cli options (CASSANDRA-11708)
 * Possible memory leak in NIODataInputStream (CASSANDRA-11867)
 * Add seconds to cqlsh tracing session duration (CASSANDRA-11753)
 * Prohibit Reversed Counter type as part of the PK (CASSANDRA-9395)
Merged from 2.1:
 * cqlsh: apply current keyspace to source command (CASSANDRA-11152)
 * Backport CASSANDRA-11578 (CASSANDRA-11750)
 * Clear out parent repair session if repair coordinator dies (CASSANDRA-11824)
 * Set default streaming_socket_timeout_in_ms to 24 hours (CASSANDRA-11840)
 * Do not consider local node a valid source during replace (CASSANDRA-11848)
 * Add message dropped tasks to nodetool netstats (CASSANDRA-11855)
 * Avoid holding SSTableReaders for duration of incremental repair (CASSANDRA-11739)


3.0.6
 * Disallow creating view with a static column (CASSANDRA-11602)
 * Reduce the amount of object allocations caused by the getFunctions methods (CASSANDRA-11593)
 * Potential error replaying commitlog with smallint/tinyint/date/time types (CASSANDRA-11618)
 * Fix queries with filtering on counter columns (CASSANDRA-11629)
 * Improve tombstone printing in sstabledump (CASSANDRA-11655)
 * Fix paging for range queries where all clustering columns are specified (CASSANDRA-11669)
 * Don't require HEAP_NEW_SIZE to be set when using G1 (CASSANDRA-11600)
 * Fix sstabledump not showing cells after tombstone marker (CASSANDRA-11654)
 * Ignore all LocalStrategy keyspaces for streaming and other related
   operations (CASSANDRA-11627)
 * Ensure columnfilter covers indexed columns for thrift 2i queries (CASSANDRA-11523)
 * Only open one sstable scanner per sstable (CASSANDRA-11412)
 * Option to specify ProtocolVersion in cassandra-stress (CASSANDRA-11410)
 * ArithmeticException in avgFunctionForDecimal (CASSANDRA-11485)
 * LogAwareFileLister should only use OLD sstable files in current folder to determine disk consistency (CASSANDRA-11470)
 * Notify indexers of expired rows during compaction (CASSANDRA-11329)
 * Properly respond with ProtocolError when a v1/v2 native protocol
   header is received (CASSANDRA-11464)
 * Validate that num_tokens and initial_token are consistent with one another (CASSANDRA-10120)
Merged from 2.2:
 * Fix commit log replay after out-of-order flush completion (CASSANDRA-9669)
 * cqlsh: correctly handle non-ascii chars in error messages (CASSANDRA-11626)
 * Exit JVM if JMX server fails to startup (CASSANDRA-11540)
 * Produce a heap dump when exiting on OOM (CASSANDRA-9861)
 * Restore ability to filter on clustering columns when using a 2i (CASSANDRA-11510)
 * JSON datetime formatting needs timezone (CASSANDRA-11137)
 * Fix is_dense recalculation for Thrift-updated tables (CASSANDRA-11502)
 * Remove unnescessary file existence check during anticompaction (CASSANDRA-11660)
 * Add missing files to debian packages (CASSANDRA-11642)
 * Avoid calling Iterables::concat in loops during ModificationStatement::getFunctions (CASSANDRA-11621)
 * cqlsh: COPY FROM should use regular inserts for single statement batches and
   report errors correctly if workers processes crash on initialization (CASSANDRA-11474)
 * Always close cluster with connection in CqlRecordWriter (CASSANDRA-11553)
 * Allow only DISTINCT queries with partition keys restrictions (CASSANDRA-11339)
 * CqlConfigHelper no longer requires both a keystore and truststore to work (CASSANDRA-11532)
 * Make deprecated repair methods backward-compatible with previous notification service (CASSANDRA-11430)
 * IncomingStreamingConnection version check message wrong (CASSANDRA-11462)
Merged from 2.1:
 * Support mlockall on IBM POWER arch (CASSANDRA-11576)
 * Add option to disable use of severity in DynamicEndpointSnitch (CASSANDRA-11737)
 * cqlsh COPY FROM fails for null values with non-prepared statements (CASSANDRA-11631)
 * Make cython optional in pylib/setup.py (CASSANDRA-11630)
 * Change order of directory searching for cassandra.in.sh to favor local one (CASSANDRA-11628)
 * cqlsh COPY FROM fails with []{} chars in UDT/tuple fields/values (CASSANDRA-11633)
 * clqsh: COPY FROM throws TypeError with Cython extensions enabled (CASSANDRA-11574)
 * cqlsh: COPY FROM ignores NULL values in conversion (CASSANDRA-11549)
 * Validate levels when building LeveledScanner to avoid overlaps with orphaned sstables (CASSANDRA-9935)


3.0.5
 * Fix rare NPE on schema upgrade from 2.x to 3.x (CASSANDRA-10943)reb
 * Improve backoff policy for cqlsh COPY FROM (CASSANDRA-11320)
 * Improve IF NOT EXISTS check in CREATE INDEX (CASSANDRA-11131)
 * Upgrade ohc to 0.4.3
 * Enable SO_REUSEADDR for JMX RMI server sockets (CASSANDRA-11093)
 * Allocate merkletrees with the correct size (CASSANDRA-11390)
 * Support streaming pre-3.0 sstables (CASSANDRA-10990)
 * Add backpressure to compressed commit log (CASSANDRA-10971)
 * SSTableExport supports secondary index tables (CASSANDRA-11330)
 * Fix sstabledump to include missing info in debug output (CASSANDRA-11321)
 * Establish and implement canonical bulk reading workload(s) (CASSANDRA-10331)
 * Fix paging for IN queries on tables without clustering columns (CASSANDRA-11208)
 * Remove recursive call from CompositesSearcher (CASSANDRA-11304)
 * Fix filtering on non-primary key columns for queries without index (CASSANDRA-6377)
 * Fix sstableloader fail when using materialized view (CASSANDRA-11275)
Merged from 2.2:
 * DatabaseDescriptor should log stacktrace in case of Eception during seed provider creation (CASSANDRA-11312)
 * Use canonical path for directory in SSTable descriptor (CASSANDRA-10587)
 * Add cassandra-stress keystore option (CASSANDRA-9325)
 * Dont mark sstables as repairing with sub range repairs (CASSANDRA-11451)
 * Notify when sstables change after cancelling compaction (CASSANDRA-11373)
 * cqlsh: COPY FROM should check that explicit column names are valid (CASSANDRA-11333)
 * Add -Dcassandra.start_gossip startup option (CASSANDRA-10809)
 * Fix UTF8Validator.validate() for modified UTF-8 (CASSANDRA-10748)
 * Clarify that now() function is calculated on the coordinator node in CQL documentation (CASSANDRA-10900)
 * Fix bloom filter sizing with LCS (CASSANDRA-11344)
 * (cqlsh) Fix error when result is 0 rows with EXPAND ON (CASSANDRA-11092)
 * Add missing newline at end of bin/cqlsh (CASSANDRA-11325)
 * Fix AE in nodetool cfstats (backport CASSANDRA-10859) (CASSANDRA-11297)
 * Unresolved hostname leads to replace being ignored (CASSANDRA-11210)
 * Only log yaml config once, at startup (CASSANDRA-11217)
 * Reference leak with parallel repairs on the same table (CASSANDRA-11215)
Merged from 2.1:
 * Add a -j parameter to scrub/cleanup/upgradesstables to state how
   many threads to use (CASSANDRA-11179)
 * Backport CASSANDRA-10679 (CASSANDRA-9598)
 * InvalidateKeys should have a weak ref to key cache (CASSANDRA-11176)
 * COPY FROM on large datasets: fix progress report and debug performance (CASSANDRA-11053)

3.0.4
 * Preserve order for preferred SSL cipher suites (CASSANDRA-11164)
 * MV should only query complex columns included in the view (CASSANDRA-11069)
 * Failed aggregate creation breaks server permanently (CASSANDRA-11064)
 * Add sstabledump tool (CASSANDRA-7464)
 * Introduce backpressure for hints (CASSANDRA-10972)
 * Fix ClusteringPrefix not being able to read tombstone range boundaries (CASSANDRA-11158)
 * Prevent logging in sandboxed state (CASSANDRA-11033)
 * Disallow drop/alter operations of UDTs used by UDAs (CASSANDRA-10721)
 * Add query time validation method on Index (CASSANDRA-11043)
 * Avoid potential AssertionError in mixed version cluster (CASSANDRA-11128)
 * Properly handle hinted handoff after topology changes (CASSANDRA-5902)
 * AssertionError when listing sstable files on inconsistent disk state (CASSANDRA-11156)
 * Fix wrong rack counting and invalid conditions check for TokenAllocation
   (CASSANDRA-11139)
 * Avoid creating empty hint files (CASSANDRA-11090)
 * Fix leak detection strong reference loop using weak reference (CASSANDRA-11120)
 * Configurie BatchlogManager to stop delayed tasks on shutdown (CASSANDRA-11062)
 * Hadoop integration is incompatible with Cassandra Driver 3.0.0 (CASSANDRA-11001)
 * Add dropped_columns to the list of schema table so it gets handled
   properly (CASSANDRA-11050)
 * Fix NPE when using forceRepairRangeAsync without DC (CASSANDRA-11239)
Merged from 2.2:
 * Range.compareTo() violates the contract of Comparable (CASSANDRA-11216)
 * Avoid NPE when serializing ErrorMessage with null message (CASSANDRA-11167)
 * Replacing an aggregate with a new version doesn't reset INITCOND (CASSANDRA-10840)
 * (cqlsh) cqlsh cannot be called through symlink (CASSANDRA-11037)
 * fix ohc and java-driver pom dependencies in build.xml (CASSANDRA-10793)
 * Protect from keyspace dropped during repair (CASSANDRA-11065)
 * Handle adding fields to a UDT in SELECT JSON and toJson() (CASSANDRA-11146)
 * Better error message for cleanup (CASSANDRA-10991)
 * cqlsh pg-style-strings broken if line ends with ';' (CASSANDRA-11123)
 * Always persist upsampled index summaries (CASSANDRA-10512)
 * (cqlsh) Fix inconsistent auto-complete (CASSANDRA-10733)
 * Make SELECT JSON and toJson() threadsafe (CASSANDRA-11048)
 * Fix SELECT on tuple relations for mixed ASC/DESC clustering order (CASSANDRA-7281)
 * Use cloned TokenMetadata in size estimates to avoid race against membership check
   (CASSANDRA-10736)
 * (cqlsh) Support utf-8/cp65001 encoding on Windows (CASSANDRA-11030)
 * Fix paging on DISTINCT queries repeats result when first row in partition changes
   (CASSANDRA-10010)
 * cqlsh: change default encoding to UTF-8 (CASSANDRA-11124)
Merged from 2.1:
 * Checking if an unlogged batch is local is inefficient (CASSANDRA-11529)
 * Fix out-of-space error treatment in memtable flushing (CASSANDRA-11448).
 * Don't do defragmentation if reading from repaired sstables (CASSANDRA-10342)
 * Fix streaming_socket_timeout_in_ms not enforced (CASSANDRA-11286)
 * Avoid dropping message too quickly due to missing unit conversion (CASSANDRA-11302)
 * Don't remove FailureDetector history on removeEndpoint (CASSANDRA-10371)
 * Only notify if repair status changed (CASSANDRA-11172)
 * Use logback setting for 'cassandra -v' command (CASSANDRA-10767)
 * Fix sstableloader to unthrottle streaming by default (CASSANDRA-9714)
 * Fix incorrect warning in 'nodetool status' (CASSANDRA-10176)
 * Properly release sstable ref when doing offline scrub (CASSANDRA-10697)
 * Improve nodetool status performance for large cluster (CASSANDRA-7238)
 * Gossiper#isEnabled is not thread safe (CASSANDRA-11116)
 * Avoid major compaction mixing repaired and unrepaired sstables in DTCS (CASSANDRA-11113)
 * Make it clear what DTCS timestamp_resolution is used for (CASSANDRA-11041)
 * (cqlsh) Support timezone conversion using pytz (CASSANDRA-10397)
 * (cqlsh) Display milliseconds when datetime overflows (CASSANDRA-10625)


3.0.3
 * Remove double initialization of newly added tables (CASSANDRA-11027)
 * Filter keys searcher results by target range (CASSANDRA-11104)
 * Fix deserialization of legacy read commands (CASSANDRA-11087)
 * Fix incorrect computation of deletion time in sstable metadata (CASSANDRA-11102)
 * Avoid memory leak when collecting sstable metadata (CASSANDRA-11026)
 * Mutations do not block for completion under view lock contention (CASSANDRA-10779)
 * Invalidate legacy schema tables when unloading them (CASSANDRA-11071)
 * (cqlsh) handle INSERT and UPDATE statements with LWT conditions correctly
   (CASSANDRA-11003)
 * Fix DISTINCT queries in mixed version clusters (CASSANDRA-10762)
 * Migrate build status for indexes along with legacy schema (CASSANDRA-11046)
 * Ensure SSTables for legacy KEYS indexes can be read (CASSANDRA-11045)
 * Added support for IBM zSystems architecture (CASSANDRA-11054)
 * Update CQL documentation (CASSANDRA-10899)
 * Check the column name, not cell name, for dropped columns when reading
   legacy sstables (CASSANDRA-11018)
 * Don't attempt to index clustering values of static rows (CASSANDRA-11021)
 * Remove checksum files after replaying hints (CASSANDRA-10947)
 * Support passing base table metadata to custom 2i validation (CASSANDRA-10924)
 * Ensure stale index entries are purged during reads (CASSANDRA-11013)
 * Fix AssertionError when removing from list using UPDATE (CASSANDRA-10954)
 * Fix UnsupportedOperationException when reading old sstable with range
   tombstone (CASSANDRA-10743)
 * MV should use the maximum timestamp of the primary key (CASSANDRA-10910)
 * Fix potential assertion error during compaction (CASSANDRA-10944)
 * Fix counting of received sstables in streaming (CASSANDRA-10949)
 * Implement hints compression (CASSANDRA-9428)
 * Fix potential assertion error when reading static columns (CASSANDRA-10903)
 * Avoid NoSuchElementException when executing empty batch (CASSANDRA-10711)
 * Avoid building PartitionUpdate in toString (CASSANDRA-10897)
 * Reduce heap spent when receiving many SSTables (CASSANDRA-10797)
 * Add back support for 3rd party auth providers to bulk loader (CASSANDRA-10873)
 * Eliminate the dependency on jgrapht for UDT resolution (CASSANDRA-10653)
 * (Hadoop) Close Clusters and Sessions in Hadoop Input/Output classes (CASSANDRA-10837)
 * Fix sstableloader not working with upper case keyspace name (CASSANDRA-10806)
Merged from 2.2:
 * maxPurgeableTimestamp needs to check memtables too (CASSANDRA-9949)
 * Apply change to compaction throughput in real time (CASSANDRA-10025)
 * Fix potential NPE on ORDER BY queries with IN (CASSANDRA-10955)
 * Start L0 STCS-compactions even if there is a L0 -> L1 compaction
   going (CASSANDRA-10979)
 * Make UUID LSB unique per process (CASSANDRA-7925)
 * Avoid NPE when performing sstable tasks (scrub etc.) (CASSANDRA-10980)
 * Make sure client gets tombstone overwhelmed warning (CASSANDRA-9465)
 * Fix error streaming section more than 2GB (CASSANDRA-10961)
 * (cqlsh) Also apply --connect-timeout to control connection
   timeout (CASSANDRA-10959)
 * Histogram buckets exposed in jmx are sorted incorrectly (CASSANDRA-10975)
 * Enable GC logging by default (CASSANDRA-10140)
 * Optimize pending range computation (CASSANDRA-9258)
 * Skip commit log and saved cache directories in SSTable version startup check (CASSANDRA-10902)
 * drop/alter user should be case sensitive (CASSANDRA-10817)
 * jemalloc detection fails due to quoting issues in regexv (CASSANDRA-10946)
 * (cqlsh) show correct column names for empty result sets (CASSANDRA-9813)
 * Add new types to Stress (CASSANDRA-9556)
 * Add property to allow listening on broadcast interface (CASSANDRA-9748)
 * Fix regression in split size on CqlInputFormat (CASSANDRA-10835)
 * Better handling of SSL connection errors inter-node (CASSANDRA-10816)
 * Disable reloading of GossipingPropertyFileSnitch (CASSANDRA-9474)
 * Verify tables in pseudo-system keyspaces at startup (CASSANDRA-10761)
 * (cqlsh) encode input correctly when saving history
Merged from 2.1:
 * test_bulk_round_trip_blogposts is failing occasionally (CASSANDRA-10938)
 * Fix isJoined return true only after becoming cluster member (CASANDRA-11007)
 * Fix bad gossip generation seen in long-running clusters (CASSANDRA-10969)
 * Avoid NPE when incremental repair fails (CASSANDRA-10909)
 * Unmark sstables compacting once they are done in cleanup/scrub/upgradesstables (CASSANDRA-10829)
 * Allow simultaneous bootstrapping with strict consistency when no vnodes are used (CASSANDRA-11005)
 * Log a message when major compaction does not result in a single file (CASSANDRA-10847)
 * (cqlsh) fix cqlsh_copy_tests when vnodes are disabled (CASSANDRA-10997)
 * (cqlsh) Add request timeout option to cqlsh (CASSANDRA-10686)
 * Avoid AssertionError while submitting hint with LWT (CASSANDRA-10477)
 * If CompactionMetadata is not in stats file, use index summary instead (CASSANDRA-10676)
 * Retry sending gossip syn multiple times during shadow round (CASSANDRA-8072)
 * Fix pending range calculation during moves (CASSANDRA-10887)
 * Sane default (200Mbps) for inter-DC streaming througput (CASSANDRA-8708)
 * Match cassandra-loader options in COPY FROM (CASSANDRA-9303)
 * Fix binding to any address in CqlBulkRecordWriter (CASSANDRA-9309)
 * cqlsh fails to decode utf-8 characters for text typed columns (CASSANDRA-10875)
 * Log error when stream session fails (CASSANDRA-9294)
 * Fix bugs in commit log archiving startup behavior (CASSANDRA-10593)
 * (cqlsh) further optimise COPY FROM (CASSANDRA-9302)
 * Allow CREATE TABLE WITH ID (CASSANDRA-9179)
 * Make Stress compiles within eclipse (CASSANDRA-10807)
 * Cassandra Daemon should print JVM arguments (CASSANDRA-10764)
 * Allow cancellation of index summary redistribution (CASSANDRA-8805)


3.0.2
 * Fix upgrade data loss due to range tombstone deleting more data than then should
   (CASSANDRA-10822)


3.0.1
 * Avoid MV race during node decommission (CASSANDRA-10674)
 * Disable reloading of GossipingPropertyFileSnitch (CASSANDRA-9474)
 * Handle single-column deletions correction in materialized views
   when the column is part of the view primary key (CASSANDRA-10796)
 * Fix issue with datadir migration on upgrade (CASSANDRA-10788)
 * Fix bug with range tombstones on reverse queries and test coverage for
   AbstractBTreePartition (CASSANDRA-10059)
 * Remove 64k limit on collection elements (CASSANDRA-10374)
 * Remove unclear Indexer.indexes() method (CASSANDRA-10690)
 * Fix NPE on stream read error (CASSANDRA-10771)
 * Normalize cqlsh DESC output (CASSANDRA-10431)
 * Rejects partition range deletions when columns are specified (CASSANDRA-10739)
 * Fix error when saving cached key for old format sstable (CASSANDRA-10778)
 * Invalidate prepared statements on DROP INDEX (CASSANDRA-10758)
 * Fix SELECT statement with IN restrictions on partition key,
   ORDER BY and LIMIT (CASSANDRA-10729)
 * Improve stress performance over 1k threads (CASSANDRA-7217)
 * Wait for migration responses to complete before bootstrapping (CASSANDRA-10731)
 * Unable to create a function with argument of type Inet (CASSANDRA-10741)
 * Fix backward incompatibiliy in CqlInputFormat (CASSANDRA-10717)
 * Correctly preserve deletion info on updated rows when notifying indexers
   of single-row deletions (CASSANDRA-10694)
 * Notify indexers of partition delete during cleanup (CASSANDRA-10685)
 * Keep the file open in trySkipCache (CASSANDRA-10669)
 * Updated trigger example (CASSANDRA-10257)
Merged from 2.2:
 * Verify tables in pseudo-system keyspaces at startup (CASSANDRA-10761)
 * Fix IllegalArgumentException in DataOutputBuffer.reallocate for large buffers (CASSANDRA-10592)
 * Show CQL help in cqlsh in web browser (CASSANDRA-7225)
 * Serialize on disk the proper SSTable compression ratio (CASSANDRA-10775)
 * Reject index queries while the index is building (CASSANDRA-8505)
 * CQL.textile syntax incorrectly includes optional keyspace for aggregate SFUNC and FINALFUNC (CASSANDRA-10747)
 * Fix JSON update with prepared statements (CASSANDRA-10631)
 * Don't do anticompaction after subrange repair (CASSANDRA-10422)
 * Fix SimpleDateType type compatibility (CASSANDRA-10027)
 * (Hadoop) fix splits calculation (CASSANDRA-10640)
 * (Hadoop) ensure that Cluster instances are always closed (CASSANDRA-10058)
Merged from 2.1:
 * Fix Stress profile parsing on Windows (CASSANDRA-10808)
 * Fix incremental repair hang when replica is down (CASSANDRA-10288)
 * Optimize the way we check if a token is repaired in anticompaction (CASSANDRA-10768)
 * Add proper error handling to stream receiver (CASSANDRA-10774)
 * Warn or fail when changing cluster topology live (CASSANDRA-10243)
 * Status command in debian/ubuntu init script doesn't work (CASSANDRA-10213)
 * Some DROP ... IF EXISTS incorrectly result in exceptions on non-existing KS (CASSANDRA-10658)
 * DeletionTime.compareTo wrong in rare cases (CASSANDRA-10749)
 * Force encoding when computing statement ids (CASSANDRA-10755)
 * Properly reject counters as map keys (CASSANDRA-10760)
 * Fix the sstable-needs-cleanup check (CASSANDRA-10740)
 * (cqlsh) Print column names before COPY operation (CASSANDRA-8935)
 * Fix CompressedInputStream for proper cleanup (CASSANDRA-10012)
 * (cqlsh) Support counters in COPY commands (CASSANDRA-9043)
 * Try next replica if not possible to connect to primary replica on
   ColumnFamilyRecordReader (CASSANDRA-2388)
 * Limit window size in DTCS (CASSANDRA-10280)
 * sstableloader does not use MAX_HEAP_SIZE env parameter (CASSANDRA-10188)
 * (cqlsh) Improve COPY TO performance and error handling (CASSANDRA-9304)
 * Create compression chunk for sending file only (CASSANDRA-10680)
 * Forbid compact clustering column type changes in ALTER TABLE (CASSANDRA-8879)
 * Reject incremental repair with subrange repair (CASSANDRA-10422)
 * Add a nodetool command to refresh size_estimates (CASSANDRA-9579)
 * Invalidate cache after stream receive task is completed (CASSANDRA-10341)
 * Reject counter writes in CQLSSTableWriter (CASSANDRA-10258)
 * Remove superfluous COUNTER_MUTATION stage mapping (CASSANDRA-10605)


3.0
 * Fix AssertionError while flushing memtable due to materialized views
   incorrectly inserting empty rows (CASSANDRA-10614)
 * Store UDA initcond as CQL literal in the schema table, instead of a blob (CASSANDRA-10650)
 * Don't use -1 for the position of partition key in schema (CASSANDRA-10491)
 * Fix distinct queries in mixed version cluster (CASSANDRA-10573)
 * Skip sstable on clustering in names query (CASSANDRA-10571)
 * Remove value skipping as it breaks read-repair (CASSANDRA-10655)
 * Fix bootstrapping with MVs (CASSANDRA-10621)
 * Make sure EACH_QUORUM reads are using NTS (CASSANDRA-10584)
 * Fix MV replica filtering for non-NetworkTopologyStrategy (CASSANDRA-10634)
 * (Hadoop) fix CIF describeSplits() not handling 0 size estimates (CASSANDRA-10600)
 * Fix reading of legacy sstables (CASSANDRA-10590)
 * Use CQL type names in schema metadata tables (CASSANDRA-10365)
 * Guard batchlog replay against integer division by zero (CASSANDRA-9223)
 * Fix bug when adding a column to thrift with the same name than a primary key (CASSANDRA-10608)
 * Add client address argument to IAuthenticator::newSaslNegotiator (CASSANDRA-8068)
 * Fix implementation of LegacyLayout.LegacyBoundComparator (CASSANDRA-10602)
 * Don't use 'names query' read path for counters (CASSANDRA-10572)
 * Fix backward compatibility for counters (CASSANDRA-10470)
 * Remove memory_allocator paramter from cassandra.yaml (CASSANDRA-10581,10628)
 * Execute the metadata reload task of all registered indexes on CFS::reload (CASSANDRA-10604)
 * Fix thrift cas operations with defined columns (CASSANDRA-10576)
 * Fix PartitionUpdate.operationCount()for updates with static column operations (CASSANDRA-10606)
 * Fix thrift get() queries with defined columns (CASSANDRA-10586)
 * Fix marking of indexes as built and removed (CASSANDRA-10601)
 * Skip initialization of non-registered 2i instances, remove Index::getIndexName (CASSANDRA-10595)
 * Fix batches on multiple tables (CASSANDRA-10554)
 * Ensure compaction options are validated when updating KeyspaceMetadata (CASSANDRA-10569)
 * Flatten Iterator Transformation Hierarchy (CASSANDRA-9975)
 * Remove token generator (CASSANDRA-5261)
 * RolesCache should not be created for any authenticator that does not requireAuthentication (CASSANDRA-10562)
 * Fix LogTransaction checking only a single directory for files (CASSANDRA-10421)
 * Fix handling of range tombstones when reading old format sstables (CASSANDRA-10360)
 * Aggregate with Initial Condition fails with C* 3.0 (CASSANDRA-10367)
Merged from 2.2:
 * (cqlsh) show partial trace if incomplete after max_trace_wait (CASSANDRA-7645)
 * Use most up-to-date version of schema for system tables (CASSANDRA-10652)
 * Deprecate memory_allocator in cassandra.yaml (CASSANDRA-10581,10628)
 * Expose phi values from failure detector via JMX and tweak debug
   and trace logging (CASSANDRA-9526)
 * Fix IllegalArgumentException in DataOutputBuffer.reallocate for large buffers (CASSANDRA-10592)
Merged from 2.1:
 * Shutdown compaction in drain to prevent leak (CASSANDRA-10079)
 * (cqlsh) fix COPY using wrong variable name for time_format (CASSANDRA-10633)
 * Do not run SizeEstimatesRecorder if a node is not a member of the ring (CASSANDRA-9912)
 * Improve handling of dead nodes in gossip (CASSANDRA-10298)
 * Fix logback-tools.xml incorrectly configured for outputing to System.err
   (CASSANDRA-9937)
 * Fix streaming to catch exception so retry not fail (CASSANDRA-10557)
 * Add validation method to PerRowSecondaryIndex (CASSANDRA-10092)
 * Support encrypted and plain traffic on the same port (CASSANDRA-10559)
 * Do STCS in DTCS windows (CASSANDRA-10276)
 * Avoid repetition of JVM_OPTS in debian package (CASSANDRA-10251)
 * Fix potential NPE from handling result of SIM.highestSelectivityIndex (CASSANDRA-10550)
 * Fix paging issues with partitions containing only static columns data (CASSANDRA-10381)
 * Fix conditions on static columns (CASSANDRA-10264)
 * AssertionError: attempted to delete non-existing file CommitLog (CASSANDRA-10377)
 * Fix sorting for queries with an IN condition on partition key columns (CASSANDRA-10363)


3.0-rc2
 * Fix SELECT DISTINCT queries between 2.2.2 nodes and 3.0 nodes (CASSANDRA-10473)
 * Remove circular references in SegmentedFile (CASSANDRA-10543)
 * Ensure validation of indexed values only occurs once per-partition (CASSANDRA-10536)
 * Fix handling of static columns for range tombstones in thrift (CASSANDRA-10174)
 * Support empty ColumnFilter for backward compatility on empty IN (CASSANDRA-10471)
 * Remove Pig support (CASSANDRA-10542)
 * Fix LogFile throws Exception when assertion is disabled (CASSANDRA-10522)
 * Revert CASSANDRA-7486, make CMS default GC, move GC config to
   conf/jvm.options (CASSANDRA-10403)
 * Fix TeeingAppender causing some logs to be truncated/empty (CASSANDRA-10447)
 * Allow EACH_QUORUM for reads (CASSANDRA-9602)
 * Fix potential ClassCastException while upgrading (CASSANDRA-10468)
 * Fix NPE in MVs on update (CASSANDRA-10503)
 * Only include modified cell data in indexing deltas (CASSANDRA-10438)
 * Do not load keyspace when creating sstable writer (CASSANDRA-10443)
 * If node is not yet gossiping write all MV updates to batchlog only (CASSANDRA-10413)
 * Re-populate token metadata after commit log recovery (CASSANDRA-10293)
 * Provide additional metrics for materialized views (CASSANDRA-10323)
 * Flush system schema tables after local schema changes (CASSANDRA-10429)
Merged from 2.2:
 * Reduce contention getting instances of CompositeType (CASSANDRA-10433)
 * Fix the regression when using LIMIT with aggregates (CASSANDRA-10487)
 * Avoid NoClassDefFoundError during DataDescriptor initialization on windows (CASSANDRA-10412)
 * Preserve case of quoted Role & User names (CASSANDRA-10394)
 * cqlsh pg-style-strings broken (CASSANDRA-10484)
 * cqlsh prompt includes name of keyspace after failed `use` statement (CASSANDRA-10369)
Merged from 2.1:
 * (cqlsh) Distinguish negative and positive infinity in output (CASSANDRA-10523)
 * (cqlsh) allow custom time_format for COPY TO (CASSANDRA-8970)
 * Don't allow startup if the node's rack has changed (CASSANDRA-10242)
 * (cqlsh) show partial trace if incomplete after max_trace_wait (CASSANDRA-7645)
 * Allow LOCAL_JMX to be easily overridden (CASSANDRA-10275)
 * Mark nodes as dead even if they've already left (CASSANDRA-10205)


3.0.0-rc1
 * Fix mixed version read request compatibility for compact static tables
   (CASSANDRA-10373)
 * Fix paging of DISTINCT with static and IN (CASSANDRA-10354)
 * Allow MATERIALIZED VIEW's SELECT statement to restrict primary key
   columns (CASSANDRA-9664)
 * Move crc_check_chance out of compression options (CASSANDRA-9839)
 * Fix descending iteration past end of BTreeSearchIterator (CASSANDRA-10301)
 * Transfer hints to a different node on decommission (CASSANDRA-10198)
 * Check partition keys for CAS operations during stmt validation (CASSANDRA-10338)
 * Add custom query expressions to SELECT (CASSANDRA-10217)
 * Fix minor bugs in MV handling (CASSANDRA-10362)
 * Allow custom indexes with 0,1 or multiple target columns (CASSANDRA-10124)
 * Improve MV schema representation (CASSANDRA-9921)
 * Add flag to enable/disable coordinator batchlog for MV writes (CASSANDRA-10230)
 * Update cqlsh COPY for new internal driver serialization interface (CASSANDRA-10318)
 * Give index implementations more control over rebuild operations (CASSANDRA-10312)
 * Update index file format (CASSANDRA-10314)
 * Add "shadowable" row tombstones to deal with mv timestamp issues (CASSANDRA-10261)
 * CFS.loadNewSSTables() broken for pre-3.0 sstables
 * Cache selected index in read command to reduce lookups (CASSANDRA-10215)
 * Small optimizations of sstable index serialization (CASSANDRA-10232)
 * Support for both encrypted and unencrypted native transport connections (CASSANDRA-9590)
Merged from 2.2:
 * Configurable page size in cqlsh (CASSANDRA-9855)
 * Defer default role manager setup until all nodes are on 2.2+ (CASSANDRA-9761)
 * Handle missing RoleManager in config after upgrade to 2.2 (CASSANDRA-10209)
Merged from 2.1:
 * Bulk Loader API could not tolerate even node failure (CASSANDRA-10347)
 * Avoid misleading pushed notifications when multiple nodes
   share an rpc_address (CASSANDRA-10052)
 * Fix dropping undroppable when message queue is full (CASSANDRA-10113)
 * Fix potential ClassCastException during paging (CASSANDRA-10352)
 * Prevent ALTER TYPE from creating circular references (CASSANDRA-10339)
 * Fix cache handling of 2i and base tables (CASSANDRA-10155, 10359)
 * Fix NPE in nodetool compactionhistory (CASSANDRA-9758)
 * (Pig) support BulkOutputFormat as a URL parameter (CASSANDRA-7410)
 * BATCH statement is broken in cqlsh (CASSANDRA-10272)
 * (cqlsh) Make cqlsh PEP8 Compliant (CASSANDRA-10066)
 * (cqlsh) Fix error when starting cqlsh with --debug (CASSANDRA-10282)
 * Scrub, Cleanup and Upgrade do not unmark compacting until all operations
   have completed, regardless of the occurence of exceptions (CASSANDRA-10274)


3.0.0-beta2
 * Fix columns returned by AbstractBtreePartitions (CASSANDRA-10220)
 * Fix backward compatibility issue due to AbstractBounds serialization bug (CASSANDRA-9857)
 * Fix startup error when upgrading nodes (CASSANDRA-10136)
 * Base table PRIMARY KEY can be assumed to be NOT NULL in MV creation (CASSANDRA-10147)
 * Improve batchlog write patch (CASSANDRA-9673)
 * Re-apply MaterializedView updates on commitlog replay (CASSANDRA-10164)
 * Require AbstractType.isByteOrderComparable declaration in constructor (CASSANDRA-9901)
 * Avoid digest mismatch on upgrade to 3.0 (CASSANDRA-9554)
 * Fix Materialized View builder when adding multiple MVs (CASSANDRA-10156)
 * Choose better poolingOptions for protocol v4 in cassandra-stress (CASSANDRA-10182)
 * Fix LWW bug affecting Materialized Views (CASSANDRA-10197)
 * Ensures frozen sets and maps are always sorted (CASSANDRA-10162)
 * Don't deadlock when flushing CFS backed custom indexes (CASSANDRA-10181)
 * Fix double flushing of secondary index tables (CASSANDRA-10180)
 * Fix incorrect handling of range tombstones in thrift (CASSANDRA-10046)
 * Only use batchlog when paired materialized view replica is remote (CASSANDRA-10061)
 * Reuse TemporalRow when updating multiple MaterializedViews (CASSANDRA-10060)
 * Validate gc_grace_seconds for batchlog writes and MVs (CASSANDRA-9917)
 * Fix sstablerepairedset (CASSANDRA-10132)
Merged from 2.2:
 * Cancel transaction for sstables we wont redistribute index summary
   for (CASSANDRA-10270)
 * Retry snapshot deletion after compaction and gc on Windows (CASSANDRA-10222)
 * Fix failure to start with space in directory path on Windows (CASSANDRA-10239)
 * Fix repair hang when snapshot failed (CASSANDRA-10057)
 * Fall back to 1/4 commitlog volume for commitlog_total_space on small disks
   (CASSANDRA-10199)
Merged from 2.1:
 * Added configurable warning threshold for GC duration (CASSANDRA-8907)
 * Fix handling of streaming EOF (CASSANDRA-10206)
 * Only check KeyCache when it is enabled
 * Change streaming_socket_timeout_in_ms default to 1 hour (CASSANDRA-8611)
 * (cqlsh) update list of CQL keywords (CASSANDRA-9232)
 * Add nodetool gettraceprobability command (CASSANDRA-10234)
Merged from 2.0:
 * Fix rare race where older gossip states can be shadowed (CASSANDRA-10366)
 * Fix consolidating racks violating the RF contract (CASSANDRA-10238)
 * Disallow decommission when node is in drained state (CASSANDRA-8741)


2.2.1
 * Fix race during construction of commit log (CASSANDRA-10049)
 * Fix LeveledCompactionStrategyTest (CASSANDRA-9757)
 * Fix broken UnbufferedDataOutputStreamPlus.writeUTF (CASSANDRA-10203)
 * (cqlsh) default load-from-file encoding to utf-8 (CASSANDRA-9898)
 * Avoid returning Permission.NONE when failing to query users table (CASSANDRA-10168)
 * (cqlsh) add CLEAR command (CASSANDRA-10086)
 * Support string literals as Role names for compatibility (CASSANDRA-10135)
Merged from 2.1:
 * Only check KeyCache when it is enabled
 * Change streaming_socket_timeout_in_ms default to 1 hour (CASSANDRA-8611)
 * (cqlsh) update list of CQL keywords (CASSANDRA-9232)


3.0.0-beta1
 * Redesign secondary index API (CASSANDRA-9459, 7771, 9041)
 * Fix throwing ReadFailure instead of ReadTimeout on range queries (CASSANDRA-10125)
 * Rewrite hinted handoff (CASSANDRA-6230)
 * Fix query on static compact tables (CASSANDRA-10093)
 * Fix race during construction of commit log (CASSANDRA-10049)
 * Add option to only purge repaired tombstones (CASSANDRA-6434)
 * Change authorization handling for MVs (CASSANDRA-9927)
 * Add custom JMX enabled executor for UDF sandbox (CASSANDRA-10026)
 * Fix row deletion bug for Materialized Views (CASSANDRA-10014)
 * Support mixed-version clusters with Cassandra 2.1 and 2.2 (CASSANDRA-9704)
 * Fix multiple slices on RowSearchers (CASSANDRA-10002)
 * Fix bug in merging of collections (CASSANDRA-10001)
 * Optimize batchlog replay to avoid full scans (CASSANDRA-7237)
 * Repair improvements when using vnodes (CASSANDRA-5220)
 * Disable scripted UDFs by default (CASSANDRA-9889)
 * Bytecode inspection for Java-UDFs (CASSANDRA-9890)
 * Use byte to serialize MT hash length (CASSANDRA-9792)
 * Replace usage of Adler32 with CRC32 (CASSANDRA-8684)
 * Fix migration to new format from 2.1 SSTable (CASSANDRA-10006)
 * SequentialWriter should extend BufferedDataOutputStreamPlus (CASSANDRA-9500)
 * Use the same repairedAt timestamp within incremental repair session (CASSANDRA-9111)
Merged from 2.2:
 * Allow count(*) and count(1) to be use as normal aggregation (CASSANDRA-10114)
 * An NPE is thrown if the column name is unknown for an IN relation (CASSANDRA-10043)
 * Apply commit_failure_policy to more errors on startup (CASSANDRA-9749)
 * Fix histogram overflow exception (CASSANDRA-9973)
 * Route gossip messages over dedicated socket (CASSANDRA-9237)
 * Add checksum to saved cache files (CASSANDRA-9265)
 * Log warning when using an aggregate without partition key (CASSANDRA-9737)
Merged from 2.1:
 * (cqlsh) Allow encoding to be set through command line (CASSANDRA-10004)
 * Add new JMX methods to change local compaction strategy (CASSANDRA-9965)
 * Write hints for paxos commits (CASSANDRA-7342)
 * (cqlsh) Fix timestamps before 1970 on Windows, always
   use UTC for timestamp display (CASSANDRA-10000)
 * (cqlsh) Avoid overwriting new config file with old config
   when both exist (CASSANDRA-9777)
 * Release snapshot selfRef when doing snapshot repair (CASSANDRA-9998)
 * Cannot replace token does not exist - DN node removed as Fat Client (CASSANDRA-9871)
Merged from 2.0:
 * Don't cast expected bf size to an int (CASSANDRA-9959)
 * Make getFullyExpiredSSTables less expensive (CASSANDRA-9882)


3.0.0-alpha1
 * Implement proper sandboxing for UDFs (CASSANDRA-9402)
 * Simplify (and unify) cleanup of compaction leftovers (CASSANDRA-7066)
 * Allow extra schema definitions in cassandra-stress yaml (CASSANDRA-9850)
 * Metrics should use up to date nomenclature (CASSANDRA-9448)
 * Change CREATE/ALTER TABLE syntax for compression (CASSANDRA-8384)
 * Cleanup crc and adler code for java 8 (CASSANDRA-9650)
 * Storage engine refactor (CASSANDRA-8099, 9743, 9746, 9759, 9781, 9808, 9825,
   9848, 9705, 9859, 9867, 9874, 9828, 9801)
 * Update Guava to 18.0 (CASSANDRA-9653)
 * Bloom filter false positive ratio is not honoured (CASSANDRA-8413)
 * New option for cassandra-stress to leave a ratio of columns null (CASSANDRA-9522)
 * Change hinted_handoff_enabled yaml setting, JMX (CASSANDRA-9035)
 * Add algorithmic token allocation (CASSANDRA-7032)
 * Add nodetool command to replay batchlog (CASSANDRA-9547)
 * Make file buffer cache independent of paths being read (CASSANDRA-8897)
 * Remove deprecated legacy Hadoop code (CASSANDRA-9353)
 * Decommissioned nodes will not rejoin the cluster (CASSANDRA-8801)
 * Change gossip stabilization to use endpoit size (CASSANDRA-9401)
 * Change default garbage collector to G1 (CASSANDRA-7486)
 * Populate TokenMetadata early during startup (CASSANDRA-9317)
 * Undeprecate cache recentHitRate (CASSANDRA-6591)
 * Add support for selectively varint encoding fields (CASSANDRA-9499, 9865)
 * Materialized Views (CASSANDRA-6477)
Merged from 2.2:
 * Avoid grouping sstables for anticompaction with DTCS (CASSANDRA-9900)
 * UDF / UDA execution time in trace (CASSANDRA-9723)
 * Fix broken internode SSL (CASSANDRA-9884)
Merged from 2.1:
 * Add new JMX methods to change local compaction strategy (CASSANDRA-9965)
 * Fix handling of enable/disable autocompaction (CASSANDRA-9899)
 * Add consistency level to tracing ouput (CASSANDRA-9827)
 * Remove repair snapshot leftover on startup (CASSANDRA-7357)
 * Use random nodes for batch log when only 2 racks (CASSANDRA-8735)
 * Ensure atomicity inside thrift and stream session (CASSANDRA-7757)
 * Fix nodetool info error when the node is not joined (CASSANDRA-9031)
Merged from 2.0:
 * Log when messages are dropped due to cross_node_timeout (CASSANDRA-9793)
 * Don't track hotness when opening from snapshot for validation (CASSANDRA-9382)


2.2.0
 * Allow the selection of columns together with aggregates (CASSANDRA-9767)
 * Fix cqlsh copy methods and other windows specific issues (CASSANDRA-9795)
 * Don't wrap byte arrays in SequentialWriter (CASSANDRA-9797)
 * sum() and avg() functions missing for smallint and tinyint types (CASSANDRA-9671)
 * Revert CASSANDRA-9542 (allow native functions in UDA) (CASSANDRA-9771)
Merged from 2.1:
 * Fix MarshalException when upgrading superColumn family (CASSANDRA-9582)
 * Fix broken logging for "empty" flushes in Memtable (CASSANDRA-9837)
 * Handle corrupt files on startup (CASSANDRA-9686)
 * Fix clientutil jar and tests (CASSANDRA-9760)
 * (cqlsh) Allow the SSL protocol version to be specified through the
    config file or environment variables (CASSANDRA-9544)
Merged from 2.0:
 * Add tool to find why expired sstables are not getting dropped (CASSANDRA-10015)
 * Remove erroneous pending HH tasks from tpstats/jmx (CASSANDRA-9129)
 * Don't cast expected bf size to an int (CASSANDRA-9959)
 * checkForEndpointCollision fails for legitimate collisions (CASSANDRA-9765)
 * Complete CASSANDRA-8448 fix (CASSANDRA-9519)
 * Don't include auth credentials in debug log (CASSANDRA-9682)
 * Can't transition from write survey to normal mode (CASSANDRA-9740)
 * Scrub (recover) sstables even when -Index.db is missing (CASSANDRA-9591)
 * Fix growing pending background compaction (CASSANDRA-9662)


2.2.0-rc2
 * Re-enable memory-mapped I/O on Windows (CASSANDRA-9658)
 * Warn when an extra-large partition is compacted (CASSANDRA-9643)
 * (cqlsh) Allow setting the initial connection timeout (CASSANDRA-9601)
 * BulkLoader has --transport-factory option but does not use it (CASSANDRA-9675)
 * Allow JMX over SSL directly from nodetool (CASSANDRA-9090)
 * Update cqlsh for UDFs (CASSANDRA-7556)
 * Change Windows kernel default timer resolution (CASSANDRA-9634)
 * Deprected sstable2json and json2sstable (CASSANDRA-9618)
 * Allow native functions in user-defined aggregates (CASSANDRA-9542)
 * Don't repair system_distributed by default (CASSANDRA-9621)
 * Fix mixing min, max, and count aggregates for blob type (CASSANRA-9622)
 * Rename class for DATE type in Java driver (CASSANDRA-9563)
 * Duplicate compilation of UDFs on coordinator (CASSANDRA-9475)
 * Fix connection leak in CqlRecordWriter (CASSANDRA-9576)
 * Mlockall before opening system sstables & remove boot_without_jna option (CASSANDRA-9573)
 * Add functions to convert timeuuid to date or time, deprecate dateOf and unixTimestampOf (CASSANDRA-9229)
 * Make sure we cancel non-compacting sstables from LifecycleTransaction (CASSANDRA-9566)
 * Fix deprecated repair JMX API (CASSANDRA-9570)
 * Add logback metrics (CASSANDRA-9378)
 * Update and refactor ant test/test-compression to run the tests in parallel (CASSANDRA-9583)
 * Fix upgrading to new directory for secondary index (CASSANDRA-9687)
Merged from 2.1:
 * (cqlsh) Fix bad check for CQL compatibility when DESCRIBE'ing
   COMPACT STORAGE tables with no clustering columns
 * Eliminate strong self-reference chains in sstable ref tidiers (CASSANDRA-9656)
 * Ensure StreamSession uses canonical sstable reader instances (CASSANDRA-9700) 
 * Ensure memtable book keeping is not corrupted in the event we shrink usage (CASSANDRA-9681)
 * Update internal python driver for cqlsh (CASSANDRA-9064)
 * Fix IndexOutOfBoundsException when inserting tuple with too many
   elements using the string literal notation (CASSANDRA-9559)
 * Enable describe on indices (CASSANDRA-7814)
 * Fix incorrect result for IN queries where column not found (CASSANDRA-9540)
 * ColumnFamilyStore.selectAndReference may block during compaction (CASSANDRA-9637)
 * Fix bug in cardinality check when compacting (CASSANDRA-9580)
 * Fix memory leak in Ref due to ConcurrentLinkedQueue.remove() behaviour (CASSANDRA-9549)
 * Make rebuild only run one at a time (CASSANDRA-9119)
Merged from 2.0:
 * Avoid NPE in AuthSuccess#decode (CASSANDRA-9727)
 * Add listen_address to system.local (CASSANDRA-9603)
 * Bug fixes to resultset metadata construction (CASSANDRA-9636)
 * Fix setting 'durable_writes' in ALTER KEYSPACE (CASSANDRA-9560)
 * Avoids ballot clash in Paxos (CASSANDRA-9649)
 * Improve trace messages for RR (CASSANDRA-9479)
 * Fix suboptimal secondary index selection when restricted
   clustering column is also indexed (CASSANDRA-9631)
 * (cqlsh) Add min_threshold to DTCS option autocomplete (CASSANDRA-9385)
 * Fix error message when attempting to create an index on a column
   in a COMPACT STORAGE table with clustering columns (CASSANDRA-9527)
 * 'WITH WITH' in alter keyspace statements causes NPE (CASSANDRA-9565)
 * Expose some internals of SelectStatement for inspection (CASSANDRA-9532)
 * ArrivalWindow should use primitives (CASSANDRA-9496)
 * Periodically submit background compaction tasks (CASSANDRA-9592)
 * Set HAS_MORE_PAGES flag to false when PagingState is null (CASSANDRA-9571)


2.2.0-rc1
 * Compressed commit log should measure compressed space used (CASSANDRA-9095)
 * Fix comparison bug in CassandraRoleManager#collectRoles (CASSANDRA-9551)
 * Add tinyint,smallint,time,date support for UDFs (CASSANDRA-9400)
 * Deprecates SSTableSimpleWriter and SSTableSimpleUnsortedWriter (CASSANDRA-9546)
 * Empty INITCOND treated as null in aggregate (CASSANDRA-9457)
 * Remove use of Cell in Thrift MapReduce classes (CASSANDRA-8609)
 * Integrate pre-release Java Driver 2.2-rc1, custom build (CASSANDRA-9493)
 * Clean up gossiper logic for old versions (CASSANDRA-9370)
 * Fix custom payload coding/decoding to match the spec (CASSANDRA-9515)
 * ant test-all results incomplete when parsed (CASSANDRA-9463)
 * Disallow frozen<> types in function arguments and return types for
   clarity (CASSANDRA-9411)
 * Static Analysis to warn on unsafe use of Autocloseable instances (CASSANDRA-9431)
 * Update commitlog archiving examples now that commitlog segments are
   not recycled (CASSANDRA-9350)
 * Extend Transactional API to sstable lifecycle management (CASSANDRA-8568)
 * (cqlsh) Add support for native protocol 4 (CASSANDRA-9399)
 * Ensure that UDF and UDAs are keyspace-isolated (CASSANDRA-9409)
 * Revert CASSANDRA-7807 (tracing completion client notifications) (CASSANDRA-9429)
 * Add ability to stop compaction by ID (CASSANDRA-7207)
 * Let CassandraVersion handle SNAPSHOT version (CASSANDRA-9438)
Merged from 2.1:
 * (cqlsh) Fix using COPY through SOURCE or -f (CASSANDRA-9083)
 * Fix occasional lack of `system` keyspace in schema tables (CASSANDRA-8487)
 * Use ProtocolError code instead of ServerError code for native protocol
   error responses to unsupported protocol versions (CASSANDRA-9451)
 * Default commitlog_sync_batch_window_in_ms changed to 2ms (CASSANDRA-9504)
 * Fix empty partition assertion in unsorted sstable writing tools (CASSANDRA-9071)
 * Ensure truncate without snapshot cannot produce corrupt responses (CASSANDRA-9388) 
 * Consistent error message when a table mixes counter and non-counter
   columns (CASSANDRA-9492)
 * Avoid getting unreadable keys during anticompaction (CASSANDRA-9508)
 * (cqlsh) Better float precision by default (CASSANDRA-9224)
 * Improve estimated row count (CASSANDRA-9107)
 * Optimize range tombstone memory footprint (CASSANDRA-8603)
 * Use configured gcgs in anticompaction (CASSANDRA-9397)
Merged from 2.0:
 * Don't accumulate more range than necessary in RangeTombstone.Tracker (CASSANDRA-9486)
 * Add broadcast and rpc addresses to system.local (CASSANDRA-9436)
 * Always mark sstable suspect when corrupted (CASSANDRA-9478)
 * Add database users and permissions to CQL3 documentation (CASSANDRA-7558)
 * Allow JVM_OPTS to be passed to standalone tools (CASSANDRA-5969)
 * Fix bad condition in RangeTombstoneList (CASSANDRA-9485)
 * Fix potential StackOverflow when setting CrcCheckChance over JMX (CASSANDRA-9488)
 * Fix null static columns in pages after the first, paged reversed
   queries (CASSANDRA-8502)
 * Fix counting cache serialization in request metrics (CASSANDRA-9466)
 * Add option not to validate atoms during scrub (CASSANDRA-9406)


2.2.0-beta1
 * Introduce Transactional API for internal state changes (CASSANDRA-8984)
 * Add a flag in cassandra.yaml to enable UDFs (CASSANDRA-9404)
 * Better support of null for UDF (CASSANDRA-8374)
 * Use ecj instead of javassist for UDFs (CASSANDRA-8241)
 * faster async logback configuration for tests (CASSANDRA-9376)
 * Add `smallint` and `tinyint` data types (CASSANDRA-8951)
 * Avoid thrift schema creation when native driver is used in stress tool (CASSANDRA-9374)
 * Make Functions.declared thread-safe
 * Add client warnings to native protocol v4 (CASSANDRA-8930)
 * Allow roles cache to be invalidated (CASSANDRA-8967)
 * Upgrade Snappy (CASSANDRA-9063)
 * Don't start Thrift rpc by default (CASSANDRA-9319)
 * Only stream from unrepaired sstables with incremental repair (CASSANDRA-8267)
 * Aggregate UDFs allow SFUNC return type to differ from STYPE if FFUNC specified (CASSANDRA-9321)
 * Remove Thrift dependencies in bundled tools (CASSANDRA-8358)
 * Disable memory mapping of hsperfdata file for JVM statistics (CASSANDRA-9242)
 * Add pre-startup checks to detect potential incompatibilities (CASSANDRA-8049)
 * Distinguish between null and unset in protocol v4 (CASSANDRA-7304)
 * Add user/role permissions for user-defined functions (CASSANDRA-7557)
 * Allow cassandra config to be updated to restart daemon without unloading classes (CASSANDRA-9046)
 * Don't initialize compaction writer before checking if iter is empty (CASSANDRA-9117)
 * Don't execute any functions at prepare-time (CASSANDRA-9037)
 * Share file handles between all instances of a SegmentedFile (CASSANDRA-8893)
 * Make it possible to major compact LCS (CASSANDRA-7272)
 * Make FunctionExecutionException extend RequestExecutionException
   (CASSANDRA-9055)
 * Add support for SELECT JSON, INSERT JSON syntax and new toJson(), fromJson()
   functions (CASSANDRA-7970)
 * Optimise max purgeable timestamp calculation in compaction (CASSANDRA-8920)
 * Constrain internode message buffer sizes, and improve IO class hierarchy (CASSANDRA-8670) 
 * New tool added to validate all sstables in a node (CASSANDRA-5791)
 * Push notification when tracing completes for an operation (CASSANDRA-7807)
 * Delay "node up" and "node added" notifications until native protocol server is started (CASSANDRA-8236)
 * Compressed Commit Log (CASSANDRA-6809)
 * Optimise IntervalTree (CASSANDRA-8988)
 * Add a key-value payload for third party usage (CASSANDRA-8553, 9212)
 * Bump metrics-reporter-config dependency for metrics 3.0 (CASSANDRA-8149)
 * Partition intra-cluster message streams by size, not type (CASSANDRA-8789)
 * Add WriteFailureException to native protocol, notify coordinator of
   write failures (CASSANDRA-8592)
 * Convert SequentialWriter to nio (CASSANDRA-8709)
 * Add role based access control (CASSANDRA-7653, 8650, 7216, 8760, 8849, 8761, 8850)
 * Record client ip address in tracing sessions (CASSANDRA-8162)
 * Indicate partition key columns in response metadata for prepared
   statements (CASSANDRA-7660)
 * Merge UUIDType and TimeUUIDType parse logic (CASSANDRA-8759)
 * Avoid memory allocation when searching index summary (CASSANDRA-8793)
 * Optimise (Time)?UUIDType Comparisons (CASSANDRA-8730)
 * Make CRC32Ex into a separate maven dependency (CASSANDRA-8836)
 * Use preloaded jemalloc w/ Unsafe (CASSANDRA-8714, 9197)
 * Avoid accessing partitioner through StorageProxy (CASSANDRA-8244, 8268)
 * Upgrade Metrics library and remove depricated metrics (CASSANDRA-5657)
 * Serializing Row cache alternative, fully off heap (CASSANDRA-7438)
 * Duplicate rows returned when in clause has repeated values (CASSANDRA-6706)
 * Make CassandraException unchecked, extend RuntimeException (CASSANDRA-8560)
 * Support direct buffer decompression for reads (CASSANDRA-8464)
 * DirectByteBuffer compatible LZ4 methods (CASSANDRA-7039)
 * Group sstables for anticompaction correctly (CASSANDRA-8578)
 * Add ReadFailureException to native protocol, respond
   immediately when replicas encounter errors while handling
   a read request (CASSANDRA-7886)
 * Switch CommitLogSegment from RandomAccessFile to nio (CASSANDRA-8308)
 * Allow mixing token and partition key restrictions (CASSANDRA-7016)
 * Support index key/value entries on map collections (CASSANDRA-8473)
 * Modernize schema tables (CASSANDRA-8261)
 * Support for user-defined aggregation functions (CASSANDRA-8053)
 * Fix NPE in SelectStatement with empty IN values (CASSANDRA-8419)
 * Refactor SelectStatement, return IN results in natural order instead
   of IN value list order and ignore duplicate values in partition key IN restrictions (CASSANDRA-7981)
 * Support UDTs, tuples, and collections in user-defined
   functions (CASSANDRA-7563)
 * Fix aggregate fn results on empty selection, result column name,
   and cqlsh parsing (CASSANDRA-8229)
 * Mark sstables as repaired after full repair (CASSANDRA-7586)
 * Extend Descriptor to include a format value and refactor reader/writer
   APIs (CASSANDRA-7443)
 * Integrate JMH for microbenchmarks (CASSANDRA-8151)
 * Keep sstable levels when bootstrapping (CASSANDRA-7460)
 * Add Sigar library and perform basic OS settings check on startup (CASSANDRA-7838)
 * Support for aggregation functions (CASSANDRA-4914)
 * Remove cassandra-cli (CASSANDRA-7920)
 * Accept dollar quoted strings in CQL (CASSANDRA-7769)
 * Make assassinate a first class command (CASSANDRA-7935)
 * Support IN clause on any partition key column (CASSANDRA-7855)
 * Support IN clause on any clustering column (CASSANDRA-4762)
 * Improve compaction logging (CASSANDRA-7818)
 * Remove YamlFileNetworkTopologySnitch (CASSANDRA-7917)
 * Do anticompaction in groups (CASSANDRA-6851)
 * Support user-defined functions (CASSANDRA-7395, 7526, 7562, 7740, 7781, 7929,
   7924, 7812, 8063, 7813, 7708)
 * Permit configurable timestamps with cassandra-stress (CASSANDRA-7416)
 * Move sstable RandomAccessReader to nio2, which allows using the
   FILE_SHARE_DELETE flag on Windows (CASSANDRA-4050)
 * Remove CQL2 (CASSANDRA-5918)
 * Optimize fetching multiple cells by name (CASSANDRA-6933)
 * Allow compilation in java 8 (CASSANDRA-7028)
 * Make incremental repair default (CASSANDRA-7250)
 * Enable code coverage thru JaCoCo (CASSANDRA-7226)
 * Switch external naming of 'column families' to 'tables' (CASSANDRA-4369) 
 * Shorten SSTable path (CASSANDRA-6962)
 * Use unsafe mutations for most unit tests (CASSANDRA-6969)
 * Fix race condition during calculation of pending ranges (CASSANDRA-7390)
 * Fail on very large batch sizes (CASSANDRA-8011)
 * Improve concurrency of repair (CASSANDRA-6455, 8208, 9145)
 * Select optimal CRC32 implementation at runtime (CASSANDRA-8614)
 * Evaluate MurmurHash of Token once per query (CASSANDRA-7096)
 * Generalize progress reporting (CASSANDRA-8901)
 * Resumable bootstrap streaming (CASSANDRA-8838, CASSANDRA-8942)
 * Allow scrub for secondary index (CASSANDRA-5174)
 * Save repair data to system table (CASSANDRA-5839)
 * fix nodetool names that reference column families (CASSANDRA-8872)
 Merged from 2.1:
 * Warn on misuse of unlogged batches (CASSANDRA-9282)
 * Failure detector detects and ignores local pauses (CASSANDRA-9183)
 * Add utility class to support for rate limiting a given log statement (CASSANDRA-9029)
 * Add missing consistency levels to cassandra-stess (CASSANDRA-9361)
 * Fix commitlog getCompletedTasks to not increment (CASSANDRA-9339)
 * Fix for harmless exceptions logged as ERROR (CASSANDRA-8564)
 * Delete processed sstables in sstablesplit/sstableupgrade (CASSANDRA-8606)
 * Improve sstable exclusion from partition tombstones (CASSANDRA-9298)
 * Validate the indexed column rather than the cell's contents for 2i (CASSANDRA-9057)
 * Add support for top-k custom 2i queries (CASSANDRA-8717)
 * Fix error when dropping table during compaction (CASSANDRA-9251)
 * cassandra-stress supports validation operations over user profiles (CASSANDRA-8773)
 * Add support for rate limiting log messages (CASSANDRA-9029)
 * Log the partition key with tombstone warnings (CASSANDRA-8561)
 * Reduce runWithCompactionsDisabled poll interval to 1ms (CASSANDRA-9271)
 * Fix PITR commitlog replay (CASSANDRA-9195)
 * GCInspector logs very different times (CASSANDRA-9124)
 * Fix deleting from an empty list (CASSANDRA-9198)
 * Update tuple and collection types that use a user-defined type when that UDT
   is modified (CASSANDRA-9148, CASSANDRA-9192)
 * Use higher timeout for prepair and snapshot in repair (CASSANDRA-9261)
 * Fix anticompaction blocking ANTI_ENTROPY stage (CASSANDRA-9151)
 * Repair waits for anticompaction to finish (CASSANDRA-9097)
 * Fix streaming not holding ref when stream error (CASSANDRA-9295)
 * Fix canonical view returning early opened SSTables (CASSANDRA-9396)
Merged from 2.0:
 * (cqlsh) Add LOGIN command to switch users (CASSANDRA-7212)
 * Clone SliceQueryFilter in AbstractReadCommand implementations (CASSANDRA-8940)
 * Push correct protocol notification for DROP INDEX (CASSANDRA-9310)
 * token-generator - generated tokens too long (CASSANDRA-9300)
 * Fix counting of tombstones for TombstoneOverwhelmingException (CASSANDRA-9299)
 * Fix ReconnectableSnitch reconnecting to peers during upgrade (CASSANDRA-6702)
 * Include keyspace and table name in error log for collections over the size
   limit (CASSANDRA-9286)
 * Avoid potential overlap in LCS with single-partition sstables (CASSANDRA-9322)
 * Log warning message when a table is queried before the schema has fully
   propagated (CASSANDRA-9136)
 * Overload SecondaryIndex#indexes to accept the column definition (CASSANDRA-9314)
 * (cqlsh) Add SERIAL and LOCAL_SERIAL consistency levels (CASSANDRA-8051)
 * Fix index selection during rebuild with certain table layouts (CASSANDRA-9281)
 * Fix partition-level-delete-only workload accounting (CASSANDRA-9194)
 * Allow scrub to handle corrupted compressed chunks (CASSANDRA-9140)
 * Fix assertion error when resetlocalschema is run during repair (CASSANDRA-9249)
 * Disable single sstable tombstone compactions for DTCS by default (CASSANDRA-9234)
 * IncomingTcpConnection thread is not named (CASSANDRA-9262)
 * Close incoming connections when MessagingService is stopped (CASSANDRA-9238)
 * Fix streaming hang when retrying (CASSANDRA-9132)


2.1.5
 * Re-add deprecated cold_reads_to_omit param for backwards compat (CASSANDRA-9203)
 * Make anticompaction visible in compactionstats (CASSANDRA-9098)
 * Improve nodetool getendpoints documentation about the partition
   key parameter (CASSANDRA-6458)
 * Don't check other keyspaces for schema changes when an user-defined
   type is altered (CASSANDRA-9187)
 * Add generate-idea-files target to build.xml (CASSANDRA-9123)
 * Allow takeColumnFamilySnapshot to take a list of tables (CASSANDRA-8348)
 * Limit major sstable operations to their canonical representation (CASSANDRA-8669)
 * cqlsh: Add tests for INSERT and UPDATE tab completion (CASSANDRA-9125)
 * cqlsh: quote column names when needed in COPY FROM inserts (CASSANDRA-9080)
 * Do not load read meter for offline operations (CASSANDRA-9082)
 * cqlsh: Make CompositeType data readable (CASSANDRA-8919)
 * cqlsh: Fix display of triggers (CASSANDRA-9081)
 * Fix NullPointerException when deleting or setting an element by index on
   a null list collection (CASSANDRA-9077)
 * Buffer bloom filter serialization (CASSANDRA-9066)
 * Fix anti-compaction target bloom filter size (CASSANDRA-9060)
 * Make FROZEN and TUPLE unreserved keywords in CQL (CASSANDRA-9047)
 * Prevent AssertionError from SizeEstimatesRecorder (CASSANDRA-9034)
 * Avoid overwriting index summaries for sstables with an older format that
   does not support downsampling; rebuild summaries on startup when this
   is detected (CASSANDRA-8993)
 * Fix potential data loss in CompressedSequentialWriter (CASSANDRA-8949)
 * Make PasswordAuthenticator number of hashing rounds configurable (CASSANDRA-8085)
 * Fix AssertionError when binding nested collections in DELETE (CASSANDRA-8900)
 * Check for overlap with non-early sstables in LCS (CASSANDRA-8739)
 * Only calculate max purgable timestamp if we have to (CASSANDRA-8914)
 * (cqlsh) Greatly improve performance of COPY FROM (CASSANDRA-8225)
 * IndexSummary effectiveIndexInterval is now a guideline, not a rule (CASSANDRA-8993)
 * Use correct bounds for page cache eviction of compressed files (CASSANDRA-8746)
 * SSTableScanner enforces its bounds (CASSANDRA-8946)
 * Cleanup cell equality (CASSANDRA-8947)
 * Introduce intra-cluster message coalescing (CASSANDRA-8692)
 * DatabaseDescriptor throws NPE when rpc_interface is used (CASSANDRA-8839)
 * Don't check if an sstable is live for offline compactions (CASSANDRA-8841)
 * Don't set clientMode in SSTableLoader (CASSANDRA-8238)
 * Fix SSTableRewriter with disabled early open (CASSANDRA-8535)
 * Fix cassandra-stress so it respects the CL passed in user mode (CASSANDRA-8948)
 * Fix rare NPE in ColumnDefinition#hasIndexOption() (CASSANDRA-8786)
 * cassandra-stress reports per-operation statistics, plus misc (CASSANDRA-8769)
 * Add SimpleDate (cql date) and Time (cql time) types (CASSANDRA-7523)
 * Use long for key count in cfstats (CASSANDRA-8913)
 * Make SSTableRewriter.abort() more robust to failure (CASSANDRA-8832)
 * Remove cold_reads_to_omit from STCS (CASSANDRA-8860)
 * Make EstimatedHistogram#percentile() use ceil instead of floor (CASSANDRA-8883)
 * Fix top partitions reporting wrong cardinality (CASSANDRA-8834)
 * Fix rare NPE in KeyCacheSerializer (CASSANDRA-8067)
 * Pick sstables for validation as late as possible inc repairs (CASSANDRA-8366)
 * Fix commitlog getPendingTasks to not increment (CASSANDRA-8862)
 * Fix parallelism adjustment in range and secondary index queries
   when the first fetch does not satisfy the limit (CASSANDRA-8856)
 * Check if the filtered sstables is non-empty in STCS (CASSANDRA-8843)
 * Upgrade java-driver used for cassandra-stress (CASSANDRA-8842)
 * Fix CommitLog.forceRecycleAllSegments() memory access error (CASSANDRA-8812)
 * Improve assertions in Memory (CASSANDRA-8792)
 * Fix SSTableRewriter cleanup (CASSANDRA-8802)
 * Introduce SafeMemory for CompressionMetadata.Writer (CASSANDRA-8758)
 * 'nodetool info' prints exception against older node (CASSANDRA-8796)
 * Ensure SSTableReader.last corresponds exactly with the file end (CASSANDRA-8750)
 * Make SSTableWriter.openEarly more robust and obvious (CASSANDRA-8747)
 * Enforce SSTableReader.first/last (CASSANDRA-8744)
 * Cleanup SegmentedFile API (CASSANDRA-8749)
 * Avoid overlap with early compaction replacement (CASSANDRA-8683)
 * Safer Resource Management++ (CASSANDRA-8707)
 * Write partition size estimates into a system table (CASSANDRA-7688)
 * cqlsh: Fix keys() and full() collection indexes in DESCRIBE output
   (CASSANDRA-8154)
 * Show progress of streaming in nodetool netstats (CASSANDRA-8886)
 * IndexSummaryBuilder utilises offheap memory, and shares data between
   each IndexSummary opened from it (CASSANDRA-8757)
 * markCompacting only succeeds if the exact SSTableReader instances being 
   marked are in the live set (CASSANDRA-8689)
 * cassandra-stress support for varint (CASSANDRA-8882)
 * Fix Adler32 digest for compressed sstables (CASSANDRA-8778)
 * Add nodetool statushandoff/statusbackup (CASSANDRA-8912)
 * Use stdout for progress and stats in sstableloader (CASSANDRA-8982)
 * Correctly identify 2i datadir from older versions (CASSANDRA-9116)
Merged from 2.0:
 * Ignore gossip SYNs after shutdown (CASSANDRA-9238)
 * Avoid overflow when calculating max sstable size in LCS (CASSANDRA-9235)
 * Make sstable blacklisting work with compression (CASSANDRA-9138)
 * Do not attempt to rebuild indexes if no index accepts any column (CASSANDRA-9196)
 * Don't initiate snitch reconnection for dead states (CASSANDRA-7292)
 * Fix ArrayIndexOutOfBoundsException in CQLSSTableWriter (CASSANDRA-8978)
 * Add shutdown gossip state to prevent timeouts during rolling restarts (CASSANDRA-8336)
 * Fix running with java.net.preferIPv6Addresses=true (CASSANDRA-9137)
 * Fix failed bootstrap/replace attempts being persisted in system.peers (CASSANDRA-9180)
 * Flush system.IndexInfo after marking index built (CASSANDRA-9128)
 * Fix updates to min/max_compaction_threshold through cassandra-cli
   (CASSANDRA-8102)
 * Don't include tmp files when doing offline relevel (CASSANDRA-9088)
 * Use the proper CAS WriteType when finishing a previous round during Paxos
   preparation (CASSANDRA-8672)
 * Avoid race in cancelling compactions (CASSANDRA-9070)
 * More aggressive check for expired sstables in DTCS (CASSANDRA-8359)
 * Fix ignored index_interval change in ALTER TABLE statements (CASSANDRA-7976)
 * Do more aggressive compaction in old time windows in DTCS (CASSANDRA-8360)
 * java.lang.AssertionError when reading saved cache (CASSANDRA-8740)
 * "disk full" when running cleanup (CASSANDRA-9036)
 * Lower logging level from ERROR to DEBUG when a scheduled schema pull
   cannot be completed due to a node being down (CASSANDRA-9032)
 * Fix MOVED_NODE client event (CASSANDRA-8516)
 * Allow overriding MAX_OUTSTANDING_REPLAY_COUNT (CASSANDRA-7533)
 * Fix malformed JMX ObjectName containing IPv6 addresses (CASSANDRA-9027)
 * (cqlsh) Allow increasing CSV field size limit through
   cqlshrc config option (CASSANDRA-8934)
 * Stop logging range tombstones when exceeding the threshold
   (CASSANDRA-8559)
 * Fix NullPointerException when nodetool getendpoints is run
   against invalid keyspaces or tables (CASSANDRA-8950)
 * Allow specifying the tmp dir (CASSANDRA-7712)
 * Improve compaction estimated tasks estimation (CASSANDRA-8904)
 * Fix duplicate up/down messages sent to native clients (CASSANDRA-7816)
 * Expose commit log archive status via JMX (CASSANDRA-8734)
 * Provide better exceptions for invalid replication strategy parameters
   (CASSANDRA-8909)
 * Fix regression in mixed single and multi-column relation support for
   SELECT statements (CASSANDRA-8613)
 * Add ability to limit number of native connections (CASSANDRA-8086)
 * Fix CQLSSTableWriter throwing exception and spawning threads
   (CASSANDRA-8808)
 * Fix MT mismatch between empty and GC-able data (CASSANDRA-8979)
 * Fix incorrect validation when snapshotting single table (CASSANDRA-8056)
 * Add offline tool to relevel sstables (CASSANDRA-8301)
 * Preserve stream ID for more protocol errors (CASSANDRA-8848)
 * Fix combining token() function with multi-column relations on
   clustering columns (CASSANDRA-8797)
 * Make CFS.markReferenced() resistant to bad refcounting (CASSANDRA-8829)
 * Fix StreamTransferTask abort/complete bad refcounting (CASSANDRA-8815)
 * Fix AssertionError when querying a DESC clustering ordered
   table with ASC ordering and paging (CASSANDRA-8767)
 * AssertionError: "Memory was freed" when running cleanup (CASSANDRA-8716)
 * Make it possible to set max_sstable_age to fractional days (CASSANDRA-8406)
 * Fix some multi-column relations with indexes on some clustering
   columns (CASSANDRA-8275)
 * Fix memory leak in SSTableSimple*Writer and SSTableReader.validate()
   (CASSANDRA-8748)
 * Throw OOM if allocating memory fails to return a valid pointer (CASSANDRA-8726)
 * Fix SSTableSimpleUnsortedWriter ConcurrentModificationException (CASSANDRA-8619)
 * 'nodetool info' prints exception against older node (CASSANDRA-8796)
 * Ensure SSTableSimpleUnsortedWriter.close() terminates if
   disk writer has crashed (CASSANDRA-8807)


2.1.4
 * Bind JMX to localhost unless explicitly configured otherwise (CASSANDRA-9085)


2.1.3
 * Fix HSHA/offheap_objects corruption (CASSANDRA-8719)
 * Upgrade libthrift to 0.9.2 (CASSANDRA-8685)
 * Don't use the shared ref in sstableloader (CASSANDRA-8704)
 * Purge internal prepared statements if related tables or
   keyspaces are dropped (CASSANDRA-8693)
 * (cqlsh) Handle unicode BOM at start of files (CASSANDRA-8638)
 * Stop compactions before exiting offline tools (CASSANDRA-8623)
 * Update tools/stress/README.txt to match current behaviour (CASSANDRA-7933)
 * Fix schema from Thrift conversion with empty metadata (CASSANDRA-8695)
 * Safer Resource Management (CASSANDRA-7705)
 * Make sure we compact highly overlapping cold sstables with
   STCS (CASSANDRA-8635)
 * rpc_interface and listen_interface generate NPE on startup when specified
   interface doesn't exist (CASSANDRA-8677)
 * Fix ArrayIndexOutOfBoundsException in nodetool cfhistograms (CASSANDRA-8514)
 * Switch from yammer metrics for nodetool cf/proxy histograms (CASSANDRA-8662)
 * Make sure we don't add tmplink files to the compaction
   strategy (CASSANDRA-8580)
 * (cqlsh) Handle maps with blob keys (CASSANDRA-8372)
 * (cqlsh) Handle DynamicCompositeType schemas correctly (CASSANDRA-8563)
 * Duplicate rows returned when in clause has repeated values (CASSANDRA-6706)
 * Add tooling to detect hot partitions (CASSANDRA-7974)
 * Fix cassandra-stress user-mode truncation of partition generation (CASSANDRA-8608)
 * Only stream from unrepaired sstables during inc repair (CASSANDRA-8267)
 * Don't allow starting multiple inc repairs on the same sstables (CASSANDRA-8316)
 * Invalidate prepared BATCH statements when related tables
   or keyspaces are dropped (CASSANDRA-8652)
 * Fix missing results in secondary index queries on collections
   with ALLOW FILTERING (CASSANDRA-8421)
 * Expose EstimatedHistogram metrics for range slices (CASSANDRA-8627)
 * (cqlsh) Escape clqshrc passwords properly (CASSANDRA-8618)
 * Fix NPE when passing wrong argument in ALTER TABLE statement (CASSANDRA-8355)
 * Pig: Refactor and deprecate CqlStorage (CASSANDRA-8599)
 * Don't reuse the same cleanup strategy for all sstables (CASSANDRA-8537)
 * Fix case-sensitivity of index name on CREATE and DROP INDEX
   statements (CASSANDRA-8365)
 * Better detection/logging for corruption in compressed sstables (CASSANDRA-8192)
 * Use the correct repairedAt value when closing writer (CASSANDRA-8570)
 * (cqlsh) Handle a schema mismatch being detected on startup (CASSANDRA-8512)
 * Properly calculate expected write size during compaction (CASSANDRA-8532)
 * Invalidate affected prepared statements when a table's columns
   are altered (CASSANDRA-7910)
 * Stress - user defined writes should populate sequentally (CASSANDRA-8524)
 * Fix regression in SSTableRewriter causing some rows to become unreadable 
   during compaction (CASSANDRA-8429)
 * Run major compactions for repaired/unrepaired in parallel (CASSANDRA-8510)
 * (cqlsh) Fix compression options in DESCRIBE TABLE output when compression
   is disabled (CASSANDRA-8288)
 * (cqlsh) Fix DESCRIBE output after keyspaces are altered (CASSANDRA-7623)
 * Make sure we set lastCompactedKey correctly (CASSANDRA-8463)
 * (cqlsh) Fix output of CONSISTENCY command (CASSANDRA-8507)
 * (cqlsh) Fixed the handling of LIST statements (CASSANDRA-8370)
 * Make sstablescrub check leveled manifest again (CASSANDRA-8432)
 * Check first/last keys in sstable when giving out positions (CASSANDRA-8458)
 * Disable mmap on Windows (CASSANDRA-6993)
 * Add missing ConsistencyLevels to cassandra-stress (CASSANDRA-8253)
 * Add auth support to cassandra-stress (CASSANDRA-7985)
 * Fix ArrayIndexOutOfBoundsException when generating error message
   for some CQL syntax errors (CASSANDRA-8455)
 * Scale memtable slab allocation logarithmically (CASSANDRA-7882)
 * cassandra-stress simultaneous inserts over same seed (CASSANDRA-7964)
 * Reduce cassandra-stress sampling memory requirements (CASSANDRA-7926)
 * Ensure memtable flush cannot expire commit log entries from its future (CASSANDRA-8383)
 * Make read "defrag" async to reclaim memtables (CASSANDRA-8459)
 * Remove tmplink files for offline compactions (CASSANDRA-8321)
 * Reduce maxHintsInProgress (CASSANDRA-8415)
 * BTree updates may call provided update function twice (CASSANDRA-8018)
 * Release sstable references after anticompaction (CASSANDRA-8386)
 * Handle abort() in SSTableRewriter properly (CASSANDRA-8320)
 * Centralize shared executors (CASSANDRA-8055)
 * Fix filtering for CONTAINS (KEY) relations on frozen collection
   clustering columns when the query is restricted to a single
   partition (CASSANDRA-8203)
 * Do more aggressive entire-sstable TTL expiry checks (CASSANDRA-8243)
 * Add more log info if readMeter is null (CASSANDRA-8238)
 * add check of the system wall clock time at startup (CASSANDRA-8305)
 * Support for frozen collections (CASSANDRA-7859)
 * Fix overflow on histogram computation (CASSANDRA-8028)
 * Have paxos reuse the timestamp generation of normal queries (CASSANDRA-7801)
 * Fix incremental repair not remove parent session on remote (CASSANDRA-8291)
 * Improve JBOD disk utilization (CASSANDRA-7386)
 * Log failed host when preparing incremental repair (CASSANDRA-8228)
 * Force config client mode in CQLSSTableWriter (CASSANDRA-8281)
 * Fix sstableupgrade throws exception (CASSANDRA-8688)
 * Fix hang when repairing empty keyspace (CASSANDRA-8694)
Merged from 2.0:
 * Fix IllegalArgumentException in dynamic snitch (CASSANDRA-8448)
 * Add support for UPDATE ... IF EXISTS (CASSANDRA-8610)
 * Fix reversal of list prepends (CASSANDRA-8733)
 * Prevent non-zero default_time_to_live on tables with counters
   (CASSANDRA-8678)
 * Fix SSTableSimpleUnsortedWriter ConcurrentModificationException
   (CASSANDRA-8619)
 * Round up time deltas lower than 1ms in BulkLoader (CASSANDRA-8645)
 * Add batch remove iterator to ABSC (CASSANDRA-8414, 8666)
 * Round up time deltas lower than 1ms in BulkLoader (CASSANDRA-8645)
 * Fix isClientMode check in Keyspace (CASSANDRA-8687)
 * Use more efficient slice size for querying internal secondary
   index tables (CASSANDRA-8550)
 * Fix potentially returning deleted rows with range tombstone (CASSANDRA-8558)
 * Check for available disk space before starting a compaction (CASSANDRA-8562)
 * Fix DISTINCT queries with LIMITs or paging when some partitions
   contain only tombstones (CASSANDRA-8490)
 * Introduce background cache refreshing to permissions cache
   (CASSANDRA-8194)
 * Fix race condition in StreamTransferTask that could lead to
   infinite loops and premature sstable deletion (CASSANDRA-7704)
 * Add an extra version check to MigrationTask (CASSANDRA-8462)
 * Ensure SSTableWriter cleans up properly after failure (CASSANDRA-8499)
 * Increase bf true positive count on key cache hit (CASSANDRA-8525)
 * Move MeteredFlusher to its own thread (CASSANDRA-8485)
 * Fix non-distinct results in DISTNCT queries on static columns when
   paging is enabled (CASSANDRA-8087)
 * Move all hints related tasks to hints internal executor (CASSANDRA-8285)
 * Fix paging for multi-partition IN queries (CASSANDRA-8408)
 * Fix MOVED_NODE topology event never being emitted when a node
   moves its token (CASSANDRA-8373)
 * Fix validation of indexes in COMPACT tables (CASSANDRA-8156)
 * Avoid StackOverflowError when a large list of IN values
   is used for a clustering column (CASSANDRA-8410)
 * Fix NPE when writetime() or ttl() calls are wrapped by
   another function call (CASSANDRA-8451)
 * Fix NPE after dropping a keyspace (CASSANDRA-8332)
 * Fix error message on read repair timeouts (CASSANDRA-7947)
 * Default DTCS base_time_seconds changed to 60 (CASSANDRA-8417)
 * Refuse Paxos operation with more than one pending endpoint (CASSANDRA-8346, 8640)
 * Throw correct exception when trying to bind a keyspace or table
   name (CASSANDRA-6952)
 * Make HHOM.compact synchronized (CASSANDRA-8416)
 * cancel latency-sampling task when CF is dropped (CASSANDRA-8401)
 * don't block SocketThread for MessagingService (CASSANDRA-8188)
 * Increase quarantine delay on replacement (CASSANDRA-8260)
 * Expose off-heap memory usage stats (CASSANDRA-7897)
 * Ignore Paxos commits for truncated tables (CASSANDRA-7538)
 * Validate size of indexed column values (CASSANDRA-8280)
 * Make LCS split compaction results over all data directories (CASSANDRA-8329)
 * Fix some failing queries that use multi-column relations
   on COMPACT STORAGE tables (CASSANDRA-8264)
 * Fix InvalidRequestException with ORDER BY (CASSANDRA-8286)
 * Disable SSLv3 for POODLE (CASSANDRA-8265)
 * Fix millisecond timestamps in Tracing (CASSANDRA-8297)
 * Include keyspace name in error message when there are insufficient
   live nodes to stream from (CASSANDRA-8221)
 * Avoid overlap in L1 when L0 contains many nonoverlapping
   sstables (CASSANDRA-8211)
 * Improve PropertyFileSnitch logging (CASSANDRA-8183)
 * Add DC-aware sequential repair (CASSANDRA-8193)
 * Use live sstables in snapshot repair if possible (CASSANDRA-8312)
 * Fix hints serialized size calculation (CASSANDRA-8587)


2.1.2
 * (cqlsh) parse_for_table_meta errors out on queries with undefined
   grammars (CASSANDRA-8262)
 * (cqlsh) Fix SELECT ... TOKEN() function broken in C* 2.1.1 (CASSANDRA-8258)
 * Fix Cassandra crash when running on JDK8 update 40 (CASSANDRA-8209)
 * Optimize partitioner tokens (CASSANDRA-8230)
 * Improve compaction of repaired/unrepaired sstables (CASSANDRA-8004)
 * Make cache serializers pluggable (CASSANDRA-8096)
 * Fix issues with CONTAINS (KEY) queries on secondary indexes
   (CASSANDRA-8147)
 * Fix read-rate tracking of sstables for some queries (CASSANDRA-8239)
 * Fix default timestamp in QueryOptions (CASSANDRA-8246)
 * Set socket timeout when reading remote version (CASSANDRA-8188)
 * Refactor how we track live size (CASSANDRA-7852)
 * Make sure unfinished compaction files are removed (CASSANDRA-8124)
 * Fix shutdown when run as Windows service (CASSANDRA-8136)
 * Fix DESCRIBE TABLE with custom indexes (CASSANDRA-8031)
 * Fix race in RecoveryManagerTest (CASSANDRA-8176)
 * Avoid IllegalArgumentException while sorting sstables in
   IndexSummaryManager (CASSANDRA-8182)
 * Shutdown JVM on file descriptor exhaustion (CASSANDRA-7579)
 * Add 'die' policy for commit log and disk failure (CASSANDRA-7927)
 * Fix installing as service on Windows (CASSANDRA-8115)
 * Fix CREATE TABLE for CQL2 (CASSANDRA-8144)
 * Avoid boxing in ColumnStats min/max trackers (CASSANDRA-8109)
Merged from 2.0:
 * Correctly handle non-text column names in cql3 (CASSANDRA-8178)
 * Fix deletion for indexes on primary key columns (CASSANDRA-8206)
 * Add 'nodetool statusgossip' (CASSANDRA-8125)
 * Improve client notification that nodes are ready for requests (CASSANDRA-7510)
 * Handle negative timestamp in writetime method (CASSANDRA-8139)
 * Pig: Remove errant LIMIT clause in CqlNativeStorage (CASSANDRA-8166)
 * Throw ConfigurationException when hsha is used with the default
   rpc_max_threads setting of 'unlimited' (CASSANDRA-8116)
 * Allow concurrent writing of the same table in the same JVM using
   CQLSSTableWriter (CASSANDRA-7463)
 * Fix totalDiskSpaceUsed calculation (CASSANDRA-8205)


2.1.1
 * Fix spin loop in AtomicSortedColumns (CASSANDRA-7546)
 * Dont notify when replacing tmplink files (CASSANDRA-8157)
 * Fix validation with multiple CONTAINS clause (CASSANDRA-8131)
 * Fix validation of collections in TriggerExecutor (CASSANDRA-8146)
 * Fix IllegalArgumentException when a list of IN values containing tuples
   is passed as a single arg to a prepared statement with the v1 or v2
   protocol (CASSANDRA-8062)
 * Fix ClassCastException in DISTINCT query on static columns with
   query paging (CASSANDRA-8108)
 * Fix NPE on null nested UDT inside a set (CASSANDRA-8105)
 * Fix exception when querying secondary index on set items or map keys
   when some clustering columns are specified (CASSANDRA-8073)
 * Send proper error response when there is an error during native
   protocol message decode (CASSANDRA-8118)
 * Gossip should ignore generation numbers too far in the future (CASSANDRA-8113)
 * Fix NPE when creating a table with frozen sets, lists (CASSANDRA-8104)
 * Fix high memory use due to tracking reads on incrementally opened sstable
   readers (CASSANDRA-8066)
 * Fix EXECUTE request with skipMetadata=false returning no metadata
   (CASSANDRA-8054)
 * Allow concurrent use of CQLBulkOutputFormat (CASSANDRA-7776)
 * Shutdown JVM on OOM (CASSANDRA-7507)
 * Upgrade netty version and enable epoll event loop (CASSANDRA-7761)
 * Don't duplicate sstables smaller than split size when using
   the sstablesplitter tool (CASSANDRA-7616)
 * Avoid re-parsing already prepared statements (CASSANDRA-7923)
 * Fix some Thrift slice deletions and updates of COMPACT STORAGE
   tables with some clustering columns omitted (CASSANDRA-7990)
 * Fix filtering for CONTAINS on sets (CASSANDRA-8033)
 * Properly track added size (CASSANDRA-7239)
 * Allow compilation in java 8 (CASSANDRA-7208)
 * Fix Assertion error on RangeTombstoneList diff (CASSANDRA-8013)
 * Release references to overlapping sstables during compaction (CASSANDRA-7819)
 * Send notification when opening compaction results early (CASSANDRA-8034)
 * Make native server start block until properly bound (CASSANDRA-7885)
 * (cqlsh) Fix IPv6 support (CASSANDRA-7988)
 * Ignore fat clients when checking for endpoint collision (CASSANDRA-7939)
 * Make sstablerepairedset take a list of files (CASSANDRA-7995)
 * (cqlsh) Tab completeion for indexes on map keys (CASSANDRA-7972)
 * (cqlsh) Fix UDT field selection in select clause (CASSANDRA-7891)
 * Fix resource leak in event of corrupt sstable
 * (cqlsh) Add command line option for cqlshrc file path (CASSANDRA-7131)
 * Provide visibility into prepared statements churn (CASSANDRA-7921, CASSANDRA-7930)
 * Invalidate prepared statements when their keyspace or table is
   dropped (CASSANDRA-7566)
 * cassandra-stress: fix support for NetworkTopologyStrategy (CASSANDRA-7945)
 * Fix saving caches when a table is dropped (CASSANDRA-7784)
 * Add better error checking of new stress profile (CASSANDRA-7716)
 * Use ThreadLocalRandom and remove FBUtilities.threadLocalRandom (CASSANDRA-7934)
 * Prevent operator mistakes due to simultaneous bootstrap (CASSANDRA-7069)
 * cassandra-stress supports whitelist mode for node config (CASSANDRA-7658)
 * GCInspector more closely tracks GC; cassandra-stress and nodetool report it (CASSANDRA-7916)
 * nodetool won't output bogus ownership info without a keyspace (CASSANDRA-7173)
 * Add human readable option to nodetool commands (CASSANDRA-5433)
 * Don't try to set repairedAt on old sstables (CASSANDRA-7913)
 * Add metrics for tracking PreparedStatement use (CASSANDRA-7719)
 * (cqlsh) tab-completion for triggers (CASSANDRA-7824)
 * (cqlsh) Support for query paging (CASSANDRA-7514)
 * (cqlsh) Show progress of COPY operations (CASSANDRA-7789)
 * Add syntax to remove multiple elements from a map (CASSANDRA-6599)
 * Support non-equals conditions in lightweight transactions (CASSANDRA-6839)
 * Add IF [NOT] EXISTS to create/drop triggers (CASSANDRA-7606)
 * (cqlsh) Display the current logged-in user (CASSANDRA-7785)
 * (cqlsh) Don't ignore CTRL-C during COPY FROM execution (CASSANDRA-7815)
 * (cqlsh) Order UDTs according to cross-type dependencies in DESCRIBE
   output (CASSANDRA-7659)
 * (cqlsh) Fix handling of CAS statement results (CASSANDRA-7671)
 * (cqlsh) COPY TO/FROM improvements (CASSANDRA-7405)
 * Support list index operations with conditions (CASSANDRA-7499)
 * Add max live/tombstoned cells to nodetool cfstats output (CASSANDRA-7731)
 * Validate IPv6 wildcard addresses properly (CASSANDRA-7680)
 * (cqlsh) Error when tracing query (CASSANDRA-7613)
 * Avoid IOOBE when building SyntaxError message snippet (CASSANDRA-7569)
 * SSTableExport uses correct validator to create string representation of partition
   keys (CASSANDRA-7498)
 * Avoid NPEs when receiving type changes for an unknown keyspace (CASSANDRA-7689)
 * Add support for custom 2i validation (CASSANDRA-7575)
 * Pig support for hadoop CqlInputFormat (CASSANDRA-6454)
 * Add duration mode to cassandra-stress (CASSANDRA-7468)
 * Add listen_interface and rpc_interface options (CASSANDRA-7417)
 * Improve schema merge performance (CASSANDRA-7444)
 * Adjust MT depth based on # of partition validating (CASSANDRA-5263)
 * Optimise NativeCell comparisons (CASSANDRA-6755)
 * Configurable client timeout for cqlsh (CASSANDRA-7516)
 * Include snippet of CQL query near syntax error in messages (CASSANDRA-7111)
 * Make repair -pr work with -local (CASSANDRA-7450)
 * Fix error in sstableloader with -cph > 1 (CASSANDRA-8007)
 * Fix snapshot repair error on indexed tables (CASSANDRA-8020)
 * Do not exit nodetool repair when receiving JMX NOTIF_LOST (CASSANDRA-7909)
 * Stream to private IP when available (CASSANDRA-8084)
Merged from 2.0:
 * Reject conditions on DELETE unless full PK is given (CASSANDRA-6430)
 * Properly reject the token function DELETE (CASSANDRA-7747)
 * Force batchlog replay before decommissioning a node (CASSANDRA-7446)
 * Fix hint replay with many accumulated expired hints (CASSANDRA-6998)
 * Fix duplicate results in DISTINCT queries on static columns with query
   paging (CASSANDRA-8108)
 * Add DateTieredCompactionStrategy (CASSANDRA-6602)
 * Properly validate ascii and utf8 string literals in CQL queries (CASSANDRA-8101)
 * (cqlsh) Fix autocompletion for alter keyspace (CASSANDRA-8021)
 * Create backup directories for commitlog archiving during startup (CASSANDRA-8111)
 * Reduce totalBlockFor() for LOCAL_* consistency levels (CASSANDRA-8058)
 * Fix merging schemas with re-dropped keyspaces (CASSANDRA-7256)
 * Fix counters in supercolumns during live upgrades from 1.2 (CASSANDRA-7188)
 * Notify DT subscribers when a column family is truncated (CASSANDRA-8088)
 * Add sanity check of $JAVA on startup (CASSANDRA-7676)
 * Schedule fat client schema pull on join (CASSANDRA-7993)
 * Don't reset nodes' versions when closing IncomingTcpConnections
   (CASSANDRA-7734)
 * Record the real messaging version in all cases in OutboundTcpConnection
   (CASSANDRA-8057)
 * SSL does not work in cassandra-cli (CASSANDRA-7899)
 * Fix potential exception when using ReversedType in DynamicCompositeType
   (CASSANDRA-7898)
 * Better validation of collection values (CASSANDRA-7833)
 * Track min/max timestamps correctly (CASSANDRA-7969)
 * Fix possible overflow while sorting CL segments for replay (CASSANDRA-7992)
 * Increase nodetool Xmx (CASSANDRA-7956)
 * Archive any commitlog segments present at startup (CASSANDRA-6904)
 * CrcCheckChance should adjust based on live CFMetadata not 
   sstable metadata (CASSANDRA-7978)
 * token() should only accept columns in the partitioning
   key order (CASSANDRA-6075)
 * Add method to invalidate permission cache via JMX (CASSANDRA-7977)
 * Allow propagating multiple gossip states atomically (CASSANDRA-6125)
 * Log exceptions related to unclean native protocol client disconnects
   at DEBUG or INFO (CASSANDRA-7849)
 * Allow permissions cache to be set via JMX (CASSANDRA-7698)
 * Include schema_triggers CF in readable system resources (CASSANDRA-7967)
 * Fix RowIndexEntry to report correct serializedSize (CASSANDRA-7948)
 * Make CQLSSTableWriter sync within partitions (CASSANDRA-7360)
 * Potentially use non-local replicas in CqlConfigHelper (CASSANDRA-7906)
 * Explicitly disallow mixing multi-column and single-column
   relations on clustering columns (CASSANDRA-7711)
 * Better error message when condition is set on PK column (CASSANDRA-7804)
 * Don't send schema change responses and events for no-op DDL
   statements (CASSANDRA-7600)
 * (Hadoop) fix cluster initialisation for a split fetching (CASSANDRA-7774)
 * Throw InvalidRequestException when queries contain relations on entire
   collection columns (CASSANDRA-7506)
 * (cqlsh) enable CTRL-R history search with libedit (CASSANDRA-7577)
 * (Hadoop) allow ACFRW to limit nodes to local DC (CASSANDRA-7252)
 * (cqlsh) cqlsh should automatically disable tracing when selecting
   from system_traces (CASSANDRA-7641)
 * (Hadoop) Add CqlOutputFormat (CASSANDRA-6927)
 * Don't depend on cassandra config for nodetool ring (CASSANDRA-7508)
 * (cqlsh) Fix failing cqlsh formatting tests (CASSANDRA-7703)
 * Fix IncompatibleClassChangeError from hadoop2 (CASSANDRA-7229)
 * Add 'nodetool sethintedhandoffthrottlekb' (CASSANDRA-7635)
 * (cqlsh) Add tab-completion for CREATE/DROP USER IF [NOT] EXISTS (CASSANDRA-7611)
 * Catch errors when the JVM pulls the rug out from GCInspector (CASSANDRA-5345)
 * cqlsh fails when version number parts are not int (CASSANDRA-7524)
 * Fix NPE when table dropped during streaming (CASSANDRA-7946)
 * Fix wrong progress when streaming uncompressed (CASSANDRA-7878)
 * Fix possible infinite loop in creating repair range (CASSANDRA-7983)
 * Fix unit in nodetool for streaming throughput (CASSANDRA-7375)
Merged from 1.2:
 * Don't index tombstones (CASSANDRA-7828)
 * Improve PasswordAuthenticator default super user setup (CASSANDRA-7788)


2.1.0
 * (cqlsh) Removed "ALTER TYPE <name> RENAME TO <name>" from tab-completion
   (CASSANDRA-7895)
 * Fixed IllegalStateException in anticompaction (CASSANDRA-7892)
 * cqlsh: DESCRIBE support for frozen UDTs, tuples (CASSANDRA-7863)
 * Avoid exposing internal classes over JMX (CASSANDRA-7879)
 * Add null check for keys when freezing collection (CASSANDRA-7869)
 * Improve stress workload realism (CASSANDRA-7519)
Merged from 2.0:
 * Configure system.paxos with LeveledCompactionStrategy (CASSANDRA-7753)
 * Fix ALTER clustering column type from DateType to TimestampType when
   using DESC clustering order (CASSANRDA-7797)
 * Throw EOFException if we run out of chunks in compressed datafile
   (CASSANDRA-7664)
 * Fix PRSI handling of CQL3 row markers for row cleanup (CASSANDRA-7787)
 * Fix dropping collection when it's the last regular column (CASSANDRA-7744)
 * Make StreamReceiveTask thread safe and gc friendly (CASSANDRA-7795)
 * Validate empty cell names from counter updates (CASSANDRA-7798)
Merged from 1.2:
 * Don't allow compacted sstables to be marked as compacting (CASSANDRA-7145)
 * Track expired tombstones (CASSANDRA-7810)


2.1.0-rc7
 * Add frozen keyword and require UDT to be frozen (CASSANDRA-7857)
 * Track added sstable size correctly (CASSANDRA-7239)
 * (cqlsh) Fix case insensitivity (CASSANDRA-7834)
 * Fix failure to stream ranges when moving (CASSANDRA-7836)
 * Correctly remove tmplink files (CASSANDRA-7803)
 * (cqlsh) Fix column name formatting for functions, CAS operations,
   and UDT field selections (CASSANDRA-7806)
 * (cqlsh) Fix COPY FROM handling of null/empty primary key
   values (CASSANDRA-7792)
 * Fix ordering of static cells (CASSANDRA-7763)
Merged from 2.0:
 * Forbid re-adding dropped counter columns (CASSANDRA-7831)
 * Fix CFMetaData#isThriftCompatible() for PK-only tables (CASSANDRA-7832)
 * Always reject inequality on the partition key without token()
   (CASSANDRA-7722)
 * Always send Paxos commit to all replicas (CASSANDRA-7479)
 * Make disruptor_thrift_server invocation pool configurable (CASSANDRA-7594)
 * Make repair no-op when RF=1 (CASSANDRA-7864)


2.1.0-rc6
 * Fix OOM issue from netty caching over time (CASSANDRA-7743)
 * json2sstable couldn't import JSON for CQL table (CASSANDRA-7477)
 * Invalidate all caches on table drop (CASSANDRA-7561)
 * Skip strict endpoint selection for ranges if RF == nodes (CASSANRA-7765)
 * Fix Thrift range filtering without 2ary index lookups (CASSANDRA-7741)
 * Add tracing entries about concurrent range requests (CASSANDRA-7599)
 * (cqlsh) Fix DESCRIBE for NTS keyspaces (CASSANDRA-7729)
 * Remove netty buffer ref-counting (CASSANDRA-7735)
 * Pass mutated cf to index updater for use by PRSI (CASSANDRA-7742)
 * Include stress yaml example in release and deb (CASSANDRA-7717)
 * workaround for netty issue causing corrupted data off the wire (CASSANDRA-7695)
 * cqlsh DESC CLUSTER fails retrieving ring information (CASSANDRA-7687)
 * Fix binding null values inside UDT (CASSANDRA-7685)
 * Fix UDT field selection with empty fields (CASSANDRA-7670)
 * Bogus deserialization of static cells from sstable (CASSANDRA-7684)
 * Fix NPE on compaction leftover cleanup for dropped table (CASSANDRA-7770)
Merged from 2.0:
 * Fix race condition in StreamTransferTask that could lead to
   infinite loops and premature sstable deletion (CASSANDRA-7704)
 * (cqlsh) Wait up to 10 sec for a tracing session (CASSANDRA-7222)
 * Fix NPE in FileCacheService.sizeInBytes (CASSANDRA-7756)
 * Remove duplicates from StorageService.getJoiningNodes (CASSANDRA-7478)
 * Clone token map outside of hot gossip loops (CASSANDRA-7758)
 * Fix MS expiring map timeout for Paxos messages (CASSANDRA-7752)
 * Do not flush on truncate if durable_writes is false (CASSANDRA-7750)
 * Give CRR a default input_cql Statement (CASSANDRA-7226)
 * Better error message when adding a collection with the same name
   than a previously dropped one (CASSANDRA-6276)
 * Fix validation when adding static columns (CASSANDRA-7730)
 * (Thrift) fix range deletion of supercolumns (CASSANDRA-7733)
 * Fix potential AssertionError in RangeTombstoneList (CASSANDRA-7700)
 * Validate arguments of blobAs* functions (CASSANDRA-7707)
 * Fix potential AssertionError with 2ndary indexes (CASSANDRA-6612)
 * Avoid logging CompactionInterrupted at ERROR (CASSANDRA-7694)
 * Minor leak in sstable2jon (CASSANDRA-7709)
 * Add cassandra.auto_bootstrap system property (CASSANDRA-7650)
 * Update java driver (for hadoop) (CASSANDRA-7618)
 * Remove CqlPagingRecordReader/CqlPagingInputFormat (CASSANDRA-7570)
 * Support connecting to ipv6 jmx with nodetool (CASSANDRA-7669)


2.1.0-rc5
 * Reject counters inside user types (CASSANDRA-7672)
 * Switch to notification-based GCInspector (CASSANDRA-7638)
 * (cqlsh) Handle nulls in UDTs and tuples correctly (CASSANDRA-7656)
 * Don't use strict consistency when replacing (CASSANDRA-7568)
 * Fix min/max cell name collection on 2.0 SSTables with range
   tombstones (CASSANDRA-7593)
 * Tolerate min/max cell names of different lengths (CASSANDRA-7651)
 * Filter cached results correctly (CASSANDRA-7636)
 * Fix tracing on the new SEPExecutor (CASSANDRA-7644)
 * Remove shuffle and taketoken (CASSANDRA-7601)
 * Clean up Windows batch scripts (CASSANDRA-7619)
 * Fix native protocol drop user type notification (CASSANDRA-7571)
 * Give read access to system.schema_usertypes to all authenticated users
   (CASSANDRA-7578)
 * (cqlsh) Fix cqlsh display when zero rows are returned (CASSANDRA-7580)
 * Get java version correctly when JAVA_TOOL_OPTIONS is set (CASSANDRA-7572)
 * Fix NPE when dropping index from non-existent keyspace, AssertionError when
   dropping non-existent index with IF EXISTS (CASSANDRA-7590)
 * Fix sstablelevelresetter hang (CASSANDRA-7614)
 * (cqlsh) Fix deserialization of blobs (CASSANDRA-7603)
 * Use "keyspace updated" schema change message for UDT changes in v1 and
   v2 protocols (CASSANDRA-7617)
 * Fix tracing of range slices and secondary index lookups that are local
   to the coordinator (CASSANDRA-7599)
 * Set -Dcassandra.storagedir for all tool shell scripts (CASSANDRA-7587)
 * Don't swap max/min col names when mutating sstable metadata (CASSANDRA-7596)
 * (cqlsh) Correctly handle paged result sets (CASSANDRA-7625)
 * (cqlsh) Improve waiting for a trace to complete (CASSANDRA-7626)
 * Fix tracing of concurrent range slices and 2ary index queries (CASSANDRA-7626)
 * Fix scrub against collection type (CASSANDRA-7665)
Merged from 2.0:
 * Set gc_grace_seconds to seven days for system schema tables (CASSANDRA-7668)
 * SimpleSeedProvider no longer caches seeds forever (CASSANDRA-7663)
 * Always flush on truncate (CASSANDRA-7511)
 * Fix ReversedType(DateType) mapping to native protocol (CASSANDRA-7576)
 * Always merge ranges owned by a single node (CASSANDRA-6930)
 * Track max/min timestamps for range tombstones (CASSANDRA-7647)
 * Fix NPE when listing saved caches dir (CASSANDRA-7632)


2.1.0-rc4
 * Fix word count hadoop example (CASSANDRA-7200)
 * Updated memtable_cleanup_threshold and memtable_flush_writers defaults 
   (CASSANDRA-7551)
 * (Windows) fix startup when WMI memory query fails (CASSANDRA-7505)
 * Anti-compaction proceeds if any part of the repair failed (CASSANDRA-7521)
 * Add missing table name to DROP INDEX responses and notifications (CASSANDRA-7539)
 * Bump CQL version to 3.2.0 and update CQL documentation (CASSANDRA-7527)
 * Fix configuration error message when running nodetool ring (CASSANDRA-7508)
 * Support conditional updates, tuple type, and the v3 protocol in cqlsh (CASSANDRA-7509)
 * Handle queries on multiple secondary index types (CASSANDRA-7525)
 * Fix cqlsh authentication with v3 native protocol (CASSANDRA-7564)
 * Fix NPE when unknown prepared statement ID is used (CASSANDRA-7454)
Merged from 2.0:
 * (Windows) force range-based repair to non-sequential mode (CASSANDRA-7541)
 * Fix range merging when DES scores are zero (CASSANDRA-7535)
 * Warn when SSL certificates have expired (CASSANDRA-7528)
 * Fix error when doing reversed queries with static columns (CASSANDRA-7490)
Merged from 1.2:
 * Set correct stream ID on responses when non-Exception Throwables
   are thrown while handling native protocol messages (CASSANDRA-7470)


2.1.0-rc3
 * Consider expiry when reconciling otherwise equal cells (CASSANDRA-7403)
 * Introduce CQL support for stress tool (CASSANDRA-6146)
 * Fix ClassCastException processing expired messages (CASSANDRA-7496)
 * Fix prepared marker for collections inside UDT (CASSANDRA-7472)
 * Remove left-over populate_io_cache_on_flush and replicate_on_write
   uses (CASSANDRA-7493)
 * (Windows) handle spaces in path names (CASSANDRA-7451)
 * Ensure writes have completed after dropping a table, before recycling
   commit log segments (CASSANDRA-7437)
 * Remove left-over rows_per_partition_to_cache (CASSANDRA-7493)
 * Fix error when CONTAINS is used with a bind marker (CASSANDRA-7502)
 * Properly reject unknown UDT field (CASSANDRA-7484)
Merged from 2.0:
 * Fix CC#collectTimeOrderedData() tombstone optimisations (CASSANDRA-7394)
 * Support DISTINCT for static columns and fix behaviour when DISTINC is
   not use (CASSANDRA-7305).
 * Workaround JVM NPE on JMX bind failure (CASSANDRA-7254)
 * Fix race in FileCacheService RemovalListener (CASSANDRA-7278)
 * Fix inconsistent use of consistencyForCommit that allowed LOCAL_QUORUM
   operations to incorrect become full QUORUM (CASSANDRA-7345)
 * Properly handle unrecognized opcodes and flags (CASSANDRA-7440)
 * (Hadoop) close CqlRecordWriter clients when finished (CASSANDRA-7459)
 * Commit disk failure policy (CASSANDRA-7429)
 * Make sure high level sstables get compacted (CASSANDRA-7414)
 * Fix AssertionError when using empty clustering columns and static columns
   (CASSANDRA-7455)
 * Add option to disable STCS in L0 (CASSANDRA-6621)
 * Upgrade to snappy-java 1.0.5.2 (CASSANDRA-7476)


2.1.0-rc2
 * Fix heap size calculation for CompoundSparseCellName and 
   CompoundSparseCellName.WithCollection (CASSANDRA-7421)
 * Allow counter mutations in UNLOGGED batches (CASSANDRA-7351)
 * Modify reconcile logic to always pick a tombstone over a counter cell
   (CASSANDRA-7346)
 * Avoid incremental compaction on Windows (CASSANDRA-7365)
 * Fix exception when querying a composite-keyed table with a collection index
   (CASSANDRA-7372)
 * Use node's host id in place of counter ids (CASSANDRA-7366)
 * Fix error when doing reversed queries with static columns (CASSANDRA-7490)
 * Backport CASSANDRA-6747 (CASSANDRA-7560)
 * Track max/min timestamps for range tombstones (CASSANDRA-7647)
 * Fix NPE when listing saved caches dir (CASSANDRA-7632)
 * Fix sstableloader unable to connect encrypted node (CASSANDRA-7585)
Merged from 1.2:
 * Clone token map outside of hot gossip loops (CASSANDRA-7758)
 * Add stop method to EmbeddedCassandraService (CASSANDRA-7595)
 * Support connecting to ipv6 jmx with nodetool (CASSANDRA-7669)
 * Set gc_grace_seconds to seven days for system schema tables (CASSANDRA-7668)
 * SimpleSeedProvider no longer caches seeds forever (CASSANDRA-7663)
 * Set correct stream ID on responses when non-Exception Throwables
   are thrown while handling native protocol messages (CASSANDRA-7470)
 * Fix row size miscalculation in LazilyCompactedRow (CASSANDRA-7543)
 * Fix race in background compaction check (CASSANDRA-7745)
 * Don't clear out range tombstones during compaction (CASSANDRA-7808)


2.1.0-rc1
 * Revert flush directory (CASSANDRA-6357)
 * More efficient executor service for fast operations (CASSANDRA-4718)
 * Move less common tools into a new cassandra-tools package (CASSANDRA-7160)
 * Support more concurrent requests in native protocol (CASSANDRA-7231)
 * Add tab-completion to debian nodetool packaging (CASSANDRA-6421)
 * Change concurrent_compactors defaults (CASSANDRA-7139)
 * Add PowerShell Windows launch scripts (CASSANDRA-7001)
 * Make commitlog archive+restore more robust (CASSANDRA-6974)
 * Fix marking commitlogsegments clean (CASSANDRA-6959)
 * Add snapshot "manifest" describing files included (CASSANDRA-6326)
 * Parallel streaming for sstableloader (CASSANDRA-3668)
 * Fix bugs in supercolumns handling (CASSANDRA-7138)
 * Fix ClassClassException on composite dense tables (CASSANDRA-7112)
 * Cleanup and optimize collation and slice iterators (CASSANDRA-7107)
 * Upgrade NBHM lib (CASSANDRA-7128)
 * Optimize netty server (CASSANDRA-6861)
 * Fix repair hang when given CF does not exist (CASSANDRA-7189)
 * Allow c* to be shutdown in an embedded mode (CASSANDRA-5635)
 * Add server side batching to native transport (CASSANDRA-5663)
 * Make batchlog replay asynchronous (CASSANDRA-6134)
 * remove unused classes (CASSANDRA-7197)
 * Limit user types to the keyspace they are defined in (CASSANDRA-6643)
 * Add validate method to CollectionType (CASSANDRA-7208)
 * New serialization format for UDT values (CASSANDRA-7209, CASSANDRA-7261)
 * Fix nodetool netstats (CASSANDRA-7270)
 * Fix potential ClassCastException in HintedHandoffManager (CASSANDRA-7284)
 * Use prepared statements internally (CASSANDRA-6975)
 * Fix broken paging state with prepared statement (CASSANDRA-7120)
 * Fix IllegalArgumentException in CqlStorage (CASSANDRA-7287)
 * Allow nulls/non-existant fields in UDT (CASSANDRA-7206)
 * Add Thrift MultiSliceRequest (CASSANDRA-6757, CASSANDRA-7027)
 * Handle overlapping MultiSlices (CASSANDRA-7279)
 * Fix DataOutputTest on Windows (CASSANDRA-7265)
 * Embedded sets in user defined data-types are not updating (CASSANDRA-7267)
 * Add tuple type to CQL/native protocol (CASSANDRA-7248)
 * Fix CqlPagingRecordReader on tables with few rows (CASSANDRA-7322)
Merged from 2.0:
 * Copy compaction options to make sure they are reloaded (CASSANDRA-7290)
 * Add option to do more aggressive tombstone compactions (CASSANDRA-6563)
 * Don't try to compact already-compacting files in HHOM (CASSANDRA-7288)
 * Always reallocate buffers in HSHA (CASSANDRA-6285)
 * (Hadoop) support authentication in CqlRecordReader (CASSANDRA-7221)
 * (Hadoop) Close java driver Cluster in CQLRR.close (CASSANDRA-7228)
 * Warn when 'USING TIMESTAMP' is used on a CAS BATCH (CASSANDRA-7067)
 * return all cpu values from BackgroundActivityMonitor.readAndCompute (CASSANDRA-7183)
 * Correctly delete scheduled range xfers (CASSANDRA-7143)
 * return all cpu values from BackgroundActivityMonitor.readAndCompute (CASSANDRA-7183)  
 * reduce garbage creation in calculatePendingRanges (CASSANDRA-7191)
 * fix c* launch issues on Russian os's due to output of linux 'free' cmd (CASSANDRA-6162)
 * Fix disabling autocompaction (CASSANDRA-7187)
 * Fix potential NumberFormatException when deserializing IntegerType (CASSANDRA-7088)
 * cqlsh can't tab-complete disabling compaction (CASSANDRA-7185)
 * cqlsh: Accept and execute CQL statement(s) from command-line parameter (CASSANDRA-7172)
 * Fix IllegalStateException in CqlPagingRecordReader (CASSANDRA-7198)
 * Fix the InvertedIndex trigger example (CASSANDRA-7211)
 * Add --resolve-ip option to 'nodetool ring' (CASSANDRA-7210)
 * reduce garbage on codec flag deserialization (CASSANDRA-7244) 
 * Fix duplicated error messages on directory creation error at startup (CASSANDRA-5818)
 * Proper null handle for IF with map element access (CASSANDRA-7155)
 * Improve compaction visibility (CASSANDRA-7242)
 * Correctly delete scheduled range xfers (CASSANDRA-7143)
 * Make batchlog replica selection rack-aware (CASSANDRA-6551)
 * Fix CFMetaData#getColumnDefinitionFromColumnName() (CASSANDRA-7074)
 * Fix writetime/ttl functions for static columns (CASSANDRA-7081)
 * Suggest CTRL-C or semicolon after three blank lines in cqlsh (CASSANDRA-7142)
 * Fix 2ndary index queries with DESC clustering order (CASSANDRA-6950)
 * Invalid key cache entries on DROP (CASSANDRA-6525)
 * Fix flapping RecoveryManagerTest (CASSANDRA-7084)
 * Add missing iso8601 patterns for date strings (CASSANDRA-6973)
 * Support selecting multiple rows in a partition using IN (CASSANDRA-6875)
 * Add authentication support to shuffle (CASSANDRA-6484)
 * Swap local and global default read repair chances (CASSANDRA-7320)
 * Add conditional CREATE/DROP USER support (CASSANDRA-7264)
 * Cqlsh counts non-empty lines for "Blank lines" warning (CASSANDRA-7325)
Merged from 1.2:
 * Add Cloudstack snitch (CASSANDRA-7147)
 * Update system.peers correctly when relocating tokens (CASSANDRA-7126)
 * Add Google Compute Engine snitch (CASSANDRA-7132)
 * remove duplicate query for local tokens (CASSANDRA-7182)
 * exit CQLSH with error status code if script fails (CASSANDRA-6344)
 * Fix bug with some IN queries missig results (CASSANDRA-7105)
 * Fix availability validation for LOCAL_ONE CL (CASSANDRA-7319)
 * Hint streaming can cause decommission to fail (CASSANDRA-7219)


2.1.0-beta2
 * Increase default CL space to 8GB (CASSANDRA-7031)
 * Add range tombstones to read repair digests (CASSANDRA-6863)
 * Fix BTree.clear for large updates (CASSANDRA-6943)
 * Fail write instead of logging a warning when unable to append to CL
   (CASSANDRA-6764)
 * Eliminate possibility of CL segment appearing twice in active list 
   (CASSANDRA-6557)
 * Apply DONTNEED fadvise to commitlog segments (CASSANDRA-6759)
 * Switch CRC component to Adler and include it for compressed sstables 
   (CASSANDRA-4165)
 * Allow cassandra-stress to set compaction strategy options (CASSANDRA-6451)
 * Add broadcast_rpc_address option to cassandra.yaml (CASSANDRA-5899)
 * Auto reload GossipingPropertyFileSnitch config (CASSANDRA-5897)
 * Fix overflow of memtable_total_space_in_mb (CASSANDRA-6573)
 * Fix ABTC NPE and apply update function correctly (CASSANDRA-6692)
 * Allow nodetool to use a file or prompt for password (CASSANDRA-6660)
 * Fix AIOOBE when concurrently accessing ABSC (CASSANDRA-6742)
 * Fix assertion error in ALTER TYPE RENAME (CASSANDRA-6705)
 * Scrub should not always clear out repaired status (CASSANDRA-5351)
 * Improve handling of range tombstone for wide partitions (CASSANDRA-6446)
 * Fix ClassCastException for compact table with composites (CASSANDRA-6738)
 * Fix potentially repairing with wrong nodes (CASSANDRA-6808)
 * Change caching option syntax (CASSANDRA-6745)
 * Fix stress to do proper counter reads (CASSANDRA-6835)
 * Fix help message for stress counter_write (CASSANDRA-6824)
 * Fix stress smart Thrift client to pick servers correctly (CASSANDRA-6848)
 * Add logging levels (minimal, normal or verbose) to stress tool (CASSANDRA-6849)
 * Fix race condition in Batch CLE (CASSANDRA-6860)
 * Improve cleanup/scrub/upgradesstables failure handling (CASSANDRA-6774)
 * ByteBuffer write() methods for serializing sstables (CASSANDRA-6781)
 * Proper compare function for CollectionType (CASSANDRA-6783)
 * Update native server to Netty 4 (CASSANDRA-6236)
 * Fix off-by-one error in stress (CASSANDRA-6883)
 * Make OpOrder AutoCloseable (CASSANDRA-6901)
 * Remove sync repair JMX interface (CASSANDRA-6900)
 * Add multiple memory allocation options for memtables (CASSANDRA-6689, 6694)
 * Remove adjusted op rate from stress output (CASSANDRA-6921)
 * Add optimized CF.hasColumns() implementations (CASSANDRA-6941)
 * Serialize batchlog mutations with the version of the target node
   (CASSANDRA-6931)
 * Optimize CounterColumn#reconcile() (CASSANDRA-6953)
 * Properly remove 1.2 sstable support in 2.1 (CASSANDRA-6869)
 * Lock counter cells, not partitions (CASSANDRA-6880)
 * Track presence of legacy counter shards in sstables (CASSANDRA-6888)
 * Ensure safe resource cleanup when replacing sstables (CASSANDRA-6912)
 * Add failure handler to async callback (CASSANDRA-6747)
 * Fix AE when closing SSTable without releasing reference (CASSANDRA-7000)
 * Clean up IndexInfo on keyspace/table drops (CASSANDRA-6924)
 * Only snapshot relative SSTables when sequential repair (CASSANDRA-7024)
 * Require nodetool rebuild_index to specify index names (CASSANDRA-7038)
 * fix cassandra stress errors on reads with native protocol (CASSANDRA-7033)
 * Use OpOrder to guard sstable references for reads (CASSANDRA-6919)
 * Preemptive opening of compaction result (CASSANDRA-6916)
 * Multi-threaded scrub/cleanup/upgradesstables (CASSANDRA-5547)
 * Optimize cellname comparison (CASSANDRA-6934)
 * Native protocol v3 (CASSANDRA-6855)
 * Optimize Cell liveness checks and clean up Cell (CASSANDRA-7119)
 * Support consistent range movements (CASSANDRA-2434)
 * Display min timestamp in sstablemetadata viewer (CASSANDRA-6767)
Merged from 2.0:
 * Avoid race-prone second "scrub" of system keyspace (CASSANDRA-6797)
 * Pool CqlRecordWriter clients by inetaddress rather than Range
   (CASSANDRA-6665)
 * Fix compaction_history timestamps (CASSANDRA-6784)
 * Compare scores of full replica ordering in DES (CASSANDRA-6683)
 * fix CME in SessionInfo updateProgress affecting netstats (CASSANDRA-6577)
 * Allow repairing between specific replicas (CASSANDRA-6440)
 * Allow per-dc enabling of hints (CASSANDRA-6157)
 * Add compatibility for Hadoop 0.2.x (CASSANDRA-5201)
 * Fix EstimatedHistogram races (CASSANDRA-6682)
 * Failure detector correctly converts initial value to nanos (CASSANDRA-6658)
 * Add nodetool taketoken to relocate vnodes (CASSANDRA-4445)
 * Expose bulk loading progress over JMX (CASSANDRA-4757)
 * Correctly handle null with IF conditions and TTL (CASSANDRA-6623)
 * Account for range/row tombstones in tombstone drop
   time histogram (CASSANDRA-6522)
 * Stop CommitLogSegment.close() from calling sync() (CASSANDRA-6652)
 * Make commitlog failure handling configurable (CASSANDRA-6364)
 * Avoid overlaps in LCS (CASSANDRA-6688)
 * Improve support for paginating over composites (CASSANDRA-4851)
 * Fix count(*) queries in a mixed cluster (CASSANDRA-6707)
 * Improve repair tasks(snapshot, differencing) concurrency (CASSANDRA-6566)
 * Fix replaying pre-2.0 commit logs (CASSANDRA-6714)
 * Add static columns to CQL3 (CASSANDRA-6561)
 * Optimize single partition batch statements (CASSANDRA-6737)
 * Disallow post-query re-ordering when paging (CASSANDRA-6722)
 * Fix potential paging bug with deleted columns (CASSANDRA-6748)
 * Fix NPE on BulkLoader caused by losing StreamEvent (CASSANDRA-6636)
 * Fix truncating compression metadata (CASSANDRA-6791)
 * Add CMSClassUnloadingEnabled JVM option (CASSANDRA-6541)
 * Catch memtable flush exceptions during shutdown (CASSANDRA-6735)
 * Fix upgradesstables NPE for non-CF-based indexes (CASSANDRA-6645)
 * Fix UPDATE updating PRIMARY KEY columns implicitly (CASSANDRA-6782)
 * Fix IllegalArgumentException when updating from 1.2 with SuperColumns
   (CASSANDRA-6733)
 * FBUtilities.singleton() should use the CF comparator (CASSANDRA-6778)
 * Fix CQLSStableWriter.addRow(Map<String, Object>) (CASSANDRA-6526)
 * Fix HSHA server introducing corrupt data (CASSANDRA-6285)
 * Fix CAS conditions for COMPACT STORAGE tables (CASSANDRA-6813)
 * Starting threads in OutboundTcpConnectionPool constructor causes race conditions (CASSANDRA-7177)
 * Allow overriding cassandra-rackdc.properties file (CASSANDRA-7072)
 * Set JMX RMI port to 7199 (CASSANDRA-7087)
 * Use LOCAL_QUORUM for data reads at LOCAL_SERIAL (CASSANDRA-6939)
 * Log a warning for large batches (CASSANDRA-6487)
 * Put nodes in hibernate when join_ring is false (CASSANDRA-6961)
 * Avoid early loading of non-system keyspaces before compaction-leftovers 
   cleanup at startup (CASSANDRA-6913)
 * Restrict Windows to parallel repairs (CASSANDRA-6907)
 * (Hadoop) Allow manually specifying start/end tokens in CFIF (CASSANDRA-6436)
 * Fix NPE in MeteredFlusher (CASSANDRA-6820)
 * Fix race processing range scan responses (CASSANDRA-6820)
 * Allow deleting snapshots from dropped keyspaces (CASSANDRA-6821)
 * Add uuid() function (CASSANDRA-6473)
 * Omit tombstones from schema digests (CASSANDRA-6862)
 * Include correct consistencyLevel in LWT timeout (CASSANDRA-6884)
 * Lower chances for losing new SSTables during nodetool refresh and
   ColumnFamilyStore.loadNewSSTables (CASSANDRA-6514)
 * Add support for DELETE ... IF EXISTS to CQL3 (CASSANDRA-5708)
 * Update hadoop_cql3_word_count example (CASSANDRA-6793)
 * Fix handling of RejectedExecution in sync Thrift server (CASSANDRA-6788)
 * Log more information when exceeding tombstone_warn_threshold (CASSANDRA-6865)
 * Fix truncate to not abort due to unreachable fat clients (CASSANDRA-6864)
 * Fix schema concurrency exceptions (CASSANDRA-6841)
 * Fix leaking validator FH in StreamWriter (CASSANDRA-6832)
 * Fix saving triggers to schema (CASSANDRA-6789)
 * Fix trigger mutations when base mutation list is immutable (CASSANDRA-6790)
 * Fix accounting in FileCacheService to allow re-using RAR (CASSANDRA-6838)
 * Fix static counter columns (CASSANDRA-6827)
 * Restore expiring->deleted (cell) compaction optimization (CASSANDRA-6844)
 * Fix CompactionManager.needsCleanup (CASSANDRA-6845)
 * Correctly compare BooleanType values other than 0 and 1 (CASSANDRA-6779)
 * Read message id as string from earlier versions (CASSANDRA-6840)
 * Properly use the Paxos consistency for (non-protocol) batch (CASSANDRA-6837)
 * Add paranoid disk failure option (CASSANDRA-6646)
 * Improve PerRowSecondaryIndex performance (CASSANDRA-6876)
 * Extend triggers to support CAS updates (CASSANDRA-6882)
 * Static columns with IF NOT EXISTS don't always work as expected (CASSANDRA-6873)
 * Fix paging with SELECT DISTINCT (CASSANDRA-6857)
 * Fix UnsupportedOperationException on CAS timeout (CASSANDRA-6923)
 * Improve MeteredFlusher handling of MF-unaffected column families
   (CASSANDRA-6867)
 * Add CqlRecordReader using native pagination (CASSANDRA-6311)
 * Add QueryHandler interface (CASSANDRA-6659)
 * Track liveRatio per-memtable, not per-CF (CASSANDRA-6945)
 * Make sure upgradesstables keeps sstable level (CASSANDRA-6958)
 * Fix LIMIT with static columns (CASSANDRA-6956)
 * Fix clash with CQL column name in thrift validation (CASSANDRA-6892)
 * Fix error with super columns in mixed 1.2-2.0 clusters (CASSANDRA-6966)
 * Fix bad skip of sstables on slice query with composite start/finish (CASSANDRA-6825)
 * Fix unintended update with conditional statement (CASSANDRA-6893)
 * Fix map element access in IF (CASSANDRA-6914)
 * Avoid costly range calculations for range queries on system keyspaces
   (CASSANDRA-6906)
 * Fix SSTable not released if stream session fails (CASSANDRA-6818)
 * Avoid build failure due to ANTLR timeout (CASSANDRA-6991)
 * Queries on compact tables can return more rows that requested (CASSANDRA-7052)
 * USING TIMESTAMP for batches does not work (CASSANDRA-7053)
 * Fix performance regression from CASSANDRA-5614 (CASSANDRA-6949)
 * Ensure that batchlog and hint timeouts do not produce hints (CASSANDRA-7058)
 * Merge groupable mutations in TriggerExecutor#execute() (CASSANDRA-7047)
 * Plug holes in resource release when wiring up StreamSession (CASSANDRA-7073)
 * Re-add parameter columns to tracing session (CASSANDRA-6942)
 * Preserves CQL metadata when updating table from thrift (CASSANDRA-6831)
Merged from 1.2:
 * Fix nodetool display with vnodes (CASSANDRA-7082)
 * Add UNLOGGED, COUNTER options to BATCH documentation (CASSANDRA-6816)
 * add extra SSL cipher suites (CASSANDRA-6613)
 * fix nodetool getsstables for blob PK (CASSANDRA-6803)
 * Fix BatchlogManager#deleteBatch() use of millisecond timestamps
   (CASSANDRA-6822)
 * Continue assassinating even if the endpoint vanishes (CASSANDRA-6787)
 * Schedule schema pulls on change (CASSANDRA-6971)
 * Non-droppable verbs shouldn't be dropped from OTC (CASSANDRA-6980)
 * Shutdown batchlog executor in SS#drain() (CASSANDRA-7025)
 * Fix batchlog to account for CF truncation records (CASSANDRA-6999)
 * Fix CQLSH parsing of functions and BLOB literals (CASSANDRA-7018)
 * Properly load trustore in the native protocol (CASSANDRA-6847)
 * Always clean up references in SerializingCache (CASSANDRA-6994)
 * Don't shut MessagingService down when replacing a node (CASSANDRA-6476)
 * fix npe when doing -Dcassandra.fd_initial_value_ms (CASSANDRA-6751)


2.1.0-beta1
 * Add flush directory distinct from compaction directories (CASSANDRA-6357)
 * Require JNA by default (CASSANDRA-6575)
 * add listsnapshots command to nodetool (CASSANDRA-5742)
 * Introduce AtomicBTreeColumns (CASSANDRA-6271, 6692)
 * Multithreaded commitlog (CASSANDRA-3578)
 * allocate fixed index summary memory pool and resample cold index summaries 
   to use less memory (CASSANDRA-5519)
 * Removed multithreaded compaction (CASSANDRA-6142)
 * Parallelize fetching rows for low-cardinality indexes (CASSANDRA-1337)
 * change logging from log4j to logback (CASSANDRA-5883)
 * switch to LZ4 compression for internode communication (CASSANDRA-5887)
 * Stop using Thrift-generated Index* classes internally (CASSANDRA-5971)
 * Remove 1.2 network compatibility code (CASSANDRA-5960)
 * Remove leveled json manifest migration code (CASSANDRA-5996)
 * Remove CFDefinition (CASSANDRA-6253)
 * Use AtomicIntegerFieldUpdater in RefCountedMemory (CASSANDRA-6278)
 * User-defined types for CQL3 (CASSANDRA-5590)
 * Use of o.a.c.metrics in nodetool (CASSANDRA-5871, 6406)
 * Batch read from OTC's queue and cleanup (CASSANDRA-1632)
 * Secondary index support for collections (CASSANDRA-4511, 6383)
 * SSTable metadata(Stats.db) format change (CASSANDRA-6356)
 * Push composites support in the storage engine
   (CASSANDRA-5417, CASSANDRA-6520)
 * Add snapshot space used to cfstats (CASSANDRA-6231)
 * Add cardinality estimator for key count estimation (CASSANDRA-5906)
 * CF id is changed to be non-deterministic. Data dir/key cache are created
   uniquely for CF id (CASSANDRA-5202)
 * New counters implementation (CASSANDRA-6504)
 * Replace UnsortedColumns, EmptyColumns, TreeMapBackedSortedColumns with new
   ArrayBackedSortedColumns (CASSANDRA-6630, CASSANDRA-6662, CASSANDRA-6690)
 * Add option to use row cache with a given amount of rows (CASSANDRA-5357)
 * Avoid repairing already repaired data (CASSANDRA-5351)
 * Reject counter updates with USING TTL/TIMESTAMP (CASSANDRA-6649)
 * Replace index_interval with min/max_index_interval (CASSANDRA-6379)
 * Lift limitation that order by columns must be selected for IN queries (CASSANDRA-4911)


2.0.5
 * Reduce garbage generated by bloom filter lookups (CASSANDRA-6609)
 * Add ks.cf names to tombstone logging (CASSANDRA-6597)
 * Use LOCAL_QUORUM for LWT operations at LOCAL_SERIAL (CASSANDRA-6495)
 * Wait for gossip to settle before accepting client connections (CASSANDRA-4288)
 * Delete unfinished compaction incrementally (CASSANDRA-6086)
 * Allow specifying custom secondary index options in CQL3 (CASSANDRA-6480)
 * Improve replica pinning for cache efficiency in DES (CASSANDRA-6485)
 * Fix LOCAL_SERIAL from thrift (CASSANDRA-6584)
 * Don't special case received counts in CAS timeout exceptions (CASSANDRA-6595)
 * Add support for 2.1 global counter shards (CASSANDRA-6505)
 * Fix NPE when streaming connection is not yet established (CASSANDRA-6210)
 * Avoid rare duplicate read repair triggering (CASSANDRA-6606)
 * Fix paging discardFirst (CASSANDRA-6555)
 * Fix ArrayIndexOutOfBoundsException in 2ndary index query (CASSANDRA-6470)
 * Release sstables upon rebuilding 2i (CASSANDRA-6635)
 * Add AbstractCompactionStrategy.startup() method (CASSANDRA-6637)
 * SSTableScanner may skip rows during cleanup (CASSANDRA-6638)
 * sstables from stalled repair sessions can resurrect deleted data (CASSANDRA-6503)
 * Switch stress to use ITransportFactory (CASSANDRA-6641)
 * Fix IllegalArgumentException during prepare (CASSANDRA-6592)
 * Fix possible loss of 2ndary index entries during compaction (CASSANDRA-6517)
 * Fix direct Memory on architectures that do not support unaligned long access
   (CASSANDRA-6628)
 * Let scrub optionally skip broken counter partitions (CASSANDRA-5930)
Merged from 1.2:
 * fsync compression metadata (CASSANDRA-6531)
 * Validate CF existence on execution for prepared statement (CASSANDRA-6535)
 * Add ability to throttle batchlog replay (CASSANDRA-6550)
 * Fix executing LOCAL_QUORUM with SimpleStrategy (CASSANDRA-6545)
 * Avoid StackOverflow when using large IN queries (CASSANDRA-6567)
 * Nodetool upgradesstables includes secondary indexes (CASSANDRA-6598)
 * Paginate batchlog replay (CASSANDRA-6569)
 * skip blocking on streaming during drain (CASSANDRA-6603)
 * Improve error message when schema doesn't match loaded sstable (CASSANDRA-6262)
 * Add properties to adjust FD initial value and max interval (CASSANDRA-4375)
 * Fix preparing with batch and delete from collection (CASSANDRA-6607)
 * Fix ABSC reverse iterator's remove() method (CASSANDRA-6629)
 * Handle host ID conflicts properly (CASSANDRA-6615)
 * Move handling of migration event source to solve bootstrap race. (CASSANDRA-6648)
 * Make sure compaction throughput value doesn't overflow with int math (CASSANDRA-6647)


2.0.4
 * Allow removing snapshots of no-longer-existing CFs (CASSANDRA-6418)
 * add StorageService.stopDaemon() (CASSANDRA-4268)
 * add IRE for invalid CF supplied to get_count (CASSANDRA-5701)
 * add client encryption support to sstableloader (CASSANDRA-6378)
 * Fix accept() loop for SSL sockets post-shutdown (CASSANDRA-6468)
 * Fix size-tiered compaction in LCS L0 (CASSANDRA-6496)
 * Fix assertion failure in filterColdSSTables (CASSANDRA-6483)
 * Fix row tombstones in larger-than-memory compactions (CASSANDRA-6008)
 * Fix cleanup ClassCastException (CASSANDRA-6462)
 * Reduce gossip memory use by interning VersionedValue strings (CASSANDRA-6410)
 * Allow specifying datacenters to participate in a repair (CASSANDRA-6218)
 * Fix divide-by-zero in PCI (CASSANDRA-6403)
 * Fix setting last compacted key in the wrong level for LCS (CASSANDRA-6284)
 * Add millisecond precision formats to the timestamp parser (CASSANDRA-6395)
 * Expose a total memtable size metric for a CF (CASSANDRA-6391)
 * cqlsh: handle symlinks properly (CASSANDRA-6425)
 * Fix potential infinite loop when paging query with IN (CASSANDRA-6464)
 * Fix assertion error in AbstractQueryPager.discardFirst (CASSANDRA-6447)
 * Fix streaming older SSTable yields unnecessary tombstones (CASSANDRA-6527)
Merged from 1.2:
 * Improved error message on bad properties in DDL queries (CASSANDRA-6453)
 * Randomize batchlog candidates selection (CASSANDRA-6481)
 * Fix thundering herd on endpoint cache invalidation (CASSANDRA-6345, 6485)
 * Improve batchlog write performance with vnodes (CASSANDRA-6488)
 * cqlsh: quote single quotes in strings inside collections (CASSANDRA-6172)
 * Improve gossip performance for typical messages (CASSANDRA-6409)
 * Throw IRE if a prepared statement has more markers than supported 
   (CASSANDRA-5598)
 * Expose Thread metrics for the native protocol server (CASSANDRA-6234)
 * Change snapshot response message verb to INTERNAL to avoid dropping it 
   (CASSANDRA-6415)
 * Warn when collection read has > 65K elements (CASSANDRA-5428)
 * Fix cache persistence when both row and key cache are enabled 
   (CASSANDRA-6413)
 * (Hadoop) add describe_local_ring (CASSANDRA-6268)
 * Fix handling of concurrent directory creation failure (CASSANDRA-6459)
 * Allow executing CREATE statements multiple times (CASSANDRA-6471)
 * Don't send confusing info with timeouts (CASSANDRA-6491)
 * Don't resubmit counter mutation runnables internally (CASSANDRA-6427)
 * Don't drop local mutations without a hint (CASSANDRA-6510)
 * Don't allow null max_hint_window_in_ms (CASSANDRA-6419)
 * Validate SliceRange start and finish lengths (CASSANDRA-6521)


2.0.3
 * Fix FD leak on slice read path (CASSANDRA-6275)
 * Cancel read meter task when closing SSTR (CASSANDRA-6358)
 * free off-heap IndexSummary during bulk (CASSANDRA-6359)
 * Recover from IOException in accept() thread (CASSANDRA-6349)
 * Improve Gossip tolerance of abnormally slow tasks (CASSANDRA-6338)
 * Fix trying to hint timed out counter writes (CASSANDRA-6322)
 * Allow restoring specific columnfamilies from archived CL (CASSANDRA-4809)
 * Avoid flushing compaction_history after each operation (CASSANDRA-6287)
 * Fix repair assertion error when tombstones expire (CASSANDRA-6277)
 * Skip loading corrupt key cache (CASSANDRA-6260)
 * Fixes for compacting larger-than-memory rows (CASSANDRA-6274)
 * Compact hottest sstables first and optionally omit coldest from
   compaction entirely (CASSANDRA-6109)
 * Fix modifying column_metadata from thrift (CASSANDRA-6182)
 * cqlsh: fix LIST USERS output (CASSANDRA-6242)
 * Add IRequestSink interface (CASSANDRA-6248)
 * Update memtable size while flushing (CASSANDRA-6249)
 * Provide hooks around CQL2/CQL3 statement execution (CASSANDRA-6252)
 * Require Permission.SELECT for CAS updates (CASSANDRA-6247)
 * New CQL-aware SSTableWriter (CASSANDRA-5894)
 * Reject CAS operation when the protocol v1 is used (CASSANDRA-6270)
 * Correctly throw error when frame too large (CASSANDRA-5981)
 * Fix serialization bug in PagedRange with 2ndary indexes (CASSANDRA-6299)
 * Fix CQL3 table validation in Thrift (CASSANDRA-6140)
 * Fix bug missing results with IN clauses (CASSANDRA-6327)
 * Fix paging with reversed slices (CASSANDRA-6343)
 * Set minTimestamp correctly to be able to drop expired sstables (CASSANDRA-6337)
 * Support NaN and Infinity as float literals (CASSANDRA-6003)
 * Remove RF from nodetool ring output (CASSANDRA-6289)
 * Fix attempting to flush empty rows (CASSANDRA-6374)
 * Fix potential out of bounds exception when paging (CASSANDRA-6333)
Merged from 1.2:
 * Optimize FD phi calculation (CASSANDRA-6386)
 * Improve initial FD phi estimate when starting up (CASSANDRA-6385)
 * Don't list CQL3 table in CLI describe even if named explicitely 
   (CASSANDRA-5750)
 * Invalidate row cache when dropping CF (CASSANDRA-6351)
 * add non-jamm path for cached statements (CASSANDRA-6293)
 * add windows bat files for shell commands (CASSANDRA-6145)
 * Require logging in for Thrift CQL2/3 statement preparation (CASSANDRA-6254)
 * restrict max_num_tokens to 1536 (CASSANDRA-6267)
 * Nodetool gets default JMX port from cassandra-env.sh (CASSANDRA-6273)
 * make calculatePendingRanges asynchronous (CASSANDRA-6244)
 * Remove blocking flushes in gossip thread (CASSANDRA-6297)
 * Fix potential socket leak in connectionpool creation (CASSANDRA-6308)
 * Allow LOCAL_ONE/LOCAL_QUORUM to work with SimpleStrategy (CASSANDRA-6238)
 * cqlsh: handle 'null' as session duration (CASSANDRA-6317)
 * Fix json2sstable handling of range tombstones (CASSANDRA-6316)
 * Fix missing one row in reverse query (CASSANDRA-6330)
 * Fix reading expired row value from row cache (CASSANDRA-6325)
 * Fix AssertionError when doing set element deletion (CASSANDRA-6341)
 * Make CL code for the native protocol match the one in C* 2.0
   (CASSANDRA-6347)
 * Disallow altering CQL3 table from thrift (CASSANDRA-6370)
 * Fix size computation of prepared statement (CASSANDRA-6369)


2.0.2
 * Update FailureDetector to use nanontime (CASSANDRA-4925)
 * Fix FileCacheService regressions (CASSANDRA-6149)
 * Never return WriteTimeout for CL.ANY (CASSANDRA-6132)
 * Fix race conditions in bulk loader (CASSANDRA-6129)
 * Add configurable metrics reporting (CASSANDRA-4430)
 * drop queries exceeding a configurable number of tombstones (CASSANDRA-6117)
 * Track and persist sstable read activity (CASSANDRA-5515)
 * Fixes for speculative retry (CASSANDRA-5932, CASSANDRA-6194)
 * Improve memory usage of metadata min/max column names (CASSANDRA-6077)
 * Fix thrift validation refusing row markers on CQL3 tables (CASSANDRA-6081)
 * Fix insertion of collections with CAS (CASSANDRA-6069)
 * Correctly send metadata on SELECT COUNT (CASSANDRA-6080)
 * Track clients' remote addresses in ClientState (CASSANDRA-6070)
 * Create snapshot dir if it does not exist when migrating
   leveled manifest (CASSANDRA-6093)
 * make sequential nodetool repair the default (CASSANDRA-5950)
 * Add more hooks for compaction strategy implementations (CASSANDRA-6111)
 * Fix potential NPE on composite 2ndary indexes (CASSANDRA-6098)
 * Delete can potentially be skipped in batch (CASSANDRA-6115)
 * Allow alter keyspace on system_traces (CASSANDRA-6016)
 * Disallow empty column names in cql (CASSANDRA-6136)
 * Use Java7 file-handling APIs and fix file moving on Windows (CASSANDRA-5383)
 * Save compaction history to system keyspace (CASSANDRA-5078)
 * Fix NPE if StorageService.getOperationMode() is executed before full startup (CASSANDRA-6166)
 * CQL3: support pre-epoch longs for TimestampType (CASSANDRA-6212)
 * Add reloadtriggers command to nodetool (CASSANDRA-4949)
 * cqlsh: ignore empty 'value alias' in DESCRIBE (CASSANDRA-6139)
 * Fix sstable loader (CASSANDRA-6205)
 * Reject bootstrapping if the node already exists in gossip (CASSANDRA-5571)
 * Fix NPE while loading paxos state (CASSANDRA-6211)
 * cqlsh: add SHOW SESSION <tracing-session> command (CASSANDRA-6228)
Merged from 1.2:
 * (Hadoop) Require CFRR batchSize to be at least 2 (CASSANDRA-6114)
 * Add a warning for small LCS sstable size (CASSANDRA-6191)
 * Add ability to list specific KS/CF combinations in nodetool cfstats (CASSANDRA-4191)
 * Mark CF clean if a mutation raced the drop and got it marked dirty (CASSANDRA-5946)
 * Add a LOCAL_ONE consistency level (CASSANDRA-6202)
 * Limit CQL prepared statement cache by size instead of count (CASSANDRA-6107)
 * Tracing should log write failure rather than raw exceptions (CASSANDRA-6133)
 * lock access to TM.endpointToHostIdMap (CASSANDRA-6103)
 * Allow estimated memtable size to exceed slab allocator size (CASSANDRA-6078)
 * Start MeteredFlusher earlier to prevent OOM during CL replay (CASSANDRA-6087)
 * Avoid sending Truncate command to fat clients (CASSANDRA-6088)
 * Allow where clause conditions to be in parenthesis (CASSANDRA-6037)
 * Do not open non-ssl storage port if encryption option is all (CASSANDRA-3916)
 * Move batchlog replay to its own executor (CASSANDRA-6079)
 * Add tombstone debug threshold and histogram (CASSANDRA-6042, 6057)
 * Enable tcp keepalive on incoming connections (CASSANDRA-4053)
 * Fix fat client schema pull NPE (CASSANDRA-6089)
 * Fix memtable flushing for indexed tables (CASSANDRA-6112)
 * Fix skipping columns with multiple slices (CASSANDRA-6119)
 * Expose connected thrift + native client counts (CASSANDRA-5084)
 * Optimize auth setup (CASSANDRA-6122)
 * Trace index selection (CASSANDRA-6001)
 * Update sstablesPerReadHistogram to use biased sampling (CASSANDRA-6164)
 * Log UnknownColumnfamilyException when closing socket (CASSANDRA-5725)
 * Properly error out on CREATE INDEX for counters table (CASSANDRA-6160)
 * Handle JMX notification failure for repair (CASSANDRA-6097)
 * (Hadoop) Fetch no more than 128 splits in parallel (CASSANDRA-6169)
 * stress: add username/password authentication support (CASSANDRA-6068)
 * Fix indexed queries with row cache enabled on parent table (CASSANDRA-5732)
 * Fix compaction race during columnfamily drop (CASSANDRA-5957)
 * Fix validation of empty column names for compact tables (CASSANDRA-6152)
 * Skip replaying mutations that pass CRC but fail to deserialize (CASSANDRA-6183)
 * Rework token replacement to use replace_address (CASSANDRA-5916)
 * Fix altering column types (CASSANDRA-6185)
 * cqlsh: fix CREATE/ALTER WITH completion (CASSANDRA-6196)
 * add windows bat files for shell commands (CASSANDRA-6145)
 * Fix potential stack overflow during range tombstones insertion (CASSANDRA-6181)
 * (Hadoop) Make LOCAL_ONE the default consistency level (CASSANDRA-6214)


2.0.1
 * Fix bug that could allow reading deleted data temporarily (CASSANDRA-6025)
 * Improve memory use defaults (CASSANDRA-6059)
 * Make ThriftServer more easlly extensible (CASSANDRA-6058)
 * Remove Hadoop dependency from ITransportFactory (CASSANDRA-6062)
 * add file_cache_size_in_mb setting (CASSANDRA-5661)
 * Improve error message when yaml contains invalid properties (CASSANDRA-5958)
 * Improve leveled compaction's ability to find non-overlapping L0 compactions
   to work on concurrently (CASSANDRA-5921)
 * Notify indexer of columns shadowed by range tombstones (CASSANDRA-5614)
 * Log Merkle tree stats (CASSANDRA-2698)
 * Switch from crc32 to adler32 for compressed sstable checksums (CASSANDRA-5862)
 * Improve offheap memcpy performance (CASSANDRA-5884)
 * Use a range aware scanner for cleanup (CASSANDRA-2524)
 * Cleanup doesn't need to inspect sstables that contain only local data
   (CASSANDRA-5722)
 * Add ability for CQL3 to list partition keys (CASSANDRA-4536)
 * Improve native protocol serialization (CASSANDRA-5664)
 * Upgrade Thrift to 0.9.1 (CASSANDRA-5923)
 * Require superuser status for adding triggers (CASSANDRA-5963)
 * Make standalone scrubber handle old and new style leveled manifest
   (CASSANDRA-6005)
 * Fix paxos bugs (CASSANDRA-6012, 6013, 6023)
 * Fix paged ranges with multiple replicas (CASSANDRA-6004)
 * Fix potential AssertionError during tracing (CASSANDRA-6041)
 * Fix NPE in sstablesplit (CASSANDRA-6027)
 * Migrate pre-2.0 key/value/column aliases to system.schema_columns
   (CASSANDRA-6009)
 * Paging filter empty rows too agressively (CASSANDRA-6040)
 * Support variadic parameters for IN clauses (CASSANDRA-4210)
 * cqlsh: return the result of CAS writes (CASSANDRA-5796)
 * Fix validation of IN clauses with 2ndary indexes (CASSANDRA-6050)
 * Support named bind variables in CQL (CASSANDRA-6033)
Merged from 1.2:
 * Allow cache-keys-to-save to be set at runtime (CASSANDRA-5980)
 * Avoid second-guessing out-of-space state (CASSANDRA-5605)
 * Tuning knobs for dealing with large blobs and many CFs (CASSANDRA-5982)
 * (Hadoop) Fix CQLRW for thrift tables (CASSANDRA-6002)
 * Fix possible divide-by-zero in HHOM (CASSANDRA-5990)
 * Allow local batchlog writes for CL.ANY (CASSANDRA-5967)
 * Upgrade metrics-core to version 2.2.0 (CASSANDRA-5947)
 * Fix CqlRecordWriter with composite keys (CASSANDRA-5949)
 * Add snitch, schema version, cluster, partitioner to JMX (CASSANDRA-5881)
 * Allow disabling SlabAllocator (CASSANDRA-5935)
 * Make user-defined compaction JMX blocking (CASSANDRA-4952)
 * Fix streaming does not transfer wrapped range (CASSANDRA-5948)
 * Fix loading index summary containing empty key (CASSANDRA-5965)
 * Correctly handle limits in CompositesSearcher (CASSANDRA-5975)
 * Pig: handle CQL collections (CASSANDRA-5867)
 * Pass the updated cf to the PRSI index() method (CASSANDRA-5999)
 * Allow empty CQL3 batches (as no-op) (CASSANDRA-5994)
 * Support null in CQL3 functions (CASSANDRA-5910)
 * Replace the deprecated MapMaker with CacheLoader (CASSANDRA-6007)
 * Add SSTableDeletingNotification to DataTracker (CASSANDRA-6010)
 * Fix snapshots in use get deleted during snapshot repair (CASSANDRA-6011)
 * Move hints and exception count to o.a.c.metrics (CASSANDRA-6017)
 * Fix memory leak in snapshot repair (CASSANDRA-6047)
 * Fix sstable2sjon for CQL3 tables (CASSANDRA-5852)


2.0.0
 * Fix thrift validation when inserting into CQL3 tables (CASSANDRA-5138)
 * Fix periodic memtable flushing behavior with clean memtables (CASSANDRA-5931)
 * Fix dateOf() function for pre-2.0 timestamp columns (CASSANDRA-5928)
 * Fix SSTable unintentionally loads BF when opened for batch (CASSANDRA-5938)
 * Add stream session progress to JMX (CASSANDRA-4757)
 * Fix NPE during CAS operation (CASSANDRA-5925)
Merged from 1.2:
 * Fix getBloomFilterDiskSpaceUsed for AlwaysPresentFilter (CASSANDRA-5900)
 * Don't announce schema version until we've loaded the changes locally
   (CASSANDRA-5904)
 * Fix to support off heap bloom filters size greater than 2 GB (CASSANDRA-5903)
 * Properly handle parsing huge map and set literals (CASSANDRA-5893)


2.0.0-rc2
 * enable vnodes by default (CASSANDRA-5869)
 * fix CAS contention timeout (CASSANDRA-5830)
 * fix HsHa to respect max frame size (CASSANDRA-4573)
 * Fix (some) 2i on composite components omissions (CASSANDRA-5851)
 * cqlsh: add DESCRIBE FULL SCHEMA variant (CASSANDRA-5880)
Merged from 1.2:
 * Correctly validate sparse composite cells in scrub (CASSANDRA-5855)
 * Add KeyCacheHitRate metric to CF metrics (CASSANDRA-5868)
 * cqlsh: add support for multiline comments (CASSANDRA-5798)
 * Handle CQL3 SELECT duplicate IN restrictions on clustering columns
   (CASSANDRA-5856)


2.0.0-rc1
 * improve DecimalSerializer performance (CASSANDRA-5837)
 * fix potential spurious wakeup in AsyncOneResponse (CASSANDRA-5690)
 * fix schema-related trigger issues (CASSANDRA-5774)
 * Better validation when accessing CQL3 table from thrift (CASSANDRA-5138)
 * Fix assertion error during repair (CASSANDRA-5801)
 * Fix range tombstone bug (CASSANDRA-5805)
 * DC-local CAS (CASSANDRA-5797)
 * Add a native_protocol_version column to the system.local table (CASSANRDA-5819)
 * Use index_interval from cassandra.yaml when upgraded (CASSANDRA-5822)
 * Fix buffer underflow on socket close (CASSANDRA-5792)
Merged from 1.2:
 * Fix reading DeletionTime from 1.1-format sstables (CASSANDRA-5814)
 * cqlsh: add collections support to COPY (CASSANDRA-5698)
 * retry important messages for any IOException (CASSANDRA-5804)
 * Allow empty IN relations in SELECT/UPDATE/DELETE statements (CASSANDRA-5626)
 * cqlsh: fix crashing on Windows due to libedit detection (CASSANDRA-5812)
 * fix bulk-loading compressed sstables (CASSANDRA-5820)
 * (Hadoop) fix quoting in CqlPagingRecordReader and CqlRecordWriter 
   (CASSANDRA-5824)
 * update default LCS sstable size to 160MB (CASSANDRA-5727)
 * Allow compacting 2Is via nodetool (CASSANDRA-5670)
 * Hex-encode non-String keys in OPP (CASSANDRA-5793)
 * nodetool history logging (CASSANDRA-5823)
 * (Hadoop) fix support for Thrift tables in CqlPagingRecordReader 
   (CASSANDRA-5752)
 * add "all time blocked" to StatusLogger output (CASSANDRA-5825)
 * Future-proof inter-major-version schema migrations (CASSANDRA-5845)
 * (Hadoop) add CqlPagingRecordReader support for ReversedType in Thrift table
   (CASSANDRA-5718)
 * Add -no-snapshot option to scrub (CASSANDRA-5891)
 * Fix to support off heap bloom filters size greater than 2 GB (CASSANDRA-5903)
 * Properly handle parsing huge map and set literals (CASSANDRA-5893)
 * Fix LCS L0 compaction may overlap in L1 (CASSANDRA-5907)
 * New sstablesplit tool to split large sstables offline (CASSANDRA-4766)
 * Fix potential deadlock in native protocol server (CASSANDRA-5926)
 * Disallow incompatible type change in CQL3 (CASSANDRA-5882)
Merged from 1.1:
 * Correctly validate sparse composite cells in scrub (CASSANDRA-5855)


2.0.0-beta2
 * Replace countPendingHints with Hints Created metric (CASSANDRA-5746)
 * Allow nodetool with no args, and with help to run without a server (CASSANDRA-5734)
 * Cleanup AbstractType/TypeSerializer classes (CASSANDRA-5744)
 * Remove unimplemented cli option schema-mwt (CASSANDRA-5754)
 * Support range tombstones in thrift (CASSANDRA-5435)
 * Normalize table-manipulating CQL3 statements' class names (CASSANDRA-5759)
 * cqlsh: add missing table options to DESCRIBE output (CASSANDRA-5749)
 * Fix assertion error during repair (CASSANDRA-5757)
 * Fix bulkloader (CASSANDRA-5542)
 * Add LZ4 compression to the native protocol (CASSANDRA-5765)
 * Fix bugs in the native protocol v2 (CASSANDRA-5770)
 * CAS on 'primary key only' table (CASSANDRA-5715)
 * Support streaming SSTables of old versions (CASSANDRA-5772)
 * Always respect protocol version in native protocol (CASSANDRA-5778)
 * Fix ConcurrentModificationException during streaming (CASSANDRA-5782)
 * Update deletion timestamp in Commit#updatesWithPaxosTime (CASSANDRA-5787)
 * Thrift cas() method crashes if input columns are not sorted (CASSANDRA-5786)
 * Order columns names correctly when querying for CAS (CASSANDRA-5788)
 * Fix streaming retry (CASSANDRA-5775)
Merged from 1.2:
 * if no seeds can be a reached a node won't start in a ring by itself (CASSANDRA-5768)
 * add cassandra.unsafesystem property (CASSANDRA-5704)
 * (Hadoop) quote identifiers in CqlPagingRecordReader (CASSANDRA-5763)
 * Add replace_node functionality for vnodes (CASSANDRA-5337)
 * Add timeout events to query traces (CASSANDRA-5520)
 * Fix serialization of the LEFT gossip value (CASSANDRA-5696)
 * Pig: support for cql3 tables (CASSANDRA-5234)
 * Fix skipping range tombstones with reverse queries (CASSANDRA-5712)
 * Expire entries out of ThriftSessionManager (CASSANDRA-5719)
 * Don't keep ancestor information in memory (CASSANDRA-5342)
 * Expose native protocol server status in nodetool info (CASSANDRA-5735)
 * Fix pathetic performance of range tombstones (CASSANDRA-5677)
 * Fix querying with an empty (impossible) range (CASSANDRA-5573)
 * cqlsh: handle CUSTOM 2i in DESCRIBE output (CASSANDRA-5760)
 * Fix minor bug in Range.intersects(Bound) (CASSANDRA-5771)
 * cqlsh: handle disabled compression in DESCRIBE output (CASSANDRA-5766)
 * Ensure all UP events are notified on the native protocol (CASSANDRA-5769)
 * Fix formatting of sstable2json with multiple -k arguments (CASSANDRA-5781)
 * Don't rely on row marker for queries in general to hide lost markers
   after TTL expires (CASSANDRA-5762)
 * Sort nodetool help output (CASSANDRA-5776)
 * Fix column expiring during 2 phases compaction (CASSANDRA-5799)
 * now() is being rejected in INSERTs when inside collections (CASSANDRA-5795)


2.0.0-beta1
 * Add support for indexing clustered columns (CASSANDRA-5125)
 * Removed on-heap row cache (CASSANDRA-5348)
 * use nanotime consistently for node-local timeouts (CASSANDRA-5581)
 * Avoid unnecessary second pass on name-based queries (CASSANDRA-5577)
 * Experimental triggers (CASSANDRA-1311)
 * JEMalloc support for off-heap allocation (CASSANDRA-3997)
 * Single-pass compaction (CASSANDRA-4180)
 * Removed token range bisection (CASSANDRA-5518)
 * Removed compatibility with pre-1.2.5 sstables and network messages
   (CASSANDRA-5511)
 * removed PBSPredictor (CASSANDRA-5455)
 * CAS support (CASSANDRA-5062, 5441, 5442, 5443, 5619, 5667)
 * Leveled compaction performs size-tiered compactions in L0 
   (CASSANDRA-5371, 5439)
 * Add yaml network topology snitch for mixed ec2/other envs (CASSANDRA-5339)
 * Log when a node is down longer than the hint window (CASSANDRA-4554)
 * Optimize tombstone creation for ExpiringColumns (CASSANDRA-4917)
 * Improve LeveledScanner work estimation (CASSANDRA-5250, 5407)
 * Replace compaction lock with runWithCompactionsDisabled (CASSANDRA-3430)
 * Change Message IDs to ints (CASSANDRA-5307)
 * Move sstable level information into the Stats component, removing the
   need for a separate Manifest file (CASSANDRA-4872)
 * avoid serializing to byte[] on commitlog append (CASSANDRA-5199)
 * make index_interval configurable per columnfamily (CASSANDRA-3961, CASSANDRA-5650)
 * add default_time_to_live (CASSANDRA-3974)
 * add memtable_flush_period_in_ms (CASSANDRA-4237)
 * replace supercolumns internally by composites (CASSANDRA-3237, 5123)
 * upgrade thrift to 0.9.0 (CASSANDRA-3719)
 * drop unnecessary keyspace parameter from user-defined compaction API 
   (CASSANDRA-5139)
 * more robust solution to incomplete compactions + counters (CASSANDRA-5151)
 * Change order of directory searching for c*.in.sh (CASSANDRA-3983)
 * Add tool to reset SSTable compaction level for LCS (CASSANDRA-5271)
 * Allow custom configuration loader (CASSANDRA-5045)
 * Remove memory emergency pressure valve logic (CASSANDRA-3534)
 * Reduce request latency with eager retry (CASSANDRA-4705)
 * cqlsh: Remove ASSUME command (CASSANDRA-5331)
 * Rebuild BF when loading sstables if bloom_filter_fp_chance
   has changed since compaction (CASSANDRA-5015)
 * remove row-level bloom filters (CASSANDRA-4885)
 * Change Kernel Page Cache skipping into row preheating (disabled by default)
   (CASSANDRA-4937)
 * Improve repair by deciding on a gcBefore before sending
   out TreeRequests (CASSANDRA-4932)
 * Add an official way to disable compactions (CASSANDRA-5074)
 * Reenable ALTER TABLE DROP with new semantics (CASSANDRA-3919)
 * Add binary protocol versioning (CASSANDRA-5436)
 * Swap THshaServer for TThreadedSelectorServer (CASSANDRA-5530)
 * Add alias support to SELECT statement (CASSANDRA-5075)
 * Don't create empty RowMutations in CommitLogReplayer (CASSANDRA-5541)
 * Use range tombstones when dropping cfs/columns from schema (CASSANDRA-5579)
 * cqlsh: drop CQL2/CQL3-beta support (CASSANDRA-5585)
 * Track max/min column names in sstables to be able to optimize slice
   queries (CASSANDRA-5514, CASSANDRA-5595, CASSANDRA-5600)
 * Binary protocol: allow batching already prepared statements (CASSANDRA-4693)
 * Allow preparing timestamp, ttl and limit in CQL3 queries (CASSANDRA-4450)
 * Support native link w/o JNA in Java7 (CASSANDRA-3734)
 * Use SASL authentication in binary protocol v2 (CASSANDRA-5545)
 * Replace Thrift HsHa with LMAX Disruptor based implementation (CASSANDRA-5582)
 * cqlsh: Add row count to SELECT output (CASSANDRA-5636)
 * Include a timestamp with all read commands to determine column expiration
   (CASSANDRA-5149)
 * Streaming 2.0 (CASSANDRA-5286, 5699)
 * Conditional create/drop ks/table/index statements in CQL3 (CASSANDRA-2737)
 * more pre-table creation property validation (CASSANDRA-5693)
 * Redesign repair messages (CASSANDRA-5426)
 * Fix ALTER RENAME post-5125 (CASSANDRA-5702)
 * Disallow renaming a 2ndary indexed column (CASSANDRA-5705)
 * Rename Table to Keyspace (CASSANDRA-5613)
 * Ensure changing column_index_size_in_kb on different nodes don't corrupt the
   sstable (CASSANDRA-5454)
 * Move resultset type information into prepare, not execute (CASSANDRA-5649)
 * Auto paging in binary protocol (CASSANDRA-4415, 5714)
 * Don't tie client side use of AbstractType to JDBC (CASSANDRA-4495)
 * Adds new TimestampType to replace DateType (CASSANDRA-5723, CASSANDRA-5729)
Merged from 1.2:
 * make starting native protocol server idempotent (CASSANDRA-5728)
 * Fix loading key cache when a saved entry is no longer valid (CASSANDRA-5706)
 * Fix serialization of the LEFT gossip value (CASSANDRA-5696)
 * cqlsh: Don't show 'null' in place of empty values (CASSANDRA-5675)
 * Race condition in detecting version on a mixed 1.1/1.2 cluster
   (CASSANDRA-5692)
 * Fix skipping range tombstones with reverse queries (CASSANDRA-5712)
 * Expire entries out of ThriftSessionManager (CASSANRDA-5719)
 * Don't keep ancestor information in memory (CASSANDRA-5342)
 * cqlsh: fix handling of semicolons inside BATCH queries (CASSANDRA-5697)


1.2.6
 * Fix tracing when operation completes before all responses arrive 
   (CASSANDRA-5668)
 * Fix cross-DC mutation forwarding (CASSANDRA-5632)
 * Reduce SSTableLoader memory usage (CASSANDRA-5555)
 * Scale hinted_handoff_throttle_in_kb to cluster size (CASSANDRA-5272)
 * (Hadoop) Add CQL3 input/output formats (CASSANDRA-4421, 5622)
 * (Hadoop) Fix InputKeyRange in CFIF (CASSANDRA-5536)
 * Fix dealing with ridiculously large max sstable sizes in LCS (CASSANDRA-5589)
 * Ignore pre-truncate hints (CASSANDRA-4655)
 * Move System.exit on OOM into a separate thread (CASSANDRA-5273)
 * Write row markers when serializing schema (CASSANDRA-5572)
 * Check only SSTables for the requested range when streaming (CASSANDRA-5569)
 * Improve batchlog replay behavior and hint ttl handling (CASSANDRA-5314)
 * Exclude localTimestamp from validation for tombstones (CASSANDRA-5398)
 * cqlsh: add custom prompt support (CASSANDRA-5539)
 * Reuse prepared statements in hot auth queries (CASSANDRA-5594)
 * cqlsh: add vertical output option (see EXPAND) (CASSANDRA-5597)
 * Add a rate limit option to stress (CASSANDRA-5004)
 * have BulkLoader ignore snapshots directories (CASSANDRA-5587) 
 * fix SnitchProperties logging context (CASSANDRA-5602)
 * Expose whether jna is enabled and memory is locked via JMX (CASSANDRA-5508)
 * cqlsh: fix COPY FROM with ReversedType (CASSANDRA-5610)
 * Allow creating CUSTOM indexes on collections (CASSANDRA-5615)
 * Evaluate now() function at execution time (CASSANDRA-5616)
 * Expose detailed read repair metrics (CASSANDRA-5618)
 * Correct blob literal + ReversedType parsing (CASSANDRA-5629)
 * Allow GPFS to prefer the internal IP like EC2MRS (CASSANDRA-5630)
 * fix help text for -tspw cassandra-cli (CASSANDRA-5643)
 * don't throw away initial causes exceptions for internode encryption issues 
   (CASSANDRA-5644)
 * Fix message spelling errors for cql select statements (CASSANDRA-5647)
 * Suppress custom exceptions thru jmx (CASSANDRA-5652)
 * Update CREATE CUSTOM INDEX syntax (CASSANDRA-5639)
 * Fix PermissionDetails.equals() method (CASSANDRA-5655)
 * Never allow partition key ranges in CQL3 without token() (CASSANDRA-5666)
 * Gossiper incorrectly drops AppState for an upgrading node (CASSANDRA-5660)
 * Connection thrashing during multi-region ec2 during upgrade, due to 
   messaging version (CASSANDRA-5669)
 * Avoid over reconnecting in EC2MRS (CASSANDRA-5678)
 * Fix ReadResponseSerializer.serializedSize() for digest reads (CASSANDRA-5476)
 * allow sstable2json on 2i CFs (CASSANDRA-5694)
Merged from 1.1:
 * Remove buggy thrift max message length option (CASSANDRA-5529)
 * Fix NPE in Pig's widerow mode (CASSANDRA-5488)
 * Add split size parameter to Pig and disable split combination (CASSANDRA-5544)


1.2.5
 * make BytesToken.toString only return hex bytes (CASSANDRA-5566)
 * Ensure that submitBackground enqueues at least one task (CASSANDRA-5554)
 * fix 2i updates with identical values and timestamps (CASSANDRA-5540)
 * fix compaction throttling bursty-ness (CASSANDRA-4316)
 * reduce memory consumption of IndexSummary (CASSANDRA-5506)
 * remove per-row column name bloom filters (CASSANDRA-5492)
 * Include fatal errors in trace events (CASSANDRA-5447)
 * Ensure that PerRowSecondaryIndex is notified of row-level deletes
   (CASSANDRA-5445)
 * Allow empty blob literals in CQL3 (CASSANDRA-5452)
 * Fix streaming RangeTombstones at column index boundary (CASSANDRA-5418)
 * Fix preparing statements when current keyspace is not set (CASSANDRA-5468)
 * Fix SemanticVersion.isSupportedBy minor/patch handling (CASSANDRA-5496)
 * Don't provide oldCfId for post-1.1 system cfs (CASSANDRA-5490)
 * Fix primary range ignores replication strategy (CASSANDRA-5424)
 * Fix shutdown of binary protocol server (CASSANDRA-5507)
 * Fix repair -snapshot not working (CASSANDRA-5512)
 * Set isRunning flag later in binary protocol server (CASSANDRA-5467)
 * Fix use of CQL3 functions with descending clustering order (CASSANDRA-5472)
 * Disallow renaming columns one at a time for thrift table in CQL3
   (CASSANDRA-5531)
 * cqlsh: add CLUSTERING ORDER BY support to DESCRIBE (CASSANDRA-5528)
 * Add custom secondary index support to CQL3 (CASSANDRA-5484)
 * Fix repair hanging silently on unexpected error (CASSANDRA-5229)
 * Fix Ec2Snitch regression introduced by CASSANDRA-5171 (CASSANDRA-5432)
 * Add nodetool enablebackup/disablebackup (CASSANDRA-5556)
 * cqlsh: fix DESCRIBE after case insensitive USE (CASSANDRA-5567)
Merged from 1.1
 * Add retry mechanism to OTC for non-droppable_verbs (CASSANDRA-5393)
 * Use allocator information to improve memtable memory usage estimate
   (CASSANDRA-5497)
 * Fix trying to load deleted row into row cache on startup (CASSANDRA-4463)
 * fsync leveled manifest to avoid corruption (CASSANDRA-5535)
 * Fix Bound intersection computation (CASSANDRA-5551)
 * sstablescrub now respects max memory size in cassandra.in.sh (CASSANDRA-5562)


1.2.4
 * Ensure that PerRowSecondaryIndex updates see the most recent values
   (CASSANDRA-5397)
 * avoid duplicate index entries ind PrecompactedRow and 
   ParallelCompactionIterable (CASSANDRA-5395)
 * remove the index entry on oldColumn when new column is a tombstone 
   (CASSANDRA-5395)
 * Change default stream throughput from 400 to 200 mbps (CASSANDRA-5036)
 * Gossiper logs DOWN for symmetry with UP (CASSANDRA-5187)
 * Fix mixing prepared statements between keyspaces (CASSANDRA-5352)
 * Fix consistency level during bootstrap - strike 3 (CASSANDRA-5354)
 * Fix transposed arguments in AlreadyExistsException (CASSANDRA-5362)
 * Improve asynchronous hint delivery (CASSANDRA-5179)
 * Fix Guava dependency version (12.0 -> 13.0.1) for Maven (CASSANDRA-5364)
 * Validate that provided CQL3 collection value are < 64K (CASSANDRA-5355)
 * Make upgradeSSTable skip current version sstables by default (CASSANDRA-5366)
 * Optimize min/max timestamp collection (CASSANDRA-5373)
 * Invalid streamId in cql binary protocol when using invalid CL 
   (CASSANDRA-5164)
 * Fix validation for IN where clauses with collections (CASSANDRA-5376)
 * Copy resultSet on count query to avoid ConcurrentModificationException 
   (CASSANDRA-5382)
 * Correctly typecheck in CQL3 even with ReversedType (CASSANDRA-5386)
 * Fix streaming compressed files when using encryption (CASSANDRA-5391)
 * cassandra-all 1.2.0 pom missing netty dependency (CASSANDRA-5392)
 * Fix writetime/ttl functions on null values (CASSANDRA-5341)
 * Fix NPE during cql3 select with token() (CASSANDRA-5404)
 * IndexHelper.skipBloomFilters won't skip non-SHA filters (CASSANDRA-5385)
 * cqlsh: Print maps ordered by key, sort sets (CASSANDRA-5413)
 * Add null syntax support in CQL3 for inserts (CASSANDRA-3783)
 * Allow unauthenticated set_keyspace() calls (CASSANDRA-5423)
 * Fix potential incremental backups race (CASSANDRA-5410)
 * Fix prepared BATCH statements with batch-level timestamps (CASSANDRA-5415)
 * Allow overriding superuser setup delay (CASSANDRA-5430)
 * cassandra-shuffle with JMX usernames and passwords (CASSANDRA-5431)
Merged from 1.1:
 * cli: Quote ks and cf names in schema output when needed (CASSANDRA-5052)
 * Fix bad default for min/max timestamp in SSTableMetadata (CASSANDRA-5372)
 * Fix cf name extraction from manifest in Directories.migrateFile() 
   (CASSANDRA-5242)
 * Support pluggable internode authentication (CASSANDRA-5401)


1.2.3
 * add check for sstable overlap within a level on startup (CASSANDRA-5327)
 * replace ipv6 colons in jmx object names (CASSANDRA-5298, 5328)
 * Avoid allocating SSTableBoundedScanner during repair when the range does 
   not intersect the sstable (CASSANDRA-5249)
 * Don't lowercase property map keys (this breaks NTS) (CASSANDRA-5292)
 * Fix composite comparator with super columns (CASSANDRA-5287)
 * Fix insufficient validation of UPDATE queries against counter cfs
   (CASSANDRA-5300)
 * Fix PropertyFileSnitch default DC/Rack behavior (CASSANDRA-5285)
 * Handle null values when executing prepared statement (CASSANDRA-5081)
 * Add netty to pom dependencies (CASSANDRA-5181)
 * Include type arguments in Thrift CQLPreparedResult (CASSANDRA-5311)
 * Fix compaction not removing columns when bf_fp_ratio is 1 (CASSANDRA-5182)
 * cli: Warn about missing CQL3 tables in schema descriptions (CASSANDRA-5309)
 * Re-enable unknown option in replication/compaction strategies option for
   backward compatibility (CASSANDRA-4795)
 * Add binary protocol support to stress (CASSANDRA-4993)
 * cqlsh: Fix COPY FROM value quoting and null handling (CASSANDRA-5305)
 * Fix repair -pr for vnodes (CASSANDRA-5329)
 * Relax CL for auth queries for non-default users (CASSANDRA-5310)
 * Fix AssertionError during repair (CASSANDRA-5245)
 * Don't announce migrations to pre-1.2 nodes (CASSANDRA-5334)
Merged from 1.1:
 * Update offline scrub for 1.0 -> 1.1 directory structure (CASSANDRA-5195)
 * add tmp flag to Descriptor hashcode (CASSANDRA-4021)
 * fix logging of "Found table data in data directories" when only system tables
   are present (CASSANDRA-5289)
 * cli: Add JMX authentication support (CASSANDRA-5080)
 * nodetool: ability to repair specific range (CASSANDRA-5280)
 * Fix possible assertion triggered in SliceFromReadCommand (CASSANDRA-5284)
 * cqlsh: Add inet type support on Windows (ipv4-only) (CASSANDRA-4801)
 * Fix race when initializing ColumnFamilyStore (CASSANDRA-5350)
 * Add UseTLAB JVM flag (CASSANDRA-5361)


1.2.2
 * fix potential for multiple concurrent compactions of the same sstables
   (CASSANDRA-5256)
 * avoid no-op caching of byte[] on commitlog append (CASSANDRA-5199)
 * fix symlinks under data dir not working (CASSANDRA-5185)
 * fix bug in compact storage metadata handling (CASSANDRA-5189)
 * Validate login for USE queries (CASSANDRA-5207)
 * cli: remove default username and password (CASSANDRA-5208)
 * configure populate_io_cache_on_flush per-CF (CASSANDRA-4694)
 * allow configuration of internode socket buffer (CASSANDRA-3378)
 * Make sstable directory picking blacklist-aware again (CASSANDRA-5193)
 * Correctly expire gossip states for edge cases (CASSANDRA-5216)
 * Improve handling of directory creation failures (CASSANDRA-5196)
 * Expose secondary indicies to the rest of nodetool (CASSANDRA-4464)
 * Binary protocol: avoid sending notification for 0.0.0.0 (CASSANDRA-5227)
 * add UseCondCardMark XX jvm settings on jdk 1.7 (CASSANDRA-4366)
 * CQL3 refactor to allow conversion function (CASSANDRA-5226)
 * Fix drop of sstables in some circumstance (CASSANDRA-5232)
 * Implement caching of authorization results (CASSANDRA-4295)
 * Add support for LZ4 compression (CASSANDRA-5038)
 * Fix missing columns in wide rows queries (CASSANDRA-5225)
 * Simplify auth setup and make system_auth ks alterable (CASSANDRA-5112)
 * Stop compactions from hanging during bootstrap (CASSANDRA-5244)
 * fix compressed streaming sending extra chunk (CASSANDRA-5105)
 * Add CQL3-based implementations of IAuthenticator and IAuthorizer
   (CASSANDRA-4898)
 * Fix timestamp-based tomstone removal logic (CASSANDRA-5248)
 * cli: Add JMX authentication support (CASSANDRA-5080)
 * Fix forceFlush behavior (CASSANDRA-5241)
 * cqlsh: Add username autocompletion (CASSANDRA-5231)
 * Fix CQL3 composite partition key error (CASSANDRA-5240)
 * Allow IN clause on last clustering key (CASSANDRA-5230)
Merged from 1.1:
 * fix start key/end token validation for wide row iteration (CASSANDRA-5168)
 * add ConfigHelper support for Thrift frame and max message sizes (CASSANDRA-5188)
 * fix nodetool repair not fail on node down (CASSANDRA-5203)
 * always collect tombstone hints (CASSANDRA-5068)
 * Fix error when sourcing file in cqlsh (CASSANDRA-5235)


1.2.1
 * stream undelivered hints on decommission (CASSANDRA-5128)
 * GossipingPropertyFileSnitch loads saved dc/rack info if needed (CASSANDRA-5133)
 * drain should flush system CFs too (CASSANDRA-4446)
 * add inter_dc_tcp_nodelay setting (CASSANDRA-5148)
 * re-allow wrapping ranges for start_token/end_token range pairitspwng (CASSANDRA-5106)
 * fix validation compaction of empty rows (CASSANDRA-5136)
 * nodetool methods to enable/disable hint storage/delivery (CASSANDRA-4750)
 * disallow bloom filter false positive chance of 0 (CASSANDRA-5013)
 * add threadpool size adjustment methods to JMXEnabledThreadPoolExecutor and 
   CompactionManagerMBean (CASSANDRA-5044)
 * fix hinting for dropped local writes (CASSANDRA-4753)
 * off-heap cache doesn't need mutable column container (CASSANDRA-5057)
 * apply disk_failure_policy to bad disks on initial directory creation 
   (CASSANDRA-4847)
 * Optimize name-based queries to use ArrayBackedSortedColumns (CASSANDRA-5043)
 * Fall back to old manifest if most recent is unparseable (CASSANDRA-5041)
 * pool [Compressed]RandomAccessReader objects on the partitioned read path
   (CASSANDRA-4942)
 * Add debug logging to list filenames processed by Directories.migrateFile 
   method (CASSANDRA-4939)
 * Expose black-listed directories via JMX (CASSANDRA-4848)
 * Log compaction merge counts (CASSANDRA-4894)
 * Minimize byte array allocation by AbstractData{Input,Output} (CASSANDRA-5090)
 * Add SSL support for the binary protocol (CASSANDRA-5031)
 * Allow non-schema system ks modification for shuffle to work (CASSANDRA-5097)
 * cqlsh: Add default limit to SELECT statements (CASSANDRA-4972)
 * cqlsh: fix DESCRIBE for 1.1 cfs in CQL3 (CASSANDRA-5101)
 * Correctly gossip with nodes >= 1.1.7 (CASSANDRA-5102)
 * Ensure CL guarantees on digest mismatch (CASSANDRA-5113)
 * Validate correctly selects on composite partition key (CASSANDRA-5122)
 * Fix exception when adding collection (CASSANDRA-5117)
 * Handle states for non-vnode clusters correctly (CASSANDRA-5127)
 * Refuse unrecognized replication and compaction strategy options (CASSANDRA-4795)
 * Pick the correct value validator in sstable2json for cql3 tables (CASSANDRA-5134)
 * Validate login for describe_keyspace, describe_keyspaces and set_keyspace
   (CASSANDRA-5144)
 * Fix inserting empty maps (CASSANDRA-5141)
 * Don't remove tokens from System table for node we know (CASSANDRA-5121)
 * fix streaming progress report for compresed files (CASSANDRA-5130)
 * Coverage analysis for low-CL queries (CASSANDRA-4858)
 * Stop interpreting dates as valid timeUUID value (CASSANDRA-4936)
 * Adds E notation for floating point numbers (CASSANDRA-4927)
 * Detect (and warn) unintentional use of the cql2 thrift methods when cql3 was
   intended (CASSANDRA-5172)
 * cli: Quote ks and cf names in schema output when needed (CASSANDRA-5052)
 * Fix cf name extraction from manifest in Directories.migrateFile() (CASSANDRA-5242)
 * Replace mistaken usage of commons-logging with slf4j (CASSANDRA-5464)
 * Ensure Jackson dependency matches lib (CASSANDRA-5126)
 * Expose droppable tombstone ratio stats over JMX (CASSANDRA-5159)
Merged from 1.1:
 * Simplify CompressedRandomAccessReader to work around JDK FD bug (CASSANDRA-5088)
 * Improve handling a changing target throttle rate mid-compaction (CASSANDRA-5087)
 * Pig: correctly decode row keys in widerow mode (CASSANDRA-5098)
 * nodetool repair command now prints progress (CASSANDRA-4767)
 * fix user defined compaction to run against 1.1 data directory (CASSANDRA-5118)
 * Fix CQL3 BATCH authorization caching (CASSANDRA-5145)
 * fix get_count returns incorrect value with TTL (CASSANDRA-5099)
 * better handling for mid-compaction failure (CASSANDRA-5137)
 * convert default marshallers list to map for better readability (CASSANDRA-5109)
 * fix ConcurrentModificationException in getBootstrapSource (CASSANDRA-5170)
 * fix sstable maxtimestamp for row deletes and pre-1.1.1 sstables (CASSANDRA-5153)
 * Fix thread growth on node removal (CASSANDRA-5175)
 * Make Ec2Region's datacenter name configurable (CASSANDRA-5155)


1.2.0
 * Disallow counters in collections (CASSANDRA-5082)
 * cqlsh: add unit tests (CASSANDRA-3920)
 * fix default bloom_filter_fp_chance for LeveledCompactionStrategy (CASSANDRA-5093)
Merged from 1.1:
 * add validation for get_range_slices with start_key and end_token (CASSANDRA-5089)


1.2.0-rc2
 * fix nodetool ownership display with vnodes (CASSANDRA-5065)
 * cqlsh: add DESCRIBE KEYSPACES command (CASSANDRA-5060)
 * Fix potential infinite loop when reloading CFS (CASSANDRA-5064)
 * Fix SimpleAuthorizer example (CASSANDRA-5072)
 * cqlsh: force CL.ONE for tracing and system.schema* queries (CASSANDRA-5070)
 * Includes cassandra-shuffle in the debian package (CASSANDRA-5058)
Merged from 1.1:
 * fix multithreaded compaction deadlock (CASSANDRA-4492)
 * fix temporarily missing schema after upgrade from pre-1.1.5 (CASSANDRA-5061)
 * Fix ALTER TABLE overriding compression options with defaults
   (CASSANDRA-4996, 5066)
 * fix specifying and altering crc_check_chance (CASSANDRA-5053)
 * fix Murmur3Partitioner ownership% calculation (CASSANDRA-5076)
 * Don't expire columns sooner than they should in 2ndary indexes (CASSANDRA-5079)


1.2-rc1
 * rename rpc_timeout settings to request_timeout (CASSANDRA-5027)
 * add BF with 0.1 FP to LCS by default (CASSANDRA-5029)
 * Fix preparing insert queries (CASSANDRA-5016)
 * Fix preparing queries with counter increment (CASSANDRA-5022)
 * Fix preparing updates with collections (CASSANDRA-5017)
 * Don't generate UUID based on other node address (CASSANDRA-5002)
 * Fix message when trying to alter a clustering key type (CASSANDRA-5012)
 * Update IAuthenticator to match the new IAuthorizer (CASSANDRA-5003)
 * Fix inserting only a key in CQL3 (CASSANDRA-5040)
 * Fix CQL3 token() function when used with strings (CASSANDRA-5050)
Merged from 1.1:
 * reduce log spam from invalid counter shards (CASSANDRA-5026)
 * Improve schema propagation performance (CASSANDRA-5025)
 * Fix for IndexHelper.IndexFor throws OOB Exception (CASSANDRA-5030)
 * cqlsh: make it possible to describe thrift CFs (CASSANDRA-4827)
 * cqlsh: fix timestamp formatting on some platforms (CASSANDRA-5046)


1.2-beta3
 * make consistency level configurable in cqlsh (CASSANDRA-4829)
 * fix cqlsh rendering of blob fields (CASSANDRA-4970)
 * fix cqlsh DESCRIBE command (CASSANDRA-4913)
 * save truncation position in system table (CASSANDRA-4906)
 * Move CompressionMetadata off-heap (CASSANDRA-4937)
 * allow CLI to GET cql3 columnfamily data (CASSANDRA-4924)
 * Fix rare race condition in getExpireTimeForEndpoint (CASSANDRA-4402)
 * acquire references to overlapping sstables during compaction so bloom filter
   doesn't get free'd prematurely (CASSANDRA-4934)
 * Don't share slice query filter in CQL3 SelectStatement (CASSANDRA-4928)
 * Separate tracing from Log4J (CASSANDRA-4861)
 * Exclude gcable tombstones from merkle-tree computation (CASSANDRA-4905)
 * Better printing of AbstractBounds for tracing (CASSANDRA-4931)
 * Optimize mostRecentTombstone check in CC.collectAllData (CASSANDRA-4883)
 * Change stream session ID to UUID to avoid collision from same node (CASSANDRA-4813)
 * Use Stats.db when bulk loading if present (CASSANDRA-4957)
 * Skip repair on system_trace and keyspaces with RF=1 (CASSANDRA-4956)
 * (cql3) Remove arbitrary SELECT limit (CASSANDRA-4918)
 * Correctly handle prepared operation on collections (CASSANDRA-4945)
 * Fix CQL3 LIMIT (CASSANDRA-4877)
 * Fix Stress for CQL3 (CASSANDRA-4979)
 * Remove cassandra specific exceptions from JMX interface (CASSANDRA-4893)
 * (CQL3) Force using ALLOW FILTERING on potentially inefficient queries (CASSANDRA-4915)
 * (cql3) Fix adding column when the table has collections (CASSANDRA-4982)
 * (cql3) Fix allowing collections with compact storage (CASSANDRA-4990)
 * (cql3) Refuse ttl/writetime function on collections (CASSANDRA-4992)
 * Replace IAuthority with new IAuthorizer (CASSANDRA-4874)
 * clqsh: fix KEY pseudocolumn escaping when describing Thrift tables
   in CQL3 mode (CASSANDRA-4955)
 * add basic authentication support for Pig CassandraStorage (CASSANDRA-3042)
 * fix CQL2 ALTER TABLE compaction_strategy_class altering (CASSANDRA-4965)
Merged from 1.1:
 * Fall back to old describe_splits if d_s_ex is not available (CASSANDRA-4803)
 * Improve error reporting when streaming ranges fail (CASSANDRA-5009)
 * Fix cqlsh timestamp formatting of timezone info (CASSANDRA-4746)
 * Fix assertion failure with leveled compaction (CASSANDRA-4799)
 * Check for null end_token in get_range_slice (CASSANDRA-4804)
 * Remove all remnants of removed nodes (CASSANDRA-4840)
 * Add aut-reloading of the log4j file in debian package (CASSANDRA-4855)
 * Fix estimated row cache entry size (CASSANDRA-4860)
 * reset getRangeSlice filter after finishing a row for get_paged_slice
   (CASSANDRA-4919)
 * expunge row cache post-truncate (CASSANDRA-4940)
 * Allow static CF definition with compact storage (CASSANDRA-4910)
 * Fix endless loop/compaction of schema_* CFs due to broken timestamps (CASSANDRA-4880)
 * Fix 'wrong class type' assertion in CounterColumn (CASSANDRA-4976)


1.2-beta2
 * fp rate of 1.0 disables BF entirely; LCS defaults to 1.0 (CASSANDRA-4876)
 * off-heap bloom filters for row keys (CASSANDRA_4865)
 * add extension point for sstable components (CASSANDRA-4049)
 * improve tracing output (CASSANDRA-4852, 4862)
 * make TRACE verb droppable (CASSANDRA-4672)
 * fix BulkLoader recognition of CQL3 columnfamilies (CASSANDRA-4755)
 * Sort commitlog segments for replay by id instead of mtime (CASSANDRA-4793)
 * Make hint delivery asynchronous (CASSANDRA-4761)
 * Pluggable Thrift transport factories for CLI and cqlsh (CASSANDRA-4609, 4610)
 * cassandra-cli: allow Double value type to be inserted to a column (CASSANDRA-4661)
 * Add ability to use custom TServerFactory implementations (CASSANDRA-4608)
 * optimize batchlog flushing to skip successful batches (CASSANDRA-4667)
 * include metadata for system keyspace itself in schema tables (CASSANDRA-4416)
 * add check to PropertyFileSnitch to verify presence of location for
   local node (CASSANDRA-4728)
 * add PBSPredictor consistency modeler (CASSANDRA-4261)
 * remove vestiges of Thrift unframed mode (CASSANDRA-4729)
 * optimize single-row PK lookups (CASSANDRA-4710)
 * adjust blockFor calculation to account for pending ranges due to node 
   movement (CASSANDRA-833)
 * Change CQL version to 3.0.0 and stop accepting 3.0.0-beta1 (CASSANDRA-4649)
 * (CQL3) Make prepared statement global instead of per connection 
   (CASSANDRA-4449)
 * Fix scrubbing of CQL3 created tables (CASSANDRA-4685)
 * (CQL3) Fix validation when using counter and regular columns in the same 
   table (CASSANDRA-4706)
 * Fix bug starting Cassandra with simple authentication (CASSANDRA-4648)
 * Add support for batchlog in CQL3 (CASSANDRA-4545, 4738)
 * Add support for multiple column family outputs in CFOF (CASSANDRA-4208)
 * Support repairing only the local DC nodes (CASSANDRA-4747)
 * Use rpc_address for binary protocol and change default port (CASSANDRA-4751)
 * Fix use of collections in prepared statements (CASSANDRA-4739)
 * Store more information into peers table (CASSANDRA-4351, 4814)
 * Configurable bucket size for size tiered compaction (CASSANDRA-4704)
 * Run leveled compaction in parallel (CASSANDRA-4310)
 * Fix potential NPE during CFS reload (CASSANDRA-4786)
 * Composite indexes may miss results (CASSANDRA-4796)
 * Move consistency level to the protocol level (CASSANDRA-4734, 4824)
 * Fix Subcolumn slice ends not respected (CASSANDRA-4826)
 * Fix Assertion error in cql3 select (CASSANDRA-4783)
 * Fix list prepend logic (CQL3) (CASSANDRA-4835)
 * Add booleans as literals in CQL3 (CASSANDRA-4776)
 * Allow renaming PK columns in CQL3 (CASSANDRA-4822)
 * Fix binary protocol NEW_NODE event (CASSANDRA-4679)
 * Fix potential infinite loop in tombstone compaction (CASSANDRA-4781)
 * Remove system tables accounting from schema (CASSANDRA-4850)
 * (cql3) Force provided columns in clustering key order in 
   'CLUSTERING ORDER BY' (CASSANDRA-4881)
 * Fix composite index bug (CASSANDRA-4884)
 * Fix short read protection for CQL3 (CASSANDRA-4882)
 * Add tracing support to the binary protocol (CASSANDRA-4699)
 * (cql3) Don't allow prepared marker inside collections (CASSANDRA-4890)
 * Re-allow order by on non-selected columns (CASSANDRA-4645)
 * Bug when composite index is created in a table having collections (CASSANDRA-4909)
 * log index scan subject in CompositesSearcher (CASSANDRA-4904)
Merged from 1.1:
 * add get[Row|Key]CacheEntries to CacheServiceMBean (CASSANDRA-4859)
 * fix get_paged_slice to wrap to next row correctly (CASSANDRA-4816)
 * fix indexing empty column values (CASSANDRA-4832)
 * allow JdbcDate to compose null Date objects (CASSANDRA-4830)
 * fix possible stackoverflow when compacting 1000s of sstables
   (CASSANDRA-4765)
 * fix wrong leveled compaction progress calculation (CASSANDRA-4807)
 * add a close() method to CRAR to prevent leaking file descriptors (CASSANDRA-4820)
 * fix potential infinite loop in get_count (CASSANDRA-4833)
 * fix compositeType.{get/from}String methods (CASSANDRA-4842)
 * (CQL) fix CREATE COLUMNFAMILY permissions check (CASSANDRA-4864)
 * Fix DynamicCompositeType same type comparison (CASSANDRA-4711)
 * Fix duplicate SSTable reference when stream session failed (CASSANDRA-3306)
 * Allow static CF definition with compact storage (CASSANDRA-4910)
 * Fix endless loop/compaction of schema_* CFs due to broken timestamps (CASSANDRA-4880)
 * Fix 'wrong class type' assertion in CounterColumn (CASSANDRA-4976)


1.2-beta1
 * add atomic_batch_mutate (CASSANDRA-4542, -4635)
 * increase default max_hint_window_in_ms to 3h (CASSANDRA-4632)
 * include message initiation time to replicas so they can more
   accurately drop timed-out requests (CASSANDRA-2858)
 * fix clientutil.jar dependencies (CASSANDRA-4566)
 * optimize WriteResponse (CASSANDRA-4548)
 * new metrics (CASSANDRA-4009)
 * redesign KEYS indexes to avoid read-before-write (CASSANDRA-2897)
 * debug tracing (CASSANDRA-1123)
 * parallelize row cache loading (CASSANDRA-4282)
 * Make compaction, flush JBOD-aware (CASSANDRA-4292)
 * run local range scans on the read stage (CASSANDRA-3687)
 * clean up ioexceptions (CASSANDRA-2116)
 * add disk_failure_policy (CASSANDRA-2118)
 * Introduce new json format with row level deletion (CASSANDRA-4054)
 * remove redundant "name" column from schema_keyspaces (CASSANDRA-4433)
 * improve "nodetool ring" handling of multi-dc clusters (CASSANDRA-3047)
 * update NTS calculateNaturalEndpoints to be O(N log N) (CASSANDRA-3881)
 * split up rpc timeout by operation type (CASSANDRA-2819)
 * rewrite key cache save/load to use only sequential i/o (CASSANDRA-3762)
 * update MS protocol with a version handshake + broadcast address id
   (CASSANDRA-4311)
 * multithreaded hint replay (CASSANDRA-4189)
 * add inter-node message compression (CASSANDRA-3127)
 * remove COPP (CASSANDRA-2479)
 * Track tombstone expiration and compact when tombstone content is
   higher than a configurable threshold, default 20% (CASSANDRA-3442, 4234)
 * update MurmurHash to version 3 (CASSANDRA-2975)
 * (CLI) track elapsed time for `delete' operation (CASSANDRA-4060)
 * (CLI) jline version is bumped to 1.0 to properly  support
   'delete' key function (CASSANDRA-4132)
 * Save IndexSummary into new SSTable 'Summary' component (CASSANDRA-2392, 4289)
 * Add support for range tombstones (CASSANDRA-3708)
 * Improve MessagingService efficiency (CASSANDRA-3617)
 * Avoid ID conflicts from concurrent schema changes (CASSANDRA-3794)
 * Set thrift HSHA server thread limit to unlimited by default (CASSANDRA-4277)
 * Avoids double serialization of CF id in RowMutation messages
   (CASSANDRA-4293)
 * stream compressed sstables directly with java nio (CASSANDRA-4297)
 * Support multiple ranges in SliceQueryFilter (CASSANDRA-3885)
 * Add column metadata to system column families (CASSANDRA-4018)
 * (cql3) Always use composite types by default (CASSANDRA-4329)
 * (cql3) Add support for set, map and list (CASSANDRA-3647)
 * Validate date type correctly (CASSANDRA-4441)
 * (cql3) Allow definitions with only a PK (CASSANDRA-4361)
 * (cql3) Add support for row key composites (CASSANDRA-4179)
 * improve DynamicEndpointSnitch by using reservoir sampling (CASSANDRA-4038)
 * (cql3) Add support for 2ndary indexes (CASSANDRA-3680)
 * (cql3) fix defining more than one PK to be invalid (CASSANDRA-4477)
 * remove schema agreement checking from all external APIs (Thrift, CQL and CQL3) (CASSANDRA-4487)
 * add Murmur3Partitioner and make it default for new installations (CASSANDRA-3772, 4621)
 * (cql3) update pseudo-map syntax to use map syntax (CASSANDRA-4497)
 * Finer grained exceptions hierarchy and provides error code with exceptions (CASSANDRA-3979)
 * Adds events push to binary protocol (CASSANDRA-4480)
 * Rewrite nodetool help (CASSANDRA-2293)
 * Make CQL3 the default for CQL (CASSANDRA-4640)
 * update stress tool to be able to use CQL3 (CASSANDRA-4406)
 * Accept all thrift update on CQL3 cf but don't expose their metadata (CASSANDRA-4377)
 * Replace Throttle with Guava's RateLimiter for HintedHandOff (CASSANDRA-4541)
 * fix counter add/get using CQL2 and CQL3 in stress tool (CASSANDRA-4633)
 * Add sstable count per level to cfstats (CASSANDRA-4537)
 * (cql3) Add ALTER KEYSPACE statement (CASSANDRA-4611)
 * (cql3) Allow defining default consistency levels (CASSANDRA-4448)
 * (cql3) Fix queries using LIMIT missing results (CASSANDRA-4579)
 * fix cross-version gossip messaging (CASSANDRA-4576)
 * added inet data type (CASSANDRA-4627)


1.1.6
 * Wait for writes on synchronous read digest mismatch (CASSANDRA-4792)
 * fix commitlog replay for nanotime-infected sstables (CASSANDRA-4782)
 * preflight check ttl for maximum of 20 years (CASSANDRA-4771)
 * (Pig) fix widerow input with single column rows (CASSANDRA-4789)
 * Fix HH to compact with correct gcBefore, which avoids wiping out
   undelivered hints (CASSANDRA-4772)
 * LCS will merge up to 32 L0 sstables as intended (CASSANDRA-4778)
 * NTS will default unconfigured DC replicas to zero (CASSANDRA-4675)
 * use default consistency level in counter validation if none is
   explicitly provide (CASSANDRA-4700)
 * Improve IAuthority interface by introducing fine-grained
   access permissions and grant/revoke commands (CASSANDRA-4490, 4644)
 * fix assumption error in CLI when updating/describing keyspace 
   (CASSANDRA-4322)
 * Adds offline sstablescrub to debian packaging (CASSANDRA-4642)
 * Automatic fixing of overlapping leveled sstables (CASSANDRA-4644)
 * fix error when using ORDER BY with extended selections (CASSANDRA-4689)
 * (CQL3) Fix validation for IN queries for non-PK cols (CASSANDRA-4709)
 * fix re-created keyspace disappering after 1.1.5 upgrade 
   (CASSANDRA-4698, 4752)
 * (CLI) display elapsed time in 2 fraction digits (CASSANDRA-3460)
 * add authentication support to sstableloader (CASSANDRA-4712)
 * Fix CQL3 'is reversed' logic (CASSANDRA-4716, 4759)
 * (CQL3) Don't return ReversedType in result set metadata (CASSANDRA-4717)
 * Backport adding AlterKeyspace statement (CASSANDRA-4611)
 * (CQL3) Correcty accept upper-case data types (CASSANDRA-4770)
 * Add binary protocol events for schema changes (CASSANDRA-4684)
Merged from 1.0:
 * Switch from NBHM to CHM in MessagingService's callback map, which
   prevents OOM in long-running instances (CASSANDRA-4708)


1.1.5
 * add SecondaryIndex.reload API (CASSANDRA-4581)
 * use millis + atomicint for commitlog segment creation instead of
   nanotime, which has issues under some hypervisors (CASSANDRA-4601)
 * fix FD leak in slice queries (CASSANDRA-4571)
 * avoid recursion in leveled compaction (CASSANDRA-4587)
 * increase stack size under Java7 to 180K
 * Log(info) schema changes (CASSANDRA-4547)
 * Change nodetool setcachecapcity to manipulate global caches (CASSANDRA-4563)
 * (cql3) fix setting compaction strategy (CASSANDRA-4597)
 * fix broken system.schema_* timestamps on system startup (CASSANDRA-4561)
 * fix wrong skip of cache saving (CASSANDRA-4533)
 * Avoid NPE when lost+found is in data dir (CASSANDRA-4572)
 * Respect five-minute flush moratorium after initial CL replay (CASSANDRA-4474)
 * Adds ntp as recommended in debian packaging (CASSANDRA-4606)
 * Configurable transport in CF Record{Reader|Writer} (CASSANDRA-4558)
 * (cql3) fix potential NPE with both equal and unequal restriction (CASSANDRA-4532)
 * (cql3) improves ORDER BY validation (CASSANDRA-4624)
 * Fix potential deadlock during counter writes (CASSANDRA-4578)
 * Fix cql error with ORDER BY when using IN (CASSANDRA-4612)
Merged from 1.0:
 * increase Xss to 160k to accomodate latest 1.6 JVMs (CASSANDRA-4602)
 * fix toString of hint destination tokens (CASSANDRA-4568)
 * Fix multiple values for CurrentLocal NodeID (CASSANDRA-4626)


1.1.4
 * fix offline scrub to catch >= out of order rows (CASSANDRA-4411)
 * fix cassandra-env.sh on RHEL and other non-dash-based systems 
   (CASSANDRA-4494)
Merged from 1.0:
 * (Hadoop) fix setting key length for old-style mapred api (CASSANDRA-4534)
 * (Hadoop) fix iterating through a resultset consisting entirely
   of tombstoned rows (CASSANDRA-4466)


1.1.3
 * (cqlsh) add COPY TO (CASSANDRA-4434)
 * munmap commitlog segments before rename (CASSANDRA-4337)
 * (JMX) rename getRangeKeySample to sampleKeyRange to avoid returning
   multi-MB results as an attribute (CASSANDRA-4452)
 * flush based on data size, not throughput; overwritten columns no 
   longer artificially inflate liveRatio (CASSANDRA-4399)
 * update default commitlog segment size to 32MB and total commitlog
   size to 32/1024 MB for 32/64 bit JVMs, respectively (CASSANDRA-4422)
 * avoid using global partitioner to estimate ranges in index sstables
   (CASSANDRA-4403)
 * restore pre-CASSANDRA-3862 approach to removing expired tombstones
   from row cache during compaction (CASSANDRA-4364)
 * (stress) support for CQL prepared statements (CASSANDRA-3633)
 * Correctly catch exception when Snappy cannot be loaded (CASSANDRA-4400)
 * (cql3) Support ORDER BY when IN condition is given in WHERE clause (CASSANDRA-4327)
 * (cql3) delete "component_index" column on DROP TABLE call (CASSANDRA-4420)
 * change nanoTime() to currentTimeInMillis() in schema related code (CASSANDRA-4432)
 * add a token generation tool (CASSANDRA-3709)
 * Fix LCS bug with sstable containing only 1 row (CASSANDRA-4411)
 * fix "Can't Modify Index Name" problem on CF update (CASSANDRA-4439)
 * Fix assertion error in getOverlappingSSTables during repair (CASSANDRA-4456)
 * fix nodetool's setcompactionthreshold command (CASSANDRA-4455)
 * Ensure compacted files are never used, to avoid counter overcount (CASSANDRA-4436)
Merged from 1.0:
 * Push the validation of secondary index values to the SecondaryIndexManager (CASSANDRA-4240)
 * allow dropping columns shadowed by not-yet-expired supercolumn or row
   tombstones in PrecompactedRow (CASSANDRA-4396)


1.1.2
 * Fix cleanup not deleting index entries (CASSANDRA-4379)
 * Use correct partitioner when saving + loading caches (CASSANDRA-4331)
 * Check schema before trying to export sstable (CASSANDRA-2760)
 * Raise a meaningful exception instead of NPE when PFS encounters
   an unconfigured node + no default (CASSANDRA-4349)
 * fix bug in sstable blacklisting with LCS (CASSANDRA-4343)
 * LCS no longer promotes tiny sstables out of L0 (CASSANDRA-4341)
 * skip tombstones during hint replay (CASSANDRA-4320)
 * fix NPE in compactionstats (CASSANDRA-4318)
 * enforce 1m min keycache for auto (CASSANDRA-4306)
 * Have DeletedColumn.isMFD always return true (CASSANDRA-4307)
 * (cql3) exeption message for ORDER BY constraints said primary filter can be
    an IN clause, which is misleading (CASSANDRA-4319)
 * (cql3) Reject (not yet supported) creation of 2ndardy indexes on tables with
   composite primary keys (CASSANDRA-4328)
 * Set JVM stack size to 160k for java 7 (CASSANDRA-4275)
 * cqlsh: add COPY command to load data from CSV flat files (CASSANDRA-4012)
 * CFMetaData.fromThrift to throw ConfigurationException upon error (CASSANDRA-4353)
 * Use CF comparator to sort indexed columns in SecondaryIndexManager
   (CASSANDRA-4365)
 * add strategy_options to the KSMetaData.toString() output (CASSANDRA-4248)
 * (cql3) fix range queries containing unqueried results (CASSANDRA-4372)
 * (cql3) allow updating column_alias types (CASSANDRA-4041)
 * (cql3) Fix deletion bug (CASSANDRA-4193)
 * Fix computation of overlapping sstable for leveled compaction (CASSANDRA-4321)
 * Improve scrub and allow to run it offline (CASSANDRA-4321)
 * Fix assertionError in StorageService.bulkLoad (CASSANDRA-4368)
 * (cqlsh) add option to authenticate to a keyspace at startup (CASSANDRA-4108)
 * (cqlsh) fix ASSUME functionality (CASSANDRA-4352)
 * Fix ColumnFamilyRecordReader to not return progress > 100% (CASSANDRA-3942)
Merged from 1.0:
 * Set gc_grace on index CF to 0 (CASSANDRA-4314)


1.1.1
 * add populate_io_cache_on_flush option (CASSANDRA-2635)
 * allow larger cache capacities than 2GB (CASSANDRA-4150)
 * add getsstables command to nodetool (CASSANDRA-4199)
 * apply parent CF compaction settings to secondary index CFs (CASSANDRA-4280)
 * preserve commitlog size cap when recycling segments at startup
   (CASSANDRA-4201)
 * (Hadoop) fix split generation regression (CASSANDRA-4259)
 * ignore min/max compactions settings in LCS, while preserving
   behavior that min=max=0 disables autocompaction (CASSANDRA-4233)
 * log number of rows read from saved cache (CASSANDRA-4249)
 * calculate exact size required for cleanup operations (CASSANDRA-1404)
 * avoid blocking additional writes during flush when the commitlog
   gets behind temporarily (CASSANDRA-1991)
 * enable caching on index CFs based on data CF cache setting (CASSANDRA-4197)
 * warn on invalid replication strategy creation options (CASSANDRA-4046)
 * remove [Freeable]Memory finalizers (CASSANDRA-4222)
 * include tombstone size in ColumnFamily.size, which can prevent OOM
   during sudden mass delete operations by yielding a nonzero liveRatio
   (CASSANDRA-3741)
 * Open 1 sstableScanner per level for leveled compaction (CASSANDRA-4142)
 * Optimize reads when row deletion timestamps allow us to restrict
   the set of sstables we check (CASSANDRA-4116)
 * add support for commitlog archiving and point-in-time recovery
   (CASSANDRA-3690)
 * avoid generating redundant compaction tasks during streaming
   (CASSANDRA-4174)
 * add -cf option to nodetool snapshot, and takeColumnFamilySnapshot to
   StorageService mbean (CASSANDRA-556)
 * optimize cleanup to drop entire sstables where possible (CASSANDRA-4079)
 * optimize truncate when autosnapshot is disabled (CASSANDRA-4153)
 * update caches to use byte[] keys to reduce memory overhead (CASSANDRA-3966)
 * add column limit to cli (CASSANDRA-3012, 4098)
 * clean up and optimize DataOutputBuffer, used by CQL compression and
   CompositeType (CASSANDRA-4072)
 * optimize commitlog checksumming (CASSANDRA-3610)
 * identify and blacklist corrupted SSTables from future compactions 
   (CASSANDRA-2261)
 * Move CfDef and KsDef validation out of thrift (CASSANDRA-4037)
 * Expose API to repair a user provided range (CASSANDRA-3912)
 * Add way to force the cassandra-cli to refresh its schema (CASSANDRA-4052)
 * Avoid having replicate on write tasks stacking up at CL.ONE (CASSANDRA-2889)
 * (cql3) Backwards compatibility for composite comparators in non-cql3-aware
   clients (CASSANDRA-4093)
 * (cql3) Fix order by for reversed queries (CASSANDRA-4160)
 * (cql3) Add ReversedType support (CASSANDRA-4004)
 * (cql3) Add timeuuid type (CASSANDRA-4194)
 * (cql3) Minor fixes (CASSANDRA-4185)
 * (cql3) Fix prepared statement in BATCH (CASSANDRA-4202)
 * (cql3) Reduce the list of reserved keywords (CASSANDRA-4186)
 * (cql3) Move max/min compaction thresholds to compaction strategy options
   (CASSANDRA-4187)
 * Fix exception during move when localhost is the only source (CASSANDRA-4200)
 * (cql3) Allow paging through non-ordered partitioner results (CASSANDRA-3771)
 * (cql3) Fix drop index (CASSANDRA-4192)
 * (cql3) Don't return range ghosts anymore (CASSANDRA-3982)
 * fix re-creating Keyspaces/ColumnFamilies with the same name as dropped
   ones (CASSANDRA-4219)
 * fix SecondaryIndex LeveledManifest save upon snapshot (CASSANDRA-4230)
 * fix missing arrayOffset in FBUtilities.hash (CASSANDRA-4250)
 * (cql3) Add name of parameters in CqlResultSet (CASSANDRA-4242)
 * (cql3) Correctly validate order by queries (CASSANDRA-4246)
 * rename stress to cassandra-stress for saner packaging (CASSANDRA-4256)
 * Fix exception on colum metadata with non-string comparator (CASSANDRA-4269)
 * Check for unknown/invalid compression options (CASSANDRA-4266)
 * (cql3) Adds simple access to column timestamp and ttl (CASSANDRA-4217)
 * (cql3) Fix range queries with secondary indexes (CASSANDRA-4257)
 * Better error messages from improper input in cli (CASSANDRA-3865)
 * Try to stop all compaction upon Keyspace or ColumnFamily drop (CASSANDRA-4221)
 * (cql3) Allow keyspace properties to contain hyphens (CASSANDRA-4278)
 * (cql3) Correctly validate keyspace access in create table (CASSANDRA-4296)
 * Avoid deadlock in migration stage (CASSANDRA-3882)
 * Take supercolumn names and deletion info into account in memtable throughput
   (CASSANDRA-4264)
 * Add back backward compatibility for old style replication factor (CASSANDRA-4294)
 * Preserve compatibility with pre-1.1 index queries (CASSANDRA-4262)
Merged from 1.0:
 * Fix super columns bug where cache is not updated (CASSANDRA-4190)
 * fix maxTimestamp to include row tombstones (CASSANDRA-4116)
 * (CLI) properly handle quotes in create/update keyspace commands (CASSANDRA-4129)
 * Avoids possible deadlock during bootstrap (CASSANDRA-4159)
 * fix stress tool that hangs forever on timeout or error (CASSANDRA-4128)
 * stress tool to return appropriate exit code on failure (CASSANDRA-4188)
 * fix compaction NPE when out of disk space and assertions disabled
   (CASSANDRA-3985)
 * synchronize LCS getEstimatedTasks to avoid CME (CASSANDRA-4255)
 * ensure unique streaming session id's (CASSANDRA-4223)
 * kick off background compaction when min/max thresholds change 
   (CASSANDRA-4279)
 * improve ability of STCS.getBuckets to deal with 100s of 1000s of
   sstables, such as when convertinb back from LCS (CASSANDRA-4287)
 * Oversize integer in CQL throws NumberFormatException (CASSANDRA-4291)
 * fix 1.0.x node join to mixed version cluster, other nodes >= 1.1 (CASSANDRA-4195)
 * Fix LCS splitting sstable base on uncompressed size (CASSANDRA-4419)
 * Push the validation of secondary index values to the SecondaryIndexManager (CASSANDRA-4240)
 * Don't purge columns during upgradesstables (CASSANDRA-4462)
 * Make cqlsh work with piping (CASSANDRA-4113)
 * Validate arguments for nodetool decommission (CASSANDRA-4061)
 * Report thrift status in nodetool info (CASSANDRA-4010)


1.1.0-final
 * average a reduced liveRatio estimate with the previous one (CASSANDRA-4065)
 * Allow KS and CF names up to 48 characters (CASSANDRA-4157)
 * fix stress build (CASSANDRA-4140)
 * add time remaining estimate to nodetool compactionstats (CASSANDRA-4167)
 * (cql) fix NPE in cql3 ALTER TABLE (CASSANDRA-4163)
 * (cql) Add support for CL.TWO and CL.THREE in CQL (CASSANDRA-4156)
 * (cql) Fix type in CQL3 ALTER TABLE preventing update (CASSANDRA-4170)
 * (cql) Throw invalid exception from CQL3 on obsolete options (CASSANDRA-4171)
 * (cqlsh) fix recognizing uppercase SELECT keyword (CASSANDRA-4161)
 * Pig: wide row support (CASSANDRA-3909)
Merged from 1.0:
 * avoid streaming empty files with bulk loader if sstablewriter errors out
   (CASSANDRA-3946)


1.1-rc1
 * Include stress tool in binary builds (CASSANDRA-4103)
 * (Hadoop) fix wide row iteration when last row read was deleted
   (CASSANDRA-4154)
 * fix read_repair_chance to really default to 0.1 in the cli (CASSANDRA-4114)
 * Adds caching and bloomFilterFpChange to CQL options (CASSANDRA-4042)
 * Adds posibility to autoconfigure size of the KeyCache (CASSANDRA-4087)
 * fix KEYS index from skipping results (CASSANDRA-3996)
 * Remove sliced_buffer_size_in_kb dead option (CASSANDRA-4076)
 * make loadNewSStable preserve sstable version (CASSANDRA-4077)
 * Respect 1.0 cache settings as much as possible when upgrading 
   (CASSANDRA-4088)
 * relax path length requirement for sstable files when upgrading on 
   non-Windows platforms (CASSANDRA-4110)
 * fix terminination of the stress.java when errors were encountered
   (CASSANDRA-4128)
 * Move CfDef and KsDef validation out of thrift (CASSANDRA-4037)
 * Fix get_paged_slice (CASSANDRA-4136)
 * CQL3: Support slice with exclusive start and stop (CASSANDRA-3785)
Merged from 1.0:
 * support PropertyFileSnitch in bulk loader (CASSANDRA-4145)
 * add auto_snapshot option allowing disabling snapshot before drop/truncate
   (CASSANDRA-3710)
 * allow short snitch names (CASSANDRA-4130)


1.1-beta2
 * rename loaded sstables to avoid conflicts with local snapshots
   (CASSANDRA-3967)
 * start hint replay as soon as FD notifies that the target is back up
   (CASSANDRA-3958)
 * avoid unproductive deserializing of cached rows during compaction
   (CASSANDRA-3921)
 * fix concurrency issues with CQL keyspace creation (CASSANDRA-3903)
 * Show Effective Owership via Nodetool ring <keyspace> (CASSANDRA-3412)
 * Update ORDER BY syntax for CQL3 (CASSANDRA-3925)
 * Fix BulkRecordWriter to not throw NPE if reducer gets no map data from Hadoop (CASSANDRA-3944)
 * Fix bug with counters in super columns (CASSANDRA-3821)
 * Remove deprecated merge_shard_chance (CASSANDRA-3940)
 * add a convenient way to reset a node's schema (CASSANDRA-2963)
 * fix for intermittent SchemaDisagreementException (CASSANDRA-3884)
 * CLI `list <CF>` to limit number of columns and their order (CASSANDRA-3012)
 * ignore deprecated KsDef/CfDef/ColumnDef fields in native schema (CASSANDRA-3963)
 * CLI to report when unsupported column_metadata pair was given (CASSANDRA-3959)
 * reincarnate removed and deprecated KsDef/CfDef attributes (CASSANDRA-3953)
 * Fix race between writes and read for cache (CASSANDRA-3862)
 * perform static initialization of StorageProxy on start-up (CASSANDRA-3797)
 * support trickling fsync() on writes (CASSANDRA-3950)
 * expose counters for unavailable/timeout exceptions given to thrift clients (CASSANDRA-3671)
 * avoid quadratic startup time in LeveledManifest (CASSANDRA-3952)
 * Add type information to new schema_ columnfamilies and remove thrift
   serialization for schema (CASSANDRA-3792)
 * add missing column validator options to the CLI help (CASSANDRA-3926)
 * skip reading saved key cache if CF's caching strategy is NONE or ROWS_ONLY (CASSANDRA-3954)
 * Unify migration code (CASSANDRA-4017)
Merged from 1.0:
 * cqlsh: guess correct version of Python for Arch Linux (CASSANDRA-4090)
 * (CLI) properly handle quotes in create/update keyspace commands (CASSANDRA-4129)
 * Avoids possible deadlock during bootstrap (CASSANDRA-4159)
 * fix stress tool that hangs forever on timeout or error (CASSANDRA-4128)
 * Fix super columns bug where cache is not updated (CASSANDRA-4190)
 * stress tool to return appropriate exit code on failure (CASSANDRA-4188)


1.0.9
 * improve index sampling performance (CASSANDRA-4023)
 * always compact away deleted hints immediately after handoff (CASSANDRA-3955)
 * delete hints from dropped ColumnFamilies on handoff instead of
   erroring out (CASSANDRA-3975)
 * add CompositeType ref to the CLI doc for create/update column family (CASSANDRA-3980)
 * Pig: support Counter ColumnFamilies (CASSANDRA-3973)
 * Pig: Composite column support (CASSANDRA-3684)
 * Avoid NPE during repair when a keyspace has no CFs (CASSANDRA-3988)
 * Fix division-by-zero error on get_slice (CASSANDRA-4000)
 * don't change manifest level for cleanup, scrub, and upgradesstables
   operations under LeveledCompactionStrategy (CASSANDRA-3989, 4112)
 * fix race leading to super columns assertion failure (CASSANDRA-3957)
 * fix NPE on invalid CQL delete command (CASSANDRA-3755)
 * allow custom types in CLI's assume command (CASSANDRA-4081)
 * fix totalBytes count for parallel compactions (CASSANDRA-3758)
 * fix intermittent NPE in get_slice (CASSANDRA-4095)
 * remove unnecessary asserts in native code interfaces (CASSANDRA-4096)
 * Validate blank keys in CQL to avoid assertion errors (CASSANDRA-3612)
 * cqlsh: fix bad decoding of some column names (CASSANDRA-4003)
 * cqlsh: fix incorrect padding with unicode chars (CASSANDRA-4033)
 * Fix EC2 snitch incorrectly reporting region (CASSANDRA-4026)
 * Shut down thrift during decommission (CASSANDRA-4086)
 * Expose nodetool cfhistograms for 2ndary indexes (CASSANDRA-4063)
Merged from 0.8:
 * Fix ConcurrentModificationException in gossiper (CASSANDRA-4019)


1.1-beta1
 * (cqlsh)
   + add SOURCE and CAPTURE commands, and --file option (CASSANDRA-3479)
   + add ALTER COLUMNFAMILY WITH (CASSANDRA-3523)
   + bundle Python dependencies with Cassandra (CASSANDRA-3507)
   + added to Debian package (CASSANDRA-3458)
   + display byte data instead of erroring out on decode failure 
     (CASSANDRA-3874)
 * add nodetool rebuild_index (CASSANDRA-3583)
 * add nodetool rangekeysample (CASSANDRA-2917)
 * Fix streaming too much data during move operations (CASSANDRA-3639)
 * Nodetool and CLI connect to localhost by default (CASSANDRA-3568)
 * Reduce memory used by primary index sample (CASSANDRA-3743)
 * (Hadoop) separate input/output configurations (CASSANDRA-3197, 3765)
 * avoid returning internal Cassandra classes over JMX (CASSANDRA-2805)
 * add row-level isolation via SnapTree (CASSANDRA-2893)
 * Optimize key count estimation when opening sstable on startup
   (CASSANDRA-2988)
 * multi-dc replication optimization supporting CL > ONE (CASSANDRA-3577)
 * add command to stop compactions (CASSANDRA-1740, 3566, 3582)
 * multithreaded streaming (CASSANDRA-3494)
 * removed in-tree redhat spec (CASSANDRA-3567)
 * "defragment" rows for name-based queries under STCS, again (CASSANDRA-2503)
 * Recycle commitlog segments for improved performance 
   (CASSANDRA-3411, 3543, 3557, 3615)
 * update size-tiered compaction to prioritize small tiers (CASSANDRA-2407)
 * add message expiration logic to OutboundTcpConnection (CASSANDRA-3005)
 * off-heap cache to use sun.misc.Unsafe instead of JNA (CASSANDRA-3271)
 * EACH_QUORUM is only supported for writes (CASSANDRA-3272)
 * replace compactionlock use in schema migration by checking CFS.isValid
   (CASSANDRA-3116)
 * recognize that "SELECT first ... *" isn't really "SELECT *" (CASSANDRA-3445)
 * Use faster bytes comparison (CASSANDRA-3434)
 * Bulk loader is no longer a fat client, (HADOOP) bulk load output format
   (CASSANDRA-3045)
 * (Hadoop) add support for KeyRange.filter
 * remove assumption that keys and token are in bijection
   (CASSANDRA-1034, 3574, 3604)
 * always remove endpoints from delevery queue in HH (CASSANDRA-3546)
 * fix race between cf flush and its 2ndary indexes flush (CASSANDRA-3547)
 * fix potential race in AES when a repair fails (CASSANDRA-3548)
 * Remove columns shadowed by a deleted container even when we cannot purge
   (CASSANDRA-3538)
 * Improve memtable slice iteration performance (CASSANDRA-3545)
 * more efficient allocation of small bloom filters (CASSANDRA-3618)
 * Use separate writer thread in SSTableSimpleUnsortedWriter (CASSANDRA-3619)
 * fsync the directory after new sstable or commitlog segment are created (CASSANDRA-3250)
 * fix minor issues reported by FindBugs (CASSANDRA-3658)
 * global key/row caches (CASSANDRA-3143, 3849)
 * optimize memtable iteration during range scan (CASSANDRA-3638)
 * introduce 'crc_check_chance' in CompressionParameters to support
   a checksum percentage checking chance similarly to read-repair (CASSANDRA-3611)
 * a way to deactivate global key/row cache on per-CF basis (CASSANDRA-3667)
 * fix LeveledCompactionStrategy broken because of generation pre-allocation
   in LeveledManifest (CASSANDRA-3691)
 * finer-grained control over data directories (CASSANDRA-2749)
 * Fix ClassCastException during hinted handoff (CASSANDRA-3694)
 * Upgrade Thrift to 0.7 (CASSANDRA-3213)
 * Make stress.java insert operation to use microseconds (CASSANDRA-3725)
 * Allows (internally) doing a range query with a limit of columns instead of
   rows (CASSANDRA-3742)
 * Allow rangeSlice queries to be start/end inclusive/exclusive (CASSANDRA-3749)
 * Fix BulkLoader to support new SSTable layout and add stream
   throttling to prevent an NPE when there is no yaml config (CASSANDRA-3752)
 * Allow concurrent schema migrations (CASSANDRA-1391, 3832)
 * Add SnapshotCommand to trigger snapshot on remote node (CASSANDRA-3721)
 * Make CFMetaData conversions to/from thrift/native schema inverses
   (CASSANDRA_3559)
 * Add initial code for CQL 3.0-beta (CASSANDRA-2474, 3781, 3753)
 * Add wide row support for ColumnFamilyInputFormat (CASSANDRA-3264)
 * Allow extending CompositeType comparator (CASSANDRA-3657)
 * Avoids over-paging during get_count (CASSANDRA-3798)
 * Add new command to rebuild a node without (repair) merkle tree calculations
   (CASSANDRA-3483, 3922)
 * respect not only row cache capacity but caching mode when
   trying to read data (CASSANDRA-3812)
 * fix system tests (CASSANDRA-3827)
 * CQL support for altering row key type in ALTER TABLE (CASSANDRA-3781)
 * turn compression on by default (CASSANDRA-3871)
 * make hexToBytes refuse invalid input (CASSANDRA-2851)
 * Make secondary indexes CF inherit compression and compaction from their
   parent CF (CASSANDRA-3877)
 * Finish cleanup up tombstone purge code (CASSANDRA-3872)
 * Avoid NPE on aboarted stream-out sessions (CASSANDRA-3904)
 * BulkRecordWriter throws NPE for counter columns (CASSANDRA-3906)
 * Support compression using BulkWriter (CASSANDRA-3907)


1.0.8
 * fix race between cleanup and flush on secondary index CFSes (CASSANDRA-3712)
 * avoid including non-queried nodes in rangeslice read repair
   (CASSANDRA-3843)
 * Only snapshot CF being compacted for snapshot_before_compaction 
   (CASSANDRA-3803)
 * Log active compactions in StatusLogger (CASSANDRA-3703)
 * Compute more accurate compaction score per level (CASSANDRA-3790)
 * Return InvalidRequest when using a keyspace that doesn't exist
   (CASSANDRA-3764)
 * disallow user modification of System keyspace (CASSANDRA-3738)
 * allow using sstable2json on secondary index data (CASSANDRA-3738)
 * (cqlsh) add DESCRIBE COLUMNFAMILIES (CASSANDRA-3586)
 * (cqlsh) format blobs correctly and use colors to improve output
   readability (CASSANDRA-3726)
 * synchronize BiMap of bootstrapping tokens (CASSANDRA-3417)
 * show index options in CLI (CASSANDRA-3809)
 * add optional socket timeout for streaming (CASSANDRA-3838)
 * fix truncate not to leave behind non-CFS backed secondary indexes
   (CASSANDRA-3844)
 * make CLI `show schema` to use output stream directly instead
   of StringBuilder (CASSANDRA-3842)
 * remove the wait on hint future during write (CASSANDRA-3870)
 * (cqlsh) ignore missing CfDef opts (CASSANDRA-3933)
 * (cqlsh) look for cqlshlib relative to realpath (CASSANDRA-3767)
 * Fix short read protection (CASSANDRA-3934)
 * Make sure infered and actual schema match (CASSANDRA-3371)
 * Fix NPE during HH delivery (CASSANDRA-3677)
 * Don't put boostrapping node in 'hibernate' status (CASSANDRA-3737)
 * Fix double quotes in windows bat files (CASSANDRA-3744)
 * Fix bad validator lookup (CASSANDRA-3789)
 * Fix soft reset in EC2MultiRegionSnitch (CASSANDRA-3835)
 * Don't leave zombie connections with THSHA thrift server (CASSANDRA-3867)
 * (cqlsh) fix deserialization of data (CASSANDRA-3874)
 * Fix removetoken force causing an inconsistent state (CASSANDRA-3876)
 * Fix ahndling of some types with Pig (CASSANDRA-3886)
 * Don't allow to drop the system keyspace (CASSANDRA-3759)
 * Make Pig deletes disabled by default and configurable (CASSANDRA-3628)
Merged from 0.8:
 * (Pig) fix CassandraStorage to use correct comparator in Super ColumnFamily
   case (CASSANDRA-3251)
 * fix thread safety issues in commitlog replay, primarily affecting
   systems with many (100s) of CF definitions (CASSANDRA-3751)
 * Fix relevant tombstone ignored with super columns (CASSANDRA-3875)


1.0.7
 * fix regression in HH page size calculation (CASSANDRA-3624)
 * retry failed stream on IOException (CASSANDRA-3686)
 * allow configuring bloom_filter_fp_chance (CASSANDRA-3497)
 * attempt hint delivery every ten minutes, or when failure detector
   notifies us that a node is back up, whichever comes first.  hint
   handoff throttle delay default changed to 1ms, from 50 (CASSANDRA-3554)
 * add nodetool setstreamthroughput (CASSANDRA-3571)
 * fix assertion when dropping a columnfamily with no sstables (CASSANDRA-3614)
 * more efficient allocation of small bloom filters (CASSANDRA-3618)
 * CLibrary.createHardLinkWithExec() to check for errors (CASSANDRA-3101)
 * Avoid creating empty and non cleaned writer during compaction (CASSANDRA-3616)
 * stop thrift service in shutdown hook so we can quiesce MessagingService
   (CASSANDRA-3335)
 * (CQL) compaction_strategy_options and compression_parameters for
   CREATE COLUMNFAMILY statement (CASSANDRA-3374)
 * Reset min/max compaction threshold when creating size tiered compaction
   strategy (CASSANDRA-3666)
 * Don't ignore IOException during compaction (CASSANDRA-3655)
 * Fix assertion error for CF with gc_grace=0 (CASSANDRA-3579)
 * Shutdown ParallelCompaction reducer executor after use (CASSANDRA-3711)
 * Avoid < 0 value for pending tasks in leveled compaction (CASSANDRA-3693)
 * (Hadoop) Support TimeUUID in Pig CassandraStorage (CASSANDRA-3327)
 * Check schema is ready before continuing boostrapping (CASSANDRA-3629)
 * Catch overflows during parsing of chunk_length_kb (CASSANDRA-3644)
 * Improve stream protocol mismatch errors (CASSANDRA-3652)
 * Avoid multiple thread doing HH to the same target (CASSANDRA-3681)
 * Add JMX property for rp_timeout_in_ms (CASSANDRA-2940)
 * Allow DynamicCompositeType to compare component of different types
   (CASSANDRA-3625)
 * Flush non-cfs backed secondary indexes (CASSANDRA-3659)
 * Secondary Indexes should report memory consumption (CASSANDRA-3155)
 * fix for SelectStatement start/end key are not set correctly
   when a key alias is involved (CASSANDRA-3700)
 * fix CLI `show schema` command insert of an extra comma in
   column_metadata (CASSANDRA-3714)
Merged from 0.8:
 * avoid logging (harmless) exception when GC takes < 1ms (CASSANDRA-3656)
 * prevent new nodes from thinking down nodes are up forever (CASSANDRA-3626)
 * use correct list of replicas for LOCAL_QUORUM reads when read repair
   is disabled (CASSANDRA-3696)
 * block on flush before compacting hints (may prevent OOM) (CASSANDRA-3733)


1.0.6
 * (CQL) fix cqlsh support for replicate_on_write (CASSANDRA-3596)
 * fix adding to leveled manifest after streaming (CASSANDRA-3536)
 * filter out unavailable cipher suites when using encryption (CASSANDRA-3178)
 * (HADOOP) add old-style api support for CFIF and CFRR (CASSANDRA-2799)
 * Support TimeUUIDType column names in Stress.java tool (CASSANDRA-3541)
 * (CQL) INSERT/UPDATE/DELETE/TRUNCATE commands should allow CF names to
   be qualified by keyspace (CASSANDRA-3419)
 * always remove endpoints from delevery queue in HH (CASSANDRA-3546)
 * fix race between cf flush and its 2ndary indexes flush (CASSANDRA-3547)
 * fix potential race in AES when a repair fails (CASSANDRA-3548)
 * fix default value validation usage in CLI SET command (CASSANDRA-3553)
 * Optimize componentsFor method for compaction and startup time
   (CASSANDRA-3532)
 * (CQL) Proper ColumnFamily metadata validation on CREATE COLUMNFAMILY 
   (CASSANDRA-3565)
 * fix compression "chunk_length_kb" option to set correct kb value for 
   thrift/avro (CASSANDRA-3558)
 * fix missing response during range slice repair (CASSANDRA-3551)
 * 'describe ring' moved from CLI to nodetool and available through JMX (CASSANDRA-3220)
 * add back partitioner to sstable metadata (CASSANDRA-3540)
 * fix NPE in get_count for counters (CASSANDRA-3601)
Merged from 0.8:
 * remove invalid assertion that table was opened before dropping it
   (CASSANDRA-3580)
 * range and index scans now only send requests to enough replicas to
   satisfy requested CL + RR (CASSANDRA-3598)
 * use cannonical host for local node in nodetool info (CASSANDRA-3556)
 * remove nonlocal DC write optimization since it only worked with
   CL.ONE or CL.LOCAL_QUORUM (CASSANDRA-3577, 3585)
 * detect misuses of CounterColumnType (CASSANDRA-3422)
 * turn off string interning in json2sstable, take 2 (CASSANDRA-2189)
 * validate compression parameters on add/update of the ColumnFamily 
   (CASSANDRA-3573)
 * Check for 0.0.0.0 is incorrect in CFIF (CASSANDRA-3584)
 * Increase vm.max_map_count in debian packaging (CASSANDRA-3563)
 * gossiper will never add itself to saved endpoints (CASSANDRA-3485)


1.0.5
 * revert CASSANDRA-3407 (see CASSANDRA-3540)
 * fix assertion error while forwarding writes to local nodes (CASSANDRA-3539)


1.0.4
 * fix self-hinting of timed out read repair updates and make hinted handoff
   less prone to OOMing a coordinator (CASSANDRA-3440)
 * expose bloom filter sizes via JMX (CASSANDRA-3495)
 * enforce RP tokens 0..2**127 (CASSANDRA-3501)
 * canonicalize paths exposed through JMX (CASSANDRA-3504)
 * fix "liveSize" stat when sstables are removed (CASSANDRA-3496)
 * add bloom filter FP rates to nodetool cfstats (CASSANDRA-3347)
 * record partitioner in sstable metadata component (CASSANDRA-3407)
 * add new upgradesstables nodetool command (CASSANDRA-3406)
 * skip --debug requirement to see common exceptions in CLI (CASSANDRA-3508)
 * fix incorrect query results due to invalid max timestamp (CASSANDRA-3510)
 * make sstableloader recognize compressed sstables (CASSANDRA-3521)
 * avoids race in OutboundTcpConnection in multi-DC setups (CASSANDRA-3530)
 * use SETLOCAL in cassandra.bat (CASSANDRA-3506)
 * fix ConcurrentModificationException in Table.all() (CASSANDRA-3529)
Merged from 0.8:
 * fix concurrence issue in the FailureDetector (CASSANDRA-3519)
 * fix array out of bounds error in counter shard removal (CASSANDRA-3514)
 * avoid dropping tombstones when they might still be needed to shadow
   data in a different sstable (CASSANDRA-2786)


1.0.3
 * revert name-based query defragmentation aka CASSANDRA-2503 (CASSANDRA-3491)
 * fix invalidate-related test failures (CASSANDRA-3437)
 * add next-gen cqlsh to bin/ (CASSANDRA-3188, 3131, 3493)
 * (CQL) fix handling of rows with no columns (CASSANDRA-3424, 3473)
 * fix querying supercolumns by name returning only a subset of
   subcolumns or old subcolumn versions (CASSANDRA-3446)
 * automatically compute sha1 sum for uncompressed data files (CASSANDRA-3456)
 * fix reading metadata/statistics component for version < h (CASSANDRA-3474)
 * add sstable forward-compatibility (CASSANDRA-3478)
 * report compression ratio in CFSMBean (CASSANDRA-3393)
 * fix incorrect size exception during streaming of counters (CASSANDRA-3481)
 * (CQL) fix for counter decrement syntax (CASSANDRA-3418)
 * Fix race introduced by CASSANDRA-2503 (CASSANDRA-3482)
 * Fix incomplete deletion of delivered hints (CASSANDRA-3466)
 * Avoid rescheduling compactions when no compaction was executed 
   (CASSANDRA-3484)
 * fix handling of the chunk_length_kb compression options (CASSANDRA-3492)
Merged from 0.8:
 * fix updating CF row_cache_provider (CASSANDRA-3414)
 * CFMetaData.convertToThrift method to set RowCacheProvider (CASSANDRA-3405)
 * acquire compactionlock during truncate (CASSANDRA-3399)
 * fix displaying cfdef entries for super columnfamilies (CASSANDRA-3415)
 * Make counter shard merging thread safe (CASSANDRA-3178)
 * Revert CASSANDRA-2855
 * Fix bug preventing the use of efficient cross-DC writes (CASSANDRA-3472)
 * `describe ring` command for CLI (CASSANDRA-3220)
 * (Hadoop) skip empty rows when entire row is requested, redux (CASSANDRA-2855)


1.0.2
 * "defragment" rows for name-based queries under STCS (CASSANDRA-2503)
 * Add timing information to cassandra-cli GET/SET/LIST queries (CASSANDRA-3326)
 * Only create one CompressionMetadata object per sstable (CASSANDRA-3427)
 * cleanup usage of StorageService.setMode() (CASSANDRA-3388)
 * Avoid large array allocation for compressed chunk offsets (CASSANDRA-3432)
 * fix DecimalType bytebuffer marshalling (CASSANDRA-3421)
 * fix bug that caused first column in per row indexes to be ignored 
   (CASSANDRA-3441)
 * add JMX call to clean (failed) repair sessions (CASSANDRA-3316)
 * fix sstableloader reference acquisition bug (CASSANDRA-3438)
 * fix estimated row size regression (CASSANDRA-3451)
 * make sure we don't return more columns than asked (CASSANDRA-3303, 3395)
Merged from 0.8:
 * acquire compactionlock during truncate (CASSANDRA-3399)
 * fix displaying cfdef entries for super columnfamilies (CASSANDRA-3415)


1.0.1
 * acquire references during index build to prevent delete problems
   on Windows (CASSANDRA-3314)
 * describe_ring should include datacenter/topology information (CASSANDRA-2882)
 * Thrift sockets are not properly buffered (CASSANDRA-3261)
 * performance improvement for bytebufferutil compare function (CASSANDRA-3286)
 * add system.versions ColumnFamily (CASSANDRA-3140)
 * reduce network copies (CASSANDRA-3333, 3373)
 * limit nodetool to 32MB of heap (CASSANDRA-3124)
 * (CQL) update parser to accept "timestamp" instead of "date" (CASSANDRA-3149)
 * Fix CLI `show schema` to include "compression_options" (CASSANDRA-3368)
 * Snapshot to include manifest under LeveledCompactionStrategy (CASSANDRA-3359)
 * (CQL) SELECT query should allow CF name to be qualified by keyspace (CASSANDRA-3130)
 * (CQL) Fix internal application error specifying 'using consistency ...'
   in lower case (CASSANDRA-3366)
 * fix Deflate compression when compression actually makes the data bigger
   (CASSANDRA-3370)
 * optimize UUIDGen to avoid lock contention on InetAddress.getLocalHost 
   (CASSANDRA-3387)
 * tolerate index being dropped mid-mutation (CASSANDRA-3334, 3313)
 * CompactionManager is now responsible for checking for new candidates
   post-task execution, enabling more consistent leveled compaction 
   (CASSANDRA-3391)
 * Cache HSHA threads (CASSANDRA-3372)
 * use CF/KS names as snapshot prefix for drop + truncate operations
   (CASSANDRA-2997)
 * Break bloom filters up to avoid heap fragmentation (CASSANDRA-2466)
 * fix cassandra hanging on jsvc stop (CASSANDRA-3302)
 * Avoid leveled compaction getting blocked on errors (CASSANDRA-3408)
 * Make reloading the compaction strategy safe (CASSANDRA-3409)
 * ignore 0.8 hints even if compaction begins before we try to purge
   them (CASSANDRA-3385)
 * remove procrun (bin\daemon) from Cassandra source tree and 
   artifacts (CASSANDRA-3331)
 * make cassandra compile under JDK7 (CASSANDRA-3275)
 * remove dependency of clientutil.jar to FBUtilities (CASSANDRA-3299)
 * avoid truncation errors by using long math on long values (CASSANDRA-3364)
 * avoid clock drift on some Windows machine (CASSANDRA-3375)
 * display cache provider in cli 'describe keyspace' command (CASSANDRA-3384)
 * fix incomplete topology information in describe_ring (CASSANDRA-3403)
 * expire dead gossip states based on time (CASSANDRA-2961)
 * improve CompactionTask extensibility (CASSANDRA-3330)
 * Allow one leveled compaction task to kick off another (CASSANDRA-3363)
 * allow encryption only between datacenters (CASSANDRA-2802)
Merged from 0.8:
 * fix truncate allowing data to be replayed post-restart (CASSANDRA-3297)
 * make iwriter final in IndexWriter to avoid NPE (CASSANDRA-2863)
 * (CQL) update grammar to require key clause in DELETE statement
   (CASSANDRA-3349)
 * (CQL) allow numeric keyspace names in USE statement (CASSANDRA-3350)
 * (Hadoop) skip empty rows when slicing the entire row (CASSANDRA-2855)
 * Fix handling of tombstone by SSTableExport/Import (CASSANDRA-3357)
 * fix ColumnIndexer to use long offsets (CASSANDRA-3358)
 * Improved CLI exceptions (CASSANDRA-3312)
 * Fix handling of tombstone by SSTableExport/Import (CASSANDRA-3357)
 * Only count compaction as active (for throttling) when they have
   successfully acquired the compaction lock (CASSANDRA-3344)
 * Display CLI version string on startup (CASSANDRA-3196)
 * (Hadoop) make CFIF try rpc_address or fallback to listen_address
   (CASSANDRA-3214)
 * (Hadoop) accept comma delimited lists of initial thrift connections
   (CASSANDRA-3185)
 * ColumnFamily min_compaction_threshold should be >= 2 (CASSANDRA-3342)
 * (Pig) add 0.8+ types and key validation type in schema (CASSANDRA-3280)
 * Fix completely removing column metadata using CLI (CASSANDRA-3126)
 * CLI `describe cluster;` output should be on separate lines for separate versions
   (CASSANDRA-3170)
 * fix changing durable_writes keyspace option during CF creation
   (CASSANDRA-3292)
 * avoid locking on update when no indexes are involved (CASSANDRA-3386)
 * fix assertionError during repair with ordered partitioners (CASSANDRA-3369)
 * correctly serialize key_validation_class for avro (CASSANDRA-3391)
 * don't expire counter tombstone after streaming (CASSANDRA-3394)
 * prevent nodes that failed to join from hanging around forever 
   (CASSANDRA-3351)
 * remove incorrect optimization from slice read path (CASSANDRA-3390)
 * Fix race in AntiEntropyService (CASSANDRA-3400)


1.0.0-final
 * close scrubbed sstable fd before deleting it (CASSANDRA-3318)
 * fix bug preventing obsolete commitlog segments from being removed
   (CASSANDRA-3269)
 * tolerate whitespace in seed CDL (CASSANDRA-3263)
 * Change default heap thresholds to max(min(1/2 ram, 1G), min(1/4 ram, 8GB))
   (CASSANDRA-3295)
 * Fix broken CompressedRandomAccessReaderTest (CASSANDRA-3298)
 * (CQL) fix type information returned for wildcard queries (CASSANDRA-3311)
 * add estimated tasks to LeveledCompactionStrategy (CASSANDRA-3322)
 * avoid including compaction cache-warming in keycache stats (CASSANDRA-3325)
 * run compaction and hinted handoff threads at MIN_PRIORITY (CASSANDRA-3308)
 * default hsha thrift server to cpu core count in rpc pool (CASSANDRA-3329)
 * add bin\daemon to binary tarball for Windows service (CASSANDRA-3331)
 * Fix places where uncompressed size of sstables was use in place of the
   compressed one (CASSANDRA-3338)
 * Fix hsha thrift server (CASSANDRA-3346)
 * Make sure repair only stream needed sstables (CASSANDRA-3345)


1.0.0-rc2
 * Log a meaningful warning when a node receives a message for a repair session
   that doesn't exist anymore (CASSANDRA-3256)
 * test for NUMA policy support as well as numactl presence (CASSANDRA-3245)
 * Fix FD leak when internode encryption is enabled (CASSANDRA-3257)
 * Remove incorrect assertion in mergeIterator (CASSANDRA-3260)
 * FBUtilities.hexToBytes(String) to throw NumberFormatException when string
   contains non-hex characters (CASSANDRA-3231)
 * Keep SimpleSnitch proximity ordering unchanged from what the Strategy
   generates, as intended (CASSANDRA-3262)
 * remove Scrub from compactionstats when finished (CASSANDRA-3255)
 * fix counter entry in jdbc TypesMap (CASSANDRA-3268)
 * fix full queue scenario for ParallelCompactionIterator (CASSANDRA-3270)
 * fix bootstrap process (CASSANDRA-3285)
 * don't try delivering hints if when there isn't any (CASSANDRA-3176)
 * CLI documentation change for ColumnFamily `compression_options` (CASSANDRA-3282)
 * ignore any CF ids sent by client for adding CF/KS (CASSANDRA-3288)
 * remove obsolete hints on first startup (CASSANDRA-3291)
 * use correct ISortedColumns for time-optimized reads (CASSANDRA-3289)
 * Evict gossip state immediately when a token is taken over by a new IP 
   (CASSANDRA-3259)


1.0.0-rc1
 * Update CQL to generate microsecond timestamps by default (CASSANDRA-3227)
 * Fix counting CFMetadata towards Memtable liveRatio (CASSANDRA-3023)
 * Kill server on wrapped OOME such as from FileChannel.map (CASSANDRA-3201)
 * remove unnecessary copy when adding to row cache (CASSANDRA-3223)
 * Log message when a full repair operation completes (CASSANDRA-3207)
 * Fix streamOutSession keeping sstables references forever if the remote end
   dies (CASSANDRA-3216)
 * Remove dynamic_snitch boolean from example configuration (defaulting to 
   true) and set default badness threshold to 0.1 (CASSANDRA-3229)
 * Base choice of random or "balanced" token on bootstrap on whether
   schema definitions were found (CASSANDRA-3219)
 * Fixes for LeveledCompactionStrategy score computation, prioritization,
   scheduling, and performance (CASSANDRA-3224, 3234)
 * parallelize sstable open at server startup (CASSANDRA-2988)
 * fix handling of exceptions writing to OutboundTcpConnection (CASSANDRA-3235)
 * Allow using quotes in "USE <keyspace>;" CLI command (CASSANDRA-3208)
 * Don't allow any cache loading exceptions to halt startup (CASSANDRA-3218)
 * Fix sstableloader --ignores option (CASSANDRA-3247)
 * File descriptor limit increased in packaging (CASSANDRA-3206)
 * Fix deadlock in commit log during flush (CASSANDRA-3253) 


1.0.0-beta1
 * removed binarymemtable (CASSANDRA-2692)
 * add commitlog_total_space_in_mb to prevent fragmented logs (CASSANDRA-2427)
 * removed commitlog_rotation_threshold_in_mb configuration (CASSANDRA-2771)
 * make AbstractBounds.normalize de-overlapp overlapping ranges (CASSANDRA-2641)
 * replace CollatingIterator, ReducingIterator with MergeIterator 
   (CASSANDRA-2062)
 * Fixed the ability to set compaction strategy in cli using create column 
   family command (CASSANDRA-2778)
 * clean up tmp files after failed compaction (CASSANDRA-2468)
 * restrict repair streaming to specific columnfamilies (CASSANDRA-2280)
 * don't bother persisting columns shadowed by a row tombstone (CASSANDRA-2589)
 * reset CF and SC deletion times after gc_grace (CASSANDRA-2317)
 * optimize away seek when compacting wide rows (CASSANDRA-2879)
 * single-pass streaming (CASSANDRA-2677, 2906, 2916, 3003)
 * use reference counting for deleting sstables instead of relying on GC
   (CASSANDRA-2521, 3179)
 * store hints as serialized mutations instead of pointers to data row
   (CASSANDRA-2045)
 * store hints in the coordinator node instead of in the closest replica 
   (CASSANDRA-2914)
 * add row_cache_keys_to_save CF option (CASSANDRA-1966)
 * check column family validity in nodetool repair (CASSANDRA-2933)
 * use lazy initialization instead of class initialization in NodeId
   (CASSANDRA-2953)
 * add paging to get_count (CASSANDRA-2894)
 * fix "short reads" in [multi]get (CASSANDRA-2643, 3157, 3192)
 * add optional compression for sstables (CASSANDRA-47, 2994, 3001, 3128)
 * add scheduler JMX metrics (CASSANDRA-2962)
 * add block level checksum for compressed data (CASSANDRA-1717)
 * make column family backed column map pluggable and introduce unsynchronized
   ArrayList backed one to speedup reads (CASSANDRA-2843, 3165, 3205)
 * refactoring of the secondary index api (CASSANDRA-2982)
 * make CL > ONE reads wait for digest reconciliation before returning
   (CASSANDRA-2494)
 * fix missing logging for some exceptions (CASSANDRA-2061)
 * refactor and optimize ColumnFamilyStore.files(...) and Descriptor.fromFilename(String)
   and few other places responsible for work with SSTable files (CASSANDRA-3040)
 * Stop reading from sstables once we know we have the most recent columns,
   for query-by-name requests (CASSANDRA-2498)
 * Add query-by-column mode to stress.java (CASSANDRA-3064)
 * Add "install" command to cassandra.bat (CASSANDRA-292)
 * clean up KSMetadata, CFMetadata from unnecessary
   Thrift<->Avro conversion methods (CASSANDRA-3032)
 * Add timeouts to client request schedulers (CASSANDRA-3079, 3096)
 * Cli to use hashes rather than array of hashes for strategy options (CASSANDRA-3081)
 * LeveledCompactionStrategy (CASSANDRA-1608, 3085, 3110, 3087, 3145, 3154, 3182)
 * Improvements of the CLI `describe` command (CASSANDRA-2630)
 * reduce window where dropped CF sstables may not be deleted (CASSANDRA-2942)
 * Expose gossip/FD info to JMX (CASSANDRA-2806)
 * Fix streaming over SSL when compressed SSTable involved (CASSANDRA-3051)
 * Add support for pluggable secondary index implementations (CASSANDRA-3078)
 * remove compaction_thread_priority setting (CASSANDRA-3104)
 * generate hints for replicas that timeout, not just replicas that are known
   to be down before starting (CASSANDRA-2034)
 * Add throttling for internode streaming (CASSANDRA-3080)
 * make the repair of a range repair all replica (CASSANDRA-2610, 3194)
 * expose the ability to repair the first range (as returned by the
   partitioner) of a node (CASSANDRA-2606)
 * Streams Compression (CASSANDRA-3015)
 * add ability to use multiple threads during a single compaction
   (CASSANDRA-2901)
 * make AbstractBounds.normalize support overlapping ranges (CASSANDRA-2641)
 * fix of the CQL count() behavior (CASSANDRA-3068)
 * use TreeMap backed column families for the SSTable simple writers
   (CASSANDRA-3148)
 * fix inconsistency of the CLI syntax when {} should be used instead of [{}]
   (CASSANDRA-3119)
 * rename CQL type names to match expected SQL behavior (CASSANDRA-3149, 3031)
 * Arena-based allocation for memtables (CASSANDRA-2252, 3162, 3163, 3168)
 * Default RR chance to 0.1 (CASSANDRA-3169)
 * Add RowLevel support to secondary index API (CASSANDRA-3147)
 * Make SerializingCacheProvider the default if JNA is available (CASSANDRA-3183)
 * Fix backwards compatibilty for CQL memtable properties (CASSANDRA-3190)
 * Add five-minute delay before starting compactions on a restarted server
   (CASSANDRA-3181)
 * Reduce copies done for intra-host messages (CASSANDRA-1788, 3144)
 * support of compaction strategy option for stress.java (CASSANDRA-3204)
 * make memtable throughput and column count thresholds no-ops (CASSANDRA-2449)
 * Return schema information along with the resultSet in CQL (CASSANDRA-2734)
 * Add new DecimalType (CASSANDRA-2883)
 * Fix assertion error in RowRepairResolver (CASSANDRA-3156)
 * Reduce unnecessary high buffer sizes (CASSANDRA-3171)
 * Pluggable compaction strategy (CASSANDRA-1610)
 * Add new broadcast_address config option (CASSANDRA-2491)


0.8.7
 * Kill server on wrapped OOME such as from FileChannel.map (CASSANDRA-3201)
 * Allow using quotes in "USE <keyspace>;" CLI command (CASSANDRA-3208)
 * Log message when a full repair operation completes (CASSANDRA-3207)
 * Don't allow any cache loading exceptions to halt startup (CASSANDRA-3218)
 * Fix sstableloader --ignores option (CASSANDRA-3247)
 * File descriptor limit increased in packaging (CASSANDRA-3206)
 * Log a meaningfull warning when a node receive a message for a repair session
   that doesn't exist anymore (CASSANDRA-3256)
 * Fix FD leak when internode encryption is enabled (CASSANDRA-3257)
 * FBUtilities.hexToBytes(String) to throw NumberFormatException when string
   contains non-hex characters (CASSANDRA-3231)
 * Keep SimpleSnitch proximity ordering unchanged from what the Strategy
   generates, as intended (CASSANDRA-3262)
 * remove Scrub from compactionstats when finished (CASSANDRA-3255)
 * Fix tool .bat files when CASSANDRA_HOME contains spaces (CASSANDRA-3258)
 * Force flush of status table when removing/updating token (CASSANDRA-3243)
 * Evict gossip state immediately when a token is taken over by a new IP (CASSANDRA-3259)
 * Fix bug where the failure detector can take too long to mark a host
   down (CASSANDRA-3273)
 * (Hadoop) allow wrapping ranges in queries (CASSANDRA-3137)
 * (Hadoop) check all interfaces for a match with split location
   before falling back to random replica (CASSANDRA-3211)
 * (Hadoop) Make Pig storage handle implements LoadMetadata (CASSANDRA-2777)
 * (Hadoop) Fix exception during PIG 'dump' (CASSANDRA-2810)
 * Fix stress COUNTER_GET option (CASSANDRA-3301)
 * Fix missing fields in CLI `show schema` output (CASSANDRA-3304)
 * Nodetool no longer leaks threads and closes JMX connections (CASSANDRA-3309)
 * fix truncate allowing data to be replayed post-restart (CASSANDRA-3297)
 * Move SimpleAuthority and SimpleAuthenticator to examples (CASSANDRA-2922)
 * Fix handling of tombstone by SSTableExport/Import (CASSANDRA-3357)
 * Fix transposition in cfHistograms (CASSANDRA-3222)
 * Allow using number as DC name when creating keyspace in CQL (CASSANDRA-3239)
 * Force flush of system table after updating/removing a token (CASSANDRA-3243)


0.8.6
 * revert CASSANDRA-2388
 * change TokenRange.endpoints back to listen/broadcast address to match
   pre-1777 behavior, and add TokenRange.rpc_endpoints instead (CASSANDRA-3187)
 * avoid trying to watch cassandra-topology.properties when loaded from jar
   (CASSANDRA-3138)
 * prevent users from creating keyspaces with LocalStrategy replication
   (CASSANDRA-3139)
 * fix CLI `show schema;` to output correct keyspace definition statement
   (CASSANDRA-3129)
 * CustomTThreadPoolServer to log TTransportException at DEBUG level
   (CASSANDRA-3142)
 * allow topology sort to work with non-unique rack names between 
   datacenters (CASSANDRA-3152)
 * Improve caching of same-version Messages on digest and repair paths
   (CASSANDRA-3158)
 * Randomize choice of first replica for counter increment (CASSANDRA-2890)
 * Fix using read_repair_chance instead of merge_shard_change (CASSANDRA-3202)
 * Avoid streaming data to nodes that already have it, on move as well as
   decommission (CASSANDRA-3041)
 * Fix divide by zero error in GCInspector (CASSANDRA-3164)
 * allow quoting of the ColumnFamily name in CLI `create column family`
   statement (CASSANDRA-3195)
 * Fix rolling upgrade from 0.7 to 0.8 problem (CASSANDRA-3166)
 * Accomodate missing encryption_options in IncomingTcpConnection.stream
   (CASSANDRA-3212)


0.8.5
 * fix NPE when encryption_options is unspecified (CASSANDRA-3007)
 * include column name in validation failure exceptions (CASSANDRA-2849)
 * make sure truncate clears out the commitlog so replay won't re-
   populate with truncated data (CASSANDRA-2950)
 * fix NPE when debug logging is enabled and dropped CF is present
   in a commitlog segment (CASSANDRA-3021)
 * fix cassandra.bat when CASSANDRA_HOME contains spaces (CASSANDRA-2952)
 * fix to SSTableSimpleUnsortedWriter bufferSize calculation (CASSANDRA-3027)
 * make cleanup and normal compaction able to skip empty rows
   (rows containing nothing but expired tombstones) (CASSANDRA-3039)
 * work around native memory leak in com.sun.management.GarbageCollectorMXBean
   (CASSANDRA-2868)
 * validate that column names in column_metadata are not equal to key_alias
   on create/update of the ColumnFamily and CQL 'ALTER' statement (CASSANDRA-3036)
 * return an InvalidRequestException if an indexed column is assigned
   a value larger than 64KB (CASSANDRA-3057)
 * fix of numeric-only and string column names handling in CLI "drop index" 
   (CASSANDRA-3054)
 * prune index scan resultset back to original request for lazy
   resultset expansion case (CASSANDRA-2964)
 * (Hadoop) fail jobs when Cassandra node has failed but TaskTracker
   has not (CASSANDRA-2388)
 * fix dynamic snitch ignoring nodes when read_repair_chance is zero
   (CASSANDRA-2662)
 * avoid retaining references to dropped CFS objects in 
   CompactionManager.estimatedCompactions (CASSANDRA-2708)
 * expose rpc timeouts per host in MessagingServiceMBean (CASSANDRA-2941)
 * avoid including cwd in classpath for deb and rpm packages (CASSANDRA-2881)
 * remove gossip state when a new IP takes over a token (CASSANDRA-3071)
 * allow sstable2json to work on index sstable files (CASSANDRA-3059)
 * always hint counters (CASSANDRA-3099)
 * fix log4j initialization in EmbeddedCassandraService (CASSANDRA-2857)
 * remove gossip state when a new IP takes over a token (CASSANDRA-3071)
 * work around native memory leak in com.sun.management.GarbageCollectorMXBean
    (CASSANDRA-2868)
 * fix UnavailableException with writes at CL.EACH_QUORM (CASSANDRA-3084)
 * fix parsing of the Keyspace and ColumnFamily names in numeric
   and string representations in CLI (CASSANDRA-3075)
 * fix corner cases in Range.differenceToFetch (CASSANDRA-3084)
 * fix ip address String representation in the ring cache (CASSANDRA-3044)
 * fix ring cache compatibility when mixing pre-0.8.4 nodes with post-
   in the same cluster (CASSANDRA-3023)
 * make repair report failure when a node participating dies (instead of
   hanging forever) (CASSANDRA-2433)
 * fix handling of the empty byte buffer by ReversedType (CASSANDRA-3111)
 * Add validation that Keyspace names are case-insensitively unique (CASSANDRA-3066)
 * catch invalid key_validation_class before instantiating UpdateColumnFamily (CASSANDRA-3102)
 * make Range and Bounds objects client-safe (CASSANDRA-3108)
 * optionally skip log4j configuration (CASSANDRA-3061)
 * bundle sstableloader with the debian package (CASSANDRA-3113)
 * don't try to build secondary indexes when there is none (CASSANDRA-3123)
 * improve SSTableSimpleUnsortedWriter speed for large rows (CASSANDRA-3122)
 * handle keyspace arguments correctly in nodetool snapshot (CASSANDRA-3038)
 * Fix SSTableImportTest on windows (CASSANDRA-3043)
 * expose compactionThroughputMbPerSec through JMX (CASSANDRA-3117)
 * log keyspace and CF of large rows being compacted


0.8.4
 * change TokenRing.endpoints to be a list of rpc addresses instead of 
   listen/broadcast addresses (CASSANDRA-1777)
 * include files-to-be-streamed in StreamInSession.getSources (CASSANDRA-2972)
 * use JAVA env var in cassandra-env.sh (CASSANDRA-2785, 2992)
 * avoid doing read for no-op replicate-on-write at CL=1 (CASSANDRA-2892)
 * refuse counter write for CL.ANY (CASSANDRA-2990)
 * switch back to only logging recent dropped messages (CASSANDRA-3004)
 * always deserialize RowMutation for counters (CASSANDRA-3006)
 * ignore saved replication_factor strategy_option for NTS (CASSANDRA-3011)
 * make sure pre-truncate CL segments are discarded (CASSANDRA-2950)


0.8.3
 * add ability to drop local reads/writes that are going to timeout
   (CASSANDRA-2943)
 * revamp token removal process, keep gossip states for 3 days (CASSANDRA-2496)
 * don't accept extra args for 0-arg nodetool commands (CASSANDRA-2740)
 * log unavailableexception details at debug level (CASSANDRA-2856)
 * expose data_dir though jmx (CASSANDRA-2770)
 * don't include tmp files as sstable when create cfs (CASSANDRA-2929)
 * log Java classpath on startup (CASSANDRA-2895)
 * keep gossipped version in sync with actual on migration coordinator 
   (CASSANDRA-2946)
 * use lazy initialization instead of class initialization in NodeId
   (CASSANDRA-2953)
 * check column family validity in nodetool repair (CASSANDRA-2933)
 * speedup bytes to hex conversions dramatically (CASSANDRA-2850)
 * Flush memtables on shutdown when durable writes are disabled 
   (CASSANDRA-2958)
 * improved POSIX compatibility of start scripts (CASsANDRA-2965)
 * add counter support to Hadoop InputFormat (CASSANDRA-2981)
 * fix bug where dirty commitlog segments were removed (and avoid keeping 
   segments with no post-flush activity permanently dirty) (CASSANDRA-2829)
 * fix throwing exception with batch mutation of counter super columns
   (CASSANDRA-2949)
 * ignore system tables during repair (CASSANDRA-2979)
 * throw exception when NTS is given replication_factor as an option
   (CASSANDRA-2960)
 * fix assertion error during compaction of counter CFs (CASSANDRA-2968)
 * avoid trying to create index names, when no index exists (CASSANDRA-2867)
 * don't sample the system table when choosing a bootstrap token
   (CASSANDRA-2825)
 * gossiper notifies of local state changes (CASSANDRA-2948)
 * add asynchronous and half-sync/half-async (hsha) thrift servers 
   (CASSANDRA-1405)
 * fix potential use of free'd native memory in SerializingCache 
   (CASSANDRA-2951)
 * prune index scan resultset back to original request for lazy
   resultset expansion case (CASSANDRA-2964)
 * (Hadoop) fail jobs when Cassandra node has failed but TaskTracker
    has not (CASSANDRA-2388)


0.8.2
 * CQL: 
   - include only one row per unique key for IN queries (CASSANDRA-2717)
   - respect client timestamp on full row deletions (CASSANDRA-2912)
 * improve thread-safety in StreamOutSession (CASSANDRA-2792)
 * allow deleting a row and updating indexed columns in it in the
   same mutation (CASSANDRA-2773)
 * Expose number of threads blocked on submitting memtable to flush
   in JMX (CASSANDRA-2817)
 * add ability to return "endpoints" to nodetool (CASSANDRA-2776)
 * Add support for multiple (comma-delimited) coordinator addresses
   to ColumnFamilyInputFormat (CASSANDRA-2807)
 * fix potential NPE while scheduling read repair for range slice
   (CASSANDRA-2823)
 * Fix race in SystemTable.getCurrentLocalNodeId (CASSANDRA-2824)
 * Correctly set default for replicate_on_write (CASSANDRA-2835)
 * improve nodetool compactionstats formatting (CASSANDRA-2844)
 * fix index-building status display (CASSANDRA-2853)
 * fix CLI perpetuating obsolete KsDef.replication_factor (CASSANDRA-2846)
 * improve cli treatment of multiline comments (CASSANDRA-2852)
 * handle row tombstones correctly in EchoedRow (CASSANDRA-2786)
 * add MessagingService.get[Recently]DroppedMessages and
   StorageService.getExceptionCount (CASSANDRA-2804)
 * fix possibility of spurious UnavailableException for LOCAL_QUORUM
   reads with dynamic snitch + read repair disabled (CASSANDRA-2870)
 * add ant-optional as dependence for the debian package (CASSANDRA-2164)
 * add option to specify limit for get_slice in the CLI (CASSANDRA-2646)
 * decrease HH page size (CASSANDRA-2832)
 * reset cli keyspace after dropping the current one (CASSANDRA-2763)
 * add KeyRange option to Hadoop inputformat (CASSANDRA-1125)
 * fix protocol versioning (CASSANDRA-2818, 2860)
 * support spaces in path to log4j configuration (CASSANDRA-2383)
 * avoid including inferred types in CF update (CASSANDRA-2809)
 * fix JMX bulkload call (CASSANDRA-2908)
 * fix updating KS with durable_writes=false (CASSANDRA-2907)
 * add simplified facade to SSTableWriter for bulk loading use
   (CASSANDRA-2911)
 * fix re-using index CF sstable names after drop/recreate (CASSANDRA-2872)
 * prepend CF to default index names (CASSANDRA-2903)
 * fix hint replay (CASSANDRA-2928)
 * Properly synchronize repair's merkle tree computation (CASSANDRA-2816)


0.8.1
 * CQL:
   - support for insert, delete in BATCH (CASSANDRA-2537)
   - support for IN to SELECT, UPDATE (CASSANDRA-2553)
   - timestamp support for INSERT, UPDATE, and BATCH (CASSANDRA-2555)
   - TTL support (CASSANDRA-2476)
   - counter support (CASSANDRA-2473)
   - ALTER COLUMNFAMILY (CASSANDRA-1709)
   - DROP INDEX (CASSANDRA-2617)
   - add SCHEMA/TABLE as aliases for KS/CF (CASSANDRA-2743)
   - server handles wait-for-schema-agreement (CASSANDRA-2756)
   - key alias support (CASSANDRA-2480)
 * add support for comparator parameters and a generic ReverseType
   (CASSANDRA-2355)
 * add CompositeType and DynamicCompositeType (CASSANDRA-2231)
 * optimize batches containing multiple updates to the same row
   (CASSANDRA-2583)
 * adjust hinted handoff page size to avoid OOM with large columns 
   (CASSANDRA-2652)
 * mark BRAF buffer invalid post-flush so we don't re-flush partial
   buffers again, especially on CL writes (CASSANDRA-2660)
 * add DROP INDEX support to CLI (CASSANDRA-2616)
 * don't perform HH to client-mode [storageproxy] nodes (CASSANDRA-2668)
 * Improve forceDeserialize/getCompactedRow encapsulation (CASSANDRA-2659)
 * Don't write CounterUpdateColumn to disk in tests (CASSANDRA-2650)
 * Add sstable bulk loading utility (CASSANDRA-1278)
 * avoid replaying hints to dropped columnfamilies (CASSANDRA-2685)
 * add placeholders for missing rows in range query pseudo-RR (CASSANDRA-2680)
 * remove no-op HHOM.renameHints (CASSANDRA-2693)
 * clone super columns to avoid modifying them during flush (CASSANDRA-2675)
 * allow writes to bypass the commitlog for certain keyspaces (CASSANDRA-2683)
 * avoid NPE when bypassing commitlog during memtable flush (CASSANDRA-2781)
 * Added support for making bootstrap retry if nodes flap (CASSANDRA-2644)
 * Added statusthrift to nodetool to report if thrift server is running (CASSANDRA-2722)
 * Fixed rows being cached if they do not exist (CASSANDRA-2723)
 * Support passing tableName and cfName to RowCacheProviders (CASSANDRA-2702)
 * close scrub file handles (CASSANDRA-2669)
 * throttle migration replay (CASSANDRA-2714)
 * optimize column serializer creation (CASSANDRA-2716)
 * Added support for making bootstrap retry if nodes flap (CASSANDRA-2644)
 * Added statusthrift to nodetool to report if thrift server is running
   (CASSANDRA-2722)
 * Fixed rows being cached if they do not exist (CASSANDRA-2723)
 * fix truncate/compaction race (CASSANDRA-2673)
 * workaround large resultsets causing large allocation retention
   by nio sockets (CASSANDRA-2654)
 * fix nodetool ring use with Ec2Snitch (CASSANDRA-2733)
 * fix removing columns and subcolumns that are supressed by a row or
   supercolumn tombstone during replica resolution (CASSANDRA-2590)
 * support sstable2json against snapshot sstables (CASSANDRA-2386)
 * remove active-pull schema requests (CASSANDRA-2715)
 * avoid marking entire list of sstables as actively being compacted
   in multithreaded compaction (CASSANDRA-2765)
 * seek back after deserializing a row to update cache with (CASSANDRA-2752)
 * avoid skipping rows in scrub for counter column family (CASSANDRA-2759)
 * fix ConcurrentModificationException in repair when dealing with 0.7 node
   (CASSANDRA-2767)
 * use threadsafe collections for StreamInSession (CASSANDRA-2766)
 * avoid infinite loop when creating merkle tree (CASSANDRA-2758)
 * avoids unmarking compacting sstable prematurely in cleanup (CASSANDRA-2769)
 * fix NPE when the commit log is bypassed (CASSANDRA-2718)
 * don't throw an exception in SS.isRPCServerRunning (CASSANDRA-2721)
 * make stress.jar executable (CASSANDRA-2744)
 * add daemon mode to java stress (CASSANDRA-2267)
 * expose the DC and rack of a node through JMX and nodetool ring (CASSANDRA-2531)
 * fix cache mbean getSize (CASSANDRA-2781)
 * Add Date, Float, Double, and Boolean types (CASSANDRA-2530)
 * Add startup flag to renew counter node id (CASSANDRA-2788)
 * add jamm agent to cassandra.bat (CASSANDRA-2787)
 * fix repair hanging if a neighbor has nothing to send (CASSANDRA-2797)
 * purge tombstone even if row is in only one sstable (CASSANDRA-2801)
 * Fix wrong purge of deleted cf during compaction (CASSANDRA-2786)
 * fix race that could result in Hadoop writer failing to throw an
   exception encountered after close() (CASSANDRA-2755)
 * fix scan wrongly throwing assertion error (CASSANDRA-2653)
 * Always use even distribution for merkle tree with RandomPartitionner
   (CASSANDRA-2841)
 * fix describeOwnership for OPP (CASSANDRA-2800)
 * ensure that string tokens do not contain commas (CASSANDRA-2762)


0.8.0-final
 * fix CQL grammar warning and cqlsh regression from CASSANDRA-2622
 * add ant generate-cql-html target (CASSANDRA-2526)
 * update CQL consistency levels (CASSANDRA-2566)
 * debian packaging fixes (CASSANDRA-2481, 2647)
 * fix UUIDType, IntegerType for direct buffers (CASSANDRA-2682, 2684)
 * switch to native Thrift for Hadoop map/reduce (CASSANDRA-2667)
 * fix StackOverflowError when building from eclipse (CASSANDRA-2687)
 * only provide replication_factor to strategy_options "help" for
   SimpleStrategy, OldNetworkTopologyStrategy (CASSANDRA-2678, 2713)
 * fix exception adding validators to non-string columns (CASSANDRA-2696)
 * avoid instantiating DatabaseDescriptor in JDBC (CASSANDRA-2694)
 * fix potential stack overflow during compaction (CASSANDRA-2626)
 * clone super columns to avoid modifying them during flush (CASSANDRA-2675)
 * reset underlying iterator in EchoedRow constructor (CASSANDRA-2653)


0.8.0-rc1
 * faster flushes and compaction from fixing excessively pessimistic 
   rebuffering in BRAF (CASSANDRA-2581)
 * fix returning null column values in the python cql driver (CASSANDRA-2593)
 * fix merkle tree splitting exiting early (CASSANDRA-2605)
 * snapshot_before_compaction directory name fix (CASSANDRA-2598)
 * Disable compaction throttling during bootstrap (CASSANDRA-2612) 
 * fix CQL treatment of > and < operators in range slices (CASSANDRA-2592)
 * fix potential double-application of counter updates on commitlog replay
   by moving replay position from header to sstable metadata (CASSANDRA-2419)
 * JDBC CQL driver exposes getColumn for access to timestamp
 * JDBC ResultSetMetadata properties added to AbstractType
 * r/m clustertool (CASSANDRA-2607)
 * add support for presenting row key as a column in CQL result sets 
   (CASSANDRA-2622)
 * Don't allow {LOCAL|EACH}_QUORUM unless strategy is NTS (CASSANDRA-2627)
 * validate keyspace strategy_options during CQL create (CASSANDRA-2624)
 * fix empty Result with secondary index when limit=1 (CASSANDRA-2628)
 * Fix regression where bootstrapping a node with no schema fails
   (CASSANDRA-2625)
 * Allow removing LocationInfo sstables (CASSANDRA-2632)
 * avoid attempting to replay mutations from dropped keyspaces (CASSANDRA-2631)
 * avoid using cached position of a key when GT is requested (CASSANDRA-2633)
 * fix counting bloom filter true positives (CASSANDRA-2637)
 * initialize local ep state prior to gossip startup if needed (CASSANDRA-2638)
 * fix counter increment lost after restart (CASSANDRA-2642)
 * add quote-escaping via backslash to CLI (CASSANDRA-2623)
 * fix pig example script (CASSANDRA-2487)
 * fix dynamic snitch race in adding latencies (CASSANDRA-2618)
 * Start/stop cassandra after more important services such as mdadm in
   debian packaging (CASSANDRA-2481)


0.8.0-beta2
 * fix NPE compacting index CFs (CASSANDRA-2528)
 * Remove checking all column families on startup for compaction candidates 
   (CASSANDRA-2444)
 * validate CQL create keyspace options (CASSANDRA-2525)
 * fix nodetool setcompactionthroughput (CASSANDRA-2550)
 * move	gossip heartbeat back to its own thread (CASSANDRA-2554)
 * validate cql TRUNCATE columnfamily before truncating (CASSANDRA-2570)
 * fix batch_mutate for mixed standard-counter mutations (CASSANDRA-2457)
 * disallow making schema changes to system keyspace (CASSANDRA-2563)
 * fix sending mutation messages multiple times (CASSANDRA-2557)
 * fix incorrect use of NBHM.size in ReadCallback that could cause
   reads to time out even when responses were received (CASSANDRA-2552)
 * trigger read repair correctly for LOCAL_QUORUM reads (CASSANDRA-2556)
 * Allow configuring the number of compaction thread (CASSANDRA-2558)
 * forceUserDefinedCompaction will attempt to compact what it is given
   even if the pessimistic estimate is that there is not enough disk space;
   automatic compactions will only compact 2 or more sstables (CASSANDRA-2575)
 * refuse to apply migrations with older timestamps than the current 
   schema (CASSANDRA-2536)
 * remove unframed Thrift transport option
 * include indexes in snapshots (CASSANDRA-2596)
 * improve ignoring of obsolete mutations in index maintenance (CASSANDRA-2401)
 * recognize attempt to drop just the index while leaving the column
   definition alone (CASSANDRA-2619)
  

0.8.0-beta1
 * remove Avro RPC support (CASSANDRA-926)
 * support for columns that act as incr/decr counters 
   (CASSANDRA-1072, 1937, 1944, 1936, 2101, 2093, 2288, 2105, 2384, 2236, 2342,
   2454)
 * CQL (CASSANDRA-1703, 1704, 1705, 1706, 1707, 1708, 1710, 1711, 1940, 
   2124, 2302, 2277, 2493)
 * avoid double RowMutation serialization on write path (CASSANDRA-1800)
 * make NetworkTopologyStrategy the default (CASSANDRA-1960)
 * configurable internode encryption (CASSANDRA-1567, 2152)
 * human readable column names in sstable2json output (CASSANDRA-1933)
 * change default JMX port to 7199 (CASSANDRA-2027)
 * backwards compatible internal messaging (CASSANDRA-1015)
 * atomic switch of memtables and sstables (CASSANDRA-2284)
 * add pluggable SeedProvider (CASSANDRA-1669)
 * Fix clustertool to not throw exception when calling get_endpoints (CASSANDRA-2437)
 * upgrade to thrift 0.6 (CASSANDRA-2412) 
 * repair works on a token range instead of full ring (CASSANDRA-2324)
 * purge tombstones from row cache (CASSANDRA-2305)
 * push replication_factor into strategy_options (CASSANDRA-1263)
 * give snapshots the same name on each node (CASSANDRA-1791)
 * remove "nodetool loadbalance" (CASSANDRA-2448)
 * multithreaded compaction (CASSANDRA-2191)
 * compaction throttling (CASSANDRA-2156)
 * add key type information and alias (CASSANDRA-2311, 2396)
 * cli no longer divides read_repair_chance by 100 (CASSANDRA-2458)
 * made CompactionInfo.getTaskType return an enum (CASSANDRA-2482)
 * add a server-wide cap on measured memtable memory usage and aggressively
   flush to keep under that threshold (CASSANDRA-2006)
 * add unified UUIDType (CASSANDRA-2233)
 * add off-heap row cache support (CASSANDRA-1969)


0.7.5
 * improvements/fixes to PIG driver (CASSANDRA-1618, CASSANDRA-2387,
   CASSANDRA-2465, CASSANDRA-2484)
 * validate index names (CASSANDRA-1761)
 * reduce contention on Table.flusherLock (CASSANDRA-1954)
 * try harder to detect failures during streaming, cleaning up temporary
   files more reliably (CASSANDRA-2088)
 * shut down server for OOM on a Thrift thread (CASSANDRA-2269)
 * fix tombstone handling in repair and sstable2json (CASSANDRA-2279)
 * preserve version when streaming data from old sstables (CASSANDRA-2283)
 * don't start repair if a neighboring node is marked as dead (CASSANDRA-2290)
 * purge tombstones from row cache (CASSANDRA-2305)
 * Avoid seeking when sstable2json exports the entire file (CASSANDRA-2318)
 * clear Built flag in system table when dropping an index (CASSANDRA-2320)
 * don't allow arbitrary argument for stress.java (CASSANDRA-2323)
 * validate values for index predicates in get_indexed_slice (CASSANDRA-2328)
 * queue secondary indexes for flush before the parent (CASSANDRA-2330)
 * allow job configuration to set the CL used in Hadoop jobs (CASSANDRA-2331)
 * add memtable_flush_queue_size defaulting to 4 (CASSANDRA-2333)
 * Allow overriding of initial_token, storage_port and rpc_port from system
   properties (CASSANDRA-2343)
 * fix comparator used for non-indexed secondary expressions in index scan
   (CASSANDRA-2347)
 * ensure size calculation and write phase of large-row compaction use
   the same threshold for TTL expiration (CASSANDRA-2349)
 * fix race when iterating CFs during add/drop (CASSANDRA-2350)
 * add ConsistencyLevel command to CLI (CASSANDRA-2354)
 * allow negative numbers in the cli (CASSANDRA-2358)
 * hard code serialVersionUID for tokens class (CASSANDRA-2361)
 * fix potential infinite loop in ByteBufferUtil.inputStream (CASSANDRA-2365)
 * fix encoding bugs in HintedHandoffManager, SystemTable when default
   charset is not UTF8 (CASSANDRA-2367)
 * avoids having removed node reappearing in Gossip (CASSANDRA-2371)
 * fix incorrect truncation of long to int when reading columns via block
   index (CASSANDRA-2376)
 * fix NPE during stream session (CASSANDRA-2377)
 * fix race condition that could leave orphaned data files when dropping CF or
   KS (CASSANDRA-2381)
 * fsync statistics component on write (CASSANDRA-2382)
 * fix duplicate results from CFS.scan (CASSANDRA-2406)
 * add IntegerType to CLI help (CASSANDRA-2414)
 * avoid caching token-only decoratedkeys (CASSANDRA-2416)
 * convert mmap assertion to if/throw so scrub can catch it (CASSANDRA-2417)
 * don't overwrite gc log (CASSANDR-2418)
 * invalidate row cache for streamed row to avoid inconsitencies
   (CASSANDRA-2420)
 * avoid copies in range/index scans (CASSANDRA-2425)
 * make sure we don't wipe data during cleanup if the node has not join
   the ring (CASSANDRA-2428)
 * Try harder to close files after compaction (CASSANDRA-2431)
 * re-set bootstrapped flag after move finishes (CASSANDRA-2435)
 * display validation_class in CLI 'describe keyspace' (CASSANDRA-2442)
 * make cleanup compactions cleanup the row cache (CASSANDRA-2451)
 * add column fields validation to scrub (CASSANDRA-2460)
 * use 64KB flush buffer instead of in_memory_compaction_limit (CASSANDRA-2463)
 * fix backslash substitutions in CLI (CASSANDRA-2492)
 * disable cache saving for system CFS (CASSANDRA-2502)
 * fixes for verifying destination availability under hinted conditions
   so UE can be thrown intead of timing out (CASSANDRA-2514)
 * fix update of validation class in column metadata (CASSANDRA-2512)
 * support LOCAL_QUORUM, EACH_QUORUM CLs outside of NTS (CASSANDRA-2516)
 * preserve version when streaming data from old sstables (CASSANDRA-2283)
 * fix backslash substitutions in CLI (CASSANDRA-2492)
 * count a row deletion as one operation towards memtable threshold 
   (CASSANDRA-2519)
 * support LOCAL_QUORUM, EACH_QUORUM CLs outside of NTS (CASSANDRA-2516)


0.7.4
 * add nodetool join command (CASSANDRA-2160)
 * fix secondary indexes on pre-existing or streamed data (CASSANDRA-2244)
 * initialize endpoint in gossiper earlier (CASSANDRA-2228)
 * add ability to write to Cassandra from Pig (CASSANDRA-1828)
 * add rpc_[min|max]_threads (CASSANDRA-2176)
 * add CL.TWO, CL.THREE (CASSANDRA-2013)
 * avoid exporting an un-requested row in sstable2json, when exporting 
   a key that does not exist (CASSANDRA-2168)
 * add incremental_backups option (CASSANDRA-1872)
 * add configurable row limit to Pig loadfunc (CASSANDRA-2276)
 * validate column values in batches as well as single-Column inserts
   (CASSANDRA-2259)
 * move sample schema from cassandra.yaml to schema-sample.txt,
   a cli scripts (CASSANDRA-2007)
 * avoid writing empty rows when scrubbing tombstoned rows (CASSANDRA-2296)
 * fix assertion error in range and index scans for CL < ALL
   (CASSANDRA-2282)
 * fix commitlog replay when flush position refers to data that didn't
   get synced before server died (CASSANDRA-2285)
 * fix fd leak in sstable2json with non-mmap'd i/o (CASSANDRA-2304)
 * reduce memory use during streaming of multiple sstables (CASSANDRA-2301)
 * purge tombstoned rows from cache after GCGraceSeconds (CASSANDRA-2305)
 * allow zero replicas in a NTS datacenter (CASSANDRA-1924)
 * make range queries respect snitch for local replicas (CASSANDRA-2286)
 * fix HH delivery when column index is larger than 2GB (CASSANDRA-2297)
 * make 2ary indexes use parent CF flush thresholds during initial build
   (CASSANDRA-2294)
 * update memtable_throughput to be a long (CASSANDRA-2158)


0.7.3
 * Keep endpoint state until aVeryLongTime (CASSANDRA-2115)
 * lower-latency read repair (CASSANDRA-2069)
 * add hinted_handoff_throttle_delay_in_ms option (CASSANDRA-2161)
 * fixes for cache save/load (CASSANDRA-2172, -2174)
 * Handle whole-row deletions in CFOutputFormat (CASSANDRA-2014)
 * Make memtable_flush_writers flush in parallel (CASSANDRA-2178)
 * Add compaction_preheat_key_cache option (CASSANDRA-2175)
 * refactor stress.py to have only one copy of the format string 
   used for creating row keys (CASSANDRA-2108)
 * validate index names for \w+ (CASSANDRA-2196)
 * Fix Cassandra cli to respect timeout if schema does not settle 
   (CASSANDRA-2187)
 * fix for compaction and cleanup writing old-format data into new-version 
   sstable (CASSANDRA-2211, -2216)
 * add nodetool scrub (CASSANDRA-2217, -2240)
 * fix sstable2json large-row pagination (CASSANDRA-2188)
 * fix EOFing on requests for the last bytes in a file (CASSANDRA-2213)
 * fix BufferedRandomAccessFile bugs (CASSANDRA-2218, -2241)
 * check for memtable flush_after_mins exceeded every 10s (CASSANDRA-2183)
 * fix cache saving on Windows (CASSANDRA-2207)
 * add validateSchemaAgreement call + synchronization to schema
   modification operations (CASSANDRA-2222)
 * fix for reversed slice queries on large rows (CASSANDRA-2212)
 * fat clients were writing local data (CASSANDRA-2223)
 * set DEFAULT_MEMTABLE_LIFETIME_IN_MINS to 24h
 * improve detection and cleanup of partially-written sstables 
   (CASSANDRA-2206)
 * fix supercolumn de/serialization when subcolumn comparator is different
   from supercolumn's (CASSANDRA-2104)
 * fix starting up on Windows when CASSANDRA_HOME contains whitespace
   (CASSANDRA-2237)
 * add [get|set][row|key]cacheSavePeriod to JMX (CASSANDRA-2100)
 * fix Hadoop ColumnFamilyOutputFormat dropping of mutations
   when batch fills up (CASSANDRA-2255)
 * move file deletions off of scheduledtasks executor (CASSANDRA-2253)


0.7.2
 * copy DecoratedKey.key when inserting into caches to avoid retaining
   a reference to the underlying buffer (CASSANDRA-2102)
 * format subcolumn names with subcomparator (CASSANDRA-2136)
 * fix column bloom filter deserialization (CASSANDRA-2165)


0.7.1
 * refactor MessageDigest creation code. (CASSANDRA-2107)
 * buffer network stack to avoid inefficient small TCP messages while avoiding
   the nagle/delayed ack problem (CASSANDRA-1896)
 * check log4j configuration for changes every 10s (CASSANDRA-1525, 1907)
 * more-efficient cross-DC replication (CASSANDRA-1530, -2051, -2138)
 * avoid polluting page cache with commitlog or sstable writes
   and seq scan operations (CASSANDRA-1470)
 * add RMI authentication options to nodetool (CASSANDRA-1921)
 * make snitches configurable at runtime (CASSANDRA-1374)
 * retry hadoop split requests on connection failure (CASSANDRA-1927)
 * implement describeOwnership for BOP, COPP (CASSANDRA-1928)
 * make read repair behave as expected for ConsistencyLevel > ONE
   (CASSANDRA-982, 2038)
 * distributed test harness (CASSANDRA-1859, 1964)
 * reduce flush lock contention (CASSANDRA-1930)
 * optimize supercolumn deserialization (CASSANDRA-1891)
 * fix CFMetaData.apply to only compare objects of the same class 
   (CASSANDRA-1962)
 * allow specifying specific SSTables to compact from JMX (CASSANDRA-1963)
 * fix race condition in MessagingService.targets (CASSANDRA-1959, 2094, 2081)
 * refuse to open sstables from a future version (CASSANDRA-1935)
 * zero-copy reads (CASSANDRA-1714)
 * fix copy bounds for word Text in wordcount demo (CASSANDRA-1993)
 * fixes for contrib/javautils (CASSANDRA-1979)
 * check more frequently for memtable expiration (CASSANDRA-2000)
 * fix writing SSTable column count statistics (CASSANDRA-1976)
 * fix streaming of multiple CFs during bootstrap (CASSANDRA-1992)
 * explicitly set JVM GC new generation size with -Xmn (CASSANDRA-1968)
 * add short options for CLI flags (CASSANDRA-1565)
 * make keyspace argument to "describe keyspace" in CLI optional
   when authenticated to keyspace already (CASSANDRA-2029)
 * added option to specify -Dcassandra.join_ring=false on startup
   to allow "warm spare" nodes or performing JMX maintenance before
   joining the ring (CASSANDRA-526)
 * log migrations at INFO (CASSANDRA-2028)
 * add CLI verbose option in file mode (CASSANDRA-2030)
 * add single-line "--" comments to CLI (CASSANDRA-2032)
 * message serialization tests (CASSANDRA-1923)
 * switch from ivy to maven-ant-tasks (CASSANDRA-2017)
 * CLI attempts to block for new schema to propagate (CASSANDRA-2044)
 * fix potential overflow in nodetool cfstats (CASSANDRA-2057)
 * add JVM shutdownhook to sync commitlog (CASSANDRA-1919)
 * allow nodes to be up without being part of  normal traffic (CASSANDRA-1951)
 * fix CLI "show keyspaces" with null options on NTS (CASSANDRA-2049)
 * fix possible ByteBuffer race conditions (CASSANDRA-2066)
 * reduce garbage generated by MessagingService to prevent load spikes
   (CASSANDRA-2058)
 * fix math in RandomPartitioner.describeOwnership (CASSANDRA-2071)
 * fix deletion of sstable non-data components (CASSANDRA-2059)
 * avoid blocking gossip while deleting handoff hints (CASSANDRA-2073)
 * ignore messages from newer versions, keep track of nodes in gossip 
   regardless of version (CASSANDRA-1970)
 * cache writing moved to CompactionManager to reduce i/o contention and
   updated to use non-cache-polluting writes (CASSANDRA-2053)
 * page through large rows when exporting to JSON (CASSANDRA-2041)
 * add flush_largest_memtables_at and reduce_cache_sizes_at options
   (CASSANDRA-2142)
 * add cli 'describe cluster' command (CASSANDRA-2127)
 * add cli support for setting username/password at 'connect' command 
   (CASSANDRA-2111)
 * add -D option to Stress.java to allow reading hosts from a file 
   (CASSANDRA-2149)
 * bound hints CF throughput between 32M and 256M (CASSANDRA-2148)
 * continue starting when invalid saved cache entries are encountered
   (CASSANDRA-2076)
 * add max_hint_window_in_ms option (CASSANDRA-1459)


0.7.0-final
 * fix offsets to ByteBuffer.get (CASSANDRA-1939)


0.7.0-rc4
 * fix cli crash after backgrounding (CASSANDRA-1875)
 * count timeouts in storageproxy latencies, and include latency 
   histograms in StorageProxyMBean (CASSANDRA-1893)
 * fix CLI get recognition of supercolumns (CASSANDRA-1899)
 * enable keepalive on intra-cluster sockets (CASSANDRA-1766)
 * count timeouts towards dynamicsnitch latencies (CASSANDRA-1905)
 * Expose index-building status in JMX + cli schema description
   (CASSANDRA-1871)
 * allow [LOCAL|EACH]_QUORUM to be used with non-NetworkTopology 
   replication Strategies
 * increased amount of index locks for faster commitlog replay
 * collect secondary index tombstones immediately (CASSANDRA-1914)
 * revert commitlog changes from #1780 (CASSANDRA-1917)
 * change RandomPartitioner min token to -1 to avoid collision w/
   tokens on actual nodes (CASSANDRA-1901)
 * examine the right nibble when validating TimeUUID (CASSANDRA-1910)
 * include secondary indexes in cleanup (CASSANDRA-1916)
 * CFS.scrubDataDirectories should also cleanup invalid secondary indexes
   (CASSANDRA-1904)
 * ability to disable/enable gossip on nodes to force them down
   (CASSANDRA-1108)


0.7.0-rc3
 * expose getNaturalEndpoints in StorageServiceMBean taking byte[]
   key; RMI cannot serialize ByteBuffer (CASSANDRA-1833)
 * infer org.apache.cassandra.locator for replication strategy classes
   when not otherwise specified
 * validation that generates less garbage (CASSANDRA-1814)
 * add TTL support to CLI (CASSANDRA-1838)
 * cli defaults to bytestype for subcomparator when creating
   column families (CASSANDRA-1835)
 * unregister index MBeans when index is dropped (CASSANDRA-1843)
 * make ByteBufferUtil.clone thread-safe (CASSANDRA-1847)
 * change exception for read requests during bootstrap from 
   InvalidRequest to Unavailable (CASSANDRA-1862)
 * respect row-level tombstones post-flush in range scans
   (CASSANDRA-1837)
 * ReadResponseResolver check digests against each other (CASSANDRA-1830)
 * return InvalidRequest when remove of subcolumn without supercolumn
   is requested (CASSANDRA-1866)
 * flush before repair (CASSANDRA-1748)
 * SSTableExport validates key order (CASSANDRA-1884)
 * large row support for SSTableExport (CASSANDRA-1867)
 * Re-cache hot keys post-compaction without hitting disk (CASSANDRA-1878)
 * manage read repair in coordinator instead of data source, to
   provide latency information to dynamic snitch (CASSANDRA-1873)


0.7.0-rc2
 * fix live-column-count of slice ranges including tombstoned supercolumn 
   with live subcolumn (CASSANDRA-1591)
 * rename o.a.c.internal.AntientropyStage -> AntiEntropyStage,
   o.a.c.request.Request_responseStage -> RequestResponseStage,
   o.a.c.internal.Internal_responseStage -> InternalResponseStage
 * add AbstractType.fromString (CASSANDRA-1767)
 * require index_type to be present when specifying index_name
   on ColumnDef (CASSANDRA-1759)
 * fix add/remove index bugs in CFMetadata (CASSANDRA-1768)
 * rebuild Strategy during system_update_keyspace (CASSANDRA-1762)
 * cli updates prompt to ... in continuation lines (CASSANDRA-1770)
 * support multiple Mutations per key in hadoop ColumnFamilyOutputFormat
   (CASSANDRA-1774)
 * improvements to Debian init script (CASSANDRA-1772)
 * use local classloader to check for version.properties (CASSANDRA-1778)
 * Validate that column names in column_metadata are valid for the
   defined comparator, and decode properly in cli (CASSANDRA-1773)
 * use cross-platform newlines in cli (CASSANDRA-1786)
 * add ExpiringColumn support to sstable import/export (CASSANDRA-1754)
 * add flush for each append to periodic commitlog mode; added
   periodic_without_flush option to disable this (CASSANDRA-1780)
 * close file handle used for post-flush truncate (CASSANDRA-1790)
 * various code cleanup (CASSANDRA-1793, -1794, -1795)
 * fix range queries against wrapped range (CASSANDRA-1781)
 * fix consistencylevel calculations for NetworkTopologyStrategy
   (CASSANDRA-1804)
 * cli support index type enum names (CASSANDRA-1810)
 * improved validation of column_metadata (CASSANDRA-1813)
 * reads at ConsistencyLevel > 1 throw UnavailableException
   immediately if insufficient live nodes exist (CASSANDRA-1803)
 * copy bytebuffers for local writes to avoid retaining the entire
   Thrift frame (CASSANDRA-1801)
 * fix NPE adding index to column w/o prior metadata (CASSANDRA-1764)
 * reduce fat client timeout (CASSANDRA-1730)
 * fix botched merge of CASSANDRA-1316


0.7.0-rc1
 * fix compaction and flush races with schema updates (CASSANDRA-1715)
 * add clustertool, config-converter, sstablekeys, and schematool 
   Windows .bat files (CASSANDRA-1723)
 * reject range queries received during bootstrap (CASSANDRA-1739)
 * fix wrapping-range queries on non-minimum token (CASSANDRA-1700)
 * add nodetool cfhistogram (CASSANDRA-1698)
 * limit repaired ranges to what the nodes have in common (CASSANDRA-1674)
 * index scan treats missing columns as not matching secondary
   expressions (CASSANDRA-1745)
 * Fix misuse of DataOutputBuffer.getData in AntiEntropyService
   (CASSANDRA-1729)
 * detect and warn when obsolete version of JNA is present (CASSANDRA-1760)
 * reduce fat client timeout (CASSANDRA-1730)
 * cleanup smallest CFs first to increase free temp space for larger ones
   (CASSANDRA-1811)
 * Update windows .bat files to work outside of main Cassandra
   directory (CASSANDRA-1713)
 * fix read repair regression from 0.6.7 (CASSANDRA-1727)
 * more-efficient read repair (CASSANDRA-1719)
 * fix hinted handoff replay (CASSANDRA-1656)
 * log type of dropped messages (CASSANDRA-1677)
 * upgrade to SLF4J 1.6.1
 * fix ByteBuffer bug in ExpiringColumn.updateDigest (CASSANDRA-1679)
 * fix IntegerType.getString (CASSANDRA-1681)
 * make -Djava.net.preferIPv4Stack=true the default (CASSANDRA-628)
 * add INTERNAL_RESPONSE verb to differentiate from responses related
   to client requests (CASSANDRA-1685)
 * log tpstats when dropping messages (CASSANDRA-1660)
 * include unreachable nodes in describeSchemaVersions (CASSANDRA-1678)
 * Avoid dropping messages off the client request path (CASSANDRA-1676)
 * fix jna errno reporting (CASSANDRA-1694)
 * add friendlier error for UnknownHostException on startup (CASSANDRA-1697)
 * include jna dependency in RPM package (CASSANDRA-1690)
 * add --skip-keys option to stress.py (CASSANDRA-1696)
 * improve cli handling of non-string keys and column names 
   (CASSANDRA-1701, -1693)
 * r/m extra subcomparator line in cli keyspaces output (CASSANDRA-1712)
 * add read repair chance to cli "show keyspaces"
 * upgrade to ConcurrentLinkedHashMap 1.1 (CASSANDRA-975)
 * fix index scan routing (CASSANDRA-1722)
 * fix tombstoning of supercolumns in range queries (CASSANDRA-1734)
 * clear endpoint cache after updating keyspace metadata (CASSANDRA-1741)
 * fix wrapping-range queries on non-minimum token (CASSANDRA-1700)
 * truncate includes secondary indexes (CASSANDRA-1747)
 * retain reference to PendingFile sstables (CASSANDRA-1749)
 * fix sstableimport regression (CASSANDRA-1753)
 * fix for bootstrap when no non-system tables are defined (CASSANDRA-1732)
 * handle replica unavailability in index scan (CASSANDRA-1755)
 * fix service initialization order deadlock (CASSANDRA-1756)
 * multi-line cli commands (CASSANDRA-1742)
 * fix race between snapshot and compaction (CASSANDRA-1736)
 * add listEndpointsPendingHints, deleteHintsForEndpoint JMX methods 
   (CASSANDRA-1551)


0.7.0-beta3
 * add strategy options to describe_keyspace output (CASSANDRA-1560)
 * log warning when using randomly generated token (CASSANDRA-1552)
 * re-organize JMX into .db, .net, .internal, .request (CASSANDRA-1217)
 * allow nodes to change IPs between restarts (CASSANDRA-1518)
 * remember ring state between restarts by default (CASSANDRA-1518)
 * flush index built flag so we can read it before log replay (CASSANDRA-1541)
 * lock row cache updates to prevent race condition (CASSANDRA-1293)
 * remove assertion causing rare (and harmless) error messages in
   commitlog (CASSANDRA-1330)
 * fix moving nodes with no keyspaces defined (CASSANDRA-1574)
 * fix unbootstrap when no data is present in a transfer range (CASSANDRA-1573)
 * take advantage of AVRO-495 to simplify our avro IDL (CASSANDRA-1436)
 * extend authorization hierarchy to column family (CASSANDRA-1554)
 * deletion support in secondary indexes (CASSANDRA-1571)
 * meaningful error message for invalid replication strategy class 
   (CASSANDRA-1566)
 * allow keyspace creation with RF > N (CASSANDRA-1428)
 * improve cli error handling (CASSANDRA-1580)
 * add cache save/load ability (CASSANDRA-1417, 1606, 1647)
 * add StorageService.getDrainProgress (CASSANDRA-1588)
 * Disallow bootstrap to an in-use token (CASSANDRA-1561)
 * Allow dynamic secondary index creation and destruction (CASSANDRA-1532)
 * log auto-guessed memtable thresholds (CASSANDRA-1595)
 * add ColumnDef support to cli (CASSANDRA-1583)
 * reduce index sample time by 75% (CASSANDRA-1572)
 * add cli support for column, strategy metadata (CASSANDRA-1578, 1612)
 * add cli support for schema modification (CASSANDRA-1584)
 * delete temp files on failed compactions (CASSANDRA-1596)
 * avoid blocking for dead nodes during removetoken (CASSANDRA-1605)
 * remove ConsistencyLevel.ZERO (CASSANDRA-1607)
 * expose in-progress compaction type in jmx (CASSANDRA-1586)
 * removed IClock & related classes from internals (CASSANDRA-1502)
 * fix removing tokens from SystemTable on decommission and removetoken
   (CASSANDRA-1609)
 * include CF metadata in cli 'show keyspaces' (CASSANDRA-1613)
 * switch from Properties to HashMap in PropertyFileSnitch to
   avoid synchronization bottleneck (CASSANDRA-1481)
 * PropertyFileSnitch configuration file renamed to 
   cassandra-topology.properties
 * add cli support for get_range_slices (CASSANDRA-1088, CASSANDRA-1619)
 * Make memtable flush thresholds per-CF instead of global 
   (CASSANDRA-1007, 1637)
 * add cli support for binary data without CfDef hints (CASSANDRA-1603)
 * fix building SSTable statistics post-stream (CASSANDRA-1620)
 * fix potential infinite loop in 2ary index queries (CASSANDRA-1623)
 * allow creating NTS keyspaces with no replicas configured (CASSANDRA-1626)
 * add jmx histogram of sstables accessed per read (CASSANDRA-1624)
 * remove system_rename_column_family and system_rename_keyspace from the
   client API until races can be fixed (CASSANDRA-1630, CASSANDRA-1585)
 * add cli sanity tests (CASSANDRA-1582)
 * update GC settings in cassandra.bat (CASSANDRA-1636)
 * cli support for index queries (CASSANDRA-1635)
 * cli support for updating schema memtable settings (CASSANDRA-1634)
 * cli --file option (CASSANDRA-1616)
 * reduce automatically chosen memtable sizes by 50% (CASSANDRA-1641)
 * move endpoint cache from snitch to strategy (CASSANDRA-1643)
 * fix commitlog recovery deleting the newly-created segment as well as
   the old ones (CASSANDRA-1644)
 * upgrade to Thrift 0.5 (CASSANDRA-1367)
 * renamed CL.DCQUORUM to LOCAL_QUORUM and DCQUORUMSYNC to EACH_QUORUM
 * cli truncate support (CASSANDRA-1653)
 * update GC settings in cassandra.bat (CASSANDRA-1636)
 * avoid logging when a node's ip/token is gossipped back to it (CASSANDRA-1666)


0.7-beta2
 * always use UTF-8 for hint keys (CASSANDRA-1439)
 * remove cassandra.yaml dependency from Hadoop and Pig (CASSADRA-1322)
 * expose CfDef metadata in describe_keyspaces (CASSANDRA-1363)
 * restore use of mmap_index_only option (CASSANDRA-1241)
 * dropping a keyspace with no column families generated an error 
   (CASSANDRA-1378)
 * rename RackAwareStrategy to OldNetworkTopologyStrategy, RackUnawareStrategy 
   to SimpleStrategy, DatacenterShardStrategy to NetworkTopologyStrategy,
   AbstractRackAwareSnitch to AbstractNetworkTopologySnitch (CASSANDRA-1392)
 * merge StorageProxy.mutate, mutateBlocking (CASSANDRA-1396)
 * faster UUIDType, LongType comparisons (CASSANDRA-1386, 1393)
 * fix setting read_repair_chance from CLI addColumnFamily (CASSANDRA-1399)
 * fix updates to indexed columns (CASSANDRA-1373)
 * fix race condition leaving to FileNotFoundException (CASSANDRA-1382)
 * fix sharded lock hash on index write path (CASSANDRA-1402)
 * add support for GT/E, LT/E in subordinate index clauses (CASSANDRA-1401)
 * cfId counter got out of sync when CFs were added (CASSANDRA-1403)
 * less chatty schema updates (CASSANDRA-1389)
 * rename column family mbeans. 'type' will now include either 
   'IndexColumnFamilies' or 'ColumnFamilies' depending on the CFS type.
   (CASSANDRA-1385)
 * disallow invalid keyspace and column family names. This includes name that
   matches a '^\w+' regex. (CASSANDRA-1377)
 * use JNA, if present, to take snapshots (CASSANDRA-1371)
 * truncate hints if starting 0.7 for the first time (CASSANDRA-1414)
 * fix FD leak in single-row slicepredicate queries (CASSANDRA-1416)
 * allow index expressions against columns that are not part of the 
   SlicePredicate (CASSANDRA-1410)
 * config-converter properly handles snitches and framed support 
   (CASSANDRA-1420)
 * remove keyspace argument from multiget_count (CASSANDRA-1422)
 * allow specifying cassandra.yaml location as (local or remote) URL
   (CASSANDRA-1126)
 * fix using DynamicEndpointSnitch with NetworkTopologyStrategy
   (CASSANDRA-1429)
 * Add CfDef.default_validation_class (CASSANDRA-891)
 * fix EstimatedHistogram.max (CASSANDRA-1413)
 * quorum read optimization (CASSANDRA-1622)
 * handle zero-length (or missing) rows during HH paging (CASSANDRA-1432)
 * include secondary indexes during schema migrations (CASSANDRA-1406)
 * fix commitlog header race during schema change (CASSANDRA-1435)
 * fix ColumnFamilyStoreMBeanIterator to use new type name (CASSANDRA-1433)
 * correct filename generated by xml->yaml converter (CASSANDRA-1419)
 * add CMSInitiatingOccupancyFraction=75 and UseCMSInitiatingOccupancyOnly
   to default JVM options
 * decrease jvm heap for cassandra-cli (CASSANDRA-1446)
 * ability to modify keyspaces and column family definitions on a live cluster
   (CASSANDRA-1285)
 * support for Hadoop Streaming [non-jvm map/reduce via stdin/out]
   (CASSANDRA-1368)
 * Move persistent sstable stats from the system table to an sstable component
   (CASSANDRA-1430)
 * remove failed bootstrap attempt from pending ranges when gossip times
   it out after 1h (CASSANDRA-1463)
 * eager-create tcp connections to other cluster members (CASSANDRA-1465)
 * enumerate stages and derive stage from message type instead of 
   transmitting separately (CASSANDRA-1465)
 * apply reversed flag during collation from different data sources
   (CASSANDRA-1450)
 * make failure to remove commitlog segment non-fatal (CASSANDRA-1348)
 * correct ordering of drain operations so CL.recover is no longer 
   necessary (CASSANDRA-1408)
 * removed keyspace from describe_splits method (CASSANDRA-1425)
 * rename check_schema_agreement to describe_schema_versions
   (CASSANDRA-1478)
 * fix QUORUM calculation for RF > 3 (CASSANDRA-1487)
 * remove tombstones during non-major compactions when bloom filter
   verifies that row does not exist in other sstables (CASSANDRA-1074)
 * nodes that coordinated a loadbalance in the past could not be seen by
   newly added nodes (CASSANDRA-1467)
 * exposed endpoint states (gossip details) via jmx (CASSANDRA-1467)
 * ensure that compacted sstables are not included when new readers are
   instantiated (CASSANDRA-1477)
 * by default, calculate heap size and memtable thresholds at runtime (CASSANDRA-1469)
 * fix races dealing with adding/dropping keyspaces and column families in
   rapid succession (CASSANDRA-1477)
 * clean up of Streaming system (CASSANDRA-1503, 1504, 1506)
 * add options to configure Thrift socket keepalive and buffer sizes (CASSANDRA-1426)
 * make contrib CassandraServiceDataCleaner recursive (CASSANDRA-1509)
 * min, max compaction threshold are configurable and persistent 
   per-ColumnFamily (CASSANDRA-1468)
 * fix replaying the last mutation in a commitlog unnecessarily 
   (CASSANDRA-1512)
 * invoke getDefaultUncaughtExceptionHandler from DTPE with the original
   exception rather than the ExecutionException wrapper (CASSANDRA-1226)
 * remove Clock from the Thrift (and Avro) API (CASSANDRA-1501)
 * Close intra-node sockets when connection is broken (CASSANDRA-1528)
 * RPM packaging spec file (CASSANDRA-786)
 * weighted request scheduler (CASSANDRA-1485)
 * treat expired columns as deleted (CASSANDRA-1539)
 * make IndexInterval configurable (CASSANDRA-1488)
 * add describe_snitch to Thrift API (CASSANDRA-1490)
 * MD5 authenticator compares plain text submitted password with MD5'd
   saved property, instead of vice versa (CASSANDRA-1447)
 * JMX MessagingService pending and completed counts (CASSANDRA-1533)
 * fix race condition processing repair responses (CASSANDRA-1511)
 * make repair blocking (CASSANDRA-1511)
 * create EndpointSnitchInfo and MBean to expose rack and DC (CASSANDRA-1491)
 * added option to contrib/word_count to output results back to Cassandra
   (CASSANDRA-1342)
 * rewrite Hadoop ColumnFamilyRecordWriter to pool connections, retry to
   multiple Cassandra nodes, and smooth impact on the Cassandra cluster
   by using smaller batch sizes (CASSANDRA-1434)
 * fix setting gc_grace_seconds via CLI (CASSANDRA-1549)
 * support TTL'd index values (CASSANDRA-1536)
 * make removetoken work like decommission (CASSANDRA-1216)
 * make cli comparator-aware and improve quote rules (CASSANDRA-1523,-1524)
 * make nodetool compact and cleanup blocking (CASSANDRA-1449)
 * add memtable, cache information to GCInspector logs (CASSANDRA-1558)
 * enable/disable HintedHandoff via JMX (CASSANDRA-1550)
 * Ignore stray files in the commit log directory (CASSANDRA-1547)
 * Disallow bootstrap to an in-use token (CASSANDRA-1561)


0.7-beta1
 * sstable versioning (CASSANDRA-389)
 * switched to slf4j logging (CASSANDRA-625)
 * add (optional) expiration time for column (CASSANDRA-699)
 * access levels for authentication/authorization (CASSANDRA-900)
 * add ReadRepairChance to CF definition (CASSANDRA-930)
 * fix heisenbug in system tests, especially common on OS X (CASSANDRA-944)
 * convert to byte[] keys internally and all public APIs (CASSANDRA-767)
 * ability to alter schema definitions on a live cluster (CASSANDRA-44)
 * renamed configuration file to cassandra.xml, and log4j.properties to
   log4j-server.properties, which must now be loaded from
   the classpath (which is how our scripts in bin/ have always done it)
   (CASSANDRA-971)
 * change get_count to require a SlicePredicate. create multi_get_count
   (CASSANDRA-744)
 * re-organized endpointsnitch implementations and added SimpleSnitch
   (CASSANDRA-994)
 * Added preload_row_cache option (CASSANDRA-946)
 * add CRC to commitlog header (CASSANDRA-999)
 * removed deprecated batch_insert and get_range_slice methods (CASSANDRA-1065)
 * add truncate thrift method (CASSANDRA-531)
 * http mini-interface using mx4j (CASSANDRA-1068)
 * optimize away copy of sliced row on memtable read path (CASSANDRA-1046)
 * replace constant-size 2GB mmaped segments and special casing for index 
   entries spanning segment boundaries, with SegmentedFile that computes 
   segments that always contain entire entries/rows (CASSANDRA-1117)
 * avoid reading large rows into memory during compaction (CASSANDRA-16)
 * added hadoop OutputFormat (CASSANDRA-1101)
 * efficient Streaming (no more anticompaction) (CASSANDRA-579)
 * split commitlog header into separate file and add size checksum to
   mutations (CASSANDRA-1179)
 * avoid allocating a new byte[] for each mutation on replay (CASSANDRA-1219)
 * revise HH schema to be per-endpoint (CASSANDRA-1142)
 * add joining/leaving status to nodetool ring (CASSANDRA-1115)
 * allow multiple repair sessions per node (CASSANDRA-1190)
 * optimize away MessagingService for local range queries (CASSANDRA-1261)
 * make framed transport the default so malformed requests can't OOM the 
   server (CASSANDRA-475)
 * significantly faster reads from row cache (CASSANDRA-1267)
 * take advantage of row cache during range queries (CASSANDRA-1302)
 * make GCGraceSeconds a per-ColumnFamily value (CASSANDRA-1276)
 * keep persistent row size and column count statistics (CASSANDRA-1155)
 * add IntegerType (CASSANDRA-1282)
 * page within a single row during hinted handoff (CASSANDRA-1327)
 * push DatacenterShardStrategy configuration into keyspace definition,
   eliminating datacenter.properties. (CASSANDRA-1066)
 * optimize forward slices starting with '' and single-index-block name 
   queries by skipping the column index (CASSANDRA-1338)
 * streaming refactor (CASSANDRA-1189)
 * faster comparison for UUID types (CASSANDRA-1043)
 * secondary index support (CASSANDRA-749 and subtasks)
 * make compaction buckets deterministic (CASSANDRA-1265)


0.6.6
 * Allow using DynamicEndpointSnitch with RackAwareStrategy (CASSANDRA-1429)
 * remove the remaining vestiges of the unfinished DatacenterShardStrategy 
   (replaced by NetworkTopologyStrategy in 0.7)
   

0.6.5
 * fix key ordering in range query results with RandomPartitioner
   and ConsistencyLevel > ONE (CASSANDRA-1145)
 * fix for range query starting with the wrong token range (CASSANDRA-1042)
 * page within a single row during hinted handoff (CASSANDRA-1327)
 * fix compilation on non-sun JDKs (CASSANDRA-1061)
 * remove String.trim() call on row keys in batch mutations (CASSANDRA-1235)
 * Log summary of dropped messages instead of spamming log (CASSANDRA-1284)
 * add dynamic endpoint snitch (CASSANDRA-981)
 * fix streaming for keyspaces with hyphens in their name (CASSANDRA-1377)
 * fix errors in hard-coded bloom filter optKPerBucket by computing it
   algorithmically (CASSANDRA-1220
 * remove message deserialization stage, and uncap read/write stages
   so slow reads/writes don't block gossip processing (CASSANDRA-1358)
 * add jmx port configuration to Debian package (CASSANDRA-1202)
 * use mlockall via JNA, if present, to prevent Linux from swapping
   out parts of the JVM (CASSANDRA-1214)


0.6.4
 * avoid queuing multiple hint deliveries for the same endpoint
   (CASSANDRA-1229)
 * better performance for and stricter checking of UTF8 column names
   (CASSANDRA-1232)
 * extend option to lower compaction priority to hinted handoff
   as well (CASSANDRA-1260)
 * log errors in gossip instead of re-throwing (CASSANDRA-1289)
 * avoid aborting commitlog replay prematurely if a flushed-but-
   not-removed commitlog segment is encountered (CASSANDRA-1297)
 * fix duplicate rows being read during mapreduce (CASSANDRA-1142)
 * failure detection wasn't closing command sockets (CASSANDRA-1221)
 * cassandra-cli.bat works on windows (CASSANDRA-1236)
 * pre-emptively drop requests that cannot be processed within RPCTimeout
   (CASSANDRA-685)
 * add ack to Binary write verb and update CassandraBulkLoader
   to wait for acks for each row (CASSANDRA-1093)
 * added describe_partitioner Thrift method (CASSANDRA-1047)
 * Hadoop jobs no longer require the Cassandra storage-conf.xml
   (CASSANDRA-1280, CASSANDRA-1047)
 * log thread pool stats when GC is excessive (CASSANDRA-1275)
 * remove gossip message size limit (CASSANDRA-1138)
 * parallelize local and remote reads during multiget, and respect snitch 
   when determining whether to do local read for CL.ONE (CASSANDRA-1317)
 * fix read repair to use requested consistency level on digest mismatch,
   rather than assuming QUORUM (CASSANDRA-1316)
 * process digest mismatch re-reads in parallel (CASSANDRA-1323)
 * switch hints CF comparator to BytesType (CASSANDRA-1274)


0.6.3
 * retry to make streaming connections up to 8 times. (CASSANDRA-1019)
 * reject describe_ring() calls on invalid keyspaces (CASSANDRA-1111)
 * fix cache size calculation for size of 100% (CASSANDRA-1129)
 * fix cache capacity only being recalculated once (CASSANDRA-1129)
 * remove hourly scan of all hints on the off chance that the gossiper
   missed a status change; instead, expose deliverHintsToEndpoint to JMX
   so it can be done manually, if necessary (CASSANDRA-1141)
 * don't reject reads at CL.ALL (CASSANDRA-1152)
 * reject deletions to supercolumns in CFs containing only standard
   columns (CASSANDRA-1139)
 * avoid preserving login information after client disconnects
   (CASSANDRA-1057)
 * prefer sun jdk to openjdk in debian init script (CASSANDRA-1174)
 * detect partioner config changes between restarts and fail fast 
   (CASSANDRA-1146)
 * use generation time to resolve node token reassignment disagreements
   (CASSANDRA-1118)
 * restructure the startup ordering of Gossiper and MessageService to avoid
   timing anomalies (CASSANDRA-1160)
 * detect incomplete commit log hearders (CASSANDRA-1119)
 * force anti-entropy service to stream files on the stream stage to avoid
   sending streams out of order (CASSANDRA-1169)
 * remove inactive stream managers after AES streams files (CASSANDRA-1169)
 * allow removing entire row through batch_mutate Deletion (CASSANDRA-1027)
 * add JMX metrics for row-level bloom filter false positives (CASSANDRA-1212)
 * added a redhat init script to contrib (CASSANDRA-1201)
 * use midpoint when bootstrapping a new machine into range with not
   much data yet instead of random token (CASSANDRA-1112)
 * kill server on OOM in executor stage as well as Thrift (CASSANDRA-1226)
 * remove opportunistic repairs, when two machines with overlapping replica
   responsibilities happen to finish major compactions of the same CF near
   the same time.  repairs are now fully manual (CASSANDRA-1190)
 * add ability to lower compaction priority (default is no change from 0.6.2)
   (CASSANDRA-1181)


0.6.2
 * fix contrib/word_count build. (CASSANDRA-992)
 * split CommitLogExecutorService into BatchCommitLogExecutorService and 
   PeriodicCommitLogExecutorService (CASSANDRA-1014)
 * add latency histograms to CFSMBean (CASSANDRA-1024)
 * make resolving timestamp ties deterministic by using value bytes
   as a tiebreaker (CASSANDRA-1039)
 * Add option to turn off Hinted Handoff (CASSANDRA-894)
 * fix windows startup (CASSANDRA-948)
 * make concurrent_reads, concurrent_writes configurable at runtime via JMX
   (CASSANDRA-1060)
 * disable GCInspector on non-Sun JVMs (CASSANDRA-1061)
 * fix tombstone handling in sstable rows with no other data (CASSANDRA-1063)
 * fix size of row in spanned index entries (CASSANDRA-1056)
 * install json2sstable, sstable2json, and sstablekeys to Debian package
 * StreamingService.StreamDestinations wouldn't empty itself after streaming
   finished (CASSANDRA-1076)
 * added Collections.shuffle(splits) before returning the splits in 
   ColumnFamilyInputFormat (CASSANDRA-1096)
 * do not recalculate cache capacity post-compaction if it's been manually 
   modified (CASSANDRA-1079)
 * better defaults for flush sorter + writer executor queue sizes
   (CASSANDRA-1100)
 * windows scripts for SSTableImport/Export (CASSANDRA-1051)
 * windows script for nodetool (CASSANDRA-1113)
 * expose PhiConvictThreshold (CASSANDRA-1053)
 * make repair of RF==1 a no-op (CASSANDRA-1090)
 * improve default JVM GC options (CASSANDRA-1014)
 * fix SlicePredicate serialization inside Hadoop jobs (CASSANDRA-1049)
 * close Thrift sockets in Hadoop ColumnFamilyRecordReader (CASSANDRA-1081)


0.6.1
 * fix NPE in sstable2json when no excluded keys are given (CASSANDRA-934)
 * keep the replica set constant throughout the read repair process
   (CASSANDRA-937)
 * allow querying getAllRanges with empty token list (CASSANDRA-933)
 * fix command line arguments inversion in clustertool (CASSANDRA-942)
 * fix race condition that could trigger a false-positive assertion
   during post-flush discard of old commitlog segments (CASSANDRA-936)
 * fix neighbor calculation for anti-entropy repair (CASSANDRA-924)
 * perform repair even for small entropy differences (CASSANDRA-924)
 * Use hostnames in CFInputFormat to allow Hadoop's naive string-based
   locality comparisons to work (CASSANDRA-955)
 * cache read-only BufferedRandomAccessFile length to avoid
   3 system calls per invocation (CASSANDRA-950)
 * nodes with IPv6 (and no IPv4) addresses could not join cluster
   (CASSANDRA-969)
 * Retrieve the correct number of undeleted columns, if any, from
   a supercolumn in a row that had been deleted previously (CASSANDRA-920)
 * fix index scans that cross the 2GB mmap boundaries for both mmap
   and standard i/o modes (CASSANDRA-866)
 * expose drain via nodetool (CASSANDRA-978)


0.6.0-RC1
 * JMX drain to flush memtables and run through commit log (CASSANDRA-880)
 * Bootstrapping can skip ranges under the right conditions (CASSANDRA-902)
 * fix merging row versions in range_slice for CL > ONE (CASSANDRA-884)
 * default write ConsistencyLeven chaned from ZERO to ONE
 * fix for index entries spanning mmap buffer boundaries (CASSANDRA-857)
 * use lexical comparison if time part of TimeUUIDs are the same 
   (CASSANDRA-907)
 * bound read, mutation, and response stages to fix possible OOM
   during log replay (CASSANDRA-885)
 * Use microseconds-since-epoch (UTC) in cli, instead of milliseconds
 * Treat batch_mutate Deletion with null supercolumn as "apply this predicate 
   to top level supercolumns" (CASSANDRA-834)
 * Streaming destination nodes do not update their JMX status (CASSANDRA-916)
 * Fix internal RPC timeout calculation (CASSANDRA-911)
 * Added Pig loadfunc to contrib/pig (CASSANDRA-910)


0.6.0-beta3
 * fix compaction bucketing bug (CASSANDRA-814)
 * update windows batch file (CASSANDRA-824)
 * deprecate KeysCachedFraction configuration directive in favor
   of KeysCached; move to unified-per-CF key cache (CASSANDRA-801)
 * add invalidateRowCache to ColumnFamilyStoreMBean (CASSANDRA-761)
 * send Handoff hints to natural locations to reduce load on
   remaining nodes in a failure scenario (CASSANDRA-822)
 * Add RowWarningThresholdInMB configuration option to warn before very 
   large rows get big enough to threaten node stability, and -x option to
   be able to remove them with sstable2json if the warning is unheeded
   until it's too late (CASSANDRA-843)
 * Add logging of GC activity (CASSANDRA-813)
 * fix ConcurrentModificationException in commitlog discard (CASSANDRA-853)
 * Fix hardcoded row count in Hadoop RecordReader (CASSANDRA-837)
 * Add a jmx status to the streaming service and change several DEBUG
   messages to INFO (CASSANDRA-845)
 * fix classpath in cassandra-cli.bat for Windows (CASSANDRA-858)
 * allow re-specifying host, port to cassandra-cli if invalid ones
   are first tried (CASSANDRA-867)
 * fix race condition handling rpc timeout in the coordinator
   (CASSANDRA-864)
 * Remove CalloutLocation and StagingFileDirectory from storage-conf files 
   since those settings are no longer used (CASSANDRA-878)
 * Parse a long from RowWarningThresholdInMB instead of an int (CASSANDRA-882)
 * Remove obsolete ControlPort code from DatabaseDescriptor (CASSANDRA-886)
 * move skipBytes side effect out of assert (CASSANDRA-899)
 * add "double getLoad" to StorageServiceMBean (CASSANDRA-898)
 * track row stats per CF at compaction time (CASSANDRA-870)
 * disallow CommitLogDirectory matching a DataFileDirectory (CASSANDRA-888)
 * default key cache size is 200k entries, changed from 10% (CASSANDRA-863)
 * add -Dcassandra-foreground=yes to cassandra.bat
 * exit if cluster name is changed unexpectedly (CASSANDRA-769)


0.6.0-beta1/beta2
 * add batch_mutate thrift command, deprecating batch_insert (CASSANDRA-336)
 * remove get_key_range Thrift API, deprecated in 0.5 (CASSANDRA-710)
 * add optional login() Thrift call for authentication (CASSANDRA-547)
 * support fat clients using gossiper and StorageProxy to perform
   replication in-process [jvm-only] (CASSANDRA-535)
 * support mmapped I/O for reads, on by default on 64bit JVMs 
   (CASSANDRA-408, CASSANDRA-669)
 * improve insert concurrency, particularly during Hinted Handoff
   (CASSANDRA-658)
 * faster network code (CASSANDRA-675)
 * stress.py moved to contrib (CASSANDRA-635)
 * row caching [must be explicitly enabled per-CF in config] (CASSANDRA-678)
 * present a useful measure of compaction progress in JMX (CASSANDRA-599)
 * add bin/sstablekeys (CASSNADRA-679)
 * add ConsistencyLevel.ANY (CASSANDRA-687)
 * make removetoken remove nodes from gossip entirely (CASSANDRA-644)
 * add ability to set cache sizes at runtime (CASSANDRA-708)
 * report latency and cache hit rate statistics with lifetime totals
   instead of average over the last minute (CASSANDRA-702)
 * support get_range_slice for RandomPartitioner (CASSANDRA-745)
 * per-keyspace replication factory and replication strategy (CASSANDRA-620)
 * track latency in microseconds (CASSANDRA-733)
 * add describe_ Thrift methods, deprecating get_string_property and 
   get_string_list_property
 * jmx interface for tracking operation mode and streams in general.
   (CASSANDRA-709)
 * keep memtables in sorted order to improve range query performance
   (CASSANDRA-799)
 * use while loop instead of recursion when trimming sstables compaction list 
   to avoid blowing stack in pathological cases (CASSANDRA-804)
 * basic Hadoop map/reduce support (CASSANDRA-342)


0.5.1
 * ensure all files for an sstable are streamed to the same directory.
   (CASSANDRA-716)
 * more accurate load estimate for bootstrapping (CASSANDRA-762)
 * tolerate dead or unavailable bootstrap target on write (CASSANDRA-731)
 * allow larger numbers of keys (> 140M) in a sstable bloom filter
   (CASSANDRA-790)
 * include jvm argument improvements from CASSANDRA-504 in debian package
 * change streaming chunk size to 32MB to accomodate Windows XP limitations
   (was 64MB) (CASSANDRA-795)
 * fix get_range_slice returning results in the wrong order (CASSANDRA-781)
 

0.5.0 final
 * avoid attempting to delete temporary bootstrap files twice (CASSANDRA-681)
 * fix bogus NaN in nodeprobe cfstats output (CASSANDRA-646)
 * provide a policy for dealing with single thread executors w/ a full queue
   (CASSANDRA-694)
 * optimize inner read in MessagingService, vastly improving multiple-node
   performance (CASSANDRA-675)
 * wait for table flush before streaming data back to a bootstrapping node.
   (CASSANDRA-696)
 * keep track of bootstrapping sources by table so that bootstrapping doesn't 
   give the indication of finishing early (CASSANDRA-673)


0.5.0 RC3
 * commit the correct version of the patch for CASSANDRA-663


0.5.0 RC2 (unreleased)
 * fix bugs in converting get_range_slice results to Thrift 
   (CASSANDRA-647, CASSANDRA-649)
 * expose java.util.concurrent.TimeoutException in StorageProxy methods
   (CASSANDRA-600)
 * TcpConnectionManager was holding on to disconnected connections, 
   giving the false indication they were being used. (CASSANDRA-651)
 * Remove duplicated write. (CASSANDRA-662)
 * Abort bootstrap if IP is already in the token ring (CASSANDRA-663)
 * increase default commitlog sync period, and wait for last sync to 
   finish before submitting another (CASSANDRA-668)


0.5.0 RC1
 * Fix potential NPE in get_range_slice (CASSANDRA-623)
 * add CRC32 to commitlog entries (CASSANDRA-605)
 * fix data streaming on windows (CASSANDRA-630)
 * GC compacted sstables after cleanup and compaction (CASSANDRA-621)
 * Speed up anti-entropy validation (CASSANDRA-629)
 * Fix anti-entropy assertion error (CASSANDRA-639)
 * Fix pending range conflicts when bootstapping or moving
   multiple nodes at once (CASSANDRA-603)
 * Handle obsolete gossip related to node movement in the case where
   one or more nodes is down when the movement occurs (CASSANDRA-572)
 * Include dead nodes in gossip to avoid a variety of problems
   and fix HH to removed nodes (CASSANDRA-634)
 * return an InvalidRequestException for mal-formed SlicePredicates
   (CASSANDRA-643)
 * fix bug determining closest neighbor for use in multiple datacenters
   (CASSANDRA-648)
 * Vast improvements in anticompaction speed (CASSANDRA-607)
 * Speed up log replay and writes by avoiding redundant serializations
   (CASSANDRA-652)


0.5.0 beta 2
 * Bootstrap improvements (several tickets)
 * add nodeprobe repair anti-entropy feature (CASSANDRA-193, CASSANDRA-520)
 * fix possibility of partition when many nodes restart at once
   in clusters with multiple seeds (CASSANDRA-150)
 * fix NPE in get_range_slice when no data is found (CASSANDRA-578)
 * fix potential NPE in hinted handoff (CASSANDRA-585)
 * fix cleanup of local "system" keyspace (CASSANDRA-576)
 * improve computation of cluster load balance (CASSANDRA-554)
 * added super column read/write, column count, and column/row delete to
   cassandra-cli (CASSANDRA-567, CASSANDRA-594)
 * fix returning live subcolumns of deleted supercolumns (CASSANDRA-583)
 * respect JAVA_HOME in bin/ scripts (several tickets)
 * add StorageService.initClient for fat clients on the JVM (CASSANDRA-535)
   (see contrib/client_only for an example of use)
 * make consistency_level functional in get_range_slice (CASSANDRA-568)
 * optimize key deserialization for RandomPartitioner (CASSANDRA-581)
 * avoid GCing tombstones except on major compaction (CASSANDRA-604)
 * increase failure conviction threshold, resulting in less nodes
   incorrectly (and temporarily) marked as down (CASSANDRA-610)
 * respect memtable thresholds during log replay (CASSANDRA-609)
 * support ConsistencyLevel.ALL on read (CASSANDRA-584)
 * add nodeprobe removetoken command (CASSANDRA-564)


0.5.0 beta
 * Allow multiple simultaneous flushes, improving flush throughput 
   on multicore systems (CASSANDRA-401)
 * Split up locks to improve write and read throughput on multicore systems
   (CASSANDRA-444, CASSANDRA-414)
 * More efficient use of memory during compaction (CASSANDRA-436)
 * autobootstrap option: when enabled, all non-seed nodes will attempt
   to bootstrap when started, until bootstrap successfully
   completes. -b option is removed.  (CASSANDRA-438)
 * Unless a token is manually specified in the configuration xml,
   a bootstraping node will use a token that gives it half the
   keys from the most-heavily-loaded node in the cluster,
   instead of generating a random token. 
   (CASSANDRA-385, CASSANDRA-517)
 * Miscellaneous bootstrap fixes (several tickets)
 * Ability to change a node's token even after it has data on it
   (CASSANDRA-541)
 * Ability to decommission a live node from the ring (CASSANDRA-435)
 * Semi-automatic loadbalancing via nodeprobe (CASSANDRA-192)
 * Add ability to set compaction thresholds at runtime via
   JMX / nodeprobe.  (CASSANDRA-465)
 * Add "comment" field to ColumnFamily definition. (CASSANDRA-481)
 * Additional JMX metrics (CASSANDRA-482)
 * JSON based export and import tools (several tickets)
 * Hinted Handoff fixes (several tickets)
 * Add key cache to improve read performance (CASSANDRA-423)
 * Simplified construction of custom ReplicationStrategy classes
   (CASSANDRA-497)
 * Graphical application (Swing) for ring integrity verification and 
   visualization was added to contrib (CASSANDRA-252)
 * Add DCQUORUM, DCQUORUMSYNC consistency levels and corresponding
   ReplicationStrategy / EndpointSnitch classes.  Experimental.
   (CASSANDRA-492)
 * Web client interface added to contrib (CASSANDRA-457)
 * More-efficient flush for Random, CollatedOPP partitioners 
   for normal writes (CASSANDRA-446) and bulk load (CASSANDRA-420)
 * Add MemtableFlushAfterMinutes, a global replacement for the old 
   per-CF FlushPeriodInMinutes setting (CASSANDRA-463)
 * optimizations to slice reading (CASSANDRA-350) and supercolumn
   queries (CASSANDRA-510)
 * force binding to given listenaddress for nodes with multiple
   interfaces (CASSANDRA-546)
 * stress.py benchmarking tool improvements (several tickets)
 * optimized replica placement code (CASSANDRA-525)
 * faster log replay on restart (CASSANDRA-539, CASSANDRA-540)
 * optimized local-node writes (CASSANDRA-558)
 * added get_range_slice, deprecating get_key_range (CASSANDRA-344)
 * expose TimedOutException to thrift (CASSANDRA-563)
 

0.4.2
 * Add validation disallowing null keys (CASSANDRA-486)
 * Fix race conditions in TCPConnectionManager (CASSANDRA-487)
 * Fix using non-utf8-aware comparison as a sanity check.
   (CASSANDRA-493)
 * Improve default garbage collector options (CASSANDRA-504)
 * Add "nodeprobe flush" (CASSANDRA-505)
 * remove NotFoundException from get_slice throws list (CASSANDRA-518)
 * fix get (not get_slice) of entire supercolumn (CASSANDRA-508)
 * fix null token during bootstrap (CASSANDRA-501)


0.4.1
 * Fix FlushPeriod columnfamily configuration regression
   (CASSANDRA-455)
 * Fix long column name support (CASSANDRA-460)
 * Fix for serializing a row that only contains tombstones
   (CASSANDRA-458)
 * Fix for discarding unneeded commitlog segments (CASSANDRA-459)
 * Add SnapshotBeforeCompaction configuration option (CASSANDRA-426)
 * Fix compaction abort under insufficient disk space (CASSANDRA-473)
 * Fix reading subcolumn slice from tombstoned CF (CASSANDRA-484)
 * Fix race condition in RVH causing occasional NPE (CASSANDRA-478)


0.4.0
 * fix get_key_range problems when a node is down (CASSANDRA-440)
   and add UnavailableException to more Thrift methods
 * Add example EndPointSnitch contrib code (several tickets)


0.4.0 RC2
 * fix SSTable generation clash during compaction (CASSANDRA-418)
 * reject method calls with null parameters (CASSANDRA-308)
 * properly order ranges in nodeprobe output (CASSANDRA-421)
 * fix logging of certain errors on executor threads (CASSANDRA-425)


0.4.0 RC1
 * Bootstrap feature is live; use -b on startup (several tickets)
 * Added multiget api (CASSANDRA-70)
 * fix Deadlock with SelectorManager.doProcess and TcpConnection.write
   (CASSANDRA-392)
 * remove key cache b/c of concurrency bugs in third-party
   CLHM library (CASSANDRA-405)
 * update non-major compaction logic to use two threshold values
   (CASSANDRA-407)
 * add periodic / batch commitlog sync modes (several tickets)
 * inline BatchMutation into batch_insert params (CASSANDRA-403)
 * allow setting the logging level at runtime via mbean (CASSANDRA-402)
 * change default comparator to BytesType (CASSANDRA-400)
 * add forwards-compatible ConsistencyLevel parameter to get_key_range
   (CASSANDRA-322)
 * r/m special case of blocking for local destination when writing with 
   ConsistencyLevel.ZERO (CASSANDRA-399)
 * Fixes to make BinaryMemtable [bulk load interface] useful (CASSANDRA-337);
   see contrib/bmt_example for an example of using it.
 * More JMX properties added (several tickets)
 * Thrift changes (several tickets)
    - Merged _super get methods with the normal ones; return values
      are now of ColumnOrSuperColumn.
    - Similarly, merged batch_insert_super into batch_insert.



0.4.0 beta
 * On-disk data format has changed to allow billions of keys/rows per
   node instead of only millions
 * Multi-keyspace support
 * Scan all sstables for all queries to avoid situations where
   different types of operation on the same ColumnFamily could
   disagree on what data was present
 * Snapshot support via JMX
 * Thrift API has changed a _lot_:
    - removed time-sorted CFs; instead, user-defined comparators
      may be defined on the column names, which are now byte arrays.
      Default comparators are provided for UTF8, Bytes, Ascii, Long (i64),
      and UUID types.
    - removed colon-delimited strings in thrift api in favor of explicit
      structs such as ColumnPath, ColumnParent, etc.  Also normalized
      thrift struct and argument naming.
    - Added columnFamily argument to get_key_range.
    - Change signature of get_slice to accept starting and ending
      columns as well as an offset.  (This allows use of indexes.)
      Added "ascending" flag to allow reasonably-efficient reverse
      scans as well.  Removed get_slice_by_range as redundant.
    - get_key_range operates on one CF at a time
    - changed `block` boolean on insert methods to ConsistencyLevel enum,
      with options of NONE, ONE, QUORUM, and ALL.
    - added similar consistency_level parameter to read methods
    - column-name-set slice with no names given now returns zero columns
      instead of all of them.  ("all" can run your server out of memory.
      use a range-based slice with a high max column count instead.)
 * Removed the web interface. Node information can now be obtained by 
   using the newly introduced nodeprobe utility.
 * More JMX stats
 * Remove magic values from internals (e.g. special key to indicate
   when to flush memtables)
 * Rename configuration "table" to "keyspace"
 * Moved to crash-only design; no more shutdown (just kill the process)
 * Lots of bug fixes

Full list of issues resolved in 0.4 is at https://issues.apache.org/jira/secure/IssueNavigator.jspa?reset=true&&pid=12310865&fixfor=12313862&resolution=1&sorter/field=issuekey&sorter/order=DESC


0.3.0 RC3
 * Fix potential deadlock under load in TCPConnection.
   (CASSANDRA-220)


0.3.0 RC2
 * Fix possible data loss when server is stopped after replaying
   log but before new inserts force memtable flush.
   (CASSANDRA-204)
 * Added BUGS file


0.3.0 RC1
 * Range queries on keys, including user-defined key collation
 * Remove support
 * Workarounds for a weird bug in JDK select/register that seems
   particularly common on VM environments. Cassandra should deploy
   fine on EC2 now
 * Much improved infrastructure: the beginnings of a decent test suite
   ("ant test" for unit tests; "nosetests" for system tests), code
   coverage reporting, etc.
 * Expanded node status reporting via JMX
 * Improved error reporting/logging on both server and client
 * Reduced memory footprint in default configuration
 * Combined blocking and non-blocking versions of insert APIs
 * Added FlushPeriodInMinutes configuration parameter to force
   flushing of infrequently-updated ColumnFamilies<|MERGE_RESOLUTION|>--- conflicted
+++ resolved
@@ -1,4 +1,3 @@
-<<<<<<< HEAD
 3.0.11.3 (open)
 
 3.0.11.2
@@ -80,7 +79,6 @@
  * <rdar://problem/27729987> Port to 3.0 Adding restrictions while creating or altering keyspaces(Apple Internal)
  * <rdar://problem/26121375> Cass: disallow removal of a DC from system_auth replication settings(Need to postback via 28569282)
  
-=======
 3.0.12
  * Prevent data loss on upgrade 2.1 - 3.0 by adding component separator to LogRecord absolute path (CASSANDRA-13294)
  * Improve testing on macOS by eliminating sigar logging (CASSANDRA-13233)
@@ -101,7 +99,7 @@
 Merged from 2.1:
  * Remove unused repositories (CASSANDRA-13278)
  * Log stacktrace of uncaught exceptions (CASSANDRA-13108)
->>>>>>> 50560aaf
+
 
 3.0.11
  * Use keyspace replication settings on system.size_estimates table (CASSANDRA-9639)
