2.0.8
 * Correctly delete scheduled range xfers (CASSANDRA-7143)
 * Make batchlog replica selection rack-aware (CASSANDRA-6551)
 * Allow overriding cassandra-rackdc.properties file (CASSANDRA-7072)
 * Set JMX RMI port to 7199 (CASSANDRA-7087)
 * Use LOCAL_QUORUM for data reads at LOCAL_SERIAL (CASSANDRA-6939)
 * Log a warning for large batches (CASSANDRA-6487)
 * Queries on compact tables can return more rows that requested (CASSANDRA-7052)
 * USING TIMESTAMP for batches does not work (CASSANDRA-7053)
 * Fix performance regression from CASSANDRA-5614 (CASSANDRA-6949)
 * Merge groupable mutations in TriggerExecutor#execute() (CASSANDRA-7047)
 * Fix CFMetaData#getColumnDefinitionFromColumnName() (CASSANDRA-7074)
 * Plug holes in resource release when wiring up StreamSession (CASSANDRA-7073)
 * Re-add parameter columns to tracing session (CASSANDRA-6942)
 * Fix writetime/ttl functions for static columns (CASSANDRA-7081)
 * Suggest CTRL-C or semicolon after three blank lines in cqlsh (CASSANDRA-7142)
Merged from 1.2:
 * Add Cloudstack snitch (CASSANDRA-7147)
 * Update system.peers correctly when relocating tokens (CASSANDRA-7126)
 * Add Google Compute Engine snitch (CASSANDRA-7132)
 * Fix nodetool display with vnodes (CASSANDRA-7082)
 * Fix schema concurrency exceptions (CASSANDRA-6841)
 * Fix BatchlogManager#deleteBatch() use of millisecond timsestamps
   (CASSANDRA-6822)
 * Fix batchlog to account for CF truncation records (CASSANDRA-6999)
 * Fix CQLSH parsing of functions and BLOB literals (CASSANDRA-7018)
 * Require nodetool rebuild_index to specify index names (CASSANDRA-7038)
 * Ensure that batchlog and hint timeouts do not produce hints (CASSANDRA-7058)
 * Always clean up references in SerializingCache (CASSANDRA-6994)
 * Don't shut MessagingService down when replacing a node (CASSANDRA-6476)
 * fix npe when doing -Dcassandra.fd_initial_value_ms (CASSANDRA-6751)
 * Preserves CQL metadata when updating table from thrift (CASSANDRA-6831)
<<<<<<< HEAD
=======
 * fix time conversion to milliseconds in SimpleCondition.await (CASSANDRA-7149)
 * remove duplicate query for local tokens (CASSANDRA-7182)
>>>>>>> 0132e546


2.0.7
 * Put nodes in hibernate when join_ring is false (CASSANDRA-6961)
 * Continue assassinating even if the endpoint vanishes (CASSANDRA-6787)
 * Non-droppable verbs shouldn't be dropped from OTC (CASSANDRA-6980)
 * Shutdown batchlog executor in SS#drain() (CASSANDRA-7025)
 * Schedule schema pulls on change (CASSANDRA-6971)
 * Avoid early loading of non-system keyspaces before compaction-leftovers 
   cleanup at startup (CASSANDRA-6913)
 * Restrict Windows to parallel repairs (CASSANDRA-6907)
 * (Hadoop) Allow manually specifying start/end tokens in CFIF (CASSANDRA-6436)
 * Fix NPE in MeteredFlusher (CASSANDRA-6820)
 * Fix race processing range scan responses (CASSANDRA-6820)
 * Allow deleting snapshots from dropped keyspaces (CASSANDRA-6821)
 * Add uuid() function (CASSANDRA-6473)
 * Omit tombstones from schema digests (CASSANDRA-6862)
 * Include correct consistencyLevel in LWT timeout (CASSANDRA-6884)
 * Lower chances for losing new SSTables during nodetool refresh and
   ColumnFamilyStore.loadNewSSTables (CASSANDRA-6514)
 * Add support for DELETE ... IF EXISTS to CQL3 (CASSANDRA-5708)
 * Update hadoop_cql3_word_count example (CASSANDRA-6793)
 * Fix handling of RejectedExecution in sync Thrift server (CASSANDRA-6788)
 * Log more information when exceeding tombstone_warn_threshold (CASSANDRA-6865)
 * Fix truncate to not abort due to unreachable fat clients (CASSANDRA-6864)
 * Fix schema concurrency exceptions (CASSANDRA-6841)
 * Fix leaking validator FH in StreamWriter (CASSANDRA-6832)
 * Fix saving triggers to schema (CASSANDRA-6789)
 * Fix trigger mutations when base mutation list is immutable (CASSANDRA-6790)
 * Fix accounting in FileCacheService to allow re-using RAR (CASSANDRA-6838)
 * Fix static counter columns (CASSANDRA-6827)
 * Restore expiring->deleted (cell) compaction optimization (CASSANDRA-6844)
 * Fix CompactionManager.needsCleanup (CASSANDRA-6845)
 * Correctly compare BooleanType values other than 0 and 1 (CASSANDRA-6779)
 * Read message id as string from earlier versions (CASSANDRA-6840)
 * Properly use the Paxos consistency for (non-protocol) batch (CASSANDRA-6837)
 * Add paranoid disk failure option (CASSANDRA-6646)
 * Improve PerRowSecondaryIndex performance (CASSANDRA-6876)
 * Extend triggers to support CAS updates (CASSANDRA-6882)
 * Static columns with IF NOT EXISTS don't always work as expected (CASSANDRA-6873)
 * Fix paging with SELECT DISTINCT (CASSANDRA-6857)
 * Fix UnsupportedOperationException on CAS timeout (CASSANDRA-6923)
 * Improve MeteredFlusher handling of MF-unaffected column families
   (CASSANDRA-6867)
 * Add CqlRecordReader using native pagination (CASSANDRA-6311)
 * Add QueryHandler interface (CASSANDRA-6659)
 * Track liveRatio per-memtable, not per-CF (CASSANDRA-6945)
 * Make sure upgradesstables keeps sstable level (CASSANDRA-6958)
 * Fix LIMIT with static columns (CASSANDRA-6956)
 * Fix clash with CQL column name in thrift validation (CASSANDRA-6892)
 * Fix error with super columns in mixed 1.2-2.0 clusters (CASSANDRA-6966)
 * Fix bad skip of sstables on slice query with composite start/finish (CASSANDRA-6825)
 * Fix unintended update with conditional statement (CASSANDRA-6893)
 * Fix map element access in IF (CASSANDRA-6914)
 * Avoid costly range calculations for range queries on system keyspaces
   (CASSANDRA-6906)
 * Fix SSTable not released if stream session fails (CASSANDRA-6818)
 * Avoid build failure due to ANTLR timeout (CASSANDRA-6991)
Merged from 1.2:
 * Add UNLOGGED, COUNTER options to BATCH documentation (CASSANDRA-6816)
 * add extra SSL cipher suites (CASSANDRA-6613)
 * fix nodetool getsstables for blob PK (CASSANDRA-6803)
 * Fix BatchlogManager#deleteBatch() use of millisecond timestamps
   (CASSANDRA-6822)
 * Continue assassinating even if the endpoint vanishes (CASSANDRA-6787)
 * Schedule schema pulls on change (CASSANDRA-6971)
 * Non-droppable verbs shouldn't be dropped from OTC (CASSANDRA-6980)
 * Shutdown batchlog executor in SS#drain() (CASSANDRA-7025)
 * Properly load trustore in the native protocol (CASSANDRA-6847)


2.0.6
 * Avoid race-prone second "scrub" of system keyspace (CASSANDRA-6797)
 * Pool CqlRecordWriter clients by inetaddress rather than Range
   (CASSANDRA-6665)
 * Fix compaction_history timestamps (CASSANDRA-6784)
 * Compare scores of full replica ordering in DES (CASSANDRA-6683)
 * fix CME in SessionInfo updateProgress affecting netstats (CASSANDRA-6577)
 * Allow repairing between specific replicas (CASSANDRA-6440)
 * Allow per-dc enabling of hints (CASSANDRA-6157)
 * Add compatibility for Hadoop 0.2.x (CASSANDRA-5201)
 * Fix EstimatedHistogram races (CASSANDRA-6682)
 * Failure detector correctly converts initial value to nanos (CASSANDRA-6658)
 * Add nodetool taketoken to relocate vnodes (CASSANDRA-4445)
 * Fix upgradesstables NPE for non-CF-based indexes (CASSANDRA-6645)
 * Improve nodetool cfhistograms formatting (CASSANDRA-6360)
 * Expose bulk loading progress over JMX (CASSANDRA-4757)
 * Correctly handle null with IF conditions and TTL (CASSANDRA-6623)
 * Account for range/row tombstones in tombstone drop
   time histogram (CASSANDRA-6522)
 * Stop CommitLogSegment.close() from calling sync() (CASSANDRA-6652)
 * Make commitlog failure handling configurable (CASSANDRA-6364)
 * Avoid overlaps in LCS (CASSANDRA-6688)
 * Improve support for paginating over composites (CASSANDRA-4851)
 * Fix count(*) queries in a mixed cluster (CASSANDRA-6707)
 * Improve repair tasks(snapshot, differencing) concurrency (CASSANDRA-6566)
 * Fix replaying pre-2.0 commit logs (CASSANDRA-6714)
 * Add static columns to CQL3 (CASSANDRA-6561)
 * Optimize single partition batch statements (CASSANDRA-6737)
 * Disallow post-query re-ordering when paging (CASSANDRA-6722)
 * Fix potential paging bug with deleted columns (CASSANDRA-6748)
 * Fix NPE on BulkLoader caused by losing StreamEvent (CASSANDRA-6636)
 * Fix truncating compression metadata (CASSANDRA-6791)
 * Fix UPDATE updating PRIMARY KEY columns implicitly (CASSANDRA-6782)
 * Fix IllegalArgumentException when updating from 1.2 with SuperColumns
   (CASSANDRA-6733)
 * FBUtilities.singleton() should use the CF comparator (CASSANDRA-6778)
 * Fix CQLSStableWriter.addRow(Map<String, Object>) (CASSANDRA-6526)
 * Fix HSHA server introducing corrupt data (CASSANDRA-6285)
 * Fix CAS conditions for COMPACT STORAGE tables (CASSANDRA-6813)
Merged from 1.2:
 * Add CMSClassUnloadingEnabled JVM option (CASSANDRA-6541)
 * Catch memtable flush exceptions during shutdown (CASSANDRA-6735)
 * Fix broken streams when replacing with same IP (CASSANDRA-6622)
 * Fix upgradesstables NPE for non-CF-based indexes (CASSANDRA-6645)
 * Fix partition and range deletes not triggering flush (CASSANDRA-6655)
 * Fix mean cells and mean row size per sstable calculations (CASSANDRA-6667)
 * Compact hints after partial replay to clean out tombstones (CASSANDRA-6666)
 * Log USING TTL/TIMESTAMP in a counter update warning (CASSANDRA-6649)
 * Don't exchange schema between nodes with different versions (CASSANDRA-6695)
 * Use real node messaging versions for schema exchange decisions (CASSANDRA-6700)
 * IN on the last clustering columns + ORDER BY DESC yield no results (CASSANDRA-6701)
 * Fix SecondaryIndexManager#deleteFromIndexes() (CASSANDRA-6711)
 * Fix snapshot repair not snapshotting coordinator itself (CASSANDRA-6713)
 * Support negative timestamps for CQL3 dates in query string (CASSANDRA-6718)
 * Avoid NPEs when receiving table changes for an unknown keyspace (CASSANDRA-5631)
 * Fix bootstrapping when there is no schema (CASSANDRA-6685)


2.0.5
 * Reduce garbage generated by bloom filter lookups (CASSANDRA-6609)
 * Add ks.cf names to tombstone logging (CASSANDRA-6597)
 * Use LOCAL_QUORUM for LWT operations at LOCAL_SERIAL (CASSANDRA-6495)
 * Wait for gossip to settle before accepting client connections (CASSANDRA-4288)
 * Delete unfinished compaction incrementally (CASSANDRA-6086)
 * Allow specifying custom secondary index options in CQL3 (CASSANDRA-6480)
 * Improve replica pinning for cache efficiency in DES (CASSANDRA-6485)
 * Fix LOCAL_SERIAL from thrift (CASSANDRA-6584)
 * Don't special case received counts in CAS timeout exceptions (CASSANDRA-6595)
 * Add support for 2.1 global counter shards (CASSANDRA-6505)
 * Fix NPE when streaming connection is not yet established (CASSANDRA-6210)
 * Avoid rare duplicate read repair triggering (CASSANDRA-6606)
 * Fix paging discardFirst (CASSANDRA-6555)
 * Fix ArrayIndexOutOfBoundsException in 2ndary index query (CASSANDRA-6470)
 * Release sstables upon rebuilding 2i (CASSANDRA-6635)
 * Add AbstractCompactionStrategy.startup() method (CASSANDRA-6637)
 * SSTableScanner may skip rows during cleanup (CASSANDRA-6638)
 * sstables from stalled repair sessions can resurrect deleted data (CASSANDRA-6503)
 * Switch stress to use ITransportFactory (CASSANDRA-6641)
 * Fix IllegalArgumentException during prepare (CASSANDRA-6592)
 * Fix possible loss of 2ndary index entries during compaction (CASSANDRA-6517)
 * Fix direct Memory on architectures that do not support unaligned long access
   (CASSANDRA-6628)
 * Let scrub optionally skip broken counter partitions (CASSANDRA-5930)
Merged from 1.2:
 * fsync compression metadata (CASSANDRA-6531)
 * Validate CF existence on execution for prepared statement (CASSANDRA-6535)
 * Add ability to throttle batchlog replay (CASSANDRA-6550)
 * Fix executing LOCAL_QUORUM with SimpleStrategy (CASSANDRA-6545)
 * Avoid StackOverflow when using large IN queries (CASSANDRA-6567)
 * Nodetool upgradesstables includes secondary indexes (CASSANDRA-6598)
 * Paginate batchlog replay (CASSANDRA-6569)
 * skip blocking on streaming during drain (CASSANDRA-6603)
 * Improve error message when schema doesn't match loaded sstable (CASSANDRA-6262)
 * Add properties to adjust FD initial value and max interval (CASSANDRA-4375)
 * Fix preparing with batch and delete from collection (CASSANDRA-6607)
 * Fix ABSC reverse iterator's remove() method (CASSANDRA-6629)
 * Handle host ID conflicts properly (CASSANDRA-6615)
 * Move handling of migration event source to solve bootstrap race. (CASSANDRA-6648)
 * Make sure compaction throughput value doesn't overflow with int math (CASSANDRA-6647)


2.0.4
 * Allow removing snapshots of no-longer-existing CFs (CASSANDRA-6418)
 * add StorageService.stopDaemon() (CASSANDRA-4268)
 * add IRE for invalid CF supplied to get_count (CASSANDRA-5701)
 * add client encryption support to sstableloader (CASSANDRA-6378)
 * Fix accept() loop for SSL sockets post-shutdown (CASSANDRA-6468)
 * Fix size-tiered compaction in LCS L0 (CASSANDRA-6496)
 * Fix assertion failure in filterColdSSTables (CASSANDRA-6483)
 * Fix row tombstones in larger-than-memory compactions (CASSANDRA-6008)
 * Fix cleanup ClassCastException (CASSANDRA-6462)
 * Reduce gossip memory use by interning VersionedValue strings (CASSANDRA-6410)
 * Allow specifying datacenters to participate in a repair (CASSANDRA-6218)
 * Fix divide-by-zero in PCI (CASSANDRA-6403)
 * Fix setting last compacted key in the wrong level for LCS (CASSANDRA-6284)
 * Add millisecond precision formats to the timestamp parser (CASSANDRA-6395)
 * Expose a total memtable size metric for a CF (CASSANDRA-6391)
 * cqlsh: handle symlinks properly (CASSANDRA-6425)
 * Fix potential infinite loop when paging query with IN (CASSANDRA-6464)
 * Fix assertion error in AbstractQueryPager.discardFirst (CASSANDRA-6447)
 * Fix streaming older SSTable yields unnecessary tombstones (CASSANDRA-6527)
Merged from 1.2:
 * Improved error message on bad properties in DDL queries (CASSANDRA-6453)
 * Randomize batchlog candidates selection (CASSANDRA-6481)
 * Fix thundering herd on endpoint cache invalidation (CASSANDRA-6345, 6485)
 * Improve batchlog write performance with vnodes (CASSANDRA-6488)
 * cqlsh: quote single quotes in strings inside collections (CASSANDRA-6172)
 * Improve gossip performance for typical messages (CASSANDRA-6409)
 * Throw IRE if a prepared statement has more markers than supported 
   (CASSANDRA-5598)
 * Expose Thread metrics for the native protocol server (CASSANDRA-6234)
 * Change snapshot response message verb to INTERNAL to avoid dropping it 
   (CASSANDRA-6415)
 * Warn when collection read has > 65K elements (CASSANDRA-5428)
 * Fix cache persistence when both row and key cache are enabled 
   (CASSANDRA-6413)
 * (Hadoop) add describe_local_ring (CASSANDRA-6268)
 * Fix handling of concurrent directory creation failure (CASSANDRA-6459)
 * Allow executing CREATE statements multiple times (CASSANDRA-6471)
 * Don't send confusing info with timeouts (CASSANDRA-6491)
 * Don't resubmit counter mutation runnables internally (CASSANDRA-6427)
 * Don't drop local mutations without a hint (CASSANDRA-6510)
 * Don't allow null max_hint_window_in_ms (CASSANDRA-6419)
 * Validate SliceRange start and finish lengths (CASSANDRA-6521)


2.0.3
 * Fix FD leak on slice read path (CASSANDRA-6275)
 * Cancel read meter task when closing SSTR (CASSANDRA-6358)
 * free off-heap IndexSummary during bulk (CASSANDRA-6359)
 * Recover from IOException in accept() thread (CASSANDRA-6349)
 * Improve Gossip tolerance of abnormally slow tasks (CASSANDRA-6338)
 * Fix trying to hint timed out counter writes (CASSANDRA-6322)
 * Allow restoring specific columnfamilies from archived CL (CASSANDRA-4809)
 * Avoid flushing compaction_history after each operation (CASSANDRA-6287)
 * Fix repair assertion error when tombstones expire (CASSANDRA-6277)
 * Skip loading corrupt key cache (CASSANDRA-6260)
 * Fixes for compacting larger-than-memory rows (CASSANDRA-6274)
 * Compact hottest sstables first and optionally omit coldest from
   compaction entirely (CASSANDRA-6109)
 * Fix modifying column_metadata from thrift (CASSANDRA-6182)
 * cqlsh: fix LIST USERS output (CASSANDRA-6242)
 * Add IRequestSink interface (CASSANDRA-6248)
 * Update memtable size while flushing (CASSANDRA-6249)
 * Provide hooks around CQL2/CQL3 statement execution (CASSANDRA-6252)
 * Require Permission.SELECT for CAS updates (CASSANDRA-6247)
 * New CQL-aware SSTableWriter (CASSANDRA-5894)
 * Reject CAS operation when the protocol v1 is used (CASSANDRA-6270)
 * Correctly throw error when frame too large (CASSANDRA-5981)
 * Fix serialization bug in PagedRange with 2ndary indexes (CASSANDRA-6299)
 * Fix CQL3 table validation in Thrift (CASSANDRA-6140)
 * Fix bug missing results with IN clauses (CASSANDRA-6327)
 * Fix paging with reversed slices (CASSANDRA-6343)
 * Set minTimestamp correctly to be able to drop expired sstables (CASSANDRA-6337)
 * Support NaN and Infinity as float literals (CASSANDRA-6003)
 * Remove RF from nodetool ring output (CASSANDRA-6289)
 * Fix attempting to flush empty rows (CASSANDRA-6374)
 * Fix potential out of bounds exception when paging (CASSANDRA-6333)
Merged from 1.2:
 * Optimize FD phi calculation (CASSANDRA-6386)
 * Improve initial FD phi estimate when starting up (CASSANDRA-6385)
 * Don't list CQL3 table in CLI describe even if named explicitely 
   (CASSANDRA-5750)
 * Invalidate row cache when dropping CF (CASSANDRA-6351)
 * add non-jamm path for cached statements (CASSANDRA-6293)
 * (Hadoop) Require CFRR batchSize to be at least 2 (CASSANDRA-6114)
 * Fix altering column types (CASSANDRA-6185)
 * cqlsh: fix CREATE/ALTER WITH completion (CASSANDRA-6196)
 * add windows bat files for shell commands (CASSANDRA-6145)
 * Fix potential stack overflow during range tombstones insertion (CASSANDRA-6181)
 * (Hadoop) Make LOCAL_ONE the default consistency level (CASSANDRA-6214)
 * Require logging in for Thrift CQL2/3 statement preparation (CASSANDRA-6254)
 * restrict max_num_tokens to 1536 (CASSANDRA-6267)
 * Nodetool gets default JMX port from cassandra-env.sh (CASSANDRA-6273)
 * make calculatePendingRanges asynchronous (CASSANDRA-6244)
 * Remove blocking flushes in gossip thread (CASSANDRA-6297)
 * Fix potential socket leak in connectionpool creation (CASSANDRA-6308)
 * Allow LOCAL_ONE/LOCAL_QUORUM to work with SimpleStrategy (CASSANDRA-6238)
 * cqlsh: handle 'null' as session duration (CASSANDRA-6317)
 * Fix json2sstable handling of range tombstones (CASSANDRA-6316)
 * Fix missing one row in reverse query (CASSANDRA-6330)
 * Fix reading expired row value from row cache (CASSANDRA-6325)
 * Fix AssertionError when doing set element deletion (CASSANDRA-6341)
 * Make CL code for the native protocol match the one in C* 2.0
   (CASSANDRA-6347)
 * Disallow altering CQL3 table from thrift (CASSANDRA-6370)
 * Fix size computation of prepared statement (CASSANDRA-6369)


2.0.2
 * Update FailureDetector to use nanontime (CASSANDRA-4925)
 * Fix FileCacheService regressions (CASSANDRA-6149)
 * Never return WriteTimeout for CL.ANY (CASSANDRA-6132)
 * Fix race conditions in bulk loader (CASSANDRA-6129)
 * Add configurable metrics reporting (CASSANDRA-4430)
 * drop queries exceeding a configurable number of tombstones (CASSANDRA-6117)
 * Track and persist sstable read activity (CASSANDRA-5515)
 * Fixes for speculative retry (CASSANDRA-5932, CASSANDRA-6194)
 * Improve memory usage of metadata min/max column names (CASSANDRA-6077)
 * Fix thrift validation refusing row markers on CQL3 tables (CASSANDRA-6081)
 * Fix insertion of collections with CAS (CASSANDRA-6069)
 * Correctly send metadata on SELECT COUNT (CASSANDRA-6080)
 * Track clients' remote addresses in ClientState (CASSANDRA-6070)
 * Create snapshot dir if it does not exist when migrating
   leveled manifest (CASSANDRA-6093)
 * make sequential nodetool repair the default (CASSANDRA-5950)
 * Add more hooks for compaction strategy implementations (CASSANDRA-6111)
 * Fix potential NPE on composite 2ndary indexes (CASSANDRA-6098)
 * Delete can potentially be skipped in batch (CASSANDRA-6115)
 * Allow alter keyspace on system_traces (CASSANDRA-6016)
 * Disallow empty column names in cql (CASSANDRA-6136)
 * Use Java7 file-handling APIs and fix file moving on Windows (CASSANDRA-5383)
 * Save compaction history to system keyspace (CASSANDRA-5078)
 * Fix NPE if StorageService.getOperationMode() is executed before full startup (CASSANDRA-6166)
 * CQL3: support pre-epoch longs for TimestampType (CASSANDRA-6212)
 * Add reloadtriggers command to nodetool (CASSANDRA-4949)
 * cqlsh: ignore empty 'value alias' in DESCRIBE (CASSANDRA-6139)
 * Fix sstable loader (CASSANDRA-6205)
 * Reject bootstrapping if the node already exists in gossip (CASSANDRA-5571)
 * Fix NPE while loading paxos state (CASSANDRA-6211)
 * cqlsh: add SHOW SESSION <tracing-session> command (CASSANDRA-6228)
Merged from 1.2:
 * (Hadoop) Require CFRR batchSize to be at least 2 (CASSANDRA-6114)
 * Add a warning for small LCS sstable size (CASSANDRA-6191)
 * Add ability to list specific KS/CF combinations in nodetool cfstats (CASSANDRA-4191)
 * Mark CF clean if a mutation raced the drop and got it marked dirty (CASSANDRA-5946)
 * Add a LOCAL_ONE consistency level (CASSANDRA-6202)
 * Limit CQL prepared statement cache by size instead of count (CASSANDRA-6107)
 * Tracing should log write failure rather than raw exceptions (CASSANDRA-6133)
 * lock access to TM.endpointToHostIdMap (CASSANDRA-6103)
 * Allow estimated memtable size to exceed slab allocator size (CASSANDRA-6078)
 * Start MeteredFlusher earlier to prevent OOM during CL replay (CASSANDRA-6087)
 * Avoid sending Truncate command to fat clients (CASSANDRA-6088)
 * Allow cache-keys-to-save to be set at runtime (CASSANDRA-5980)
 * Allow where clause conditions to be in parenthesis (CASSANDRA-6037)
 * Do not open non-ssl storage port if encryption option is all (CASSANDRA-3916)
 * Move batchlog replay to its own executor (CASSANDRA-6079)
 * Add tombstone debug threshold and histogram (CASSANDRA-6042, 6057)
 * Enable tcp keepalive on incoming connections (CASSANDRA-4053)
 * Fix fat client schema pull NPE (CASSANDRA-6089)
 * Fix memtable flushing for indexed tables (CASSANDRA-6112)
 * Fix skipping columns with multiple slices (CASSANDRA-6119)
 * Expose connected thrift + native client counts (CASSANDRA-5084)
 * Optimize auth setup (CASSANDRA-6122)
 * Trace index selection (CASSANDRA-6001)
 * Update sstablesPerReadHistogram to use biased sampling (CASSANDRA-6164)
 * Log UnknownColumnfamilyException when closing socket (CASSANDRA-5725)
 * Properly error out on CREATE INDEX for counters table (CASSANDRA-6160)
 * Handle JMX notification failure for repair (CASSANDRA-6097)
 * (Hadoop) Fetch no more than 128 splits in parallel (CASSANDRA-6169)
 * stress: add username/password authentication support (CASSANDRA-6068)
 * Fix indexed queries with row cache enabled on parent table (CASSANDRA-5732)
 * Fix compaction race during columnfamily drop (CASSANDRA-5957)
 * Fix validation of empty column names for compact tables (CASSANDRA-6152)
 * Skip replaying mutations that pass CRC but fail to deserialize (CASSANDRA-6183)
 * Rework token replacement to use replace_address (CASSANDRA-5916)
 * Fix altering column types (CASSANDRA-6185)
 * cqlsh: fix CREATE/ALTER WITH completion (CASSANDRA-6196)
 * add windows bat files for shell commands (CASSANDRA-6145)
 * Fix potential stack overflow during range tombstones insertion (CASSANDRA-6181)
 * (Hadoop) Make LOCAL_ONE the default consistency level (CASSANDRA-6214)


2.0.1
 * Fix bug that could allow reading deleted data temporarily (CASSANDRA-6025)
 * Improve memory use defaults (CASSANDRA-6059)
 * Make ThriftServer more easlly extensible (CASSANDRA-6058)
 * Remove Hadoop dependency from ITransportFactory (CASSANDRA-6062)
 * add file_cache_size_in_mb setting (CASSANDRA-5661)
 * Improve error message when yaml contains invalid properties (CASSANDRA-5958)
 * Improve leveled compaction's ability to find non-overlapping L0 compactions
   to work on concurrently (CASSANDRA-5921)
 * Notify indexer of columns shadowed by range tombstones (CASSANDRA-5614)
 * Log Merkle tree stats (CASSANDRA-2698)
 * Switch from crc32 to adler32 for compressed sstable checksums (CASSANDRA-5862)
 * Improve offheap memcpy performance (CASSANDRA-5884)
 * Use a range aware scanner for cleanup (CASSANDRA-2524)
 * Cleanup doesn't need to inspect sstables that contain only local data
   (CASSANDRA-5722)
 * Add ability for CQL3 to list partition keys (CASSANDRA-4536)
 * Improve native protocol serialization (CASSANDRA-5664)
 * Upgrade Thrift to 0.9.1 (CASSANDRA-5923)
 * Require superuser status for adding triggers (CASSANDRA-5963)
 * Make standalone scrubber handle old and new style leveled manifest
   (CASSANDRA-6005)
 * Fix paxos bugs (CASSANDRA-6012, 6013, 6023)
 * Fix paged ranges with multiple replicas (CASSANDRA-6004)
 * Fix potential AssertionError during tracing (CASSANDRA-6041)
 * Fix NPE in sstablesplit (CASSANDRA-6027)
 * Migrate pre-2.0 key/value/column aliases to system.schema_columns
   (CASSANDRA-6009)
 * Paging filter empty rows too agressively (CASSANDRA-6040)
 * Support variadic parameters for IN clauses (CASSANDRA-4210)
 * cqlsh: return the result of CAS writes (CASSANDRA-5796)
 * Fix validation of IN clauses with 2ndary indexes (CASSANDRA-6050)
 * Support named bind variables in CQL (CASSANDRA-6033)
Merged from 1.2:
 * Allow cache-keys-to-save to be set at runtime (CASSANDRA-5980)
 * Avoid second-guessing out-of-space state (CASSANDRA-5605)
 * Tuning knobs for dealing with large blobs and many CFs (CASSANDRA-5982)
 * (Hadoop) Fix CQLRW for thrift tables (CASSANDRA-6002)
 * Fix possible divide-by-zero in HHOM (CASSANDRA-5990)
 * Allow local batchlog writes for CL.ANY (CASSANDRA-5967)
 * Upgrade metrics-core to version 2.2.0 (CASSANDRA-5947)
 * Add snitch, schema version, cluster, partitioner to JMX (CASSANDRA-5881)
 * Fix CqlRecordWriter with composite keys (CASSANDRA-5949)
 * Add snitch, schema version, cluster, partitioner to JMX (CASSANDRA-5881)
 * Allow disabling SlabAllocator (CASSANDRA-5935)
 * Make user-defined compaction JMX blocking (CASSANDRA-4952)
 * Fix streaming does not transfer wrapped range (CASSANDRA-5948)
 * Fix loading index summary containing empty key (CASSANDRA-5965)
 * Correctly handle limits in CompositesSearcher (CASSANDRA-5975)
 * Pig: handle CQL collections (CASSANDRA-5867)
 * Pass the updated cf to the PRSI index() method (CASSANDRA-5999)
 * Allow empty CQL3 batches (as no-op) (CASSANDRA-5994)
 * Support null in CQL3 functions (CASSANDRA-5910)
 * Replace the deprecated MapMaker with CacheLoader (CASSANDRA-6007)
 * Add SSTableDeletingNotification to DataTracker (CASSANDRA-6010)
 * Fix snapshots in use get deleted during snapshot repair (CASSANDRA-6011)
 * Move hints and exception count to o.a.c.metrics (CASSANDRA-6017)
 * Fix memory leak in snapshot repair (CASSANDRA-6047)
 * Fix sstable2sjon for CQL3 tables (CASSANDRA-5852)


2.0.0
 * Fix thrift validation when inserting into CQL3 tables (CASSANDRA-5138)
 * Fix periodic memtable flushing behavior with clean memtables (CASSANDRA-5931)
 * Fix dateOf() function for pre-2.0 timestamp columns (CASSANDRA-5928)
 * Fix SSTable unintentionally loads BF when opened for batch (CASSANDRA-5938)
 * Add stream session progress to JMX (CASSANDRA-4757)
 * Fix NPE during CAS operation (CASSANDRA-5925)
Merged from 1.2:
 * Fix getBloomFilterDiskSpaceUsed for AlwaysPresentFilter (CASSANDRA-5900)
 * Don't announce schema version until we've loaded the changes locally
   (CASSANDRA-5904)
 * Fix to support off heap bloom filters size greater than 2 GB (CASSANDRA-5903)
 * Properly handle parsing huge map and set literals (CASSANDRA-5893)


2.0.0-rc2
 * enable vnodes by default (CASSANDRA-5869)
 * fix CAS contention timeout (CASSANDRA-5830)
 * fix HsHa to respect max frame size (CASSANDRA-4573)
 * Fix (some) 2i on composite components omissions (CASSANDRA-5851)
 * cqlsh: add DESCRIBE FULL SCHEMA variant (CASSANDRA-5880)
Merged from 1.2:
 * Correctly validate sparse composite cells in scrub (CASSANDRA-5855)
 * Add KeyCacheHitRate metric to CF metrics (CASSANDRA-5868)
 * cqlsh: add support for multiline comments (CASSANDRA-5798)
 * Handle CQL3 SELECT duplicate IN restrictions on clustering columns
   (CASSANDRA-5856)


2.0.0-rc1
 * improve DecimalSerializer performance (CASSANDRA-5837)
 * fix potential spurious wakeup in AsyncOneResponse (CASSANDRA-5690)
 * fix schema-related trigger issues (CASSANDRA-5774)
 * Better validation when accessing CQL3 table from thrift (CASSANDRA-5138)
 * Fix assertion error during repair (CASSANDRA-5801)
 * Fix range tombstone bug (CASSANDRA-5805)
 * DC-local CAS (CASSANDRA-5797)
 * Add a native_protocol_version column to the system.local table (CASSANRDA-5819)
 * Use index_interval from cassandra.yaml when upgraded (CASSANDRA-5822)
 * Fix buffer underflow on socket close (CASSANDRA-5792)
Merged from 1.2:
 * Fix reading DeletionTime from 1.1-format sstables (CASSANDRA-5814)
 * cqlsh: add collections support to COPY (CASSANDRA-5698)
 * retry important messages for any IOException (CASSANDRA-5804)
 * Allow empty IN relations in SELECT/UPDATE/DELETE statements (CASSANDRA-5626)
 * cqlsh: fix crashing on Windows due to libedit detection (CASSANDRA-5812)
 * fix bulk-loading compressed sstables (CASSANDRA-5820)
 * (Hadoop) fix quoting in CqlPagingRecordReader and CqlRecordWriter 
   (CASSANDRA-5824)
 * update default LCS sstable size to 160MB (CASSANDRA-5727)
 * Allow compacting 2Is via nodetool (CASSANDRA-5670)
 * Hex-encode non-String keys in OPP (CASSANDRA-5793)
 * nodetool history logging (CASSANDRA-5823)
 * (Hadoop) fix support for Thrift tables in CqlPagingRecordReader 
   (CASSANDRA-5752)
 * add "all time blocked" to StatusLogger output (CASSANDRA-5825)
 * Future-proof inter-major-version schema migrations (CASSANDRA-5845)
 * (Hadoop) add CqlPagingRecordReader support for ReversedType in Thrift table
   (CASSANDRA-5718)
 * Add -no-snapshot option to scrub (CASSANDRA-5891)
 * Fix to support off heap bloom filters size greater than 2 GB (CASSANDRA-5903)
 * Properly handle parsing huge map and set literals (CASSANDRA-5893)
 * Fix LCS L0 compaction may overlap in L1 (CASSANDRA-5907)
 * New sstablesplit tool to split large sstables offline (CASSANDRA-4766)
 * Fix potential deadlock in native protocol server (CASSANDRA-5926)
 * Disallow incompatible type change in CQL3 (CASSANDRA-5882)
Merged from 1.1:
 * Correctly validate sparse composite cells in scrub (CASSANDRA-5855)


2.0.0-beta2
 * Replace countPendingHints with Hints Created metric (CASSANDRA-5746)
 * Allow nodetool with no args, and with help to run without a server (CASSANDRA-5734)
 * Cleanup AbstractType/TypeSerializer classes (CASSANDRA-5744)
 * Remove unimplemented cli option schema-mwt (CASSANDRA-5754)
 * Support range tombstones in thrift (CASSANDRA-5435)
 * Normalize table-manipulating CQL3 statements' class names (CASSANDRA-5759)
 * cqlsh: add missing table options to DESCRIBE output (CASSANDRA-5749)
 * Fix assertion error during repair (CASSANDRA-5757)
 * Fix bulkloader (CASSANDRA-5542)
 * Add LZ4 compression to the native protocol (CASSANDRA-5765)
 * Fix bugs in the native protocol v2 (CASSANDRA-5770)
 * CAS on 'primary key only' table (CASSANDRA-5715)
 * Support streaming SSTables of old versions (CASSANDRA-5772)
 * Always respect protocol version in native protocol (CASSANDRA-5778)
 * Fix ConcurrentModificationException during streaming (CASSANDRA-5782)
 * Update deletion timestamp in Commit#updatesWithPaxosTime (CASSANDRA-5787)
 * Thrift cas() method crashes if input columns are not sorted (CASSANDRA-5786)
 * Order columns names correctly when querying for CAS (CASSANDRA-5788)
 * Fix streaming retry (CASSANDRA-5775)
Merged from 1.2:
 * if no seeds can be a reached a node won't start in a ring by itself (CASSANDRA-5768)
 * add cassandra.unsafesystem property (CASSANDRA-5704)
 * (Hadoop) quote identifiers in CqlPagingRecordReader (CASSANDRA-5763)
 * Add replace_node functionality for vnodes (CASSANDRA-5337)
 * Add timeout events to query traces (CASSANDRA-5520)
 * Fix serialization of the LEFT gossip value (CASSANDRA-5696)
 * Pig: support for cql3 tables (CASSANDRA-5234)
 * cqlsh: Don't show 'null' in place of empty values (CASSANDRA-5675)
 * Race condition in detecting version on a mixed 1.1/1.2 cluster
   (CASSANDRA-5692)
 * Fix skipping range tombstones with reverse queries (CASSANDRA-5712)
 * Expire entries out of ThriftSessionManager (CASSANDRA-5719)
 * Don't keep ancestor information in memory (CASSANDRA-5342)
 * cqlsh: fix handling of semicolons inside BATCH queries (CASSANDRA-5697)
 * Expose native protocol server status in nodetool info (CASSANDRA-5735)
 * Fix pathetic performance of range tombstones (CASSANDRA-5677)
 * Fix querying with an empty (impossible) range (CASSANDRA-5573)
 * cqlsh: handle CUSTOM 2i in DESCRIBE output (CASSANDRA-5760)
 * Fix minor bug in Range.intersects(Bound) (CASSANDRA-5771)
 * cqlsh: handle disabled compression in DESCRIBE output (CASSANDRA-5766)
 * Ensure all UP events are notified on the native protocol (CASSANDRA-5769)
 * Fix formatting of sstable2json with multiple -k arguments (CASSANDRA-5781)
 * Don't rely on row marker for queries in general to hide lost markers
   after TTL expires (CASSANDRA-5762)
 * Sort nodetool help output (CASSANDRA-5776)
 * Fix column expiring during 2 phases compaction (CASSANDRA-5799)
 * now() is being rejected in INSERTs when inside collections (CASSANDRA-5795)


2.0.0-beta1
 * Add support for indexing clustered columns (CASSANDRA-5125)
 * Removed on-heap row cache (CASSANDRA-5348)
 * use nanotime consistently for node-local timeouts (CASSANDRA-5581)
 * Avoid unnecessary second pass on name-based queries (CASSANDRA-5577)
 * Experimental triggers (CASSANDRA-1311)
 * JEMalloc support for off-heap allocation (CASSANDRA-3997)
 * Single-pass compaction (CASSANDRA-4180)
 * Removed token range bisection (CASSANDRA-5518)
 * Removed compatibility with pre-1.2.5 sstables and network messages
   (CASSANDRA-5511)
 * removed PBSPredictor (CASSANDRA-5455)
 * CAS support (CASSANDRA-5062, 5441, 5442, 5443, 5619, 5667)
 * Leveled compaction performs size-tiered compactions in L0 
   (CASSANDRA-5371, 5439)
 * Add yaml network topology snitch for mixed ec2/other envs (CASSANDRA-5339)
 * Log when a node is down longer than the hint window (CASSANDRA-4554)
 * Optimize tombstone creation for ExpiringColumns (CASSANDRA-4917)
 * Improve LeveledScanner work estimation (CASSANDRA-5250, 5407)
 * Replace compaction lock with runWithCompactionsDisabled (CASSANDRA-3430)
 * Change Message IDs to ints (CASSANDRA-5307)
 * Move sstable level information into the Stats component, removing the
   need for a separate Manifest file (CASSANDRA-4872)
 * avoid serializing to byte[] on commitlog append (CASSANDRA-5199)
 * make index_interval configurable per columnfamily (CASSANDRA-3961, CASSANDRA-5650)
 * add default_time_to_live (CASSANDRA-3974)
 * add memtable_flush_period_in_ms (CASSANDRA-4237)
 * replace supercolumns internally by composites (CASSANDRA-3237, 5123)
 * upgrade thrift to 0.9.0 (CASSANDRA-3719)
 * drop unnecessary keyspace parameter from user-defined compaction API 
   (CASSANDRA-5139)
 * more robust solution to incomplete compactions + counters (CASSANDRA-5151)
 * Change order of directory searching for c*.in.sh (CASSANDRA-3983)
 * Add tool to reset SSTable compaction level for LCS (CASSANDRA-5271)
 * Allow custom configuration loader (CASSANDRA-5045)
 * Remove memory emergency pressure valve logic (CASSANDRA-3534)
 * Reduce request latency with eager retry (CASSANDRA-4705)
 * cqlsh: Remove ASSUME command (CASSANDRA-5331)
 * Rebuild BF when loading sstables if bloom_filter_fp_chance
   has changed since compaction (CASSANDRA-5015)
 * remove row-level bloom filters (CASSANDRA-4885)
 * Change Kernel Page Cache skipping into row preheating (disabled by default)
   (CASSANDRA-4937)
 * Improve repair by deciding on a gcBefore before sending
   out TreeRequests (CASSANDRA-4932)
 * Add an official way to disable compactions (CASSANDRA-5074)
 * Reenable ALTER TABLE DROP with new semantics (CASSANDRA-3919)
 * Add binary protocol versioning (CASSANDRA-5436)
 * Swap THshaServer for TThreadedSelectorServer (CASSANDRA-5530)
 * Add alias support to SELECT statement (CASSANDRA-5075)
 * Don't create empty RowMutations in CommitLogReplayer (CASSANDRA-5541)
 * Use range tombstones when dropping cfs/columns from schema (CASSANDRA-5579)
 * cqlsh: drop CQL2/CQL3-beta support (CASSANDRA-5585)
 * Track max/min column names in sstables to be able to optimize slice
   queries (CASSANDRA-5514, CASSANDRA-5595, CASSANDRA-5600)
 * Binary protocol: allow batching already prepared statements (CASSANDRA-4693)
 * Allow preparing timestamp, ttl and limit in CQL3 queries (CASSANDRA-4450)
 * Support native link w/o JNA in Java7 (CASSANDRA-3734)
 * Use SASL authentication in binary protocol v2 (CASSANDRA-5545)
 * Replace Thrift HsHa with LMAX Disruptor based implementation (CASSANDRA-5582)
 * cqlsh: Add row count to SELECT output (CASSANDRA-5636)
 * Include a timestamp with all read commands to determine column expiration
   (CASSANDRA-5149)
 * Streaming 2.0 (CASSANDRA-5286, 5699)
 * Conditional create/drop ks/table/index statements in CQL3 (CASSANDRA-2737)
 * more pre-table creation property validation (CASSANDRA-5693)
 * Redesign repair messages (CASSANDRA-5426)
 * Fix ALTER RENAME post-5125 (CASSANDRA-5702)
 * Disallow renaming a 2ndary indexed column (CASSANDRA-5705)
 * Rename Table to Keyspace (CASSANDRA-5613)
 * Ensure changing column_index_size_in_kb on different nodes don't corrupt the
   sstable (CASSANDRA-5454)
 * Move resultset type information into prepare, not execute (CASSANDRA-5649)
 * Auto paging in binary protocol (CASSANDRA-4415, 5714)
 * Don't tie client side use of AbstractType to JDBC (CASSANDRA-4495)
 * Adds new TimestampType to replace DateType (CASSANDRA-5723, CASSANDRA-5729)
Merged from 1.2:
 * make starting native protocol server idempotent (CASSANDRA-5728)
 * Fix loading key cache when a saved entry is no longer valid (CASSANDRA-5706)
 * Fix serialization of the LEFT gossip value (CASSANDRA-5696)
 * cqlsh: Don't show 'null' in place of empty values (CASSANDRA-5675)
 * Race condition in detecting version on a mixed 1.1/1.2 cluster
   (CASSANDRA-5692)
 * Fix skipping range tombstones with reverse queries (CASSANDRA-5712)
 * Expire entries out of ThriftSessionManager (CASSANRDA-5719)
 * Don't keep ancestor information in memory (CASSANDRA-5342)
 * cqlsh: fix handling of semicolons inside BATCH queries (CASSANDRA-5697)


1.2.6
 * Fix tracing when operation completes before all responses arrive 
   (CASSANDRA-5668)
 * Fix cross-DC mutation forwarding (CASSANDRA-5632)
 * Reduce SSTableLoader memory usage (CASSANDRA-5555)
 * Scale hinted_handoff_throttle_in_kb to cluster size (CASSANDRA-5272)
 * (Hadoop) Add CQL3 input/output formats (CASSANDRA-4421, 5622)
 * (Hadoop) Fix InputKeyRange in CFIF (CASSANDRA-5536)
 * Fix dealing with ridiculously large max sstable sizes in LCS (CASSANDRA-5589)
 * Ignore pre-truncate hints (CASSANDRA-4655)
 * Move System.exit on OOM into a separate thread (CASSANDRA-5273)
 * Write row markers when serializing schema (CASSANDRA-5572)
 * Check only SSTables for the requested range when streaming (CASSANDRA-5569)
 * Improve batchlog replay behavior and hint ttl handling (CASSANDRA-5314)
 * Exclude localTimestamp from validation for tombstones (CASSANDRA-5398)
 * cqlsh: add custom prompt support (CASSANDRA-5539)
 * Reuse prepared statements in hot auth queries (CASSANDRA-5594)
 * cqlsh: add vertical output option (see EXPAND) (CASSANDRA-5597)
 * Add a rate limit option to stress (CASSANDRA-5004)
 * have BulkLoader ignore snapshots directories (CASSANDRA-5587) 
 * fix SnitchProperties logging context (CASSANDRA-5602)
 * Expose whether jna is enabled and memory is locked via JMX (CASSANDRA-5508)
 * cqlsh: fix COPY FROM with ReversedType (CASSANDRA-5610)
 * Allow creating CUSTOM indexes on collections (CASSANDRA-5615)
 * Evaluate now() function at execution time (CASSANDRA-5616)
 * Expose detailed read repair metrics (CASSANDRA-5618)
 * Correct blob literal + ReversedType parsing (CASSANDRA-5629)
 * Allow GPFS to prefer the internal IP like EC2MRS (CASSANDRA-5630)
 * fix help text for -tspw cassandra-cli (CASSANDRA-5643)
 * don't throw away initial causes exceptions for internode encryption issues 
   (CASSANDRA-5644)
 * Fix message spelling errors for cql select statements (CASSANDRA-5647)
 * Suppress custom exceptions thru jmx (CASSANDRA-5652)
 * Update CREATE CUSTOM INDEX syntax (CASSANDRA-5639)
 * Fix PermissionDetails.equals() method (CASSANDRA-5655)
 * Never allow partition key ranges in CQL3 without token() (CASSANDRA-5666)
 * Gossiper incorrectly drops AppState for an upgrading node (CASSANDRA-5660)
 * Connection thrashing during multi-region ec2 during upgrade, due to 
   messaging version (CASSANDRA-5669)
 * Avoid over reconnecting in EC2MRS (CASSANDRA-5678)
 * Fix ReadResponseSerializer.serializedSize() for digest reads (CASSANDRA-5476)
 * allow sstable2json on 2i CFs (CASSANDRA-5694)
Merged from 1.1:
 * Remove buggy thrift max message length option (CASSANDRA-5529)
 * Fix NPE in Pig's widerow mode (CASSANDRA-5488)
 * Add split size parameter to Pig and disable split combination (CASSANDRA-5544)


1.2.5
 * make BytesToken.toString only return hex bytes (CASSANDRA-5566)
 * Ensure that submitBackground enqueues at least one task (CASSANDRA-5554)
 * fix 2i updates with identical values and timestamps (CASSANDRA-5540)
 * fix compaction throttling bursty-ness (CASSANDRA-4316)
 * reduce memory consumption of IndexSummary (CASSANDRA-5506)
 * remove per-row column name bloom filters (CASSANDRA-5492)
 * Include fatal errors in trace events (CASSANDRA-5447)
 * Ensure that PerRowSecondaryIndex is notified of row-level deletes
   (CASSANDRA-5445)
 * Allow empty blob literals in CQL3 (CASSANDRA-5452)
 * Fix streaming RangeTombstones at column index boundary (CASSANDRA-5418)
 * Fix preparing statements when current keyspace is not set (CASSANDRA-5468)
 * Fix SemanticVersion.isSupportedBy minor/patch handling (CASSANDRA-5496)
 * Don't provide oldCfId for post-1.1 system cfs (CASSANDRA-5490)
 * Fix primary range ignores replication strategy (CASSANDRA-5424)
 * Fix shutdown of binary protocol server (CASSANDRA-5507)
 * Fix repair -snapshot not working (CASSANDRA-5512)
 * Set isRunning flag later in binary protocol server (CASSANDRA-5467)
 * Fix use of CQL3 functions with descending clustering order (CASSANDRA-5472)
 * Disallow renaming columns one at a time for thrift table in CQL3
   (CASSANDRA-5531)
 * cqlsh: add CLUSTERING ORDER BY support to DESCRIBE (CASSANDRA-5528)
 * Add custom secondary index support to CQL3 (CASSANDRA-5484)
 * Fix repair hanging silently on unexpected error (CASSANDRA-5229)
 * Fix Ec2Snitch regression introduced by CASSANDRA-5171 (CASSANDRA-5432)
 * Add nodetool enablebackup/disablebackup (CASSANDRA-5556)
 * cqlsh: fix DESCRIBE after case insensitive USE (CASSANDRA-5567)
Merged from 1.1
 * Remove buggy thrift max message length option (CASSANDRA-5529)
 * Add retry mechanism to OTC for non-droppable_verbs (CASSANDRA-5393)
 * Use allocator information to improve memtable memory usage estimate
   (CASSANDRA-5497)
 * Fix trying to load deleted row into row cache on startup (CASSANDRA-4463)
 * fsync leveled manifest to avoid corruption (CASSANDRA-5535)
 * Fix Bound intersection computation (CASSANDRA-5551)
 * sstablescrub now respects max memory size in cassandra.in.sh (CASSANDRA-5562)


1.2.4
 * Ensure that PerRowSecondaryIndex updates see the most recent values
   (CASSANDRA-5397)
 * avoid duplicate index entries ind PrecompactedRow and 
   ParallelCompactionIterable (CASSANDRA-5395)
 * remove the index entry on oldColumn when new column is a tombstone 
   (CASSANDRA-5395)
 * Change default stream throughput from 400 to 200 mbps (CASSANDRA-5036)
 * Gossiper logs DOWN for symmetry with UP (CASSANDRA-5187)
 * Fix mixing prepared statements between keyspaces (CASSANDRA-5352)
 * Fix consistency level during bootstrap - strike 3 (CASSANDRA-5354)
 * Fix transposed arguments in AlreadyExistsException (CASSANDRA-5362)
 * Improve asynchronous hint delivery (CASSANDRA-5179)
 * Fix Guava dependency version (12.0 -> 13.0.1) for Maven (CASSANDRA-5364)
 * Validate that provided CQL3 collection value are < 64K (CASSANDRA-5355)
 * Make upgradeSSTable skip current version sstables by default (CASSANDRA-5366)
 * Optimize min/max timestamp collection (CASSANDRA-5373)
 * Invalid streamId in cql binary protocol when using invalid CL 
   (CASSANDRA-5164)
 * Fix validation for IN where clauses with collections (CASSANDRA-5376)
 * Copy resultSet on count query to avoid ConcurrentModificationException 
   (CASSANDRA-5382)
 * Correctly typecheck in CQL3 even with ReversedType (CASSANDRA-5386)
 * Fix streaming compressed files when using encryption (CASSANDRA-5391)
 * cassandra-all 1.2.0 pom missing netty dependency (CASSANDRA-5392)
 * Fix writetime/ttl functions on null values (CASSANDRA-5341)
 * Fix NPE during cql3 select with token() (CASSANDRA-5404)
 * IndexHelper.skipBloomFilters won't skip non-SHA filters (CASSANDRA-5385)
 * cqlsh: Print maps ordered by key, sort sets (CASSANDRA-5413)
 * Add null syntax support in CQL3 for inserts (CASSANDRA-3783)
 * Allow unauthenticated set_keyspace() calls (CASSANDRA-5423)
 * Fix potential incremental backups race (CASSANDRA-5410)
 * Fix prepared BATCH statements with batch-level timestamps (CASSANDRA-5415)
 * Allow overriding superuser setup delay (CASSANDRA-5430)
 * cassandra-shuffle with JMX usernames and passwords (CASSANDRA-5431)
Merged from 1.1:
 * cli: Quote ks and cf names in schema output when needed (CASSANDRA-5052)
 * Fix bad default for min/max timestamp in SSTableMetadata (CASSANDRA-5372)
 * Fix cf name extraction from manifest in Directories.migrateFile() 
   (CASSANDRA-5242)
 * Support pluggable internode authentication (CASSANDRA-5401)


1.2.3
 * add check for sstable overlap within a level on startup (CASSANDRA-5327)
 * replace ipv6 colons in jmx object names (CASSANDRA-5298, 5328)
 * Avoid allocating SSTableBoundedScanner during repair when the range does 
   not intersect the sstable (CASSANDRA-5249)
 * Don't lowercase property map keys (this breaks NTS) (CASSANDRA-5292)
 * Fix composite comparator with super columns (CASSANDRA-5287)
 * Fix insufficient validation of UPDATE queries against counter cfs
   (CASSANDRA-5300)
 * Fix PropertyFileSnitch default DC/Rack behavior (CASSANDRA-5285)
 * Handle null values when executing prepared statement (CASSANDRA-5081)
 * Add netty to pom dependencies (CASSANDRA-5181)
 * Include type arguments in Thrift CQLPreparedResult (CASSANDRA-5311)
 * Fix compaction not removing columns when bf_fp_ratio is 1 (CASSANDRA-5182)
 * cli: Warn about missing CQL3 tables in schema descriptions (CASSANDRA-5309)
 * Re-enable unknown option in replication/compaction strategies option for
   backward compatibility (CASSANDRA-4795)
 * Add binary protocol support to stress (CASSANDRA-4993)
 * cqlsh: Fix COPY FROM value quoting and null handling (CASSANDRA-5305)
 * Fix repair -pr for vnodes (CASSANDRA-5329)
 * Relax CL for auth queries for non-default users (CASSANDRA-5310)
 * Fix AssertionError during repair (CASSANDRA-5245)
 * Don't announce migrations to pre-1.2 nodes (CASSANDRA-5334)
Merged from 1.1:
 * Fix trying to load deleted row into row cache on startup (CASSANDRA-4463)
 * Update offline scrub for 1.0 -> 1.1 directory structure (CASSANDRA-5195)
 * add tmp flag to Descriptor hashcode (CASSANDRA-4021)
 * fix logging of "Found table data in data directories" when only system tables
   are present (CASSANDRA-5289)
 * cli: Add JMX authentication support (CASSANDRA-5080)
 * nodetool: ability to repair specific range (CASSANDRA-5280)
 * Fix possible assertion triggered in SliceFromReadCommand (CASSANDRA-5284)
 * cqlsh: Add inet type support on Windows (ipv4-only) (CASSANDRA-4801)
 * Fix race when initializing ColumnFamilyStore (CASSANDRA-5350)
 * Add UseTLAB JVM flag (CASSANDRA-5361)


1.2.2
 * fix potential for multiple concurrent compactions of the same sstables
   (CASSANDRA-5256)
 * avoid no-op caching of byte[] on commitlog append (CASSANDRA-5199)
 * fix symlinks under data dir not working (CASSANDRA-5185)
 * fix bug in compact storage metadata handling (CASSANDRA-5189)
 * Validate login for USE queries (CASSANDRA-5207)
 * cli: remove default username and password (CASSANDRA-5208)
 * configure populate_io_cache_on_flush per-CF (CASSANDRA-4694)
 * allow configuration of internode socket buffer (CASSANDRA-3378)
 * Make sstable directory picking blacklist-aware again (CASSANDRA-5193)
 * Correctly expire gossip states for edge cases (CASSANDRA-5216)
 * Improve handling of directory creation failures (CASSANDRA-5196)
 * Expose secondary indicies to the rest of nodetool (CASSANDRA-4464)
 * Binary protocol: avoid sending notification for 0.0.0.0 (CASSANDRA-5227)
 * add UseCondCardMark XX jvm settings on jdk 1.7 (CASSANDRA-4366)
 * CQL3 refactor to allow conversion function (CASSANDRA-5226)
 * Fix drop of sstables in some circumstance (CASSANDRA-5232)
 * Implement caching of authorization results (CASSANDRA-4295)
 * Add support for LZ4 compression (CASSANDRA-5038)
 * Fix missing columns in wide rows queries (CASSANDRA-5225)
 * Simplify auth setup and make system_auth ks alterable (CASSANDRA-5112)
 * Stop compactions from hanging during bootstrap (CASSANDRA-5244)
 * fix compressed streaming sending extra chunk (CASSANDRA-5105)
 * Add CQL3-based implementations of IAuthenticator and IAuthorizer
   (CASSANDRA-4898)
 * Fix timestamp-based tomstone removal logic (CASSANDRA-5248)
 * cli: Add JMX authentication support (CASSANDRA-5080)
 * Fix forceFlush behavior (CASSANDRA-5241)
 * cqlsh: Add username autocompletion (CASSANDRA-5231)
 * Fix CQL3 composite partition key error (CASSANDRA-5240)
 * Allow IN clause on last clustering key (CASSANDRA-5230)
Merged from 1.1:
 * fix start key/end token validation for wide row iteration (CASSANDRA-5168)
 * add ConfigHelper support for Thrift frame and max message sizes (CASSANDRA-5188)
 * fix nodetool repair not fail on node down (CASSANDRA-5203)
 * always collect tombstone hints (CASSANDRA-5068)
 * Fix error when sourcing file in cqlsh (CASSANDRA-5235)


1.2.1
 * stream undelivered hints on decommission (CASSANDRA-5128)
 * GossipingPropertyFileSnitch loads saved dc/rack info if needed (CASSANDRA-5133)
 * drain should flush system CFs too (CASSANDRA-4446)
 * add inter_dc_tcp_nodelay setting (CASSANDRA-5148)
 * re-allow wrapping ranges for start_token/end_token range pairitspwng (CASSANDRA-5106)
 * fix validation compaction of empty rows (CASSANDRA-5136)
 * nodetool methods to enable/disable hint storage/delivery (CASSANDRA-4750)
 * disallow bloom filter false positive chance of 0 (CASSANDRA-5013)
 * add threadpool size adjustment methods to JMXEnabledThreadPoolExecutor and 
   CompactionManagerMBean (CASSANDRA-5044)
 * fix hinting for dropped local writes (CASSANDRA-4753)
 * off-heap cache doesn't need mutable column container (CASSANDRA-5057)
 * apply disk_failure_policy to bad disks on initial directory creation 
   (CASSANDRA-4847)
 * Optimize name-based queries to use ArrayBackedSortedColumns (CASSANDRA-5043)
 * Fall back to old manifest if most recent is unparseable (CASSANDRA-5041)
 * pool [Compressed]RandomAccessReader objects on the partitioned read path
   (CASSANDRA-4942)
 * Add debug logging to list filenames processed by Directories.migrateFile 
   method (CASSANDRA-4939)
 * Expose black-listed directories via JMX (CASSANDRA-4848)
 * Log compaction merge counts (CASSANDRA-4894)
 * Minimize byte array allocation by AbstractData{Input,Output} (CASSANDRA-5090)
 * Add SSL support for the binary protocol (CASSANDRA-5031)
 * Allow non-schema system ks modification for shuffle to work (CASSANDRA-5097)
 * cqlsh: Add default limit to SELECT statements (CASSANDRA-4972)
 * cqlsh: fix DESCRIBE for 1.1 cfs in CQL3 (CASSANDRA-5101)
 * Correctly gossip with nodes >= 1.1.7 (CASSANDRA-5102)
 * Ensure CL guarantees on digest mismatch (CASSANDRA-5113)
 * Validate correctly selects on composite partition key (CASSANDRA-5122)
 * Fix exception when adding collection (CASSANDRA-5117)
 * Handle states for non-vnode clusters correctly (CASSANDRA-5127)
 * Refuse unrecognized replication and compaction strategy options (CASSANDRA-4795)
 * Pick the correct value validator in sstable2json for cql3 tables (CASSANDRA-5134)
 * Validate login for describe_keyspace, describe_keyspaces and set_keyspace
   (CASSANDRA-5144)
 * Fix inserting empty maps (CASSANDRA-5141)
 * Don't remove tokens from System table for node we know (CASSANDRA-5121)
 * fix streaming progress report for compresed files (CASSANDRA-5130)
 * Coverage analysis for low-CL queries (CASSANDRA-4858)
 * Stop interpreting dates as valid timeUUID value (CASSANDRA-4936)
 * Adds E notation for floating point numbers (CASSANDRA-4927)
 * Detect (and warn) unintentional use of the cql2 thrift methods when cql3 was
   intended (CASSANDRA-5172)
 * cli: Quote ks and cf names in schema output when needed (CASSANDRA-5052)
 * Fix bad default for min/max timestamp in SSTableMetadata (CASSANDRA-5372)
 * Fix cf name extraction from manifest in Directories.migrateFile() (CASSANDRA-5242)
 * Support pluggable internode authentication (CASSANDRA-5401)
 * Replace mistaken usage of commons-logging with slf4j (CASSANDRA-5464)
 * Ensure Jackson dependency matches lib (CASSANDRA-5126)
 * Expose droppable tombstone ratio stats over JMX (CASSANDRA-5159)
Merged from 1.1:
 * Simplify CompressedRandomAccessReader to work around JDK FD bug (CASSANDRA-5088)
 * Improve handling a changing target throttle rate mid-compaction (CASSANDRA-5087)
 * Pig: correctly decode row keys in widerow mode (CASSANDRA-5098)
 * nodetool repair command now prints progress (CASSANDRA-4767)
 * fix user defined compaction to run against 1.1 data directory (CASSANDRA-5118)
 * Fix CQL3 BATCH authorization caching (CASSANDRA-5145)
 * fix get_count returns incorrect value with TTL (CASSANDRA-5099)
 * better handling for mid-compaction failure (CASSANDRA-5137)
 * convert default marshallers list to map for better readability (CASSANDRA-5109)
 * fix ConcurrentModificationException in getBootstrapSource (CASSANDRA-5170)
 * fix sstable maxtimestamp for row deletes and pre-1.1.1 sstables (CASSANDRA-5153)
 * Fix thread growth on node removal (CASSANDRA-5175)
 * Make Ec2Region's datacenter name configurable (CASSANDRA-5155)


1.2.0
 * Disallow counters in collections (CASSANDRA-5082)
 * cqlsh: add unit tests (CASSANDRA-3920)
 * fix default bloom_filter_fp_chance for LeveledCompactionStrategy (CASSANDRA-5093)
Merged from 1.1:
 * add validation for get_range_slices with start_key and end_token (CASSANDRA-5089)


1.2.0-rc2
 * fix nodetool ownership display with vnodes (CASSANDRA-5065)
 * cqlsh: add DESCRIBE KEYSPACES command (CASSANDRA-5060)
 * Fix potential infinite loop when reloading CFS (CASSANDRA-5064)
 * Fix SimpleAuthorizer example (CASSANDRA-5072)
 * cqlsh: force CL.ONE for tracing and system.schema* queries (CASSANDRA-5070)
 * Includes cassandra-shuffle in the debian package (CASSANDRA-5058)
Merged from 1.1:
 * fix multithreaded compaction deadlock (CASSANDRA-4492)
 * fix temporarily missing schema after upgrade from pre-1.1.5 (CASSANDRA-5061)
 * Fix ALTER TABLE overriding compression options with defaults
   (CASSANDRA-4996, 5066)
 * fix specifying and altering crc_check_chance (CASSANDRA-5053)
 * fix Murmur3Partitioner ownership% calculation (CASSANDRA-5076)
 * Don't expire columns sooner than they should in 2ndary indexes (CASSANDRA-5079)


1.2-rc1
 * rename rpc_timeout settings to request_timeout (CASSANDRA-5027)
 * add BF with 0.1 FP to LCS by default (CASSANDRA-5029)
 * Fix preparing insert queries (CASSANDRA-5016)
 * Fix preparing queries with counter increment (CASSANDRA-5022)
 * Fix preparing updates with collections (CASSANDRA-5017)
 * Don't generate UUID based on other node address (CASSANDRA-5002)
 * Fix message when trying to alter a clustering key type (CASSANDRA-5012)
 * Update IAuthenticator to match the new IAuthorizer (CASSANDRA-5003)
 * Fix inserting only a key in CQL3 (CASSANDRA-5040)
 * Fix CQL3 token() function when used with strings (CASSANDRA-5050)
Merged from 1.1:
 * reduce log spam from invalid counter shards (CASSANDRA-5026)
 * Improve schema propagation performance (CASSANDRA-5025)
 * Fix for IndexHelper.IndexFor throws OOB Exception (CASSANDRA-5030)
 * cqlsh: make it possible to describe thrift CFs (CASSANDRA-4827)
 * cqlsh: fix timestamp formatting on some platforms (CASSANDRA-5046)


1.2-beta3
 * make consistency level configurable in cqlsh (CASSANDRA-4829)
 * fix cqlsh rendering of blob fields (CASSANDRA-4970)
 * fix cqlsh DESCRIBE command (CASSANDRA-4913)
 * save truncation position in system table (CASSANDRA-4906)
 * Move CompressionMetadata off-heap (CASSANDRA-4937)
 * allow CLI to GET cql3 columnfamily data (CASSANDRA-4924)
 * Fix rare race condition in getExpireTimeForEndpoint (CASSANDRA-4402)
 * acquire references to overlapping sstables during compaction so bloom filter
   doesn't get free'd prematurely (CASSANDRA-4934)
 * Don't share slice query filter in CQL3 SelectStatement (CASSANDRA-4928)
 * Separate tracing from Log4J (CASSANDRA-4861)
 * Exclude gcable tombstones from merkle-tree computation (CASSANDRA-4905)
 * Better printing of AbstractBounds for tracing (CASSANDRA-4931)
 * Optimize mostRecentTombstone check in CC.collectAllData (CASSANDRA-4883)
 * Change stream session ID to UUID to avoid collision from same node (CASSANDRA-4813)
 * Use Stats.db when bulk loading if present (CASSANDRA-4957)
 * Skip repair on system_trace and keyspaces with RF=1 (CASSANDRA-4956)
 * (cql3) Remove arbitrary SELECT limit (CASSANDRA-4918)
 * Correctly handle prepared operation on collections (CASSANDRA-4945)
 * Fix CQL3 LIMIT (CASSANDRA-4877)
 * Fix Stress for CQL3 (CASSANDRA-4979)
 * Remove cassandra specific exceptions from JMX interface (CASSANDRA-4893)
 * (CQL3) Force using ALLOW FILTERING on potentially inefficient queries (CASSANDRA-4915)
 * (cql3) Fix adding column when the table has collections (CASSANDRA-4982)
 * (cql3) Fix allowing collections with compact storage (CASSANDRA-4990)
 * (cql3) Refuse ttl/writetime function on collections (CASSANDRA-4992)
 * Replace IAuthority with new IAuthorizer (CASSANDRA-4874)
 * clqsh: fix KEY pseudocolumn escaping when describing Thrift tables
   in CQL3 mode (CASSANDRA-4955)
 * add basic authentication support for Pig CassandraStorage (CASSANDRA-3042)
 * fix CQL2 ALTER TABLE compaction_strategy_class altering (CASSANDRA-4965)
Merged from 1.1:
 * Fall back to old describe_splits if d_s_ex is not available (CASSANDRA-4803)
 * Improve error reporting when streaming ranges fail (CASSANDRA-5009)
 * Fix cqlsh timestamp formatting of timezone info (CASSANDRA-4746)
 * Fix assertion failure with leveled compaction (CASSANDRA-4799)
 * Check for null end_token in get_range_slice (CASSANDRA-4804)
 * Remove all remnants of removed nodes (CASSANDRA-4840)
 * Add aut-reloading of the log4j file in debian package (CASSANDRA-4855)
 * Fix estimated row cache entry size (CASSANDRA-4860)
 * reset getRangeSlice filter after finishing a row for get_paged_slice
   (CASSANDRA-4919)
 * expunge row cache post-truncate (CASSANDRA-4940)
 * Allow static CF definition with compact storage (CASSANDRA-4910)
 * Fix endless loop/compaction of schema_* CFs due to broken timestamps (CASSANDRA-4880)
 * Fix 'wrong class type' assertion in CounterColumn (CASSANDRA-4976)


1.2-beta2
 * fp rate of 1.0 disables BF entirely; LCS defaults to 1.0 (CASSANDRA-4876)
 * off-heap bloom filters for row keys (CASSANDRA_4865)
 * add extension point for sstable components (CASSANDRA-4049)
 * improve tracing output (CASSANDRA-4852, 4862)
 * make TRACE verb droppable (CASSANDRA-4672)
 * fix BulkLoader recognition of CQL3 columnfamilies (CASSANDRA-4755)
 * Sort commitlog segments for replay by id instead of mtime (CASSANDRA-4793)
 * Make hint delivery asynchronous (CASSANDRA-4761)
 * Pluggable Thrift transport factories for CLI and cqlsh (CASSANDRA-4609, 4610)
 * cassandra-cli: allow Double value type to be inserted to a column (CASSANDRA-4661)
 * Add ability to use custom TServerFactory implementations (CASSANDRA-4608)
 * optimize batchlog flushing to skip successful batches (CASSANDRA-4667)
 * include metadata for system keyspace itself in schema tables (CASSANDRA-4416)
 * add check to PropertyFileSnitch to verify presence of location for
   local node (CASSANDRA-4728)
 * add PBSPredictor consistency modeler (CASSANDRA-4261)
 * remove vestiges of Thrift unframed mode (CASSANDRA-4729)
 * optimize single-row PK lookups (CASSANDRA-4710)
 * adjust blockFor calculation to account for pending ranges due to node 
   movement (CASSANDRA-833)
 * Change CQL version to 3.0.0 and stop accepting 3.0.0-beta1 (CASSANDRA-4649)
 * (CQL3) Make prepared statement global instead of per connection 
   (CASSANDRA-4449)
 * Fix scrubbing of CQL3 created tables (CASSANDRA-4685)
 * (CQL3) Fix validation when using counter and regular columns in the same 
   table (CASSANDRA-4706)
 * Fix bug starting Cassandra with simple authentication (CASSANDRA-4648)
 * Add support for batchlog in CQL3 (CASSANDRA-4545, 4738)
 * Add support for multiple column family outputs in CFOF (CASSANDRA-4208)
 * Support repairing only the local DC nodes (CASSANDRA-4747)
 * Use rpc_address for binary protocol and change default port (CASSANDRA-4751)
 * Fix use of collections in prepared statements (CASSANDRA-4739)
 * Store more information into peers table (CASSANDRA-4351, 4814)
 * Configurable bucket size for size tiered compaction (CASSANDRA-4704)
 * Run leveled compaction in parallel (CASSANDRA-4310)
 * Fix potential NPE during CFS reload (CASSANDRA-4786)
 * Composite indexes may miss results (CASSANDRA-4796)
 * Move consistency level to the protocol level (CASSANDRA-4734, 4824)
 * Fix Subcolumn slice ends not respected (CASSANDRA-4826)
 * Fix Assertion error in cql3 select (CASSANDRA-4783)
 * Fix list prepend logic (CQL3) (CASSANDRA-4835)
 * Add booleans as literals in CQL3 (CASSANDRA-4776)
 * Allow renaming PK columns in CQL3 (CASSANDRA-4822)
 * Fix binary protocol NEW_NODE event (CASSANDRA-4679)
 * Fix potential infinite loop in tombstone compaction (CASSANDRA-4781)
 * Remove system tables accounting from schema (CASSANDRA-4850)
 * (cql3) Force provided columns in clustering key order in 
   'CLUSTERING ORDER BY' (CASSANDRA-4881)
 * Fix composite index bug (CASSANDRA-4884)
 * Fix short read protection for CQL3 (CASSANDRA-4882)
 * Add tracing support to the binary protocol (CASSANDRA-4699)
 * (cql3) Don't allow prepared marker inside collections (CASSANDRA-4890)
 * Re-allow order by on non-selected columns (CASSANDRA-4645)
 * Bug when composite index is created in a table having collections (CASSANDRA-4909)
 * log index scan subject in CompositesSearcher (CASSANDRA-4904)
Merged from 1.1:
 * add get[Row|Key]CacheEntries to CacheServiceMBean (CASSANDRA-4859)
 * fix get_paged_slice to wrap to next row correctly (CASSANDRA-4816)
 * fix indexing empty column values (CASSANDRA-4832)
 * allow JdbcDate to compose null Date objects (CASSANDRA-4830)
 * fix possible stackoverflow when compacting 1000s of sstables
   (CASSANDRA-4765)
 * fix wrong leveled compaction progress calculation (CASSANDRA-4807)
 * add a close() method to CRAR to prevent leaking file descriptors (CASSANDRA-4820)
 * fix potential infinite loop in get_count (CASSANDRA-4833)
 * fix compositeType.{get/from}String methods (CASSANDRA-4842)
 * (CQL) fix CREATE COLUMNFAMILY permissions check (CASSANDRA-4864)
 * Fix DynamicCompositeType same type comparison (CASSANDRA-4711)
 * Fix duplicate SSTable reference when stream session failed (CASSANDRA-3306)
 * Allow static CF definition with compact storage (CASSANDRA-4910)
 * Fix endless loop/compaction of schema_* CFs due to broken timestamps (CASSANDRA-4880)
 * Fix 'wrong class type' assertion in CounterColumn (CASSANDRA-4976)


1.2-beta1
 * add atomic_batch_mutate (CASSANDRA-4542, -4635)
 * increase default max_hint_window_in_ms to 3h (CASSANDRA-4632)
 * include message initiation time to replicas so they can more
   accurately drop timed-out requests (CASSANDRA-2858)
 * fix clientutil.jar dependencies (CASSANDRA-4566)
 * optimize WriteResponse (CASSANDRA-4548)
 * new metrics (CASSANDRA-4009)
 * redesign KEYS indexes to avoid read-before-write (CASSANDRA-2897)
 * debug tracing (CASSANDRA-1123)
 * parallelize row cache loading (CASSANDRA-4282)
 * Make compaction, flush JBOD-aware (CASSANDRA-4292)
 * run local range scans on the read stage (CASSANDRA-3687)
 * clean up ioexceptions (CASSANDRA-2116)
 * add disk_failure_policy (CASSANDRA-2118)
 * Introduce new json format with row level deletion (CASSANDRA-4054)
 * remove redundant "name" column from schema_keyspaces (CASSANDRA-4433)
 * improve "nodetool ring" handling of multi-dc clusters (CASSANDRA-3047)
 * update NTS calculateNaturalEndpoints to be O(N log N) (CASSANDRA-3881)
 * split up rpc timeout by operation type (CASSANDRA-2819)
 * rewrite key cache save/load to use only sequential i/o (CASSANDRA-3762)
 * update MS protocol with a version handshake + broadcast address id
   (CASSANDRA-4311)
 * multithreaded hint replay (CASSANDRA-4189)
 * add inter-node message compression (CASSANDRA-3127)
 * remove COPP (CASSANDRA-2479)
 * Track tombstone expiration and compact when tombstone content is
   higher than a configurable threshold, default 20% (CASSANDRA-3442, 4234)
 * update MurmurHash to version 3 (CASSANDRA-2975)
 * (CLI) track elapsed time for `delete' operation (CASSANDRA-4060)
 * (CLI) jline version is bumped to 1.0 to properly  support
   'delete' key function (CASSANDRA-4132)
 * Save IndexSummary into new SSTable 'Summary' component (CASSANDRA-2392, 4289)
 * Add support for range tombstones (CASSANDRA-3708)
 * Improve MessagingService efficiency (CASSANDRA-3617)
 * Avoid ID conflicts from concurrent schema changes (CASSANDRA-3794)
 * Set thrift HSHA server thread limit to unlimited by default (CASSANDRA-4277)
 * Avoids double serialization of CF id in RowMutation messages
   (CASSANDRA-4293)
 * stream compressed sstables directly with java nio (CASSANDRA-4297)
 * Support multiple ranges in SliceQueryFilter (CASSANDRA-3885)
 * Add column metadata to system column families (CASSANDRA-4018)
 * (cql3) Always use composite types by default (CASSANDRA-4329)
 * (cql3) Add support for set, map and list (CASSANDRA-3647)
 * Validate date type correctly (CASSANDRA-4441)
 * (cql3) Allow definitions with only a PK (CASSANDRA-4361)
 * (cql3) Add support for row key composites (CASSANDRA-4179)
 * improve DynamicEndpointSnitch by using reservoir sampling (CASSANDRA-4038)
 * (cql3) Add support for 2ndary indexes (CASSANDRA-3680)
 * (cql3) fix defining more than one PK to be invalid (CASSANDRA-4477)
 * remove schema agreement checking from all external APIs (Thrift, CQL and CQL3) (CASSANDRA-4487)
 * add Murmur3Partitioner and make it default for new installations (CASSANDRA-3772, 4621)
 * (cql3) update pseudo-map syntax to use map syntax (CASSANDRA-4497)
 * Finer grained exceptions hierarchy and provides error code with exceptions (CASSANDRA-3979)
 * Adds events push to binary protocol (CASSANDRA-4480)
 * Rewrite nodetool help (CASSANDRA-2293)
 * Make CQL3 the default for CQL (CASSANDRA-4640)
 * update stress tool to be able to use CQL3 (CASSANDRA-4406)
 * Accept all thrift update on CQL3 cf but don't expose their metadata (CASSANDRA-4377)
 * Replace Throttle with Guava's RateLimiter for HintedHandOff (CASSANDRA-4541)
 * fix counter add/get using CQL2 and CQL3 in stress tool (CASSANDRA-4633)
 * Add sstable count per level to cfstats (CASSANDRA-4537)
 * (cql3) Add ALTER KEYSPACE statement (CASSANDRA-4611)
 * (cql3) Allow defining default consistency levels (CASSANDRA-4448)
 * (cql3) Fix queries using LIMIT missing results (CASSANDRA-4579)
 * fix cross-version gossip messaging (CASSANDRA-4576)
 * added inet data type (CASSANDRA-4627)


1.1.6
 * Wait for writes on synchronous read digest mismatch (CASSANDRA-4792)
 * fix commitlog replay for nanotime-infected sstables (CASSANDRA-4782)
 * preflight check ttl for maximum of 20 years (CASSANDRA-4771)
 * (Pig) fix widerow input with single column rows (CASSANDRA-4789)
 * Fix HH to compact with correct gcBefore, which avoids wiping out
   undelivered hints (CASSANDRA-4772)
 * LCS will merge up to 32 L0 sstables as intended (CASSANDRA-4778)
 * NTS will default unconfigured DC replicas to zero (CASSANDRA-4675)
 * use default consistency level in counter validation if none is
   explicitly provide (CASSANDRA-4700)
 * Improve IAuthority interface by introducing fine-grained
   access permissions and grant/revoke commands (CASSANDRA-4490, 4644)
 * fix assumption error in CLI when updating/describing keyspace 
   (CASSANDRA-4322)
 * Adds offline sstablescrub to debian packaging (CASSANDRA-4642)
 * Automatic fixing of overlapping leveled sstables (CASSANDRA-4644)
 * fix error when using ORDER BY with extended selections (CASSANDRA-4689)
 * (CQL3) Fix validation for IN queries for non-PK cols (CASSANDRA-4709)
 * fix re-created keyspace disappering after 1.1.5 upgrade 
   (CASSANDRA-4698, 4752)
 * (CLI) display elapsed time in 2 fraction digits (CASSANDRA-3460)
 * add authentication support to sstableloader (CASSANDRA-4712)
 * Fix CQL3 'is reversed' logic (CASSANDRA-4716, 4759)
 * (CQL3) Don't return ReversedType in result set metadata (CASSANDRA-4717)
 * Backport adding AlterKeyspace statement (CASSANDRA-4611)
 * (CQL3) Correcty accept upper-case data types (CASSANDRA-4770)
 * Add binary protocol events for schema changes (CASSANDRA-4684)
Merged from 1.0:
 * Switch from NBHM to CHM in MessagingService's callback map, which
   prevents OOM in long-running instances (CASSANDRA-4708)


1.1.5
 * add SecondaryIndex.reload API (CASSANDRA-4581)
 * use millis + atomicint for commitlog segment creation instead of
   nanotime, which has issues under some hypervisors (CASSANDRA-4601)
 * fix FD leak in slice queries (CASSANDRA-4571)
 * avoid recursion in leveled compaction (CASSANDRA-4587)
 * increase stack size under Java7 to 180K
 * Log(info) schema changes (CASSANDRA-4547)
 * Change nodetool setcachecapcity to manipulate global caches (CASSANDRA-4563)
 * (cql3) fix setting compaction strategy (CASSANDRA-4597)
 * fix broken system.schema_* timestamps on system startup (CASSANDRA-4561)
 * fix wrong skip of cache saving (CASSANDRA-4533)
 * Avoid NPE when lost+found is in data dir (CASSANDRA-4572)
 * Respect five-minute flush moratorium after initial CL replay (CASSANDRA-4474)
 * Adds ntp as recommended in debian packaging (CASSANDRA-4606)
 * Configurable transport in CF Record{Reader|Writer} (CASSANDRA-4558)
 * (cql3) fix potential NPE with both equal and unequal restriction (CASSANDRA-4532)
 * (cql3) improves ORDER BY validation (CASSANDRA-4624)
 * Fix potential deadlock during counter writes (CASSANDRA-4578)
 * Fix cql error with ORDER BY when using IN (CASSANDRA-4612)
Merged from 1.0:
 * increase Xss to 160k to accomodate latest 1.6 JVMs (CASSANDRA-4602)
 * fix toString of hint destination tokens (CASSANDRA-4568)
 * Fix multiple values for CurrentLocal NodeID (CASSANDRA-4626)


1.1.4
 * fix offline scrub to catch >= out of order rows (CASSANDRA-4411)
 * fix cassandra-env.sh on RHEL and other non-dash-based systems 
   (CASSANDRA-4494)
Merged from 1.0:
 * (Hadoop) fix setting key length for old-style mapred api (CASSANDRA-4534)
 * (Hadoop) fix iterating through a resultset consisting entirely
   of tombstoned rows (CASSANDRA-4466)
 * Fix multiple values for CurrentLocal NodeID (CASSANDRA-4626)


1.1.3
 * (cqlsh) add COPY TO (CASSANDRA-4434)
 * munmap commitlog segments before rename (CASSANDRA-4337)
 * (JMX) rename getRangeKeySample to sampleKeyRange to avoid returning
   multi-MB results as an attribute (CASSANDRA-4452)
 * flush based on data size, not throughput; overwritten columns no 
   longer artificially inflate liveRatio (CASSANDRA-4399)
 * update default commitlog segment size to 32MB and total commitlog
   size to 32/1024 MB for 32/64 bit JVMs, respectively (CASSANDRA-4422)
 * avoid using global partitioner to estimate ranges in index sstables
   (CASSANDRA-4403)
 * restore pre-CASSANDRA-3862 approach to removing expired tombstones
   from row cache during compaction (CASSANDRA-4364)
 * (stress) support for CQL prepared statements (CASSANDRA-3633)
 * Correctly catch exception when Snappy cannot be loaded (CASSANDRA-4400)
 * (cql3) Support ORDER BY when IN condition is given in WHERE clause (CASSANDRA-4327)
 * (cql3) delete "component_index" column on DROP TABLE call (CASSANDRA-4420)
 * change nanoTime() to currentTimeInMillis() in schema related code (CASSANDRA-4432)
 * add a token generation tool (CASSANDRA-3709)
 * Fix LCS bug with sstable containing only 1 row (CASSANDRA-4411)
 * fix "Can't Modify Index Name" problem on CF update (CASSANDRA-4439)
 * Fix assertion error in getOverlappingSSTables during repair (CASSANDRA-4456)
 * fix nodetool's setcompactionthreshold command (CASSANDRA-4455)
 * Ensure compacted files are never used, to avoid counter overcount (CASSANDRA-4436)
Merged from 1.0:
 * Push the validation of secondary index values to the SecondaryIndexManager (CASSANDRA-4240)
 * (Hadoop) fix iterating through a resultset consisting entirely
   of tombstoned rows (CASSANDRA-4466)
 * allow dropping columns shadowed by not-yet-expired supercolumn or row
   tombstones in PrecompactedRow (CASSANDRA-4396)


1.1.2
 * Fix cleanup not deleting index entries (CASSANDRA-4379)
 * Use correct partitioner when saving + loading caches (CASSANDRA-4331)
 * Check schema before trying to export sstable (CASSANDRA-2760)
 * Raise a meaningful exception instead of NPE when PFS encounters
   an unconfigured node + no default (CASSANDRA-4349)
 * fix bug in sstable blacklisting with LCS (CASSANDRA-4343)
 * LCS no longer promotes tiny sstables out of L0 (CASSANDRA-4341)
 * skip tombstones during hint replay (CASSANDRA-4320)
 * fix NPE in compactionstats (CASSANDRA-4318)
 * enforce 1m min keycache for auto (CASSANDRA-4306)
 * Have DeletedColumn.isMFD always return true (CASSANDRA-4307)
 * (cql3) exeption message for ORDER BY constraints said primary filter can be
    an IN clause, which is misleading (CASSANDRA-4319)
 * (cql3) Reject (not yet supported) creation of 2ndardy indexes on tables with
   composite primary keys (CASSANDRA-4328)
 * Set JVM stack size to 160k for java 7 (CASSANDRA-4275)
 * cqlsh: add COPY command to load data from CSV flat files (CASSANDRA-4012)
 * CFMetaData.fromThrift to throw ConfigurationException upon error (CASSANDRA-4353)
 * Use CF comparator to sort indexed columns in SecondaryIndexManager
   (CASSANDRA-4365)
 * add strategy_options to the KSMetaData.toString() output (CASSANDRA-4248)
 * (cql3) fix range queries containing unqueried results (CASSANDRA-4372)
 * (cql3) allow updating column_alias types (CASSANDRA-4041)
 * (cql3) Fix deletion bug (CASSANDRA-4193)
 * Fix computation of overlapping sstable for leveled compaction (CASSANDRA-4321)
 * Improve scrub and allow to run it offline (CASSANDRA-4321)
 * Fix assertionError in StorageService.bulkLoad (CASSANDRA-4368)
 * (cqlsh) add option to authenticate to a keyspace at startup (CASSANDRA-4108)
 * (cqlsh) fix ASSUME functionality (CASSANDRA-4352)
 * Fix ColumnFamilyRecordReader to not return progress > 100% (CASSANDRA-3942)
Merged from 1.0:
 * Set gc_grace on index CF to 0 (CASSANDRA-4314)


1.1.1
 * add populate_io_cache_on_flush option (CASSANDRA-2635)
 * allow larger cache capacities than 2GB (CASSANDRA-4150)
 * add getsstables command to nodetool (CASSANDRA-4199)
 * apply parent CF compaction settings to secondary index CFs (CASSANDRA-4280)
 * preserve commitlog size cap when recycling segments at startup
   (CASSANDRA-4201)
 * (Hadoop) fix split generation regression (CASSANDRA-4259)
 * ignore min/max compactions settings in LCS, while preserving
   behavior that min=max=0 disables autocompaction (CASSANDRA-4233)
 * log number of rows read from saved cache (CASSANDRA-4249)
 * calculate exact size required for cleanup operations (CASSANDRA-1404)
 * avoid blocking additional writes during flush when the commitlog
   gets behind temporarily (CASSANDRA-1991)
 * enable caching on index CFs based on data CF cache setting (CASSANDRA-4197)
 * warn on invalid replication strategy creation options (CASSANDRA-4046)
 * remove [Freeable]Memory finalizers (CASSANDRA-4222)
 * include tombstone size in ColumnFamily.size, which can prevent OOM
   during sudden mass delete operations by yielding a nonzero liveRatio
   (CASSANDRA-3741)
 * Open 1 sstableScanner per level for leveled compaction (CASSANDRA-4142)
 * Optimize reads when row deletion timestamps allow us to restrict
   the set of sstables we check (CASSANDRA-4116)
 * add support for commitlog archiving and point-in-time recovery
   (CASSANDRA-3690)
 * avoid generating redundant compaction tasks during streaming
   (CASSANDRA-4174)
 * add -cf option to nodetool snapshot, and takeColumnFamilySnapshot to
   StorageService mbean (CASSANDRA-556)
 * optimize cleanup to drop entire sstables where possible (CASSANDRA-4079)
 * optimize truncate when autosnapshot is disabled (CASSANDRA-4153)
 * update caches to use byte[] keys to reduce memory overhead (CASSANDRA-3966)
 * add column limit to cli (CASSANDRA-3012, 4098)
 * clean up and optimize DataOutputBuffer, used by CQL compression and
   CompositeType (CASSANDRA-4072)
 * optimize commitlog checksumming (CASSANDRA-3610)
 * identify and blacklist corrupted SSTables from future compactions 
   (CASSANDRA-2261)
 * Move CfDef and KsDef validation out of thrift (CASSANDRA-4037)
 * Expose API to repair a user provided range (CASSANDRA-3912)
 * Add way to force the cassandra-cli to refresh its schema (CASSANDRA-4052)
 * Avoid having replicate on write tasks stacking up at CL.ONE (CASSANDRA-2889)
 * (cql3) Backwards compatibility for composite comparators in non-cql3-aware
   clients (CASSANDRA-4093)
 * (cql3) Fix order by for reversed queries (CASSANDRA-4160)
 * (cql3) Add ReversedType support (CASSANDRA-4004)
 * (cql3) Add timeuuid type (CASSANDRA-4194)
 * (cql3) Minor fixes (CASSANDRA-4185)
 * (cql3) Fix prepared statement in BATCH (CASSANDRA-4202)
 * (cql3) Reduce the list of reserved keywords (CASSANDRA-4186)
 * (cql3) Move max/min compaction thresholds to compaction strategy options
   (CASSANDRA-4187)
 * Fix exception during move when localhost is the only source (CASSANDRA-4200)
 * (cql3) Allow paging through non-ordered partitioner results (CASSANDRA-3771)
 * (cql3) Fix drop index (CASSANDRA-4192)
 * (cql3) Don't return range ghosts anymore (CASSANDRA-3982)
 * fix re-creating Keyspaces/ColumnFamilies with the same name as dropped
   ones (CASSANDRA-4219)
 * fix SecondaryIndex LeveledManifest save upon snapshot (CASSANDRA-4230)
 * fix missing arrayOffset in FBUtilities.hash (CASSANDRA-4250)
 * (cql3) Add name of parameters in CqlResultSet (CASSANDRA-4242)
 * (cql3) Correctly validate order by queries (CASSANDRA-4246)
 * rename stress to cassandra-stress for saner packaging (CASSANDRA-4256)
 * Fix exception on colum metadata with non-string comparator (CASSANDRA-4269)
 * Check for unknown/invalid compression options (CASSANDRA-4266)
 * (cql3) Adds simple access to column timestamp and ttl (CASSANDRA-4217)
 * (cql3) Fix range queries with secondary indexes (CASSANDRA-4257)
 * Better error messages from improper input in cli (CASSANDRA-3865)
 * Try to stop all compaction upon Keyspace or ColumnFamily drop (CASSANDRA-4221)
 * (cql3) Allow keyspace properties to contain hyphens (CASSANDRA-4278)
 * (cql3) Correctly validate keyspace access in create table (CASSANDRA-4296)
 * Avoid deadlock in migration stage (CASSANDRA-3882)
 * Take supercolumn names and deletion info into account in memtable throughput
   (CASSANDRA-4264)
 * Add back backward compatibility for old style replication factor (CASSANDRA-4294)
 * Preserve compatibility with pre-1.1 index queries (CASSANDRA-4262)
Merged from 1.0:
 * Fix super columns bug where cache is not updated (CASSANDRA-4190)
 * fix maxTimestamp to include row tombstones (CASSANDRA-4116)
 * (CLI) properly handle quotes in create/update keyspace commands (CASSANDRA-4129)
 * Avoids possible deadlock during bootstrap (CASSANDRA-4159)
 * fix stress tool that hangs forever on timeout or error (CASSANDRA-4128)
 * stress tool to return appropriate exit code on failure (CASSANDRA-4188)
 * fix compaction NPE when out of disk space and assertions disabled
   (CASSANDRA-3985)
 * synchronize LCS getEstimatedTasks to avoid CME (CASSANDRA-4255)
 * ensure unique streaming session id's (CASSANDRA-4223)
 * kick off background compaction when min/max thresholds change 
   (CASSANDRA-4279)
 * improve ability of STCS.getBuckets to deal with 100s of 1000s of
   sstables, such as when convertinb back from LCS (CASSANDRA-4287)
 * Oversize integer in CQL throws NumberFormatException (CASSANDRA-4291)
 * fix 1.0.x node join to mixed version cluster, other nodes >= 1.1 (CASSANDRA-4195)
 * Fix LCS splitting sstable base on uncompressed size (CASSANDRA-4419)
 * Push the validation of secondary index values to the SecondaryIndexManager (CASSANDRA-4240)
 * Don't purge columns during upgradesstables (CASSANDRA-4462)
 * Make cqlsh work with piping (CASSANDRA-4113)
 * Validate arguments for nodetool decommission (CASSANDRA-4061)
 * Report thrift status in nodetool info (CASSANDRA-4010)


1.1.0-final
 * average a reduced liveRatio estimate with the previous one (CASSANDRA-4065)
 * Allow KS and CF names up to 48 characters (CASSANDRA-4157)
 * fix stress build (CASSANDRA-4140)
 * add time remaining estimate to nodetool compactionstats (CASSANDRA-4167)
 * (cql) fix NPE in cql3 ALTER TABLE (CASSANDRA-4163)
 * (cql) Add support for CL.TWO and CL.THREE in CQL (CASSANDRA-4156)
 * (cql) Fix type in CQL3 ALTER TABLE preventing update (CASSANDRA-4170)
 * (cql) Throw invalid exception from CQL3 on obsolete options (CASSANDRA-4171)
 * (cqlsh) fix recognizing uppercase SELECT keyword (CASSANDRA-4161)
 * Pig: wide row support (CASSANDRA-3909)
Merged from 1.0:
 * avoid streaming empty files with bulk loader if sstablewriter errors out
   (CASSANDRA-3946)


1.1-rc1
 * Include stress tool in binary builds (CASSANDRA-4103)
 * (Hadoop) fix wide row iteration when last row read was deleted
   (CASSANDRA-4154)
 * fix read_repair_chance to really default to 0.1 in the cli (CASSANDRA-4114)
 * Adds caching and bloomFilterFpChange to CQL options (CASSANDRA-4042)
 * Adds posibility to autoconfigure size of the KeyCache (CASSANDRA-4087)
 * fix KEYS index from skipping results (CASSANDRA-3996)
 * Remove sliced_buffer_size_in_kb dead option (CASSANDRA-4076)
 * make loadNewSStable preserve sstable version (CASSANDRA-4077)
 * Respect 1.0 cache settings as much as possible when upgrading 
   (CASSANDRA-4088)
 * relax path length requirement for sstable files when upgrading on 
   non-Windows platforms (CASSANDRA-4110)
 * fix terminination of the stress.java when errors were encountered
   (CASSANDRA-4128)
 * Move CfDef and KsDef validation out of thrift (CASSANDRA-4037)
 * Fix get_paged_slice (CASSANDRA-4136)
 * CQL3: Support slice with exclusive start and stop (CASSANDRA-3785)
Merged from 1.0:
 * support PropertyFileSnitch in bulk loader (CASSANDRA-4145)
 * add auto_snapshot option allowing disabling snapshot before drop/truncate
   (CASSANDRA-3710)
 * allow short snitch names (CASSANDRA-4130)


1.1-beta2
 * rename loaded sstables to avoid conflicts with local snapshots
   (CASSANDRA-3967)
 * start hint replay as soon as FD notifies that the target is back up
   (CASSANDRA-3958)
 * avoid unproductive deserializing of cached rows during compaction
   (CASSANDRA-3921)
 * fix concurrency issues with CQL keyspace creation (CASSANDRA-3903)
 * Show Effective Owership via Nodetool ring <keyspace> (CASSANDRA-3412)
 * Update ORDER BY syntax for CQL3 (CASSANDRA-3925)
 * Fix BulkRecordWriter to not throw NPE if reducer gets no map data from Hadoop (CASSANDRA-3944)
 * Fix bug with counters in super columns (CASSANDRA-3821)
 * Remove deprecated merge_shard_chance (CASSANDRA-3940)
 * add a convenient way to reset a node's schema (CASSANDRA-2963)
 * fix for intermittent SchemaDisagreementException (CASSANDRA-3884)
 * CLI `list <CF>` to limit number of columns and their order (CASSANDRA-3012)
 * ignore deprecated KsDef/CfDef/ColumnDef fields in native schema (CASSANDRA-3963)
 * CLI to report when unsupported column_metadata pair was given (CASSANDRA-3959)
 * reincarnate removed and deprecated KsDef/CfDef attributes (CASSANDRA-3953)
 * Fix race between writes and read for cache (CASSANDRA-3862)
 * perform static initialization of StorageProxy on start-up (CASSANDRA-3797)
 * support trickling fsync() on writes (CASSANDRA-3950)
 * expose counters for unavailable/timeout exceptions given to thrift clients (CASSANDRA-3671)
 * avoid quadratic startup time in LeveledManifest (CASSANDRA-3952)
 * Add type information to new schema_ columnfamilies and remove thrift
   serialization for schema (CASSANDRA-3792)
 * add missing column validator options to the CLI help (CASSANDRA-3926)
 * skip reading saved key cache if CF's caching strategy is NONE or ROWS_ONLY (CASSANDRA-3954)
 * Unify migration code (CASSANDRA-4017)
Merged from 1.0:
 * cqlsh: guess correct version of Python for Arch Linux (CASSANDRA-4090)
 * (CLI) properly handle quotes in create/update keyspace commands (CASSANDRA-4129)
 * Avoids possible deadlock during bootstrap (CASSANDRA-4159)
 * fix stress tool that hangs forever on timeout or error (CASSANDRA-4128)
 * Fix super columns bug where cache is not updated (CASSANDRA-4190)
 * stress tool to return appropriate exit code on failure (CASSANDRA-4188)


1.0.9
 * improve index sampling performance (CASSANDRA-4023)
 * always compact away deleted hints immediately after handoff (CASSANDRA-3955)
 * delete hints from dropped ColumnFamilies on handoff instead of
   erroring out (CASSANDRA-3975)
 * add CompositeType ref to the CLI doc for create/update column family (CASSANDRA-3980)
 * Pig: support Counter ColumnFamilies (CASSANDRA-3973)
 * Pig: Composite column support (CASSANDRA-3684)
 * Avoid NPE during repair when a keyspace has no CFs (CASSANDRA-3988)
 * Fix division-by-zero error on get_slice (CASSANDRA-4000)
 * don't change manifest level for cleanup, scrub, and upgradesstables
   operations under LeveledCompactionStrategy (CASSANDRA-3989, 4112)
 * fix race leading to super columns assertion failure (CASSANDRA-3957)
 * fix NPE on invalid CQL delete command (CASSANDRA-3755)
 * allow custom types in CLI's assume command (CASSANDRA-4081)
 * fix totalBytes count for parallel compactions (CASSANDRA-3758)
 * fix intermittent NPE in get_slice (CASSANDRA-4095)
 * remove unnecessary asserts in native code interfaces (CASSANDRA-4096)
 * Validate blank keys in CQL to avoid assertion errors (CASSANDRA-3612)
 * cqlsh: fix bad decoding of some column names (CASSANDRA-4003)
 * cqlsh: fix incorrect padding with unicode chars (CASSANDRA-4033)
 * Fix EC2 snitch incorrectly reporting region (CASSANDRA-4026)
 * Shut down thrift during decommission (CASSANDRA-4086)
 * Expose nodetool cfhistograms for 2ndary indexes (CASSANDRA-4063)
Merged from 0.8:
 * Fix ConcurrentModificationException in gossiper (CASSANDRA-4019)


1.1-beta1
 * (cqlsh)
   + add SOURCE and CAPTURE commands, and --file option (CASSANDRA-3479)
   + add ALTER COLUMNFAMILY WITH (CASSANDRA-3523)
   + bundle Python dependencies with Cassandra (CASSANDRA-3507)
   + added to Debian package (CASSANDRA-3458)
   + display byte data instead of erroring out on decode failure 
     (CASSANDRA-3874)
 * add nodetool rebuild_index (CASSANDRA-3583)
 * add nodetool rangekeysample (CASSANDRA-2917)
 * Fix streaming too much data during move operations (CASSANDRA-3639)
 * Nodetool and CLI connect to localhost by default (CASSANDRA-3568)
 * Reduce memory used by primary index sample (CASSANDRA-3743)
 * (Hadoop) separate input/output configurations (CASSANDRA-3197, 3765)
 * avoid returning internal Cassandra classes over JMX (CASSANDRA-2805)
 * add row-level isolation via SnapTree (CASSANDRA-2893)
 * Optimize key count estimation when opening sstable on startup
   (CASSANDRA-2988)
 * multi-dc replication optimization supporting CL > ONE (CASSANDRA-3577)
 * add command to stop compactions (CASSANDRA-1740, 3566, 3582)
 * multithreaded streaming (CASSANDRA-3494)
 * removed in-tree redhat spec (CASSANDRA-3567)
 * "defragment" rows for name-based queries under STCS, again (CASSANDRA-2503)
 * Recycle commitlog segments for improved performance 
   (CASSANDRA-3411, 3543, 3557, 3615)
 * update size-tiered compaction to prioritize small tiers (CASSANDRA-2407)
 * add message expiration logic to OutboundTcpConnection (CASSANDRA-3005)
 * off-heap cache to use sun.misc.Unsafe instead of JNA (CASSANDRA-3271)
 * EACH_QUORUM is only supported for writes (CASSANDRA-3272)
 * replace compactionlock use in schema migration by checking CFS.isValid
   (CASSANDRA-3116)
 * recognize that "SELECT first ... *" isn't really "SELECT *" (CASSANDRA-3445)
 * Use faster bytes comparison (CASSANDRA-3434)
 * Bulk loader is no longer a fat client, (HADOOP) bulk load output format
   (CASSANDRA-3045)
 * (Hadoop) add support for KeyRange.filter
 * remove assumption that keys and token are in bijection
   (CASSANDRA-1034, 3574, 3604)
 * always remove endpoints from delevery queue in HH (CASSANDRA-3546)
 * fix race between cf flush and its 2ndary indexes flush (CASSANDRA-3547)
 * fix potential race in AES when a repair fails (CASSANDRA-3548)
 * Remove columns shadowed by a deleted container even when we cannot purge
   (CASSANDRA-3538)
 * Improve memtable slice iteration performance (CASSANDRA-3545)
 * more efficient allocation of small bloom filters (CASSANDRA-3618)
 * Use separate writer thread in SSTableSimpleUnsortedWriter (CASSANDRA-3619)
 * fsync the directory after new sstable or commitlog segment are created (CASSANDRA-3250)
 * fix minor issues reported by FindBugs (CASSANDRA-3658)
 * global key/row caches (CASSANDRA-3143, 3849)
 * optimize memtable iteration during range scan (CASSANDRA-3638)
 * introduce 'crc_check_chance' in CompressionParameters to support
   a checksum percentage checking chance similarly to read-repair (CASSANDRA-3611)
 * a way to deactivate global key/row cache on per-CF basis (CASSANDRA-3667)
 * fix LeveledCompactionStrategy broken because of generation pre-allocation
   in LeveledManifest (CASSANDRA-3691)
 * finer-grained control over data directories (CASSANDRA-2749)
 * Fix ClassCastException during hinted handoff (CASSANDRA-3694)
 * Upgrade Thrift to 0.7 (CASSANDRA-3213)
 * Make stress.java insert operation to use microseconds (CASSANDRA-3725)
 * Allows (internally) doing a range query with a limit of columns instead of
   rows (CASSANDRA-3742)
 * Allow rangeSlice queries to be start/end inclusive/exclusive (CASSANDRA-3749)
 * Fix BulkLoader to support new SSTable layout and add stream
   throttling to prevent an NPE when there is no yaml config (CASSANDRA-3752)
 * Allow concurrent schema migrations (CASSANDRA-1391, 3832)
 * Add SnapshotCommand to trigger snapshot on remote node (CASSANDRA-3721)
 * Make CFMetaData conversions to/from thrift/native schema inverses
   (CASSANDRA_3559)
 * Add initial code for CQL 3.0-beta (CASSANDRA-2474, 3781, 3753)
 * Add wide row support for ColumnFamilyInputFormat (CASSANDRA-3264)
 * Allow extending CompositeType comparator (CASSANDRA-3657)
 * Avoids over-paging during get_count (CASSANDRA-3798)
 * Add new command to rebuild a node without (repair) merkle tree calculations
   (CASSANDRA-3483, 3922)
 * respect not only row cache capacity but caching mode when
   trying to read data (CASSANDRA-3812)
 * fix system tests (CASSANDRA-3827)
 * CQL support for altering row key type in ALTER TABLE (CASSANDRA-3781)
 * turn compression on by default (CASSANDRA-3871)
 * make hexToBytes refuse invalid input (CASSANDRA-2851)
 * Make secondary indexes CF inherit compression and compaction from their
   parent CF (CASSANDRA-3877)
 * Finish cleanup up tombstone purge code (CASSANDRA-3872)
 * Avoid NPE on aboarted stream-out sessions (CASSANDRA-3904)
 * BulkRecordWriter throws NPE for counter columns (CASSANDRA-3906)
 * Support compression using BulkWriter (CASSANDRA-3907)


1.0.8
 * fix race between cleanup and flush on secondary index CFSes (CASSANDRA-3712)
 * avoid including non-queried nodes in rangeslice read repair
   (CASSANDRA-3843)
 * Only snapshot CF being compacted for snapshot_before_compaction 
   (CASSANDRA-3803)
 * Log active compactions in StatusLogger (CASSANDRA-3703)
 * Compute more accurate compaction score per level (CASSANDRA-3790)
 * Return InvalidRequest when using a keyspace that doesn't exist
   (CASSANDRA-3764)
 * disallow user modification of System keyspace (CASSANDRA-3738)
 * allow using sstable2json on secondary index data (CASSANDRA-3738)
 * (cqlsh) add DESCRIBE COLUMNFAMILIES (CASSANDRA-3586)
 * (cqlsh) format blobs correctly and use colors to improve output
   readability (CASSANDRA-3726)
 * synchronize BiMap of bootstrapping tokens (CASSANDRA-3417)
 * show index options in CLI (CASSANDRA-3809)
 * add optional socket timeout for streaming (CASSANDRA-3838)
 * fix truncate not to leave behind non-CFS backed secondary indexes
   (CASSANDRA-3844)
 * make CLI `show schema` to use output stream directly instead
   of StringBuilder (CASSANDRA-3842)
 * remove the wait on hint future during write (CASSANDRA-3870)
 * (cqlsh) ignore missing CfDef opts (CASSANDRA-3933)
 * (cqlsh) look for cqlshlib relative to realpath (CASSANDRA-3767)
 * Fix short read protection (CASSANDRA-3934)
 * Make sure infered and actual schema match (CASSANDRA-3371)
 * Fix NPE during HH delivery (CASSANDRA-3677)
 * Don't put boostrapping node in 'hibernate' status (CASSANDRA-3737)
 * Fix double quotes in windows bat files (CASSANDRA-3744)
 * Fix bad validator lookup (CASSANDRA-3789)
 * Fix soft reset in EC2MultiRegionSnitch (CASSANDRA-3835)
 * Don't leave zombie connections with THSHA thrift server (CASSANDRA-3867)
 * (cqlsh) fix deserialization of data (CASSANDRA-3874)
 * Fix removetoken force causing an inconsistent state (CASSANDRA-3876)
 * Fix ahndling of some types with Pig (CASSANDRA-3886)
 * Don't allow to drop the system keyspace (CASSANDRA-3759)
 * Make Pig deletes disabled by default and configurable (CASSANDRA-3628)
Merged from 0.8:
 * (Pig) fix CassandraStorage to use correct comparator in Super ColumnFamily
   case (CASSANDRA-3251)
 * fix thread safety issues in commitlog replay, primarily affecting
   systems with many (100s) of CF definitions (CASSANDRA-3751)
 * Fix relevant tombstone ignored with super columns (CASSANDRA-3875)


1.0.7
 * fix regression in HH page size calculation (CASSANDRA-3624)
 * retry failed stream on IOException (CASSANDRA-3686)
 * allow configuring bloom_filter_fp_chance (CASSANDRA-3497)
 * attempt hint delivery every ten minutes, or when failure detector
   notifies us that a node is back up, whichever comes first.  hint
   handoff throttle delay default changed to 1ms, from 50 (CASSANDRA-3554)
 * add nodetool setstreamthroughput (CASSANDRA-3571)
 * fix assertion when dropping a columnfamily with no sstables (CASSANDRA-3614)
 * more efficient allocation of small bloom filters (CASSANDRA-3618)
 * CLibrary.createHardLinkWithExec() to check for errors (CASSANDRA-3101)
 * Avoid creating empty and non cleaned writer during compaction (CASSANDRA-3616)
 * stop thrift service in shutdown hook so we can quiesce MessagingService
   (CASSANDRA-3335)
 * (CQL) compaction_strategy_options and compression_parameters for
   CREATE COLUMNFAMILY statement (CASSANDRA-3374)
 * Reset min/max compaction threshold when creating size tiered compaction
   strategy (CASSANDRA-3666)
 * Don't ignore IOException during compaction (CASSANDRA-3655)
 * Fix assertion error for CF with gc_grace=0 (CASSANDRA-3579)
 * Shutdown ParallelCompaction reducer executor after use (CASSANDRA-3711)
 * Avoid < 0 value for pending tasks in leveled compaction (CASSANDRA-3693)
 * (Hadoop) Support TimeUUID in Pig CassandraStorage (CASSANDRA-3327)
 * Check schema is ready before continuing boostrapping (CASSANDRA-3629)
 * Catch overflows during parsing of chunk_length_kb (CASSANDRA-3644)
 * Improve stream protocol mismatch errors (CASSANDRA-3652)
 * Avoid multiple thread doing HH to the same target (CASSANDRA-3681)
 * Add JMX property for rp_timeout_in_ms (CASSANDRA-2940)
 * Allow DynamicCompositeType to compare component of different types
   (CASSANDRA-3625)
 * Flush non-cfs backed secondary indexes (CASSANDRA-3659)
 * Secondary Indexes should report memory consumption (CASSANDRA-3155)
 * fix for SelectStatement start/end key are not set correctly
   when a key alias is involved (CASSANDRA-3700)
 * fix CLI `show schema` command insert of an extra comma in
   column_metadata (CASSANDRA-3714)
Merged from 0.8:
 * avoid logging (harmless) exception when GC takes < 1ms (CASSANDRA-3656)
 * prevent new nodes from thinking down nodes are up forever (CASSANDRA-3626)
 * use correct list of replicas for LOCAL_QUORUM reads when read repair
   is disabled (CASSANDRA-3696)
 * block on flush before compacting hints (may prevent OOM) (CASSANDRA-3733)


1.0.6
 * (CQL) fix cqlsh support for replicate_on_write (CASSANDRA-3596)
 * fix adding to leveled manifest after streaming (CASSANDRA-3536)
 * filter out unavailable cipher suites when using encryption (CASSANDRA-3178)
 * (HADOOP) add old-style api support for CFIF and CFRR (CASSANDRA-2799)
 * Support TimeUUIDType column names in Stress.java tool (CASSANDRA-3541)
 * (CQL) INSERT/UPDATE/DELETE/TRUNCATE commands should allow CF names to
   be qualified by keyspace (CASSANDRA-3419)
 * always remove endpoints from delevery queue in HH (CASSANDRA-3546)
 * fix race between cf flush and its 2ndary indexes flush (CASSANDRA-3547)
 * fix potential race in AES when a repair fails (CASSANDRA-3548)
 * fix default value validation usage in CLI SET command (CASSANDRA-3553)
 * Optimize componentsFor method for compaction and startup time
   (CASSANDRA-3532)
 * (CQL) Proper ColumnFamily metadata validation on CREATE COLUMNFAMILY 
   (CASSANDRA-3565)
 * fix compression "chunk_length_kb" option to set correct kb value for 
   thrift/avro (CASSANDRA-3558)
 * fix missing response during range slice repair (CASSANDRA-3551)
 * 'describe ring' moved from CLI to nodetool and available through JMX (CASSANDRA-3220)
 * add back partitioner to sstable metadata (CASSANDRA-3540)
 * fix NPE in get_count for counters (CASSANDRA-3601)
Merged from 0.8:
 * remove invalid assertion that table was opened before dropping it
   (CASSANDRA-3580)
 * range and index scans now only send requests to enough replicas to
   satisfy requested CL + RR (CASSANDRA-3598)
 * use cannonical host for local node in nodetool info (CASSANDRA-3556)
 * remove nonlocal DC write optimization since it only worked with
   CL.ONE or CL.LOCAL_QUORUM (CASSANDRA-3577, 3585)
 * detect misuses of CounterColumnType (CASSANDRA-3422)
 * turn off string interning in json2sstable, take 2 (CASSANDRA-2189)
 * validate compression parameters on add/update of the ColumnFamily 
   (CASSANDRA-3573)
 * Check for 0.0.0.0 is incorrect in CFIF (CASSANDRA-3584)
 * Increase vm.max_map_count in debian packaging (CASSANDRA-3563)
 * gossiper will never add itself to saved endpoints (CASSANDRA-3485)


1.0.5
 * revert CASSANDRA-3407 (see CASSANDRA-3540)
 * fix assertion error while forwarding writes to local nodes (CASSANDRA-3539)


1.0.4
 * fix self-hinting of timed out read repair updates and make hinted handoff
   less prone to OOMing a coordinator (CASSANDRA-3440)
 * expose bloom filter sizes via JMX (CASSANDRA-3495)
 * enforce RP tokens 0..2**127 (CASSANDRA-3501)
 * canonicalize paths exposed through JMX (CASSANDRA-3504)
 * fix "liveSize" stat when sstables are removed (CASSANDRA-3496)
 * add bloom filter FP rates to nodetool cfstats (CASSANDRA-3347)
 * record partitioner in sstable metadata component (CASSANDRA-3407)
 * add new upgradesstables nodetool command (CASSANDRA-3406)
 * skip --debug requirement to see common exceptions in CLI (CASSANDRA-3508)
 * fix incorrect query results due to invalid max timestamp (CASSANDRA-3510)
 * make sstableloader recognize compressed sstables (CASSANDRA-3521)
 * avoids race in OutboundTcpConnection in multi-DC setups (CASSANDRA-3530)
 * use SETLOCAL in cassandra.bat (CASSANDRA-3506)
 * fix ConcurrentModificationException in Table.all() (CASSANDRA-3529)
Merged from 0.8:
 * fix concurrence issue in the FailureDetector (CASSANDRA-3519)
 * fix array out of bounds error in counter shard removal (CASSANDRA-3514)
 * avoid dropping tombstones when they might still be needed to shadow
   data in a different sstable (CASSANDRA-2786)


1.0.3
 * revert name-based query defragmentation aka CASSANDRA-2503 (CASSANDRA-3491)
 * fix invalidate-related test failures (CASSANDRA-3437)
 * add next-gen cqlsh to bin/ (CASSANDRA-3188, 3131, 3493)
 * (CQL) fix handling of rows with no columns (CASSANDRA-3424, 3473)
 * fix querying supercolumns by name returning only a subset of
   subcolumns or old subcolumn versions (CASSANDRA-3446)
 * automatically compute sha1 sum for uncompressed data files (CASSANDRA-3456)
 * fix reading metadata/statistics component for version < h (CASSANDRA-3474)
 * add sstable forward-compatibility (CASSANDRA-3478)
 * report compression ratio in CFSMBean (CASSANDRA-3393)
 * fix incorrect size exception during streaming of counters (CASSANDRA-3481)
 * (CQL) fix for counter decrement syntax (CASSANDRA-3418)
 * Fix race introduced by CASSANDRA-2503 (CASSANDRA-3482)
 * Fix incomplete deletion of delivered hints (CASSANDRA-3466)
 * Avoid rescheduling compactions when no compaction was executed 
   (CASSANDRA-3484)
 * fix handling of the chunk_length_kb compression options (CASSANDRA-3492)
Merged from 0.8:
 * fix updating CF row_cache_provider (CASSANDRA-3414)
 * CFMetaData.convertToThrift method to set RowCacheProvider (CASSANDRA-3405)
 * acquire compactionlock during truncate (CASSANDRA-3399)
 * fix displaying cfdef entries for super columnfamilies (CASSANDRA-3415)
 * Make counter shard merging thread safe (CASSANDRA-3178)
 * Revert CASSANDRA-2855
 * Fix bug preventing the use of efficient cross-DC writes (CASSANDRA-3472)
 * `describe ring` command for CLI (CASSANDRA-3220)
 * (Hadoop) skip empty rows when entire row is requested, redux (CASSANDRA-2855)


1.0.2
 * "defragment" rows for name-based queries under STCS (CASSANDRA-2503)
 * Add timing information to cassandra-cli GET/SET/LIST queries (CASSANDRA-3326)
 * Only create one CompressionMetadata object per sstable (CASSANDRA-3427)
 * cleanup usage of StorageService.setMode() (CASSANDRA-3388)
 * Avoid large array allocation for compressed chunk offsets (CASSANDRA-3432)
 * fix DecimalType bytebuffer marshalling (CASSANDRA-3421)
 * fix bug that caused first column in per row indexes to be ignored 
   (CASSANDRA-3441)
 * add JMX call to clean (failed) repair sessions (CASSANDRA-3316)
 * fix sstableloader reference acquisition bug (CASSANDRA-3438)
 * fix estimated row size regression (CASSANDRA-3451)
 * make sure we don't return more columns than asked (CASSANDRA-3303, 3395)
Merged from 0.8:
 * acquire compactionlock during truncate (CASSANDRA-3399)
 * fix displaying cfdef entries for super columnfamilies (CASSANDRA-3415)


1.0.1
 * acquire references during index build to prevent delete problems
   on Windows (CASSANDRA-3314)
 * describe_ring should include datacenter/topology information (CASSANDRA-2882)
 * Thrift sockets are not properly buffered (CASSANDRA-3261)
 * performance improvement for bytebufferutil compare function (CASSANDRA-3286)
 * add system.versions ColumnFamily (CASSANDRA-3140)
 * reduce network copies (CASSANDRA-3333, 3373)
 * limit nodetool to 32MB of heap (CASSANDRA-3124)
 * (CQL) update parser to accept "timestamp" instead of "date" (CASSANDRA-3149)
 * Fix CLI `show schema` to include "compression_options" (CASSANDRA-3368)
 * Snapshot to include manifest under LeveledCompactionStrategy (CASSANDRA-3359)
 * (CQL) SELECT query should allow CF name to be qualified by keyspace (CASSANDRA-3130)
 * (CQL) Fix internal application error specifying 'using consistency ...'
   in lower case (CASSANDRA-3366)
 * fix Deflate compression when compression actually makes the data bigger
   (CASSANDRA-3370)
 * optimize UUIDGen to avoid lock contention on InetAddress.getLocalHost 
   (CASSANDRA-3387)
 * tolerate index being dropped mid-mutation (CASSANDRA-3334, 3313)
 * CompactionManager is now responsible for checking for new candidates
   post-task execution, enabling more consistent leveled compaction 
   (CASSANDRA-3391)
 * Cache HSHA threads (CASSANDRA-3372)
 * use CF/KS names as snapshot prefix for drop + truncate operations
   (CASSANDRA-2997)
 * Break bloom filters up to avoid heap fragmentation (CASSANDRA-2466)
 * fix cassandra hanging on jsvc stop (CASSANDRA-3302)
 * Avoid leveled compaction getting blocked on errors (CASSANDRA-3408)
 * Make reloading the compaction strategy safe (CASSANDRA-3409)
 * ignore 0.8 hints even if compaction begins before we try to purge
   them (CASSANDRA-3385)
 * remove procrun (bin\daemon) from Cassandra source tree and 
   artifacts (CASSANDRA-3331)
 * make cassandra compile under JDK7 (CASSANDRA-3275)
 * remove dependency of clientutil.jar to FBUtilities (CASSANDRA-3299)
 * avoid truncation errors by using long math on long values (CASSANDRA-3364)
 * avoid clock drift on some Windows machine (CASSANDRA-3375)
 * display cache provider in cli 'describe keyspace' command (CASSANDRA-3384)
 * fix incomplete topology information in describe_ring (CASSANDRA-3403)
 * expire dead gossip states based on time (CASSANDRA-2961)
 * improve CompactionTask extensibility (CASSANDRA-3330)
 * Allow one leveled compaction task to kick off another (CASSANDRA-3363)
 * allow encryption only between datacenters (CASSANDRA-2802)
Merged from 0.8:
 * fix truncate allowing data to be replayed post-restart (CASSANDRA-3297)
 * make iwriter final in IndexWriter to avoid NPE (CASSANDRA-2863)
 * (CQL) update grammar to require key clause in DELETE statement
   (CASSANDRA-3349)
 * (CQL) allow numeric keyspace names in USE statement (CASSANDRA-3350)
 * (Hadoop) skip empty rows when slicing the entire row (CASSANDRA-2855)
 * Fix handling of tombstone by SSTableExport/Import (CASSANDRA-3357)
 * fix ColumnIndexer to use long offsets (CASSANDRA-3358)
 * Improved CLI exceptions (CASSANDRA-3312)
 * Fix handling of tombstone by SSTableExport/Import (CASSANDRA-3357)
 * Only count compaction as active (for throttling) when they have
   successfully acquired the compaction lock (CASSANDRA-3344)
 * Display CLI version string on startup (CASSANDRA-3196)
 * (Hadoop) make CFIF try rpc_address or fallback to listen_address
   (CASSANDRA-3214)
 * (Hadoop) accept comma delimited lists of initial thrift connections
   (CASSANDRA-3185)
 * ColumnFamily min_compaction_threshold should be >= 2 (CASSANDRA-3342)
 * (Pig) add 0.8+ types and key validation type in schema (CASSANDRA-3280)
 * Fix completely removing column metadata using CLI (CASSANDRA-3126)
 * CLI `describe cluster;` output should be on separate lines for separate versions
   (CASSANDRA-3170)
 * fix changing durable_writes keyspace option during CF creation
   (CASSANDRA-3292)
 * avoid locking on update when no indexes are involved (CASSANDRA-3386)
 * fix assertionError during repair with ordered partitioners (CASSANDRA-3369)
 * correctly serialize key_validation_class for avro (CASSANDRA-3391)
 * don't expire counter tombstone after streaming (CASSANDRA-3394)
 * prevent nodes that failed to join from hanging around forever 
   (CASSANDRA-3351)
 * remove incorrect optimization from slice read path (CASSANDRA-3390)
 * Fix race in AntiEntropyService (CASSANDRA-3400)


1.0.0-final
 * close scrubbed sstable fd before deleting it (CASSANDRA-3318)
 * fix bug preventing obsolete commitlog segments from being removed
   (CASSANDRA-3269)
 * tolerate whitespace in seed CDL (CASSANDRA-3263)
 * Change default heap thresholds to max(min(1/2 ram, 1G), min(1/4 ram, 8GB))
   (CASSANDRA-3295)
 * Fix broken CompressedRandomAccessReaderTest (CASSANDRA-3298)
 * (CQL) fix type information returned for wildcard queries (CASSANDRA-3311)
 * add estimated tasks to LeveledCompactionStrategy (CASSANDRA-3322)
 * avoid including compaction cache-warming in keycache stats (CASSANDRA-3325)
 * run compaction and hinted handoff threads at MIN_PRIORITY (CASSANDRA-3308)
 * default hsha thrift server to cpu core count in rpc pool (CASSANDRA-3329)
 * add bin\daemon to binary tarball for Windows service (CASSANDRA-3331)
 * Fix places where uncompressed size of sstables was use in place of the
   compressed one (CASSANDRA-3338)
 * Fix hsha thrift server (CASSANDRA-3346)
 * Make sure repair only stream needed sstables (CASSANDRA-3345)


1.0.0-rc2
 * Log a meaningful warning when a node receives a message for a repair session
   that doesn't exist anymore (CASSANDRA-3256)
 * test for NUMA policy support as well as numactl presence (CASSANDRA-3245)
 * Fix FD leak when internode encryption is enabled (CASSANDRA-3257)
 * Remove incorrect assertion in mergeIterator (CASSANDRA-3260)
 * FBUtilities.hexToBytes(String) to throw NumberFormatException when string
   contains non-hex characters (CASSANDRA-3231)
 * Keep SimpleSnitch proximity ordering unchanged from what the Strategy
   generates, as intended (CASSANDRA-3262)
 * remove Scrub from compactionstats when finished (CASSANDRA-3255)
 * fix counter entry in jdbc TypesMap (CASSANDRA-3268)
 * fix full queue scenario for ParallelCompactionIterator (CASSANDRA-3270)
 * fix bootstrap process (CASSANDRA-3285)
 * don't try delivering hints if when there isn't any (CASSANDRA-3176)
 * CLI documentation change for ColumnFamily `compression_options` (CASSANDRA-3282)
 * ignore any CF ids sent by client for adding CF/KS (CASSANDRA-3288)
 * remove obsolete hints on first startup (CASSANDRA-3291)
 * use correct ISortedColumns for time-optimized reads (CASSANDRA-3289)
 * Evict gossip state immediately when a token is taken over by a new IP 
   (CASSANDRA-3259)


1.0.0-rc1
 * Update CQL to generate microsecond timestamps by default (CASSANDRA-3227)
 * Fix counting CFMetadata towards Memtable liveRatio (CASSANDRA-3023)
 * Kill server on wrapped OOME such as from FileChannel.map (CASSANDRA-3201)
 * remove unnecessary copy when adding to row cache (CASSANDRA-3223)
 * Log message when a full repair operation completes (CASSANDRA-3207)
 * Fix streamOutSession keeping sstables references forever if the remote end
   dies (CASSANDRA-3216)
 * Remove dynamic_snitch boolean from example configuration (defaulting to 
   true) and set default badness threshold to 0.1 (CASSANDRA-3229)
 * Base choice of random or "balanced" token on bootstrap on whether
   schema definitions were found (CASSANDRA-3219)
 * Fixes for LeveledCompactionStrategy score computation, prioritization,
   scheduling, and performance (CASSANDRA-3224, 3234)
 * parallelize sstable open at server startup (CASSANDRA-2988)
 * fix handling of exceptions writing to OutboundTcpConnection (CASSANDRA-3235)
 * Allow using quotes in "USE <keyspace>;" CLI command (CASSANDRA-3208)
 * Don't allow any cache loading exceptions to halt startup (CASSANDRA-3218)
 * Fix sstableloader --ignores option (CASSANDRA-3247)
 * File descriptor limit increased in packaging (CASSANDRA-3206)
 * Fix deadlock in commit log during flush (CASSANDRA-3253) 


1.0.0-beta1
 * removed binarymemtable (CASSANDRA-2692)
 * add commitlog_total_space_in_mb to prevent fragmented logs (CASSANDRA-2427)
 * removed commitlog_rotation_threshold_in_mb configuration (CASSANDRA-2771)
 * make AbstractBounds.normalize de-overlapp overlapping ranges (CASSANDRA-2641)
 * replace CollatingIterator, ReducingIterator with MergeIterator 
   (CASSANDRA-2062)
 * Fixed the ability to set compaction strategy in cli using create column 
   family command (CASSANDRA-2778)
 * clean up tmp files after failed compaction (CASSANDRA-2468)
 * restrict repair streaming to specific columnfamilies (CASSANDRA-2280)
 * don't bother persisting columns shadowed by a row tombstone (CASSANDRA-2589)
 * reset CF and SC deletion times after gc_grace (CASSANDRA-2317)
 * optimize away seek when compacting wide rows (CASSANDRA-2879)
 * single-pass streaming (CASSANDRA-2677, 2906, 2916, 3003)
 * use reference counting for deleting sstables instead of relying on GC
   (CASSANDRA-2521, 3179)
 * store hints as serialized mutations instead of pointers to data row
   (CASSANDRA-2045)
 * store hints in the coordinator node instead of in the closest replica 
   (CASSANDRA-2914)
 * add row_cache_keys_to_save CF option (CASSANDRA-1966)
 * check column family validity in nodetool repair (CASSANDRA-2933)
 * use lazy initialization instead of class initialization in NodeId
   (CASSANDRA-2953)
 * add paging to get_count (CASSANDRA-2894)
 * fix "short reads" in [multi]get (CASSANDRA-2643, 3157, 3192)
 * add optional compression for sstables (CASSANDRA-47, 2994, 3001, 3128)
 * add scheduler JMX metrics (CASSANDRA-2962)
 * add block level checksum for compressed data (CASSANDRA-1717)
 * make column family backed column map pluggable and introduce unsynchronized
   ArrayList backed one to speedup reads (CASSANDRA-2843, 3165, 3205)
 * refactoring of the secondary index api (CASSANDRA-2982)
 * make CL > ONE reads wait for digest reconciliation before returning
   (CASSANDRA-2494)
 * fix missing logging for some exceptions (CASSANDRA-2061)
 * refactor and optimize ColumnFamilyStore.files(...) and Descriptor.fromFilename(String)
   and few other places responsible for work with SSTable files (CASSANDRA-3040)
 * Stop reading from sstables once we know we have the most recent columns,
   for query-by-name requests (CASSANDRA-2498)
 * Add query-by-column mode to stress.java (CASSANDRA-3064)
 * Add "install" command to cassandra.bat (CASSANDRA-292)
 * clean up KSMetadata, CFMetadata from unnecessary
   Thrift<->Avro conversion methods (CASSANDRA-3032)
 * Add timeouts to client request schedulers (CASSANDRA-3079, 3096)
 * Cli to use hashes rather than array of hashes for strategy options (CASSANDRA-3081)
 * LeveledCompactionStrategy (CASSANDRA-1608, 3085, 3110, 3087, 3145, 3154, 3182)
 * Improvements of the CLI `describe` command (CASSANDRA-2630)
 * reduce window where dropped CF sstables may not be deleted (CASSANDRA-2942)
 * Expose gossip/FD info to JMX (CASSANDRA-2806)
 * Fix streaming over SSL when compressed SSTable involved (CASSANDRA-3051)
 * Add support for pluggable secondary index implementations (CASSANDRA-3078)
 * remove compaction_thread_priority setting (CASSANDRA-3104)
 * generate hints for replicas that timeout, not just replicas that are known
   to be down before starting (CASSANDRA-2034)
 * Add throttling for internode streaming (CASSANDRA-3080)
 * make the repair of a range repair all replica (CASSANDRA-2610, 3194)
 * expose the ability to repair the first range (as returned by the
   partitioner) of a node (CASSANDRA-2606)
 * Streams Compression (CASSANDRA-3015)
 * add ability to use multiple threads during a single compaction
   (CASSANDRA-2901)
 * make AbstractBounds.normalize support overlapping ranges (CASSANDRA-2641)
 * fix of the CQL count() behavior (CASSANDRA-3068)
 * use TreeMap backed column families for the SSTable simple writers
   (CASSANDRA-3148)
 * fix inconsistency of the CLI syntax when {} should be used instead of [{}]
   (CASSANDRA-3119)
 * rename CQL type names to match expected SQL behavior (CASSANDRA-3149, 3031)
 * Arena-based allocation for memtables (CASSANDRA-2252, 3162, 3163, 3168)
 * Default RR chance to 0.1 (CASSANDRA-3169)
 * Add RowLevel support to secondary index API (CASSANDRA-3147)
 * Make SerializingCacheProvider the default if JNA is available (CASSANDRA-3183)
 * Fix backwards compatibilty for CQL memtable properties (CASSANDRA-3190)
 * Add five-minute delay before starting compactions on a restarted server
   (CASSANDRA-3181)
 * Reduce copies done for intra-host messages (CASSANDRA-1788, 3144)
 * support of compaction strategy option for stress.java (CASSANDRA-3204)
 * make memtable throughput and column count thresholds no-ops (CASSANDRA-2449)
 * Return schema information along with the resultSet in CQL (CASSANDRA-2734)
 * Add new DecimalType (CASSANDRA-2883)
 * Fix assertion error in RowRepairResolver (CASSANDRA-3156)
 * Reduce unnecessary high buffer sizes (CASSANDRA-3171)
 * Pluggable compaction strategy (CASSANDRA-1610)
 * Add new broadcast_address config option (CASSANDRA-2491)


0.8.7
 * Kill server on wrapped OOME such as from FileChannel.map (CASSANDRA-3201)
 * Allow using quotes in "USE <keyspace>;" CLI command (CASSANDRA-3208)
 * Log message when a full repair operation completes (CASSANDRA-3207)
 * Don't allow any cache loading exceptions to halt startup (CASSANDRA-3218)
 * Fix sstableloader --ignores option (CASSANDRA-3247)
 * File descriptor limit increased in packaging (CASSANDRA-3206)
 * Log a meaningfull warning when a node receive a message for a repair session
   that doesn't exist anymore (CASSANDRA-3256)
 * Fix FD leak when internode encryption is enabled (CASSANDRA-3257)
 * FBUtilities.hexToBytes(String) to throw NumberFormatException when string
   contains non-hex characters (CASSANDRA-3231)
 * Keep SimpleSnitch proximity ordering unchanged from what the Strategy
   generates, as intended (CASSANDRA-3262)
 * remove Scrub from compactionstats when finished (CASSANDRA-3255)
 * Fix tool .bat files when CASSANDRA_HOME contains spaces (CASSANDRA-3258)
 * Force flush of status table when removing/updating token (CASSANDRA-3243)
 * Evict gossip state immediately when a token is taken over by a new IP (CASSANDRA-3259)
 * Fix bug where the failure detector can take too long to mark a host
   down (CASSANDRA-3273)
 * (Hadoop) allow wrapping ranges in queries (CASSANDRA-3137)
 * (Hadoop) check all interfaces for a match with split location
   before falling back to random replica (CASSANDRA-3211)
 * (Hadoop) Make Pig storage handle implements LoadMetadata (CASSANDRA-2777)
 * (Hadoop) Fix exception during PIG 'dump' (CASSANDRA-2810)
 * Fix stress COUNTER_GET option (CASSANDRA-3301)
 * Fix missing fields in CLI `show schema` output (CASSANDRA-3304)
 * Nodetool no longer leaks threads and closes JMX connections (CASSANDRA-3309)
 * fix truncate allowing data to be replayed post-restart (CASSANDRA-3297)
 * Move SimpleAuthority and SimpleAuthenticator to examples (CASSANDRA-2922)
 * Fix handling of tombstone by SSTableExport/Import (CASSANDRA-3357)
 * Fix transposition in cfHistograms (CASSANDRA-3222)
 * Allow using number as DC name when creating keyspace in CQL (CASSANDRA-3239)
 * Force flush of system table after updating/removing a token (CASSANDRA-3243)


0.8.6
 * revert CASSANDRA-2388
 * change TokenRange.endpoints back to listen/broadcast address to match
   pre-1777 behavior, and add TokenRange.rpc_endpoints instead (CASSANDRA-3187)
 * avoid trying to watch cassandra-topology.properties when loaded from jar
   (CASSANDRA-3138)
 * prevent users from creating keyspaces with LocalStrategy replication
   (CASSANDRA-3139)
 * fix CLI `show schema;` to output correct keyspace definition statement
   (CASSANDRA-3129)
 * CustomTThreadPoolServer to log TTransportException at DEBUG level
   (CASSANDRA-3142)
 * allow topology sort to work with non-unique rack names between 
   datacenters (CASSANDRA-3152)
 * Improve caching of same-version Messages on digest and repair paths
   (CASSANDRA-3158)
 * Randomize choice of first replica for counter increment (CASSANDRA-2890)
 * Fix using read_repair_chance instead of merge_shard_change (CASSANDRA-3202)
 * Avoid streaming data to nodes that already have it, on move as well as
   decommission (CASSANDRA-3041)
 * Fix divide by zero error in GCInspector (CASSANDRA-3164)
 * allow quoting of the ColumnFamily name in CLI `create column family`
   statement (CASSANDRA-3195)
 * Fix rolling upgrade from 0.7 to 0.8 problem (CASSANDRA-3166)
 * Accomodate missing encryption_options in IncomingTcpConnection.stream
   (CASSANDRA-3212)


0.8.5
 * fix NPE when encryption_options is unspecified (CASSANDRA-3007)
 * include column name in validation failure exceptions (CASSANDRA-2849)
 * make sure truncate clears out the commitlog so replay won't re-
   populate with truncated data (CASSANDRA-2950)
 * fix NPE when debug logging is enabled and dropped CF is present
   in a commitlog segment (CASSANDRA-3021)
 * fix cassandra.bat when CASSANDRA_HOME contains spaces (CASSANDRA-2952)
 * fix to SSTableSimpleUnsortedWriter bufferSize calculation (CASSANDRA-3027)
 * make cleanup and normal compaction able to skip empty rows
   (rows containing nothing but expired tombstones) (CASSANDRA-3039)
 * work around native memory leak in com.sun.management.GarbageCollectorMXBean
   (CASSANDRA-2868)
 * validate that column names in column_metadata are not equal to key_alias
   on create/update of the ColumnFamily and CQL 'ALTER' statement (CASSANDRA-3036)
 * return an InvalidRequestException if an indexed column is assigned
   a value larger than 64KB (CASSANDRA-3057)
 * fix of numeric-only and string column names handling in CLI "drop index" 
   (CASSANDRA-3054)
 * prune index scan resultset back to original request for lazy
   resultset expansion case (CASSANDRA-2964)
 * (Hadoop) fail jobs when Cassandra node has failed but TaskTracker
   has not (CASSANDRA-2388)
 * fix dynamic snitch ignoring nodes when read_repair_chance is zero
   (CASSANDRA-2662)
 * avoid retaining references to dropped CFS objects in 
   CompactionManager.estimatedCompactions (CASSANDRA-2708)
 * expose rpc timeouts per host in MessagingServiceMBean (CASSANDRA-2941)
 * avoid including cwd in classpath for deb and rpm packages (CASSANDRA-2881)
 * remove gossip state when a new IP takes over a token (CASSANDRA-3071)
 * allow sstable2json to work on index sstable files (CASSANDRA-3059)
 * always hint counters (CASSANDRA-3099)
 * fix log4j initialization in EmbeddedCassandraService (CASSANDRA-2857)
 * remove gossip state when a new IP takes over a token (CASSANDRA-3071)
 * work around native memory leak in com.sun.management.GarbageCollectorMXBean
    (CASSANDRA-2868)
 * fix UnavailableException with writes at CL.EACH_QUORM (CASSANDRA-3084)
 * fix parsing of the Keyspace and ColumnFamily names in numeric
   and string representations in CLI (CASSANDRA-3075)
 * fix corner cases in Range.differenceToFetch (CASSANDRA-3084)
 * fix ip address String representation in the ring cache (CASSANDRA-3044)
 * fix ring cache compatibility when mixing pre-0.8.4 nodes with post-
   in the same cluster (CASSANDRA-3023)
 * make repair report failure when a node participating dies (instead of
   hanging forever) (CASSANDRA-2433)
 * fix handling of the empty byte buffer by ReversedType (CASSANDRA-3111)
 * Add validation that Keyspace names are case-insensitively unique (CASSANDRA-3066)
 * catch invalid key_validation_class before instantiating UpdateColumnFamily (CASSANDRA-3102)
 * make Range and Bounds objects client-safe (CASSANDRA-3108)
 * optionally skip log4j configuration (CASSANDRA-3061)
 * bundle sstableloader with the debian package (CASSANDRA-3113)
 * don't try to build secondary indexes when there is none (CASSANDRA-3123)
 * improve SSTableSimpleUnsortedWriter speed for large rows (CASSANDRA-3122)
 * handle keyspace arguments correctly in nodetool snapshot (CASSANDRA-3038)
 * Fix SSTableImportTest on windows (CASSANDRA-3043)
 * expose compactionThroughputMbPerSec through JMX (CASSANDRA-3117)
 * log keyspace and CF of large rows being compacted


0.8.4
 * change TokenRing.endpoints to be a list of rpc addresses instead of 
   listen/broadcast addresses (CASSANDRA-1777)
 * include files-to-be-streamed in StreamInSession.getSources (CASSANDRA-2972)
 * use JAVA env var in cassandra-env.sh (CASSANDRA-2785, 2992)
 * avoid doing read for no-op replicate-on-write at CL=1 (CASSANDRA-2892)
 * refuse counter write for CL.ANY (CASSANDRA-2990)
 * switch back to only logging recent dropped messages (CASSANDRA-3004)
 * always deserialize RowMutation for counters (CASSANDRA-3006)
 * ignore saved replication_factor strategy_option for NTS (CASSANDRA-3011)
 * make sure pre-truncate CL segments are discarded (CASSANDRA-2950)


0.8.3
 * add ability to drop local reads/writes that are going to timeout
   (CASSANDRA-2943)
 * revamp token removal process, keep gossip states for 3 days (CASSANDRA-2496)
 * don't accept extra args for 0-arg nodetool commands (CASSANDRA-2740)
 * log unavailableexception details at debug level (CASSANDRA-2856)
 * expose data_dir though jmx (CASSANDRA-2770)
 * don't include tmp files as sstable when create cfs (CASSANDRA-2929)
 * log Java classpath on startup (CASSANDRA-2895)
 * keep gossipped version in sync with actual on migration coordinator 
   (CASSANDRA-2946)
 * use lazy initialization instead of class initialization in NodeId
   (CASSANDRA-2953)
 * check column family validity in nodetool repair (CASSANDRA-2933)
 * speedup bytes to hex conversions dramatically (CASSANDRA-2850)
 * Flush memtables on shutdown when durable writes are disabled 
   (CASSANDRA-2958)
 * improved POSIX compatibility of start scripts (CASsANDRA-2965)
 * add counter support to Hadoop InputFormat (CASSANDRA-2981)
 * fix bug where dirty commitlog segments were removed (and avoid keeping 
   segments with no post-flush activity permanently dirty) (CASSANDRA-2829)
 * fix throwing exception with batch mutation of counter super columns
   (CASSANDRA-2949)
 * ignore system tables during repair (CASSANDRA-2979)
 * throw exception when NTS is given replication_factor as an option
   (CASSANDRA-2960)
 * fix assertion error during compaction of counter CFs (CASSANDRA-2968)
 * avoid trying to create index names, when no index exists (CASSANDRA-2867)
 * don't sample the system table when choosing a bootstrap token
   (CASSANDRA-2825)
 * gossiper notifies of local state changes (CASSANDRA-2948)
 * add asynchronous and half-sync/half-async (hsha) thrift servers 
   (CASSANDRA-1405)
 * fix potential use of free'd native memory in SerializingCache 
   (CASSANDRA-2951)
 * prune index scan resultset back to original request for lazy
   resultset expansion case (CASSANDRA-2964)
 * (Hadoop) fail jobs when Cassandra node has failed but TaskTracker
    has not (CASSANDRA-2388)


0.8.2
 * CQL: 
   - include only one row per unique key for IN queries (CASSANDRA-2717)
   - respect client timestamp on full row deletions (CASSANDRA-2912)
 * improve thread-safety in StreamOutSession (CASSANDRA-2792)
 * allow deleting a row and updating indexed columns in it in the
   same mutation (CASSANDRA-2773)
 * Expose number of threads blocked on submitting memtable to flush
   in JMX (CASSANDRA-2817)
 * add ability to return "endpoints" to nodetool (CASSANDRA-2776)
 * Add support for multiple (comma-delimited) coordinator addresses
   to ColumnFamilyInputFormat (CASSANDRA-2807)
 * fix potential NPE while scheduling read repair for range slice
   (CASSANDRA-2823)
 * Fix race in SystemTable.getCurrentLocalNodeId (CASSANDRA-2824)
 * Correctly set default for replicate_on_write (CASSANDRA-2835)
 * improve nodetool compactionstats formatting (CASSANDRA-2844)
 * fix index-building status display (CASSANDRA-2853)
 * fix CLI perpetuating obsolete KsDef.replication_factor (CASSANDRA-2846)
 * improve cli treatment of multiline comments (CASSANDRA-2852)
 * handle row tombstones correctly in EchoedRow (CASSANDRA-2786)
 * add MessagingService.get[Recently]DroppedMessages and
   StorageService.getExceptionCount (CASSANDRA-2804)
 * fix possibility of spurious UnavailableException for LOCAL_QUORUM
   reads with dynamic snitch + read repair disabled (CASSANDRA-2870)
 * add ant-optional as dependence for the debian package (CASSANDRA-2164)
 * add option to specify limit for get_slice in the CLI (CASSANDRA-2646)
 * decrease HH page size (CASSANDRA-2832)
 * reset cli keyspace after dropping the current one (CASSANDRA-2763)
 * add KeyRange option to Hadoop inputformat (CASSANDRA-1125)
 * fix protocol versioning (CASSANDRA-2818, 2860)
 * support spaces in path to log4j configuration (CASSANDRA-2383)
 * avoid including inferred types in CF update (CASSANDRA-2809)
 * fix JMX bulkload call (CASSANDRA-2908)
 * fix updating KS with durable_writes=false (CASSANDRA-2907)
 * add simplified facade to SSTableWriter for bulk loading use
   (CASSANDRA-2911)
 * fix re-using index CF sstable names after drop/recreate (CASSANDRA-2872)
 * prepend CF to default index names (CASSANDRA-2903)
 * fix hint replay (CASSANDRA-2928)
 * Properly synchronize repair's merkle tree computation (CASSANDRA-2816)


0.8.1
 * CQL:
   - support for insert, delete in BATCH (CASSANDRA-2537)
   - support for IN to SELECT, UPDATE (CASSANDRA-2553)
   - timestamp support for INSERT, UPDATE, and BATCH (CASSANDRA-2555)
   - TTL support (CASSANDRA-2476)
   - counter support (CASSANDRA-2473)
   - ALTER COLUMNFAMILY (CASSANDRA-1709)
   - DROP INDEX (CASSANDRA-2617)
   - add SCHEMA/TABLE as aliases for KS/CF (CASSANDRA-2743)
   - server handles wait-for-schema-agreement (CASSANDRA-2756)
   - key alias support (CASSANDRA-2480)
 * add support for comparator parameters and a generic ReverseType
   (CASSANDRA-2355)
 * add CompositeType and DynamicCompositeType (CASSANDRA-2231)
 * optimize batches containing multiple updates to the same row
   (CASSANDRA-2583)
 * adjust hinted handoff page size to avoid OOM with large columns 
   (CASSANDRA-2652)
 * mark BRAF buffer invalid post-flush so we don't re-flush partial
   buffers again, especially on CL writes (CASSANDRA-2660)
 * add DROP INDEX support to CLI (CASSANDRA-2616)
 * don't perform HH to client-mode [storageproxy] nodes (CASSANDRA-2668)
 * Improve forceDeserialize/getCompactedRow encapsulation (CASSANDRA-2659)
 * Don't write CounterUpdateColumn to disk in tests (CASSANDRA-2650)
 * Add sstable bulk loading utility (CASSANDRA-1278)
 * avoid replaying hints to dropped columnfamilies (CASSANDRA-2685)
 * add placeholders for missing rows in range query pseudo-RR (CASSANDRA-2680)
 * remove no-op HHOM.renameHints (CASSANDRA-2693)
 * clone super columns to avoid modifying them during flush (CASSANDRA-2675)
 * allow writes to bypass the commitlog for certain keyspaces (CASSANDRA-2683)
 * avoid NPE when bypassing commitlog during memtable flush (CASSANDRA-2781)
 * Added support for making bootstrap retry if nodes flap (CASSANDRA-2644)
 * Added statusthrift to nodetool to report if thrift server is running (CASSANDRA-2722)
 * Fixed rows being cached if they do not exist (CASSANDRA-2723)
 * Support passing tableName and cfName to RowCacheProviders (CASSANDRA-2702)
 * close scrub file handles (CASSANDRA-2669)
 * throttle migration replay (CASSANDRA-2714)
 * optimize column serializer creation (CASSANDRA-2716)
 * Added support for making bootstrap retry if nodes flap (CASSANDRA-2644)
 * Added statusthrift to nodetool to report if thrift server is running
   (CASSANDRA-2722)
 * Fixed rows being cached if they do not exist (CASSANDRA-2723)
 * fix truncate/compaction race (CASSANDRA-2673)
 * workaround large resultsets causing large allocation retention
   by nio sockets (CASSANDRA-2654)
 * fix nodetool ring use with Ec2Snitch (CASSANDRA-2733)
 * fix removing columns and subcolumns that are supressed by a row or
   supercolumn tombstone during replica resolution (CASSANDRA-2590)
 * support sstable2json against snapshot sstables (CASSANDRA-2386)
 * remove active-pull schema requests (CASSANDRA-2715)
 * avoid marking entire list of sstables as actively being compacted
   in multithreaded compaction (CASSANDRA-2765)
 * seek back after deserializing a row to update cache with (CASSANDRA-2752)
 * avoid skipping rows in scrub for counter column family (CASSANDRA-2759)
 * fix ConcurrentModificationException in repair when dealing with 0.7 node
   (CASSANDRA-2767)
 * use threadsafe collections for StreamInSession (CASSANDRA-2766)
 * avoid infinite loop when creating merkle tree (CASSANDRA-2758)
 * avoids unmarking compacting sstable prematurely in cleanup (CASSANDRA-2769)
 * fix NPE when the commit log is bypassed (CASSANDRA-2718)
 * don't throw an exception in SS.isRPCServerRunning (CASSANDRA-2721)
 * make stress.jar executable (CASSANDRA-2744)
 * add daemon mode to java stress (CASSANDRA-2267)
 * expose the DC and rack of a node through JMX and nodetool ring (CASSANDRA-2531)
 * fix cache mbean getSize (CASSANDRA-2781)
 * Add Date, Float, Double, and Boolean types (CASSANDRA-2530)
 * Add startup flag to renew counter node id (CASSANDRA-2788)
 * add jamm agent to cassandra.bat (CASSANDRA-2787)
 * fix repair hanging if a neighbor has nothing to send (CASSANDRA-2797)
 * purge tombstone even if row is in only one sstable (CASSANDRA-2801)
 * Fix wrong purge of deleted cf during compaction (CASSANDRA-2786)
 * fix race that could result in Hadoop writer failing to throw an
   exception encountered after close() (CASSANDRA-2755)
 * fix scan wrongly throwing assertion error (CASSANDRA-2653)
 * Always use even distribution for merkle tree with RandomPartitionner
   (CASSANDRA-2841)
 * fix describeOwnership for OPP (CASSANDRA-2800)
 * ensure that string tokens do not contain commas (CASSANDRA-2762)


0.8.0-final
 * fix CQL grammar warning and cqlsh regression from CASSANDRA-2622
 * add ant generate-cql-html target (CASSANDRA-2526)
 * update CQL consistency levels (CASSANDRA-2566)
 * debian packaging fixes (CASSANDRA-2481, 2647)
 * fix UUIDType, IntegerType for direct buffers (CASSANDRA-2682, 2684)
 * switch to native Thrift for Hadoop map/reduce (CASSANDRA-2667)
 * fix StackOverflowError when building from eclipse (CASSANDRA-2687)
 * only provide replication_factor to strategy_options "help" for
   SimpleStrategy, OldNetworkTopologyStrategy (CASSANDRA-2678, 2713)
 * fix exception adding validators to non-string columns (CASSANDRA-2696)
 * avoid instantiating DatabaseDescriptor in JDBC (CASSANDRA-2694)
 * fix potential stack overflow during compaction (CASSANDRA-2626)
 * clone super columns to avoid modifying them during flush (CASSANDRA-2675)
 * reset underlying iterator in EchoedRow constructor (CASSANDRA-2653)


0.8.0-rc1
 * faster flushes and compaction from fixing excessively pessimistic 
   rebuffering in BRAF (CASSANDRA-2581)
 * fix returning null column values in the python cql driver (CASSANDRA-2593)
 * fix merkle tree splitting exiting early (CASSANDRA-2605)
 * snapshot_before_compaction directory name fix (CASSANDRA-2598)
 * Disable compaction throttling during bootstrap (CASSANDRA-2612) 
 * fix CQL treatment of > and < operators in range slices (CASSANDRA-2592)
 * fix potential double-application of counter updates on commitlog replay
   by moving replay position from header to sstable metadata (CASSANDRA-2419)
 * JDBC CQL driver exposes getColumn for access to timestamp
 * JDBC ResultSetMetadata properties added to AbstractType
 * r/m clustertool (CASSANDRA-2607)
 * add support for presenting row key as a column in CQL result sets 
   (CASSANDRA-2622)
 * Don't allow {LOCAL|EACH}_QUORUM unless strategy is NTS (CASSANDRA-2627)
 * validate keyspace strategy_options during CQL create (CASSANDRA-2624)
 * fix empty Result with secondary index when limit=1 (CASSANDRA-2628)
 * Fix regression where bootstrapping a node with no schema fails
   (CASSANDRA-2625)
 * Allow removing LocationInfo sstables (CASSANDRA-2632)
 * avoid attempting to replay mutations from dropped keyspaces (CASSANDRA-2631)
 * avoid using cached position of a key when GT is requested (CASSANDRA-2633)
 * fix counting bloom filter true positives (CASSANDRA-2637)
 * initialize local ep state prior to gossip startup if needed (CASSANDRA-2638)
 * fix counter increment lost after restart (CASSANDRA-2642)
 * add quote-escaping via backslash to CLI (CASSANDRA-2623)
 * fix pig example script (CASSANDRA-2487)
 * fix dynamic snitch race in adding latencies (CASSANDRA-2618)
 * Start/stop cassandra after more important services such as mdadm in
   debian packaging (CASSANDRA-2481)


0.8.0-beta2
 * fix NPE compacting index CFs (CASSANDRA-2528)
 * Remove checking all column families on startup for compaction candidates 
   (CASSANDRA-2444)
 * validate CQL create keyspace options (CASSANDRA-2525)
 * fix nodetool setcompactionthroughput (CASSANDRA-2550)
 * move	gossip heartbeat back to its own thread (CASSANDRA-2554)
 * validate cql TRUNCATE columnfamily before truncating (CASSANDRA-2570)
 * fix batch_mutate for mixed standard-counter mutations (CASSANDRA-2457)
 * disallow making schema changes to system keyspace (CASSANDRA-2563)
 * fix sending mutation messages multiple times (CASSANDRA-2557)
 * fix incorrect use of NBHM.size in ReadCallback that could cause
   reads to time out even when responses were received (CASSANDRA-2552)
 * trigger read repair correctly for LOCAL_QUORUM reads (CASSANDRA-2556)
 * Allow configuring the number of compaction thread (CASSANDRA-2558)
 * forceUserDefinedCompaction will attempt to compact what it is given
   even if the pessimistic estimate is that there is not enough disk space;
   automatic compactions will only compact 2 or more sstables (CASSANDRA-2575)
 * refuse to apply migrations with older timestamps than the current 
   schema (CASSANDRA-2536)
 * remove unframed Thrift transport option
 * include indexes in snapshots (CASSANDRA-2596)
 * improve ignoring of obsolete mutations in index maintenance (CASSANDRA-2401)
 * recognize attempt to drop just the index while leaving the column
   definition alone (CASSANDRA-2619)
  

0.8.0-beta1
 * remove Avro RPC support (CASSANDRA-926)
 * support for columns that act as incr/decr counters 
   (CASSANDRA-1072, 1937, 1944, 1936, 2101, 2093, 2288, 2105, 2384, 2236, 2342,
   2454)
 * CQL (CASSANDRA-1703, 1704, 1705, 1706, 1707, 1708, 1710, 1711, 1940, 
   2124, 2302, 2277, 2493)
 * avoid double RowMutation serialization on write path (CASSANDRA-1800)
 * make NetworkTopologyStrategy the default (CASSANDRA-1960)
 * configurable internode encryption (CASSANDRA-1567, 2152)
 * human readable column names in sstable2json output (CASSANDRA-1933)
 * change default JMX port to 7199 (CASSANDRA-2027)
 * backwards compatible internal messaging (CASSANDRA-1015)
 * atomic switch of memtables and sstables (CASSANDRA-2284)
 * add pluggable SeedProvider (CASSANDRA-1669)
 * Fix clustertool to not throw exception when calling get_endpoints (CASSANDRA-2437)
 * upgrade to thrift 0.6 (CASSANDRA-2412) 
 * repair works on a token range instead of full ring (CASSANDRA-2324)
 * purge tombstones from row cache (CASSANDRA-2305)
 * push replication_factor into strategy_options (CASSANDRA-1263)
 * give snapshots the same name on each node (CASSANDRA-1791)
 * remove "nodetool loadbalance" (CASSANDRA-2448)
 * multithreaded compaction (CASSANDRA-2191)
 * compaction throttling (CASSANDRA-2156)
 * add key type information and alias (CASSANDRA-2311, 2396)
 * cli no longer divides read_repair_chance by 100 (CASSANDRA-2458)
 * made CompactionInfo.getTaskType return an enum (CASSANDRA-2482)
 * add a server-wide cap on measured memtable memory usage and aggressively
   flush to keep under that threshold (CASSANDRA-2006)
 * add unified UUIDType (CASSANDRA-2233)
 * add off-heap row cache support (CASSANDRA-1969)


0.7.5
 * improvements/fixes to PIG driver (CASSANDRA-1618, CASSANDRA-2387,
   CASSANDRA-2465, CASSANDRA-2484)
 * validate index names (CASSANDRA-1761)
 * reduce contention on Table.flusherLock (CASSANDRA-1954)
 * try harder to detect failures during streaming, cleaning up temporary
   files more reliably (CASSANDRA-2088)
 * shut down server for OOM on a Thrift thread (CASSANDRA-2269)
 * fix tombstone handling in repair and sstable2json (CASSANDRA-2279)
 * preserve version when streaming data from old sstables (CASSANDRA-2283)
 * don't start repair if a neighboring node is marked as dead (CASSANDRA-2290)
 * purge tombstones from row cache (CASSANDRA-2305)
 * Avoid seeking when sstable2json exports the entire file (CASSANDRA-2318)
 * clear Built flag in system table when dropping an index (CASSANDRA-2320)
 * don't allow arbitrary argument for stress.java (CASSANDRA-2323)
 * validate values for index predicates in get_indexed_slice (CASSANDRA-2328)
 * queue secondary indexes for flush before the parent (CASSANDRA-2330)
 * allow job configuration to set the CL used in Hadoop jobs (CASSANDRA-2331)
 * add memtable_flush_queue_size defaulting to 4 (CASSANDRA-2333)
 * Allow overriding of initial_token, storage_port and rpc_port from system
   properties (CASSANDRA-2343)
 * fix comparator used for non-indexed secondary expressions in index scan
   (CASSANDRA-2347)
 * ensure size calculation and write phase of large-row compaction use
   the same threshold for TTL expiration (CASSANDRA-2349)
 * fix race when iterating CFs during add/drop (CASSANDRA-2350)
 * add ConsistencyLevel command to CLI (CASSANDRA-2354)
 * allow negative numbers in the cli (CASSANDRA-2358)
 * hard code serialVersionUID for tokens class (CASSANDRA-2361)
 * fix potential infinite loop in ByteBufferUtil.inputStream (CASSANDRA-2365)
 * fix encoding bugs in HintedHandoffManager, SystemTable when default
   charset is not UTF8 (CASSANDRA-2367)
 * avoids having removed node reappearing in Gossip (CASSANDRA-2371)
 * fix incorrect truncation of long to int when reading columns via block
   index (CASSANDRA-2376)
 * fix NPE during stream session (CASSANDRA-2377)
 * fix race condition that could leave orphaned data files when dropping CF or
   KS (CASSANDRA-2381)
 * fsync statistics component on write (CASSANDRA-2382)
 * fix duplicate results from CFS.scan (CASSANDRA-2406)
 * add IntegerType to CLI help (CASSANDRA-2414)
 * avoid caching token-only decoratedkeys (CASSANDRA-2416)
 * convert mmap assertion to if/throw so scrub can catch it (CASSANDRA-2417)
 * don't overwrite gc log (CASSANDR-2418)
 * invalidate row cache for streamed row to avoid inconsitencies
   (CASSANDRA-2420)
 * avoid copies in range/index scans (CASSANDRA-2425)
 * make sure we don't wipe data during cleanup if the node has not join
   the ring (CASSANDRA-2428)
 * Try harder to close files after compaction (CASSANDRA-2431)
 * re-set bootstrapped flag after move finishes (CASSANDRA-2435)
 * display validation_class in CLI 'describe keyspace' (CASSANDRA-2442)
 * make cleanup compactions cleanup the row cache (CASSANDRA-2451)
 * add column fields validation to scrub (CASSANDRA-2460)
 * use 64KB flush buffer instead of in_memory_compaction_limit (CASSANDRA-2463)
 * fix backslash substitutions in CLI (CASSANDRA-2492)
 * disable cache saving for system CFS (CASSANDRA-2502)
 * fixes for verifying destination availability under hinted conditions
   so UE can be thrown intead of timing out (CASSANDRA-2514)
 * fix update of validation class in column metadata (CASSANDRA-2512)
 * support LOCAL_QUORUM, EACH_QUORUM CLs outside of NTS (CASSANDRA-2516)
 * preserve version when streaming data from old sstables (CASSANDRA-2283)
 * fix backslash substitutions in CLI (CASSANDRA-2492)
 * count a row deletion as one operation towards memtable threshold 
   (CASSANDRA-2519)
 * support LOCAL_QUORUM, EACH_QUORUM CLs outside of NTS (CASSANDRA-2516)


0.7.4
 * add nodetool join command (CASSANDRA-2160)
 * fix secondary indexes on pre-existing or streamed data (CASSANDRA-2244)
 * initialize endpoint in gossiper earlier (CASSANDRA-2228)
 * add ability to write to Cassandra from Pig (CASSANDRA-1828)
 * add rpc_[min|max]_threads (CASSANDRA-2176)
 * add CL.TWO, CL.THREE (CASSANDRA-2013)
 * avoid exporting an un-requested row in sstable2json, when exporting 
   a key that does not exist (CASSANDRA-2168)
 * add incremental_backups option (CASSANDRA-1872)
 * add configurable row limit to Pig loadfunc (CASSANDRA-2276)
 * validate column values in batches as well as single-Column inserts
   (CASSANDRA-2259)
 * move sample schema from cassandra.yaml to schema-sample.txt,
   a cli scripts (CASSANDRA-2007)
 * avoid writing empty rows when scrubbing tombstoned rows (CASSANDRA-2296)
 * fix assertion error in range and index scans for CL < ALL
   (CASSANDRA-2282)
 * fix commitlog replay when flush position refers to data that didn't
   get synced before server died (CASSANDRA-2285)
 * fix fd leak in sstable2json with non-mmap'd i/o (CASSANDRA-2304)
 * reduce memory use during streaming of multiple sstables (CASSANDRA-2301)
 * purge tombstoned rows from cache after GCGraceSeconds (CASSANDRA-2305)
 * allow zero replicas in a NTS datacenter (CASSANDRA-1924)
 * make range queries respect snitch for local replicas (CASSANDRA-2286)
 * fix HH delivery when column index is larger than 2GB (CASSANDRA-2297)
 * make 2ary indexes use parent CF flush thresholds during initial build
   (CASSANDRA-2294)
 * update memtable_throughput to be a long (CASSANDRA-2158)


0.7.3
 * Keep endpoint state until aVeryLongTime (CASSANDRA-2115)
 * lower-latency read repair (CASSANDRA-2069)
 * add hinted_handoff_throttle_delay_in_ms option (CASSANDRA-2161)
 * fixes for cache save/load (CASSANDRA-2172, -2174)
 * Handle whole-row deletions in CFOutputFormat (CASSANDRA-2014)
 * Make memtable_flush_writers flush in parallel (CASSANDRA-2178)
 * Add compaction_preheat_key_cache option (CASSANDRA-2175)
 * refactor stress.py to have only one copy of the format string 
   used for creating row keys (CASSANDRA-2108)
 * validate index names for \w+ (CASSANDRA-2196)
 * Fix Cassandra cli to respect timeout if schema does not settle 
   (CASSANDRA-2187)
 * fix for compaction and cleanup writing old-format data into new-version 
   sstable (CASSANDRA-2211, -2216)
 * add nodetool scrub (CASSANDRA-2217, -2240)
 * fix sstable2json large-row pagination (CASSANDRA-2188)
 * fix EOFing on requests for the last bytes in a file (CASSANDRA-2213)
 * fix BufferedRandomAccessFile bugs (CASSANDRA-2218, -2241)
 * check for memtable flush_after_mins exceeded every 10s (CASSANDRA-2183)
 * fix cache saving on Windows (CASSANDRA-2207)
 * add validateSchemaAgreement call + synchronization to schema
   modification operations (CASSANDRA-2222)
 * fix for reversed slice queries on large rows (CASSANDRA-2212)
 * fat clients were writing local data (CASSANDRA-2223)
 * set DEFAULT_MEMTABLE_LIFETIME_IN_MINS to 24h
 * improve detection and cleanup of partially-written sstables 
   (CASSANDRA-2206)
 * fix supercolumn de/serialization when subcolumn comparator is different
   from supercolumn's (CASSANDRA-2104)
 * fix starting up on Windows when CASSANDRA_HOME contains whitespace
   (CASSANDRA-2237)
 * add [get|set][row|key]cacheSavePeriod to JMX (CASSANDRA-2100)
 * fix Hadoop ColumnFamilyOutputFormat dropping of mutations
   when batch fills up (CASSANDRA-2255)
 * move file deletions off of scheduledtasks executor (CASSANDRA-2253)


0.7.2
 * copy DecoratedKey.key when inserting into caches to avoid retaining
   a reference to the underlying buffer (CASSANDRA-2102)
 * format subcolumn names with subcomparator (CASSANDRA-2136)
 * fix column bloom filter deserialization (CASSANDRA-2165)


0.7.1
 * refactor MessageDigest creation code. (CASSANDRA-2107)
 * buffer network stack to avoid inefficient small TCP messages while avoiding
   the nagle/delayed ack problem (CASSANDRA-1896)
 * check log4j configuration for changes every 10s (CASSANDRA-1525, 1907)
 * more-efficient cross-DC replication (CASSANDRA-1530, -2051, -2138)
 * avoid polluting page cache with commitlog or sstable writes
   and seq scan operations (CASSANDRA-1470)
 * add RMI authentication options to nodetool (CASSANDRA-1921)
 * make snitches configurable at runtime (CASSANDRA-1374)
 * retry hadoop split requests on connection failure (CASSANDRA-1927)
 * implement describeOwnership for BOP, COPP (CASSANDRA-1928)
 * make read repair behave as expected for ConsistencyLevel > ONE
   (CASSANDRA-982, 2038)
 * distributed test harness (CASSANDRA-1859, 1964)
 * reduce flush lock contention (CASSANDRA-1930)
 * optimize supercolumn deserialization (CASSANDRA-1891)
 * fix CFMetaData.apply to only compare objects of the same class 
   (CASSANDRA-1962)
 * allow specifying specific SSTables to compact from JMX (CASSANDRA-1963)
 * fix race condition in MessagingService.targets (CASSANDRA-1959, 2094, 2081)
 * refuse to open sstables from a future version (CASSANDRA-1935)
 * zero-copy reads (CASSANDRA-1714)
 * fix copy bounds for word Text in wordcount demo (CASSANDRA-1993)
 * fixes for contrib/javautils (CASSANDRA-1979)
 * check more frequently for memtable expiration (CASSANDRA-2000)
 * fix writing SSTable column count statistics (CASSANDRA-1976)
 * fix streaming of multiple CFs during bootstrap (CASSANDRA-1992)
 * explicitly set JVM GC new generation size with -Xmn (CASSANDRA-1968)
 * add short options for CLI flags (CASSANDRA-1565)
 * make keyspace argument to "describe keyspace" in CLI optional
   when authenticated to keyspace already (CASSANDRA-2029)
 * added option to specify -Dcassandra.join_ring=false on startup
   to allow "warm spare" nodes or performing JMX maintenance before
   joining the ring (CASSANDRA-526)
 * log migrations at INFO (CASSANDRA-2028)
 * add CLI verbose option in file mode (CASSANDRA-2030)
 * add single-line "--" comments to CLI (CASSANDRA-2032)
 * message serialization tests (CASSANDRA-1923)
 * switch from ivy to maven-ant-tasks (CASSANDRA-2017)
 * CLI attempts to block for new schema to propagate (CASSANDRA-2044)
 * fix potential overflow in nodetool cfstats (CASSANDRA-2057)
 * add JVM shutdownhook to sync commitlog (CASSANDRA-1919)
 * allow nodes to be up without being part of  normal traffic (CASSANDRA-1951)
 * fix CLI "show keyspaces" with null options on NTS (CASSANDRA-2049)
 * fix possible ByteBuffer race conditions (CASSANDRA-2066)
 * reduce garbage generated by MessagingService to prevent load spikes
   (CASSANDRA-2058)
 * fix math in RandomPartitioner.describeOwnership (CASSANDRA-2071)
 * fix deletion of sstable non-data components (CASSANDRA-2059)
 * avoid blocking gossip while deleting handoff hints (CASSANDRA-2073)
 * ignore messages from newer versions, keep track of nodes in gossip 
   regardless of version (CASSANDRA-1970)
 * cache writing moved to CompactionManager to reduce i/o contention and
   updated to use non-cache-polluting writes (CASSANDRA-2053)
 * page through large rows when exporting to JSON (CASSANDRA-2041)
 * add flush_largest_memtables_at and reduce_cache_sizes_at options
   (CASSANDRA-2142)
 * add cli 'describe cluster' command (CASSANDRA-2127)
 * add cli support for setting username/password at 'connect' command 
   (CASSANDRA-2111)
 * add -D option to Stress.java to allow reading hosts from a file 
   (CASSANDRA-2149)
 * bound hints CF throughput between 32M and 256M (CASSANDRA-2148)
 * continue starting when invalid saved cache entries are encountered
   (CASSANDRA-2076)
 * add max_hint_window_in_ms option (CASSANDRA-1459)


0.7.0-final
 * fix offsets to ByteBuffer.get (CASSANDRA-1939)


0.7.0-rc4
 * fix cli crash after backgrounding (CASSANDRA-1875)
 * count timeouts in storageproxy latencies, and include latency 
   histograms in StorageProxyMBean (CASSANDRA-1893)
 * fix CLI get recognition of supercolumns (CASSANDRA-1899)
 * enable keepalive on intra-cluster sockets (CASSANDRA-1766)
 * count timeouts towards dynamicsnitch latencies (CASSANDRA-1905)
 * Expose index-building status in JMX + cli schema description
   (CASSANDRA-1871)
 * allow [LOCAL|EACH]_QUORUM to be used with non-NetworkTopology 
   replication Strategies
 * increased amount of index locks for faster commitlog replay
 * collect secondary index tombstones immediately (CASSANDRA-1914)
 * revert commitlog changes from #1780 (CASSANDRA-1917)
 * change RandomPartitioner min token to -1 to avoid collision w/
   tokens on actual nodes (CASSANDRA-1901)
 * examine the right nibble when validating TimeUUID (CASSANDRA-1910)
 * include secondary indexes in cleanup (CASSANDRA-1916)
 * CFS.scrubDataDirectories should also cleanup invalid secondary indexes
   (CASSANDRA-1904)
 * ability to disable/enable gossip on nodes to force them down
   (CASSANDRA-1108)


0.7.0-rc3
 * expose getNaturalEndpoints in StorageServiceMBean taking byte[]
   key; RMI cannot serialize ByteBuffer (CASSANDRA-1833)
 * infer org.apache.cassandra.locator for replication strategy classes
   when not otherwise specified
 * validation that generates less garbage (CASSANDRA-1814)
 * add TTL support to CLI (CASSANDRA-1838)
 * cli defaults to bytestype for subcomparator when creating
   column families (CASSANDRA-1835)
 * unregister index MBeans when index is dropped (CASSANDRA-1843)
 * make ByteBufferUtil.clone thread-safe (CASSANDRA-1847)
 * change exception for read requests during bootstrap from 
   InvalidRequest to Unavailable (CASSANDRA-1862)
 * respect row-level tombstones post-flush in range scans
   (CASSANDRA-1837)
 * ReadResponseResolver check digests against each other (CASSANDRA-1830)
 * return InvalidRequest when remove of subcolumn without supercolumn
   is requested (CASSANDRA-1866)
 * flush before repair (CASSANDRA-1748)
 * SSTableExport validates key order (CASSANDRA-1884)
 * large row support for SSTableExport (CASSANDRA-1867)
 * Re-cache hot keys post-compaction without hitting disk (CASSANDRA-1878)
 * manage read repair in coordinator instead of data source, to
   provide latency information to dynamic snitch (CASSANDRA-1873)


0.7.0-rc2
 * fix live-column-count of slice ranges including tombstoned supercolumn 
   with live subcolumn (CASSANDRA-1591)
 * rename o.a.c.internal.AntientropyStage -> AntiEntropyStage,
   o.a.c.request.Request_responseStage -> RequestResponseStage,
   o.a.c.internal.Internal_responseStage -> InternalResponseStage
 * add AbstractType.fromString (CASSANDRA-1767)
 * require index_type to be present when specifying index_name
   on ColumnDef (CASSANDRA-1759)
 * fix add/remove index bugs in CFMetadata (CASSANDRA-1768)
 * rebuild Strategy during system_update_keyspace (CASSANDRA-1762)
 * cli updates prompt to ... in continuation lines (CASSANDRA-1770)
 * support multiple Mutations per key in hadoop ColumnFamilyOutputFormat
   (CASSANDRA-1774)
 * improvements to Debian init script (CASSANDRA-1772)
 * use local classloader to check for version.properties (CASSANDRA-1778)
 * Validate that column names in column_metadata are valid for the
   defined comparator, and decode properly in cli (CASSANDRA-1773)
 * use cross-platform newlines in cli (CASSANDRA-1786)
 * add ExpiringColumn support to sstable import/export (CASSANDRA-1754)
 * add flush for each append to periodic commitlog mode; added
   periodic_without_flush option to disable this (CASSANDRA-1780)
 * close file handle used for post-flush truncate (CASSANDRA-1790)
 * various code cleanup (CASSANDRA-1793, -1794, -1795)
 * fix range queries against wrapped range (CASSANDRA-1781)
 * fix consistencylevel calculations for NetworkTopologyStrategy
   (CASSANDRA-1804)
 * cli support index type enum names (CASSANDRA-1810)
 * improved validation of column_metadata (CASSANDRA-1813)
 * reads at ConsistencyLevel > 1 throw UnavailableException
   immediately if insufficient live nodes exist (CASSANDRA-1803)
 * copy bytebuffers for local writes to avoid retaining the entire
   Thrift frame (CASSANDRA-1801)
 * fix NPE adding index to column w/o prior metadata (CASSANDRA-1764)
 * reduce fat client timeout (CASSANDRA-1730)
 * fix botched merge of CASSANDRA-1316


0.7.0-rc1
 * fix compaction and flush races with schema updates (CASSANDRA-1715)
 * add clustertool, config-converter, sstablekeys, and schematool 
   Windows .bat files (CASSANDRA-1723)
 * reject range queries received during bootstrap (CASSANDRA-1739)
 * fix wrapping-range queries on non-minimum token (CASSANDRA-1700)
 * add nodetool cfhistogram (CASSANDRA-1698)
 * limit repaired ranges to what the nodes have in common (CASSANDRA-1674)
 * index scan treats missing columns as not matching secondary
   expressions (CASSANDRA-1745)
 * Fix misuse of DataOutputBuffer.getData in AntiEntropyService
   (CASSANDRA-1729)
 * detect and warn when obsolete version of JNA is present (CASSANDRA-1760)
 * reduce fat client timeout (CASSANDRA-1730)
 * cleanup smallest CFs first to increase free temp space for larger ones
   (CASSANDRA-1811)
 * Update windows .bat files to work outside of main Cassandra
   directory (CASSANDRA-1713)
 * fix read repair regression from 0.6.7 (CASSANDRA-1727)
 * more-efficient read repair (CASSANDRA-1719)
 * fix hinted handoff replay (CASSANDRA-1656)
 * log type of dropped messages (CASSANDRA-1677)
 * upgrade to SLF4J 1.6.1
 * fix ByteBuffer bug in ExpiringColumn.updateDigest (CASSANDRA-1679)
 * fix IntegerType.getString (CASSANDRA-1681)
 * make -Djava.net.preferIPv4Stack=true the default (CASSANDRA-628)
 * add INTERNAL_RESPONSE verb to differentiate from responses related
   to client requests (CASSANDRA-1685)
 * log tpstats when dropping messages (CASSANDRA-1660)
 * include unreachable nodes in describeSchemaVersions (CASSANDRA-1678)
 * Avoid dropping messages off the client request path (CASSANDRA-1676)
 * fix jna errno reporting (CASSANDRA-1694)
 * add friendlier error for UnknownHostException on startup (CASSANDRA-1697)
 * include jna dependency in RPM package (CASSANDRA-1690)
 * add --skip-keys option to stress.py (CASSANDRA-1696)
 * improve cli handling of non-string keys and column names 
   (CASSANDRA-1701, -1693)
 * r/m extra subcomparator line in cli keyspaces output (CASSANDRA-1712)
 * add read repair chance to cli "show keyspaces"
 * upgrade to ConcurrentLinkedHashMap 1.1 (CASSANDRA-975)
 * fix index scan routing (CASSANDRA-1722)
 * fix tombstoning of supercolumns in range queries (CASSANDRA-1734)
 * clear endpoint cache after updating keyspace metadata (CASSANDRA-1741)
 * fix wrapping-range queries on non-minimum token (CASSANDRA-1700)
 * truncate includes secondary indexes (CASSANDRA-1747)
 * retain reference to PendingFile sstables (CASSANDRA-1749)
 * fix sstableimport regression (CASSANDRA-1753)
 * fix for bootstrap when no non-system tables are defined (CASSANDRA-1732)
 * handle replica unavailability in index scan (CASSANDRA-1755)
 * fix service initialization order deadlock (CASSANDRA-1756)
 * multi-line cli commands (CASSANDRA-1742)
 * fix race between snapshot and compaction (CASSANDRA-1736)
 * add listEndpointsPendingHints, deleteHintsForEndpoint JMX methods 
   (CASSANDRA-1551)


0.7.0-beta3
 * add strategy options to describe_keyspace output (CASSANDRA-1560)
 * log warning when using randomly generated token (CASSANDRA-1552)
 * re-organize JMX into .db, .net, .internal, .request (CASSANDRA-1217)
 * allow nodes to change IPs between restarts (CASSANDRA-1518)
 * remember ring state between restarts by default (CASSANDRA-1518)
 * flush index built flag so we can read it before log replay (CASSANDRA-1541)
 * lock row cache updates to prevent race condition (CASSANDRA-1293)
 * remove assertion causing rare (and harmless) error messages in
   commitlog (CASSANDRA-1330)
 * fix moving nodes with no keyspaces defined (CASSANDRA-1574)
 * fix unbootstrap when no data is present in a transfer range (CASSANDRA-1573)
 * take advantage of AVRO-495 to simplify our avro IDL (CASSANDRA-1436)
 * extend authorization hierarchy to column family (CASSANDRA-1554)
 * deletion support in secondary indexes (CASSANDRA-1571)
 * meaningful error message for invalid replication strategy class 
   (CASSANDRA-1566)
 * allow keyspace creation with RF > N (CASSANDRA-1428)
 * improve cli error handling (CASSANDRA-1580)
 * add cache save/load ability (CASSANDRA-1417, 1606, 1647)
 * add StorageService.getDrainProgress (CASSANDRA-1588)
 * Disallow bootstrap to an in-use token (CASSANDRA-1561)
 * Allow dynamic secondary index creation and destruction (CASSANDRA-1532)
 * log auto-guessed memtable thresholds (CASSANDRA-1595)
 * add ColumnDef support to cli (CASSANDRA-1583)
 * reduce index sample time by 75% (CASSANDRA-1572)
 * add cli support for column, strategy metadata (CASSANDRA-1578, 1612)
 * add cli support for schema modification (CASSANDRA-1584)
 * delete temp files on failed compactions (CASSANDRA-1596)
 * avoid blocking for dead nodes during removetoken (CASSANDRA-1605)
 * remove ConsistencyLevel.ZERO (CASSANDRA-1607)
 * expose in-progress compaction type in jmx (CASSANDRA-1586)
 * removed IClock & related classes from internals (CASSANDRA-1502)
 * fix removing tokens from SystemTable on decommission and removetoken
   (CASSANDRA-1609)
 * include CF metadata in cli 'show keyspaces' (CASSANDRA-1613)
 * switch from Properties to HashMap in PropertyFileSnitch to
   avoid synchronization bottleneck (CASSANDRA-1481)
 * PropertyFileSnitch configuration file renamed to 
   cassandra-topology.properties
 * add cli support for get_range_slices (CASSANDRA-1088, CASSANDRA-1619)
 * Make memtable flush thresholds per-CF instead of global 
   (CASSANDRA-1007, 1637)
 * add cli support for binary data without CfDef hints (CASSANDRA-1603)
 * fix building SSTable statistics post-stream (CASSANDRA-1620)
 * fix potential infinite loop in 2ary index queries (CASSANDRA-1623)
 * allow creating NTS keyspaces with no replicas configured (CASSANDRA-1626)
 * add jmx histogram of sstables accessed per read (CASSANDRA-1624)
 * remove system_rename_column_family and system_rename_keyspace from the
   client API until races can be fixed (CASSANDRA-1630, CASSANDRA-1585)
 * add cli sanity tests (CASSANDRA-1582)
 * update GC settings in cassandra.bat (CASSANDRA-1636)
 * cli support for index queries (CASSANDRA-1635)
 * cli support for updating schema memtable settings (CASSANDRA-1634)
 * cli --file option (CASSANDRA-1616)
 * reduce automatically chosen memtable sizes by 50% (CASSANDRA-1641)
 * move endpoint cache from snitch to strategy (CASSANDRA-1643)
 * fix commitlog recovery deleting the newly-created segment as well as
   the old ones (CASSANDRA-1644)
 * upgrade to Thrift 0.5 (CASSANDRA-1367)
 * renamed CL.DCQUORUM to LOCAL_QUORUM and DCQUORUMSYNC to EACH_QUORUM
 * cli truncate support (CASSANDRA-1653)
 * update GC settings in cassandra.bat (CASSANDRA-1636)
 * avoid logging when a node's ip/token is gossipped back to it (CASSANDRA-1666)


0.7-beta2
 * always use UTF-8 for hint keys (CASSANDRA-1439)
 * remove cassandra.yaml dependency from Hadoop and Pig (CASSADRA-1322)
 * expose CfDef metadata in describe_keyspaces (CASSANDRA-1363)
 * restore use of mmap_index_only option (CASSANDRA-1241)
 * dropping a keyspace with no column families generated an error 
   (CASSANDRA-1378)
 * rename RackAwareStrategy to OldNetworkTopologyStrategy, RackUnawareStrategy 
   to SimpleStrategy, DatacenterShardStrategy to NetworkTopologyStrategy,
   AbstractRackAwareSnitch to AbstractNetworkTopologySnitch (CASSANDRA-1392)
 * merge StorageProxy.mutate, mutateBlocking (CASSANDRA-1396)
 * faster UUIDType, LongType comparisons (CASSANDRA-1386, 1393)
 * fix setting read_repair_chance from CLI addColumnFamily (CASSANDRA-1399)
 * fix updates to indexed columns (CASSANDRA-1373)
 * fix race condition leaving to FileNotFoundException (CASSANDRA-1382)
 * fix sharded lock hash on index write path (CASSANDRA-1402)
 * add support for GT/E, LT/E in subordinate index clauses (CASSANDRA-1401)
 * cfId counter got out of sync when CFs were added (CASSANDRA-1403)
 * less chatty schema updates (CASSANDRA-1389)
 * rename column family mbeans. 'type' will now include either 
   'IndexColumnFamilies' or 'ColumnFamilies' depending on the CFS type.
   (CASSANDRA-1385)
 * disallow invalid keyspace and column family names. This includes name that
   matches a '^\w+' regex. (CASSANDRA-1377)
 * use JNA, if present, to take snapshots (CASSANDRA-1371)
 * truncate hints if starting 0.7 for the first time (CASSANDRA-1414)
 * fix FD leak in single-row slicepredicate queries (CASSANDRA-1416)
 * allow index expressions against columns that are not part of the 
   SlicePredicate (CASSANDRA-1410)
 * config-converter properly handles snitches and framed support 
   (CASSANDRA-1420)
 * remove keyspace argument from multiget_count (CASSANDRA-1422)
 * allow specifying cassandra.yaml location as (local or remote) URL
   (CASSANDRA-1126)
 * fix using DynamicEndpointSnitch with NetworkTopologyStrategy
   (CASSANDRA-1429)
 * Add CfDef.default_validation_class (CASSANDRA-891)
 * fix EstimatedHistogram.max (CASSANDRA-1413)
 * quorum read optimization (CASSANDRA-1622)
 * handle zero-length (or missing) rows during HH paging (CASSANDRA-1432)
 * include secondary indexes during schema migrations (CASSANDRA-1406)
 * fix commitlog header race during schema change (CASSANDRA-1435)
 * fix ColumnFamilyStoreMBeanIterator to use new type name (CASSANDRA-1433)
 * correct filename generated by xml->yaml converter (CASSANDRA-1419)
 * add CMSInitiatingOccupancyFraction=75 and UseCMSInitiatingOccupancyOnly
   to default JVM options
 * decrease jvm heap for cassandra-cli (CASSANDRA-1446)
 * ability to modify keyspaces and column family definitions on a live cluster
   (CASSANDRA-1285)
 * support for Hadoop Streaming [non-jvm map/reduce via stdin/out]
   (CASSANDRA-1368)
 * Move persistent sstable stats from the system table to an sstable component
   (CASSANDRA-1430)
 * remove failed bootstrap attempt from pending ranges when gossip times
   it out after 1h (CASSANDRA-1463)
 * eager-create tcp connections to other cluster members (CASSANDRA-1465)
 * enumerate stages and derive stage from message type instead of 
   transmitting separately (CASSANDRA-1465)
 * apply reversed flag during collation from different data sources
   (CASSANDRA-1450)
 * make failure to remove commitlog segment non-fatal (CASSANDRA-1348)
 * correct ordering of drain operations so CL.recover is no longer 
   necessary (CASSANDRA-1408)
 * removed keyspace from describe_splits method (CASSANDRA-1425)
 * rename check_schema_agreement to describe_schema_versions
   (CASSANDRA-1478)
 * fix QUORUM calculation for RF > 3 (CASSANDRA-1487)
 * remove tombstones during non-major compactions when bloom filter
   verifies that row does not exist in other sstables (CASSANDRA-1074)
 * nodes that coordinated a loadbalance in the past could not be seen by
   newly added nodes (CASSANDRA-1467)
 * exposed endpoint states (gossip details) via jmx (CASSANDRA-1467)
 * ensure that compacted sstables are not included when new readers are
   instantiated (CASSANDRA-1477)
 * by default, calculate heap size and memtable thresholds at runtime (CASSANDRA-1469)
 * fix races dealing with adding/dropping keyspaces and column families in
   rapid succession (CASSANDRA-1477)
 * clean up of Streaming system (CASSANDRA-1503, 1504, 1506)
 * add options to configure Thrift socket keepalive and buffer sizes (CASSANDRA-1426)
 * make contrib CassandraServiceDataCleaner recursive (CASSANDRA-1509)
 * min, max compaction threshold are configurable and persistent 
   per-ColumnFamily (CASSANDRA-1468)
 * fix replaying the last mutation in a commitlog unnecessarily 
   (CASSANDRA-1512)
 * invoke getDefaultUncaughtExceptionHandler from DTPE with the original
   exception rather than the ExecutionException wrapper (CASSANDRA-1226)
 * remove Clock from the Thrift (and Avro) API (CASSANDRA-1501)
 * Close intra-node sockets when connection is broken (CASSANDRA-1528)
 * RPM packaging spec file (CASSANDRA-786)
 * weighted request scheduler (CASSANDRA-1485)
 * treat expired columns as deleted (CASSANDRA-1539)
 * make IndexInterval configurable (CASSANDRA-1488)
 * add describe_snitch to Thrift API (CASSANDRA-1490)
 * MD5 authenticator compares plain text submitted password with MD5'd
   saved property, instead of vice versa (CASSANDRA-1447)
 * JMX MessagingService pending and completed counts (CASSANDRA-1533)
 * fix race condition processing repair responses (CASSANDRA-1511)
 * make repair blocking (CASSANDRA-1511)
 * create EndpointSnitchInfo and MBean to expose rack and DC (CASSANDRA-1491)
 * added option to contrib/word_count to output results back to Cassandra
   (CASSANDRA-1342)
 * rewrite Hadoop ColumnFamilyRecordWriter to pool connections, retry to
   multiple Cassandra nodes, and smooth impact on the Cassandra cluster
   by using smaller batch sizes (CASSANDRA-1434)
 * fix setting gc_grace_seconds via CLI (CASSANDRA-1549)
 * support TTL'd index values (CASSANDRA-1536)
 * make removetoken work like decommission (CASSANDRA-1216)
 * make cli comparator-aware and improve quote rules (CASSANDRA-1523,-1524)
 * make nodetool compact and cleanup blocking (CASSANDRA-1449)
 * add memtable, cache information to GCInspector logs (CASSANDRA-1558)
 * enable/disable HintedHandoff via JMX (CASSANDRA-1550)
 * Ignore stray files in the commit log directory (CASSANDRA-1547)
 * Disallow bootstrap to an in-use token (CASSANDRA-1561)


0.7-beta1
 * sstable versioning (CASSANDRA-389)
 * switched to slf4j logging (CASSANDRA-625)
 * add (optional) expiration time for column (CASSANDRA-699)
 * access levels for authentication/authorization (CASSANDRA-900)
 * add ReadRepairChance to CF definition (CASSANDRA-930)
 * fix heisenbug in system tests, especially common on OS X (CASSANDRA-944)
 * convert to byte[] keys internally and all public APIs (CASSANDRA-767)
 * ability to alter schema definitions on a live cluster (CASSANDRA-44)
 * renamed configuration file to cassandra.xml, and log4j.properties to
   log4j-server.properties, which must now be loaded from
   the classpath (which is how our scripts in bin/ have always done it)
   (CASSANDRA-971)
 * change get_count to require a SlicePredicate. create multi_get_count
   (CASSANDRA-744)
 * re-organized endpointsnitch implementations and added SimpleSnitch
   (CASSANDRA-994)
 * Added preload_row_cache option (CASSANDRA-946)
 * add CRC to commitlog header (CASSANDRA-999)
 * removed deprecated batch_insert and get_range_slice methods (CASSANDRA-1065)
 * add truncate thrift method (CASSANDRA-531)
 * http mini-interface using mx4j (CASSANDRA-1068)
 * optimize away copy of sliced row on memtable read path (CASSANDRA-1046)
 * replace constant-size 2GB mmaped segments and special casing for index 
   entries spanning segment boundaries, with SegmentedFile that computes 
   segments that always contain entire entries/rows (CASSANDRA-1117)
 * avoid reading large rows into memory during compaction (CASSANDRA-16)
 * added hadoop OutputFormat (CASSANDRA-1101)
 * efficient Streaming (no more anticompaction) (CASSANDRA-579)
 * split commitlog header into separate file and add size checksum to
   mutations (CASSANDRA-1179)
 * avoid allocating a new byte[] for each mutation on replay (CASSANDRA-1219)
 * revise HH schema to be per-endpoint (CASSANDRA-1142)
 * add joining/leaving status to nodetool ring (CASSANDRA-1115)
 * allow multiple repair sessions per node (CASSANDRA-1190)
 * optimize away MessagingService for local range queries (CASSANDRA-1261)
 * make framed transport the default so malformed requests can't OOM the 
   server (CASSANDRA-475)
 * significantly faster reads from row cache (CASSANDRA-1267)
 * take advantage of row cache during range queries (CASSANDRA-1302)
 * make GCGraceSeconds a per-ColumnFamily value (CASSANDRA-1276)
 * keep persistent row size and column count statistics (CASSANDRA-1155)
 * add IntegerType (CASSANDRA-1282)
 * page within a single row during hinted handoff (CASSANDRA-1327)
 * push DatacenterShardStrategy configuration into keyspace definition,
   eliminating datacenter.properties. (CASSANDRA-1066)
 * optimize forward slices starting with '' and single-index-block name 
   queries by skipping the column index (CASSANDRA-1338)
 * streaming refactor (CASSANDRA-1189)
 * faster comparison for UUID types (CASSANDRA-1043)
 * secondary index support (CASSANDRA-749 and subtasks)
 * make compaction buckets deterministic (CASSANDRA-1265)


0.6.6
 * Allow using DynamicEndpointSnitch with RackAwareStrategy (CASSANDRA-1429)
 * remove the remaining vestiges of the unfinished DatacenterShardStrategy 
   (replaced by NetworkTopologyStrategy in 0.7)
   

0.6.5
 * fix key ordering in range query results with RandomPartitioner
   and ConsistencyLevel > ONE (CASSANDRA-1145)
 * fix for range query starting with the wrong token range (CASSANDRA-1042)
 * page within a single row during hinted handoff (CASSANDRA-1327)
 * fix compilation on non-sun JDKs (CASSANDRA-1061)
 * remove String.trim() call on row keys in batch mutations (CASSANDRA-1235)
 * Log summary of dropped messages instead of spamming log (CASSANDRA-1284)
 * add dynamic endpoint snitch (CASSANDRA-981)
 * fix streaming for keyspaces with hyphens in their name (CASSANDRA-1377)
 * fix errors in hard-coded bloom filter optKPerBucket by computing it
   algorithmically (CASSANDRA-1220
 * remove message deserialization stage, and uncap read/write stages
   so slow reads/writes don't block gossip processing (CASSANDRA-1358)
 * add jmx port configuration to Debian package (CASSANDRA-1202)
 * use mlockall via JNA, if present, to prevent Linux from swapping
   out parts of the JVM (CASSANDRA-1214)


0.6.4
 * avoid queuing multiple hint deliveries for the same endpoint
   (CASSANDRA-1229)
 * better performance for and stricter checking of UTF8 column names
   (CASSANDRA-1232)
 * extend option to lower compaction priority to hinted handoff
   as well (CASSANDRA-1260)
 * log errors in gossip instead of re-throwing (CASSANDRA-1289)
 * avoid aborting commitlog replay prematurely if a flushed-but-
   not-removed commitlog segment is encountered (CASSANDRA-1297)
 * fix duplicate rows being read during mapreduce (CASSANDRA-1142)
 * failure detection wasn't closing command sockets (CASSANDRA-1221)
 * cassandra-cli.bat works on windows (CASSANDRA-1236)
 * pre-emptively drop requests that cannot be processed within RPCTimeout
   (CASSANDRA-685)
 * add ack to Binary write verb and update CassandraBulkLoader
   to wait for acks for each row (CASSANDRA-1093)
 * added describe_partitioner Thrift method (CASSANDRA-1047)
 * Hadoop jobs no longer require the Cassandra storage-conf.xml
   (CASSANDRA-1280, CASSANDRA-1047)
 * log thread pool stats when GC is excessive (CASSANDRA-1275)
 * remove gossip message size limit (CASSANDRA-1138)
 * parallelize local and remote reads during multiget, and respect snitch 
   when determining whether to do local read for CL.ONE (CASSANDRA-1317)
 * fix read repair to use requested consistency level on digest mismatch,
   rather than assuming QUORUM (CASSANDRA-1316)
 * process digest mismatch re-reads in parallel (CASSANDRA-1323)
 * switch hints CF comparator to BytesType (CASSANDRA-1274)


0.6.3
 * retry to make streaming connections up to 8 times. (CASSANDRA-1019)
 * reject describe_ring() calls on invalid keyspaces (CASSANDRA-1111)
 * fix cache size calculation for size of 100% (CASSANDRA-1129)
 * fix cache capacity only being recalculated once (CASSANDRA-1129)
 * remove hourly scan of all hints on the off chance that the gossiper
   missed a status change; instead, expose deliverHintsToEndpoint to JMX
   so it can be done manually, if necessary (CASSANDRA-1141)
 * don't reject reads at CL.ALL (CASSANDRA-1152)
 * reject deletions to supercolumns in CFs containing only standard
   columns (CASSANDRA-1139)
 * avoid preserving login information after client disconnects
   (CASSANDRA-1057)
 * prefer sun jdk to openjdk in debian init script (CASSANDRA-1174)
 * detect partioner config changes between restarts and fail fast 
   (CASSANDRA-1146)
 * use generation time to resolve node token reassignment disagreements
   (CASSANDRA-1118)
 * restructure the startup ordering of Gossiper and MessageService to avoid
   timing anomalies (CASSANDRA-1160)
 * detect incomplete commit log hearders (CASSANDRA-1119)
 * force anti-entropy service to stream files on the stream stage to avoid
   sending streams out of order (CASSANDRA-1169)
 * remove inactive stream managers after AES streams files (CASSANDRA-1169)
 * allow removing entire row through batch_mutate Deletion (CASSANDRA-1027)
 * add JMX metrics for row-level bloom filter false positives (CASSANDRA-1212)
 * added a redhat init script to contrib (CASSANDRA-1201)
 * use midpoint when bootstrapping a new machine into range with not
   much data yet instead of random token (CASSANDRA-1112)
 * kill server on OOM in executor stage as well as Thrift (CASSANDRA-1226)
 * remove opportunistic repairs, when two machines with overlapping replica
   responsibilities happen to finish major compactions of the same CF near
   the same time.  repairs are now fully manual (CASSANDRA-1190)
 * add ability to lower compaction priority (default is no change from 0.6.2)
   (CASSANDRA-1181)


0.6.2
 * fix contrib/word_count build. (CASSANDRA-992)
 * split CommitLogExecutorService into BatchCommitLogExecutorService and 
   PeriodicCommitLogExecutorService (CASSANDRA-1014)
 * add latency histograms to CFSMBean (CASSANDRA-1024)
 * make resolving timestamp ties deterministic by using value bytes
   as a tiebreaker (CASSANDRA-1039)
 * Add option to turn off Hinted Handoff (CASSANDRA-894)
 * fix windows startup (CASSANDRA-948)
 * make concurrent_reads, concurrent_writes configurable at runtime via JMX
   (CASSANDRA-1060)
 * disable GCInspector on non-Sun JVMs (CASSANDRA-1061)
 * fix tombstone handling in sstable rows with no other data (CASSANDRA-1063)
 * fix size of row in spanned index entries (CASSANDRA-1056)
 * install json2sstable, sstable2json, and sstablekeys to Debian package
 * StreamingService.StreamDestinations wouldn't empty itself after streaming
   finished (CASSANDRA-1076)
 * added Collections.shuffle(splits) before returning the splits in 
   ColumnFamilyInputFormat (CASSANDRA-1096)
 * do not recalculate cache capacity post-compaction if it's been manually 
   modified (CASSANDRA-1079)
 * better defaults for flush sorter + writer executor queue sizes
   (CASSANDRA-1100)
 * windows scripts for SSTableImport/Export (CASSANDRA-1051)
 * windows script for nodetool (CASSANDRA-1113)
 * expose PhiConvictThreshold (CASSANDRA-1053)
 * make repair of RF==1 a no-op (CASSANDRA-1090)
 * improve default JVM GC options (CASSANDRA-1014)
 * fix SlicePredicate serialization inside Hadoop jobs (CASSANDRA-1049)
 * close Thrift sockets in Hadoop ColumnFamilyRecordReader (CASSANDRA-1081)


0.6.1
 * fix NPE in sstable2json when no excluded keys are given (CASSANDRA-934)
 * keep the replica set constant throughout the read repair process
   (CASSANDRA-937)
 * allow querying getAllRanges with empty token list (CASSANDRA-933)
 * fix command line arguments inversion in clustertool (CASSANDRA-942)
 * fix race condition that could trigger a false-positive assertion
   during post-flush discard of old commitlog segments (CASSANDRA-936)
 * fix neighbor calculation for anti-entropy repair (CASSANDRA-924)
 * perform repair even for small entropy differences (CASSANDRA-924)
 * Use hostnames in CFInputFormat to allow Hadoop's naive string-based
   locality comparisons to work (CASSANDRA-955)
 * cache read-only BufferedRandomAccessFile length to avoid
   3 system calls per invocation (CASSANDRA-950)
 * nodes with IPv6 (and no IPv4) addresses could not join cluster
   (CASSANDRA-969)
 * Retrieve the correct number of undeleted columns, if any, from
   a supercolumn in a row that had been deleted previously (CASSANDRA-920)
 * fix index scans that cross the 2GB mmap boundaries for both mmap
   and standard i/o modes (CASSANDRA-866)
 * expose drain via nodetool (CASSANDRA-978)


0.6.0-RC1
 * JMX drain to flush memtables and run through commit log (CASSANDRA-880)
 * Bootstrapping can skip ranges under the right conditions (CASSANDRA-902)
 * fix merging row versions in range_slice for CL > ONE (CASSANDRA-884)
 * default write ConsistencyLeven chaned from ZERO to ONE
 * fix for index entries spanning mmap buffer boundaries (CASSANDRA-857)
 * use lexical comparison if time part of TimeUUIDs are the same 
   (CASSANDRA-907)
 * bound read, mutation, and response stages to fix possible OOM
   during log replay (CASSANDRA-885)
 * Use microseconds-since-epoch (UTC) in cli, instead of milliseconds
 * Treat batch_mutate Deletion with null supercolumn as "apply this predicate 
   to top level supercolumns" (CASSANDRA-834)
 * Streaming destination nodes do not update their JMX status (CASSANDRA-916)
 * Fix internal RPC timeout calculation (CASSANDRA-911)
 * Added Pig loadfunc to contrib/pig (CASSANDRA-910)


0.6.0-beta3
 * fix compaction bucketing bug (CASSANDRA-814)
 * update windows batch file (CASSANDRA-824)
 * deprecate KeysCachedFraction configuration directive in favor
   of KeysCached; move to unified-per-CF key cache (CASSANDRA-801)
 * add invalidateRowCache to ColumnFamilyStoreMBean (CASSANDRA-761)
 * send Handoff hints to natural locations to reduce load on
   remaining nodes in a failure scenario (CASSANDRA-822)
 * Add RowWarningThresholdInMB configuration option to warn before very 
   large rows get big enough to threaten node stability, and -x option to
   be able to remove them with sstable2json if the warning is unheeded
   until it's too late (CASSANDRA-843)
 * Add logging of GC activity (CASSANDRA-813)
 * fix ConcurrentModificationException in commitlog discard (CASSANDRA-853)
 * Fix hardcoded row count in Hadoop RecordReader (CASSANDRA-837)
 * Add a jmx status to the streaming service and change several DEBUG
   messages to INFO (CASSANDRA-845)
 * fix classpath in cassandra-cli.bat for Windows (CASSANDRA-858)
 * allow re-specifying host, port to cassandra-cli if invalid ones
   are first tried (CASSANDRA-867)
 * fix race condition handling rpc timeout in the coordinator
   (CASSANDRA-864)
 * Remove CalloutLocation and StagingFileDirectory from storage-conf files 
   since those settings are no longer used (CASSANDRA-878)
 * Parse a long from RowWarningThresholdInMB instead of an int (CASSANDRA-882)
 * Remove obsolete ControlPort code from DatabaseDescriptor (CASSANDRA-886)
 * move skipBytes side effect out of assert (CASSANDRA-899)
 * add "double getLoad" to StorageServiceMBean (CASSANDRA-898)
 * track row stats per CF at compaction time (CASSANDRA-870)
 * disallow CommitLogDirectory matching a DataFileDirectory (CASSANDRA-888)
 * default key cache size is 200k entries, changed from 10% (CASSANDRA-863)
 * add -Dcassandra-foreground=yes to cassandra.bat
 * exit if cluster name is changed unexpectedly (CASSANDRA-769)


0.6.0-beta1/beta2
 * add batch_mutate thrift command, deprecating batch_insert (CASSANDRA-336)
 * remove get_key_range Thrift API, deprecated in 0.5 (CASSANDRA-710)
 * add optional login() Thrift call for authentication (CASSANDRA-547)
 * support fat clients using gossiper and StorageProxy to perform
   replication in-process [jvm-only] (CASSANDRA-535)
 * support mmapped I/O for reads, on by default on 64bit JVMs 
   (CASSANDRA-408, CASSANDRA-669)
 * improve insert concurrency, particularly during Hinted Handoff
   (CASSANDRA-658)
 * faster network code (CASSANDRA-675)
 * stress.py moved to contrib (CASSANDRA-635)
 * row caching [must be explicitly enabled per-CF in config] (CASSANDRA-678)
 * present a useful measure of compaction progress in JMX (CASSANDRA-599)
 * add bin/sstablekeys (CASSNADRA-679)
 * add ConsistencyLevel.ANY (CASSANDRA-687)
 * make removetoken remove nodes from gossip entirely (CASSANDRA-644)
 * add ability to set cache sizes at runtime (CASSANDRA-708)
 * report latency and cache hit rate statistics with lifetime totals
   instead of average over the last minute (CASSANDRA-702)
 * support get_range_slice for RandomPartitioner (CASSANDRA-745)
 * per-keyspace replication factory and replication strategy (CASSANDRA-620)
 * track latency in microseconds (CASSANDRA-733)
 * add describe_ Thrift methods, deprecating get_string_property and 
   get_string_list_property
 * jmx interface for tracking operation mode and streams in general.
   (CASSANDRA-709)
 * keep memtables in sorted order to improve range query performance
   (CASSANDRA-799)
 * use while loop instead of recursion when trimming sstables compaction list 
   to avoid blowing stack in pathological cases (CASSANDRA-804)
 * basic Hadoop map/reduce support (CASSANDRA-342)


0.5.1
 * ensure all files for an sstable are streamed to the same directory.
   (CASSANDRA-716)
 * more accurate load estimate for bootstrapping (CASSANDRA-762)
 * tolerate dead or unavailable bootstrap target on write (CASSANDRA-731)
 * allow larger numbers of keys (> 140M) in a sstable bloom filter
   (CASSANDRA-790)
 * include jvm argument improvements from CASSANDRA-504 in debian package
 * change streaming chunk size to 32MB to accomodate Windows XP limitations
   (was 64MB) (CASSANDRA-795)
 * fix get_range_slice returning results in the wrong order (CASSANDRA-781)
 

0.5.0 final
 * avoid attempting to delete temporary bootstrap files twice (CASSANDRA-681)
 * fix bogus NaN in nodeprobe cfstats output (CASSANDRA-646)
 * provide a policy for dealing with single thread executors w/ a full queue
   (CASSANDRA-694)
 * optimize inner read in MessagingService, vastly improving multiple-node
   performance (CASSANDRA-675)
 * wait for table flush before streaming data back to a bootstrapping node.
   (CASSANDRA-696)
 * keep track of bootstrapping sources by table so that bootstrapping doesn't 
   give the indication of finishing early (CASSANDRA-673)


0.5.0 RC3
 * commit the correct version of the patch for CASSANDRA-663


0.5.0 RC2 (unreleased)
 * fix bugs in converting get_range_slice results to Thrift 
   (CASSANDRA-647, CASSANDRA-649)
 * expose java.util.concurrent.TimeoutException in StorageProxy methods
   (CASSANDRA-600)
 * TcpConnectionManager was holding on to disconnected connections, 
   giving the false indication they were being used. (CASSANDRA-651)
 * Remove duplicated write. (CASSANDRA-662)
 * Abort bootstrap if IP is already in the token ring (CASSANDRA-663)
 * increase default commitlog sync period, and wait for last sync to 
   finish before submitting another (CASSANDRA-668)


0.5.0 RC1
 * Fix potential NPE in get_range_slice (CASSANDRA-623)
 * add CRC32 to commitlog entries (CASSANDRA-605)
 * fix data streaming on windows (CASSANDRA-630)
 * GC compacted sstables after cleanup and compaction (CASSANDRA-621)
 * Speed up anti-entropy validation (CASSANDRA-629)
 * Fix anti-entropy assertion error (CASSANDRA-639)
 * Fix pending range conflicts when bootstapping or moving
   multiple nodes at once (CASSANDRA-603)
 * Handle obsolete gossip related to node movement in the case where
   one or more nodes is down when the movement occurs (CASSANDRA-572)
 * Include dead nodes in gossip to avoid a variety of problems
   and fix HH to removed nodes (CASSANDRA-634)
 * return an InvalidRequestException for mal-formed SlicePredicates
   (CASSANDRA-643)
 * fix bug determining closest neighbor for use in multiple datacenters
   (CASSANDRA-648)
 * Vast improvements in anticompaction speed (CASSANDRA-607)
 * Speed up log replay and writes by avoiding redundant serializations
   (CASSANDRA-652)


0.5.0 beta 2
 * Bootstrap improvements (several tickets)
 * add nodeprobe repair anti-entropy feature (CASSANDRA-193, CASSANDRA-520)
 * fix possibility of partition when many nodes restart at once
   in clusters with multiple seeds (CASSANDRA-150)
 * fix NPE in get_range_slice when no data is found (CASSANDRA-578)
 * fix potential NPE in hinted handoff (CASSANDRA-585)
 * fix cleanup of local "system" keyspace (CASSANDRA-576)
 * improve computation of cluster load balance (CASSANDRA-554)
 * added super column read/write, column count, and column/row delete to
   cassandra-cli (CASSANDRA-567, CASSANDRA-594)
 * fix returning live subcolumns of deleted supercolumns (CASSANDRA-583)
 * respect JAVA_HOME in bin/ scripts (several tickets)
 * add StorageService.initClient for fat clients on the JVM (CASSANDRA-535)
   (see contrib/client_only for an example of use)
 * make consistency_level functional in get_range_slice (CASSANDRA-568)
 * optimize key deserialization for RandomPartitioner (CASSANDRA-581)
 * avoid GCing tombstones except on major compaction (CASSANDRA-604)
 * increase failure conviction threshold, resulting in less nodes
   incorrectly (and temporarily) marked as down (CASSANDRA-610)
 * respect memtable thresholds during log replay (CASSANDRA-609)
 * support ConsistencyLevel.ALL on read (CASSANDRA-584)
 * add nodeprobe removetoken command (CASSANDRA-564)


0.5.0 beta
 * Allow multiple simultaneous flushes, improving flush throughput 
   on multicore systems (CASSANDRA-401)
 * Split up locks to improve write and read throughput on multicore systems
   (CASSANDRA-444, CASSANDRA-414)
 * More efficient use of memory during compaction (CASSANDRA-436)
 * autobootstrap option: when enabled, all non-seed nodes will attempt
   to bootstrap when started, until bootstrap successfully
   completes. -b option is removed.  (CASSANDRA-438)
 * Unless a token is manually specified in the configuration xml,
   a bootstraping node will use a token that gives it half the
   keys from the most-heavily-loaded node in the cluster,
   instead of generating a random token. 
   (CASSANDRA-385, CASSANDRA-517)
 * Miscellaneous bootstrap fixes (several tickets)
 * Ability to change a node's token even after it has data on it
   (CASSANDRA-541)
 * Ability to decommission a live node from the ring (CASSANDRA-435)
 * Semi-automatic loadbalancing via nodeprobe (CASSANDRA-192)
 * Add ability to set compaction thresholds at runtime via
   JMX / nodeprobe.  (CASSANDRA-465)
 * Add "comment" field to ColumnFamily definition. (CASSANDRA-481)
 * Additional JMX metrics (CASSANDRA-482)
 * JSON based export and import tools (several tickets)
 * Hinted Handoff fixes (several tickets)
 * Add key cache to improve read performance (CASSANDRA-423)
 * Simplified construction of custom ReplicationStrategy classes
   (CASSANDRA-497)
 * Graphical application (Swing) for ring integrity verification and 
   visualization was added to contrib (CASSANDRA-252)
 * Add DCQUORUM, DCQUORUMSYNC consistency levels and corresponding
   ReplicationStrategy / EndpointSnitch classes.  Experimental.
   (CASSANDRA-492)
 * Web client interface added to contrib (CASSANDRA-457)
 * More-efficient flush for Random, CollatedOPP partitioners 
   for normal writes (CASSANDRA-446) and bulk load (CASSANDRA-420)
 * Add MemtableFlushAfterMinutes, a global replacement for the old 
   per-CF FlushPeriodInMinutes setting (CASSANDRA-463)
 * optimizations to slice reading (CASSANDRA-350) and supercolumn
   queries (CASSANDRA-510)
 * force binding to given listenaddress for nodes with multiple
   interfaces (CASSANDRA-546)
 * stress.py benchmarking tool improvements (several tickets)
 * optimized replica placement code (CASSANDRA-525)
 * faster log replay on restart (CASSANDRA-539, CASSANDRA-540)
 * optimized local-node writes (CASSANDRA-558)
 * added get_range_slice, deprecating get_key_range (CASSANDRA-344)
 * expose TimedOutException to thrift (CASSANDRA-563)
 

0.4.2
 * Add validation disallowing null keys (CASSANDRA-486)
 * Fix race conditions in TCPConnectionManager (CASSANDRA-487)
 * Fix using non-utf8-aware comparison as a sanity check.
   (CASSANDRA-493)
 * Improve default garbage collector options (CASSANDRA-504)
 * Add "nodeprobe flush" (CASSANDRA-505)
 * remove NotFoundException from get_slice throws list (CASSANDRA-518)
 * fix get (not get_slice) of entire supercolumn (CASSANDRA-508)
 * fix null token during bootstrap (CASSANDRA-501)


0.4.1
 * Fix FlushPeriod columnfamily configuration regression
   (CASSANDRA-455)
 * Fix long column name support (CASSANDRA-460)
 * Fix for serializing a row that only contains tombstones
   (CASSANDRA-458)
 * Fix for discarding unneeded commitlog segments (CASSANDRA-459)
 * Add SnapshotBeforeCompaction configuration option (CASSANDRA-426)
 * Fix compaction abort under insufficient disk space (CASSANDRA-473)
 * Fix reading subcolumn slice from tombstoned CF (CASSANDRA-484)
 * Fix race condition in RVH causing occasional NPE (CASSANDRA-478)


0.4.0
 * fix get_key_range problems when a node is down (CASSANDRA-440)
   and add UnavailableException to more Thrift methods
 * Add example EndPointSnitch contrib code (several tickets)


0.4.0 RC2
 * fix SSTable generation clash during compaction (CASSANDRA-418)
 * reject method calls with null parameters (CASSANDRA-308)
 * properly order ranges in nodeprobe output (CASSANDRA-421)
 * fix logging of certain errors on executor threads (CASSANDRA-425)


0.4.0 RC1
 * Bootstrap feature is live; use -b on startup (several tickets)
 * Added multiget api (CASSANDRA-70)
 * fix Deadlock with SelectorManager.doProcess and TcpConnection.write
   (CASSANDRA-392)
 * remove key cache b/c of concurrency bugs in third-party
   CLHM library (CASSANDRA-405)
 * update non-major compaction logic to use two threshold values
   (CASSANDRA-407)
 * add periodic / batch commitlog sync modes (several tickets)
 * inline BatchMutation into batch_insert params (CASSANDRA-403)
 * allow setting the logging level at runtime via mbean (CASSANDRA-402)
 * change default comparator to BytesType (CASSANDRA-400)
 * add forwards-compatible ConsistencyLevel parameter to get_key_range
   (CASSANDRA-322)
 * r/m special case of blocking for local destination when writing with 
   ConsistencyLevel.ZERO (CASSANDRA-399)
 * Fixes to make BinaryMemtable [bulk load interface] useful (CASSANDRA-337);
   see contrib/bmt_example for an example of using it.
 * More JMX properties added (several tickets)
 * Thrift changes (several tickets)
    - Merged _super get methods with the normal ones; return values
      are now of ColumnOrSuperColumn.
    - Similarly, merged batch_insert_super into batch_insert.



0.4.0 beta
 * On-disk data format has changed to allow billions of keys/rows per
   node instead of only millions
 * Multi-keyspace support
 * Scan all sstables for all queries to avoid situations where
   different types of operation on the same ColumnFamily could
   disagree on what data was present
 * Snapshot support via JMX
 * Thrift API has changed a _lot_:
    - removed time-sorted CFs; instead, user-defined comparators
      may be defined on the column names, which are now byte arrays.
      Default comparators are provided for UTF8, Bytes, Ascii, Long (i64),
      and UUID types.
    - removed colon-delimited strings in thrift api in favor of explicit
      structs such as ColumnPath, ColumnParent, etc.  Also normalized
      thrift struct and argument naming.
    - Added columnFamily argument to get_key_range.
    - Change signature of get_slice to accept starting and ending
      columns as well as an offset.  (This allows use of indexes.)
      Added "ascending" flag to allow reasonably-efficient reverse
      scans as well.  Removed get_slice_by_range as redundant.
    - get_key_range operates on one CF at a time
    - changed `block` boolean on insert methods to ConsistencyLevel enum,
      with options of NONE, ONE, QUORUM, and ALL.
    - added similar consistency_level parameter to read methods
    - column-name-set slice with no names given now returns zero columns
      instead of all of them.  ("all" can run your server out of memory.
      use a range-based slice with a high max column count instead.)
 * Removed the web interface. Node information can now be obtained by 
   using the newly introduced nodeprobe utility.
 * More JMX stats
 * Remove magic values from internals (e.g. special key to indicate
   when to flush memtables)
 * Rename configuration "table" to "keyspace"
 * Moved to crash-only design; no more shutdown (just kill the process)
 * Lots of bug fixes

Full list of issues resolved in 0.4 is at https://issues.apache.org/jira/secure/IssueNavigator.jspa?reset=true&&pid=12310865&fixfor=12313862&resolution=1&sorter/field=issuekey&sorter/order=DESC


0.3.0 RC3
 * Fix potential deadlock under load in TCPConnection.
   (CASSANDRA-220)


0.3.0 RC2
 * Fix possible data loss when server is stopped after replaying
   log but before new inserts force memtable flush.
   (CASSANDRA-204)
 * Added BUGS file


0.3.0 RC1
 * Range queries on keys, including user-defined key collation
 * Remove support
 * Workarounds for a weird bug in JDK select/register that seems
   particularly common on VM environments. Cassandra should deploy
   fine on EC2 now
 * Much improved infrastructure: the beginnings of a decent test suite
   ("ant test" for unit tests; "nosetests" for system tests), code
   coverage reporting, etc.
 * Expanded node status reporting via JMX
 * Improved error reporting/logging on both server and client
 * Reduced memory footprint in default configuration
 * Combined blocking and non-blocking versions of insert APIs
 * Added FlushPeriodInMinutes configuration parameter to force
   flushing of infrequently-updated ColumnFamilies<|MERGE_RESOLUTION|>--- conflicted
+++ resolved
@@ -30,11 +30,7 @@
  * Don't shut MessagingService down when replacing a node (CASSANDRA-6476)
  * fix npe when doing -Dcassandra.fd_initial_value_ms (CASSANDRA-6751)
  * Preserves CQL metadata when updating table from thrift (CASSANDRA-6831)
-<<<<<<< HEAD
-=======
- * fix time conversion to milliseconds in SimpleCondition.await (CASSANDRA-7149)
  * remove duplicate query for local tokens (CASSANDRA-7182)
->>>>>>> 0132e546
 
 
 2.0.7
