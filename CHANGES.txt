<<<<<<< HEAD
3.0
 * Store UDA initcond as CQL literal in the schema table, instead of a blob (CASSANDRA-10650)
 * Don't use -1 for the position of partition key in schema (CASSANDRA-10491)
 * Fix distinct queries in mixed version cluster (CASSANDRA-10573)
 * Skip sstable on clustering in names query (CASSANDRA-10571)
 * Remove value skipping as it breaks read-repair (CASSANDRA-10655)
 * Fix bootstrapping with MVs (CASSANDRA-10621)
 * Make sure EACH_QUORUM reads are using NTS (CASSANDRA-10584)
 * Fix MV replica filtering for non-NetworkTopologyStrategy (CASSANDRA-10634)
 * (Hadoop) fix CIF describeSplits() not handling 0 size estimates (CASSANDRA-10600)
 * Fix reading of legacy sstables (CASSANDRA-10590)
 * Use CQL type names in schema metadata tables (CASSANDRA-10365)
 * Guard batchlog replay against integer division by zero (CASSANDRA-9223)
 * Fix bug when adding a column to thrift with the same name than a primary key (CASSANDRA-10608)
 * Add client address argument to IAuthenticator::newSaslNegotiator (CASSANDRA-8068)
 * Fix implementation of LegacyLayout.LegacyBoundComparator (CASSANDRA-10602)
 * Don't use 'names query' read path for counters (CASSANDRA-10572)
 * Fix backward compatibility for counters (CASSANDRA-10470)
 * Remove memory_allocator paramter from cassandra.yaml (CASSANDRA-10581,10628)
 * Execute the metadata reload task of all registered indexes on CFS::reload (CASSANDRA-10604)
 * Fix thrift cas operations with defined columns (CASSANDRA-10576)
 * Fix PartitionUpdate.operationCount()for updates with static column operations (CASSANDRA-10606)
 * Fix thrift get() queries with defined columns (CASSANDRA-10586)
 * Fix marking of indexes as built and removed (CASSANDRA-10601)
 * Skip initialization of non-registered 2i instances, remove Index::getIndexName (CASSANDRA-10595)
 * Fix batches on multiple tables (CASSANDRA-10554)
 * Ensure compaction options are validated when updating KeyspaceMetadata (CASSANDRA-10569)
 * Flatten Iterator Transformation Hierarchy (CASSANDRA-9975)
 * Remove token generator (CASSANDRA-5261)
 * RolesCache should not be created for any authenticator that does not requireAuthentication (CASSANDRA-10562)
 * Fix LogTransaction checking only a single directory for files (CASSANDRA-10421)
 * Fix handling of range tombstones when reading old format sstables (CASSANDRA-10360)
 * Aggregate with Initial Condition fails with C* 3.0 (CASSANDRA-10367)
Merged from 2.2:
=======
2.2.4
 * (cqlsh) show partial trace if incomplete after max_trace_wait (CASSANDRA-7645)
>>>>>>> cb429063
 * Use most up-to-date version of schema for system tables (CASSANDRA-10652)
 * Deprecate memory_allocator in cassandra.yaml (CASSANDRA-10581,10628)
 * Expose phi values from failure detector via JMX and tweak debug
   and trace logging (CASSANDRA-9526)
Merged from 2.1:
 * (cqlsh) fix COPY using wrong variable name for time_format (CASSANDRA-10633)
 * Do not run SizeEstimatesRecorder if a node is not a member of the ring (CASSANDRA-9912)
 * Improve handling of dead nodes in gossip (CASSANDRA-10298)
 * Fix logback-tools.xml incorrectly configured for outputing to System.err
   (CASSANDRA-9937)
 * Fix streaming to catch exception so retry not fail (CASSANDRA-10557)
 * Add validation method to PerRowSecondaryIndex (CASSANDRA-10092)
 * Support encrypted and plain traffic on the same port (CASSANDRA-10559)
 * Do STCS in DTCS windows (CASSANDRA-10276)
 * Avoid repetition of JVM_OPTS in debian package (CASSANDRA-10251)
 * Fix potential NPE from handling result of SIM.highestSelectivityIndex (CASSANDRA-10550)
 * Fix paging issues with partitions containing only static columns data (CASSANDRA-10381)
 * Fix conditions on static columns (CASSANDRA-10264)
 * AssertionError: attempted to delete non-existing file CommitLog (CASSANDRA-10377)
<<<<<<< HEAD
=======
 * (cqlsh) Distinguish negative and positive infinity in output (CASSANDRA-10523)
 * (cqlsh) allow custom time_format for COPY TO (CASSANDRA-8970)
 * Don't allow startup if the node's rack has changed (CASSANDRA-10242)
>>>>>>> cb429063
 * Fix sorting for queries with an IN condition on partition key columns (CASSANDRA-10363)


3.0-rc2
 * Fix SELECT DISTINCT queries between 2.2.2 nodes and 3.0 nodes (CASSANDRA-10473)
 * Remove circular references in SegmentedFile (CASSANDRA-10543)
 * Ensure validation of indexed values only occurs once per-partition (CASSANDRA-10536)
 * Fix handling of static columns for range tombstones in thrift (CASSANDRA-10174)
 * Support empty ColumnFilter for backward compatility on empty IN (CASSANDRA-10471)
 * Remove Pig support (CASSANDRA-10542)
 * Fix LogFile throws Exception when assertion is disabled (CASSANDRA-10522)
 * Revert CASSANDRA-7486, make CMS default GC, move GC config to
   conf/jvm.options (CASSANDRA-10403)
 * Fix TeeingAppender causing some logs to be truncated/empty (CASSANDRA-10447)
 * Allow EACH_QUORUM for reads (CASSANDRA-9602)
 * Fix potential ClassCastException while upgrading (CASSANDRA-10468)
 * Fix NPE in MVs on update (CASSANDRA-10503)
 * Only include modified cell data in indexing deltas (CASSANDRA-10438)
 * Do not load keyspace when creating sstable writer (CASSANDRA-10443)
 * If node is not yet gossiping write all MV updates to batchlog only (CASSANDRA-10413)
 * Re-populate token metadata after commit log recovery (CASSANDRA-10293)
 * Provide additional metrics for materialized views (CASSANDRA-10323)
 * Flush system schema tables after local schema changes (CASSANDRA-10429)
Merged from 2.2:
 * Reduce contention getting instances of CompositeType (CASSANDRA-10433)
 * Fix the regression when using LIMIT with aggregates (CASSANDRA-10487)
 * Avoid NoClassDefFoundError during DataDescriptor initialization on windows (CASSANDRA-10412)
 * Preserve case of quoted Role & User names (CASSANDRA-10394)
 * cqlsh pg-style-strings broken (CASSANDRA-10484)
 * cqlsh prompt includes name of keyspace after failed `use` statement (CASSANDRA-10369)
Merged from 2.1:
 * (cqlsh) Distinguish negative and positive infinity in output (CASSANDRA-10523)
 * (cqlsh) allow custom time_format for COPY TO (CASSANDRA-8970)
 * Don't allow startup if the node's rack has changed (CASSANDRA-10242)
 * (cqlsh) show partial trace if incomplete after max_trace_wait (CASSANDRA-7645)
 * Allow LOCAL_JMX to be easily overridden (CASSANDRA-10275)
 * Mark nodes as dead even if they've already left (CASSANDRA-10205)


3.0.0-rc1
 * Fix mixed version read request compatibility for compact static tables
   (CASSANDRA-10373)
 * Fix paging of DISTINCT with static and IN (CASSANDRA-10354)
 * Allow MATERIALIZED VIEW's SELECT statement to restrict primary key
   columns (CASSANDRA-9664)
 * Move crc_check_chance out of compression options (CASSANDRA-9839)
 * Fix descending iteration past end of BTreeSearchIterator (CASSANDRA-10301)
 * Transfer hints to a different node on decommission (CASSANDRA-10198)
 * Check partition keys for CAS operations during stmt validation (CASSANDRA-10338)
 * Add custom query expressions to SELECT (CASSANDRA-10217)
 * Fix minor bugs in MV handling (CASSANDRA-10362)
 * Allow custom indexes with 0,1 or multiple target columns (CASSANDRA-10124)
 * Improve MV schema representation (CASSANDRA-9921)
 * Add flag to enable/disable coordinator batchlog for MV writes (CASSANDRA-10230)
 * Update cqlsh COPY for new internal driver serialization interface (CASSANDRA-10318)
 * Give index implementations more control over rebuild operations (CASSANDRA-10312)
 * Update index file format (CASSANDRA-10314)
 * Add "shadowable" row tombstones to deal with mv timestamp issues (CASSANDRA-10261)
 * CFS.loadNewSSTables() broken for pre-3.0 sstables
 * Cache selected index in read command to reduce lookups (CASSANDRA-10215)
 * Small optimizations of sstable index serialization (CASSANDRA-10232)
 * Support for both encrypted and unencrypted native transport connections (CASSANDRA-9590)
Merged from 2.2:
 * Configurable page size in cqlsh (CASSANDRA-9855)
 * Defer default role manager setup until all nodes are on 2.2+ (CASSANDRA-9761)
 * Handle missing RoleManager in config after upgrade to 2.2 (CASSANDRA-10209)
Merged from 2.1:
 * Bulk Loader API could not tolerate even node failure (CASSANDRA-10347)
 * Avoid misleading pushed notifications when multiple nodes
   share an rpc_address (CASSANDRA-10052)
 * Fix dropping undroppable when message queue is full (CASSANDRA-10113)
 * Fix potential ClassCastException during paging (CASSANDRA-10352)
 * Prevent ALTER TYPE from creating circular references (CASSANDRA-10339)
 * Fix cache handling of 2i and base tables (CASSANDRA-10155, 10359)
 * Fix NPE in nodetool compactionhistory (CASSANDRA-9758)
 * (Pig) support BulkOutputFormat as a URL parameter (CASSANDRA-7410)
 * BATCH statement is broken in cqlsh (CASSANDRA-10272)
 * (cqlsh) Make cqlsh PEP8 Compliant (CASSANDRA-10066)
 * (cqlsh) Fix error when starting cqlsh with --debug (CASSANDRA-10282)
 * Scrub, Cleanup and Upgrade do not unmark compacting until all operations
   have completed, regardless of the occurence of exceptions (CASSANDRA-10274)


3.0.0-beta2
 * Fix columns returned by AbstractBtreePartitions (CASSANDRA-10220)
 * Fix backward compatibility issue due to AbstractBounds serialization bug (CASSANDRA-9857)
 * Fix startup error when upgrading nodes (CASSANDRA-10136)
 * Base table PRIMARY KEY can be assumed to be NOT NULL in MV creation (CASSANDRA-10147)
 * Improve batchlog write patch (CASSANDRA-9673)
 * Re-apply MaterializedView updates on commitlog replay (CASSANDRA-10164)
 * Require AbstractType.isByteOrderComparable declaration in constructor (CASSANDRA-9901)
 * Avoid digest mismatch on upgrade to 3.0 (CASSANDRA-9554)
 * Fix Materialized View builder when adding multiple MVs (CASSANDRA-10156)
 * Choose better poolingOptions for protocol v4 in cassandra-stress (CASSANDRA-10182)
 * Fix LWW bug affecting Materialized Views (CASSANDRA-10197)
 * Ensures frozen sets and maps are always sorted (CASSANDRA-10162)
 * Don't deadlock when flushing CFS backed custom indexes (CASSANDRA-10181)
 * Fix double flushing of secondary index tables (CASSANDRA-10180)
 * Fix incorrect handling of range tombstones in thrift (CASSANDRA-10046)
 * Only use batchlog when paired materialized view replica is remote (CASSANDRA-10061)
 * Reuse TemporalRow when updating multiple MaterializedViews (CASSANDRA-10060)
 * Validate gc_grace_seconds for batchlog writes and MVs (CASSANDRA-9917)
 * Fix sstablerepairedset (CASSANDRA-10132)
Merged from 2.2:
 * Cancel transaction for sstables we wont redistribute index summary
   for (CASSANDRA-10270)
 * Retry snapshot deletion after compaction and gc on Windows (CASSANDRA-10222)
 * Fix failure to start with space in directory path on Windows (CASSANDRA-10239)
 * Fix repair hang when snapshot failed (CASSANDRA-10057)
 * Fall back to 1/4 commitlog volume for commitlog_total_space on small disks
   (CASSANDRA-10199)
Merged from 2.1:
 * Added configurable warning threshold for GC duration (CASSANDRA-8907)
 * Fix handling of streaming EOF (CASSANDRA-10206)
 * Only check KeyCache when it is enabled
 * Change streaming_socket_timeout_in_ms default to 1 hour (CASSANDRA-8611)
 * (cqlsh) update list of CQL keywords (CASSANDRA-9232)
 * Add nodetool gettraceprobability command (CASSANDRA-10234)
Merged from 2.0:
 * Fix rare race where older gossip states can be shadowed (CASSANDRA-10366)
 * Fix consolidating racks violating the RF contract (CASSANDRA-10238)
 * Disallow decommission when node is in drained state (CASSANDRA-8741)


2.2.1
 * Fix race during construction of commit log (CASSANDRA-10049)
 * Fix LeveledCompactionStrategyTest (CASSANDRA-9757)
 * Fix broken UnbufferedDataOutputStreamPlus.writeUTF (CASSANDRA-10203)
 * (cqlsh) default load-from-file encoding to utf-8 (CASSANDRA-9898)
 * Avoid returning Permission.NONE when failing to query users table (CASSANDRA-10168)
 * (cqlsh) add CLEAR command (CASSANDRA-10086)
 * Support string literals as Role names for compatibility (CASSANDRA-10135)
Merged from 2.1:
 * Only check KeyCache when it is enabled
 * Change streaming_socket_timeout_in_ms default to 1 hour (CASSANDRA-8611)
 * (cqlsh) update list of CQL keywords (CASSANDRA-9232)


3.0.0-beta1
 * Redesign secondary index API (CASSANDRA-9459, 7771, 9041)
 * Fix throwing ReadFailure instead of ReadTimeout on range queries (CASSANDRA-10125)
 * Rewrite hinted handoff (CASSANDRA-6230)
 * Fix query on static compact tables (CASSANDRA-10093)
 * Fix race during construction of commit log (CASSANDRA-10049)
 * Add option to only purge repaired tombstones (CASSANDRA-6434)
 * Change authorization handling for MVs (CASSANDRA-9927)
 * Add custom JMX enabled executor for UDF sandbox (CASSANDRA-10026)
 * Fix row deletion bug for Materialized Views (CASSANDRA-10014)
 * Support mixed-version clusters with Cassandra 2.1 and 2.2 (CASSANDRA-9704)
 * Fix multiple slices on RowSearchers (CASSANDRA-10002)
 * Fix bug in merging of collections (CASSANDRA-10001)
 * Optimize batchlog replay to avoid full scans (CASSANDRA-7237)
 * Repair improvements when using vnodes (CASSANDRA-5220)
 * Disable scripted UDFs by default (CASSANDRA-9889)
 * Bytecode inspection for Java-UDFs (CASSANDRA-9890)
 * Use byte to serialize MT hash length (CASSANDRA-9792)
 * Replace usage of Adler32 with CRC32 (CASSANDRA-8684)
 * Fix migration to new format from 2.1 SSTable (CASSANDRA-10006)
 * SequentialWriter should extend BufferedDataOutputStreamPlus (CASSANDRA-9500)
 * Use the same repairedAt timestamp within incremental repair session (CASSANDRA-9111)
Merged from 2.2:
 * Allow count(*) and count(1) to be use as normal aggregation (CASSANDRA-10114)
 * An NPE is thrown if the column name is unknown for an IN relation (CASSANDRA-10043)
 * Apply commit_failure_policy to more errors on startup (CASSANDRA-9749)
 * Fix histogram overflow exception (CASSANDRA-9973)
 * Route gossip messages over dedicated socket (CASSANDRA-9237)
 * Add checksum to saved cache files (CASSANDRA-9265)
 * Log warning when using an aggregate without partition key (CASSANDRA-9737)
Merged from 2.1:
 * (cqlsh) Allow encoding to be set through command line (CASSANDRA-10004)
 * Add new JMX methods to change local compaction strategy (CASSANDRA-9965)
 * Write hints for paxos commits (CASSANDRA-7342)
 * (cqlsh) Fix timestamps before 1970 on Windows, always
   use UTC for timestamp display (CASSANDRA-10000)
 * (cqlsh) Avoid overwriting new config file with old config
   when both exist (CASSANDRA-9777)
 * Release snapshot selfRef when doing snapshot repair (CASSANDRA-9998)
 * Cannot replace token does not exist - DN node removed as Fat Client (CASSANDRA-9871)
Merged from 2.0:
 * Don't cast expected bf size to an int (CASSANDRA-9959)
 * Make getFullyExpiredSSTables less expensive (CASSANDRA-9882)


3.0.0-alpha1
 * Implement proper sandboxing for UDFs (CASSANDRA-9402)
 * Simplify (and unify) cleanup of compaction leftovers (CASSANDRA-7066)
 * Allow extra schema definitions in cassandra-stress yaml (CASSANDRA-9850)
 * Metrics should use up to date nomenclature (CASSANDRA-9448)
 * Change CREATE/ALTER TABLE syntax for compression (CASSANDRA-8384)
 * Cleanup crc and adler code for java 8 (CASSANDRA-9650)
 * Storage engine refactor (CASSANDRA-8099, 9743, 9746, 9759, 9781, 9808, 9825,
   9848, 9705, 9859, 9867, 9874, 9828, 9801)
 * Update Guava to 18.0 (CASSANDRA-9653)
 * Bloom filter false positive ratio is not honoured (CASSANDRA-8413)
 * New option for cassandra-stress to leave a ratio of columns null (CASSANDRA-9522)
 * Change hinted_handoff_enabled yaml setting, JMX (CASSANDRA-9035)
 * Add algorithmic token allocation (CASSANDRA-7032)
 * Add nodetool command to replay batchlog (CASSANDRA-9547)
 * Make file buffer cache independent of paths being read (CASSANDRA-8897)
 * Remove deprecated legacy Hadoop code (CASSANDRA-9353)
 * Decommissioned nodes will not rejoin the cluster (CASSANDRA-8801)
 * Change gossip stabilization to use endpoit size (CASSANDRA-9401)
 * Change default garbage collector to G1 (CASSANDRA-7486)
 * Populate TokenMetadata early during startup (CASSANDRA-9317)
 * Undeprecate cache recentHitRate (CASSANDRA-6591)
 * Add support for selectively varint encoding fields (CASSANDRA-9499, 9865)
 * Materialized Views (CASSANDRA-6477)
Merged from 2.2:
 * Avoid grouping sstables for anticompaction with DTCS (CASSANDRA-9900)
 * UDF / UDA execution time in trace (CASSANDRA-9723)
 * Fix broken internode SSL (CASSANDRA-9884)
Merged from 2.1:
 * Add new JMX methods to change local compaction strategy (CASSANDRA-9965)
 * Fix handling of enable/disable autocompaction (CASSANDRA-9899)
 * Add consistency level to tracing ouput (CASSANDRA-9827)
 * Remove repair snapshot leftover on startup (CASSANDRA-7357)
 * Use random nodes for batch log when only 2 racks (CASSANDRA-8735)
 * Ensure atomicity inside thrift and stream session (CASSANDRA-7757)
 * Fix nodetool info error when the node is not joined (CASSANDRA-9031)
Merged from 2.0:
 * Log when messages are dropped due to cross_node_timeout (CASSANDRA-9793)
 * Don't track hotness when opening from snapshot for validation (CASSANDRA-9382)


2.2.0
 * Allow the selection of columns together with aggregates (CASSANDRA-9767)
 * Fix cqlsh copy methods and other windows specific issues (CASSANDRA-9795)
 * Don't wrap byte arrays in SequentialWriter (CASSANDRA-9797)
 * sum() and avg() functions missing for smallint and tinyint types (CASSANDRA-9671)
 * Revert CASSANDRA-9542 (allow native functions in UDA) (CASSANDRA-9771)
Merged from 2.1:
 * Fix MarshalException when upgrading superColumn family (CASSANDRA-9582)
 * Fix broken logging for "empty" flushes in Memtable (CASSANDRA-9837)
 * Handle corrupt files on startup (CASSANDRA-9686)
 * Fix clientutil jar and tests (CASSANDRA-9760)
 * (cqlsh) Allow the SSL protocol version to be specified through the
    config file or environment variables (CASSANDRA-9544)
Merged from 2.0:
 * Add tool to find why expired sstables are not getting dropped (CASSANDRA-10015)
 * Remove erroneous pending HH tasks from tpstats/jmx (CASSANDRA-9129)
 * Don't cast expected bf size to an int (CASSANDRA-9959)
 * checkForEndpointCollision fails for legitimate collisions (CASSANDRA-9765)
 * Complete CASSANDRA-8448 fix (CASSANDRA-9519)
 * Don't include auth credentials in debug log (CASSANDRA-9682)
 * Can't transition from write survey to normal mode (CASSANDRA-9740)
 * Scrub (recover) sstables even when -Index.db is missing (CASSANDRA-9591)
 * Fix growing pending background compaction (CASSANDRA-9662)


2.2.0-rc2
 * Re-enable memory-mapped I/O on Windows (CASSANDRA-9658)
 * Warn when an extra-large partition is compacted (CASSANDRA-9643)
 * (cqlsh) Allow setting the initial connection timeout (CASSANDRA-9601)
 * BulkLoader has --transport-factory option but does not use it (CASSANDRA-9675)
 * Allow JMX over SSL directly from nodetool (CASSANDRA-9090)
 * Update cqlsh for UDFs (CASSANDRA-7556)
 * Change Windows kernel default timer resolution (CASSANDRA-9634)
 * Deprected sstable2json and json2sstable (CASSANDRA-9618)
 * Allow native functions in user-defined aggregates (CASSANDRA-9542)
 * Don't repair system_distributed by default (CASSANDRA-9621)
 * Fix mixing min, max, and count aggregates for blob type (CASSANRA-9622)
 * Rename class for DATE type in Java driver (CASSANDRA-9563)
 * Duplicate compilation of UDFs on coordinator (CASSANDRA-9475)
 * Fix connection leak in CqlRecordWriter (CASSANDRA-9576)
 * Mlockall before opening system sstables & remove boot_without_jna option (CASSANDRA-9573)
 * Add functions to convert timeuuid to date or time, deprecate dateOf and unixTimestampOf (CASSANDRA-9229)
 * Make sure we cancel non-compacting sstables from LifecycleTransaction (CASSANDRA-9566)
 * Fix deprecated repair JMX API (CASSANDRA-9570)
 * Add logback metrics (CASSANDRA-9378)
 * Update and refactor ant test/test-compression to run the tests in parallel (CASSANDRA-9583)
 * Fix upgrading to new directory for secondary index (CASSANDRA-9687)
Merged from 2.1:
 * (cqlsh) Fix bad check for CQL compatibility when DESCRIBE'ing
   COMPACT STORAGE tables with no clustering columns
 * Eliminate strong self-reference chains in sstable ref tidiers (CASSANDRA-9656)
 * Ensure StreamSession uses canonical sstable reader instances (CASSANDRA-9700) 
 * Ensure memtable book keeping is not corrupted in the event we shrink usage (CASSANDRA-9681)
 * Update internal python driver for cqlsh (CASSANDRA-9064)
 * Fix IndexOutOfBoundsException when inserting tuple with too many
   elements using the string literal notation (CASSANDRA-9559)
 * Enable describe on indices (CASSANDRA-7814)
 * Fix incorrect result for IN queries where column not found (CASSANDRA-9540)
 * ColumnFamilyStore.selectAndReference may block during compaction (CASSANDRA-9637)
 * Fix bug in cardinality check when compacting (CASSANDRA-9580)
 * Fix memory leak in Ref due to ConcurrentLinkedQueue.remove() behaviour (CASSANDRA-9549)
 * Make rebuild only run one at a time (CASSANDRA-9119)
Merged from 2.0:
 * Avoid NPE in AuthSuccess#decode (CASSANDRA-9727)
 * Add listen_address to system.local (CASSANDRA-9603)
 * Bug fixes to resultset metadata construction (CASSANDRA-9636)
 * Fix setting 'durable_writes' in ALTER KEYSPACE (CASSANDRA-9560)
 * Avoids ballot clash in Paxos (CASSANDRA-9649)
 * Improve trace messages for RR (CASSANDRA-9479)
 * Fix suboptimal secondary index selection when restricted
   clustering column is also indexed (CASSANDRA-9631)
 * (cqlsh) Add min_threshold to DTCS option autocomplete (CASSANDRA-9385)
 * Fix error message when attempting to create an index on a column
   in a COMPACT STORAGE table with clustering columns (CASSANDRA-9527)
 * 'WITH WITH' in alter keyspace statements causes NPE (CASSANDRA-9565)
 * Expose some internals of SelectStatement for inspection (CASSANDRA-9532)
 * ArrivalWindow should use primitives (CASSANDRA-9496)
 * Periodically submit background compaction tasks (CASSANDRA-9592)
 * Set HAS_MORE_PAGES flag to false when PagingState is null (CASSANDRA-9571)


2.2.0-rc1
 * Compressed commit log should measure compressed space used (CASSANDRA-9095)
 * Fix comparison bug in CassandraRoleManager#collectRoles (CASSANDRA-9551)
 * Add tinyint,smallint,time,date support for UDFs (CASSANDRA-9400)
 * Deprecates SSTableSimpleWriter and SSTableSimpleUnsortedWriter (CASSANDRA-9546)
 * Empty INITCOND treated as null in aggregate (CASSANDRA-9457)
 * Remove use of Cell in Thrift MapReduce classes (CASSANDRA-8609)
 * Integrate pre-release Java Driver 2.2-rc1, custom build (CASSANDRA-9493)
 * Clean up gossiper logic for old versions (CASSANDRA-9370)
 * Fix custom payload coding/decoding to match the spec (CASSANDRA-9515)
 * ant test-all results incomplete when parsed (CASSANDRA-9463)
 * Disallow frozen<> types in function arguments and return types for
   clarity (CASSANDRA-9411)
 * Static Analysis to warn on unsafe use of Autocloseable instances (CASSANDRA-9431)
 * Update commitlog archiving examples now that commitlog segments are
   not recycled (CASSANDRA-9350)
 * Extend Transactional API to sstable lifecycle management (CASSANDRA-8568)
 * (cqlsh) Add support for native protocol 4 (CASSANDRA-9399)
 * Ensure that UDF and UDAs are keyspace-isolated (CASSANDRA-9409)
 * Revert CASSANDRA-7807 (tracing completion client notifications) (CASSANDRA-9429)
 * Add ability to stop compaction by ID (CASSANDRA-7207)
 * Let CassandraVersion handle SNAPSHOT version (CASSANDRA-9438)
Merged from 2.1:
 * (cqlsh) Fix using COPY through SOURCE or -f (CASSANDRA-9083)
 * Fix occasional lack of `system` keyspace in schema tables (CASSANDRA-8487)
 * Use ProtocolError code instead of ServerError code for native protocol
   error responses to unsupported protocol versions (CASSANDRA-9451)
 * Default commitlog_sync_batch_window_in_ms changed to 2ms (CASSANDRA-9504)
 * Fix empty partition assertion in unsorted sstable writing tools (CASSANDRA-9071)
 * Ensure truncate without snapshot cannot produce corrupt responses (CASSANDRA-9388) 
 * Consistent error message when a table mixes counter and non-counter
   columns (CASSANDRA-9492)
 * Avoid getting unreadable keys during anticompaction (CASSANDRA-9508)
 * (cqlsh) Better float precision by default (CASSANDRA-9224)
 * Improve estimated row count (CASSANDRA-9107)
 * Optimize range tombstone memory footprint (CASSANDRA-8603)
 * Use configured gcgs in anticompaction (CASSANDRA-9397)
Merged from 2.0:
 * Don't accumulate more range than necessary in RangeTombstone.Tracker (CASSANDRA-9486)
 * Add broadcast and rpc addresses to system.local (CASSANDRA-9436)
 * Always mark sstable suspect when corrupted (CASSANDRA-9478)
 * Add database users and permissions to CQL3 documentation (CASSANDRA-7558)
 * Allow JVM_OPTS to be passed to standalone tools (CASSANDRA-5969)
 * Fix bad condition in RangeTombstoneList (CASSANDRA-9485)
 * Fix potential StackOverflow when setting CrcCheckChance over JMX (CASSANDRA-9488)
 * Fix null static columns in pages after the first, paged reversed
   queries (CASSANDRA-8502)
 * Fix counting cache serialization in request metrics (CASSANDRA-9466)
 * Add option not to validate atoms during scrub (CASSANDRA-9406)


2.2.0-beta1
 * Introduce Transactional API for internal state changes (CASSANDRA-8984)
 * Add a flag in cassandra.yaml to enable UDFs (CASSANDRA-9404)
 * Better support of null for UDF (CASSANDRA-8374)
 * Use ecj instead of javassist for UDFs (CASSANDRA-8241)
 * faster async logback configuration for tests (CASSANDRA-9376)
 * Add `smallint` and `tinyint` data types (CASSANDRA-8951)
 * Avoid thrift schema creation when native driver is used in stress tool (CASSANDRA-9374)
 * Make Functions.declared thread-safe
 * Add client warnings to native protocol v4 (CASSANDRA-8930)
 * Allow roles cache to be invalidated (CASSANDRA-8967)
 * Upgrade Snappy (CASSANDRA-9063)
 * Don't start Thrift rpc by default (CASSANDRA-9319)
 * Only stream from unrepaired sstables with incremental repair (CASSANDRA-8267)
 * Aggregate UDFs allow SFUNC return type to differ from STYPE if FFUNC specified (CASSANDRA-9321)
 * Remove Thrift dependencies in bundled tools (CASSANDRA-8358)
 * Disable memory mapping of hsperfdata file for JVM statistics (CASSANDRA-9242)
 * Add pre-startup checks to detect potential incompatibilities (CASSANDRA-8049)
 * Distinguish between null and unset in protocol v4 (CASSANDRA-7304)
 * Add user/role permissions for user-defined functions (CASSANDRA-7557)
 * Allow cassandra config to be updated to restart daemon without unloading classes (CASSANDRA-9046)
 * Don't initialize compaction writer before checking if iter is empty (CASSANDRA-9117)
 * Don't execute any functions at prepare-time (CASSANDRA-9037)
 * Share file handles between all instances of a SegmentedFile (CASSANDRA-8893)
 * Make it possible to major compact LCS (CASSANDRA-7272)
 * Make FunctionExecutionException extend RequestExecutionException
   (CASSANDRA-9055)
 * Add support for SELECT JSON, INSERT JSON syntax and new toJson(), fromJson()
   functions (CASSANDRA-7970)
 * Optimise max purgeable timestamp calculation in compaction (CASSANDRA-8920)
 * Constrain internode message buffer sizes, and improve IO class hierarchy (CASSANDRA-8670) 
 * New tool added to validate all sstables in a node (CASSANDRA-5791)
 * Push notification when tracing completes for an operation (CASSANDRA-7807)
 * Delay "node up" and "node added" notifications until native protocol server is started (CASSANDRA-8236)
 * Compressed Commit Log (CASSANDRA-6809)
 * Optimise IntervalTree (CASSANDRA-8988)
 * Add a key-value payload for third party usage (CASSANDRA-8553, 9212)
 * Bump metrics-reporter-config dependency for metrics 3.0 (CASSANDRA-8149)
 * Partition intra-cluster message streams by size, not type (CASSANDRA-8789)
 * Add WriteFailureException to native protocol, notify coordinator of
   write failures (CASSANDRA-8592)
 * Convert SequentialWriter to nio (CASSANDRA-8709)
 * Add role based access control (CASSANDRA-7653, 8650, 7216, 8760, 8849, 8761, 8850)
 * Record client ip address in tracing sessions (CASSANDRA-8162)
 * Indicate partition key columns in response metadata for prepared
   statements (CASSANDRA-7660)
 * Merge UUIDType and TimeUUIDType parse logic (CASSANDRA-8759)
 * Avoid memory allocation when searching index summary (CASSANDRA-8793)
 * Optimise (Time)?UUIDType Comparisons (CASSANDRA-8730)
 * Make CRC32Ex into a separate maven dependency (CASSANDRA-8836)
 * Use preloaded jemalloc w/ Unsafe (CASSANDRA-8714, 9197)
 * Avoid accessing partitioner through StorageProxy (CASSANDRA-8244, 8268)
 * Upgrade Metrics library and remove depricated metrics (CASSANDRA-5657)
 * Serializing Row cache alternative, fully off heap (CASSANDRA-7438)
 * Duplicate rows returned when in clause has repeated values (CASSANDRA-6707)
 * Make CassandraException unchecked, extend RuntimeException (CASSANDRA-8560)
 * Support direct buffer decompression for reads (CASSANDRA-8464)
 * DirectByteBuffer compatible LZ4 methods (CASSANDRA-7039)
 * Group sstables for anticompaction correctly (CASSANDRA-8578)
 * Add ReadFailureException to native protocol, respond
   immediately when replicas encounter errors while handling
   a read request (CASSANDRA-7886)
 * Switch CommitLogSegment from RandomAccessFile to nio (CASSANDRA-8308)
 * Allow mixing token and partition key restrictions (CASSANDRA-7016)
 * Support index key/value entries on map collections (CASSANDRA-8473)
 * Modernize schema tables (CASSANDRA-8261)
 * Support for user-defined aggregation functions (CASSANDRA-8053)
 * Fix NPE in SelectStatement with empty IN values (CASSANDRA-8419)
 * Refactor SelectStatement, return IN results in natural order instead
   of IN value list order and ignore duplicate values in partition key IN restrictions (CASSANDRA-7981)
 * Support UDTs, tuples, and collections in user-defined
   functions (CASSANDRA-7563)
 * Fix aggregate fn results on empty selection, result column name,
   and cqlsh parsing (CASSANDRA-8229)
 * Mark sstables as repaired after full repair (CASSANDRA-7586)
 * Extend Descriptor to include a format value and refactor reader/writer
   APIs (CASSANDRA-7443)
 * Integrate JMH for microbenchmarks (CASSANDRA-8151)
 * Keep sstable levels when bootstrapping (CASSANDRA-7460)
 * Add Sigar library and perform basic OS settings check on startup (CASSANDRA-7838)
 * Support for aggregation functions (CASSANDRA-4914)
 * Remove cassandra-cli (CASSANDRA-7920)
 * Accept dollar quoted strings in CQL (CASSANDRA-7769)
 * Make assassinate a first class command (CASSANDRA-7935)
 * Support IN clause on any partition key column (CASSANDRA-7855)
 * Support IN clause on any clustering column (CASSANDRA-4762)
 * Improve compaction logging (CASSANDRA-7818)
 * Remove YamlFileNetworkTopologySnitch (CASSANDRA-7917)
 * Do anticompaction in groups (CASSANDRA-6851)
 * Support user-defined functions (CASSANDRA-7395, 7526, 7562, 7740, 7781, 7929,
   7924, 7812, 8063, 7813, 7708)
 * Permit configurable timestamps with cassandra-stress (CASSANDRA-7416)
 * Move sstable RandomAccessReader to nio2, which allows using the
   FILE_SHARE_DELETE flag on Windows (CASSANDRA-4050)
 * Remove CQL2 (CASSANDRA-5918)
 * Optimize fetching multiple cells by name (CASSANDRA-6933)
 * Allow compilation in java 8 (CASSANDRA-7028)
 * Make incremental repair default (CASSANDRA-7250)
 * Enable code coverage thru JaCoCo (CASSANDRA-7226)
 * Switch external naming of 'column families' to 'tables' (CASSANDRA-4369) 
 * Shorten SSTable path (CASSANDRA-6962)
 * Use unsafe mutations for most unit tests (CASSANDRA-6969)
 * Fix race condition during calculation of pending ranges (CASSANDRA-7390)
 * Fail on very large batch sizes (CASSANDRA-8011)
 * Improve concurrency of repair (CASSANDRA-6455, 8208, 9145)
 * Select optimal CRC32 implementation at runtime (CASSANDRA-8614)
 * Evaluate MurmurHash of Token once per query (CASSANDRA-7096)
 * Generalize progress reporting (CASSANDRA-8901)
 * Resumable bootstrap streaming (CASSANDRA-8838, CASSANDRA-8942)
 * Allow scrub for secondary index (CASSANDRA-5174)
 * Save repair data to system table (CASSANDRA-5839)
 * fix nodetool names that reference column families (CASSANDRA-8872)
 Merged from 2.1:
 * Warn on misuse of unlogged batches (CASSANDRA-9282)
 * Failure detector detects and ignores local pauses (CASSANDRA-9183)
 * Add utility class to support for rate limiting a given log statement (CASSANDRA-9029)
 * Add missing consistency levels to cassandra-stess (CASSANDRA-9361)
 * Fix commitlog getCompletedTasks to not increment (CASSANDRA-9339)
 * Fix for harmless exceptions logged as ERROR (CASSANDRA-8564)
 * Delete processed sstables in sstablesplit/sstableupgrade (CASSANDRA-8606)
 * Improve sstable exclusion from partition tombstones (CASSANDRA-9298)
 * Validate the indexed column rather than the cell's contents for 2i (CASSANDRA-9057)
 * Add support for top-k custom 2i queries (CASSANDRA-8717)
 * Fix error when dropping table during compaction (CASSANDRA-9251)
 * cassandra-stress supports validation operations over user profiles (CASSANDRA-8773)
 * Add support for rate limiting log messages (CASSANDRA-9029)
 * Log the partition key with tombstone warnings (CASSANDRA-8561)
 * Reduce runWithCompactionsDisabled poll interval to 1ms (CASSANDRA-9271)
 * Fix PITR commitlog replay (CASSANDRA-9195)
 * GCInspector logs very different times (CASSANDRA-9124)
 * Fix deleting from an empty list (CASSANDRA-9198)
 * Update tuple and collection types that use a user-defined type when that UDT
   is modified (CASSANDRA-9148, CASSANDRA-9192)
 * Use higher timeout for prepair and snapshot in repair (CASSANDRA-9261)
 * Fix anticompaction blocking ANTI_ENTROPY stage (CASSANDRA-9151)
 * Repair waits for anticompaction to finish (CASSANDRA-9097)
 * Fix streaming not holding ref when stream error (CASSANDRA-9295)
 * Fix canonical view returning early opened SSTables (CASSANDRA-9396)
Merged from 2.0:
 * (cqlsh) Add LOGIN command to switch users (CASSANDRA-7212)
 * Clone SliceQueryFilter in AbstractReadCommand implementations (CASSANDRA-8940)
 * Push correct protocol notification for DROP INDEX (CASSANDRA-9310)
 * token-generator - generated tokens too long (CASSANDRA-9300)
 * Fix counting of tombstones for TombstoneOverwhelmingException (CASSANDRA-9299)
 * Fix ReconnectableSnitch reconnecting to peers during upgrade (CASSANDRA-6702)
 * Include keyspace and table name in error log for collections over the size
   limit (CASSANDRA-9286)
 * Avoid potential overlap in LCS with single-partition sstables (CASSANDRA-9322)
 * Log warning message when a table is queried before the schema has fully
   propagated (CASSANDRA-9136)
 * Overload SecondaryIndex#indexes to accept the column definition (CASSANDRA-9314)
 * (cqlsh) Add SERIAL and LOCAL_SERIAL consistency levels (CASSANDRA-8051)
 * Fix index selection during rebuild with certain table layouts (CASSANDRA-9281)
 * Fix partition-level-delete-only workload accounting (CASSANDRA-9194)
 * Allow scrub to handle corrupted compressed chunks (CASSANDRA-9140)
 * Fix assertion error when resetlocalschema is run during repair (CASSANDRA-9249)
 * Disable single sstable tombstone compactions for DTCS by default (CASSANDRA-9234)
 * IncomingTcpConnection thread is not named (CASSANDRA-9262)
 * Close incoming connections when MessagingService is stopped (CASSANDRA-9238)
 * Fix streaming hang when retrying (CASSANDRA-9132)


2.1.5
 * Re-add deprecated cold_reads_to_omit param for backwards compat (CASSANDRA-9203)
 * Make anticompaction visible in compactionstats (CASSANDRA-9098)
 * Improve nodetool getendpoints documentation about the partition
   key parameter (CASSANDRA-6458)
 * Don't check other keyspaces for schema changes when an user-defined
   type is altered (CASSANDRA-9187)
 * Add generate-idea-files target to build.xml (CASSANDRA-9123)
 * Allow takeColumnFamilySnapshot to take a list of tables (CASSANDRA-8348)
 * Limit major sstable operations to their canonical representation (CASSANDRA-8669)
 * cqlsh: Add tests for INSERT and UPDATE tab completion (CASSANDRA-9125)
 * cqlsh: quote column names when needed in COPY FROM inserts (CASSANDRA-9080)
 * Do not load read meter for offline operations (CASSANDRA-9082)
 * cqlsh: Make CompositeType data readable (CASSANDRA-8919)
 * cqlsh: Fix display of triggers (CASSANDRA-9081)
 * Fix NullPointerException when deleting or setting an element by index on
   a null list collection (CASSANDRA-9077)
 * Buffer bloom filter serialization (CASSANDRA-9066)
 * Fix anti-compaction target bloom filter size (CASSANDRA-9060)
 * Make FROZEN and TUPLE unreserved keywords in CQL (CASSANDRA-9047)
 * Prevent AssertionError from SizeEstimatesRecorder (CASSANDRA-9034)
 * Avoid overwriting index summaries for sstables with an older format that
   does not support downsampling; rebuild summaries on startup when this
   is detected (CASSANDRA-8993)
 * Fix potential data loss in CompressedSequentialWriter (CASSANDRA-8949)
 * Make PasswordAuthenticator number of hashing rounds configurable (CASSANDRA-8085)
 * Fix AssertionError when binding nested collections in DELETE (CASSANDRA-8900)
 * Check for overlap with non-early sstables in LCS (CASSANDRA-8739)
 * Only calculate max purgable timestamp if we have to (CASSANDRA-8914)
 * (cqlsh) Greatly improve performance of COPY FROM (CASSANDRA-8225)
 * IndexSummary effectiveIndexInterval is now a guideline, not a rule (CASSANDRA-8993)
 * Use correct bounds for page cache eviction of compressed files (CASSANDRA-8746)
 * SSTableScanner enforces its bounds (CASSANDRA-8946)
 * Cleanup cell equality (CASSANDRA-8947)
 * Introduce intra-cluster message coalescing (CASSANDRA-8692)
 * DatabaseDescriptor throws NPE when rpc_interface is used (CASSANDRA-8839)
 * Don't check if an sstable is live for offline compactions (CASSANDRA-8841)
 * Don't set clientMode in SSTableLoader (CASSANDRA-8238)
 * Fix SSTableRewriter with disabled early open (CASSANDRA-8535)
 * Fix cassandra-stress so it respects the CL passed in user mode (CASSANDRA-8948)
 * Fix rare NPE in ColumnDefinition#hasIndexOption() (CASSANDRA-8786)
 * cassandra-stress reports per-operation statistics, plus misc (CASSANDRA-8769)
 * Add SimpleDate (cql date) and Time (cql time) types (CASSANDRA-7523)
 * Use long for key count in cfstats (CASSANDRA-8913)
 * Make SSTableRewriter.abort() more robust to failure (CASSANDRA-8832)
 * Remove cold_reads_to_omit from STCS (CASSANDRA-8860)
 * Make EstimatedHistogram#percentile() use ceil instead of floor (CASSANDRA-8883)
 * Fix top partitions reporting wrong cardinality (CASSANDRA-8834)
 * Fix rare NPE in KeyCacheSerializer (CASSANDRA-8067)
 * Pick sstables for validation as late as possible inc repairs (CASSANDRA-8366)
 * Fix commitlog getPendingTasks to not increment (CASSANDRA-8862)
 * Fix parallelism adjustment in range and secondary index queries
   when the first fetch does not satisfy the limit (CASSANDRA-8856)
 * Check if the filtered sstables is non-empty in STCS (CASSANDRA-8843)
 * Upgrade java-driver used for cassandra-stress (CASSANDRA-8842)
 * Fix CommitLog.forceRecycleAllSegments() memory access error (CASSANDRA-8812)
 * Improve assertions in Memory (CASSANDRA-8792)
 * Fix SSTableRewriter cleanup (CASSANDRA-8802)
 * Introduce SafeMemory for CompressionMetadata.Writer (CASSANDRA-8758)
 * 'nodetool info' prints exception against older node (CASSANDRA-8796)
 * Ensure SSTableReader.last corresponds exactly with the file end (CASSANDRA-8750)
 * Make SSTableWriter.openEarly more robust and obvious (CASSANDRA-8747)
 * Enforce SSTableReader.first/last (CASSANDRA-8744)
 * Cleanup SegmentedFile API (CASSANDRA-8749)
 * Avoid overlap with early compaction replacement (CASSANDRA-8683)
 * Safer Resource Management++ (CASSANDRA-8707)
 * Write partition size estimates into a system table (CASSANDRA-7688)
 * cqlsh: Fix keys() and full() collection indexes in DESCRIBE output
   (CASSANDRA-8154)
 * Show progress of streaming in nodetool netstats (CASSANDRA-8886)
 * IndexSummaryBuilder utilises offheap memory, and shares data between
   each IndexSummary opened from it (CASSANDRA-8757)
 * markCompacting only succeeds if the exact SSTableReader instances being 
   marked are in the live set (CASSANDRA-8689)
 * cassandra-stress support for varint (CASSANDRA-8882)
 * Fix Adler32 digest for compressed sstables (CASSANDRA-8778)
 * Add nodetool statushandoff/statusbackup (CASSANDRA-8912)
 * Use stdout for progress and stats in sstableloader (CASSANDRA-8982)
 * Correctly identify 2i datadir from older versions (CASSANDRA-9116)
Merged from 2.0:
 * Ignore gossip SYNs after shutdown (CASSANDRA-9238)
 * Avoid overflow when calculating max sstable size in LCS (CASSANDRA-9235)
 * Make sstable blacklisting work with compression (CASSANDRA-9138)
 * Do not attempt to rebuild indexes if no index accepts any column (CASSANDRA-9196)
 * Don't initiate snitch reconnection for dead states (CASSANDRA-7292)
 * Fix ArrayIndexOutOfBoundsException in CQLSSTableWriter (CASSANDRA-8978)
 * Add shutdown gossip state to prevent timeouts during rolling restarts (CASSANDRA-8336)
 * Fix running with java.net.preferIPv6Addresses=true (CASSANDRA-9137)
 * Fix failed bootstrap/replace attempts being persisted in system.peers (CASSANDRA-9180)
 * Flush system.IndexInfo after marking index built (CASSANDRA-9128)
 * Fix updates to min/max_compaction_threshold through cassandra-cli
   (CASSANDRA-8102)
 * Don't include tmp files when doing offline relevel (CASSANDRA-9088)
 * Use the proper CAS WriteType when finishing a previous round during Paxos
   preparation (CASSANDRA-8672)
 * Avoid race in cancelling compactions (CASSANDRA-9070)
 * More aggressive check for expired sstables in DTCS (CASSANDRA-8359)
 * Fix ignored index_interval change in ALTER TABLE statements (CASSANDRA-7976)
 * Do more aggressive compaction in old time windows in DTCS (CASSANDRA-8360)
 * java.lang.AssertionError when reading saved cache (CASSANDRA-8740)
 * "disk full" when running cleanup (CASSANDRA-9036)
 * Lower logging level from ERROR to DEBUG when a scheduled schema pull
   cannot be completed due to a node being down (CASSANDRA-9032)
 * Fix MOVED_NODE client event (CASSANDRA-8516)
 * Allow overriding MAX_OUTSTANDING_REPLAY_COUNT (CASSANDRA-7533)
 * Fix malformed JMX ObjectName containing IPv6 addresses (CASSANDRA-9027)
 * (cqlsh) Allow increasing CSV field size limit through
   cqlshrc config option (CASSANDRA-8934)
 * Stop logging range tombstones when exceeding the threshold
   (CASSANDRA-8559)
 * Fix NullPointerException when nodetool getendpoints is run
   against invalid keyspaces or tables (CASSANDRA-8950)
 * Allow specifying the tmp dir (CASSANDRA-7712)
 * Improve compaction estimated tasks estimation (CASSANDRA-8904)
 * Fix duplicate up/down messages sent to native clients (CASSANDRA-7816)
 * Expose commit log archive status via JMX (CASSANDRA-8734)
 * Provide better exceptions for invalid replication strategy parameters
   (CASSANDRA-8909)
 * Fix regression in mixed single and multi-column relation support for
   SELECT statements (CASSANDRA-8613)
 * Add ability to limit number of native connections (CASSANDRA-8086)
 * Fix CQLSSTableWriter throwing exception and spawning threads
   (CASSANDRA-8808)
 * Fix MT mismatch between empty and GC-able data (CASSANDRA-8979)
 * Fix incorrect validation when snapshotting single table (CASSANDRA-8056)
 * Add offline tool to relevel sstables (CASSANDRA-8301)
 * Preserve stream ID for more protocol errors (CASSANDRA-8848)
 * Fix combining token() function with multi-column relations on
   clustering columns (CASSANDRA-8797)
 * Make CFS.markReferenced() resistant to bad refcounting (CASSANDRA-8829)
 * Fix StreamTransferTask abort/complete bad refcounting (CASSANDRA-8815)
 * Fix AssertionError when querying a DESC clustering ordered
   table with ASC ordering and paging (CASSANDRA-8767)
 * AssertionError: "Memory was freed" when running cleanup (CASSANDRA-8716)
 * Make it possible to set max_sstable_age to fractional days (CASSANDRA-8406)
 * Fix some multi-column relations with indexes on some clustering
   columns (CASSANDRA-8275)
 * Fix memory leak in SSTableSimple*Writer and SSTableReader.validate()
   (CASSANDRA-8748)
 * Throw OOM if allocating memory fails to return a valid pointer (CASSANDRA-8726)
 * Fix SSTableSimpleUnsortedWriter ConcurrentModificationException (CASSANDRA-8619)
 * 'nodetool info' prints exception against older node (CASSANDRA-8796)
 * Ensure SSTableSimpleUnsortedWriter.close() terminates if
   disk writer has crashed (CASSANDRA-8807)


2.1.4
 * Bind JMX to localhost unless explicitly configured otherwise (CASSANDRA-9085)


2.1.3
 * Fix HSHA/offheap_objects corruption (CASSANDRA-8719)
 * Upgrade libthrift to 0.9.2 (CASSANDRA-8685)
 * Don't use the shared ref in sstableloader (CASSANDRA-8704)
 * Purge internal prepared statements if related tables or
   keyspaces are dropped (CASSANDRA-8693)
 * (cqlsh) Handle unicode BOM at start of files (CASSANDRA-8638)
 * Stop compactions before exiting offline tools (CASSANDRA-8623)
 * Update tools/stress/README.txt to match current behaviour (CASSANDRA-7933)
 * Fix schema from Thrift conversion with empty metadata (CASSANDRA-8695)
 * Safer Resource Management (CASSANDRA-7705)
 * Make sure we compact highly overlapping cold sstables with
   STCS (CASSANDRA-8635)
 * rpc_interface and listen_interface generate NPE on startup when specified
   interface doesn't exist (CASSANDRA-8677)
 * Fix ArrayIndexOutOfBoundsException in nodetool cfhistograms (CASSANDRA-8514)
 * Switch from yammer metrics for nodetool cf/proxy histograms (CASSANDRA-8662)
 * Make sure we don't add tmplink files to the compaction
   strategy (CASSANDRA-8580)
 * (cqlsh) Handle maps with blob keys (CASSANDRA-8372)
 * (cqlsh) Handle DynamicCompositeType schemas correctly (CASSANDRA-8563)
 * Duplicate rows returned when in clause has repeated values (CASSANDRA-6706)
 * Add tooling to detect hot partitions (CASSANDRA-7974)
 * Fix cassandra-stress user-mode truncation of partition generation (CASSANDRA-8608)
 * Only stream from unrepaired sstables during inc repair (CASSANDRA-8267)
 * Don't allow starting multiple inc repairs on the same sstables (CASSANDRA-8316)
 * Invalidate prepared BATCH statements when related tables
   or keyspaces are dropped (CASSANDRA-8652)
 * Fix missing results in secondary index queries on collections
   with ALLOW FILTERING (CASSANDRA-8421)
 * Expose EstimatedHistogram metrics for range slices (CASSANDRA-8627)
 * (cqlsh) Escape clqshrc passwords properly (CASSANDRA-8618)
 * Fix NPE when passing wrong argument in ALTER TABLE statement (CASSANDRA-8355)
 * Pig: Refactor and deprecate CqlStorage (CASSANDRA-8599)
 * Don't reuse the same cleanup strategy for all sstables (CASSANDRA-8537)
 * Fix case-sensitivity of index name on CREATE and DROP INDEX
   statements (CASSANDRA-8365)
 * Better detection/logging for corruption in compressed sstables (CASSANDRA-8192)
 * Use the correct repairedAt value when closing writer (CASSANDRA-8570)
 * (cqlsh) Handle a schema mismatch being detected on startup (CASSANDRA-8512)
 * Properly calculate expected write size during compaction (CASSANDRA-8532)
 * Invalidate affected prepared statements when a table's columns
   are altered (CASSANDRA-7910)
 * Stress - user defined writes should populate sequentally (CASSANDRA-8524)
 * Fix regression in SSTableRewriter causing some rows to become unreadable 
   during compaction (CASSANDRA-8429)
 * Run major compactions for repaired/unrepaired in parallel (CASSANDRA-8510)
 * (cqlsh) Fix compression options in DESCRIBE TABLE output when compression
   is disabled (CASSANDRA-8288)
 * (cqlsh) Fix DESCRIBE output after keyspaces are altered (CASSANDRA-7623)
 * Make sure we set lastCompactedKey correctly (CASSANDRA-8463)
 * (cqlsh) Fix output of CONSISTENCY command (CASSANDRA-8507)
 * (cqlsh) Fixed the handling of LIST statements (CASSANDRA-8370)
 * Make sstablescrub check leveled manifest again (CASSANDRA-8432)
 * Check first/last keys in sstable when giving out positions (CASSANDRA-8458)
 * Disable mmap on Windows (CASSANDRA-6993)
 * Add missing ConsistencyLevels to cassandra-stress (CASSANDRA-8253)
 * Add auth support to cassandra-stress (CASSANDRA-7985)
 * Fix ArrayIndexOutOfBoundsException when generating error message
   for some CQL syntax errors (CASSANDRA-8455)
 * Scale memtable slab allocation logarithmically (CASSANDRA-7882)
 * cassandra-stress simultaneous inserts over same seed (CASSANDRA-7964)
 * Reduce cassandra-stress sampling memory requirements (CASSANDRA-7926)
 * Ensure memtable flush cannot expire commit log entries from its future (CASSANDRA-8383)
 * Make read "defrag" async to reclaim memtables (CASSANDRA-8459)
 * Remove tmplink files for offline compactions (CASSANDRA-8321)
 * Reduce maxHintsInProgress (CASSANDRA-8415)
 * BTree updates may call provided update function twice (CASSANDRA-8018)
 * Release sstable references after anticompaction (CASSANDRA-8386)
 * Handle abort() in SSTableRewriter properly (CASSANDRA-8320)
 * Centralize shared executors (CASSANDRA-8055)
 * Fix filtering for CONTAINS (KEY) relations on frozen collection
   clustering columns when the query is restricted to a single
   partition (CASSANDRA-8203)
 * Do more aggressive entire-sstable TTL expiry checks (CASSANDRA-8243)
 * Add more log info if readMeter is null (CASSANDRA-8238)
 * add check of the system wall clock time at startup (CASSANDRA-8305)
 * Support for frozen collections (CASSANDRA-7859)
 * Fix overflow on histogram computation (CASSANDRA-8028)
 * Have paxos reuse the timestamp generation of normal queries (CASSANDRA-7801)
 * Fix incremental repair not remove parent session on remote (CASSANDRA-8291)
 * Improve JBOD disk utilization (CASSANDRA-7386)
 * Log failed host when preparing incremental repair (CASSANDRA-8228)
 * Force config client mode in CQLSSTableWriter (CASSANDRA-8281)
 * Fix sstableupgrade throws exception (CASSANDRA-8688)
 * Fix hang when repairing empty keyspace (CASSANDRA-8694)
Merged from 2.0:
 * Fix IllegalArgumentException in dynamic snitch (CASSANDRA-8448)
 * Add support for UPDATE ... IF EXISTS (CASSANDRA-8610)
 * Fix reversal of list prepends (CASSANDRA-8733)
 * Prevent non-zero default_time_to_live on tables with counters
   (CASSANDRA-8678)
 * Fix SSTableSimpleUnsortedWriter ConcurrentModificationException
   (CASSANDRA-8619)
 * Round up time deltas lower than 1ms in BulkLoader (CASSANDRA-8645)
 * Add batch remove iterator to ABSC (CASSANDRA-8414, 8666)
 * Round up time deltas lower than 1ms in BulkLoader (CASSANDRA-8645)
 * Fix isClientMode check in Keyspace (CASSANDRA-8687)
 * Use more efficient slice size for querying internal secondary
   index tables (CASSANDRA-8550)
 * Fix potentially returning deleted rows with range tombstone (CASSANDRA-8558)
 * Check for available disk space before starting a compaction (CASSANDRA-8562)
 * Fix DISTINCT queries with LIMITs or paging when some partitions
   contain only tombstones (CASSANDRA-8490)
 * Introduce background cache refreshing to permissions cache
   (CASSANDRA-8194)
 * Fix race condition in StreamTransferTask that could lead to
   infinite loops and premature sstable deletion (CASSANDRA-7704)
 * Add an extra version check to MigrationTask (CASSANDRA-8462)
 * Ensure SSTableWriter cleans up properly after failure (CASSANDRA-8499)
 * Increase bf true positive count on key cache hit (CASSANDRA-8525)
 * Move MeteredFlusher to its own thread (CASSANDRA-8485)
 * Fix non-distinct results in DISTNCT queries on static columns when
   paging is enabled (CASSANDRA-8087)
 * Move all hints related tasks to hints internal executor (CASSANDRA-8285)
 * Fix paging for multi-partition IN queries (CASSANDRA-8408)
 * Fix MOVED_NODE topology event never being emitted when a node
   moves its token (CASSANDRA-8373)
 * Fix validation of indexes in COMPACT tables (CASSANDRA-8156)
 * Avoid StackOverflowError when a large list of IN values
   is used for a clustering column (CASSANDRA-8410)
 * Fix NPE when writetime() or ttl() calls are wrapped by
   another function call (CASSANDRA-8451)
 * Fix NPE after dropping a keyspace (CASSANDRA-8332)
 * Fix error message on read repair timeouts (CASSANDRA-7947)
 * Default DTCS base_time_seconds changed to 60 (CASSANDRA-8417)
 * Refuse Paxos operation with more than one pending endpoint (CASSANDRA-8346, 8640)
 * Throw correct exception when trying to bind a keyspace or table
   name (CASSANDRA-6952)
 * Make HHOM.compact synchronized (CASSANDRA-8416)
 * cancel latency-sampling task when CF is dropped (CASSANDRA-8401)
 * don't block SocketThread for MessagingService (CASSANDRA-8188)
 * Increase quarantine delay on replacement (CASSANDRA-8260)
 * Expose off-heap memory usage stats (CASSANDRA-7897)
 * Ignore Paxos commits for truncated tables (CASSANDRA-7538)
 * Validate size of indexed column values (CASSANDRA-8280)
 * Make LCS split compaction results over all data directories (CASSANDRA-8329)
 * Fix some failing queries that use multi-column relations
   on COMPACT STORAGE tables (CASSANDRA-8264)
 * Fix InvalidRequestException with ORDER BY (CASSANDRA-8286)
 * Disable SSLv3 for POODLE (CASSANDRA-8265)
 * Fix millisecond timestamps in Tracing (CASSANDRA-8297)
 * Include keyspace name in error message when there are insufficient
   live nodes to stream from (CASSANDRA-8221)
 * Avoid overlap in L1 when L0 contains many nonoverlapping
   sstables (CASSANDRA-8211)
 * Improve PropertyFileSnitch logging (CASSANDRA-8183)
 * Add DC-aware sequential repair (CASSANDRA-8193)
 * Use live sstables in snapshot repair if possible (CASSANDRA-8312)
 * Fix hints serialized size calculation (CASSANDRA-8587)


2.1.2
 * (cqlsh) parse_for_table_meta errors out on queries with undefined
   grammars (CASSANDRA-8262)
 * (cqlsh) Fix SELECT ... TOKEN() function broken in C* 2.1.1 (CASSANDRA-8258)
 * Fix Cassandra crash when running on JDK8 update 40 (CASSANDRA-8209)
 * Optimize partitioner tokens (CASSANDRA-8230)
 * Improve compaction of repaired/unrepaired sstables (CASSANDRA-8004)
 * Make cache serializers pluggable (CASSANDRA-8096)
 * Fix issues with CONTAINS (KEY) queries on secondary indexes
   (CASSANDRA-8147)
 * Fix read-rate tracking of sstables for some queries (CASSANDRA-8239)
 * Fix default timestamp in QueryOptions (CASSANDRA-8246)
 * Set socket timeout when reading remote version (CASSANDRA-8188)
 * Refactor how we track live size (CASSANDRA-7852)
 * Make sure unfinished compaction files are removed (CASSANDRA-8124)
 * Fix shutdown when run as Windows service (CASSANDRA-8136)
 * Fix DESCRIBE TABLE with custom indexes (CASSANDRA-8031)
 * Fix race in RecoveryManagerTest (CASSANDRA-8176)
 * Avoid IllegalArgumentException while sorting sstables in
   IndexSummaryManager (CASSANDRA-8182)
 * Shutdown JVM on file descriptor exhaustion (CASSANDRA-7579)
 * Add 'die' policy for commit log and disk failure (CASSANDRA-7927)
 * Fix installing as service on Windows (CASSANDRA-8115)
 * Fix CREATE TABLE for CQL2 (CASSANDRA-8144)
 * Avoid boxing in ColumnStats min/max trackers (CASSANDRA-8109)
Merged from 2.0:
 * Correctly handle non-text column names in cql3 (CASSANDRA-8178)
 * Fix deletion for indexes on primary key columns (CASSANDRA-8206)
 * Add 'nodetool statusgossip' (CASSANDRA-8125)
 * Improve client notification that nodes are ready for requests (CASSANDRA-7510)
 * Handle negative timestamp in writetime method (CASSANDRA-8139)
 * Pig: Remove errant LIMIT clause in CqlNativeStorage (CASSANDRA-8166)
 * Throw ConfigurationException when hsha is used with the default
   rpc_max_threads setting of 'unlimited' (CASSANDRA-8116)
 * Allow concurrent writing of the same table in the same JVM using
   CQLSSTableWriter (CASSANDRA-7463)
 * Fix totalDiskSpaceUsed calculation (CASSANDRA-8205)


2.1.1
 * Fix spin loop in AtomicSortedColumns (CASSANDRA-7546)
 * Dont notify when replacing tmplink files (CASSANDRA-8157)
 * Fix validation with multiple CONTAINS clause (CASSANDRA-8131)
 * Fix validation of collections in TriggerExecutor (CASSANDRA-8146)
 * Fix IllegalArgumentException when a list of IN values containing tuples
   is passed as a single arg to a prepared statement with the v1 or v2
   protocol (CASSANDRA-8062)
 * Fix ClassCastException in DISTINCT query on static columns with
   query paging (CASSANDRA-8108)
 * Fix NPE on null nested UDT inside a set (CASSANDRA-8105)
 * Fix exception when querying secondary index on set items or map keys
   when some clustering columns are specified (CASSANDRA-8073)
 * Send proper error response when there is an error during native
   protocol message decode (CASSANDRA-8118)
 * Gossip should ignore generation numbers too far in the future (CASSANDRA-8113)
 * Fix NPE when creating a table with frozen sets, lists (CASSANDRA-8104)
 * Fix high memory use due to tracking reads on incrementally opened sstable
   readers (CASSANDRA-8066)
 * Fix EXECUTE request with skipMetadata=false returning no metadata
   (CASSANDRA-8054)
 * Allow concurrent use of CQLBulkOutputFormat (CASSANDRA-7776)
 * Shutdown JVM on OOM (CASSANDRA-7507)
 * Upgrade netty version and enable epoll event loop (CASSANDRA-7761)
 * Don't duplicate sstables smaller than split size when using
   the sstablesplitter tool (CASSANDRA-7616)
 * Avoid re-parsing already prepared statements (CASSANDRA-7923)
 * Fix some Thrift slice deletions and updates of COMPACT STORAGE
   tables with some clustering columns omitted (CASSANDRA-7990)
 * Fix filtering for CONTAINS on sets (CASSANDRA-8033)
 * Properly track added size (CASSANDRA-7239)
 * Allow compilation in java 8 (CASSANDRA-7208)
 * Fix Assertion error on RangeTombstoneList diff (CASSANDRA-8013)
 * Release references to overlapping sstables during compaction (CASSANDRA-7819)
 * Send notification when opening compaction results early (CASSANDRA-8034)
 * Make native server start block until properly bound (CASSANDRA-7885)
 * (cqlsh) Fix IPv6 support (CASSANDRA-7988)
 * Ignore fat clients when checking for endpoint collision (CASSANDRA-7939)
 * Make sstablerepairedset take a list of files (CASSANDRA-7995)
 * (cqlsh) Tab completeion for indexes on map keys (CASSANDRA-7972)
 * (cqlsh) Fix UDT field selection in select clause (CASSANDRA-7891)
 * Fix resource leak in event of corrupt sstable
 * (cqlsh) Add command line option for cqlshrc file path (CASSANDRA-7131)
 * Provide visibility into prepared statements churn (CASSANDRA-7921, CASSANDRA-7930)
 * Invalidate prepared statements when their keyspace or table is
   dropped (CASSANDRA-7566)
 * cassandra-stress: fix support for NetworkTopologyStrategy (CASSANDRA-7945)
 * Fix saving caches when a table is dropped (CASSANDRA-7784)
 * Add better error checking of new stress profile (CASSANDRA-7716)
 * Use ThreadLocalRandom and remove FBUtilities.threadLocalRandom (CASSANDRA-7934)
 * Prevent operator mistakes due to simultaneous bootstrap (CASSANDRA-7069)
 * cassandra-stress supports whitelist mode for node config (CASSANDRA-7658)
 * GCInspector more closely tracks GC; cassandra-stress and nodetool report it (CASSANDRA-7916)
 * nodetool won't output bogus ownership info without a keyspace (CASSANDRA-7173)
 * Add human readable option to nodetool commands (CASSANDRA-5433)
 * Don't try to set repairedAt on old sstables (CASSANDRA-7913)
 * Add metrics for tracking PreparedStatement use (CASSANDRA-7719)
 * (cqlsh) tab-completion for triggers (CASSANDRA-7824)
 * (cqlsh) Support for query paging (CASSANDRA-7514)
 * (cqlsh) Show progress of COPY operations (CASSANDRA-7789)
 * Add syntax to remove multiple elements from a map (CASSANDRA-6599)
 * Support non-equals conditions in lightweight transactions (CASSANDRA-6839)
 * Add IF [NOT] EXISTS to create/drop triggers (CASSANDRA-7606)
 * (cqlsh) Display the current logged-in user (CASSANDRA-7785)
 * (cqlsh) Don't ignore CTRL-C during COPY FROM execution (CASSANDRA-7815)
 * (cqlsh) Order UDTs according to cross-type dependencies in DESCRIBE
   output (CASSANDRA-7659)
 * (cqlsh) Fix handling of CAS statement results (CASSANDRA-7671)
 * (cqlsh) COPY TO/FROM improvements (CASSANDRA-7405)
 * Support list index operations with conditions (CASSANDRA-7499)
 * Add max live/tombstoned cells to nodetool cfstats output (CASSANDRA-7731)
 * Validate IPv6 wildcard addresses properly (CASSANDRA-7680)
 * (cqlsh) Error when tracing query (CASSANDRA-7613)
 * Avoid IOOBE when building SyntaxError message snippet (CASSANDRA-7569)
 * SSTableExport uses correct validator to create string representation of partition
   keys (CASSANDRA-7498)
 * Avoid NPEs when receiving type changes for an unknown keyspace (CASSANDRA-7689)
 * Add support for custom 2i validation (CASSANDRA-7575)
 * Pig support for hadoop CqlInputFormat (CASSANDRA-6454)
 * Add duration mode to cassandra-stress (CASSANDRA-7468)
 * Add listen_interface and rpc_interface options (CASSANDRA-7417)
 * Improve schema merge performance (CASSANDRA-7444)
 * Adjust MT depth based on # of partition validating (CASSANDRA-5263)
 * Optimise NativeCell comparisons (CASSANDRA-6755)
 * Configurable client timeout for cqlsh (CASSANDRA-7516)
 * Include snippet of CQL query near syntax error in messages (CASSANDRA-7111)
 * Make repair -pr work with -local (CASSANDRA-7450)
 * Fix error in sstableloader with -cph > 1 (CASSANDRA-8007)
 * Fix snapshot repair error on indexed tables (CASSANDRA-8020)
 * Do not exit nodetool repair when receiving JMX NOTIF_LOST (CASSANDRA-7909)
 * Stream to private IP when available (CASSANDRA-8084)
Merged from 2.0:
 * Reject conditions on DELETE unless full PK is given (CASSANDRA-6430)
 * Properly reject the token function DELETE (CASSANDRA-7747)
 * Force batchlog replay before decommissioning a node (CASSANDRA-7446)
 * Fix hint replay with many accumulated expired hints (CASSANDRA-6998)
 * Fix duplicate results in DISTINCT queries on static columns with query
   paging (CASSANDRA-8108)
 * Add DateTieredCompactionStrategy (CASSANDRA-6602)
 * Properly validate ascii and utf8 string literals in CQL queries (CASSANDRA-8101)
 * (cqlsh) Fix autocompletion for alter keyspace (CASSANDRA-8021)
 * Create backup directories for commitlog archiving during startup (CASSANDRA-8111)
 * Reduce totalBlockFor() for LOCAL_* consistency levels (CASSANDRA-8058)
 * Fix merging schemas with re-dropped keyspaces (CASSANDRA-7256)
 * Fix counters in supercolumns during live upgrades from 1.2 (CASSANDRA-7188)
 * Notify DT subscribers when a column family is truncated (CASSANDRA-8088)
 * Add sanity check of $JAVA on startup (CASSANDRA-7676)
 * Schedule fat client schema pull on join (CASSANDRA-7993)
 * Don't reset nodes' versions when closing IncomingTcpConnections
   (CASSANDRA-7734)
 * Record the real messaging version in all cases in OutboundTcpConnection
   (CASSANDRA-8057)
 * SSL does not work in cassandra-cli (CASSANDRA-7899)
 * Fix potential exception when using ReversedType in DynamicCompositeType
   (CASSANDRA-7898)
 * Better validation of collection values (CASSANDRA-7833)
 * Track min/max timestamps correctly (CASSANDRA-7969)
 * Fix possible overflow while sorting CL segments for replay (CASSANDRA-7992)
 * Increase nodetool Xmx (CASSANDRA-7956)
 * Archive any commitlog segments present at startup (CASSANDRA-6904)
 * CrcCheckChance should adjust based on live CFMetadata not 
   sstable metadata (CASSANDRA-7978)
 * token() should only accept columns in the partitioning
   key order (CASSANDRA-6075)
 * Add method to invalidate permission cache via JMX (CASSANDRA-7977)
 * Allow propagating multiple gossip states atomically (CASSANDRA-6125)
 * Log exceptions related to unclean native protocol client disconnects
   at DEBUG or INFO (CASSANDRA-7849)
 * Allow permissions cache to be set via JMX (CASSANDRA-7698)
 * Include schema_triggers CF in readable system resources (CASSANDRA-7967)
 * Fix RowIndexEntry to report correct serializedSize (CASSANDRA-7948)
 * Make CQLSSTableWriter sync within partitions (CASSANDRA-7360)
 * Potentially use non-local replicas in CqlConfigHelper (CASSANDRA-7906)
 * Explicitly disallow mixing multi-column and single-column
   relations on clustering columns (CASSANDRA-7711)
 * Better error message when condition is set on PK column (CASSANDRA-7804)
 * Don't send schema change responses and events for no-op DDL
   statements (CASSANDRA-7600)
 * (Hadoop) fix cluster initialisation for a split fetching (CASSANDRA-7774)
 * Throw InvalidRequestException when queries contain relations on entire
   collection columns (CASSANDRA-7506)
 * (cqlsh) enable CTRL-R history search with libedit (CASSANDRA-7577)
 * (Hadoop) allow ACFRW to limit nodes to local DC (CASSANDRA-7252)
 * (cqlsh) cqlsh should automatically disable tracing when selecting
   from system_traces (CASSANDRA-7641)
 * (Hadoop) Add CqlOutputFormat (CASSANDRA-6927)
 * Don't depend on cassandra config for nodetool ring (CASSANDRA-7508)
 * (cqlsh) Fix failing cqlsh formatting tests (CASSANDRA-7703)
 * Fix IncompatibleClassChangeError from hadoop2 (CASSANDRA-7229)
 * Add 'nodetool sethintedhandoffthrottlekb' (CASSANDRA-7635)
 * (cqlsh) Add tab-completion for CREATE/DROP USER IF [NOT] EXISTS (CASSANDRA-7611)
 * Catch errors when the JVM pulls the rug out from GCInspector (CASSANDRA-5345)
 * cqlsh fails when version number parts are not int (CASSANDRA-7524)
 * Fix NPE when table dropped during streaming (CASSANDRA-7946)
 * Fix wrong progress when streaming uncompressed (CASSANDRA-7878)
 * Fix possible infinite loop in creating repair range (CASSANDRA-7983)
 * Fix unit in nodetool for streaming throughput (CASSANDRA-7375)
Merged from 1.2:
 * Don't index tombstones (CASSANDRA-7828)
 * Improve PasswordAuthenticator default super user setup (CASSANDRA-7788)


2.1.0
 * (cqlsh) Removed "ALTER TYPE <name> RENAME TO <name>" from tab-completion
   (CASSANDRA-7895)
 * Fixed IllegalStateException in anticompaction (CASSANDRA-7892)
 * cqlsh: DESCRIBE support for frozen UDTs, tuples (CASSANDRA-7863)
 * Avoid exposing internal classes over JMX (CASSANDRA-7879)
 * Add null check for keys when freezing collection (CASSANDRA-7869)
 * Improve stress workload realism (CASSANDRA-7519)
Merged from 2.0:
 * Configure system.paxos with LeveledCompactionStrategy (CASSANDRA-7753)
 * Fix ALTER clustering column type from DateType to TimestampType when
   using DESC clustering order (CASSANRDA-7797)
 * Throw EOFException if we run out of chunks in compressed datafile
   (CASSANDRA-7664)
 * Fix PRSI handling of CQL3 row markers for row cleanup (CASSANDRA-7787)
 * Fix dropping collection when it's the last regular column (CASSANDRA-7744)
 * Make StreamReceiveTask thread safe and gc friendly (CASSANDRA-7795)
 * Validate empty cell names from counter updates (CASSANDRA-7798)
Merged from 1.2:
 * Don't allow compacted sstables to be marked as compacting (CASSANDRA-7145)
 * Track expired tombstones (CASSANDRA-7810)


2.1.0-rc7
 * Add frozen keyword and require UDT to be frozen (CASSANDRA-7857)
 * Track added sstable size correctly (CASSANDRA-7239)
 * (cqlsh) Fix case insensitivity (CASSANDRA-7834)
 * Fix failure to stream ranges when moving (CASSANDRA-7836)
 * Correctly remove tmplink files (CASSANDRA-7803)
 * (cqlsh) Fix column name formatting for functions, CAS operations,
   and UDT field selections (CASSANDRA-7806)
 * (cqlsh) Fix COPY FROM handling of null/empty primary key
   values (CASSANDRA-7792)
 * Fix ordering of static cells (CASSANDRA-7763)
Merged from 2.0:
 * Forbid re-adding dropped counter columns (CASSANDRA-7831)
 * Fix CFMetaData#isThriftCompatible() for PK-only tables (CASSANDRA-7832)
 * Always reject inequality on the partition key without token()
   (CASSANDRA-7722)
 * Always send Paxos commit to all replicas (CASSANDRA-7479)
 * Make disruptor_thrift_server invocation pool configurable (CASSANDRA-7594)
 * Make repair no-op when RF=1 (CASSANDRA-7864)


2.1.0-rc6
 * Fix OOM issue from netty caching over time (CASSANDRA-7743)
 * json2sstable couldn't import JSON for CQL table (CASSANDRA-7477)
 * Invalidate all caches on table drop (CASSANDRA-7561)
 * Skip strict endpoint selection for ranges if RF == nodes (CASSANRA-7765)
 * Fix Thrift range filtering without 2ary index lookups (CASSANDRA-7741)
 * Add tracing entries about concurrent range requests (CASSANDRA-7599)
 * (cqlsh) Fix DESCRIBE for NTS keyspaces (CASSANDRA-7729)
 * Remove netty buffer ref-counting (CASSANDRA-7735)
 * Pass mutated cf to index updater for use by PRSI (CASSANDRA-7742)
 * Include stress yaml example in release and deb (CASSANDRA-7717)
 * workaround for netty issue causing corrupted data off the wire (CASSANDRA-7695)
 * cqlsh DESC CLUSTER fails retrieving ring information (CASSANDRA-7687)
 * Fix binding null values inside UDT (CASSANDRA-7685)
 * Fix UDT field selection with empty fields (CASSANDRA-7670)
 * Bogus deserialization of static cells from sstable (CASSANDRA-7684)
 * Fix NPE on compaction leftover cleanup for dropped table (CASSANDRA-7770)
Merged from 2.0:
 * Fix race condition in StreamTransferTask that could lead to
   infinite loops and premature sstable deletion (CASSANDRA-7704)
 * (cqlsh) Wait up to 10 sec for a tracing session (CASSANDRA-7222)
 * Fix NPE in FileCacheService.sizeInBytes (CASSANDRA-7756)
 * Remove duplicates from StorageService.getJoiningNodes (CASSANDRA-7478)
 * Clone token map outside of hot gossip loops (CASSANDRA-7758)
 * Fix MS expiring map timeout for Paxos messages (CASSANDRA-7752)
 * Do not flush on truncate if durable_writes is false (CASSANDRA-7750)
 * Give CRR a default input_cql Statement (CASSANDRA-7226)
 * Better error message when adding a collection with the same name
   than a previously dropped one (CASSANDRA-6276)
 * Fix validation when adding static columns (CASSANDRA-7730)
 * (Thrift) fix range deletion of supercolumns (CASSANDRA-7733)
 * Fix potential AssertionError in RangeTombstoneList (CASSANDRA-7700)
 * Validate arguments of blobAs* functions (CASSANDRA-7707)
 * Fix potential AssertionError with 2ndary indexes (CASSANDRA-6612)
 * Avoid logging CompactionInterrupted at ERROR (CASSANDRA-7694)
 * Minor leak in sstable2jon (CASSANDRA-7709)
 * Add cassandra.auto_bootstrap system property (CASSANDRA-7650)
 * Update java driver (for hadoop) (CASSANDRA-7618)
 * Remove CqlPagingRecordReader/CqlPagingInputFormat (CASSANDRA-7570)
 * Support connecting to ipv6 jmx with nodetool (CASSANDRA-7669)


2.1.0-rc5
 * Reject counters inside user types (CASSANDRA-7672)
 * Switch to notification-based GCInspector (CASSANDRA-7638)
 * (cqlsh) Handle nulls in UDTs and tuples correctly (CASSANDRA-7656)
 * Don't use strict consistency when replacing (CASSANDRA-7568)
 * Fix min/max cell name collection on 2.0 SSTables with range
   tombstones (CASSANDRA-7593)
 * Tolerate min/max cell names of different lengths (CASSANDRA-7651)
 * Filter cached results correctly (CASSANDRA-7636)
 * Fix tracing on the new SEPExecutor (CASSANDRA-7644)
 * Remove shuffle and taketoken (CASSANDRA-7601)
 * Clean up Windows batch scripts (CASSANDRA-7619)
 * Fix native protocol drop user type notification (CASSANDRA-7571)
 * Give read access to system.schema_usertypes to all authenticated users
   (CASSANDRA-7578)
 * (cqlsh) Fix cqlsh display when zero rows are returned (CASSANDRA-7580)
 * Get java version correctly when JAVA_TOOL_OPTIONS is set (CASSANDRA-7572)
 * Fix NPE when dropping index from non-existent keyspace, AssertionError when
   dropping non-existent index with IF EXISTS (CASSANDRA-7590)
 * Fix sstablelevelresetter hang (CASSANDRA-7614)
 * (cqlsh) Fix deserialization of blobs (CASSANDRA-7603)
 * Use "keyspace updated" schema change message for UDT changes in v1 and
   v2 protocols (CASSANDRA-7617)
 * Fix tracing of range slices and secondary index lookups that are local
   to the coordinator (CASSANDRA-7599)
 * Set -Dcassandra.storagedir for all tool shell scripts (CASSANDRA-7587)
 * Don't swap max/min col names when mutating sstable metadata (CASSANDRA-7596)
 * (cqlsh) Correctly handle paged result sets (CASSANDRA-7625)
 * (cqlsh) Improve waiting for a trace to complete (CASSANDRA-7626)
 * Fix tracing of concurrent range slices and 2ary index queries (CASSANDRA-7626)
 * Fix scrub against collection type (CASSANDRA-7665)
Merged from 2.0:
 * Set gc_grace_seconds to seven days for system schema tables (CASSANDRA-7668)
 * SimpleSeedProvider no longer caches seeds forever (CASSANDRA-7663)
 * Always flush on truncate (CASSANDRA-7511)
 * Fix ReversedType(DateType) mapping to native protocol (CASSANDRA-7576)
 * Always merge ranges owned by a single node (CASSANDRA-6930)
 * Track max/min timestamps for range tombstones (CASSANDRA-7647)
 * Fix NPE when listing saved caches dir (CASSANDRA-7632)


2.1.0-rc4
 * Fix word count hadoop example (CASSANDRA-7200)
 * Updated memtable_cleanup_threshold and memtable_flush_writers defaults 
   (CASSANDRA-7551)
 * (Windows) fix startup when WMI memory query fails (CASSANDRA-7505)
 * Anti-compaction proceeds if any part of the repair failed (CASSANDRA-7521)
 * Add missing table name to DROP INDEX responses and notifications (CASSANDRA-7539)
 * Bump CQL version to 3.2.0 and update CQL documentation (CASSANDRA-7527)
 * Fix configuration error message when running nodetool ring (CASSANDRA-7508)
 * Support conditional updates, tuple type, and the v3 protocol in cqlsh (CASSANDRA-7509)
 * Handle queries on multiple secondary index types (CASSANDRA-7525)
 * Fix cqlsh authentication with v3 native protocol (CASSANDRA-7564)
 * Fix NPE when unknown prepared statement ID is used (CASSANDRA-7454)
Merged from 2.0:
 * (Windows) force range-based repair to non-sequential mode (CASSANDRA-7541)
 * Fix range merging when DES scores are zero (CASSANDRA-7535)
 * Warn when SSL certificates have expired (CASSANDRA-7528)
 * Fix error when doing reversed queries with static columns (CASSANDRA-7490)
Merged from 1.2:
 * Set correct stream ID on responses when non-Exception Throwables
   are thrown while handling native protocol messages (CASSANDRA-7470)


2.1.0-rc3
 * Consider expiry when reconciling otherwise equal cells (CASSANDRA-7403)
 * Introduce CQL support for stress tool (CASSANDRA-6146)
 * Fix ClassCastException processing expired messages (CASSANDRA-7496)
 * Fix prepared marker for collections inside UDT (CASSANDRA-7472)
 * Remove left-over populate_io_cache_on_flush and replicate_on_write
   uses (CASSANDRA-7493)
 * (Windows) handle spaces in path names (CASSANDRA-7451)
 * Ensure writes have completed after dropping a table, before recycling
   commit log segments (CASSANDRA-7437)
 * Remove left-over rows_per_partition_to_cache (CASSANDRA-7493)
 * Fix error when CONTAINS is used with a bind marker (CASSANDRA-7502)
 * Properly reject unknown UDT field (CASSANDRA-7484)
Merged from 2.0:
 * Fix CC#collectTimeOrderedData() tombstone optimisations (CASSANDRA-7394)
 * Support DISTINCT for static columns and fix behaviour when DISTINC is
   not use (CASSANDRA-7305).
 * Workaround JVM NPE on JMX bind failure (CASSANDRA-7254)
 * Fix race in FileCacheService RemovalListener (CASSANDRA-7278)
 * Fix inconsistent use of consistencyForCommit that allowed LOCAL_QUORUM
   operations to incorrect become full QUORUM (CASSANDRA-7345)
 * Properly handle unrecognized opcodes and flags (CASSANDRA-7440)
 * (Hadoop) close CqlRecordWriter clients when finished (CASSANDRA-7459)
 * Commit disk failure policy (CASSANDRA-7429)
 * Make sure high level sstables get compacted (CASSANDRA-7414)
 * Fix AssertionError when using empty clustering columns and static columns
   (CASSANDRA-7455)
 * Add option to disable STCS in L0 (CASSANDRA-6621)
 * Upgrade to snappy-java 1.0.5.2 (CASSANDRA-7476)


2.1.0-rc2
 * Fix heap size calculation for CompoundSparseCellName and 
   CompoundSparseCellName.WithCollection (CASSANDRA-7421)
 * Allow counter mutations in UNLOGGED batches (CASSANDRA-7351)
 * Modify reconcile logic to always pick a tombstone over a counter cell
   (CASSANDRA-7346)
 * Avoid incremental compaction on Windows (CASSANDRA-7365)
 * Fix exception when querying a composite-keyed table with a collection index
   (CASSANDRA-7372)
 * Use node's host id in place of counter ids (CASSANDRA-7366)
 * Fix error when doing reversed queries with static columns (CASSANDRA-7490)
 * Backport CASSANDRA-6747 (CASSANDRA-7560)
 * Track max/min timestamps for range tombstones (CASSANDRA-7647)
 * Fix NPE when listing saved caches dir (CASSANDRA-7632)
 * Fix sstableloader unable to connect encrypted node (CASSANDRA-7585)
Merged from 1.2:
 * Clone token map outside of hot gossip loops (CASSANDRA-7758)
 * Add stop method to EmbeddedCassandraService (CASSANDRA-7595)
 * Support connecting to ipv6 jmx with nodetool (CASSANDRA-7669)
 * Set gc_grace_seconds to seven days for system schema tables (CASSANDRA-7668)
 * SimpleSeedProvider no longer caches seeds forever (CASSANDRA-7663)
 * Set correct stream ID on responses when non-Exception Throwables
   are thrown while handling native protocol messages (CASSANDRA-7470)
 * Fix row size miscalculation in LazilyCompactedRow (CASSANDRA-7543)
 * Fix race in background compaction check (CASSANDRA-7745)
 * Don't clear out range tombstones during compaction (CASSANDRA-7808)


2.1.0-rc1
 * Revert flush directory (CASSANDRA-6357)
 * More efficient executor service for fast operations (CASSANDRA-4718)
 * Move less common tools into a new cassandra-tools package (CASSANDRA-7160)
 * Support more concurrent requests in native protocol (CASSANDRA-7231)
 * Add tab-completion to debian nodetool packaging (CASSANDRA-6421)
 * Change concurrent_compactors defaults (CASSANDRA-7139)
 * Add PowerShell Windows launch scripts (CASSANDRA-7001)
 * Make commitlog archive+restore more robust (CASSANDRA-6974)
 * Fix marking commitlogsegments clean (CASSANDRA-6959)
 * Add snapshot "manifest" describing files included (CASSANDRA-6326)
 * Parallel streaming for sstableloader (CASSANDRA-3668)
 * Fix bugs in supercolumns handling (CASSANDRA-7138)
 * Fix ClassClassException on composite dense tables (CASSANDRA-7112)
 * Cleanup and optimize collation and slice iterators (CASSANDRA-7107)
 * Upgrade NBHM lib (CASSANDRA-7128)
 * Optimize netty server (CASSANDRA-6861)
 * Fix repair hang when given CF does not exist (CASSANDRA-7189)
 * Allow c* to be shutdown in an embedded mode (CASSANDRA-5635)
 * Add server side batching to native transport (CASSANDRA-5663)
 * Make batchlog replay asynchronous (CASSANDRA-6134)
 * remove unused classes (CASSANDRA-7197)
 * Limit user types to the keyspace they are defined in (CASSANDRA-6643)
 * Add validate method to CollectionType (CASSANDRA-7208)
 * New serialization format for UDT values (CASSANDRA-7209, CASSANDRA-7261)
 * Fix nodetool netstats (CASSANDRA-7270)
 * Fix potential ClassCastException in HintedHandoffManager (CASSANDRA-7284)
 * Use prepared statements internally (CASSANDRA-6975)
 * Fix broken paging state with prepared statement (CASSANDRA-7120)
 * Fix IllegalArgumentException in CqlStorage (CASSANDRA-7287)
 * Allow nulls/non-existant fields in UDT (CASSANDRA-7206)
 * Add Thrift MultiSliceRequest (CASSANDRA-6757, CASSANDRA-7027)
 * Handle overlapping MultiSlices (CASSANDRA-7279)
 * Fix DataOutputTest on Windows (CASSANDRA-7265)
 * Embedded sets in user defined data-types are not updating (CASSANDRA-7267)
 * Add tuple type to CQL/native protocol (CASSANDRA-7248)
 * Fix CqlPagingRecordReader on tables with few rows (CASSANDRA-7322)
Merged from 2.0:
 * Copy compaction options to make sure they are reloaded (CASSANDRA-7290)
 * Add option to do more aggressive tombstone compactions (CASSANDRA-6563)
 * Don't try to compact already-compacting files in HHOM (CASSANDRA-7288)
 * Always reallocate buffers in HSHA (CASSANDRA-6285)
 * (Hadoop) support authentication in CqlRecordReader (CASSANDRA-7221)
 * (Hadoop) Close java driver Cluster in CQLRR.close (CASSANDRA-7228)
 * Warn when 'USING TIMESTAMP' is used on a CAS BATCH (CASSANDRA-7067)
 * return all cpu values from BackgroundActivityMonitor.readAndCompute (CASSANDRA-7183)
 * Correctly delete scheduled range xfers (CASSANDRA-7143)
 * return all cpu values from BackgroundActivityMonitor.readAndCompute (CASSANDRA-7183)  
 * reduce garbage creation in calculatePendingRanges (CASSANDRA-7191)
 * fix c* launch issues on Russian os's due to output of linux 'free' cmd (CASSANDRA-6162)
 * Fix disabling autocompaction (CASSANDRA-7187)
 * Fix potential NumberFormatException when deserializing IntegerType (CASSANDRA-7088)
 * cqlsh can't tab-complete disabling compaction (CASSANDRA-7185)
 * cqlsh: Accept and execute CQL statement(s) from command-line parameter (CASSANDRA-7172)
 * Fix IllegalStateException in CqlPagingRecordReader (CASSANDRA-7198)
 * Fix the InvertedIndex trigger example (CASSANDRA-7211)
 * Add --resolve-ip option to 'nodetool ring' (CASSANDRA-7210)
 * reduce garbage on codec flag deserialization (CASSANDRA-7244) 
 * Fix duplicated error messages on directory creation error at startup (CASSANDRA-5818)
 * Proper null handle for IF with map element access (CASSANDRA-7155)
 * Improve compaction visibility (CASSANDRA-7242)
 * Correctly delete scheduled range xfers (CASSANDRA-7143)
 * Make batchlog replica selection rack-aware (CASSANDRA-6551)
 * Fix CFMetaData#getColumnDefinitionFromColumnName() (CASSANDRA-7074)
 * Fix writetime/ttl functions for static columns (CASSANDRA-7081)
 * Suggest CTRL-C or semicolon after three blank lines in cqlsh (CASSANDRA-7142)
 * Fix 2ndary index queries with DESC clustering order (CASSANDRA-6950)
 * Invalid key cache entries on DROP (CASSANDRA-6525)
 * Fix flapping RecoveryManagerTest (CASSANDRA-7084)
 * Add missing iso8601 patterns for date strings (CASSANDRA-6973)
 * Support selecting multiple rows in a partition using IN (CASSANDRA-6875)
 * Add authentication support to shuffle (CASSANDRA-6484)
 * Swap local and global default read repair chances (CASSANDRA-7320)
 * Add conditional CREATE/DROP USER support (CASSANDRA-7264)
 * Cqlsh counts non-empty lines for "Blank lines" warning (CASSANDRA-7325)
Merged from 1.2:
 * Add Cloudstack snitch (CASSANDRA-7147)
 * Update system.peers correctly when relocating tokens (CASSANDRA-7126)
 * Add Google Compute Engine snitch (CASSANDRA-7132)
 * remove duplicate query for local tokens (CASSANDRA-7182)
 * exit CQLSH with error status code if script fails (CASSANDRA-6344)
 * Fix bug with some IN queries missig results (CASSANDRA-7105)
 * Fix availability validation for LOCAL_ONE CL (CASSANDRA-7319)
 * Hint streaming can cause decommission to fail (CASSANDRA-7219)


2.1.0-beta2
 * Increase default CL space to 8GB (CASSANDRA-7031)
 * Add range tombstones to read repair digests (CASSANDRA-6863)
 * Fix BTree.clear for large updates (CASSANDRA-6943)
 * Fail write instead of logging a warning when unable to append to CL
   (CASSANDRA-6764)
 * Eliminate possibility of CL segment appearing twice in active list 
   (CASSANDRA-6557)
 * Apply DONTNEED fadvise to commitlog segments (CASSANDRA-6759)
 * Switch CRC component to Adler and include it for compressed sstables 
   (CASSANDRA-4165)
 * Allow cassandra-stress to set compaction strategy options (CASSANDRA-6451)
 * Add broadcast_rpc_address option to cassandra.yaml (CASSANDRA-5899)
 * Auto reload GossipingPropertyFileSnitch config (CASSANDRA-5897)
 * Fix overflow of memtable_total_space_in_mb (CASSANDRA-6573)
 * Fix ABTC NPE and apply update function correctly (CASSANDRA-6692)
 * Allow nodetool to use a file or prompt for password (CASSANDRA-6660)
 * Fix AIOOBE when concurrently accessing ABSC (CASSANDRA-6742)
 * Fix assertion error in ALTER TYPE RENAME (CASSANDRA-6705)
 * Scrub should not always clear out repaired status (CASSANDRA-5351)
 * Improve handling of range tombstone for wide partitions (CASSANDRA-6446)
 * Fix ClassCastException for compact table with composites (CASSANDRA-6738)
 * Fix potentially repairing with wrong nodes (CASSANDRA-6808)
 * Change caching option syntax (CASSANDRA-6745)
 * Fix stress to do proper counter reads (CASSANDRA-6835)
 * Fix help message for stress counter_write (CASSANDRA-6824)
 * Fix stress smart Thrift client to pick servers correctly (CASSANDRA-6848)
 * Add logging levels (minimal, normal or verbose) to stress tool (CASSANDRA-6849)
 * Fix race condition in Batch CLE (CASSANDRA-6860)
 * Improve cleanup/scrub/upgradesstables failure handling (CASSANDRA-6774)
 * ByteBuffer write() methods for serializing sstables (CASSANDRA-6781)
 * Proper compare function for CollectionType (CASSANDRA-6783)
 * Update native server to Netty 4 (CASSANDRA-6236)
 * Fix off-by-one error in stress (CASSANDRA-6883)
 * Make OpOrder AutoCloseable (CASSANDRA-6901)
 * Remove sync repair JMX interface (CASSANDRA-6900)
 * Add multiple memory allocation options for memtables (CASSANDRA-6689, 6694)
 * Remove adjusted op rate from stress output (CASSANDRA-6921)
 * Add optimized CF.hasColumns() implementations (CASSANDRA-6941)
 * Serialize batchlog mutations with the version of the target node
   (CASSANDRA-6931)
 * Optimize CounterColumn#reconcile() (CASSANDRA-6953)
 * Properly remove 1.2 sstable support in 2.1 (CASSANDRA-6869)
 * Lock counter cells, not partitions (CASSANDRA-6880)
 * Track presence of legacy counter shards in sstables (CASSANDRA-6888)
 * Ensure safe resource cleanup when replacing sstables (CASSANDRA-6912)
 * Add failure handler to async callback (CASSANDRA-6747)
 * Fix AE when closing SSTable without releasing reference (CASSANDRA-7000)
 * Clean up IndexInfo on keyspace/table drops (CASSANDRA-6924)
 * Only snapshot relative SSTables when sequential repair (CASSANDRA-7024)
 * Require nodetool rebuild_index to specify index names (CASSANDRA-7038)
 * fix cassandra stress errors on reads with native protocol (CASSANDRA-7033)
 * Use OpOrder to guard sstable references for reads (CASSANDRA-6919)
 * Preemptive opening of compaction result (CASSANDRA-6916)
 * Multi-threaded scrub/cleanup/upgradesstables (CASSANDRA-5547)
 * Optimize cellname comparison (CASSANDRA-6934)
 * Native protocol v3 (CASSANDRA-6855)
 * Optimize Cell liveness checks and clean up Cell (CASSANDRA-7119)
 * Support consistent range movements (CASSANDRA-2434)
 * Display min timestamp in sstablemetadata viewer (CASSANDRA-6767)
Merged from 2.0:
 * Avoid race-prone second "scrub" of system keyspace (CASSANDRA-6797)
 * Pool CqlRecordWriter clients by inetaddress rather than Range
   (CASSANDRA-6665)
 * Fix compaction_history timestamps (CASSANDRA-6784)
 * Compare scores of full replica ordering in DES (CASSANDRA-6683)
 * fix CME in SessionInfo updateProgress affecting netstats (CASSANDRA-6577)
 * Allow repairing between specific replicas (CASSANDRA-6440)
 * Allow per-dc enabling of hints (CASSANDRA-6157)
 * Add compatibility for Hadoop 0.2.x (CASSANDRA-5201)
 * Fix EstimatedHistogram races (CASSANDRA-6682)
 * Failure detector correctly converts initial value to nanos (CASSANDRA-6658)
 * Add nodetool taketoken to relocate vnodes (CASSANDRA-4445)
 * Expose bulk loading progress over JMX (CASSANDRA-4757)
 * Correctly handle null with IF conditions and TTL (CASSANDRA-6623)
 * Account for range/row tombstones in tombstone drop
   time histogram (CASSANDRA-6522)
 * Stop CommitLogSegment.close() from calling sync() (CASSANDRA-6652)
 * Make commitlog failure handling configurable (CASSANDRA-6364)
 * Avoid overlaps in LCS (CASSANDRA-6688)
 * Improve support for paginating over composites (CASSANDRA-4851)
 * Fix count(*) queries in a mixed cluster (CASSANDRA-6707)
 * Improve repair tasks(snapshot, differencing) concurrency (CASSANDRA-6566)
 * Fix replaying pre-2.0 commit logs (CASSANDRA-6714)
 * Add static columns to CQL3 (CASSANDRA-6561)
 * Optimize single partition batch statements (CASSANDRA-6737)
 * Disallow post-query re-ordering when paging (CASSANDRA-6722)
 * Fix potential paging bug with deleted columns (CASSANDRA-6748)
 * Fix NPE on BulkLoader caused by losing StreamEvent (CASSANDRA-6636)
 * Fix truncating compression metadata (CASSANDRA-6791)
 * Add CMSClassUnloadingEnabled JVM option (CASSANDRA-6541)
 * Catch memtable flush exceptions during shutdown (CASSANDRA-6735)
 * Fix upgradesstables NPE for non-CF-based indexes (CASSANDRA-6645)
 * Fix UPDATE updating PRIMARY KEY columns implicitly (CASSANDRA-6782)
 * Fix IllegalArgumentException when updating from 1.2 with SuperColumns
   (CASSANDRA-6733)
 * FBUtilities.singleton() should use the CF comparator (CASSANDRA-6778)
 * Fix CQLSStableWriter.addRow(Map<String, Object>) (CASSANDRA-6526)
 * Fix HSHA server introducing corrupt data (CASSANDRA-6285)
 * Fix CAS conditions for COMPACT STORAGE tables (CASSANDRA-6813)
 * Starting threads in OutboundTcpConnectionPool constructor causes race conditions (CASSANDRA-7177)
 * Allow overriding cassandra-rackdc.properties file (CASSANDRA-7072)
 * Set JMX RMI port to 7199 (CASSANDRA-7087)
 * Use LOCAL_QUORUM for data reads at LOCAL_SERIAL (CASSANDRA-6939)
 * Log a warning for large batches (CASSANDRA-6487)
 * Put nodes in hibernate when join_ring is false (CASSANDRA-6961)
 * Avoid early loading of non-system keyspaces before compaction-leftovers 
   cleanup at startup (CASSANDRA-6913)
 * Restrict Windows to parallel repairs (CASSANDRA-6907)
 * (Hadoop) Allow manually specifying start/end tokens in CFIF (CASSANDRA-6436)
 * Fix NPE in MeteredFlusher (CASSANDRA-6820)
 * Fix race processing range scan responses (CASSANDRA-6820)
 * Allow deleting snapshots from dropped keyspaces (CASSANDRA-6821)
 * Add uuid() function (CASSANDRA-6473)
 * Omit tombstones from schema digests (CASSANDRA-6862)
 * Include correct consistencyLevel in LWT timeout (CASSANDRA-6884)
 * Lower chances for losing new SSTables during nodetool refresh and
   ColumnFamilyStore.loadNewSSTables (CASSANDRA-6514)
 * Add support for DELETE ... IF EXISTS to CQL3 (CASSANDRA-5708)
 * Update hadoop_cql3_word_count example (CASSANDRA-6793)
 * Fix handling of RejectedExecution in sync Thrift server (CASSANDRA-6788)
 * Log more information when exceeding tombstone_warn_threshold (CASSANDRA-6865)
 * Fix truncate to not abort due to unreachable fat clients (CASSANDRA-6864)
 * Fix schema concurrency exceptions (CASSANDRA-6841)
 * Fix leaking validator FH in StreamWriter (CASSANDRA-6832)
 * Fix saving triggers to schema (CASSANDRA-6789)
 * Fix trigger mutations when base mutation list is immutable (CASSANDRA-6790)
 * Fix accounting in FileCacheService to allow re-using RAR (CASSANDRA-6838)
 * Fix static counter columns (CASSANDRA-6827)
 * Restore expiring->deleted (cell) compaction optimization (CASSANDRA-6844)
 * Fix CompactionManager.needsCleanup (CASSANDRA-6845)
 * Correctly compare BooleanType values other than 0 and 1 (CASSANDRA-6779)
 * Read message id as string from earlier versions (CASSANDRA-6840)
 * Properly use the Paxos consistency for (non-protocol) batch (CASSANDRA-6837)
 * Add paranoid disk failure option (CASSANDRA-6646)
 * Improve PerRowSecondaryIndex performance (CASSANDRA-6876)
 * Extend triggers to support CAS updates (CASSANDRA-6882)
 * Static columns with IF NOT EXISTS don't always work as expected (CASSANDRA-6873)
 * Fix paging with SELECT DISTINCT (CASSANDRA-6857)
 * Fix UnsupportedOperationException on CAS timeout (CASSANDRA-6923)
 * Improve MeteredFlusher handling of MF-unaffected column families
   (CASSANDRA-6867)
 * Add CqlRecordReader using native pagination (CASSANDRA-6311)
 * Add QueryHandler interface (CASSANDRA-6659)
 * Track liveRatio per-memtable, not per-CF (CASSANDRA-6945)
 * Make sure upgradesstables keeps sstable level (CASSANDRA-6958)
 * Fix LIMIT with static columns (CASSANDRA-6956)
 * Fix clash with CQL column name in thrift validation (CASSANDRA-6892)
 * Fix error with super columns in mixed 1.2-2.0 clusters (CASSANDRA-6966)
 * Fix bad skip of sstables on slice query with composite start/finish (CASSANDRA-6825)
 * Fix unintended update with conditional statement (CASSANDRA-6893)
 * Fix map element access in IF (CASSANDRA-6914)
 * Avoid costly range calculations for range queries on system keyspaces
   (CASSANDRA-6906)
 * Fix SSTable not released if stream session fails (CASSANDRA-6818)
 * Avoid build failure due to ANTLR timeout (CASSANDRA-6991)
 * Queries on compact tables can return more rows that requested (CASSANDRA-7052)
 * USING TIMESTAMP for batches does not work (CASSANDRA-7053)
 * Fix performance regression from CASSANDRA-5614 (CASSANDRA-6949)
 * Ensure that batchlog and hint timeouts do not produce hints (CASSANDRA-7058)
 * Merge groupable mutations in TriggerExecutor#execute() (CASSANDRA-7047)
 * Plug holes in resource release when wiring up StreamSession (CASSANDRA-7073)
 * Re-add parameter columns to tracing session (CASSANDRA-6942)
 * Preserves CQL metadata when updating table from thrift (CASSANDRA-6831)
Merged from 1.2:
 * Fix nodetool display with vnodes (CASSANDRA-7082)
 * Add UNLOGGED, COUNTER options to BATCH documentation (CASSANDRA-6816)
 * add extra SSL cipher suites (CASSANDRA-6613)
 * fix nodetool getsstables for blob PK (CASSANDRA-6803)
 * Fix BatchlogManager#deleteBatch() use of millisecond timestamps
   (CASSANDRA-6822)
 * Continue assassinating even if the endpoint vanishes (CASSANDRA-6787)
 * Schedule schema pulls on change (CASSANDRA-6971)
 * Non-droppable verbs shouldn't be dropped from OTC (CASSANDRA-6980)
 * Shutdown batchlog executor in SS#drain() (CASSANDRA-7025)
 * Fix batchlog to account for CF truncation records (CASSANDRA-6999)
 * Fix CQLSH parsing of functions and BLOB literals (CASSANDRA-7018)
 * Properly load trustore in the native protocol (CASSANDRA-6847)
 * Always clean up references in SerializingCache (CASSANDRA-6994)
 * Don't shut MessagingService down when replacing a node (CASSANDRA-6476)
 * fix npe when doing -Dcassandra.fd_initial_value_ms (CASSANDRA-6751)


2.1.0-beta1
 * Add flush directory distinct from compaction directories (CASSANDRA-6357)
 * Require JNA by default (CASSANDRA-6575)
 * add listsnapshots command to nodetool (CASSANDRA-5742)
 * Introduce AtomicBTreeColumns (CASSANDRA-6271, 6692)
 * Multithreaded commitlog (CASSANDRA-3578)
 * allocate fixed index summary memory pool and resample cold index summaries 
   to use less memory (CASSANDRA-5519)
 * Removed multithreaded compaction (CASSANDRA-6142)
 * Parallelize fetching rows for low-cardinality indexes (CASSANDRA-1337)
 * change logging from log4j to logback (CASSANDRA-5883)
 * switch to LZ4 compression for internode communication (CASSANDRA-5887)
 * Stop using Thrift-generated Index* classes internally (CASSANDRA-5971)
 * Remove 1.2 network compatibility code (CASSANDRA-5960)
 * Remove leveled json manifest migration code (CASSANDRA-5996)
 * Remove CFDefinition (CASSANDRA-6253)
 * Use AtomicIntegerFieldUpdater in RefCountedMemory (CASSANDRA-6278)
 * User-defined types for CQL3 (CASSANDRA-5590)
 * Use of o.a.c.metrics in nodetool (CASSANDRA-5871, 6406)
 * Batch read from OTC's queue and cleanup (CASSANDRA-1632)
 * Secondary index support for collections (CASSANDRA-4511, 6383)
 * SSTable metadata(Stats.db) format change (CASSANDRA-6356)
 * Push composites support in the storage engine
   (CASSANDRA-5417, CASSANDRA-6520)
 * Add snapshot space used to cfstats (CASSANDRA-6231)
 * Add cardinality estimator for key count estimation (CASSANDRA-5906)
 * CF id is changed to be non-deterministic. Data dir/key cache are created
   uniquely for CF id (CASSANDRA-5202)
 * New counters implementation (CASSANDRA-6504)
 * Replace UnsortedColumns, EmptyColumns, TreeMapBackedSortedColumns with new
   ArrayBackedSortedColumns (CASSANDRA-6630, CASSANDRA-6662, CASSANDRA-6690)
 * Add option to use row cache with a given amount of rows (CASSANDRA-5357)
 * Avoid repairing already repaired data (CASSANDRA-5351)
 * Reject counter updates with USING TTL/TIMESTAMP (CASSANDRA-6649)
 * Replace index_interval with min/max_index_interval (CASSANDRA-6379)
 * Lift limitation that order by columns must be selected for IN queries (CASSANDRA-4911)


2.0.5
 * Reduce garbage generated by bloom filter lookups (CASSANDRA-6609)
 * Add ks.cf names to tombstone logging (CASSANDRA-6597)
 * Use LOCAL_QUORUM for LWT operations at LOCAL_SERIAL (CASSANDRA-6495)
 * Wait for gossip to settle before accepting client connections (CASSANDRA-4288)
 * Delete unfinished compaction incrementally (CASSANDRA-6086)
 * Allow specifying custom secondary index options in CQL3 (CASSANDRA-6480)
 * Improve replica pinning for cache efficiency in DES (CASSANDRA-6485)
 * Fix LOCAL_SERIAL from thrift (CASSANDRA-6584)
 * Don't special case received counts in CAS timeout exceptions (CASSANDRA-6595)
 * Add support for 2.1 global counter shards (CASSANDRA-6505)
 * Fix NPE when streaming connection is not yet established (CASSANDRA-6210)
 * Avoid rare duplicate read repair triggering (CASSANDRA-6606)
 * Fix paging discardFirst (CASSANDRA-6555)
 * Fix ArrayIndexOutOfBoundsException in 2ndary index query (CASSANDRA-6470)
 * Release sstables upon rebuilding 2i (CASSANDRA-6635)
 * Add AbstractCompactionStrategy.startup() method (CASSANDRA-6637)
 * SSTableScanner may skip rows during cleanup (CASSANDRA-6638)
 * sstables from stalled repair sessions can resurrect deleted data (CASSANDRA-6503)
 * Switch stress to use ITransportFactory (CASSANDRA-6641)
 * Fix IllegalArgumentException during prepare (CASSANDRA-6592)
 * Fix possible loss of 2ndary index entries during compaction (CASSANDRA-6517)
 * Fix direct Memory on architectures that do not support unaligned long access
   (CASSANDRA-6628)
 * Let scrub optionally skip broken counter partitions (CASSANDRA-5930)
Merged from 1.2:
 * fsync compression metadata (CASSANDRA-6531)
 * Validate CF existence on execution for prepared statement (CASSANDRA-6535)
 * Add ability to throttle batchlog replay (CASSANDRA-6550)
 * Fix executing LOCAL_QUORUM with SimpleStrategy (CASSANDRA-6545)
 * Avoid StackOverflow when using large IN queries (CASSANDRA-6567)
 * Nodetool upgradesstables includes secondary indexes (CASSANDRA-6598)
 * Paginate batchlog replay (CASSANDRA-6569)
 * skip blocking on streaming during drain (CASSANDRA-6603)
 * Improve error message when schema doesn't match loaded sstable (CASSANDRA-6262)
 * Add properties to adjust FD initial value and max interval (CASSANDRA-4375)
 * Fix preparing with batch and delete from collection (CASSANDRA-6607)
 * Fix ABSC reverse iterator's remove() method (CASSANDRA-6629)
 * Handle host ID conflicts properly (CASSANDRA-6615)
 * Move handling of migration event source to solve bootstrap race. (CASSANDRA-6648)
 * Make sure compaction throughput value doesn't overflow with int math (CASSANDRA-6647)


2.0.4
 * Allow removing snapshots of no-longer-existing CFs (CASSANDRA-6418)
 * add StorageService.stopDaemon() (CASSANDRA-4268)
 * add IRE for invalid CF supplied to get_count (CASSANDRA-5701)
 * add client encryption support to sstableloader (CASSANDRA-6378)
 * Fix accept() loop for SSL sockets post-shutdown (CASSANDRA-6468)
 * Fix size-tiered compaction in LCS L0 (CASSANDRA-6496)
 * Fix assertion failure in filterColdSSTables (CASSANDRA-6483)
 * Fix row tombstones in larger-than-memory compactions (CASSANDRA-6008)
 * Fix cleanup ClassCastException (CASSANDRA-6462)
 * Reduce gossip memory use by interning VersionedValue strings (CASSANDRA-6410)
 * Allow specifying datacenters to participate in a repair (CASSANDRA-6218)
 * Fix divide-by-zero in PCI (CASSANDRA-6403)
 * Fix setting last compacted key in the wrong level for LCS (CASSANDRA-6284)
 * Add millisecond precision formats to the timestamp parser (CASSANDRA-6395)
 * Expose a total memtable size metric for a CF (CASSANDRA-6391)
 * cqlsh: handle symlinks properly (CASSANDRA-6425)
 * Fix potential infinite loop when paging query with IN (CASSANDRA-6464)
 * Fix assertion error in AbstractQueryPager.discardFirst (CASSANDRA-6447)
 * Fix streaming older SSTable yields unnecessary tombstones (CASSANDRA-6527)
Merged from 1.2:
 * Improved error message on bad properties in DDL queries (CASSANDRA-6453)
 * Randomize batchlog candidates selection (CASSANDRA-6481)
 * Fix thundering herd on endpoint cache invalidation (CASSANDRA-6345, 6485)
 * Improve batchlog write performance with vnodes (CASSANDRA-6488)
 * cqlsh: quote single quotes in strings inside collections (CASSANDRA-6172)
 * Improve gossip performance for typical messages (CASSANDRA-6409)
 * Throw IRE if a prepared statement has more markers than supported 
   (CASSANDRA-5598)
 * Expose Thread metrics for the native protocol server (CASSANDRA-6234)
 * Change snapshot response message verb to INTERNAL to avoid dropping it 
   (CASSANDRA-6415)
 * Warn when collection read has > 65K elements (CASSANDRA-5428)
 * Fix cache persistence when both row and key cache are enabled 
   (CASSANDRA-6413)
 * (Hadoop) add describe_local_ring (CASSANDRA-6268)
 * Fix handling of concurrent directory creation failure (CASSANDRA-6459)
 * Allow executing CREATE statements multiple times (CASSANDRA-6471)
 * Don't send confusing info with timeouts (CASSANDRA-6491)
 * Don't resubmit counter mutation runnables internally (CASSANDRA-6427)
 * Don't drop local mutations without a hint (CASSANDRA-6510)
 * Don't allow null max_hint_window_in_ms (CASSANDRA-6419)
 * Validate SliceRange start and finish lengths (CASSANDRA-6521)


2.0.3
 * Fix FD leak on slice read path (CASSANDRA-6275)
 * Cancel read meter task when closing SSTR (CASSANDRA-6358)
 * free off-heap IndexSummary during bulk (CASSANDRA-6359)
 * Recover from IOException in accept() thread (CASSANDRA-6349)
 * Improve Gossip tolerance of abnormally slow tasks (CASSANDRA-6338)
 * Fix trying to hint timed out counter writes (CASSANDRA-6322)
 * Allow restoring specific columnfamilies from archived CL (CASSANDRA-4809)
 * Avoid flushing compaction_history after each operation (CASSANDRA-6287)
 * Fix repair assertion error when tombstones expire (CASSANDRA-6277)
 * Skip loading corrupt key cache (CASSANDRA-6260)
 * Fixes for compacting larger-than-memory rows (CASSANDRA-6274)
 * Compact hottest sstables first and optionally omit coldest from
   compaction entirely (CASSANDRA-6109)
 * Fix modifying column_metadata from thrift (CASSANDRA-6182)
 * cqlsh: fix LIST USERS output (CASSANDRA-6242)
 * Add IRequestSink interface (CASSANDRA-6248)
 * Update memtable size while flushing (CASSANDRA-6249)
 * Provide hooks around CQL2/CQL3 statement execution (CASSANDRA-6252)
 * Require Permission.SELECT for CAS updates (CASSANDRA-6247)
 * New CQL-aware SSTableWriter (CASSANDRA-5894)
 * Reject CAS operation when the protocol v1 is used (CASSANDRA-6270)
 * Correctly throw error when frame too large (CASSANDRA-5981)
 * Fix serialization bug in PagedRange with 2ndary indexes (CASSANDRA-6299)
 * Fix CQL3 table validation in Thrift (CASSANDRA-6140)
 * Fix bug missing results with IN clauses (CASSANDRA-6327)
 * Fix paging with reversed slices (CASSANDRA-6343)
 * Set minTimestamp correctly to be able to drop expired sstables (CASSANDRA-6337)
 * Support NaN and Infinity as float literals (CASSANDRA-6003)
 * Remove RF from nodetool ring output (CASSANDRA-6289)
 * Fix attempting to flush empty rows (CASSANDRA-6374)
 * Fix potential out of bounds exception when paging (CASSANDRA-6333)
Merged from 1.2:
 * Optimize FD phi calculation (CASSANDRA-6386)
 * Improve initial FD phi estimate when starting up (CASSANDRA-6385)
 * Don't list CQL3 table in CLI describe even if named explicitely 
   (CASSANDRA-5750)
 * Invalidate row cache when dropping CF (CASSANDRA-6351)
 * add non-jamm path for cached statements (CASSANDRA-6293)
 * add windows bat files for shell commands (CASSANDRA-6145)
 * Require logging in for Thrift CQL2/3 statement preparation (CASSANDRA-6254)
 * restrict max_num_tokens to 1536 (CASSANDRA-6267)
 * Nodetool gets default JMX port from cassandra-env.sh (CASSANDRA-6273)
 * make calculatePendingRanges asynchronous (CASSANDRA-6244)
 * Remove blocking flushes in gossip thread (CASSANDRA-6297)
 * Fix potential socket leak in connectionpool creation (CASSANDRA-6308)
 * Allow LOCAL_ONE/LOCAL_QUORUM to work with SimpleStrategy (CASSANDRA-6238)
 * cqlsh: handle 'null' as session duration (CASSANDRA-6317)
 * Fix json2sstable handling of range tombstones (CASSANDRA-6316)
 * Fix missing one row in reverse query (CASSANDRA-6330)
 * Fix reading expired row value from row cache (CASSANDRA-6325)
 * Fix AssertionError when doing set element deletion (CASSANDRA-6341)
 * Make CL code for the native protocol match the one in C* 2.0
   (CASSANDRA-6347)
 * Disallow altering CQL3 table from thrift (CASSANDRA-6370)
 * Fix size computation of prepared statement (CASSANDRA-6369)


2.0.2
 * Update FailureDetector to use nanontime (CASSANDRA-4925)
 * Fix FileCacheService regressions (CASSANDRA-6149)
 * Never return WriteTimeout for CL.ANY (CASSANDRA-6132)
 * Fix race conditions in bulk loader (CASSANDRA-6129)
 * Add configurable metrics reporting (CASSANDRA-4430)
 * drop queries exceeding a configurable number of tombstones (CASSANDRA-6117)
 * Track and persist sstable read activity (CASSANDRA-5515)
 * Fixes for speculative retry (CASSANDRA-5932, CASSANDRA-6194)
 * Improve memory usage of metadata min/max column names (CASSANDRA-6077)
 * Fix thrift validation refusing row markers on CQL3 tables (CASSANDRA-6081)
 * Fix insertion of collections with CAS (CASSANDRA-6069)
 * Correctly send metadata on SELECT COUNT (CASSANDRA-6080)
 * Track clients' remote addresses in ClientState (CASSANDRA-6070)
 * Create snapshot dir if it does not exist when migrating
   leveled manifest (CASSANDRA-6093)
 * make sequential nodetool repair the default (CASSANDRA-5950)
 * Add more hooks for compaction strategy implementations (CASSANDRA-6111)
 * Fix potential NPE on composite 2ndary indexes (CASSANDRA-6098)
 * Delete can potentially be skipped in batch (CASSANDRA-6115)
 * Allow alter keyspace on system_traces (CASSANDRA-6016)
 * Disallow empty column names in cql (CASSANDRA-6136)
 * Use Java7 file-handling APIs and fix file moving on Windows (CASSANDRA-5383)
 * Save compaction history to system keyspace (CASSANDRA-5078)
 * Fix NPE if StorageService.getOperationMode() is executed before full startup (CASSANDRA-6166)
 * CQL3: support pre-epoch longs for TimestampType (CASSANDRA-6212)
 * Add reloadtriggers command to nodetool (CASSANDRA-4949)
 * cqlsh: ignore empty 'value alias' in DESCRIBE (CASSANDRA-6139)
 * Fix sstable loader (CASSANDRA-6205)
 * Reject bootstrapping if the node already exists in gossip (CASSANDRA-5571)
 * Fix NPE while loading paxos state (CASSANDRA-6211)
 * cqlsh: add SHOW SESSION <tracing-session> command (CASSANDRA-6228)
Merged from 1.2:
 * (Hadoop) Require CFRR batchSize to be at least 2 (CASSANDRA-6114)
 * Add a warning for small LCS sstable size (CASSANDRA-6191)
 * Add ability to list specific KS/CF combinations in nodetool cfstats (CASSANDRA-4191)
 * Mark CF clean if a mutation raced the drop and got it marked dirty (CASSANDRA-5946)
 * Add a LOCAL_ONE consistency level (CASSANDRA-6202)
 * Limit CQL prepared statement cache by size instead of count (CASSANDRA-6107)
 * Tracing should log write failure rather than raw exceptions (CASSANDRA-6133)
 * lock access to TM.endpointToHostIdMap (CASSANDRA-6103)
 * Allow estimated memtable size to exceed slab allocator size (CASSANDRA-6078)
 * Start MeteredFlusher earlier to prevent OOM during CL replay (CASSANDRA-6087)
 * Avoid sending Truncate command to fat clients (CASSANDRA-6088)
 * Allow where clause conditions to be in parenthesis (CASSANDRA-6037)
 * Do not open non-ssl storage port if encryption option is all (CASSANDRA-3916)
 * Move batchlog replay to its own executor (CASSANDRA-6079)
 * Add tombstone debug threshold and histogram (CASSANDRA-6042, 6057)
 * Enable tcp keepalive on incoming connections (CASSANDRA-4053)
 * Fix fat client schema pull NPE (CASSANDRA-6089)
 * Fix memtable flushing for indexed tables (CASSANDRA-6112)
 * Fix skipping columns with multiple slices (CASSANDRA-6119)
 * Expose connected thrift + native client counts (CASSANDRA-5084)
 * Optimize auth setup (CASSANDRA-6122)
 * Trace index selection (CASSANDRA-6001)
 * Update sstablesPerReadHistogram to use biased sampling (CASSANDRA-6164)
 * Log UnknownColumnfamilyException when closing socket (CASSANDRA-5725)
 * Properly error out on CREATE INDEX for counters table (CASSANDRA-6160)
 * Handle JMX notification failure for repair (CASSANDRA-6097)
 * (Hadoop) Fetch no more than 128 splits in parallel (CASSANDRA-6169)
 * stress: add username/password authentication support (CASSANDRA-6068)
 * Fix indexed queries with row cache enabled on parent table (CASSANDRA-5732)
 * Fix compaction race during columnfamily drop (CASSANDRA-5957)
 * Fix validation of empty column names for compact tables (CASSANDRA-6152)
 * Skip replaying mutations that pass CRC but fail to deserialize (CASSANDRA-6183)
 * Rework token replacement to use replace_address (CASSANDRA-5916)
 * Fix altering column types (CASSANDRA-6185)
 * cqlsh: fix CREATE/ALTER WITH completion (CASSANDRA-6196)
 * add windows bat files for shell commands (CASSANDRA-6145)
 * Fix potential stack overflow during range tombstones insertion (CASSANDRA-6181)
 * (Hadoop) Make LOCAL_ONE the default consistency level (CASSANDRA-6214)


2.0.1
 * Fix bug that could allow reading deleted data temporarily (CASSANDRA-6025)
 * Improve memory use defaults (CASSANDRA-6059)
 * Make ThriftServer more easlly extensible (CASSANDRA-6058)
 * Remove Hadoop dependency from ITransportFactory (CASSANDRA-6062)
 * add file_cache_size_in_mb setting (CASSANDRA-5661)
 * Improve error message when yaml contains invalid properties (CASSANDRA-5958)
 * Improve leveled compaction's ability to find non-overlapping L0 compactions
   to work on concurrently (CASSANDRA-5921)
 * Notify indexer of columns shadowed by range tombstones (CASSANDRA-5614)
 * Log Merkle tree stats (CASSANDRA-2698)
 * Switch from crc32 to adler32 for compressed sstable checksums (CASSANDRA-5862)
 * Improve offheap memcpy performance (CASSANDRA-5884)
 * Use a range aware scanner for cleanup (CASSANDRA-2524)
 * Cleanup doesn't need to inspect sstables that contain only local data
   (CASSANDRA-5722)
 * Add ability for CQL3 to list partition keys (CASSANDRA-4536)
 * Improve native protocol serialization (CASSANDRA-5664)
 * Upgrade Thrift to 0.9.1 (CASSANDRA-5923)
 * Require superuser status for adding triggers (CASSANDRA-5963)
 * Make standalone scrubber handle old and new style leveled manifest
   (CASSANDRA-6005)
 * Fix paxos bugs (CASSANDRA-6012, 6013, 6023)
 * Fix paged ranges with multiple replicas (CASSANDRA-6004)
 * Fix potential AssertionError during tracing (CASSANDRA-6041)
 * Fix NPE in sstablesplit (CASSANDRA-6027)
 * Migrate pre-2.0 key/value/column aliases to system.schema_columns
   (CASSANDRA-6009)
 * Paging filter empty rows too agressively (CASSANDRA-6040)
 * Support variadic parameters for IN clauses (CASSANDRA-4210)
 * cqlsh: return the result of CAS writes (CASSANDRA-5796)
 * Fix validation of IN clauses with 2ndary indexes (CASSANDRA-6050)
 * Support named bind variables in CQL (CASSANDRA-6033)
Merged from 1.2:
 * Allow cache-keys-to-save to be set at runtime (CASSANDRA-5980)
 * Avoid second-guessing out-of-space state (CASSANDRA-5605)
 * Tuning knobs for dealing with large blobs and many CFs (CASSANDRA-5982)
 * (Hadoop) Fix CQLRW for thrift tables (CASSANDRA-6002)
 * Fix possible divide-by-zero in HHOM (CASSANDRA-5990)
 * Allow local batchlog writes for CL.ANY (CASSANDRA-5967)
 * Upgrade metrics-core to version 2.2.0 (CASSANDRA-5947)
 * Fix CqlRecordWriter with composite keys (CASSANDRA-5949)
 * Add snitch, schema version, cluster, partitioner to JMX (CASSANDRA-5881)
 * Allow disabling SlabAllocator (CASSANDRA-5935)
 * Make user-defined compaction JMX blocking (CASSANDRA-4952)
 * Fix streaming does not transfer wrapped range (CASSANDRA-5948)
 * Fix loading index summary containing empty key (CASSANDRA-5965)
 * Correctly handle limits in CompositesSearcher (CASSANDRA-5975)
 * Pig: handle CQL collections (CASSANDRA-5867)
 * Pass the updated cf to the PRSI index() method (CASSANDRA-5999)
 * Allow empty CQL3 batches (as no-op) (CASSANDRA-5994)
 * Support null in CQL3 functions (CASSANDRA-5910)
 * Replace the deprecated MapMaker with CacheLoader (CASSANDRA-6007)
 * Add SSTableDeletingNotification to DataTracker (CASSANDRA-6010)
 * Fix snapshots in use get deleted during snapshot repair (CASSANDRA-6011)
 * Move hints and exception count to o.a.c.metrics (CASSANDRA-6017)
 * Fix memory leak in snapshot repair (CASSANDRA-6047)
 * Fix sstable2sjon for CQL3 tables (CASSANDRA-5852)


2.0.0
 * Fix thrift validation when inserting into CQL3 tables (CASSANDRA-5138)
 * Fix periodic memtable flushing behavior with clean memtables (CASSANDRA-5931)
 * Fix dateOf() function for pre-2.0 timestamp columns (CASSANDRA-5928)
 * Fix SSTable unintentionally loads BF when opened for batch (CASSANDRA-5938)
 * Add stream session progress to JMX (CASSANDRA-4757)
 * Fix NPE during CAS operation (CASSANDRA-5925)
Merged from 1.2:
 * Fix getBloomFilterDiskSpaceUsed for AlwaysPresentFilter (CASSANDRA-5900)
 * Don't announce schema version until we've loaded the changes locally
   (CASSANDRA-5904)
 * Fix to support off heap bloom filters size greater than 2 GB (CASSANDRA-5903)
 * Properly handle parsing huge map and set literals (CASSANDRA-5893)


2.0.0-rc2
 * enable vnodes by default (CASSANDRA-5869)
 * fix CAS contention timeout (CASSANDRA-5830)
 * fix HsHa to respect max frame size (CASSANDRA-4573)
 * Fix (some) 2i on composite components omissions (CASSANDRA-5851)
 * cqlsh: add DESCRIBE FULL SCHEMA variant (CASSANDRA-5880)
Merged from 1.2:
 * Correctly validate sparse composite cells in scrub (CASSANDRA-5855)
 * Add KeyCacheHitRate metric to CF metrics (CASSANDRA-5868)
 * cqlsh: add support for multiline comments (CASSANDRA-5798)
 * Handle CQL3 SELECT duplicate IN restrictions on clustering columns
   (CASSANDRA-5856)


2.0.0-rc1
 * improve DecimalSerializer performance (CASSANDRA-5837)
 * fix potential spurious wakeup in AsyncOneResponse (CASSANDRA-5690)
 * fix schema-related trigger issues (CASSANDRA-5774)
 * Better validation when accessing CQL3 table from thrift (CASSANDRA-5138)
 * Fix assertion error during repair (CASSANDRA-5801)
 * Fix range tombstone bug (CASSANDRA-5805)
 * DC-local CAS (CASSANDRA-5797)
 * Add a native_protocol_version column to the system.local table (CASSANRDA-5819)
 * Use index_interval from cassandra.yaml when upgraded (CASSANDRA-5822)
 * Fix buffer underflow on socket close (CASSANDRA-5792)
Merged from 1.2:
 * Fix reading DeletionTime from 1.1-format sstables (CASSANDRA-5814)
 * cqlsh: add collections support to COPY (CASSANDRA-5698)
 * retry important messages for any IOException (CASSANDRA-5804)
 * Allow empty IN relations in SELECT/UPDATE/DELETE statements (CASSANDRA-5626)
 * cqlsh: fix crashing on Windows due to libedit detection (CASSANDRA-5812)
 * fix bulk-loading compressed sstables (CASSANDRA-5820)
 * (Hadoop) fix quoting in CqlPagingRecordReader and CqlRecordWriter 
   (CASSANDRA-5824)
 * update default LCS sstable size to 160MB (CASSANDRA-5727)
 * Allow compacting 2Is via nodetool (CASSANDRA-5670)
 * Hex-encode non-String keys in OPP (CASSANDRA-5793)
 * nodetool history logging (CASSANDRA-5823)
 * (Hadoop) fix support for Thrift tables in CqlPagingRecordReader 
   (CASSANDRA-5752)
 * add "all time blocked" to StatusLogger output (CASSANDRA-5825)
 * Future-proof inter-major-version schema migrations (CASSANDRA-5845)
 * (Hadoop) add CqlPagingRecordReader support for ReversedType in Thrift table
   (CASSANDRA-5718)
 * Add -no-snapshot option to scrub (CASSANDRA-5891)
 * Fix to support off heap bloom filters size greater than 2 GB (CASSANDRA-5903)
 * Properly handle parsing huge map and set literals (CASSANDRA-5893)
 * Fix LCS L0 compaction may overlap in L1 (CASSANDRA-5907)
 * New sstablesplit tool to split large sstables offline (CASSANDRA-4766)
 * Fix potential deadlock in native protocol server (CASSANDRA-5926)
 * Disallow incompatible type change in CQL3 (CASSANDRA-5882)
Merged from 1.1:
 * Correctly validate sparse composite cells in scrub (CASSANDRA-5855)


2.0.0-beta2
 * Replace countPendingHints with Hints Created metric (CASSANDRA-5746)
 * Allow nodetool with no args, and with help to run without a server (CASSANDRA-5734)
 * Cleanup AbstractType/TypeSerializer classes (CASSANDRA-5744)
 * Remove unimplemented cli option schema-mwt (CASSANDRA-5754)
 * Support range tombstones in thrift (CASSANDRA-5435)
 * Normalize table-manipulating CQL3 statements' class names (CASSANDRA-5759)
 * cqlsh: add missing table options to DESCRIBE output (CASSANDRA-5749)
 * Fix assertion error during repair (CASSANDRA-5757)
 * Fix bulkloader (CASSANDRA-5542)
 * Add LZ4 compression to the native protocol (CASSANDRA-5765)
 * Fix bugs in the native protocol v2 (CASSANDRA-5770)
 * CAS on 'primary key only' table (CASSANDRA-5715)
 * Support streaming SSTables of old versions (CASSANDRA-5772)
 * Always respect protocol version in native protocol (CASSANDRA-5778)
 * Fix ConcurrentModificationException during streaming (CASSANDRA-5782)
 * Update deletion timestamp in Commit#updatesWithPaxosTime (CASSANDRA-5787)
 * Thrift cas() method crashes if input columns are not sorted (CASSANDRA-5786)
 * Order columns names correctly when querying for CAS (CASSANDRA-5788)
 * Fix streaming retry (CASSANDRA-5775)
Merged from 1.2:
 * if no seeds can be a reached a node won't start in a ring by itself (CASSANDRA-5768)
 * add cassandra.unsafesystem property (CASSANDRA-5704)
 * (Hadoop) quote identifiers in CqlPagingRecordReader (CASSANDRA-5763)
 * Add replace_node functionality for vnodes (CASSANDRA-5337)
 * Add timeout events to query traces (CASSANDRA-5520)
 * Fix serialization of the LEFT gossip value (CASSANDRA-5696)
 * Pig: support for cql3 tables (CASSANDRA-5234)
 * Fix skipping range tombstones with reverse queries (CASSANDRA-5712)
 * Expire entries out of ThriftSessionManager (CASSANDRA-5719)
 * Don't keep ancestor information in memory (CASSANDRA-5342)
 * Expose native protocol server status in nodetool info (CASSANDRA-5735)
 * Fix pathetic performance of range tombstones (CASSANDRA-5677)
 * Fix querying with an empty (impossible) range (CASSANDRA-5573)
 * cqlsh: handle CUSTOM 2i in DESCRIBE output (CASSANDRA-5760)
 * Fix minor bug in Range.intersects(Bound) (CASSANDRA-5771)
 * cqlsh: handle disabled compression in DESCRIBE output (CASSANDRA-5766)
 * Ensure all UP events are notified on the native protocol (CASSANDRA-5769)
 * Fix formatting of sstable2json with multiple -k arguments (CASSANDRA-5781)
 * Don't rely on row marker for queries in general to hide lost markers
   after TTL expires (CASSANDRA-5762)
 * Sort nodetool help output (CASSANDRA-5776)
 * Fix column expiring during 2 phases compaction (CASSANDRA-5799)
 * now() is being rejected in INSERTs when inside collections (CASSANDRA-5795)


2.0.0-beta1
 * Add support for indexing clustered columns (CASSANDRA-5125)
 * Removed on-heap row cache (CASSANDRA-5348)
 * use nanotime consistently for node-local timeouts (CASSANDRA-5581)
 * Avoid unnecessary second pass on name-based queries (CASSANDRA-5577)
 * Experimental triggers (CASSANDRA-1311)
 * JEMalloc support for off-heap allocation (CASSANDRA-3997)
 * Single-pass compaction (CASSANDRA-4180)
 * Removed token range bisection (CASSANDRA-5518)
 * Removed compatibility with pre-1.2.5 sstables and network messages
   (CASSANDRA-5511)
 * removed PBSPredictor (CASSANDRA-5455)
 * CAS support (CASSANDRA-5062, 5441, 5442, 5443, 5619, 5667)
 * Leveled compaction performs size-tiered compactions in L0 
   (CASSANDRA-5371, 5439)
 * Add yaml network topology snitch for mixed ec2/other envs (CASSANDRA-5339)
 * Log when a node is down longer than the hint window (CASSANDRA-4554)
 * Optimize tombstone creation for ExpiringColumns (CASSANDRA-4917)
 * Improve LeveledScanner work estimation (CASSANDRA-5250, 5407)
 * Replace compaction lock with runWithCompactionsDisabled (CASSANDRA-3430)
 * Change Message IDs to ints (CASSANDRA-5307)
 * Move sstable level information into the Stats component, removing the
   need for a separate Manifest file (CASSANDRA-4872)
 * avoid serializing to byte[] on commitlog append (CASSANDRA-5199)
 * make index_interval configurable per columnfamily (CASSANDRA-3961, CASSANDRA-5650)
 * add default_time_to_live (CASSANDRA-3974)
 * add memtable_flush_period_in_ms (CASSANDRA-4237)
 * replace supercolumns internally by composites (CASSANDRA-3237, 5123)
 * upgrade thrift to 0.9.0 (CASSANDRA-3719)
 * drop unnecessary keyspace parameter from user-defined compaction API 
   (CASSANDRA-5139)
 * more robust solution to incomplete compactions + counters (CASSANDRA-5151)
 * Change order of directory searching for c*.in.sh (CASSANDRA-3983)
 * Add tool to reset SSTable compaction level for LCS (CASSANDRA-5271)
 * Allow custom configuration loader (CASSANDRA-5045)
 * Remove memory emergency pressure valve logic (CASSANDRA-3534)
 * Reduce request latency with eager retry (CASSANDRA-4705)
 * cqlsh: Remove ASSUME command (CASSANDRA-5331)
 * Rebuild BF when loading sstables if bloom_filter_fp_chance
   has changed since compaction (CASSANDRA-5015)
 * remove row-level bloom filters (CASSANDRA-4885)
 * Change Kernel Page Cache skipping into row preheating (disabled by default)
   (CASSANDRA-4937)
 * Improve repair by deciding on a gcBefore before sending
   out TreeRequests (CASSANDRA-4932)
 * Add an official way to disable compactions (CASSANDRA-5074)
 * Reenable ALTER TABLE DROP with new semantics (CASSANDRA-3919)
 * Add binary protocol versioning (CASSANDRA-5436)
 * Swap THshaServer for TThreadedSelectorServer (CASSANDRA-5530)
 * Add alias support to SELECT statement (CASSANDRA-5075)
 * Don't create empty RowMutations in CommitLogReplayer (CASSANDRA-5541)
 * Use range tombstones when dropping cfs/columns from schema (CASSANDRA-5579)
 * cqlsh: drop CQL2/CQL3-beta support (CASSANDRA-5585)
 * Track max/min column names in sstables to be able to optimize slice
   queries (CASSANDRA-5514, CASSANDRA-5595, CASSANDRA-5600)
 * Binary protocol: allow batching already prepared statements (CASSANDRA-4693)
 * Allow preparing timestamp, ttl and limit in CQL3 queries (CASSANDRA-4450)
 * Support native link w/o JNA in Java7 (CASSANDRA-3734)
 * Use SASL authentication in binary protocol v2 (CASSANDRA-5545)
 * Replace Thrift HsHa with LMAX Disruptor based implementation (CASSANDRA-5582)
 * cqlsh: Add row count to SELECT output (CASSANDRA-5636)
 * Include a timestamp with all read commands to determine column expiration
   (CASSANDRA-5149)
 * Streaming 2.0 (CASSANDRA-5286, 5699)
 * Conditional create/drop ks/table/index statements in CQL3 (CASSANDRA-2737)
 * more pre-table creation property validation (CASSANDRA-5693)
 * Redesign repair messages (CASSANDRA-5426)
 * Fix ALTER RENAME post-5125 (CASSANDRA-5702)
 * Disallow renaming a 2ndary indexed column (CASSANDRA-5705)
 * Rename Table to Keyspace (CASSANDRA-5613)
 * Ensure changing column_index_size_in_kb on different nodes don't corrupt the
   sstable (CASSANDRA-5454)
 * Move resultset type information into prepare, not execute (CASSANDRA-5649)
 * Auto paging in binary protocol (CASSANDRA-4415, 5714)
 * Don't tie client side use of AbstractType to JDBC (CASSANDRA-4495)
 * Adds new TimestampType to replace DateType (CASSANDRA-5723, CASSANDRA-5729)
Merged from 1.2:
 * make starting native protocol server idempotent (CASSANDRA-5728)
 * Fix loading key cache when a saved entry is no longer valid (CASSANDRA-5706)
 * Fix serialization of the LEFT gossip value (CASSANDRA-5696)
 * cqlsh: Don't show 'null' in place of empty values (CASSANDRA-5675)
 * Race condition in detecting version on a mixed 1.1/1.2 cluster
   (CASSANDRA-5692)
 * Fix skipping range tombstones with reverse queries (CASSANDRA-5712)
 * Expire entries out of ThriftSessionManager (CASSANRDA-5719)
 * Don't keep ancestor information in memory (CASSANDRA-5342)
 * cqlsh: fix handling of semicolons inside BATCH queries (CASSANDRA-5697)


1.2.6
 * Fix tracing when operation completes before all responses arrive 
   (CASSANDRA-5668)
 * Fix cross-DC mutation forwarding (CASSANDRA-5632)
 * Reduce SSTableLoader memory usage (CASSANDRA-5555)
 * Scale hinted_handoff_throttle_in_kb to cluster size (CASSANDRA-5272)
 * (Hadoop) Add CQL3 input/output formats (CASSANDRA-4421, 5622)
 * (Hadoop) Fix InputKeyRange in CFIF (CASSANDRA-5536)
 * Fix dealing with ridiculously large max sstable sizes in LCS (CASSANDRA-5589)
 * Ignore pre-truncate hints (CASSANDRA-4655)
 * Move System.exit on OOM into a separate thread (CASSANDRA-5273)
 * Write row markers when serializing schema (CASSANDRA-5572)
 * Check only SSTables for the requested range when streaming (CASSANDRA-5569)
 * Improve batchlog replay behavior and hint ttl handling (CASSANDRA-5314)
 * Exclude localTimestamp from validation for tombstones (CASSANDRA-5398)
 * cqlsh: add custom prompt support (CASSANDRA-5539)
 * Reuse prepared statements in hot auth queries (CASSANDRA-5594)
 * cqlsh: add vertical output option (see EXPAND) (CASSANDRA-5597)
 * Add a rate limit option to stress (CASSANDRA-5004)
 * have BulkLoader ignore snapshots directories (CASSANDRA-5587) 
 * fix SnitchProperties logging context (CASSANDRA-5602)
 * Expose whether jna is enabled and memory is locked via JMX (CASSANDRA-5508)
 * cqlsh: fix COPY FROM with ReversedType (CASSANDRA-5610)
 * Allow creating CUSTOM indexes on collections (CASSANDRA-5615)
 * Evaluate now() function at execution time (CASSANDRA-5616)
 * Expose detailed read repair metrics (CASSANDRA-5618)
 * Correct blob literal + ReversedType parsing (CASSANDRA-5629)
 * Allow GPFS to prefer the internal IP like EC2MRS (CASSANDRA-5630)
 * fix help text for -tspw cassandra-cli (CASSANDRA-5643)
 * don't throw away initial causes exceptions for internode encryption issues 
   (CASSANDRA-5644)
 * Fix message spelling errors for cql select statements (CASSANDRA-5647)
 * Suppress custom exceptions thru jmx (CASSANDRA-5652)
 * Update CREATE CUSTOM INDEX syntax (CASSANDRA-5639)
 * Fix PermissionDetails.equals() method (CASSANDRA-5655)
 * Never allow partition key ranges in CQL3 without token() (CASSANDRA-5666)
 * Gossiper incorrectly drops AppState for an upgrading node (CASSANDRA-5660)
 * Connection thrashing during multi-region ec2 during upgrade, due to 
   messaging version (CASSANDRA-5669)
 * Avoid over reconnecting in EC2MRS (CASSANDRA-5678)
 * Fix ReadResponseSerializer.serializedSize() for digest reads (CASSANDRA-5476)
 * allow sstable2json on 2i CFs (CASSANDRA-5694)
Merged from 1.1:
 * Remove buggy thrift max message length option (CASSANDRA-5529)
 * Fix NPE in Pig's widerow mode (CASSANDRA-5488)
 * Add split size parameter to Pig and disable split combination (CASSANDRA-5544)


1.2.5
 * make BytesToken.toString only return hex bytes (CASSANDRA-5566)
 * Ensure that submitBackground enqueues at least one task (CASSANDRA-5554)
 * fix 2i updates with identical values and timestamps (CASSANDRA-5540)
 * fix compaction throttling bursty-ness (CASSANDRA-4316)
 * reduce memory consumption of IndexSummary (CASSANDRA-5506)
 * remove per-row column name bloom filters (CASSANDRA-5492)
 * Include fatal errors in trace events (CASSANDRA-5447)
 * Ensure that PerRowSecondaryIndex is notified of row-level deletes
   (CASSANDRA-5445)
 * Allow empty blob literals in CQL3 (CASSANDRA-5452)
 * Fix streaming RangeTombstones at column index boundary (CASSANDRA-5418)
 * Fix preparing statements when current keyspace is not set (CASSANDRA-5468)
 * Fix SemanticVersion.isSupportedBy minor/patch handling (CASSANDRA-5496)
 * Don't provide oldCfId for post-1.1 system cfs (CASSANDRA-5490)
 * Fix primary range ignores replication strategy (CASSANDRA-5424)
 * Fix shutdown of binary protocol server (CASSANDRA-5507)
 * Fix repair -snapshot not working (CASSANDRA-5512)
 * Set isRunning flag later in binary protocol server (CASSANDRA-5467)
 * Fix use of CQL3 functions with descending clustering order (CASSANDRA-5472)
 * Disallow renaming columns one at a time for thrift table in CQL3
   (CASSANDRA-5531)
 * cqlsh: add CLUSTERING ORDER BY support to DESCRIBE (CASSANDRA-5528)
 * Add custom secondary index support to CQL3 (CASSANDRA-5484)
 * Fix repair hanging silently on unexpected error (CASSANDRA-5229)
 * Fix Ec2Snitch regression introduced by CASSANDRA-5171 (CASSANDRA-5432)
 * Add nodetool enablebackup/disablebackup (CASSANDRA-5556)
 * cqlsh: fix DESCRIBE after case insensitive USE (CASSANDRA-5567)
Merged from 1.1
 * Add retry mechanism to OTC for non-droppable_verbs (CASSANDRA-5393)
 * Use allocator information to improve memtable memory usage estimate
   (CASSANDRA-5497)
 * Fix trying to load deleted row into row cache on startup (CASSANDRA-4463)
 * fsync leveled manifest to avoid corruption (CASSANDRA-5535)
 * Fix Bound intersection computation (CASSANDRA-5551)
 * sstablescrub now respects max memory size in cassandra.in.sh (CASSANDRA-5562)


1.2.4
 * Ensure that PerRowSecondaryIndex updates see the most recent values
   (CASSANDRA-5397)
 * avoid duplicate index entries ind PrecompactedRow and 
   ParallelCompactionIterable (CASSANDRA-5395)
 * remove the index entry on oldColumn when new column is a tombstone 
   (CASSANDRA-5395)
 * Change default stream throughput from 400 to 200 mbps (CASSANDRA-5036)
 * Gossiper logs DOWN for symmetry with UP (CASSANDRA-5187)
 * Fix mixing prepared statements between keyspaces (CASSANDRA-5352)
 * Fix consistency level during bootstrap - strike 3 (CASSANDRA-5354)
 * Fix transposed arguments in AlreadyExistsException (CASSANDRA-5362)
 * Improve asynchronous hint delivery (CASSANDRA-5179)
 * Fix Guava dependency version (12.0 -> 13.0.1) for Maven (CASSANDRA-5364)
 * Validate that provided CQL3 collection value are < 64K (CASSANDRA-5355)
 * Make upgradeSSTable skip current version sstables by default (CASSANDRA-5366)
 * Optimize min/max timestamp collection (CASSANDRA-5373)
 * Invalid streamId in cql binary protocol when using invalid CL 
   (CASSANDRA-5164)
 * Fix validation for IN where clauses with collections (CASSANDRA-5376)
 * Copy resultSet on count query to avoid ConcurrentModificationException 
   (CASSANDRA-5382)
 * Correctly typecheck in CQL3 even with ReversedType (CASSANDRA-5386)
 * Fix streaming compressed files when using encryption (CASSANDRA-5391)
 * cassandra-all 1.2.0 pom missing netty dependency (CASSANDRA-5392)
 * Fix writetime/ttl functions on null values (CASSANDRA-5341)
 * Fix NPE during cql3 select with token() (CASSANDRA-5404)
 * IndexHelper.skipBloomFilters won't skip non-SHA filters (CASSANDRA-5385)
 * cqlsh: Print maps ordered by key, sort sets (CASSANDRA-5413)
 * Add null syntax support in CQL3 for inserts (CASSANDRA-3783)
 * Allow unauthenticated set_keyspace() calls (CASSANDRA-5423)
 * Fix potential incremental backups race (CASSANDRA-5410)
 * Fix prepared BATCH statements with batch-level timestamps (CASSANDRA-5415)
 * Allow overriding superuser setup delay (CASSANDRA-5430)
 * cassandra-shuffle with JMX usernames and passwords (CASSANDRA-5431)
Merged from 1.1:
 * cli: Quote ks and cf names in schema output when needed (CASSANDRA-5052)
 * Fix bad default for min/max timestamp in SSTableMetadata (CASSANDRA-5372)
 * Fix cf name extraction from manifest in Directories.migrateFile() 
   (CASSANDRA-5242)
 * Support pluggable internode authentication (CASSANDRA-5401)


1.2.3
 * add check for sstable overlap within a level on startup (CASSANDRA-5327)
 * replace ipv6 colons in jmx object names (CASSANDRA-5298, 5328)
 * Avoid allocating SSTableBoundedScanner during repair when the range does 
   not intersect the sstable (CASSANDRA-5249)
 * Don't lowercase property map keys (this breaks NTS) (CASSANDRA-5292)
 * Fix composite comparator with super columns (CASSANDRA-5287)
 * Fix insufficient validation of UPDATE queries against counter cfs
   (CASSANDRA-5300)
 * Fix PropertyFileSnitch default DC/Rack behavior (CASSANDRA-5285)
 * Handle null values when executing prepared statement (CASSANDRA-5081)
 * Add netty to pom dependencies (CASSANDRA-5181)
 * Include type arguments in Thrift CQLPreparedResult (CASSANDRA-5311)
 * Fix compaction not removing columns when bf_fp_ratio is 1 (CASSANDRA-5182)
 * cli: Warn about missing CQL3 tables in schema descriptions (CASSANDRA-5309)
 * Re-enable unknown option in replication/compaction strategies option for
   backward compatibility (CASSANDRA-4795)
 * Add binary protocol support to stress (CASSANDRA-4993)
 * cqlsh: Fix COPY FROM value quoting and null handling (CASSANDRA-5305)
 * Fix repair -pr for vnodes (CASSANDRA-5329)
 * Relax CL for auth queries for non-default users (CASSANDRA-5310)
 * Fix AssertionError during repair (CASSANDRA-5245)
 * Don't announce migrations to pre-1.2 nodes (CASSANDRA-5334)
Merged from 1.1:
 * Update offline scrub for 1.0 -> 1.1 directory structure (CASSANDRA-5195)
 * add tmp flag to Descriptor hashcode (CASSANDRA-4021)
 * fix logging of "Found table data in data directories" when only system tables
   are present (CASSANDRA-5289)
 * cli: Add JMX authentication support (CASSANDRA-5080)
 * nodetool: ability to repair specific range (CASSANDRA-5280)
 * Fix possible assertion triggered in SliceFromReadCommand (CASSANDRA-5284)
 * cqlsh: Add inet type support on Windows (ipv4-only) (CASSANDRA-4801)
 * Fix race when initializing ColumnFamilyStore (CASSANDRA-5350)
 * Add UseTLAB JVM flag (CASSANDRA-5361)


1.2.2
 * fix potential for multiple concurrent compactions of the same sstables
   (CASSANDRA-5256)
 * avoid no-op caching of byte[] on commitlog append (CASSANDRA-5199)
 * fix symlinks under data dir not working (CASSANDRA-5185)
 * fix bug in compact storage metadata handling (CASSANDRA-5189)
 * Validate login for USE queries (CASSANDRA-5207)
 * cli: remove default username and password (CASSANDRA-5208)
 * configure populate_io_cache_on_flush per-CF (CASSANDRA-4694)
 * allow configuration of internode socket buffer (CASSANDRA-3378)
 * Make sstable directory picking blacklist-aware again (CASSANDRA-5193)
 * Correctly expire gossip states for edge cases (CASSANDRA-5216)
 * Improve handling of directory creation failures (CASSANDRA-5196)
 * Expose secondary indicies to the rest of nodetool (CASSANDRA-4464)
 * Binary protocol: avoid sending notification for 0.0.0.0 (CASSANDRA-5227)
 * add UseCondCardMark XX jvm settings on jdk 1.7 (CASSANDRA-4366)
 * CQL3 refactor to allow conversion function (CASSANDRA-5226)
 * Fix drop of sstables in some circumstance (CASSANDRA-5232)
 * Implement caching of authorization results (CASSANDRA-4295)
 * Add support for LZ4 compression (CASSANDRA-5038)
 * Fix missing columns in wide rows queries (CASSANDRA-5225)
 * Simplify auth setup and make system_auth ks alterable (CASSANDRA-5112)
 * Stop compactions from hanging during bootstrap (CASSANDRA-5244)
 * fix compressed streaming sending extra chunk (CASSANDRA-5105)
 * Add CQL3-based implementations of IAuthenticator and IAuthorizer
   (CASSANDRA-4898)
 * Fix timestamp-based tomstone removal logic (CASSANDRA-5248)
 * cli: Add JMX authentication support (CASSANDRA-5080)
 * Fix forceFlush behavior (CASSANDRA-5241)
 * cqlsh: Add username autocompletion (CASSANDRA-5231)
 * Fix CQL3 composite partition key error (CASSANDRA-5240)
 * Allow IN clause on last clustering key (CASSANDRA-5230)
Merged from 1.1:
 * fix start key/end token validation for wide row iteration (CASSANDRA-5168)
 * add ConfigHelper support for Thrift frame and max message sizes (CASSANDRA-5188)
 * fix nodetool repair not fail on node down (CASSANDRA-5203)
 * always collect tombstone hints (CASSANDRA-5068)
 * Fix error when sourcing file in cqlsh (CASSANDRA-5235)


1.2.1
 * stream undelivered hints on decommission (CASSANDRA-5128)
 * GossipingPropertyFileSnitch loads saved dc/rack info if needed (CASSANDRA-5133)
 * drain should flush system CFs too (CASSANDRA-4446)
 * add inter_dc_tcp_nodelay setting (CASSANDRA-5148)
 * re-allow wrapping ranges for start_token/end_token range pairitspwng (CASSANDRA-5106)
 * fix validation compaction of empty rows (CASSANDRA-5136)
 * nodetool methods to enable/disable hint storage/delivery (CASSANDRA-4750)
 * disallow bloom filter false positive chance of 0 (CASSANDRA-5013)
 * add threadpool size adjustment methods to JMXEnabledThreadPoolExecutor and 
   CompactionManagerMBean (CASSANDRA-5044)
 * fix hinting for dropped local writes (CASSANDRA-4753)
 * off-heap cache doesn't need mutable column container (CASSANDRA-5057)
 * apply disk_failure_policy to bad disks on initial directory creation 
   (CASSANDRA-4847)
 * Optimize name-based queries to use ArrayBackedSortedColumns (CASSANDRA-5043)
 * Fall back to old manifest if most recent is unparseable (CASSANDRA-5041)
 * pool [Compressed]RandomAccessReader objects on the partitioned read path
   (CASSANDRA-4942)
 * Add debug logging to list filenames processed by Directories.migrateFile 
   method (CASSANDRA-4939)
 * Expose black-listed directories via JMX (CASSANDRA-4848)
 * Log compaction merge counts (CASSANDRA-4894)
 * Minimize byte array allocation by AbstractData{Input,Output} (CASSANDRA-5090)
 * Add SSL support for the binary protocol (CASSANDRA-5031)
 * Allow non-schema system ks modification for shuffle to work (CASSANDRA-5097)
 * cqlsh: Add default limit to SELECT statements (CASSANDRA-4972)
 * cqlsh: fix DESCRIBE for 1.1 cfs in CQL3 (CASSANDRA-5101)
 * Correctly gossip with nodes >= 1.1.7 (CASSANDRA-5102)
 * Ensure CL guarantees on digest mismatch (CASSANDRA-5113)
 * Validate correctly selects on composite partition key (CASSANDRA-5122)
 * Fix exception when adding collection (CASSANDRA-5117)
 * Handle states for non-vnode clusters correctly (CASSANDRA-5127)
 * Refuse unrecognized replication and compaction strategy options (CASSANDRA-4795)
 * Pick the correct value validator in sstable2json for cql3 tables (CASSANDRA-5134)
 * Validate login for describe_keyspace, describe_keyspaces and set_keyspace
   (CASSANDRA-5144)
 * Fix inserting empty maps (CASSANDRA-5141)
 * Don't remove tokens from System table for node we know (CASSANDRA-5121)
 * fix streaming progress report for compresed files (CASSANDRA-5130)
 * Coverage analysis for low-CL queries (CASSANDRA-4858)
 * Stop interpreting dates as valid timeUUID value (CASSANDRA-4936)
 * Adds E notation for floating point numbers (CASSANDRA-4927)
 * Detect (and warn) unintentional use of the cql2 thrift methods when cql3 was
   intended (CASSANDRA-5172)
 * cli: Quote ks and cf names in schema output when needed (CASSANDRA-5052)
 * Fix cf name extraction from manifest in Directories.migrateFile() (CASSANDRA-5242)
 * Replace mistaken usage of commons-logging with slf4j (CASSANDRA-5464)
 * Ensure Jackson dependency matches lib (CASSANDRA-5126)
 * Expose droppable tombstone ratio stats over JMX (CASSANDRA-5159)
Merged from 1.1:
 * Simplify CompressedRandomAccessReader to work around JDK FD bug (CASSANDRA-5088)
 * Improve handling a changing target throttle rate mid-compaction (CASSANDRA-5087)
 * Pig: correctly decode row keys in widerow mode (CASSANDRA-5098)
 * nodetool repair command now prints progress (CASSANDRA-4767)
 * fix user defined compaction to run against 1.1 data directory (CASSANDRA-5118)
 * Fix CQL3 BATCH authorization caching (CASSANDRA-5145)
 * fix get_count returns incorrect value with TTL (CASSANDRA-5099)
 * better handling for mid-compaction failure (CASSANDRA-5137)
 * convert default marshallers list to map for better readability (CASSANDRA-5109)
 * fix ConcurrentModificationException in getBootstrapSource (CASSANDRA-5170)
 * fix sstable maxtimestamp for row deletes and pre-1.1.1 sstables (CASSANDRA-5153)
 * Fix thread growth on node removal (CASSANDRA-5175)
 * Make Ec2Region's datacenter name configurable (CASSANDRA-5155)


1.2.0
 * Disallow counters in collections (CASSANDRA-5082)
 * cqlsh: add unit tests (CASSANDRA-3920)
 * fix default bloom_filter_fp_chance for LeveledCompactionStrategy (CASSANDRA-5093)
Merged from 1.1:
 * add validation for get_range_slices with start_key and end_token (CASSANDRA-5089)


1.2.0-rc2
 * fix nodetool ownership display with vnodes (CASSANDRA-5065)
 * cqlsh: add DESCRIBE KEYSPACES command (CASSANDRA-5060)
 * Fix potential infinite loop when reloading CFS (CASSANDRA-5064)
 * Fix SimpleAuthorizer example (CASSANDRA-5072)
 * cqlsh: force CL.ONE for tracing and system.schema* queries (CASSANDRA-5070)
 * Includes cassandra-shuffle in the debian package (CASSANDRA-5058)
Merged from 1.1:
 * fix multithreaded compaction deadlock (CASSANDRA-4492)
 * fix temporarily missing schema after upgrade from pre-1.1.5 (CASSANDRA-5061)
 * Fix ALTER TABLE overriding compression options with defaults
   (CASSANDRA-4996, 5066)
 * fix specifying and altering crc_check_chance (CASSANDRA-5053)
 * fix Murmur3Partitioner ownership% calculation (CASSANDRA-5076)
 * Don't expire columns sooner than they should in 2ndary indexes (CASSANDRA-5079)


1.2-rc1
 * rename rpc_timeout settings to request_timeout (CASSANDRA-5027)
 * add BF with 0.1 FP to LCS by default (CASSANDRA-5029)
 * Fix preparing insert queries (CASSANDRA-5016)
 * Fix preparing queries with counter increment (CASSANDRA-5022)
 * Fix preparing updates with collections (CASSANDRA-5017)
 * Don't generate UUID based on other node address (CASSANDRA-5002)
 * Fix message when trying to alter a clustering key type (CASSANDRA-5012)
 * Update IAuthenticator to match the new IAuthorizer (CASSANDRA-5003)
 * Fix inserting only a key in CQL3 (CASSANDRA-5040)
 * Fix CQL3 token() function when used with strings (CASSANDRA-5050)
Merged from 1.1:
 * reduce log spam from invalid counter shards (CASSANDRA-5026)
 * Improve schema propagation performance (CASSANDRA-5025)
 * Fix for IndexHelper.IndexFor throws OOB Exception (CASSANDRA-5030)
 * cqlsh: make it possible to describe thrift CFs (CASSANDRA-4827)
 * cqlsh: fix timestamp formatting on some platforms (CASSANDRA-5046)


1.2-beta3
 * make consistency level configurable in cqlsh (CASSANDRA-4829)
 * fix cqlsh rendering of blob fields (CASSANDRA-4970)
 * fix cqlsh DESCRIBE command (CASSANDRA-4913)
 * save truncation position in system table (CASSANDRA-4906)
 * Move CompressionMetadata off-heap (CASSANDRA-4937)
 * allow CLI to GET cql3 columnfamily data (CASSANDRA-4924)
 * Fix rare race condition in getExpireTimeForEndpoint (CASSANDRA-4402)
 * acquire references to overlapping sstables during compaction so bloom filter
   doesn't get free'd prematurely (CASSANDRA-4934)
 * Don't share slice query filter in CQL3 SelectStatement (CASSANDRA-4928)
 * Separate tracing from Log4J (CASSANDRA-4861)
 * Exclude gcable tombstones from merkle-tree computation (CASSANDRA-4905)
 * Better printing of AbstractBounds for tracing (CASSANDRA-4931)
 * Optimize mostRecentTombstone check in CC.collectAllData (CASSANDRA-4883)
 * Change stream session ID to UUID to avoid collision from same node (CASSANDRA-4813)
 * Use Stats.db when bulk loading if present (CASSANDRA-4957)
 * Skip repair on system_trace and keyspaces with RF=1 (CASSANDRA-4956)
 * (cql3) Remove arbitrary SELECT limit (CASSANDRA-4918)
 * Correctly handle prepared operation on collections (CASSANDRA-4945)
 * Fix CQL3 LIMIT (CASSANDRA-4877)
 * Fix Stress for CQL3 (CASSANDRA-4979)
 * Remove cassandra specific exceptions from JMX interface (CASSANDRA-4893)
 * (CQL3) Force using ALLOW FILTERING on potentially inefficient queries (CASSANDRA-4915)
 * (cql3) Fix adding column when the table has collections (CASSANDRA-4982)
 * (cql3) Fix allowing collections with compact storage (CASSANDRA-4990)
 * (cql3) Refuse ttl/writetime function on collections (CASSANDRA-4992)
 * Replace IAuthority with new IAuthorizer (CASSANDRA-4874)
 * clqsh: fix KEY pseudocolumn escaping when describing Thrift tables
   in CQL3 mode (CASSANDRA-4955)
 * add basic authentication support for Pig CassandraStorage (CASSANDRA-3042)
 * fix CQL2 ALTER TABLE compaction_strategy_class altering (CASSANDRA-4965)
Merged from 1.1:
 * Fall back to old describe_splits if d_s_ex is not available (CASSANDRA-4803)
 * Improve error reporting when streaming ranges fail (CASSANDRA-5009)
 * Fix cqlsh timestamp formatting of timezone info (CASSANDRA-4746)
 * Fix assertion failure with leveled compaction (CASSANDRA-4799)
 * Check for null end_token in get_range_slice (CASSANDRA-4804)
 * Remove all remnants of removed nodes (CASSANDRA-4840)
 * Add aut-reloading of the log4j file in debian package (CASSANDRA-4855)
 * Fix estimated row cache entry size (CASSANDRA-4860)
 * reset getRangeSlice filter after finishing a row for get_paged_slice
   (CASSANDRA-4919)
 * expunge row cache post-truncate (CASSANDRA-4940)
 * Allow static CF definition with compact storage (CASSANDRA-4910)
 * Fix endless loop/compaction of schema_* CFs due to broken timestamps (CASSANDRA-4880)
 * Fix 'wrong class type' assertion in CounterColumn (CASSANDRA-4976)


1.2-beta2
 * fp rate of 1.0 disables BF entirely; LCS defaults to 1.0 (CASSANDRA-4876)
 * off-heap bloom filters for row keys (CASSANDRA_4865)
 * add extension point for sstable components (CASSANDRA-4049)
 * improve tracing output (CASSANDRA-4852, 4862)
 * make TRACE verb droppable (CASSANDRA-4672)
 * fix BulkLoader recognition of CQL3 columnfamilies (CASSANDRA-4755)
 * Sort commitlog segments for replay by id instead of mtime (CASSANDRA-4793)
 * Make hint delivery asynchronous (CASSANDRA-4761)
 * Pluggable Thrift transport factories for CLI and cqlsh (CASSANDRA-4609, 4610)
 * cassandra-cli: allow Double value type to be inserted to a column (CASSANDRA-4661)
 * Add ability to use custom TServerFactory implementations (CASSANDRA-4608)
 * optimize batchlog flushing to skip successful batches (CASSANDRA-4667)
 * include metadata for system keyspace itself in schema tables (CASSANDRA-4416)
 * add check to PropertyFileSnitch to verify presence of location for
   local node (CASSANDRA-4728)
 * add PBSPredictor consistency modeler (CASSANDRA-4261)
 * remove vestiges of Thrift unframed mode (CASSANDRA-4729)
 * optimize single-row PK lookups (CASSANDRA-4710)
 * adjust blockFor calculation to account for pending ranges due to node 
   movement (CASSANDRA-833)
 * Change CQL version to 3.0.0 and stop accepting 3.0.0-beta1 (CASSANDRA-4649)
 * (CQL3) Make prepared statement global instead of per connection 
   (CASSANDRA-4449)
 * Fix scrubbing of CQL3 created tables (CASSANDRA-4685)
 * (CQL3) Fix validation when using counter and regular columns in the same 
   table (CASSANDRA-4706)
 * Fix bug starting Cassandra with simple authentication (CASSANDRA-4648)
 * Add support for batchlog in CQL3 (CASSANDRA-4545, 4738)
 * Add support for multiple column family outputs in CFOF (CASSANDRA-4208)
 * Support repairing only the local DC nodes (CASSANDRA-4747)
 * Use rpc_address for binary protocol and change default port (CASSANDRA-4751)
 * Fix use of collections in prepared statements (CASSANDRA-4739)
 * Store more information into peers table (CASSANDRA-4351, 4814)
 * Configurable bucket size for size tiered compaction (CASSANDRA-4704)
 * Run leveled compaction in parallel (CASSANDRA-4310)
 * Fix potential NPE during CFS reload (CASSANDRA-4786)
 * Composite indexes may miss results (CASSANDRA-4796)
 * Move consistency level to the protocol level (CASSANDRA-4734, 4824)
 * Fix Subcolumn slice ends not respected (CASSANDRA-4826)
 * Fix Assertion error in cql3 select (CASSANDRA-4783)
 * Fix list prepend logic (CQL3) (CASSANDRA-4835)
 * Add booleans as literals in CQL3 (CASSANDRA-4776)
 * Allow renaming PK columns in CQL3 (CASSANDRA-4822)
 * Fix binary protocol NEW_NODE event (CASSANDRA-4679)
 * Fix potential infinite loop in tombstone compaction (CASSANDRA-4781)
 * Remove system tables accounting from schema (CASSANDRA-4850)
 * (cql3) Force provided columns in clustering key order in 
   'CLUSTERING ORDER BY' (CASSANDRA-4881)
 * Fix composite index bug (CASSANDRA-4884)
 * Fix short read protection for CQL3 (CASSANDRA-4882)
 * Add tracing support to the binary protocol (CASSANDRA-4699)
 * (cql3) Don't allow prepared marker inside collections (CASSANDRA-4890)
 * Re-allow order by on non-selected columns (CASSANDRA-4645)
 * Bug when composite index is created in a table having collections (CASSANDRA-4909)
 * log index scan subject in CompositesSearcher (CASSANDRA-4904)
Merged from 1.1:
 * add get[Row|Key]CacheEntries to CacheServiceMBean (CASSANDRA-4859)
 * fix get_paged_slice to wrap to next row correctly (CASSANDRA-4816)
 * fix indexing empty column values (CASSANDRA-4832)
 * allow JdbcDate to compose null Date objects (CASSANDRA-4830)
 * fix possible stackoverflow when compacting 1000s of sstables
   (CASSANDRA-4765)
 * fix wrong leveled compaction progress calculation (CASSANDRA-4807)
 * add a close() method to CRAR to prevent leaking file descriptors (CASSANDRA-4820)
 * fix potential infinite loop in get_count (CASSANDRA-4833)
 * fix compositeType.{get/from}String methods (CASSANDRA-4842)
 * (CQL) fix CREATE COLUMNFAMILY permissions check (CASSANDRA-4864)
 * Fix DynamicCompositeType same type comparison (CASSANDRA-4711)
 * Fix duplicate SSTable reference when stream session failed (CASSANDRA-3306)
 * Allow static CF definition with compact storage (CASSANDRA-4910)
 * Fix endless loop/compaction of schema_* CFs due to broken timestamps (CASSANDRA-4880)
 * Fix 'wrong class type' assertion in CounterColumn (CASSANDRA-4976)


1.2-beta1
 * add atomic_batch_mutate (CASSANDRA-4542, -4635)
 * increase default max_hint_window_in_ms to 3h (CASSANDRA-4632)
 * include message initiation time to replicas so they can more
   accurately drop timed-out requests (CASSANDRA-2858)
 * fix clientutil.jar dependencies (CASSANDRA-4566)
 * optimize WriteResponse (CASSANDRA-4548)
 * new metrics (CASSANDRA-4009)
 * redesign KEYS indexes to avoid read-before-write (CASSANDRA-2897)
 * debug tracing (CASSANDRA-1123)
 * parallelize row cache loading (CASSANDRA-4282)
 * Make compaction, flush JBOD-aware (CASSANDRA-4292)
 * run local range scans on the read stage (CASSANDRA-3687)
 * clean up ioexceptions (CASSANDRA-2116)
 * add disk_failure_policy (CASSANDRA-2118)
 * Introduce new json format with row level deletion (CASSANDRA-4054)
 * remove redundant "name" column from schema_keyspaces (CASSANDRA-4433)
 * improve "nodetool ring" handling of multi-dc clusters (CASSANDRA-3047)
 * update NTS calculateNaturalEndpoints to be O(N log N) (CASSANDRA-3881)
 * split up rpc timeout by operation type (CASSANDRA-2819)
 * rewrite key cache save/load to use only sequential i/o (CASSANDRA-3762)
 * update MS protocol with a version handshake + broadcast address id
   (CASSANDRA-4311)
 * multithreaded hint replay (CASSANDRA-4189)
 * add inter-node message compression (CASSANDRA-3127)
 * remove COPP (CASSANDRA-2479)
 * Track tombstone expiration and compact when tombstone content is
   higher than a configurable threshold, default 20% (CASSANDRA-3442, 4234)
 * update MurmurHash to version 3 (CASSANDRA-2975)
 * (CLI) track elapsed time for `delete' operation (CASSANDRA-4060)
 * (CLI) jline version is bumped to 1.0 to properly  support
   'delete' key function (CASSANDRA-4132)
 * Save IndexSummary into new SSTable 'Summary' component (CASSANDRA-2392, 4289)
 * Add support for range tombstones (CASSANDRA-3708)
 * Improve MessagingService efficiency (CASSANDRA-3617)
 * Avoid ID conflicts from concurrent schema changes (CASSANDRA-3794)
 * Set thrift HSHA server thread limit to unlimited by default (CASSANDRA-4277)
 * Avoids double serialization of CF id in RowMutation messages
   (CASSANDRA-4293)
 * stream compressed sstables directly with java nio (CASSANDRA-4297)
 * Support multiple ranges in SliceQueryFilter (CASSANDRA-3885)
 * Add column metadata to system column families (CASSANDRA-4018)
 * (cql3) Always use composite types by default (CASSANDRA-4329)
 * (cql3) Add support for set, map and list (CASSANDRA-3647)
 * Validate date type correctly (CASSANDRA-4441)
 * (cql3) Allow definitions with only a PK (CASSANDRA-4361)
 * (cql3) Add support for row key composites (CASSANDRA-4179)
 * improve DynamicEndpointSnitch by using reservoir sampling (CASSANDRA-4038)
 * (cql3) Add support for 2ndary indexes (CASSANDRA-3680)
 * (cql3) fix defining more than one PK to be invalid (CASSANDRA-4477)
 * remove schema agreement checking from all external APIs (Thrift, CQL and CQL3) (CASSANDRA-4487)
 * add Murmur3Partitioner and make it default for new installations (CASSANDRA-3772, 4621)
 * (cql3) update pseudo-map syntax to use map syntax (CASSANDRA-4497)
 * Finer grained exceptions hierarchy and provides error code with exceptions (CASSANDRA-3979)
 * Adds events push to binary protocol (CASSANDRA-4480)
 * Rewrite nodetool help (CASSANDRA-2293)
 * Make CQL3 the default for CQL (CASSANDRA-4640)
 * update stress tool to be able to use CQL3 (CASSANDRA-4406)
 * Accept all thrift update on CQL3 cf but don't expose their metadata (CASSANDRA-4377)
 * Replace Throttle with Guava's RateLimiter for HintedHandOff (CASSANDRA-4541)
 * fix counter add/get using CQL2 and CQL3 in stress tool (CASSANDRA-4633)
 * Add sstable count per level to cfstats (CASSANDRA-4537)
 * (cql3) Add ALTER KEYSPACE statement (CASSANDRA-4611)
 * (cql3) Allow defining default consistency levels (CASSANDRA-4448)
 * (cql3) Fix queries using LIMIT missing results (CASSANDRA-4579)
 * fix cross-version gossip messaging (CASSANDRA-4576)
 * added inet data type (CASSANDRA-4627)


1.1.6
 * Wait for writes on synchronous read digest mismatch (CASSANDRA-4792)
 * fix commitlog replay for nanotime-infected sstables (CASSANDRA-4782)
 * preflight check ttl for maximum of 20 years (CASSANDRA-4771)
 * (Pig) fix widerow input with single column rows (CASSANDRA-4789)
 * Fix HH to compact with correct gcBefore, which avoids wiping out
   undelivered hints (CASSANDRA-4772)
 * LCS will merge up to 32 L0 sstables as intended (CASSANDRA-4778)
 * NTS will default unconfigured DC replicas to zero (CASSANDRA-4675)
 * use default consistency level in counter validation if none is
   explicitly provide (CASSANDRA-4700)
 * Improve IAuthority interface by introducing fine-grained
   access permissions and grant/revoke commands (CASSANDRA-4490, 4644)
 * fix assumption error in CLI when updating/describing keyspace 
   (CASSANDRA-4322)
 * Adds offline sstablescrub to debian packaging (CASSANDRA-4642)
 * Automatic fixing of overlapping leveled sstables (CASSANDRA-4644)
 * fix error when using ORDER BY with extended selections (CASSANDRA-4689)
 * (CQL3) Fix validation for IN queries for non-PK cols (CASSANDRA-4709)
 * fix re-created keyspace disappering after 1.1.5 upgrade 
   (CASSANDRA-4698, 4752)
 * (CLI) display elapsed time in 2 fraction digits (CASSANDRA-3460)
 * add authentication support to sstableloader (CASSANDRA-4712)
 * Fix CQL3 'is reversed' logic (CASSANDRA-4716, 4759)
 * (CQL3) Don't return ReversedType in result set metadata (CASSANDRA-4717)
 * Backport adding AlterKeyspace statement (CASSANDRA-4611)
 * (CQL3) Correcty accept upper-case data types (CASSANDRA-4770)
 * Add binary protocol events for schema changes (CASSANDRA-4684)
Merged from 1.0:
 * Switch from NBHM to CHM in MessagingService's callback map, which
   prevents OOM in long-running instances (CASSANDRA-4708)


1.1.5
 * add SecondaryIndex.reload API (CASSANDRA-4581)
 * use millis + atomicint for commitlog segment creation instead of
   nanotime, which has issues under some hypervisors (CASSANDRA-4601)
 * fix FD leak in slice queries (CASSANDRA-4571)
 * avoid recursion in leveled compaction (CASSANDRA-4587)
 * increase stack size under Java7 to 180K
 * Log(info) schema changes (CASSANDRA-4547)
 * Change nodetool setcachecapcity to manipulate global caches (CASSANDRA-4563)
 * (cql3) fix setting compaction strategy (CASSANDRA-4597)
 * fix broken system.schema_* timestamps on system startup (CASSANDRA-4561)
 * fix wrong skip of cache saving (CASSANDRA-4533)
 * Avoid NPE when lost+found is in data dir (CASSANDRA-4572)
 * Respect five-minute flush moratorium after initial CL replay (CASSANDRA-4474)
 * Adds ntp as recommended in debian packaging (CASSANDRA-4606)
 * Configurable transport in CF Record{Reader|Writer} (CASSANDRA-4558)
 * (cql3) fix potential NPE with both equal and unequal restriction (CASSANDRA-4532)
 * (cql3) improves ORDER BY validation (CASSANDRA-4624)
 * Fix potential deadlock during counter writes (CASSANDRA-4578)
 * Fix cql error with ORDER BY when using IN (CASSANDRA-4612)
Merged from 1.0:
 * increase Xss to 160k to accomodate latest 1.6 JVMs (CASSANDRA-4602)
 * fix toString of hint destination tokens (CASSANDRA-4568)
 * Fix multiple values for CurrentLocal NodeID (CASSANDRA-4626)


1.1.4
 * fix offline scrub to catch >= out of order rows (CASSANDRA-4411)
 * fix cassandra-env.sh on RHEL and other non-dash-based systems 
   (CASSANDRA-4494)
Merged from 1.0:
 * (Hadoop) fix setting key length for old-style mapred api (CASSANDRA-4534)
 * (Hadoop) fix iterating through a resultset consisting entirely
   of tombstoned rows (CASSANDRA-4466)


1.1.3
 * (cqlsh) add COPY TO (CASSANDRA-4434)
 * munmap commitlog segments before rename (CASSANDRA-4337)
 * (JMX) rename getRangeKeySample to sampleKeyRange to avoid returning
   multi-MB results as an attribute (CASSANDRA-4452)
 * flush based on data size, not throughput; overwritten columns no 
   longer artificially inflate liveRatio (CASSANDRA-4399)
 * update default commitlog segment size to 32MB and total commitlog
   size to 32/1024 MB for 32/64 bit JVMs, respectively (CASSANDRA-4422)
 * avoid using global partitioner to estimate ranges in index sstables
   (CASSANDRA-4403)
 * restore pre-CASSANDRA-3862 approach to removing expired tombstones
   from row cache during compaction (CASSANDRA-4364)
 * (stress) support for CQL prepared statements (CASSANDRA-3633)
 * Correctly catch exception when Snappy cannot be loaded (CASSANDRA-4400)
 * (cql3) Support ORDER BY when IN condition is given in WHERE clause (CASSANDRA-4327)
 * (cql3) delete "component_index" column on DROP TABLE call (CASSANDRA-4420)
 * change nanoTime() to currentTimeInMillis() in schema related code (CASSANDRA-4432)
 * add a token generation tool (CASSANDRA-3709)
 * Fix LCS bug with sstable containing only 1 row (CASSANDRA-4411)
 * fix "Can't Modify Index Name" problem on CF update (CASSANDRA-4439)
 * Fix assertion error in getOverlappingSSTables during repair (CASSANDRA-4456)
 * fix nodetool's setcompactionthreshold command (CASSANDRA-4455)
 * Ensure compacted files are never used, to avoid counter overcount (CASSANDRA-4436)
Merged from 1.0:
 * Push the validation of secondary index values to the SecondaryIndexManager (CASSANDRA-4240)
 * allow dropping columns shadowed by not-yet-expired supercolumn or row
   tombstones in PrecompactedRow (CASSANDRA-4396)


1.1.2
 * Fix cleanup not deleting index entries (CASSANDRA-4379)
 * Use correct partitioner when saving + loading caches (CASSANDRA-4331)
 * Check schema before trying to export sstable (CASSANDRA-2760)
 * Raise a meaningful exception instead of NPE when PFS encounters
   an unconfigured node + no default (CASSANDRA-4349)
 * fix bug in sstable blacklisting with LCS (CASSANDRA-4343)
 * LCS no longer promotes tiny sstables out of L0 (CASSANDRA-4341)
 * skip tombstones during hint replay (CASSANDRA-4320)
 * fix NPE in compactionstats (CASSANDRA-4318)
 * enforce 1m min keycache for auto (CASSANDRA-4306)
 * Have DeletedColumn.isMFD always return true (CASSANDRA-4307)
 * (cql3) exeption message for ORDER BY constraints said primary filter can be
    an IN clause, which is misleading (CASSANDRA-4319)
 * (cql3) Reject (not yet supported) creation of 2ndardy indexes on tables with
   composite primary keys (CASSANDRA-4328)
 * Set JVM stack size to 160k for java 7 (CASSANDRA-4275)
 * cqlsh: add COPY command to load data from CSV flat files (CASSANDRA-4012)
 * CFMetaData.fromThrift to throw ConfigurationException upon error (CASSANDRA-4353)
 * Use CF comparator to sort indexed columns in SecondaryIndexManager
   (CASSANDRA-4365)
 * add strategy_options to the KSMetaData.toString() output (CASSANDRA-4248)
 * (cql3) fix range queries containing unqueried results (CASSANDRA-4372)
 * (cql3) allow updating column_alias types (CASSANDRA-4041)
 * (cql3) Fix deletion bug (CASSANDRA-4193)
 * Fix computation of overlapping sstable for leveled compaction (CASSANDRA-4321)
 * Improve scrub and allow to run it offline (CASSANDRA-4321)
 * Fix assertionError in StorageService.bulkLoad (CASSANDRA-4368)
 * (cqlsh) add option to authenticate to a keyspace at startup (CASSANDRA-4108)
 * (cqlsh) fix ASSUME functionality (CASSANDRA-4352)
 * Fix ColumnFamilyRecordReader to not return progress > 100% (CASSANDRA-3942)
Merged from 1.0:
 * Set gc_grace on index CF to 0 (CASSANDRA-4314)


1.1.1
 * add populate_io_cache_on_flush option (CASSANDRA-2635)
 * allow larger cache capacities than 2GB (CASSANDRA-4150)
 * add getsstables command to nodetool (CASSANDRA-4199)
 * apply parent CF compaction settings to secondary index CFs (CASSANDRA-4280)
 * preserve commitlog size cap when recycling segments at startup
   (CASSANDRA-4201)
 * (Hadoop) fix split generation regression (CASSANDRA-4259)
 * ignore min/max compactions settings in LCS, while preserving
   behavior that min=max=0 disables autocompaction (CASSANDRA-4233)
 * log number of rows read from saved cache (CASSANDRA-4249)
 * calculate exact size required for cleanup operations (CASSANDRA-1404)
 * avoid blocking additional writes during flush when the commitlog
   gets behind temporarily (CASSANDRA-1991)
 * enable caching on index CFs based on data CF cache setting (CASSANDRA-4197)
 * warn on invalid replication strategy creation options (CASSANDRA-4046)
 * remove [Freeable]Memory finalizers (CASSANDRA-4222)
 * include tombstone size in ColumnFamily.size, which can prevent OOM
   during sudden mass delete operations by yielding a nonzero liveRatio
   (CASSANDRA-3741)
 * Open 1 sstableScanner per level for leveled compaction (CASSANDRA-4142)
 * Optimize reads when row deletion timestamps allow us to restrict
   the set of sstables we check (CASSANDRA-4116)
 * add support for commitlog archiving and point-in-time recovery
   (CASSANDRA-3690)
 * avoid generating redundant compaction tasks during streaming
   (CASSANDRA-4174)
 * add -cf option to nodetool snapshot, and takeColumnFamilySnapshot to
   StorageService mbean (CASSANDRA-556)
 * optimize cleanup to drop entire sstables where possible (CASSANDRA-4079)
 * optimize truncate when autosnapshot is disabled (CASSANDRA-4153)
 * update caches to use byte[] keys to reduce memory overhead (CASSANDRA-3966)
 * add column limit to cli (CASSANDRA-3012, 4098)
 * clean up and optimize DataOutputBuffer, used by CQL compression and
   CompositeType (CASSANDRA-4072)
 * optimize commitlog checksumming (CASSANDRA-3610)
 * identify and blacklist corrupted SSTables from future compactions 
   (CASSANDRA-2261)
 * Move CfDef and KsDef validation out of thrift (CASSANDRA-4037)
 * Expose API to repair a user provided range (CASSANDRA-3912)
 * Add way to force the cassandra-cli to refresh its schema (CASSANDRA-4052)
 * Avoid having replicate on write tasks stacking up at CL.ONE (CASSANDRA-2889)
 * (cql3) Backwards compatibility for composite comparators in non-cql3-aware
   clients (CASSANDRA-4093)
 * (cql3) Fix order by for reversed queries (CASSANDRA-4160)
 * (cql3) Add ReversedType support (CASSANDRA-4004)
 * (cql3) Add timeuuid type (CASSANDRA-4194)
 * (cql3) Minor fixes (CASSANDRA-4185)
 * (cql3) Fix prepared statement in BATCH (CASSANDRA-4202)
 * (cql3) Reduce the list of reserved keywords (CASSANDRA-4186)
 * (cql3) Move max/min compaction thresholds to compaction strategy options
   (CASSANDRA-4187)
 * Fix exception during move when localhost is the only source (CASSANDRA-4200)
 * (cql3) Allow paging through non-ordered partitioner results (CASSANDRA-3771)
 * (cql3) Fix drop index (CASSANDRA-4192)
 * (cql3) Don't return range ghosts anymore (CASSANDRA-3982)
 * fix re-creating Keyspaces/ColumnFamilies with the same name as dropped
   ones (CASSANDRA-4219)
 * fix SecondaryIndex LeveledManifest save upon snapshot (CASSANDRA-4230)
 * fix missing arrayOffset in FBUtilities.hash (CASSANDRA-4250)
 * (cql3) Add name of parameters in CqlResultSet (CASSANDRA-4242)
 * (cql3) Correctly validate order by queries (CASSANDRA-4246)
 * rename stress to cassandra-stress for saner packaging (CASSANDRA-4256)
 * Fix exception on colum metadata with non-string comparator (CASSANDRA-4269)
 * Check for unknown/invalid compression options (CASSANDRA-4266)
 * (cql3) Adds simple access to column timestamp and ttl (CASSANDRA-4217)
 * (cql3) Fix range queries with secondary indexes (CASSANDRA-4257)
 * Better error messages from improper input in cli (CASSANDRA-3865)
 * Try to stop all compaction upon Keyspace or ColumnFamily drop (CASSANDRA-4221)
 * (cql3) Allow keyspace properties to contain hyphens (CASSANDRA-4278)
 * (cql3) Correctly validate keyspace access in create table (CASSANDRA-4296)
 * Avoid deadlock in migration stage (CASSANDRA-3882)
 * Take supercolumn names and deletion info into account in memtable throughput
   (CASSANDRA-4264)
 * Add back backward compatibility for old style replication factor (CASSANDRA-4294)
 * Preserve compatibility with pre-1.1 index queries (CASSANDRA-4262)
Merged from 1.0:
 * Fix super columns bug where cache is not updated (CASSANDRA-4190)
 * fix maxTimestamp to include row tombstones (CASSANDRA-4116)
 * (CLI) properly handle quotes in create/update keyspace commands (CASSANDRA-4129)
 * Avoids possible deadlock during bootstrap (CASSANDRA-4159)
 * fix stress tool that hangs forever on timeout or error (CASSANDRA-4128)
 * stress tool to return appropriate exit code on failure (CASSANDRA-4188)
 * fix compaction NPE when out of disk space and assertions disabled
   (CASSANDRA-3985)
 * synchronize LCS getEstimatedTasks to avoid CME (CASSANDRA-4255)
 * ensure unique streaming session id's (CASSANDRA-4223)
 * kick off background compaction when min/max thresholds change 
   (CASSANDRA-4279)
 * improve ability of STCS.getBuckets to deal with 100s of 1000s of
   sstables, such as when convertinb back from LCS (CASSANDRA-4287)
 * Oversize integer in CQL throws NumberFormatException (CASSANDRA-4291)
 * fix 1.0.x node join to mixed version cluster, other nodes >= 1.1 (CASSANDRA-4195)
 * Fix LCS splitting sstable base on uncompressed size (CASSANDRA-4419)
 * Push the validation of secondary index values to the SecondaryIndexManager (CASSANDRA-4240)
 * Don't purge columns during upgradesstables (CASSANDRA-4462)
 * Make cqlsh work with piping (CASSANDRA-4113)
 * Validate arguments for nodetool decommission (CASSANDRA-4061)
 * Report thrift status in nodetool info (CASSANDRA-4010)


1.1.0-final
 * average a reduced liveRatio estimate with the previous one (CASSANDRA-4065)
 * Allow KS and CF names up to 48 characters (CASSANDRA-4157)
 * fix stress build (CASSANDRA-4140)
 * add time remaining estimate to nodetool compactionstats (CASSANDRA-4167)
 * (cql) fix NPE in cql3 ALTER TABLE (CASSANDRA-4163)
 * (cql) Add support for CL.TWO and CL.THREE in CQL (CASSANDRA-4156)
 * (cql) Fix type in CQL3 ALTER TABLE preventing update (CASSANDRA-4170)
 * (cql) Throw invalid exception from CQL3 on obsolete options (CASSANDRA-4171)
 * (cqlsh) fix recognizing uppercase SELECT keyword (CASSANDRA-4161)
 * Pig: wide row support (CASSANDRA-3909)
Merged from 1.0:
 * avoid streaming empty files with bulk loader if sstablewriter errors out
   (CASSANDRA-3946)


1.1-rc1
 * Include stress tool in binary builds (CASSANDRA-4103)
 * (Hadoop) fix wide row iteration when last row read was deleted
   (CASSANDRA-4154)
 * fix read_repair_chance to really default to 0.1 in the cli (CASSANDRA-4114)
 * Adds caching and bloomFilterFpChange to CQL options (CASSANDRA-4042)
 * Adds posibility to autoconfigure size of the KeyCache (CASSANDRA-4087)
 * fix KEYS index from skipping results (CASSANDRA-3996)
 * Remove sliced_buffer_size_in_kb dead option (CASSANDRA-4076)
 * make loadNewSStable preserve sstable version (CASSANDRA-4077)
 * Respect 1.0 cache settings as much as possible when upgrading 
   (CASSANDRA-4088)
 * relax path length requirement for sstable files when upgrading on 
   non-Windows platforms (CASSANDRA-4110)
 * fix terminination of the stress.java when errors were encountered
   (CASSANDRA-4128)
 * Move CfDef and KsDef validation out of thrift (CASSANDRA-4037)
 * Fix get_paged_slice (CASSANDRA-4136)
 * CQL3: Support slice with exclusive start and stop (CASSANDRA-3785)
Merged from 1.0:
 * support PropertyFileSnitch in bulk loader (CASSANDRA-4145)
 * add auto_snapshot option allowing disabling snapshot before drop/truncate
   (CASSANDRA-3710)
 * allow short snitch names (CASSANDRA-4130)


1.1-beta2
 * rename loaded sstables to avoid conflicts with local snapshots
   (CASSANDRA-3967)
 * start hint replay as soon as FD notifies that the target is back up
   (CASSANDRA-3958)
 * avoid unproductive deserializing of cached rows during compaction
   (CASSANDRA-3921)
 * fix concurrency issues with CQL keyspace creation (CASSANDRA-3903)
 * Show Effective Owership via Nodetool ring <keyspace> (CASSANDRA-3412)
 * Update ORDER BY syntax for CQL3 (CASSANDRA-3925)
 * Fix BulkRecordWriter to not throw NPE if reducer gets no map data from Hadoop (CASSANDRA-3944)
 * Fix bug with counters in super columns (CASSANDRA-3821)
 * Remove deprecated merge_shard_chance (CASSANDRA-3940)
 * add a convenient way to reset a node's schema (CASSANDRA-2963)
 * fix for intermittent SchemaDisagreementException (CASSANDRA-3884)
 * CLI `list <CF>` to limit number of columns and their order (CASSANDRA-3012)
 * ignore deprecated KsDef/CfDef/ColumnDef fields in native schema (CASSANDRA-3963)
 * CLI to report when unsupported column_metadata pair was given (CASSANDRA-3959)
 * reincarnate removed and deprecated KsDef/CfDef attributes (CASSANDRA-3953)
 * Fix race between writes and read for cache (CASSANDRA-3862)
 * perform static initialization of StorageProxy on start-up (CASSANDRA-3797)
 * support trickling fsync() on writes (CASSANDRA-3950)
 * expose counters for unavailable/timeout exceptions given to thrift clients (CASSANDRA-3671)
 * avoid quadratic startup time in LeveledManifest (CASSANDRA-3952)
 * Add type information to new schema_ columnfamilies and remove thrift
   serialization for schema (CASSANDRA-3792)
 * add missing column validator options to the CLI help (CASSANDRA-3926)
 * skip reading saved key cache if CF's caching strategy is NONE or ROWS_ONLY (CASSANDRA-3954)
 * Unify migration code (CASSANDRA-4017)
Merged from 1.0:
 * cqlsh: guess correct version of Python for Arch Linux (CASSANDRA-4090)
 * (CLI) properly handle quotes in create/update keyspace commands (CASSANDRA-4129)
 * Avoids possible deadlock during bootstrap (CASSANDRA-4159)
 * fix stress tool that hangs forever on timeout or error (CASSANDRA-4128)
 * Fix super columns bug where cache is not updated (CASSANDRA-4190)
 * stress tool to return appropriate exit code on failure (CASSANDRA-4188)


1.0.9
 * improve index sampling performance (CASSANDRA-4023)
 * always compact away deleted hints immediately after handoff (CASSANDRA-3955)
 * delete hints from dropped ColumnFamilies on handoff instead of
   erroring out (CASSANDRA-3975)
 * add CompositeType ref to the CLI doc for create/update column family (CASSANDRA-3980)
 * Pig: support Counter ColumnFamilies (CASSANDRA-3973)
 * Pig: Composite column support (CASSANDRA-3684)
 * Avoid NPE during repair when a keyspace has no CFs (CASSANDRA-3988)
 * Fix division-by-zero error on get_slice (CASSANDRA-4000)
 * don't change manifest level for cleanup, scrub, and upgradesstables
   operations under LeveledCompactionStrategy (CASSANDRA-3989, 4112)
 * fix race leading to super columns assertion failure (CASSANDRA-3957)
 * fix NPE on invalid CQL delete command (CASSANDRA-3755)
 * allow custom types in CLI's assume command (CASSANDRA-4081)
 * fix totalBytes count for parallel compactions (CASSANDRA-3758)
 * fix intermittent NPE in get_slice (CASSANDRA-4095)
 * remove unnecessary asserts in native code interfaces (CASSANDRA-4096)
 * Validate blank keys in CQL to avoid assertion errors (CASSANDRA-3612)
 * cqlsh: fix bad decoding of some column names (CASSANDRA-4003)
 * cqlsh: fix incorrect padding with unicode chars (CASSANDRA-4033)
 * Fix EC2 snitch incorrectly reporting region (CASSANDRA-4026)
 * Shut down thrift during decommission (CASSANDRA-4086)
 * Expose nodetool cfhistograms for 2ndary indexes (CASSANDRA-4063)
Merged from 0.8:
 * Fix ConcurrentModificationException in gossiper (CASSANDRA-4019)


1.1-beta1
 * (cqlsh)
   + add SOURCE and CAPTURE commands, and --file option (CASSANDRA-3479)
   + add ALTER COLUMNFAMILY WITH (CASSANDRA-3523)
   + bundle Python dependencies with Cassandra (CASSANDRA-3507)
   + added to Debian package (CASSANDRA-3458)
   + display byte data instead of erroring out on decode failure 
     (CASSANDRA-3874)
 * add nodetool rebuild_index (CASSANDRA-3583)
 * add nodetool rangekeysample (CASSANDRA-2917)
 * Fix streaming too much data during move operations (CASSANDRA-3639)
 * Nodetool and CLI connect to localhost by default (CASSANDRA-3568)
 * Reduce memory used by primary index sample (CASSANDRA-3743)
 * (Hadoop) separate input/output configurations (CASSANDRA-3197, 3765)
 * avoid returning internal Cassandra classes over JMX (CASSANDRA-2805)
 * add row-level isolation via SnapTree (CASSANDRA-2893)
 * Optimize key count estimation when opening sstable on startup
   (CASSANDRA-2988)
 * multi-dc replication optimization supporting CL > ONE (CASSANDRA-3577)
 * add command to stop compactions (CASSANDRA-1740, 3566, 3582)
 * multithreaded streaming (CASSANDRA-3494)
 * removed in-tree redhat spec (CASSANDRA-3567)
 * "defragment" rows for name-based queries under STCS, again (CASSANDRA-2503)
 * Recycle commitlog segments for improved performance 
   (CASSANDRA-3411, 3543, 3557, 3615)
 * update size-tiered compaction to prioritize small tiers (CASSANDRA-2407)
 * add message expiration logic to OutboundTcpConnection (CASSANDRA-3005)
 * off-heap cache to use sun.misc.Unsafe instead of JNA (CASSANDRA-3271)
 * EACH_QUORUM is only supported for writes (CASSANDRA-3272)
 * replace compactionlock use in schema migration by checking CFS.isValid
   (CASSANDRA-3116)
 * recognize that "SELECT first ... *" isn't really "SELECT *" (CASSANDRA-3445)
 * Use faster bytes comparison (CASSANDRA-3434)
 * Bulk loader is no longer a fat client, (HADOOP) bulk load output format
   (CASSANDRA-3045)
 * (Hadoop) add support for KeyRange.filter
 * remove assumption that keys and token are in bijection
   (CASSANDRA-1034, 3574, 3604)
 * always remove endpoints from delevery queue in HH (CASSANDRA-3546)
 * fix race between cf flush and its 2ndary indexes flush (CASSANDRA-3547)
 * fix potential race in AES when a repair fails (CASSANDRA-3548)
 * Remove columns shadowed by a deleted container even when we cannot purge
   (CASSANDRA-3538)
 * Improve memtable slice iteration performance (CASSANDRA-3545)
 * more efficient allocation of small bloom filters (CASSANDRA-3618)
 * Use separate writer thread in SSTableSimpleUnsortedWriter (CASSANDRA-3619)
 * fsync the directory after new sstable or commitlog segment are created (CASSANDRA-3250)
 * fix minor issues reported by FindBugs (CASSANDRA-3658)
 * global key/row caches (CASSANDRA-3143, 3849)
 * optimize memtable iteration during range scan (CASSANDRA-3638)
 * introduce 'crc_check_chance' in CompressionParameters to support
   a checksum percentage checking chance similarly to read-repair (CASSANDRA-3611)
 * a way to deactivate global key/row cache on per-CF basis (CASSANDRA-3667)
 * fix LeveledCompactionStrategy broken because of generation pre-allocation
   in LeveledManifest (CASSANDRA-3691)
 * finer-grained control over data directories (CASSANDRA-2749)
 * Fix ClassCastException during hinted handoff (CASSANDRA-3694)
 * Upgrade Thrift to 0.7 (CASSANDRA-3213)
 * Make stress.java insert operation to use microseconds (CASSANDRA-3725)
 * Allows (internally) doing a range query with a limit of columns instead of
   rows (CASSANDRA-3742)
 * Allow rangeSlice queries to be start/end inclusive/exclusive (CASSANDRA-3749)
 * Fix BulkLoader to support new SSTable layout and add stream
   throttling to prevent an NPE when there is no yaml config (CASSANDRA-3752)
 * Allow concurrent schema migrations (CASSANDRA-1391, 3832)
 * Add SnapshotCommand to trigger snapshot on remote node (CASSANDRA-3721)
 * Make CFMetaData conversions to/from thrift/native schema inverses
   (CASSANDRA_3559)
 * Add initial code for CQL 3.0-beta (CASSANDRA-2474, 3781, 3753)
 * Add wide row support for ColumnFamilyInputFormat (CASSANDRA-3264)
 * Allow extending CompositeType comparator (CASSANDRA-3657)
 * Avoids over-paging during get_count (CASSANDRA-3798)
 * Add new command to rebuild a node without (repair) merkle tree calculations
   (CASSANDRA-3483, 3922)
 * respect not only row cache capacity but caching mode when
   trying to read data (CASSANDRA-3812)
 * fix system tests (CASSANDRA-3827)
 * CQL support for altering row key type in ALTER TABLE (CASSANDRA-3781)
 * turn compression on by default (CASSANDRA-3871)
 * make hexToBytes refuse invalid input (CASSANDRA-2851)
 * Make secondary indexes CF inherit compression and compaction from their
   parent CF (CASSANDRA-3877)
 * Finish cleanup up tombstone purge code (CASSANDRA-3872)
 * Avoid NPE on aboarted stream-out sessions (CASSANDRA-3904)
 * BulkRecordWriter throws NPE for counter columns (CASSANDRA-3906)
 * Support compression using BulkWriter (CASSANDRA-3907)


1.0.8
 * fix race between cleanup and flush on secondary index CFSes (CASSANDRA-3712)
 * avoid including non-queried nodes in rangeslice read repair
   (CASSANDRA-3843)
 * Only snapshot CF being compacted for snapshot_before_compaction 
   (CASSANDRA-3803)
 * Log active compactions in StatusLogger (CASSANDRA-3703)
 * Compute more accurate compaction score per level (CASSANDRA-3790)
 * Return InvalidRequest when using a keyspace that doesn't exist
   (CASSANDRA-3764)
 * disallow user modification of System keyspace (CASSANDRA-3738)
 * allow using sstable2json on secondary index data (CASSANDRA-3738)
 * (cqlsh) add DESCRIBE COLUMNFAMILIES (CASSANDRA-3586)
 * (cqlsh) format blobs correctly and use colors to improve output
   readability (CASSANDRA-3726)
 * synchronize BiMap of bootstrapping tokens (CASSANDRA-3417)
 * show index options in CLI (CASSANDRA-3809)
 * add optional socket timeout for streaming (CASSANDRA-3838)
 * fix truncate not to leave behind non-CFS backed secondary indexes
   (CASSANDRA-3844)
 * make CLI `show schema` to use output stream directly instead
   of StringBuilder (CASSANDRA-3842)
 * remove the wait on hint future during write (CASSANDRA-3870)
 * (cqlsh) ignore missing CfDef opts (CASSANDRA-3933)
 * (cqlsh) look for cqlshlib relative to realpath (CASSANDRA-3767)
 * Fix short read protection (CASSANDRA-3934)
 * Make sure infered and actual schema match (CASSANDRA-3371)
 * Fix NPE during HH delivery (CASSANDRA-3677)
 * Don't put boostrapping node in 'hibernate' status (CASSANDRA-3737)
 * Fix double quotes in windows bat files (CASSANDRA-3744)
 * Fix bad validator lookup (CASSANDRA-3789)
 * Fix soft reset in EC2MultiRegionSnitch (CASSANDRA-3835)
 * Don't leave zombie connections with THSHA thrift server (CASSANDRA-3867)
 * (cqlsh) fix deserialization of data (CASSANDRA-3874)
 * Fix removetoken force causing an inconsistent state (CASSANDRA-3876)
 * Fix ahndling of some types with Pig (CASSANDRA-3886)
 * Don't allow to drop the system keyspace (CASSANDRA-3759)
 * Make Pig deletes disabled by default and configurable (CASSANDRA-3628)
Merged from 0.8:
 * (Pig) fix CassandraStorage to use correct comparator in Super ColumnFamily
   case (CASSANDRA-3251)
 * fix thread safety issues in commitlog replay, primarily affecting
   systems with many (100s) of CF definitions (CASSANDRA-3751)
 * Fix relevant tombstone ignored with super columns (CASSANDRA-3875)


1.0.7
 * fix regression in HH page size calculation (CASSANDRA-3624)
 * retry failed stream on IOException (CASSANDRA-3686)
 * allow configuring bloom_filter_fp_chance (CASSANDRA-3497)
 * attempt hint delivery every ten minutes, or when failure detector
   notifies us that a node is back up, whichever comes first.  hint
   handoff throttle delay default changed to 1ms, from 50 (CASSANDRA-3554)
 * add nodetool setstreamthroughput (CASSANDRA-3571)
 * fix assertion when dropping a columnfamily with no sstables (CASSANDRA-3614)
 * more efficient allocation of small bloom filters (CASSANDRA-3618)
 * CLibrary.createHardLinkWithExec() to check for errors (CASSANDRA-3101)
 * Avoid creating empty and non cleaned writer during compaction (CASSANDRA-3616)
 * stop thrift service in shutdown hook so we can quiesce MessagingService
   (CASSANDRA-3335)
 * (CQL) compaction_strategy_options and compression_parameters for
   CREATE COLUMNFAMILY statement (CASSANDRA-3374)
 * Reset min/max compaction threshold when creating size tiered compaction
   strategy (CASSANDRA-3666)
 * Don't ignore IOException during compaction (CASSANDRA-3655)
 * Fix assertion error for CF with gc_grace=0 (CASSANDRA-3579)
 * Shutdown ParallelCompaction reducer executor after use (CASSANDRA-3711)
 * Avoid < 0 value for pending tasks in leveled compaction (CASSANDRA-3693)
 * (Hadoop) Support TimeUUID in Pig CassandraStorage (CASSANDRA-3327)
 * Check schema is ready before continuing boostrapping (CASSANDRA-3629)
 * Catch overflows during parsing of chunk_length_kb (CASSANDRA-3644)
 * Improve stream protocol mismatch errors (CASSANDRA-3652)
 * Avoid multiple thread doing HH to the same target (CASSANDRA-3681)
 * Add JMX property for rp_timeout_in_ms (CASSANDRA-2940)
 * Allow DynamicCompositeType to compare component of different types
   (CASSANDRA-3625)
 * Flush non-cfs backed secondary indexes (CASSANDRA-3659)
 * Secondary Indexes should report memory consumption (CASSANDRA-3155)
 * fix for SelectStatement start/end key are not set correctly
   when a key alias is involved (CASSANDRA-3700)
 * fix CLI `show schema` command insert of an extra comma in
   column_metadata (CASSANDRA-3714)
Merged from 0.8:
 * avoid logging (harmless) exception when GC takes < 1ms (CASSANDRA-3656)
 * prevent new nodes from thinking down nodes are up forever (CASSANDRA-3626)
 * use correct list of replicas for LOCAL_QUORUM reads when read repair
   is disabled (CASSANDRA-3696)
 * block on flush before compacting hints (may prevent OOM) (CASSANDRA-3733)


1.0.6
 * (CQL) fix cqlsh support for replicate_on_write (CASSANDRA-3596)
 * fix adding to leveled manifest after streaming (CASSANDRA-3536)
 * filter out unavailable cipher suites when using encryption (CASSANDRA-3178)
 * (HADOOP) add old-style api support for CFIF and CFRR (CASSANDRA-2799)
 * Support TimeUUIDType column names in Stress.java tool (CASSANDRA-3541)
 * (CQL) INSERT/UPDATE/DELETE/TRUNCATE commands should allow CF names to
   be qualified by keyspace (CASSANDRA-3419)
 * always remove endpoints from delevery queue in HH (CASSANDRA-3546)
 * fix race between cf flush and its 2ndary indexes flush (CASSANDRA-3547)
 * fix potential race in AES when a repair fails (CASSANDRA-3548)
 * fix default value validation usage in CLI SET command (CASSANDRA-3553)
 * Optimize componentsFor method for compaction and startup time
   (CASSANDRA-3532)
 * (CQL) Proper ColumnFamily metadata validation on CREATE COLUMNFAMILY 
   (CASSANDRA-3565)
 * fix compression "chunk_length_kb" option to set correct kb value for 
   thrift/avro (CASSANDRA-3558)
 * fix missing response during range slice repair (CASSANDRA-3551)
 * 'describe ring' moved from CLI to nodetool and available through JMX (CASSANDRA-3220)
 * add back partitioner to sstable metadata (CASSANDRA-3540)
 * fix NPE in get_count for counters (CASSANDRA-3601)
Merged from 0.8:
 * remove invalid assertion that table was opened before dropping it
   (CASSANDRA-3580)
 * range and index scans now only send requests to enough replicas to
   satisfy requested CL + RR (CASSANDRA-3598)
 * use cannonical host for local node in nodetool info (CASSANDRA-3556)
 * remove nonlocal DC write optimization since it only worked with
   CL.ONE or CL.LOCAL_QUORUM (CASSANDRA-3577, 3585)
 * detect misuses of CounterColumnType (CASSANDRA-3422)
 * turn off string interning in json2sstable, take 2 (CASSANDRA-2189)
 * validate compression parameters on add/update of the ColumnFamily 
   (CASSANDRA-3573)
 * Check for 0.0.0.0 is incorrect in CFIF (CASSANDRA-3584)
 * Increase vm.max_map_count in debian packaging (CASSANDRA-3563)
 * gossiper will never add itself to saved endpoints (CASSANDRA-3485)


1.0.5
 * revert CASSANDRA-3407 (see CASSANDRA-3540)
 * fix assertion error while forwarding writes to local nodes (CASSANDRA-3539)


1.0.4
 * fix self-hinting of timed out read repair updates and make hinted handoff
   less prone to OOMing a coordinator (CASSANDRA-3440)
 * expose bloom filter sizes via JMX (CASSANDRA-3495)
 * enforce RP tokens 0..2**127 (CASSANDRA-3501)
 * canonicalize paths exposed through JMX (CASSANDRA-3504)
 * fix "liveSize" stat when sstables are removed (CASSANDRA-3496)
 * add bloom filter FP rates to nodetool cfstats (CASSANDRA-3347)
 * record partitioner in sstable metadata component (CASSANDRA-3407)
 * add new upgradesstables nodetool command (CASSANDRA-3406)
 * skip --debug requirement to see common exceptions in CLI (CASSANDRA-3508)
 * fix incorrect query results due to invalid max timestamp (CASSANDRA-3510)
 * make sstableloader recognize compressed sstables (CASSANDRA-3521)
 * avoids race in OutboundTcpConnection in multi-DC setups (CASSANDRA-3530)
 * use SETLOCAL in cassandra.bat (CASSANDRA-3506)
 * fix ConcurrentModificationException in Table.all() (CASSANDRA-3529)
Merged from 0.8:
 * fix concurrence issue in the FailureDetector (CASSANDRA-3519)
 * fix array out of bounds error in counter shard removal (CASSANDRA-3514)
 * avoid dropping tombstones when they might still be needed to shadow
   data in a different sstable (CASSANDRA-2786)


1.0.3
 * revert name-based query defragmentation aka CASSANDRA-2503 (CASSANDRA-3491)
 * fix invalidate-related test failures (CASSANDRA-3437)
 * add next-gen cqlsh to bin/ (CASSANDRA-3188, 3131, 3493)
 * (CQL) fix handling of rows with no columns (CASSANDRA-3424, 3473)
 * fix querying supercolumns by name returning only a subset of
   subcolumns or old subcolumn versions (CASSANDRA-3446)
 * automatically compute sha1 sum for uncompressed data files (CASSANDRA-3456)
 * fix reading metadata/statistics component for version < h (CASSANDRA-3474)
 * add sstable forward-compatibility (CASSANDRA-3478)
 * report compression ratio in CFSMBean (CASSANDRA-3393)
 * fix incorrect size exception during streaming of counters (CASSANDRA-3481)
 * (CQL) fix for counter decrement syntax (CASSANDRA-3418)
 * Fix race introduced by CASSANDRA-2503 (CASSANDRA-3482)
 * Fix incomplete deletion of delivered hints (CASSANDRA-3466)
 * Avoid rescheduling compactions when no compaction was executed 
   (CASSANDRA-3484)
 * fix handling of the chunk_length_kb compression options (CASSANDRA-3492)
Merged from 0.8:
 * fix updating CF row_cache_provider (CASSANDRA-3414)
 * CFMetaData.convertToThrift method to set RowCacheProvider (CASSANDRA-3405)
 * acquire compactionlock during truncate (CASSANDRA-3399)
 * fix displaying cfdef entries for super columnfamilies (CASSANDRA-3415)
 * Make counter shard merging thread safe (CASSANDRA-3178)
 * Revert CASSANDRA-2855
 * Fix bug preventing the use of efficient cross-DC writes (CASSANDRA-3472)
 * `describe ring` command for CLI (CASSANDRA-3220)
 * (Hadoop) skip empty rows when entire row is requested, redux (CASSANDRA-2855)


1.0.2
 * "defragment" rows for name-based queries under STCS (CASSANDRA-2503)
 * Add timing information to cassandra-cli GET/SET/LIST queries (CASSANDRA-3326)
 * Only create one CompressionMetadata object per sstable (CASSANDRA-3427)
 * cleanup usage of StorageService.setMode() (CASSANDRA-3388)
 * Avoid large array allocation for compressed chunk offsets (CASSANDRA-3432)
 * fix DecimalType bytebuffer marshalling (CASSANDRA-3421)
 * fix bug that caused first column in per row indexes to be ignored 
   (CASSANDRA-3441)
 * add JMX call to clean (failed) repair sessions (CASSANDRA-3316)
 * fix sstableloader reference acquisition bug (CASSANDRA-3438)
 * fix estimated row size regression (CASSANDRA-3451)
 * make sure we don't return more columns than asked (CASSANDRA-3303, 3395)
Merged from 0.8:
 * acquire compactionlock during truncate (CASSANDRA-3399)
 * fix displaying cfdef entries for super columnfamilies (CASSANDRA-3415)


1.0.1
 * acquire references during index build to prevent delete problems
   on Windows (CASSANDRA-3314)
 * describe_ring should include datacenter/topology information (CASSANDRA-2882)
 * Thrift sockets are not properly buffered (CASSANDRA-3261)
 * performance improvement for bytebufferutil compare function (CASSANDRA-3286)
 * add system.versions ColumnFamily (CASSANDRA-3140)
 * reduce network copies (CASSANDRA-3333, 3373)
 * limit nodetool to 32MB of heap (CASSANDRA-3124)
 * (CQL) update parser to accept "timestamp" instead of "date" (CASSANDRA-3149)
 * Fix CLI `show schema` to include "compression_options" (CASSANDRA-3368)
 * Snapshot to include manifest under LeveledCompactionStrategy (CASSANDRA-3359)
 * (CQL) SELECT query should allow CF name to be qualified by keyspace (CASSANDRA-3130)
 * (CQL) Fix internal application error specifying 'using consistency ...'
   in lower case (CASSANDRA-3366)
 * fix Deflate compression when compression actually makes the data bigger
   (CASSANDRA-3370)
 * optimize UUIDGen to avoid lock contention on InetAddress.getLocalHost 
   (CASSANDRA-3387)
 * tolerate index being dropped mid-mutation (CASSANDRA-3334, 3313)
 * CompactionManager is now responsible for checking for new candidates
   post-task execution, enabling more consistent leveled compaction 
   (CASSANDRA-3391)
 * Cache HSHA threads (CASSANDRA-3372)
 * use CF/KS names as snapshot prefix for drop + truncate operations
   (CASSANDRA-2997)
 * Break bloom filters up to avoid heap fragmentation (CASSANDRA-2466)
 * fix cassandra hanging on jsvc stop (CASSANDRA-3302)
 * Avoid leveled compaction getting blocked on errors (CASSANDRA-3408)
 * Make reloading the compaction strategy safe (CASSANDRA-3409)
 * ignore 0.8 hints even if compaction begins before we try to purge
   them (CASSANDRA-3385)
 * remove procrun (bin\daemon) from Cassandra source tree and 
   artifacts (CASSANDRA-3331)
 * make cassandra compile under JDK7 (CASSANDRA-3275)
 * remove dependency of clientutil.jar to FBUtilities (CASSANDRA-3299)
 * avoid truncation errors by using long math on long values (CASSANDRA-3364)
 * avoid clock drift on some Windows machine (CASSANDRA-3375)
 * display cache provider in cli 'describe keyspace' command (CASSANDRA-3384)
 * fix incomplete topology information in describe_ring (CASSANDRA-3403)
 * expire dead gossip states based on time (CASSANDRA-2961)
 * improve CompactionTask extensibility (CASSANDRA-3330)
 * Allow one leveled compaction task to kick off another (CASSANDRA-3363)
 * allow encryption only between datacenters (CASSANDRA-2802)
Merged from 0.8:
 * fix truncate allowing data to be replayed post-restart (CASSANDRA-3297)
 * make iwriter final in IndexWriter to avoid NPE (CASSANDRA-2863)
 * (CQL) update grammar to require key clause in DELETE statement
   (CASSANDRA-3349)
 * (CQL) allow numeric keyspace names in USE statement (CASSANDRA-3350)
 * (Hadoop) skip empty rows when slicing the entire row (CASSANDRA-2855)
 * Fix handling of tombstone by SSTableExport/Import (CASSANDRA-3357)
 * fix ColumnIndexer to use long offsets (CASSANDRA-3358)
 * Improved CLI exceptions (CASSANDRA-3312)
 * Fix handling of tombstone by SSTableExport/Import (CASSANDRA-3357)
 * Only count compaction as active (for throttling) when they have
   successfully acquired the compaction lock (CASSANDRA-3344)
 * Display CLI version string on startup (CASSANDRA-3196)
 * (Hadoop) make CFIF try rpc_address or fallback to listen_address
   (CASSANDRA-3214)
 * (Hadoop) accept comma delimited lists of initial thrift connections
   (CASSANDRA-3185)
 * ColumnFamily min_compaction_threshold should be >= 2 (CASSANDRA-3342)
 * (Pig) add 0.8+ types and key validation type in schema (CASSANDRA-3280)
 * Fix completely removing column metadata using CLI (CASSANDRA-3126)
 * CLI `describe cluster;` output should be on separate lines for separate versions
   (CASSANDRA-3170)
 * fix changing durable_writes keyspace option during CF creation
   (CASSANDRA-3292)
 * avoid locking on update when no indexes are involved (CASSANDRA-3386)
 * fix assertionError during repair with ordered partitioners (CASSANDRA-3369)
 * correctly serialize key_validation_class for avro (CASSANDRA-3391)
 * don't expire counter tombstone after streaming (CASSANDRA-3394)
 * prevent nodes that failed to join from hanging around forever 
   (CASSANDRA-3351)
 * remove incorrect optimization from slice read path (CASSANDRA-3390)
 * Fix race in AntiEntropyService (CASSANDRA-3400)


1.0.0-final
 * close scrubbed sstable fd before deleting it (CASSANDRA-3318)
 * fix bug preventing obsolete commitlog segments from being removed
   (CASSANDRA-3269)
 * tolerate whitespace in seed CDL (CASSANDRA-3263)
 * Change default heap thresholds to max(min(1/2 ram, 1G), min(1/4 ram, 8GB))
   (CASSANDRA-3295)
 * Fix broken CompressedRandomAccessReaderTest (CASSANDRA-3298)
 * (CQL) fix type information returned for wildcard queries (CASSANDRA-3311)
 * add estimated tasks to LeveledCompactionStrategy (CASSANDRA-3322)
 * avoid including compaction cache-warming in keycache stats (CASSANDRA-3325)
 * run compaction and hinted handoff threads at MIN_PRIORITY (CASSANDRA-3308)
 * default hsha thrift server to cpu core count in rpc pool (CASSANDRA-3329)
 * add bin\daemon to binary tarball for Windows service (CASSANDRA-3331)
 * Fix places where uncompressed size of sstables was use in place of the
   compressed one (CASSANDRA-3338)
 * Fix hsha thrift server (CASSANDRA-3346)
 * Make sure repair only stream needed sstables (CASSANDRA-3345)


1.0.0-rc2
 * Log a meaningful warning when a node receives a message for a repair session
   that doesn't exist anymore (CASSANDRA-3256)
 * test for NUMA policy support as well as numactl presence (CASSANDRA-3245)
 * Fix FD leak when internode encryption is enabled (CASSANDRA-3257)
 * Remove incorrect assertion in mergeIterator (CASSANDRA-3260)
 * FBUtilities.hexToBytes(String) to throw NumberFormatException when string
   contains non-hex characters (CASSANDRA-3231)
 * Keep SimpleSnitch proximity ordering unchanged from what the Strategy
   generates, as intended (CASSANDRA-3262)
 * remove Scrub from compactionstats when finished (CASSANDRA-3255)
 * fix counter entry in jdbc TypesMap (CASSANDRA-3268)
 * fix full queue scenario for ParallelCompactionIterator (CASSANDRA-3270)
 * fix bootstrap process (CASSANDRA-3285)
 * don't try delivering hints if when there isn't any (CASSANDRA-3176)
 * CLI documentation change for ColumnFamily `compression_options` (CASSANDRA-3282)
 * ignore any CF ids sent by client for adding CF/KS (CASSANDRA-3288)
 * remove obsolete hints on first startup (CASSANDRA-3291)
 * use correct ISortedColumns for time-optimized reads (CASSANDRA-3289)
 * Evict gossip state immediately when a token is taken over by a new IP 
   (CASSANDRA-3259)


1.0.0-rc1
 * Update CQL to generate microsecond timestamps by default (CASSANDRA-3227)
 * Fix counting CFMetadata towards Memtable liveRatio (CASSANDRA-3023)
 * Kill server on wrapped OOME such as from FileChannel.map (CASSANDRA-3201)
 * remove unnecessary copy when adding to row cache (CASSANDRA-3223)
 * Log message when a full repair operation completes (CASSANDRA-3207)
 * Fix streamOutSession keeping sstables references forever if the remote end
   dies (CASSANDRA-3216)
 * Remove dynamic_snitch boolean from example configuration (defaulting to 
   true) and set default badness threshold to 0.1 (CASSANDRA-3229)
 * Base choice of random or "balanced" token on bootstrap on whether
   schema definitions were found (CASSANDRA-3219)
 * Fixes for LeveledCompactionStrategy score computation, prioritization,
   scheduling, and performance (CASSANDRA-3224, 3234)
 * parallelize sstable open at server startup (CASSANDRA-2988)
 * fix handling of exceptions writing to OutboundTcpConnection (CASSANDRA-3235)
 * Allow using quotes in "USE <keyspace>;" CLI command (CASSANDRA-3208)
 * Don't allow any cache loading exceptions to halt startup (CASSANDRA-3218)
 * Fix sstableloader --ignores option (CASSANDRA-3247)
 * File descriptor limit increased in packaging (CASSANDRA-3206)
 * Fix deadlock in commit log during flush (CASSANDRA-3253) 


1.0.0-beta1
 * removed binarymemtable (CASSANDRA-2692)
 * add commitlog_total_space_in_mb to prevent fragmented logs (CASSANDRA-2427)
 * removed commitlog_rotation_threshold_in_mb configuration (CASSANDRA-2771)
 * make AbstractBounds.normalize de-overlapp overlapping ranges (CASSANDRA-2641)
 * replace CollatingIterator, ReducingIterator with MergeIterator 
   (CASSANDRA-2062)
 * Fixed the ability to set compaction strategy in cli using create column 
   family command (CASSANDRA-2778)
 * clean up tmp files after failed compaction (CASSANDRA-2468)
 * restrict repair streaming to specific columnfamilies (CASSANDRA-2280)
 * don't bother persisting columns shadowed by a row tombstone (CASSANDRA-2589)
 * reset CF and SC deletion times after gc_grace (CASSANDRA-2317)
 * optimize away seek when compacting wide rows (CASSANDRA-2879)
 * single-pass streaming (CASSANDRA-2677, 2906, 2916, 3003)
 * use reference counting for deleting sstables instead of relying on GC
   (CASSANDRA-2521, 3179)
 * store hints as serialized mutations instead of pointers to data row
   (CASSANDRA-2045)
 * store hints in the coordinator node instead of in the closest replica 
   (CASSANDRA-2914)
 * add row_cache_keys_to_save CF option (CASSANDRA-1966)
 * check column family validity in nodetool repair (CASSANDRA-2933)
 * use lazy initialization instead of class initialization in NodeId
   (CASSANDRA-2953)
 * add paging to get_count (CASSANDRA-2894)
 * fix "short reads" in [multi]get (CASSANDRA-2643, 3157, 3192)
 * add optional compression for sstables (CASSANDRA-47, 2994, 3001, 3128)
 * add scheduler JMX metrics (CASSANDRA-2962)
 * add block level checksum for compressed data (CASSANDRA-1717)
 * make column family backed column map pluggable and introduce unsynchronized
   ArrayList backed one to speedup reads (CASSANDRA-2843, 3165, 3205)
 * refactoring of the secondary index api (CASSANDRA-2982)
 * make CL > ONE reads wait for digest reconciliation before returning
   (CASSANDRA-2494)
 * fix missing logging for some exceptions (CASSANDRA-2061)
 * refactor and optimize ColumnFamilyStore.files(...) and Descriptor.fromFilename(String)
   and few other places responsible for work with SSTable files (CASSANDRA-3040)
 * Stop reading from sstables once we know we have the most recent columns,
   for query-by-name requests (CASSANDRA-2498)
 * Add query-by-column mode to stress.java (CASSANDRA-3064)
 * Add "install" command to cassandra.bat (CASSANDRA-292)
 * clean up KSMetadata, CFMetadata from unnecessary
   Thrift<->Avro conversion methods (CASSANDRA-3032)
 * Add timeouts to client request schedulers (CASSANDRA-3079, 3096)
 * Cli to use hashes rather than array of hashes for strategy options (CASSANDRA-3081)
 * LeveledCompactionStrategy (CASSANDRA-1608, 3085, 3110, 3087, 3145, 3154, 3182)
 * Improvements of the CLI `describe` command (CASSANDRA-2630)
 * reduce window where dropped CF sstables may not be deleted (CASSANDRA-2942)
 * Expose gossip/FD info to JMX (CASSANDRA-2806)
 * Fix streaming over SSL when compressed SSTable involved (CASSANDRA-3051)
 * Add support for pluggable secondary index implementations (CASSANDRA-3078)
 * remove compaction_thread_priority setting (CASSANDRA-3104)
 * generate hints for replicas that timeout, not just replicas that are known
   to be down before starting (CASSANDRA-2034)
 * Add throttling for internode streaming (CASSANDRA-3080)
 * make the repair of a range repair all replica (CASSANDRA-2610, 3194)
 * expose the ability to repair the first range (as returned by the
   partitioner) of a node (CASSANDRA-2606)
 * Streams Compression (CASSANDRA-3015)
 * add ability to use multiple threads during a single compaction
   (CASSANDRA-2901)
 * make AbstractBounds.normalize support overlapping ranges (CASSANDRA-2641)
 * fix of the CQL count() behavior (CASSANDRA-3068)
 * use TreeMap backed column families for the SSTable simple writers
   (CASSANDRA-3148)
 * fix inconsistency of the CLI syntax when {} should be used instead of [{}]
   (CASSANDRA-3119)
 * rename CQL type names to match expected SQL behavior (CASSANDRA-3149, 3031)
 * Arena-based allocation for memtables (CASSANDRA-2252, 3162, 3163, 3168)
 * Default RR chance to 0.1 (CASSANDRA-3169)
 * Add RowLevel support to secondary index API (CASSANDRA-3147)
 * Make SerializingCacheProvider the default if JNA is available (CASSANDRA-3183)
 * Fix backwards compatibilty for CQL memtable properties (CASSANDRA-3190)
 * Add five-minute delay before starting compactions on a restarted server
   (CASSANDRA-3181)
 * Reduce copies done for intra-host messages (CASSANDRA-1788, 3144)
 * support of compaction strategy option for stress.java (CASSANDRA-3204)
 * make memtable throughput and column count thresholds no-ops (CASSANDRA-2449)
 * Return schema information along with the resultSet in CQL (CASSANDRA-2734)
 * Add new DecimalType (CASSANDRA-2883)
 * Fix assertion error in RowRepairResolver (CASSANDRA-3156)
 * Reduce unnecessary high buffer sizes (CASSANDRA-3171)
 * Pluggable compaction strategy (CASSANDRA-1610)
 * Add new broadcast_address config option (CASSANDRA-2491)


0.8.7
 * Kill server on wrapped OOME such as from FileChannel.map (CASSANDRA-3201)
 * Allow using quotes in "USE <keyspace>;" CLI command (CASSANDRA-3208)
 * Log message when a full repair operation completes (CASSANDRA-3207)
 * Don't allow any cache loading exceptions to halt startup (CASSANDRA-3218)
 * Fix sstableloader --ignores option (CASSANDRA-3247)
 * File descriptor limit increased in packaging (CASSANDRA-3206)
 * Log a meaningfull warning when a node receive a message for a repair session
   that doesn't exist anymore (CASSANDRA-3256)
 * Fix FD leak when internode encryption is enabled (CASSANDRA-3257)
 * FBUtilities.hexToBytes(String) to throw NumberFormatException when string
   contains non-hex characters (CASSANDRA-3231)
 * Keep SimpleSnitch proximity ordering unchanged from what the Strategy
   generates, as intended (CASSANDRA-3262)
 * remove Scrub from compactionstats when finished (CASSANDRA-3255)
 * Fix tool .bat files when CASSANDRA_HOME contains spaces (CASSANDRA-3258)
 * Force flush of status table when removing/updating token (CASSANDRA-3243)
 * Evict gossip state immediately when a token is taken over by a new IP (CASSANDRA-3259)
 * Fix bug where the failure detector can take too long to mark a host
   down (CASSANDRA-3273)
 * (Hadoop) allow wrapping ranges in queries (CASSANDRA-3137)
 * (Hadoop) check all interfaces for a match with split location
   before falling back to random replica (CASSANDRA-3211)
 * (Hadoop) Make Pig storage handle implements LoadMetadata (CASSANDRA-2777)
 * (Hadoop) Fix exception during PIG 'dump' (CASSANDRA-2810)
 * Fix stress COUNTER_GET option (CASSANDRA-3301)
 * Fix missing fields in CLI `show schema` output (CASSANDRA-3304)
 * Nodetool no longer leaks threads and closes JMX connections (CASSANDRA-3309)
 * fix truncate allowing data to be replayed post-restart (CASSANDRA-3297)
 * Move SimpleAuthority and SimpleAuthenticator to examples (CASSANDRA-2922)
 * Fix handling of tombstone by SSTableExport/Import (CASSANDRA-3357)
 * Fix transposition in cfHistograms (CASSANDRA-3222)
 * Allow using number as DC name when creating keyspace in CQL (CASSANDRA-3239)
 * Force flush of system table after updating/removing a token (CASSANDRA-3243)


0.8.6
 * revert CASSANDRA-2388
 * change TokenRange.endpoints back to listen/broadcast address to match
   pre-1777 behavior, and add TokenRange.rpc_endpoints instead (CASSANDRA-3187)
 * avoid trying to watch cassandra-topology.properties when loaded from jar
   (CASSANDRA-3138)
 * prevent users from creating keyspaces with LocalStrategy replication
   (CASSANDRA-3139)
 * fix CLI `show schema;` to output correct keyspace definition statement
   (CASSANDRA-3129)
 * CustomTThreadPoolServer to log TTransportException at DEBUG level
   (CASSANDRA-3142)
 * allow topology sort to work with non-unique rack names between 
   datacenters (CASSANDRA-3152)
 * Improve caching of same-version Messages on digest and repair paths
   (CASSANDRA-3158)
 * Randomize choice of first replica for counter increment (CASSANDRA-2890)
 * Fix using read_repair_chance instead of merge_shard_change (CASSANDRA-3202)
 * Avoid streaming data to nodes that already have it, on move as well as
   decommission (CASSANDRA-3041)
 * Fix divide by zero error in GCInspector (CASSANDRA-3164)
 * allow quoting of the ColumnFamily name in CLI `create column family`
   statement (CASSANDRA-3195)
 * Fix rolling upgrade from 0.7 to 0.8 problem (CASSANDRA-3166)
 * Accomodate missing encryption_options in IncomingTcpConnection.stream
   (CASSANDRA-3212)


0.8.5
 * fix NPE when encryption_options is unspecified (CASSANDRA-3007)
 * include column name in validation failure exceptions (CASSANDRA-2849)
 * make sure truncate clears out the commitlog so replay won't re-
   populate with truncated data (CASSANDRA-2950)
 * fix NPE when debug logging is enabled and dropped CF is present
   in a commitlog segment (CASSANDRA-3021)
 * fix cassandra.bat when CASSANDRA_HOME contains spaces (CASSANDRA-2952)
 * fix to SSTableSimpleUnsortedWriter bufferSize calculation (CASSANDRA-3027)
 * make cleanup and normal compaction able to skip empty rows
   (rows containing nothing but expired tombstones) (CASSANDRA-3039)
 * work around native memory leak in com.sun.management.GarbageCollectorMXBean
   (CASSANDRA-2868)
 * validate that column names in column_metadata are not equal to key_alias
   on create/update of the ColumnFamily and CQL 'ALTER' statement (CASSANDRA-3036)
 * return an InvalidRequestException if an indexed column is assigned
   a value larger than 64KB (CASSANDRA-3057)
 * fix of numeric-only and string column names handling in CLI "drop index" 
   (CASSANDRA-3054)
 * prune index scan resultset back to original request for lazy
   resultset expansion case (CASSANDRA-2964)
 * (Hadoop) fail jobs when Cassandra node has failed but TaskTracker
   has not (CASSANDRA-2388)
 * fix dynamic snitch ignoring nodes when read_repair_chance is zero
   (CASSANDRA-2662)
 * avoid retaining references to dropped CFS objects in 
   CompactionManager.estimatedCompactions (CASSANDRA-2708)
 * expose rpc timeouts per host in MessagingServiceMBean (CASSANDRA-2941)
 * avoid including cwd in classpath for deb and rpm packages (CASSANDRA-2881)
 * remove gossip state when a new IP takes over a token (CASSANDRA-3071)
 * allow sstable2json to work on index sstable files (CASSANDRA-3059)
 * always hint counters (CASSANDRA-3099)
 * fix log4j initialization in EmbeddedCassandraService (CASSANDRA-2857)
 * remove gossip state when a new IP takes over a token (CASSANDRA-3071)
 * work around native memory leak in com.sun.management.GarbageCollectorMXBean
    (CASSANDRA-2868)
 * fix UnavailableException with writes at CL.EACH_QUORM (CASSANDRA-3084)
 * fix parsing of the Keyspace and ColumnFamily names in numeric
   and string representations in CLI (CASSANDRA-3075)
 * fix corner cases in Range.differenceToFetch (CASSANDRA-3084)
 * fix ip address String representation in the ring cache (CASSANDRA-3044)
 * fix ring cache compatibility when mixing pre-0.8.4 nodes with post-
   in the same cluster (CASSANDRA-3023)
 * make repair report failure when a node participating dies (instead of
   hanging forever) (CASSANDRA-2433)
 * fix handling of the empty byte buffer by ReversedType (CASSANDRA-3111)
 * Add validation that Keyspace names are case-insensitively unique (CASSANDRA-3066)
 * catch invalid key_validation_class before instantiating UpdateColumnFamily (CASSANDRA-3102)
 * make Range and Bounds objects client-safe (CASSANDRA-3108)
 * optionally skip log4j configuration (CASSANDRA-3061)
 * bundle sstableloader with the debian package (CASSANDRA-3113)
 * don't try to build secondary indexes when there is none (CASSANDRA-3123)
 * improve SSTableSimpleUnsortedWriter speed for large rows (CASSANDRA-3122)
 * handle keyspace arguments correctly in nodetool snapshot (CASSANDRA-3038)
 * Fix SSTableImportTest on windows (CASSANDRA-3043)
 * expose compactionThroughputMbPerSec through JMX (CASSANDRA-3117)
 * log keyspace and CF of large rows being compacted


0.8.4
 * change TokenRing.endpoints to be a list of rpc addresses instead of 
   listen/broadcast addresses (CASSANDRA-1777)
 * include files-to-be-streamed in StreamInSession.getSources (CASSANDRA-2972)
 * use JAVA env var in cassandra-env.sh (CASSANDRA-2785, 2992)
 * avoid doing read for no-op replicate-on-write at CL=1 (CASSANDRA-2892)
 * refuse counter write for CL.ANY (CASSANDRA-2990)
 * switch back to only logging recent dropped messages (CASSANDRA-3004)
 * always deserialize RowMutation for counters (CASSANDRA-3006)
 * ignore saved replication_factor strategy_option for NTS (CASSANDRA-3011)
 * make sure pre-truncate CL segments are discarded (CASSANDRA-2950)


0.8.3
 * add ability to drop local reads/writes that are going to timeout
   (CASSANDRA-2943)
 * revamp token removal process, keep gossip states for 3 days (CASSANDRA-2496)
 * don't accept extra args for 0-arg nodetool commands (CASSANDRA-2740)
 * log unavailableexception details at debug level (CASSANDRA-2856)
 * expose data_dir though jmx (CASSANDRA-2770)
 * don't include tmp files as sstable when create cfs (CASSANDRA-2929)
 * log Java classpath on startup (CASSANDRA-2895)
 * keep gossipped version in sync with actual on migration coordinator 
   (CASSANDRA-2946)
 * use lazy initialization instead of class initialization in NodeId
   (CASSANDRA-2953)
 * check column family validity in nodetool repair (CASSANDRA-2933)
 * speedup bytes to hex conversions dramatically (CASSANDRA-2850)
 * Flush memtables on shutdown when durable writes are disabled 
   (CASSANDRA-2958)
 * improved POSIX compatibility of start scripts (CASsANDRA-2965)
 * add counter support to Hadoop InputFormat (CASSANDRA-2981)
 * fix bug where dirty commitlog segments were removed (and avoid keeping 
   segments with no post-flush activity permanently dirty) (CASSANDRA-2829)
 * fix throwing exception with batch mutation of counter super columns
   (CASSANDRA-2949)
 * ignore system tables during repair (CASSANDRA-2979)
 * throw exception when NTS is given replication_factor as an option
   (CASSANDRA-2960)
 * fix assertion error during compaction of counter CFs (CASSANDRA-2968)
 * avoid trying to create index names, when no index exists (CASSANDRA-2867)
 * don't sample the system table when choosing a bootstrap token
   (CASSANDRA-2825)
 * gossiper notifies of local state changes (CASSANDRA-2948)
 * add asynchronous and half-sync/half-async (hsha) thrift servers 
   (CASSANDRA-1405)
 * fix potential use of free'd native memory in SerializingCache 
   (CASSANDRA-2951)
 * prune index scan resultset back to original request for lazy
   resultset expansion case (CASSANDRA-2964)
 * (Hadoop) fail jobs when Cassandra node has failed but TaskTracker
    has not (CASSANDRA-2388)


0.8.2
 * CQL: 
   - include only one row per unique key for IN queries (CASSANDRA-2717)
   - respect client timestamp on full row deletions (CASSANDRA-2912)
 * improve thread-safety in StreamOutSession (CASSANDRA-2792)
 * allow deleting a row and updating indexed columns in it in the
   same mutation (CASSANDRA-2773)
 * Expose number of threads blocked on submitting memtable to flush
   in JMX (CASSANDRA-2817)
 * add ability to return "endpoints" to nodetool (CASSANDRA-2776)
 * Add support for multiple (comma-delimited) coordinator addresses
   to ColumnFamilyInputFormat (CASSANDRA-2807)
 * fix potential NPE while scheduling read repair for range slice
   (CASSANDRA-2823)
 * Fix race in SystemTable.getCurrentLocalNodeId (CASSANDRA-2824)
 * Correctly set default for replicate_on_write (CASSANDRA-2835)
 * improve nodetool compactionstats formatting (CASSANDRA-2844)
 * fix index-building status display (CASSANDRA-2853)
 * fix CLI perpetuating obsolete KsDef.replication_factor (CASSANDRA-2846)
 * improve cli treatment of multiline comments (CASSANDRA-2852)
 * handle row tombstones correctly in EchoedRow (CASSANDRA-2786)
 * add MessagingService.get[Recently]DroppedMessages and
   StorageService.getExceptionCount (CASSANDRA-2804)
 * fix possibility of spurious UnavailableException for LOCAL_QUORUM
   reads with dynamic snitch + read repair disabled (CASSANDRA-2870)
 * add ant-optional as dependence for the debian package (CASSANDRA-2164)
 * add option to specify limit for get_slice in the CLI (CASSANDRA-2646)
 * decrease HH page size (CASSANDRA-2832)
 * reset cli keyspace after dropping the current one (CASSANDRA-2763)
 * add KeyRange option to Hadoop inputformat (CASSANDRA-1125)
 * fix protocol versioning (CASSANDRA-2818, 2860)
 * support spaces in path to log4j configuration (CASSANDRA-2383)
 * avoid including inferred types in CF update (CASSANDRA-2809)
 * fix JMX bulkload call (CASSANDRA-2908)
 * fix updating KS with durable_writes=false (CASSANDRA-2907)
 * add simplified facade to SSTableWriter for bulk loading use
   (CASSANDRA-2911)
 * fix re-using index CF sstable names after drop/recreate (CASSANDRA-2872)
 * prepend CF to default index names (CASSANDRA-2903)
 * fix hint replay (CASSANDRA-2928)
 * Properly synchronize repair's merkle tree computation (CASSANDRA-2816)


0.8.1
 * CQL:
   - support for insert, delete in BATCH (CASSANDRA-2537)
   - support for IN to SELECT, UPDATE (CASSANDRA-2553)
   - timestamp support for INSERT, UPDATE, and BATCH (CASSANDRA-2555)
   - TTL support (CASSANDRA-2476)
   - counter support (CASSANDRA-2473)
   - ALTER COLUMNFAMILY (CASSANDRA-1709)
   - DROP INDEX (CASSANDRA-2617)
   - add SCHEMA/TABLE as aliases for KS/CF (CASSANDRA-2743)
   - server handles wait-for-schema-agreement (CASSANDRA-2756)
   - key alias support (CASSANDRA-2480)
 * add support for comparator parameters and a generic ReverseType
   (CASSANDRA-2355)
 * add CompositeType and DynamicCompositeType (CASSANDRA-2231)
 * optimize batches containing multiple updates to the same row
   (CASSANDRA-2583)
 * adjust hinted handoff page size to avoid OOM with large columns 
   (CASSANDRA-2652)
 * mark BRAF buffer invalid post-flush so we don't re-flush partial
   buffers again, especially on CL writes (CASSANDRA-2660)
 * add DROP INDEX support to CLI (CASSANDRA-2616)
 * don't perform HH to client-mode [storageproxy] nodes (CASSANDRA-2668)
 * Improve forceDeserialize/getCompactedRow encapsulation (CASSANDRA-2659)
 * Don't write CounterUpdateColumn to disk in tests (CASSANDRA-2650)
 * Add sstable bulk loading utility (CASSANDRA-1278)
 * avoid replaying hints to dropped columnfamilies (CASSANDRA-2685)
 * add placeholders for missing rows in range query pseudo-RR (CASSANDRA-2680)
 * remove no-op HHOM.renameHints (CASSANDRA-2693)
 * clone super columns to avoid modifying them during flush (CASSANDRA-2675)
 * allow writes to bypass the commitlog for certain keyspaces (CASSANDRA-2683)
 * avoid NPE when bypassing commitlog during memtable flush (CASSANDRA-2781)
 * Added support for making bootstrap retry if nodes flap (CASSANDRA-2644)
 * Added statusthrift to nodetool to report if thrift server is running (CASSANDRA-2722)
 * Fixed rows being cached if they do not exist (CASSANDRA-2723)
 * Support passing tableName and cfName to RowCacheProviders (CASSANDRA-2702)
 * close scrub file handles (CASSANDRA-2669)
 * throttle migration replay (CASSANDRA-2714)
 * optimize column serializer creation (CASSANDRA-2716)
 * Added support for making bootstrap retry if nodes flap (CASSANDRA-2644)
 * Added statusthrift to nodetool to report if thrift server is running
   (CASSANDRA-2722)
 * Fixed rows being cached if they do not exist (CASSANDRA-2723)
 * fix truncate/compaction race (CASSANDRA-2673)
 * workaround large resultsets causing large allocation retention
   by nio sockets (CASSANDRA-2654)
 * fix nodetool ring use with Ec2Snitch (CASSANDRA-2733)
 * fix removing columns and subcolumns that are supressed by a row or
   supercolumn tombstone during replica resolution (CASSANDRA-2590)
 * support sstable2json against snapshot sstables (CASSANDRA-2386)
 * remove active-pull schema requests (CASSANDRA-2715)
 * avoid marking entire list of sstables as actively being compacted
   in multithreaded compaction (CASSANDRA-2765)
 * seek back after deserializing a row to update cache with (CASSANDRA-2752)
 * avoid skipping rows in scrub for counter column family (CASSANDRA-2759)
 * fix ConcurrentModificationException in repair when dealing with 0.7 node
   (CASSANDRA-2767)
 * use threadsafe collections for StreamInSession (CASSANDRA-2766)
 * avoid infinite loop when creating merkle tree (CASSANDRA-2758)
 * avoids unmarking compacting sstable prematurely in cleanup (CASSANDRA-2769)
 * fix NPE when the commit log is bypassed (CASSANDRA-2718)
 * don't throw an exception in SS.isRPCServerRunning (CASSANDRA-2721)
 * make stress.jar executable (CASSANDRA-2744)
 * add daemon mode to java stress (CASSANDRA-2267)
 * expose the DC and rack of a node through JMX and nodetool ring (CASSANDRA-2531)
 * fix cache mbean getSize (CASSANDRA-2781)
 * Add Date, Float, Double, and Boolean types (CASSANDRA-2530)
 * Add startup flag to renew counter node id (CASSANDRA-2788)
 * add jamm agent to cassandra.bat (CASSANDRA-2787)
 * fix repair hanging if a neighbor has nothing to send (CASSANDRA-2797)
 * purge tombstone even if row is in only one sstable (CASSANDRA-2801)
 * Fix wrong purge of deleted cf during compaction (CASSANDRA-2786)
 * fix race that could result in Hadoop writer failing to throw an
   exception encountered after close() (CASSANDRA-2755)
 * fix scan wrongly throwing assertion error (CASSANDRA-2653)
 * Always use even distribution for merkle tree with RandomPartitionner
   (CASSANDRA-2841)
 * fix describeOwnership for OPP (CASSANDRA-2800)
 * ensure that string tokens do not contain commas (CASSANDRA-2762)


0.8.0-final
 * fix CQL grammar warning and cqlsh regression from CASSANDRA-2622
 * add ant generate-cql-html target (CASSANDRA-2526)
 * update CQL consistency levels (CASSANDRA-2566)
 * debian packaging fixes (CASSANDRA-2481, 2647)
 * fix UUIDType, IntegerType for direct buffers (CASSANDRA-2682, 2684)
 * switch to native Thrift for Hadoop map/reduce (CASSANDRA-2667)
 * fix StackOverflowError when building from eclipse (CASSANDRA-2687)
 * only provide replication_factor to strategy_options "help" for
   SimpleStrategy, OldNetworkTopologyStrategy (CASSANDRA-2678, 2713)
 * fix exception adding validators to non-string columns (CASSANDRA-2696)
 * avoid instantiating DatabaseDescriptor in JDBC (CASSANDRA-2694)
 * fix potential stack overflow during compaction (CASSANDRA-2626)
 * clone super columns to avoid modifying them during flush (CASSANDRA-2675)
 * reset underlying iterator in EchoedRow constructor (CASSANDRA-2653)


0.8.0-rc1
 * faster flushes and compaction from fixing excessively pessimistic 
   rebuffering in BRAF (CASSANDRA-2581)
 * fix returning null column values in the python cql driver (CASSANDRA-2593)
 * fix merkle tree splitting exiting early (CASSANDRA-2605)
 * snapshot_before_compaction directory name fix (CASSANDRA-2598)
 * Disable compaction throttling during bootstrap (CASSANDRA-2612) 
 * fix CQL treatment of > and < operators in range slices (CASSANDRA-2592)
 * fix potential double-application of counter updates on commitlog replay
   by moving replay position from header to sstable metadata (CASSANDRA-2419)
 * JDBC CQL driver exposes getColumn for access to timestamp
 * JDBC ResultSetMetadata properties added to AbstractType
 * r/m clustertool (CASSANDRA-2607)
 * add support for presenting row key as a column in CQL result sets 
   (CASSANDRA-2622)
 * Don't allow {LOCAL|EACH}_QUORUM unless strategy is NTS (CASSANDRA-2627)
 * validate keyspace strategy_options during CQL create (CASSANDRA-2624)
 * fix empty Result with secondary index when limit=1 (CASSANDRA-2628)
 * Fix regression where bootstrapping a node with no schema fails
   (CASSANDRA-2625)
 * Allow removing LocationInfo sstables (CASSANDRA-2632)
 * avoid attempting to replay mutations from dropped keyspaces (CASSANDRA-2631)
 * avoid using cached position of a key when GT is requested (CASSANDRA-2633)
 * fix counting bloom filter true positives (CASSANDRA-2637)
 * initialize local ep state prior to gossip startup if needed (CASSANDRA-2638)
 * fix counter increment lost after restart (CASSANDRA-2642)
 * add quote-escaping via backslash to CLI (CASSANDRA-2623)
 * fix pig example script (CASSANDRA-2487)
 * fix dynamic snitch race in adding latencies (CASSANDRA-2618)
 * Start/stop cassandra after more important services such as mdadm in
   debian packaging (CASSANDRA-2481)


0.8.0-beta2
 * fix NPE compacting index CFs (CASSANDRA-2528)
 * Remove checking all column families on startup for compaction candidates 
   (CASSANDRA-2444)
 * validate CQL create keyspace options (CASSANDRA-2525)
 * fix nodetool setcompactionthroughput (CASSANDRA-2550)
 * move	gossip heartbeat back to its own thread (CASSANDRA-2554)
 * validate cql TRUNCATE columnfamily before truncating (CASSANDRA-2570)
 * fix batch_mutate for mixed standard-counter mutations (CASSANDRA-2457)
 * disallow making schema changes to system keyspace (CASSANDRA-2563)
 * fix sending mutation messages multiple times (CASSANDRA-2557)
 * fix incorrect use of NBHM.size in ReadCallback that could cause
   reads to time out even when responses were received (CASSANDRA-2552)
 * trigger read repair correctly for LOCAL_QUORUM reads (CASSANDRA-2556)
 * Allow configuring the number of compaction thread (CASSANDRA-2558)
 * forceUserDefinedCompaction will attempt to compact what it is given
   even if the pessimistic estimate is that there is not enough disk space;
   automatic compactions will only compact 2 or more sstables (CASSANDRA-2575)
 * refuse to apply migrations with older timestamps than the current 
   schema (CASSANDRA-2536)
 * remove unframed Thrift transport option
 * include indexes in snapshots (CASSANDRA-2596)
 * improve ignoring of obsolete mutations in index maintenance (CASSANDRA-2401)
 * recognize attempt to drop just the index while leaving the column
   definition alone (CASSANDRA-2619)
  

0.8.0-beta1
 * remove Avro RPC support (CASSANDRA-926)
 * support for columns that act as incr/decr counters 
   (CASSANDRA-1072, 1937, 1944, 1936, 2101, 2093, 2288, 2105, 2384, 2236, 2342,
   2454)
 * CQL (CASSANDRA-1703, 1704, 1705, 1706, 1707, 1708, 1710, 1711, 1940, 
   2124, 2302, 2277, 2493)
 * avoid double RowMutation serialization on write path (CASSANDRA-1800)
 * make NetworkTopologyStrategy the default (CASSANDRA-1960)
 * configurable internode encryption (CASSANDRA-1567, 2152)
 * human readable column names in sstable2json output (CASSANDRA-1933)
 * change default JMX port to 7199 (CASSANDRA-2027)
 * backwards compatible internal messaging (CASSANDRA-1015)
 * atomic switch of memtables and sstables (CASSANDRA-2284)
 * add pluggable SeedProvider (CASSANDRA-1669)
 * Fix clustertool to not throw exception when calling get_endpoints (CASSANDRA-2437)
 * upgrade to thrift 0.6 (CASSANDRA-2412) 
 * repair works on a token range instead of full ring (CASSANDRA-2324)
 * purge tombstones from row cache (CASSANDRA-2305)
 * push replication_factor into strategy_options (CASSANDRA-1263)
 * give snapshots the same name on each node (CASSANDRA-1791)
 * remove "nodetool loadbalance" (CASSANDRA-2448)
 * multithreaded compaction (CASSANDRA-2191)
 * compaction throttling (CASSANDRA-2156)
 * add key type information and alias (CASSANDRA-2311, 2396)
 * cli no longer divides read_repair_chance by 100 (CASSANDRA-2458)
 * made CompactionInfo.getTaskType return an enum (CASSANDRA-2482)
 * add a server-wide cap on measured memtable memory usage and aggressively
   flush to keep under that threshold (CASSANDRA-2006)
 * add unified UUIDType (CASSANDRA-2233)
 * add off-heap row cache support (CASSANDRA-1969)


0.7.5
 * improvements/fixes to PIG driver (CASSANDRA-1618, CASSANDRA-2387,
   CASSANDRA-2465, CASSANDRA-2484)
 * validate index names (CASSANDRA-1761)
 * reduce contention on Table.flusherLock (CASSANDRA-1954)
 * try harder to detect failures during streaming, cleaning up temporary
   files more reliably (CASSANDRA-2088)
 * shut down server for OOM on a Thrift thread (CASSANDRA-2269)
 * fix tombstone handling in repair and sstable2json (CASSANDRA-2279)
 * preserve version when streaming data from old sstables (CASSANDRA-2283)
 * don't start repair if a neighboring node is marked as dead (CASSANDRA-2290)
 * purge tombstones from row cache (CASSANDRA-2305)
 * Avoid seeking when sstable2json exports the entire file (CASSANDRA-2318)
 * clear Built flag in system table when dropping an index (CASSANDRA-2320)
 * don't allow arbitrary argument for stress.java (CASSANDRA-2323)
 * validate values for index predicates in get_indexed_slice (CASSANDRA-2328)
 * queue secondary indexes for flush before the parent (CASSANDRA-2330)
 * allow job configuration to set the CL used in Hadoop jobs (CASSANDRA-2331)
 * add memtable_flush_queue_size defaulting to 4 (CASSANDRA-2333)
 * Allow overriding of initial_token, storage_port and rpc_port from system
   properties (CASSANDRA-2343)
 * fix comparator used for non-indexed secondary expressions in index scan
   (CASSANDRA-2347)
 * ensure size calculation and write phase of large-row compaction use
   the same threshold for TTL expiration (CASSANDRA-2349)
 * fix race when iterating CFs during add/drop (CASSANDRA-2350)
 * add ConsistencyLevel command to CLI (CASSANDRA-2354)
 * allow negative numbers in the cli (CASSANDRA-2358)
 * hard code serialVersionUID for tokens class (CASSANDRA-2361)
 * fix potential infinite loop in ByteBufferUtil.inputStream (CASSANDRA-2365)
 * fix encoding bugs in HintedHandoffManager, SystemTable when default
   charset is not UTF8 (CASSANDRA-2367)
 * avoids having removed node reappearing in Gossip (CASSANDRA-2371)
 * fix incorrect truncation of long to int when reading columns via block
   index (CASSANDRA-2376)
 * fix NPE during stream session (CASSANDRA-2377)
 * fix race condition that could leave orphaned data files when dropping CF or
   KS (CASSANDRA-2381)
 * fsync statistics component on write (CASSANDRA-2382)
 * fix duplicate results from CFS.scan (CASSANDRA-2406)
 * add IntegerType to CLI help (CASSANDRA-2414)
 * avoid caching token-only decoratedkeys (CASSANDRA-2416)
 * convert mmap assertion to if/throw so scrub can catch it (CASSANDRA-2417)
 * don't overwrite gc log (CASSANDR-2418)
 * invalidate row cache for streamed row to avoid inconsitencies
   (CASSANDRA-2420)
 * avoid copies in range/index scans (CASSANDRA-2425)
 * make sure we don't wipe data during cleanup if the node has not join
   the ring (CASSANDRA-2428)
 * Try harder to close files after compaction (CASSANDRA-2431)
 * re-set bootstrapped flag after move finishes (CASSANDRA-2435)
 * display validation_class in CLI 'describe keyspace' (CASSANDRA-2442)
 * make cleanup compactions cleanup the row cache (CASSANDRA-2451)
 * add column fields validation to scrub (CASSANDRA-2460)
 * use 64KB flush buffer instead of in_memory_compaction_limit (CASSANDRA-2463)
 * fix backslash substitutions in CLI (CASSANDRA-2492)
 * disable cache saving for system CFS (CASSANDRA-2502)
 * fixes for verifying destination availability under hinted conditions
   so UE can be thrown intead of timing out (CASSANDRA-2514)
 * fix update of validation class in column metadata (CASSANDRA-2512)
 * support LOCAL_QUORUM, EACH_QUORUM CLs outside of NTS (CASSANDRA-2516)
 * preserve version when streaming data from old sstables (CASSANDRA-2283)
 * fix backslash substitutions in CLI (CASSANDRA-2492)
 * count a row deletion as one operation towards memtable threshold 
   (CASSANDRA-2519)
 * support LOCAL_QUORUM, EACH_QUORUM CLs outside of NTS (CASSANDRA-2516)


0.7.4
 * add nodetool join command (CASSANDRA-2160)
 * fix secondary indexes on pre-existing or streamed data (CASSANDRA-2244)
 * initialize endpoint in gossiper earlier (CASSANDRA-2228)
 * add ability to write to Cassandra from Pig (CASSANDRA-1828)
 * add rpc_[min|max]_threads (CASSANDRA-2176)
 * add CL.TWO, CL.THREE (CASSANDRA-2013)
 * avoid exporting an un-requested row in sstable2json, when exporting 
   a key that does not exist (CASSANDRA-2168)
 * add incremental_backups option (CASSANDRA-1872)
 * add configurable row limit to Pig loadfunc (CASSANDRA-2276)
 * validate column values in batches as well as single-Column inserts
   (CASSANDRA-2259)
 * move sample schema from cassandra.yaml to schema-sample.txt,
   a cli scripts (CASSANDRA-2007)
 * avoid writing empty rows when scrubbing tombstoned rows (CASSANDRA-2296)
 * fix assertion error in range and index scans for CL < ALL
   (CASSANDRA-2282)
 * fix commitlog replay when flush position refers to data that didn't
   get synced before server died (CASSANDRA-2285)
 * fix fd leak in sstable2json with non-mmap'd i/o (CASSANDRA-2304)
 * reduce memory use during streaming of multiple sstables (CASSANDRA-2301)
 * purge tombstoned rows from cache after GCGraceSeconds (CASSANDRA-2305)
 * allow zero replicas in a NTS datacenter (CASSANDRA-1924)
 * make range queries respect snitch for local replicas (CASSANDRA-2286)
 * fix HH delivery when column index is larger than 2GB (CASSANDRA-2297)
 * make 2ary indexes use parent CF flush thresholds during initial build
   (CASSANDRA-2294)
 * update memtable_throughput to be a long (CASSANDRA-2158)


0.7.3
 * Keep endpoint state until aVeryLongTime (CASSANDRA-2115)
 * lower-latency read repair (CASSANDRA-2069)
 * add hinted_handoff_throttle_delay_in_ms option (CASSANDRA-2161)
 * fixes for cache save/load (CASSANDRA-2172, -2174)
 * Handle whole-row deletions in CFOutputFormat (CASSANDRA-2014)
 * Make memtable_flush_writers flush in parallel (CASSANDRA-2178)
 * Add compaction_preheat_key_cache option (CASSANDRA-2175)
 * refactor stress.py to have only one copy of the format string 
   used for creating row keys (CASSANDRA-2108)
 * validate index names for \w+ (CASSANDRA-2196)
 * Fix Cassandra cli to respect timeout if schema does not settle 
   (CASSANDRA-2187)
 * fix for compaction and cleanup writing old-format data into new-version 
   sstable (CASSANDRA-2211, -2216)
 * add nodetool scrub (CASSANDRA-2217, -2240)
 * fix sstable2json large-row pagination (CASSANDRA-2188)
 * fix EOFing on requests for the last bytes in a file (CASSANDRA-2213)
 * fix BufferedRandomAccessFile bugs (CASSANDRA-2218, -2241)
 * check for memtable flush_after_mins exceeded every 10s (CASSANDRA-2183)
 * fix cache saving on Windows (CASSANDRA-2207)
 * add validateSchemaAgreement call + synchronization to schema
   modification operations (CASSANDRA-2222)
 * fix for reversed slice queries on large rows (CASSANDRA-2212)
 * fat clients were writing local data (CASSANDRA-2223)
 * set DEFAULT_MEMTABLE_LIFETIME_IN_MINS to 24h
 * improve detection and cleanup of partially-written sstables 
   (CASSANDRA-2206)
 * fix supercolumn de/serialization when subcolumn comparator is different
   from supercolumn's (CASSANDRA-2104)
 * fix starting up on Windows when CASSANDRA_HOME contains whitespace
   (CASSANDRA-2237)
 * add [get|set][row|key]cacheSavePeriod to JMX (CASSANDRA-2100)
 * fix Hadoop ColumnFamilyOutputFormat dropping of mutations
   when batch fills up (CASSANDRA-2255)
 * move file deletions off of scheduledtasks executor (CASSANDRA-2253)


0.7.2
 * copy DecoratedKey.key when inserting into caches to avoid retaining
   a reference to the underlying buffer (CASSANDRA-2102)
 * format subcolumn names with subcomparator (CASSANDRA-2136)
 * fix column bloom filter deserialization (CASSANDRA-2165)


0.7.1
 * refactor MessageDigest creation code. (CASSANDRA-2107)
 * buffer network stack to avoid inefficient small TCP messages while avoiding
   the nagle/delayed ack problem (CASSANDRA-1896)
 * check log4j configuration for changes every 10s (CASSANDRA-1525, 1907)
 * more-efficient cross-DC replication (CASSANDRA-1530, -2051, -2138)
 * avoid polluting page cache with commitlog or sstable writes
   and seq scan operations (CASSANDRA-1470)
 * add RMI authentication options to nodetool (CASSANDRA-1921)
 * make snitches configurable at runtime (CASSANDRA-1374)
 * retry hadoop split requests on connection failure (CASSANDRA-1927)
 * implement describeOwnership for BOP, COPP (CASSANDRA-1928)
 * make read repair behave as expected for ConsistencyLevel > ONE
   (CASSANDRA-982, 2038)
 * distributed test harness (CASSANDRA-1859, 1964)
 * reduce flush lock contention (CASSANDRA-1930)
 * optimize supercolumn deserialization (CASSANDRA-1891)
 * fix CFMetaData.apply to only compare objects of the same class 
   (CASSANDRA-1962)
 * allow specifying specific SSTables to compact from JMX (CASSANDRA-1963)
 * fix race condition in MessagingService.targets (CASSANDRA-1959, 2094, 2081)
 * refuse to open sstables from a future version (CASSANDRA-1935)
 * zero-copy reads (CASSANDRA-1714)
 * fix copy bounds for word Text in wordcount demo (CASSANDRA-1993)
 * fixes for contrib/javautils (CASSANDRA-1979)
 * check more frequently for memtable expiration (CASSANDRA-2000)
 * fix writing SSTable column count statistics (CASSANDRA-1976)
 * fix streaming of multiple CFs during bootstrap (CASSANDRA-1992)
 * explicitly set JVM GC new generation size with -Xmn (CASSANDRA-1968)
 * add short options for CLI flags (CASSANDRA-1565)
 * make keyspace argument to "describe keyspace" in CLI optional
   when authenticated to keyspace already (CASSANDRA-2029)
 * added option to specify -Dcassandra.join_ring=false on startup
   to allow "warm spare" nodes or performing JMX maintenance before
   joining the ring (CASSANDRA-526)
 * log migrations at INFO (CASSANDRA-2028)
 * add CLI verbose option in file mode (CASSANDRA-2030)
 * add single-line "--" comments to CLI (CASSANDRA-2032)
 * message serialization tests (CASSANDRA-1923)
 * switch from ivy to maven-ant-tasks (CASSANDRA-2017)
 * CLI attempts to block for new schema to propagate (CASSANDRA-2044)
 * fix potential overflow in nodetool cfstats (CASSANDRA-2057)
 * add JVM shutdownhook to sync commitlog (CASSANDRA-1919)
 * allow nodes to be up without being part of  normal traffic (CASSANDRA-1951)
 * fix CLI "show keyspaces" with null options on NTS (CASSANDRA-2049)
 * fix possible ByteBuffer race conditions (CASSANDRA-2066)
 * reduce garbage generated by MessagingService to prevent load spikes
   (CASSANDRA-2058)
 * fix math in RandomPartitioner.describeOwnership (CASSANDRA-2071)
 * fix deletion of sstable non-data components (CASSANDRA-2059)
 * avoid blocking gossip while deleting handoff hints (CASSANDRA-2073)
 * ignore messages from newer versions, keep track of nodes in gossip 
   regardless of version (CASSANDRA-1970)
 * cache writing moved to CompactionManager to reduce i/o contention and
   updated to use non-cache-polluting writes (CASSANDRA-2053)
 * page through large rows when exporting to JSON (CASSANDRA-2041)
 * add flush_largest_memtables_at and reduce_cache_sizes_at options
   (CASSANDRA-2142)
 * add cli 'describe cluster' command (CASSANDRA-2127)
 * add cli support for setting username/password at 'connect' command 
   (CASSANDRA-2111)
 * add -D option to Stress.java to allow reading hosts from a file 
   (CASSANDRA-2149)
 * bound hints CF throughput between 32M and 256M (CASSANDRA-2148)
 * continue starting when invalid saved cache entries are encountered
   (CASSANDRA-2076)
 * add max_hint_window_in_ms option (CASSANDRA-1459)


0.7.0-final
 * fix offsets to ByteBuffer.get (CASSANDRA-1939)


0.7.0-rc4
 * fix cli crash after backgrounding (CASSANDRA-1875)
 * count timeouts in storageproxy latencies, and include latency 
   histograms in StorageProxyMBean (CASSANDRA-1893)
 * fix CLI get recognition of supercolumns (CASSANDRA-1899)
 * enable keepalive on intra-cluster sockets (CASSANDRA-1766)
 * count timeouts towards dynamicsnitch latencies (CASSANDRA-1905)
 * Expose index-building status in JMX + cli schema description
   (CASSANDRA-1871)
 * allow [LOCAL|EACH]_QUORUM to be used with non-NetworkTopology 
   replication Strategies
 * increased amount of index locks for faster commitlog replay
 * collect secondary index tombstones immediately (CASSANDRA-1914)
 * revert commitlog changes from #1780 (CASSANDRA-1917)
 * change RandomPartitioner min token to -1 to avoid collision w/
   tokens on actual nodes (CASSANDRA-1901)
 * examine the right nibble when validating TimeUUID (CASSANDRA-1910)
 * include secondary indexes in cleanup (CASSANDRA-1916)
 * CFS.scrubDataDirectories should also cleanup invalid secondary indexes
   (CASSANDRA-1904)
 * ability to disable/enable gossip on nodes to force them down
   (CASSANDRA-1108)


0.7.0-rc3
 * expose getNaturalEndpoints in StorageServiceMBean taking byte[]
   key; RMI cannot serialize ByteBuffer (CASSANDRA-1833)
 * infer org.apache.cassandra.locator for replication strategy classes
   when not otherwise specified
 * validation that generates less garbage (CASSANDRA-1814)
 * add TTL support to CLI (CASSANDRA-1838)
 * cli defaults to bytestype for subcomparator when creating
   column families (CASSANDRA-1835)
 * unregister index MBeans when index is dropped (CASSANDRA-1843)
 * make ByteBufferUtil.clone thread-safe (CASSANDRA-1847)
 * change exception for read requests during bootstrap from 
   InvalidRequest to Unavailable (CASSANDRA-1862)
 * respect row-level tombstones post-flush in range scans
   (CASSANDRA-1837)
 * ReadResponseResolver check digests against each other (CASSANDRA-1830)
 * return InvalidRequest when remove of subcolumn without supercolumn
   is requested (CASSANDRA-1866)
 * flush before repair (CASSANDRA-1748)
 * SSTableExport validates key order (CASSANDRA-1884)
 * large row support for SSTableExport (CASSANDRA-1867)
 * Re-cache hot keys post-compaction without hitting disk (CASSANDRA-1878)
 * manage read repair in coordinator instead of data source, to
   provide latency information to dynamic snitch (CASSANDRA-1873)


0.7.0-rc2
 * fix live-column-count of slice ranges including tombstoned supercolumn 
   with live subcolumn (CASSANDRA-1591)
 * rename o.a.c.internal.AntientropyStage -> AntiEntropyStage,
   o.a.c.request.Request_responseStage -> RequestResponseStage,
   o.a.c.internal.Internal_responseStage -> InternalResponseStage
 * add AbstractType.fromString (CASSANDRA-1767)
 * require index_type to be present when specifying index_name
   on ColumnDef (CASSANDRA-1759)
 * fix add/remove index bugs in CFMetadata (CASSANDRA-1768)
 * rebuild Strategy during system_update_keyspace (CASSANDRA-1762)
 * cli updates prompt to ... in continuation lines (CASSANDRA-1770)
 * support multiple Mutations per key in hadoop ColumnFamilyOutputFormat
   (CASSANDRA-1774)
 * improvements to Debian init script (CASSANDRA-1772)
 * use local classloader to check for version.properties (CASSANDRA-1778)
 * Validate that column names in column_metadata are valid for the
   defined comparator, and decode properly in cli (CASSANDRA-1773)
 * use cross-platform newlines in cli (CASSANDRA-1786)
 * add ExpiringColumn support to sstable import/export (CASSANDRA-1754)
 * add flush for each append to periodic commitlog mode; added
   periodic_without_flush option to disable this (CASSANDRA-1780)
 * close file handle used for post-flush truncate (CASSANDRA-1790)
 * various code cleanup (CASSANDRA-1793, -1794, -1795)
 * fix range queries against wrapped range (CASSANDRA-1781)
 * fix consistencylevel calculations for NetworkTopologyStrategy
   (CASSANDRA-1804)
 * cli support index type enum names (CASSANDRA-1810)
 * improved validation of column_metadata (CASSANDRA-1813)
 * reads at ConsistencyLevel > 1 throw UnavailableException
   immediately if insufficient live nodes exist (CASSANDRA-1803)
 * copy bytebuffers for local writes to avoid retaining the entire
   Thrift frame (CASSANDRA-1801)
 * fix NPE adding index to column w/o prior metadata (CASSANDRA-1764)
 * reduce fat client timeout (CASSANDRA-1730)
 * fix botched merge of CASSANDRA-1316


0.7.0-rc1
 * fix compaction and flush races with schema updates (CASSANDRA-1715)
 * add clustertool, config-converter, sstablekeys, and schematool 
   Windows .bat files (CASSANDRA-1723)
 * reject range queries received during bootstrap (CASSANDRA-1739)
 * fix wrapping-range queries on non-minimum token (CASSANDRA-1700)
 * add nodetool cfhistogram (CASSANDRA-1698)
 * limit repaired ranges to what the nodes have in common (CASSANDRA-1674)
 * index scan treats missing columns as not matching secondary
   expressions (CASSANDRA-1745)
 * Fix misuse of DataOutputBuffer.getData in AntiEntropyService
   (CASSANDRA-1729)
 * detect and warn when obsolete version of JNA is present (CASSANDRA-1760)
 * reduce fat client timeout (CASSANDRA-1730)
 * cleanup smallest CFs first to increase free temp space for larger ones
   (CASSANDRA-1811)
 * Update windows .bat files to work outside of main Cassandra
   directory (CASSANDRA-1713)
 * fix read repair regression from 0.6.7 (CASSANDRA-1727)
 * more-efficient read repair (CASSANDRA-1719)
 * fix hinted handoff replay (CASSANDRA-1656)
 * log type of dropped messages (CASSANDRA-1677)
 * upgrade to SLF4J 1.6.1
 * fix ByteBuffer bug in ExpiringColumn.updateDigest (CASSANDRA-1679)
 * fix IntegerType.getString (CASSANDRA-1681)
 * make -Djava.net.preferIPv4Stack=true the default (CASSANDRA-628)
 * add INTERNAL_RESPONSE verb to differentiate from responses related
   to client requests (CASSANDRA-1685)
 * log tpstats when dropping messages (CASSANDRA-1660)
 * include unreachable nodes in describeSchemaVersions (CASSANDRA-1678)
 * Avoid dropping messages off the client request path (CASSANDRA-1676)
 * fix jna errno reporting (CASSANDRA-1694)
 * add friendlier error for UnknownHostException on startup (CASSANDRA-1697)
 * include jna dependency in RPM package (CASSANDRA-1690)
 * add --skip-keys option to stress.py (CASSANDRA-1696)
 * improve cli handling of non-string keys and column names 
   (CASSANDRA-1701, -1693)
 * r/m extra subcomparator line in cli keyspaces output (CASSANDRA-1712)
 * add read repair chance to cli "show keyspaces"
 * upgrade to ConcurrentLinkedHashMap 1.1 (CASSANDRA-975)
 * fix index scan routing (CASSANDRA-1722)
 * fix tombstoning of supercolumns in range queries (CASSANDRA-1734)
 * clear endpoint cache after updating keyspace metadata (CASSANDRA-1741)
 * fix wrapping-range queries on non-minimum token (CASSANDRA-1700)
 * truncate includes secondary indexes (CASSANDRA-1747)
 * retain reference to PendingFile sstables (CASSANDRA-1749)
 * fix sstableimport regression (CASSANDRA-1753)
 * fix for bootstrap when no non-system tables are defined (CASSANDRA-1732)
 * handle replica unavailability in index scan (CASSANDRA-1755)
 * fix service initialization order deadlock (CASSANDRA-1756)
 * multi-line cli commands (CASSANDRA-1742)
 * fix race between snapshot and compaction (CASSANDRA-1736)
 * add listEndpointsPendingHints, deleteHintsForEndpoint JMX methods 
   (CASSANDRA-1551)


0.7.0-beta3
 * add strategy options to describe_keyspace output (CASSANDRA-1560)
 * log warning when using randomly generated token (CASSANDRA-1552)
 * re-organize JMX into .db, .net, .internal, .request (CASSANDRA-1217)
 * allow nodes to change IPs between restarts (CASSANDRA-1518)
 * remember ring state between restarts by default (CASSANDRA-1518)
 * flush index built flag so we can read it before log replay (CASSANDRA-1541)
 * lock row cache updates to prevent race condition (CASSANDRA-1293)
 * remove assertion causing rare (and harmless) error messages in
   commitlog (CASSANDRA-1330)
 * fix moving nodes with no keyspaces defined (CASSANDRA-1574)
 * fix unbootstrap when no data is present in a transfer range (CASSANDRA-1573)
 * take advantage of AVRO-495 to simplify our avro IDL (CASSANDRA-1436)
 * extend authorization hierarchy to column family (CASSANDRA-1554)
 * deletion support in secondary indexes (CASSANDRA-1571)
 * meaningful error message for invalid replication strategy class 
   (CASSANDRA-1566)
 * allow keyspace creation with RF > N (CASSANDRA-1428)
 * improve cli error handling (CASSANDRA-1580)
 * add cache save/load ability (CASSANDRA-1417, 1606, 1647)
 * add StorageService.getDrainProgress (CASSANDRA-1588)
 * Disallow bootstrap to an in-use token (CASSANDRA-1561)
 * Allow dynamic secondary index creation and destruction (CASSANDRA-1532)
 * log auto-guessed memtable thresholds (CASSANDRA-1595)
 * add ColumnDef support to cli (CASSANDRA-1583)
 * reduce index sample time by 75% (CASSANDRA-1572)
 * add cli support for column, strategy metadata (CASSANDRA-1578, 1612)
 * add cli support for schema modification (CASSANDRA-1584)
 * delete temp files on failed compactions (CASSANDRA-1596)
 * avoid blocking for dead nodes during removetoken (CASSANDRA-1605)
 * remove ConsistencyLevel.ZERO (CASSANDRA-1607)
 * expose in-progress compaction type in jmx (CASSANDRA-1586)
 * removed IClock & related classes from internals (CASSANDRA-1502)
 * fix removing tokens from SystemTable on decommission and removetoken
   (CASSANDRA-1609)
 * include CF metadata in cli 'show keyspaces' (CASSANDRA-1613)
 * switch from Properties to HashMap in PropertyFileSnitch to
   avoid synchronization bottleneck (CASSANDRA-1481)
 * PropertyFileSnitch configuration file renamed to 
   cassandra-topology.properties
 * add cli support for get_range_slices (CASSANDRA-1088, CASSANDRA-1619)
 * Make memtable flush thresholds per-CF instead of global 
   (CASSANDRA-1007, 1637)
 * add cli support for binary data without CfDef hints (CASSANDRA-1603)
 * fix building SSTable statistics post-stream (CASSANDRA-1620)
 * fix potential infinite loop in 2ary index queries (CASSANDRA-1623)
 * allow creating NTS keyspaces with no replicas configured (CASSANDRA-1626)
 * add jmx histogram of sstables accessed per read (CASSANDRA-1624)
 * remove system_rename_column_family and system_rename_keyspace from the
   client API until races can be fixed (CASSANDRA-1630, CASSANDRA-1585)
 * add cli sanity tests (CASSANDRA-1582)
 * update GC settings in cassandra.bat (CASSANDRA-1636)
 * cli support for index queries (CASSANDRA-1635)
 * cli support for updating schema memtable settings (CASSANDRA-1634)
 * cli --file option (CASSANDRA-1616)
 * reduce automatically chosen memtable sizes by 50% (CASSANDRA-1641)
 * move endpoint cache from snitch to strategy (CASSANDRA-1643)
 * fix commitlog recovery deleting the newly-created segment as well as
   the old ones (CASSANDRA-1644)
 * upgrade to Thrift 0.5 (CASSANDRA-1367)
 * renamed CL.DCQUORUM to LOCAL_QUORUM and DCQUORUMSYNC to EACH_QUORUM
 * cli truncate support (CASSANDRA-1653)
 * update GC settings in cassandra.bat (CASSANDRA-1636)
 * avoid logging when a node's ip/token is gossipped back to it (CASSANDRA-1666)


0.7-beta2
 * always use UTF-8 for hint keys (CASSANDRA-1439)
 * remove cassandra.yaml dependency from Hadoop and Pig (CASSADRA-1322)
 * expose CfDef metadata in describe_keyspaces (CASSANDRA-1363)
 * restore use of mmap_index_only option (CASSANDRA-1241)
 * dropping a keyspace with no column families generated an error 
   (CASSANDRA-1378)
 * rename RackAwareStrategy to OldNetworkTopologyStrategy, RackUnawareStrategy 
   to SimpleStrategy, DatacenterShardStrategy to NetworkTopologyStrategy,
   AbstractRackAwareSnitch to AbstractNetworkTopologySnitch (CASSANDRA-1392)
 * merge StorageProxy.mutate, mutateBlocking (CASSANDRA-1396)
 * faster UUIDType, LongType comparisons (CASSANDRA-1386, 1393)
 * fix setting read_repair_chance from CLI addColumnFamily (CASSANDRA-1399)
 * fix updates to indexed columns (CASSANDRA-1373)
 * fix race condition leaving to FileNotFoundException (CASSANDRA-1382)
 * fix sharded lock hash on index write path (CASSANDRA-1402)
 * add support for GT/E, LT/E in subordinate index clauses (CASSANDRA-1401)
 * cfId counter got out of sync when CFs were added (CASSANDRA-1403)
 * less chatty schema updates (CASSANDRA-1389)
 * rename column family mbeans. 'type' will now include either 
   'IndexColumnFamilies' or 'ColumnFamilies' depending on the CFS type.
   (CASSANDRA-1385)
 * disallow invalid keyspace and column family names. This includes name that
   matches a '^\w+' regex. (CASSANDRA-1377)
 * use JNA, if present, to take snapshots (CASSANDRA-1371)
 * truncate hints if starting 0.7 for the first time (CASSANDRA-1414)
 * fix FD leak in single-row slicepredicate queries (CASSANDRA-1416)
 * allow index expressions against columns that are not part of the 
   SlicePredicate (CASSANDRA-1410)
 * config-converter properly handles snitches and framed support 
   (CASSANDRA-1420)
 * remove keyspace argument from multiget_count (CASSANDRA-1422)
 * allow specifying cassandra.yaml location as (local or remote) URL
   (CASSANDRA-1126)
 * fix using DynamicEndpointSnitch with NetworkTopologyStrategy
   (CASSANDRA-1429)
 * Add CfDef.default_validation_class (CASSANDRA-891)
 * fix EstimatedHistogram.max (CASSANDRA-1413)
 * quorum read optimization (CASSANDRA-1622)
 * handle zero-length (or missing) rows during HH paging (CASSANDRA-1432)
 * include secondary indexes during schema migrations (CASSANDRA-1406)
 * fix commitlog header race during schema change (CASSANDRA-1435)
 * fix ColumnFamilyStoreMBeanIterator to use new type name (CASSANDRA-1433)
 * correct filename generated by xml->yaml converter (CASSANDRA-1419)
 * add CMSInitiatingOccupancyFraction=75 and UseCMSInitiatingOccupancyOnly
   to default JVM options
 * decrease jvm heap for cassandra-cli (CASSANDRA-1446)
 * ability to modify keyspaces and column family definitions on a live cluster
   (CASSANDRA-1285)
 * support for Hadoop Streaming [non-jvm map/reduce via stdin/out]
   (CASSANDRA-1368)
 * Move persistent sstable stats from the system table to an sstable component
   (CASSANDRA-1430)
 * remove failed bootstrap attempt from pending ranges when gossip times
   it out after 1h (CASSANDRA-1463)
 * eager-create tcp connections to other cluster members (CASSANDRA-1465)
 * enumerate stages and derive stage from message type instead of 
   transmitting separately (CASSANDRA-1465)
 * apply reversed flag during collation from different data sources
   (CASSANDRA-1450)
 * make failure to remove commitlog segment non-fatal (CASSANDRA-1348)
 * correct ordering of drain operations so CL.recover is no longer 
   necessary (CASSANDRA-1408)
 * removed keyspace from describe_splits method (CASSANDRA-1425)
 * rename check_schema_agreement to describe_schema_versions
   (CASSANDRA-1478)
 * fix QUORUM calculation for RF > 3 (CASSANDRA-1487)
 * remove tombstones during non-major compactions when bloom filter
   verifies that row does not exist in other sstables (CASSANDRA-1074)
 * nodes that coordinated a loadbalance in the past could not be seen by
   newly added nodes (CASSANDRA-1467)
 * exposed endpoint states (gossip details) via jmx (CASSANDRA-1467)
 * ensure that compacted sstables are not included when new readers are
   instantiated (CASSANDRA-1477)
 * by default, calculate heap size and memtable thresholds at runtime (CASSANDRA-1469)
 * fix races dealing with adding/dropping keyspaces and column families in
   rapid succession (CASSANDRA-1477)
 * clean up of Streaming system (CASSANDRA-1503, 1504, 1506)
 * add options to configure Thrift socket keepalive and buffer sizes (CASSANDRA-1426)
 * make contrib CassandraServiceDataCleaner recursive (CASSANDRA-1509)
 * min, max compaction threshold are configurable and persistent 
   per-ColumnFamily (CASSANDRA-1468)
 * fix replaying the last mutation in a commitlog unnecessarily 
   (CASSANDRA-1512)
 * invoke getDefaultUncaughtExceptionHandler from DTPE with the original
   exception rather than the ExecutionException wrapper (CASSANDRA-1226)
 * remove Clock from the Thrift (and Avro) API (CASSANDRA-1501)
 * Close intra-node sockets when connection is broken (CASSANDRA-1528)
 * RPM packaging spec file (CASSANDRA-786)
 * weighted request scheduler (CASSANDRA-1485)
 * treat expired columns as deleted (CASSANDRA-1539)
 * make IndexInterval configurable (CASSANDRA-1488)
 * add describe_snitch to Thrift API (CASSANDRA-1490)
 * MD5 authenticator compares plain text submitted password with MD5'd
   saved property, instead of vice versa (CASSANDRA-1447)
 * JMX MessagingService pending and completed counts (CASSANDRA-1533)
 * fix race condition processing repair responses (CASSANDRA-1511)
 * make repair blocking (CASSANDRA-1511)
 * create EndpointSnitchInfo and MBean to expose rack and DC (CASSANDRA-1491)
 * added option to contrib/word_count to output results back to Cassandra
   (CASSANDRA-1342)
 * rewrite Hadoop ColumnFamilyRecordWriter to pool connections, retry to
   multiple Cassandra nodes, and smooth impact on the Cassandra cluster
   by using smaller batch sizes (CASSANDRA-1434)
 * fix setting gc_grace_seconds via CLI (CASSANDRA-1549)
 * support TTL'd index values (CASSANDRA-1536)
 * make removetoken work like decommission (CASSANDRA-1216)
 * make cli comparator-aware and improve quote rules (CASSANDRA-1523,-1524)
 * make nodetool compact and cleanup blocking (CASSANDRA-1449)
 * add memtable, cache information to GCInspector logs (CASSANDRA-1558)
 * enable/disable HintedHandoff via JMX (CASSANDRA-1550)
 * Ignore stray files in the commit log directory (CASSANDRA-1547)
 * Disallow bootstrap to an in-use token (CASSANDRA-1561)


0.7-beta1
 * sstable versioning (CASSANDRA-389)
 * switched to slf4j logging (CASSANDRA-625)
 * add (optional) expiration time for column (CASSANDRA-699)
 * access levels for authentication/authorization (CASSANDRA-900)
 * add ReadRepairChance to CF definition (CASSANDRA-930)
 * fix heisenbug in system tests, especially common on OS X (CASSANDRA-944)
 * convert to byte[] keys internally and all public APIs (CASSANDRA-767)
 * ability to alter schema definitions on a live cluster (CASSANDRA-44)
 * renamed configuration file to cassandra.xml, and log4j.properties to
   log4j-server.properties, which must now be loaded from
   the classpath (which is how our scripts in bin/ have always done it)
   (CASSANDRA-971)
 * change get_count to require a SlicePredicate. create multi_get_count
   (CASSANDRA-744)
 * re-organized endpointsnitch implementations and added SimpleSnitch
   (CASSANDRA-994)
 * Added preload_row_cache option (CASSANDRA-946)
 * add CRC to commitlog header (CASSANDRA-999)
 * removed deprecated batch_insert and get_range_slice methods (CASSANDRA-1065)
 * add truncate thrift method (CASSANDRA-531)
 * http mini-interface using mx4j (CASSANDRA-1068)
 * optimize away copy of sliced row on memtable read path (CASSANDRA-1046)
 * replace constant-size 2GB mmaped segments and special casing for index 
   entries spanning segment boundaries, with SegmentedFile that computes 
   segments that always contain entire entries/rows (CASSANDRA-1117)
 * avoid reading large rows into memory during compaction (CASSANDRA-16)
 * added hadoop OutputFormat (CASSANDRA-1101)
 * efficient Streaming (no more anticompaction) (CASSANDRA-579)
 * split commitlog header into separate file and add size checksum to
   mutations (CASSANDRA-1179)
 * avoid allocating a new byte[] for each mutation on replay (CASSANDRA-1219)
 * revise HH schema to be per-endpoint (CASSANDRA-1142)
 * add joining/leaving status to nodetool ring (CASSANDRA-1115)
 * allow multiple repair sessions per node (CASSANDRA-1190)
 * optimize away MessagingService for local range queries (CASSANDRA-1261)
 * make framed transport the default so malformed requests can't OOM the 
   server (CASSANDRA-475)
 * significantly faster reads from row cache (CASSANDRA-1267)
 * take advantage of row cache during range queries (CASSANDRA-1302)
 * make GCGraceSeconds a per-ColumnFamily value (CASSANDRA-1276)
 * keep persistent row size and column count statistics (CASSANDRA-1155)
 * add IntegerType (CASSANDRA-1282)
 * page within a single row during hinted handoff (CASSANDRA-1327)
 * push DatacenterShardStrategy configuration into keyspace definition,
   eliminating datacenter.properties. (CASSANDRA-1066)
 * optimize forward slices starting with '' and single-index-block name 
   queries by skipping the column index (CASSANDRA-1338)
 * streaming refactor (CASSANDRA-1189)
 * faster comparison for UUID types (CASSANDRA-1043)
 * secondary index support (CASSANDRA-749 and subtasks)
 * make compaction buckets deterministic (CASSANDRA-1265)


0.6.6
 * Allow using DynamicEndpointSnitch with RackAwareStrategy (CASSANDRA-1429)
 * remove the remaining vestiges of the unfinished DatacenterShardStrategy 
   (replaced by NetworkTopologyStrategy in 0.7)
   

0.6.5
 * fix key ordering in range query results with RandomPartitioner
   and ConsistencyLevel > ONE (CASSANDRA-1145)
 * fix for range query starting with the wrong token range (CASSANDRA-1042)
 * page within a single row during hinted handoff (CASSANDRA-1327)
 * fix compilation on non-sun JDKs (CASSANDRA-1061)
 * remove String.trim() call on row keys in batch mutations (CASSANDRA-1235)
 * Log summary of dropped messages instead of spamming log (CASSANDRA-1284)
 * add dynamic endpoint snitch (CASSANDRA-981)
 * fix streaming for keyspaces with hyphens in their name (CASSANDRA-1377)
 * fix errors in hard-coded bloom filter optKPerBucket by computing it
   algorithmically (CASSANDRA-1220
 * remove message deserialization stage, and uncap read/write stages
   so slow reads/writes don't block gossip processing (CASSANDRA-1358)
 * add jmx port configuration to Debian package (CASSANDRA-1202)
 * use mlockall via JNA, if present, to prevent Linux from swapping
   out parts of the JVM (CASSANDRA-1214)


0.6.4
 * avoid queuing multiple hint deliveries for the same endpoint
   (CASSANDRA-1229)
 * better performance for and stricter checking of UTF8 column names
   (CASSANDRA-1232)
 * extend option to lower compaction priority to hinted handoff
   as well (CASSANDRA-1260)
 * log errors in gossip instead of re-throwing (CASSANDRA-1289)
 * avoid aborting commitlog replay prematurely if a flushed-but-
   not-removed commitlog segment is encountered (CASSANDRA-1297)
 * fix duplicate rows being read during mapreduce (CASSANDRA-1142)
 * failure detection wasn't closing command sockets (CASSANDRA-1221)
 * cassandra-cli.bat works on windows (CASSANDRA-1236)
 * pre-emptively drop requests that cannot be processed within RPCTimeout
   (CASSANDRA-685)
 * add ack to Binary write verb and update CassandraBulkLoader
   to wait for acks for each row (CASSANDRA-1093)
 * added describe_partitioner Thrift method (CASSANDRA-1047)
 * Hadoop jobs no longer require the Cassandra storage-conf.xml
   (CASSANDRA-1280, CASSANDRA-1047)
 * log thread pool stats when GC is excessive (CASSANDRA-1275)
 * remove gossip message size limit (CASSANDRA-1138)
 * parallelize local and remote reads during multiget, and respect snitch 
   when determining whether to do local read for CL.ONE (CASSANDRA-1317)
 * fix read repair to use requested consistency level on digest mismatch,
   rather than assuming QUORUM (CASSANDRA-1316)
 * process digest mismatch re-reads in parallel (CASSANDRA-1323)
 * switch hints CF comparator to BytesType (CASSANDRA-1274)


0.6.3
 * retry to make streaming connections up to 8 times. (CASSANDRA-1019)
 * reject describe_ring() calls on invalid keyspaces (CASSANDRA-1111)
 * fix cache size calculation for size of 100% (CASSANDRA-1129)
 * fix cache capacity only being recalculated once (CASSANDRA-1129)
 * remove hourly scan of all hints on the off chance that the gossiper
   missed a status change; instead, expose deliverHintsToEndpoint to JMX
   so it can be done manually, if necessary (CASSANDRA-1141)
 * don't reject reads at CL.ALL (CASSANDRA-1152)
 * reject deletions to supercolumns in CFs containing only standard
   columns (CASSANDRA-1139)
 * avoid preserving login information after client disconnects
   (CASSANDRA-1057)
 * prefer sun jdk to openjdk in debian init script (CASSANDRA-1174)
 * detect partioner config changes between restarts and fail fast 
   (CASSANDRA-1146)
 * use generation time to resolve node token reassignment disagreements
   (CASSANDRA-1118)
 * restructure the startup ordering of Gossiper and MessageService to avoid
   timing anomalies (CASSANDRA-1160)
 * detect incomplete commit log hearders (CASSANDRA-1119)
 * force anti-entropy service to stream files on the stream stage to avoid
   sending streams out of order (CASSANDRA-1169)
 * remove inactive stream managers after AES streams files (CASSANDRA-1169)
 * allow removing entire row through batch_mutate Deletion (CASSANDRA-1027)
 * add JMX metrics for row-level bloom filter false positives (CASSANDRA-1212)
 * added a redhat init script to contrib (CASSANDRA-1201)
 * use midpoint when bootstrapping a new machine into range with not
   much data yet instead of random token (CASSANDRA-1112)
 * kill server on OOM in executor stage as well as Thrift (CASSANDRA-1226)
 * remove opportunistic repairs, when two machines with overlapping replica
   responsibilities happen to finish major compactions of the same CF near
   the same time.  repairs are now fully manual (CASSANDRA-1190)
 * add ability to lower compaction priority (default is no change from 0.6.2)
   (CASSANDRA-1181)


0.6.2
 * fix contrib/word_count build. (CASSANDRA-992)
 * split CommitLogExecutorService into BatchCommitLogExecutorService and 
   PeriodicCommitLogExecutorService (CASSANDRA-1014)
 * add latency histograms to CFSMBean (CASSANDRA-1024)
 * make resolving timestamp ties deterministic by using value bytes
   as a tiebreaker (CASSANDRA-1039)
 * Add option to turn off Hinted Handoff (CASSANDRA-894)
 * fix windows startup (CASSANDRA-948)
 * make concurrent_reads, concurrent_writes configurable at runtime via JMX
   (CASSANDRA-1060)
 * disable GCInspector on non-Sun JVMs (CASSANDRA-1061)
 * fix tombstone handling in sstable rows with no other data (CASSANDRA-1063)
 * fix size of row in spanned index entries (CASSANDRA-1056)
 * install json2sstable, sstable2json, and sstablekeys to Debian package
 * StreamingService.StreamDestinations wouldn't empty itself after streaming
   finished (CASSANDRA-1076)
 * added Collections.shuffle(splits) before returning the splits in 
   ColumnFamilyInputFormat (CASSANDRA-1096)
 * do not recalculate cache capacity post-compaction if it's been manually 
   modified (CASSANDRA-1079)
 * better defaults for flush sorter + writer executor queue sizes
   (CASSANDRA-1100)
 * windows scripts for SSTableImport/Export (CASSANDRA-1051)
 * windows script for nodetool (CASSANDRA-1113)
 * expose PhiConvictThreshold (CASSANDRA-1053)
 * make repair of RF==1 a no-op (CASSANDRA-1090)
 * improve default JVM GC options (CASSANDRA-1014)
 * fix SlicePredicate serialization inside Hadoop jobs (CASSANDRA-1049)
 * close Thrift sockets in Hadoop ColumnFamilyRecordReader (CASSANDRA-1081)


0.6.1
 * fix NPE in sstable2json when no excluded keys are given (CASSANDRA-934)
 * keep the replica set constant throughout the read repair process
   (CASSANDRA-937)
 * allow querying getAllRanges with empty token list (CASSANDRA-933)
 * fix command line arguments inversion in clustertool (CASSANDRA-942)
 * fix race condition that could trigger a false-positive assertion
   during post-flush discard of old commitlog segments (CASSANDRA-936)
 * fix neighbor calculation for anti-entropy repair (CASSANDRA-924)
 * perform repair even for small entropy differences (CASSANDRA-924)
 * Use hostnames in CFInputFormat to allow Hadoop's naive string-based
   locality comparisons to work (CASSANDRA-955)
 * cache read-only BufferedRandomAccessFile length to avoid
   3 system calls per invocation (CASSANDRA-950)
 * nodes with IPv6 (and no IPv4) addresses could not join cluster
   (CASSANDRA-969)
 * Retrieve the correct number of undeleted columns, if any, from
   a supercolumn in a row that had been deleted previously (CASSANDRA-920)
 * fix index scans that cross the 2GB mmap boundaries for both mmap
   and standard i/o modes (CASSANDRA-866)
 * expose drain via nodetool (CASSANDRA-978)


0.6.0-RC1
 * JMX drain to flush memtables and run through commit log (CASSANDRA-880)
 * Bootstrapping can skip ranges under the right conditions (CASSANDRA-902)
 * fix merging row versions in range_slice for CL > ONE (CASSANDRA-884)
 * default write ConsistencyLeven chaned from ZERO to ONE
 * fix for index entries spanning mmap buffer boundaries (CASSANDRA-857)
 * use lexical comparison if time part of TimeUUIDs are the same 
   (CASSANDRA-907)
 * bound read, mutation, and response stages to fix possible OOM
   during log replay (CASSANDRA-885)
 * Use microseconds-since-epoch (UTC) in cli, instead of milliseconds
 * Treat batch_mutate Deletion with null supercolumn as "apply this predicate 
   to top level supercolumns" (CASSANDRA-834)
 * Streaming destination nodes do not update their JMX status (CASSANDRA-916)
 * Fix internal RPC timeout calculation (CASSANDRA-911)
 * Added Pig loadfunc to contrib/pig (CASSANDRA-910)


0.6.0-beta3
 * fix compaction bucketing bug (CASSANDRA-814)
 * update windows batch file (CASSANDRA-824)
 * deprecate KeysCachedFraction configuration directive in favor
   of KeysCached; move to unified-per-CF key cache (CASSANDRA-801)
 * add invalidateRowCache to ColumnFamilyStoreMBean (CASSANDRA-761)
 * send Handoff hints to natural locations to reduce load on
   remaining nodes in a failure scenario (CASSANDRA-822)
 * Add RowWarningThresholdInMB configuration option to warn before very 
   large rows get big enough to threaten node stability, and -x option to
   be able to remove them with sstable2json if the warning is unheeded
   until it's too late (CASSANDRA-843)
 * Add logging of GC activity (CASSANDRA-813)
 * fix ConcurrentModificationException in commitlog discard (CASSANDRA-853)
 * Fix hardcoded row count in Hadoop RecordReader (CASSANDRA-837)
 * Add a jmx status to the streaming service and change several DEBUG
   messages to INFO (CASSANDRA-845)
 * fix classpath in cassandra-cli.bat for Windows (CASSANDRA-858)
 * allow re-specifying host, port to cassandra-cli if invalid ones
   are first tried (CASSANDRA-867)
 * fix race condition handling rpc timeout in the coordinator
   (CASSANDRA-864)
 * Remove CalloutLocation and StagingFileDirectory from storage-conf files 
   since those settings are no longer used (CASSANDRA-878)
 * Parse a long from RowWarningThresholdInMB instead of an int (CASSANDRA-882)
 * Remove obsolete ControlPort code from DatabaseDescriptor (CASSANDRA-886)
 * move skipBytes side effect out of assert (CASSANDRA-899)
 * add "double getLoad" to StorageServiceMBean (CASSANDRA-898)
 * track row stats per CF at compaction time (CASSANDRA-870)
 * disallow CommitLogDirectory matching a DataFileDirectory (CASSANDRA-888)
 * default key cache size is 200k entries, changed from 10% (CASSANDRA-863)
 * add -Dcassandra-foreground=yes to cassandra.bat
 * exit if cluster name is changed unexpectedly (CASSANDRA-769)


0.6.0-beta1/beta2
 * add batch_mutate thrift command, deprecating batch_insert (CASSANDRA-336)
 * remove get_key_range Thrift API, deprecated in 0.5 (CASSANDRA-710)
 * add optional login() Thrift call for authentication (CASSANDRA-547)
 * support fat clients using gossiper and StorageProxy to perform
   replication in-process [jvm-only] (CASSANDRA-535)
 * support mmapped I/O for reads, on by default on 64bit JVMs 
   (CASSANDRA-408, CASSANDRA-669)
 * improve insert concurrency, particularly during Hinted Handoff
   (CASSANDRA-658)
 * faster network code (CASSANDRA-675)
 * stress.py moved to contrib (CASSANDRA-635)
 * row caching [must be explicitly enabled per-CF in config] (CASSANDRA-678)
 * present a useful measure of compaction progress in JMX (CASSANDRA-599)
 * add bin/sstablekeys (CASSNADRA-679)
 * add ConsistencyLevel.ANY (CASSANDRA-687)
 * make removetoken remove nodes from gossip entirely (CASSANDRA-644)
 * add ability to set cache sizes at runtime (CASSANDRA-708)
 * report latency and cache hit rate statistics with lifetime totals
   instead of average over the last minute (CASSANDRA-702)
 * support get_range_slice for RandomPartitioner (CASSANDRA-745)
 * per-keyspace replication factory and replication strategy (CASSANDRA-620)
 * track latency in microseconds (CASSANDRA-733)
 * add describe_ Thrift methods, deprecating get_string_property and 
   get_string_list_property
 * jmx interface for tracking operation mode and streams in general.
   (CASSANDRA-709)
 * keep memtables in sorted order to improve range query performance
   (CASSANDRA-799)
 * use while loop instead of recursion when trimming sstables compaction list 
   to avoid blowing stack in pathological cases (CASSANDRA-804)
 * basic Hadoop map/reduce support (CASSANDRA-342)


0.5.1
 * ensure all files for an sstable are streamed to the same directory.
   (CASSANDRA-716)
 * more accurate load estimate for bootstrapping (CASSANDRA-762)
 * tolerate dead or unavailable bootstrap target on write (CASSANDRA-731)
 * allow larger numbers of keys (> 140M) in a sstable bloom filter
   (CASSANDRA-790)
 * include jvm argument improvements from CASSANDRA-504 in debian package
 * change streaming chunk size to 32MB to accomodate Windows XP limitations
   (was 64MB) (CASSANDRA-795)
 * fix get_range_slice returning results in the wrong order (CASSANDRA-781)
 

0.5.0 final
 * avoid attempting to delete temporary bootstrap files twice (CASSANDRA-681)
 * fix bogus NaN in nodeprobe cfstats output (CASSANDRA-646)
 * provide a policy for dealing with single thread executors w/ a full queue
   (CASSANDRA-694)
 * optimize inner read in MessagingService, vastly improving multiple-node
   performance (CASSANDRA-675)
 * wait for table flush before streaming data back to a bootstrapping node.
   (CASSANDRA-696)
 * keep track of bootstrapping sources by table so that bootstrapping doesn't 
   give the indication of finishing early (CASSANDRA-673)


0.5.0 RC3
 * commit the correct version of the patch for CASSANDRA-663


0.5.0 RC2 (unreleased)
 * fix bugs in converting get_range_slice results to Thrift 
   (CASSANDRA-647, CASSANDRA-649)
 * expose java.util.concurrent.TimeoutException in StorageProxy methods
   (CASSANDRA-600)
 * TcpConnectionManager was holding on to disconnected connections, 
   giving the false indication they were being used. (CASSANDRA-651)
 * Remove duplicated write. (CASSANDRA-662)
 * Abort bootstrap if IP is already in the token ring (CASSANDRA-663)
 * increase default commitlog sync period, and wait for last sync to 
   finish before submitting another (CASSANDRA-668)


0.5.0 RC1
 * Fix potential NPE in get_range_slice (CASSANDRA-623)
 * add CRC32 to commitlog entries (CASSANDRA-605)
 * fix data streaming on windows (CASSANDRA-630)
 * GC compacted sstables after cleanup and compaction (CASSANDRA-621)
 * Speed up anti-entropy validation (CASSANDRA-629)
 * Fix anti-entropy assertion error (CASSANDRA-639)
 * Fix pending range conflicts when bootstapping or moving
   multiple nodes at once (CASSANDRA-603)
 * Handle obsolete gossip related to node movement in the case where
   one or more nodes is down when the movement occurs (CASSANDRA-572)
 * Include dead nodes in gossip to avoid a variety of problems
   and fix HH to removed nodes (CASSANDRA-634)
 * return an InvalidRequestException for mal-formed SlicePredicates
   (CASSANDRA-643)
 * fix bug determining closest neighbor for use in multiple datacenters
   (CASSANDRA-648)
 * Vast improvements in anticompaction speed (CASSANDRA-607)
 * Speed up log replay and writes by avoiding redundant serializations
   (CASSANDRA-652)


0.5.0 beta 2
 * Bootstrap improvements (several tickets)
 * add nodeprobe repair anti-entropy feature (CASSANDRA-193, CASSANDRA-520)
 * fix possibility of partition when many nodes restart at once
   in clusters with multiple seeds (CASSANDRA-150)
 * fix NPE in get_range_slice when no data is found (CASSANDRA-578)
 * fix potential NPE in hinted handoff (CASSANDRA-585)
 * fix cleanup of local "system" keyspace (CASSANDRA-576)
 * improve computation of cluster load balance (CASSANDRA-554)
 * added super column read/write, column count, and column/row delete to
   cassandra-cli (CASSANDRA-567, CASSANDRA-594)
 * fix returning live subcolumns of deleted supercolumns (CASSANDRA-583)
 * respect JAVA_HOME in bin/ scripts (several tickets)
 * add StorageService.initClient for fat clients on the JVM (CASSANDRA-535)
   (see contrib/client_only for an example of use)
 * make consistency_level functional in get_range_slice (CASSANDRA-568)
 * optimize key deserialization for RandomPartitioner (CASSANDRA-581)
 * avoid GCing tombstones except on major compaction (CASSANDRA-604)
 * increase failure conviction threshold, resulting in less nodes
   incorrectly (and temporarily) marked as down (CASSANDRA-610)
 * respect memtable thresholds during log replay (CASSANDRA-609)
 * support ConsistencyLevel.ALL on read (CASSANDRA-584)
 * add nodeprobe removetoken command (CASSANDRA-564)


0.5.0 beta
 * Allow multiple simultaneous flushes, improving flush throughput 
   on multicore systems (CASSANDRA-401)
 * Split up locks to improve write and read throughput on multicore systems
   (CASSANDRA-444, CASSANDRA-414)
 * More efficient use of memory during compaction (CASSANDRA-436)
 * autobootstrap option: when enabled, all non-seed nodes will attempt
   to bootstrap when started, until bootstrap successfully
   completes. -b option is removed.  (CASSANDRA-438)
 * Unless a token is manually specified in the configuration xml,
   a bootstraping node will use a token that gives it half the
   keys from the most-heavily-loaded node in the cluster,
   instead of generating a random token. 
   (CASSANDRA-385, CASSANDRA-517)
 * Miscellaneous bootstrap fixes (several tickets)
 * Ability to change a node's token even after it has data on it
   (CASSANDRA-541)
 * Ability to decommission a live node from the ring (CASSANDRA-435)
 * Semi-automatic loadbalancing via nodeprobe (CASSANDRA-192)
 * Add ability to set compaction thresholds at runtime via
   JMX / nodeprobe.  (CASSANDRA-465)
 * Add "comment" field to ColumnFamily definition. (CASSANDRA-481)
 * Additional JMX metrics (CASSANDRA-482)
 * JSON based export and import tools (several tickets)
 * Hinted Handoff fixes (several tickets)
 * Add key cache to improve read performance (CASSANDRA-423)
 * Simplified construction of custom ReplicationStrategy classes
   (CASSANDRA-497)
 * Graphical application (Swing) for ring integrity verification and 
   visualization was added to contrib (CASSANDRA-252)
 * Add DCQUORUM, DCQUORUMSYNC consistency levels and corresponding
   ReplicationStrategy / EndpointSnitch classes.  Experimental.
   (CASSANDRA-492)
 * Web client interface added to contrib (CASSANDRA-457)
 * More-efficient flush for Random, CollatedOPP partitioners 
   for normal writes (CASSANDRA-446) and bulk load (CASSANDRA-420)
 * Add MemtableFlushAfterMinutes, a global replacement for the old 
   per-CF FlushPeriodInMinutes setting (CASSANDRA-463)
 * optimizations to slice reading (CASSANDRA-350) and supercolumn
   queries (CASSANDRA-510)
 * force binding to given listenaddress for nodes with multiple
   interfaces (CASSANDRA-546)
 * stress.py benchmarking tool improvements (several tickets)
 * optimized replica placement code (CASSANDRA-525)
 * faster log replay on restart (CASSANDRA-539, CASSANDRA-540)
 * optimized local-node writes (CASSANDRA-558)
 * added get_range_slice, deprecating get_key_range (CASSANDRA-344)
 * expose TimedOutException to thrift (CASSANDRA-563)
 

0.4.2
 * Add validation disallowing null keys (CASSANDRA-486)
 * Fix race conditions in TCPConnectionManager (CASSANDRA-487)
 * Fix using non-utf8-aware comparison as a sanity check.
   (CASSANDRA-493)
 * Improve default garbage collector options (CASSANDRA-504)
 * Add "nodeprobe flush" (CASSANDRA-505)
 * remove NotFoundException from get_slice throws list (CASSANDRA-518)
 * fix get (not get_slice) of entire supercolumn (CASSANDRA-508)
 * fix null token during bootstrap (CASSANDRA-501)


0.4.1
 * Fix FlushPeriod columnfamily configuration regression
   (CASSANDRA-455)
 * Fix long column name support (CASSANDRA-460)
 * Fix for serializing a row that only contains tombstones
   (CASSANDRA-458)
 * Fix for discarding unneeded commitlog segments (CASSANDRA-459)
 * Add SnapshotBeforeCompaction configuration option (CASSANDRA-426)
 * Fix compaction abort under insufficient disk space (CASSANDRA-473)
 * Fix reading subcolumn slice from tombstoned CF (CASSANDRA-484)
 * Fix race condition in RVH causing occasional NPE (CASSANDRA-478)


0.4.0
 * fix get_key_range problems when a node is down (CASSANDRA-440)
   and add UnavailableException to more Thrift methods
 * Add example EndPointSnitch contrib code (several tickets)


0.4.0 RC2
 * fix SSTable generation clash during compaction (CASSANDRA-418)
 * reject method calls with null parameters (CASSANDRA-308)
 * properly order ranges in nodeprobe output (CASSANDRA-421)
 * fix logging of certain errors on executor threads (CASSANDRA-425)


0.4.0 RC1
 * Bootstrap feature is live; use -b on startup (several tickets)
 * Added multiget api (CASSANDRA-70)
 * fix Deadlock with SelectorManager.doProcess and TcpConnection.write
   (CASSANDRA-392)
 * remove key cache b/c of concurrency bugs in third-party
   CLHM library (CASSANDRA-405)
 * update non-major compaction logic to use two threshold values
   (CASSANDRA-407)
 * add periodic / batch commitlog sync modes (several tickets)
 * inline BatchMutation into batch_insert params (CASSANDRA-403)
 * allow setting the logging level at runtime via mbean (CASSANDRA-402)
 * change default comparator to BytesType (CASSANDRA-400)
 * add forwards-compatible ConsistencyLevel parameter to get_key_range
   (CASSANDRA-322)
 * r/m special case of blocking for local destination when writing with 
   ConsistencyLevel.ZERO (CASSANDRA-399)
 * Fixes to make BinaryMemtable [bulk load interface] useful (CASSANDRA-337);
   see contrib/bmt_example for an example of using it.
 * More JMX properties added (several tickets)
 * Thrift changes (several tickets)
    - Merged _super get methods with the normal ones; return values
      are now of ColumnOrSuperColumn.
    - Similarly, merged batch_insert_super into batch_insert.



0.4.0 beta
 * On-disk data format has changed to allow billions of keys/rows per
   node instead of only millions
 * Multi-keyspace support
 * Scan all sstables for all queries to avoid situations where
   different types of operation on the same ColumnFamily could
   disagree on what data was present
 * Snapshot support via JMX
 * Thrift API has changed a _lot_:
    - removed time-sorted CFs; instead, user-defined comparators
      may be defined on the column names, which are now byte arrays.
      Default comparators are provided for UTF8, Bytes, Ascii, Long (i64),
      and UUID types.
    - removed colon-delimited strings in thrift api in favor of explicit
      structs such as ColumnPath, ColumnParent, etc.  Also normalized
      thrift struct and argument naming.
    - Added columnFamily argument to get_key_range.
    - Change signature of get_slice to accept starting and ending
      columns as well as an offset.  (This allows use of indexes.)
      Added "ascending" flag to allow reasonably-efficient reverse
      scans as well.  Removed get_slice_by_range as redundant.
    - get_key_range operates on one CF at a time
    - changed `block` boolean on insert methods to ConsistencyLevel enum,
      with options of NONE, ONE, QUORUM, and ALL.
    - added similar consistency_level parameter to read methods
    - column-name-set slice with no names given now returns zero columns
      instead of all of them.  ("all" can run your server out of memory.
      use a range-based slice with a high max column count instead.)
 * Removed the web interface. Node information can now be obtained by 
   using the newly introduced nodeprobe utility.
 * More JMX stats
 * Remove magic values from internals (e.g. special key to indicate
   when to flush memtables)
 * Rename configuration "table" to "keyspace"
 * Moved to crash-only design; no more shutdown (just kill the process)
 * Lots of bug fixes

Full list of issues resolved in 0.4 is at https://issues.apache.org/jira/secure/IssueNavigator.jspa?reset=true&&pid=12310865&fixfor=12313862&resolution=1&sorter/field=issuekey&sorter/order=DESC


0.3.0 RC3
 * Fix potential deadlock under load in TCPConnection.
   (CASSANDRA-220)


0.3.0 RC2
 * Fix possible data loss when server is stopped after replaying
   log but before new inserts force memtable flush.
   (CASSANDRA-204)
 * Added BUGS file


0.3.0 RC1
 * Range queries on keys, including user-defined key collation
 * Remove support
 * Workarounds for a weird bug in JDK select/register that seems
   particularly common on VM environments. Cassandra should deploy
   fine on EC2 now
 * Much improved infrastructure: the beginnings of a decent test suite
   ("ant test" for unit tests; "nosetests" for system tests), code
   coverage reporting, etc.
 * Expanded node status reporting via JMX
 * Improved error reporting/logging on both server and client
 * Reduced memory footprint in default configuration
 * Combined blocking and non-blocking versions of insert APIs
 * Added FlushPeriodInMinutes configuration parameter to force
   flushing of infrequently-updated ColumnFamilies<|MERGE_RESOLUTION|>--- conflicted
+++ resolved
@@ -1,4 +1,3 @@
-<<<<<<< HEAD
 3.0
  * Store UDA initcond as CQL literal in the schema table, instead of a blob (CASSANDRA-10650)
  * Don't use -1 for the position of partition key in schema (CASSANDRA-10491)
@@ -33,10 +32,7 @@
  * Fix handling of range tombstones when reading old format sstables (CASSANDRA-10360)
  * Aggregate with Initial Condition fails with C* 3.0 (CASSANDRA-10367)
 Merged from 2.2:
-=======
-2.2.4
  * (cqlsh) show partial trace if incomplete after max_trace_wait (CASSANDRA-7645)
->>>>>>> cb429063
  * Use most up-to-date version of schema for system tables (CASSANDRA-10652)
  * Deprecate memory_allocator in cassandra.yaml (CASSANDRA-10581,10628)
  * Expose phi values from failure detector via JMX and tweak debug
@@ -56,12 +52,6 @@
  * Fix paging issues with partitions containing only static columns data (CASSANDRA-10381)
  * Fix conditions on static columns (CASSANDRA-10264)
  * AssertionError: attempted to delete non-existing file CommitLog (CASSANDRA-10377)
-<<<<<<< HEAD
-=======
- * (cqlsh) Distinguish negative and positive infinity in output (CASSANDRA-10523)
- * (cqlsh) allow custom time_format for COPY TO (CASSANDRA-8970)
- * Don't allow startup if the node's rack has changed (CASSANDRA-10242)
->>>>>>> cb429063
  * Fix sorting for queries with an IN condition on partition key columns (CASSANDRA-10363)
 
 
