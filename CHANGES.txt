--- conflicted
+++ resolved
@@ -1,14 +1,10 @@
-<<<<<<< HEAD
 2.2.7
  * Avoid calling Iterables::concat in loops during ModificationStatement::getFunctions (CASSANDRA-11621)
  * cqlsh: COPY FROM should use regular inserts for single statement batches and
           report errors correctly if workers processes crash on initialization (CASSANDRA-11474)
  * Always close cluster with connection in CqlRecordWriter (CASSANDRA-11553)
 Merged from 2.1:
-=======
-2.1.15
  * Change order of directory searching for cassandra.in.sh to favor local one (CASSANDRA-11628)
->>>>>>> c43cf8d7
  * cqlsh COPY FROM fails with []{} chars in UDT/tuple fields/values (CASSANDRA-11633)
  * clqsh: COPY FROM throws TypeError with Cython extensions enabled (CASSANDRA-11574)
  * cqlsh: COPY FROM ignores NULL values in conversion (CASSANDRA-11549)
