<<<<<<< HEAD
3.9
 * cqlsh: Fix handling of $$-escaped strings (CASSANDRA-12189)
 * Fix SSL JMX requiring truststore containing server cert (CASSANDRA-12109)
Merged from 3.0:
=======
3.0.9
 * Respond with v1/v2 protocol header when responding to driver that attempts
   to connect with too low of a protocol version (CASSANDRA-11464)
>>>>>>> 904137c3
 * NullPointerExpception when reading/compacting table (CASSANDRA-11988)
 * Fix problem with undeleteable rows on upgrade to new sstable format (CASSANDRA-12144)
Merged from 2.2:
 * Fixed cqlshlib.test.remove_test_db (CASSANDRA-12214)


3.8
 * Fix hdr logging for single operation workloads (CASSANDRA-12145)
 * Fix SASI PREFIX search in CONTAINS mode with partial terms (CASSANDRA-12073)
 * Increase size of flushExecutor thread pool (CASSANDRA-12071)
 * Partial revert of CASSANDRA-11971, cannot recycle buffer in SP.sendMessagesToNonlocalDC (CASSANDRA-11950)
 * Upgrade netty to 4.0.39 (CASSANDRA-12032, CASSANDRA-12034)
 * Improve details in compaction log message (CASSANDRA-12080)
 * Allow unset values in CQLSSTableWriter (CASSANDRA-11911)
 * Chunk cache to request compressor-compatible buffers if pool space is exhausted (CASSANDRA-11993)
 * Remove DatabaseDescriptor dependencies from SequentialWriter (CASSANDRA-11579)
 * Move skip_stop_words filter before stemming (CASSANDRA-12078)
 * Support seek() in EncryptedFileSegmentInputStream (CASSANDRA-11957)
 * SSTable tools mishandling LocalPartitioner (CASSANDRA-12002)
 * When SEPWorker assigned work, set thread name to match pool (CASSANDRA-11966)
 * Add cross-DC latency metrics (CASSANDRA-11596)
 * Allow terms in selection clause (CASSANDRA-10783)
 * Add bind variables to trace (CASSANDRA-11719)
 * Switch counter shards' clock to timestamps (CASSANDRA-9811)
 * Introduce HdrHistogram and response/service/wait separation to stress tool (CASSANDRA-11853)
 * entry-weighers in QueryProcessor should respect partitionKeyBindIndexes field (CASSANDRA-11718)
 * Support older ant versions (CASSANDRA-11807)
 * Estimate compressed on disk size when deciding if sstable size limit reached (CASSANDRA-11623)
 * cassandra-stress profiles should support case sensitive schemas (CASSANDRA-11546)
 * Remove DatabaseDescriptor dependency from FileUtils (CASSANDRA-11578)
 * Faster streaming (CASSANDRA-9766)
 * Add prepared query parameter to trace for "Execute CQL3 prepared query" session (CASSANDRA-11425)
 * Add repaired percentage metric (CASSANDRA-11503)
 * Add Change-Data-Capture (CASSANDRA-8844)
Merged from 3.0:
 * Fix paging logic for deleted partitions with static columns (CASSANDRA-12107)
 * Wait until the message is being send to decide which serializer must be used (CASSANDRA-11393)
 * Fix migration of static thrift column names with non-text comparators (CASSANDRA-12147)
 * Fix upgrading sparse tables that are incorrectly marked as dense (CASSANDRA-11315)
 * Fix reverse queries ignoring range tombstones (CASSANDRA-11733)
 * Avoid potential race when rebuilding CFMetaData (CASSANDRA-12098)
 * Avoid missing sstables when getting the canonical sstables (CASSANDRA-11996)
 * Always select the live sstables when getting sstables in bounds (CASSANDRA-11944)
 * Fix column ordering of results with static columns for Thrift requests in
   a mixed 2.x/3.x cluster, also fix potential non-resolved duplication of
   those static columns in query results (CASSANDRA-12123)
 * Avoid digest mismatch with empty but static rows (CASSANDRA-12090)
 * Fix EOF exception when altering column type (CASSANDRA-11820)
 * cqlsh: fix error handling in rare COPY FROM failure scenario (CASSANDRA-12070)
 * Disable autocompaction during drain (CASSANDRA-11878)
 * Add a metrics timer to MemtablePool and use it to track time spent blocked on memory in MemtableAllocator (CASSANDRA-11327)
 * Fix upgrading schema with super columns with non-text subcomparators (CASSANDRA-12023)
 * Add TimeWindowCompactionStrategy (CASSANDRA-9666)
Merged from 2.2:
 * Synchronize ThriftServer::stop() (CASSANDRA-12105)
 * Use dedicated thread for JMX notifications (CASSANDRA-12146)
 * Improve streaming synchronization and fault tolerance (CASSANDRA-11414)
 * MemoryUtil.getShort() should return an unsigned short also for architectures not supporting unaligned memory accesses (CASSANDRA-11973)
 * Allow nodetool info to run with readonly JMX access (CASSANDRA-11755)
 * Validate bloom_filter_fp_chance against lowest supported
   value when the table is created (CASSANDRA-11920)
 * Don't send erroneous NEW_NODE notifications on restart (CASSANDRA-11038)
 * StorageService shutdown hook should use a volatile variable (CASSANDRA-11984)
Merged from 2.1:
 * Fix filtering on clustering columns when 2i is used (CASSANDRA-11907)
 * Avoid stalling paxos when the paxos state expires (CASSANDRA-12043)
 * Remove finished incoming streaming connections from MessagingService (CASSANDRA-11854)
 * Don't try to get sstables for non-repairing column families (CASSANDRA-12077)
 * Avoid marking too many sstables as repaired (CASSANDRA-11696)
 * Prevent select statements with clustering key > 64k (CASSANDRA-11882)
 * Fix clock skew corrupting other nodes with paxos (CASSANDRA-11991)
 * Remove distinction between non-existing static columns and existing but null in LWTs (CASSANDRA-9842)
 * Cache local ranges when calculating repair neighbors (CASSANDRA-11934)
 * Allow LWT operation on static column with only partition keys (CASSANDRA-10532)
 * Create interval tree over canonical sstables to avoid missing sstables during streaming (CASSANDRA-11886)
 * cqlsh COPY FROM: shutdown parent cluster after forking, to avoid corrupting SSL connections (CASSANDRA-11749)


3.7
 * Support multiple folders for user defined compaction tasks (CASSANDRA-11765)
 * Fix race in CompactionStrategyManager's pause/resume (CASSANDRA-11922)
Merged from 3.0:
 * Fix legacy serialization of Thrift-generated non-compound range tombstones
   when communicating with 2.x nodes (CASSANDRA-11930)
 * Fix Directories instantiations where CFS.initialDirectories should be used (CASSANDRA-11849)
 * Avoid referencing DatabaseDescriptor in AbstractType (CASSANDRA-11912)
 * Don't use static dataDirectories field in Directories instances (CASSANDRA-11647)
 * Fix sstables not being protected from removal during index build (CASSANDRA-11905)
 * cqlsh: Suppress stack trace from Read/WriteFailures (CASSANDRA-11032)
 * Remove unneeded code to repair index summaries that have
   been improperly down-sampled (CASSANDRA-11127)
 * Avoid WriteTimeoutExceptions during commit log replay due to materialized
   view lock contention (CASSANDRA-11891)
 * Prevent OOM failures on SSTable corruption, improve tests for corruption detection (CASSANDRA-9530)
 * Use CFS.initialDirectories when clearing snapshots (CASSANDRA-11705)
 * Allow compaction strategies to disable early open (CASSANDRA-11754)
 * Refactor Materialized View code (CASSANDRA-11475)
 * Update Java Driver (CASSANDRA-11615)
Merged from 2.2:
 * Persist local metadata earlier in startup sequence (CASSANDRA-11742)
 * cqlsh: fix tab completion for case-sensitive identifiers (CASSANDRA-11664)
 * Avoid showing estimated key as -1 in tablestats (CASSANDRA-11587)
 * Fix possible race condition in CommitLog.recover (CASSANDRA-11743)
 * Enable client encryption in sstableloader with cli options (CASSANDRA-11708)
 * Possible memory leak in NIODataInputStream (CASSANDRA-11867)
 * Add seconds to cqlsh tracing session duration (CASSANDRA-11753)
 * Fix commit log replay after out-of-order flush completion (CASSANDRA-9669)
 * Prohibit Reversed Counter type as part of the PK (CASSANDRA-9395)
 * cqlsh: correctly handle non-ascii chars in error messages (CASSANDRA-11626)
Merged from 2.1:
 * Run CommitLog tests with different compression settings (CASSANDRA-9039)
 * cqlsh: apply current keyspace to source command (CASSANDRA-11152)
 * Clear out parent repair session if repair coordinator dies (CASSANDRA-11824)
 * Set default streaming_socket_timeout_in_ms to 24 hours (CASSANDRA-11840)
 * Do not consider local node a valid source during replace (CASSANDRA-11848)
 * Add message dropped tasks to nodetool netstats (CASSANDRA-11855)
 * Avoid holding SSTableReaders for duration of incremental repair (CASSANDRA-11739)


3.6
 * Correctly migrate schema for frozen UDTs during 2.x -> 3.x upgrades
   (does not affect any released versions) (CASSANDRA-11613)
 * Allow server startup if JMX is configured directly (CASSANDRA-11725)
 * Prevent direct memory OOM on buffer pool allocations (CASSANDRA-11710)
 * Enhanced Compaction Logging (CASSANDRA-10805)
 * Make prepared statement cache size configurable (CASSANDRA-11555)
 * Integrated JMX authentication and authorization (CASSANDRA-10091)
 * Add units to stress ouput (CASSANDRA-11352)
 * Fix PER PARTITION LIMIT for single and multi partitions queries (CASSANDRA-11603)
 * Add uncompressed chunk cache for RandomAccessReader (CASSANDRA-5863)
 * Clarify ClusteringPrefix hierarchy (CASSANDRA-11213)
 * Always perform collision check before joining ring (CASSANDRA-10134)
 * SSTableWriter output discrepancy (CASSANDRA-11646)
 * Fix potential timeout in NativeTransportService.testConcurrentDestroys (CASSANDRA-10756)
 * Support large partitions on the 3.0 sstable format (CASSANDRA-11206,11763)
 * Add support to rebuild from specific range (CASSANDRA-10406)
 * Optimize the overlapping lookup by calculating all the
   bounds in advance (CASSANDRA-11571)
 * Support json/yaml output in noetool tablestats (CASSANDRA-5977)
 * (stress) Add datacenter option to -node options (CASSANDRA-11591)
 * Fix handling of empty slices (CASSANDRA-11513)
 * Make number of cores used by cqlsh COPY visible to testing code (CASSANDRA-11437)
 * Allow filtering on clustering columns for queries without secondary indexes (CASSANDRA-11310)
 * Refactor Restriction hierarchy (CASSANDRA-11354)
 * Eliminate allocations in R/W path (CASSANDRA-11421)
 * Update Netty to 4.0.36 (CASSANDRA-11567)
 * Fix PER PARTITION LIMIT for queries requiring post-query ordering (CASSANDRA-11556)
 * Allow instantiation of UDTs and tuples in UDFs (CASSANDRA-10818)
 * Support UDT in CQLSSTableWriter (CASSANDRA-10624)
 * Support for non-frozen user-defined types, updating
   individual fields of user-defined types (CASSANDRA-7423)
 * Make LZ4 compression level configurable (CASSANDRA-11051)
 * Allow per-partition LIMIT clause in CQL (CASSANDRA-7017)
 * Make custom filtering more extensible with UserExpression (CASSANDRA-11295)
 * Improve field-checking and error reporting in cassandra.yaml (CASSANDRA-10649)
 * Print CAS stats in nodetool proxyhistograms (CASSANDRA-11507)
 * More user friendly error when providing an invalid token to nodetool (CASSANDRA-9348)
 * Add static column support to SASI index (CASSANDRA-11183)
 * Support EQ/PREFIX queries in SASI CONTAINS mode without tokenization (CASSANDRA-11434)
 * Support LIKE operator in prepared statements (CASSANDRA-11456)
 * Add a command to see if a Materialized View has finished building (CASSANDRA-9967)
 * Log endpoint and port associated with streaming operation (CASSANDRA-8777)
 * Print sensible units for all log messages (CASSANDRA-9692)
 * Upgrade Netty to version 4.0.34 (CASSANDRA-11096)
 * Break the CQL grammar into separate Parser and Lexer (CASSANDRA-11372)
 * Compress only inter-dc traffic by default (CASSANDRA-8888)
 * Add metrics to track write amplification (CASSANDRA-11420)
 * cassandra-stress: cannot handle "value-less" tables (CASSANDRA-7739)
 * Add/drop multiple columns in one ALTER TABLE statement (CASSANDRA-10411)
 * Add require_endpoint_verification opt for internode encryption (CASSANDRA-9220)
 * Add auto import java.util for UDF code block (CASSANDRA-11392)
 * Add --hex-format option to nodetool getsstables (CASSANDRA-11337)
 * sstablemetadata should print sstable min/max token (CASSANDRA-7159)
 * Do not wrap CassandraException in TriggerExecutor (CASSANDRA-9421)
 * COPY TO should have higher double precision (CASSANDRA-11255)
 * Stress should exit with non-zero status after failure (CASSANDRA-10340)
 * Add client to cqlsh SHOW_SESSION (CASSANDRA-8958)
 * Fix nodetool tablestats keyspace level metrics (CASSANDRA-11226)
 * Store repair options in parent_repair_history (CASSANDRA-11244)
 * Print current leveling in sstableofflinerelevel (CASSANDRA-9588)
 * Change repair message for keyspaces with RF 1 (CASSANDRA-11203)
 * Remove hard-coded SSL cipher suites and protocols (CASSANDRA-10508)
 * Improve concurrency in CompactionStrategyManager (CASSANDRA-10099)
 * (cqlsh) interpret CQL type for formatting blobs (CASSANDRA-11274)
 * Refuse to start and print txn log information in case of disk
   corruption (CASSANDRA-10112)
 * Resolve some eclipse-warnings (CASSANDRA-11086)
 * (cqlsh) Show static columns in a different color (CASSANDRA-11059)
 * Allow to remove TTLs on table with default_time_to_live (CASSANDRA-11207)
Merged from 3.0:
 * Disallow creating view with a static column (CASSANDRA-11602)
 * Reduce the amount of object allocations caused by the getFunctions methods (CASSANDRA-11593)
 * Potential error replaying commitlog with smallint/tinyint/date/time types (CASSANDRA-11618)
 * Fix queries with filtering on counter columns (CASSANDRA-11629)
 * Improve tombstone printing in sstabledump (CASSANDRA-11655)
 * Fix paging for range queries where all clustering columns are specified (CASSANDRA-11669)
 * Don't require HEAP_NEW_SIZE to be set when using G1 (CASSANDRA-11600)
 * Fix sstabledump not showing cells after tombstone marker (CASSANDRA-11654)
 * Ignore all LocalStrategy keyspaces for streaming and other related
   operations (CASSANDRA-11627)
 * Ensure columnfilter covers indexed columns for thrift 2i queries (CASSANDRA-11523)
 * Only open one sstable scanner per sstable (CASSANDRA-11412)
 * Option to specify ProtocolVersion in cassandra-stress (CASSANDRA-11410)
 * ArithmeticException in avgFunctionForDecimal (CASSANDRA-11485)
 * LogAwareFileLister should only use OLD sstable files in current folder to determine disk consistency (CASSANDRA-11470)
 * Notify indexers of expired rows during compaction (CASSANDRA-11329)
 * Properly respond with ProtocolError when a v1/v2 native protocol
   header is received (CASSANDRA-11464)
 * Validate that num_tokens and initial_token are consistent with one another (CASSANDRA-10120)
Merged from 2.2:
 * Exit JVM if JMX server fails to startup (CASSANDRA-11540)
 * Produce a heap dump when exiting on OOM (CASSANDRA-9861)
 * Restore ability to filter on clustering columns when using a 2i (CASSANDRA-11510)
 * JSON datetime formatting needs timezone (CASSANDRA-11137)
 * Fix is_dense recalculation for Thrift-updated tables (CASSANDRA-11502)
 * Remove unnescessary file existence check during anticompaction (CASSANDRA-11660)
 * Add missing files to debian packages (CASSANDRA-11642)
 * Avoid calling Iterables::concat in loops during ModificationStatement::getFunctions (CASSANDRA-11621)
 * cqlsh: COPY FROM should use regular inserts for single statement batches and
   report errors correctly if workers processes crash on initialization (CASSANDRA-11474)
 * Always close cluster with connection in CqlRecordWriter (CASSANDRA-11553)
 * Allow only DISTINCT queries with partition keys restrictions (CASSANDRA-11339)
 * CqlConfigHelper no longer requires both a keystore and truststore to work (CASSANDRA-11532)
 * Make deprecated repair methods backward-compatible with previous notification service (CASSANDRA-11430)
 * IncomingStreamingConnection version check message wrong (CASSANDRA-11462)
Merged from 2.1:
 * Support mlockall on IBM POWER arch (CASSANDRA-11576)
 * Add option to disable use of severity in DynamicEndpointSnitch (CASSANDRA-11737)
 * cqlsh COPY FROM fails for null values with non-prepared statements (CASSANDRA-11631)
 * Make cython optional in pylib/setup.py (CASSANDRA-11630)
 * Change order of directory searching for cassandra.in.sh to favor local one (CASSANDRA-11628)
 * cqlsh COPY FROM fails with []{} chars in UDT/tuple fields/values (CASSANDRA-11633)
 * clqsh: COPY FROM throws TypeError with Cython extensions enabled (CASSANDRA-11574)
 * cqlsh: COPY FROM ignores NULL values in conversion (CASSANDRA-11549)
 * Validate levels when building LeveledScanner to avoid overlaps with orphaned sstables (CASSANDRA-9935)


3.5
 * StaticTokenTreeBuilder should respect posibility of duplicate tokens (CASSANDRA-11525)
 * Correctly fix potential assertion error during compaction (CASSANDRA-11353)
 * Avoid index segment stitching in RAM which lead to OOM on big SSTable files (CASSANDRA-11383)
 * Fix clustering and row filters for LIKE queries on clustering columns (CASSANDRA-11397)
Merged from 3.0:
 * Fix rare NPE on schema upgrade from 2.x to 3.x (CASSANDRA-10943)
 * Improve backoff policy for cqlsh COPY FROM (CASSANDRA-11320)
 * Improve IF NOT EXISTS check in CREATE INDEX (CASSANDRA-11131)
 * Upgrade ohc to 0.4.3
 * Enable SO_REUSEADDR for JMX RMI server sockets (CASSANDRA-11093)
 * Allocate merkletrees with the correct size (CASSANDRA-11390)
 * Support streaming pre-3.0 sstables (CASSANDRA-10990)
 * Add backpressure to compressed or encrypted commit log (CASSANDRA-10971)
 * SSTableExport supports secondary index tables (CASSANDRA-11330)
 * Fix sstabledump to include missing info in debug output (CASSANDRA-11321)
 * Establish and implement canonical bulk reading workload(s) (CASSANDRA-10331)
 * Fix paging for IN queries on tables without clustering columns (CASSANDRA-11208)
 * Remove recursive call from CompositesSearcher (CASSANDRA-11304)
 * Fix filtering on non-primary key columns for queries without index (CASSANDRA-6377)
 * Fix sstableloader fail when using materialized view (CASSANDRA-11275)
Merged from 2.2:
 * DatabaseDescriptor should log stacktrace in case of Eception during seed provider creation (CASSANDRA-11312)
 * Use canonical path for directory in SSTable descriptor (CASSANDRA-10587)
 * Add cassandra-stress keystore option (CASSANDRA-9325)
 * Dont mark sstables as repairing with sub range repairs (CASSANDRA-11451)
 * Notify when sstables change after cancelling compaction (CASSANDRA-11373)
 * cqlsh: COPY FROM should check that explicit column names are valid (CASSANDRA-11333)
 * Add -Dcassandra.start_gossip startup option (CASSANDRA-10809)
 * Fix UTF8Validator.validate() for modified UTF-8 (CASSANDRA-10748)
 * Clarify that now() function is calculated on the coordinator node in CQL documentation (CASSANDRA-10900)
 * Fix bloom filter sizing with LCS (CASSANDRA-11344)
 * (cqlsh) Fix error when result is 0 rows with EXPAND ON (CASSANDRA-11092)
 * Add missing newline at end of bin/cqlsh (CASSANDRA-11325)
 * Unresolved hostname leads to replace being ignored (CASSANDRA-11210)
 * Only log yaml config once, at startup (CASSANDRA-11217)
 * Reference leak with parallel repairs on the same table (CASSANDRA-11215)
Merged from 2.1:
 * Add a -j parameter to scrub/cleanup/upgradesstables to state how
   many threads to use (CASSANDRA-11179)
 * COPY FROM on large datasets: fix progress report and debug performance (CASSANDRA-11053)
 * InvalidateKeys should have a weak ref to key cache (CASSANDRA-11176)


3.4
 * (cqlsh) add cqlshrc option to always connect using ssl (CASSANDRA-10458)
 * Cleanup a few resource warnings (CASSANDRA-11085)
 * Allow custom tracing implementations (CASSANDRA-10392)
 * Extract LoaderOptions to be able to be used from outside (CASSANDRA-10637)
 * fix OnDiskIndexTest to properly treat empty ranges (CASSANDRA-11205)
 * fix TrackerTest to handle new notifications (CASSANDRA-11178)
 * add SASI validation for partitioner and complex columns (CASSANDRA-11169)
 * Add caching of encrypted credentials in PasswordAuthenticator (CASSANDRA-7715)
 * fix SASI memtable switching on flush (CASSANDRA-11159)
 * Remove duplicate offline compaction tracking (CASSANDRA-11148)
 * fix EQ semantics of analyzed SASI indexes (CASSANDRA-11130)
 * Support long name output for nodetool commands (CASSANDRA-7950)
 * Encrypted hints (CASSANDRA-11040)
 * SASI index options validation (CASSANDRA-11136)
 * Optimize disk seek using min/max column name meta data when the LIMIT clause is used
   (CASSANDRA-8180)
 * Add LIKE support to CQL3 (CASSANDRA-11067)
 * Generic Java UDF types (CASSANDRA-10819)
 * cqlsh: Include sub-second precision in timestamps by default (CASSANDRA-10428)
 * Set javac encoding to utf-8 (CASSANDRA-11077)
 * Integrate SASI index into Cassandra (CASSANDRA-10661)
 * Add --skip-flush option to nodetool snapshot
 * Skip values for non-queried columns (CASSANDRA-10657)
 * Add support for secondary indexes on static columns (CASSANDRA-8103)
 * CommitLogUpgradeTestMaker creates broken commit logs (CASSANDRA-11051)
 * Add metric for number of dropped mutations (CASSANDRA-10866)
 * Simplify row cache invalidation code (CASSANDRA-10396)
 * Support user-defined compaction through nodetool (CASSANDRA-10660)
 * Stripe view locks by key and table ID to reduce contention (CASSANDRA-10981)
 * Add nodetool gettimeout and settimeout commands (CASSANDRA-10953)
 * Add 3.0 metadata to sstablemetadata output (CASSANDRA-10838)
Merged from 3.0:
 * MV should only query complex columns included in the view (CASSANDRA-11069)
 * Failed aggregate creation breaks server permanently (CASSANDRA-11064)
 * Add sstabledump tool (CASSANDRA-7464)
 * Introduce backpressure for hints (CASSANDRA-10972)
 * Fix ClusteringPrefix not being able to read tombstone range boundaries (CASSANDRA-11158)
 * Prevent logging in sandboxed state (CASSANDRA-11033)
 * Disallow drop/alter operations of UDTs used by UDAs (CASSANDRA-10721)
 * Add query time validation method on Index (CASSANDRA-11043)
 * Avoid potential AssertionError in mixed version cluster (CASSANDRA-11128)
 * Properly handle hinted handoff after topology changes (CASSANDRA-5902)
 * AssertionError when listing sstable files on inconsistent disk state (CASSANDRA-11156)
 * Fix wrong rack counting and invalid conditions check for TokenAllocation
   (CASSANDRA-11139)
 * Avoid creating empty hint files (CASSANDRA-11090)
 * Fix leak detection strong reference loop using weak reference (CASSANDRA-11120)
 * Configurie BatchlogManager to stop delayed tasks on shutdown (CASSANDRA-11062)
 * Hadoop integration is incompatible with Cassandra Driver 3.0.0 (CASSANDRA-11001)
 * Add dropped_columns to the list of schema table so it gets handled
   properly (CASSANDRA-11050)
 * Fix NPE when using forceRepairRangeAsync without DC (CASSANDRA-11239)
Merged from 2.2:
 * Preserve order for preferred SSL cipher suites (CASSANDRA-11164)
 * Range.compareTo() violates the contract of Comparable (CASSANDRA-11216)
 * Avoid NPE when serializing ErrorMessage with null message (CASSANDRA-11167)
 * Replacing an aggregate with a new version doesn't reset INITCOND (CASSANDRA-10840)
 * (cqlsh) cqlsh cannot be called through symlink (CASSANDRA-11037)
 * fix ohc and java-driver pom dependencies in build.xml (CASSANDRA-10793)
 * Protect from keyspace dropped during repair (CASSANDRA-11065)
 * Handle adding fields to a UDT in SELECT JSON and toJson() (CASSANDRA-11146)
 * Better error message for cleanup (CASSANDRA-10991)
 * cqlsh pg-style-strings broken if line ends with ';' (CASSANDRA-11123)
 * Always persist upsampled index summaries (CASSANDRA-10512)
 * (cqlsh) Fix inconsistent auto-complete (CASSANDRA-10733)
 * Make SELECT JSON and toJson() threadsafe (CASSANDRA-11048)
 * Fix SELECT on tuple relations for mixed ASC/DESC clustering order (CASSANDRA-7281)
 * Use cloned TokenMetadata in size estimates to avoid race against membership check
   (CASSANDRA-10736)
 * (cqlsh) Support utf-8/cp65001 encoding on Windows (CASSANDRA-11030)
 * Fix paging on DISTINCT queries repeats result when first row in partition changes
   (CASSANDRA-10010)
 * (cqlsh) Support timezone conversion using pytz (CASSANDRA-10397)
 * cqlsh: change default encoding to UTF-8 (CASSANDRA-11124)
Merged from 2.1:
 * Checking if an unlogged batch is local is inefficient (CASSANDRA-11529)
 * Fix out-of-space error treatment in memtable flushing (CASSANDRA-11448).
 * Don't do defragmentation if reading from repaired sstables (CASSANDRA-10342)
 * Fix streaming_socket_timeout_in_ms not enforced (CASSANDRA-11286)
 * Avoid dropping message too quickly due to missing unit conversion (CASSANDRA-11302)
 * Don't remove FailureDetector history on removeEndpoint (CASSANDRA-10371)
 * Only notify if repair status changed (CASSANDRA-11172)
 * Use logback setting for 'cassandra -v' command (CASSANDRA-10767)
 * Fix sstableloader to unthrottle streaming by default (CASSANDRA-9714)
 * Fix incorrect warning in 'nodetool status' (CASSANDRA-10176)
 * Properly release sstable ref when doing offline scrub (CASSANDRA-10697)
 * Improve nodetool status performance for large cluster (CASSANDRA-7238)
 * Gossiper#isEnabled is not thread safe (CASSANDRA-11116)
 * Avoid major compaction mixing repaired and unrepaired sstables in DTCS (CASSANDRA-11113)
 * Make it clear what DTCS timestamp_resolution is used for (CASSANDRA-11041)
 * (cqlsh) Display milliseconds when datetime overflows (CASSANDRA-10625)


3.3
 * Avoid infinite loop if owned range is smaller than number of
   data dirs (CASSANDRA-11034)
 * Avoid bootstrap hanging when existing nodes have no data to stream (CASSANDRA-11010)
Merged from 3.0:
 * Remove double initialization of newly added tables (CASSANDRA-11027)
 * Filter keys searcher results by target range (CASSANDRA-11104)
 * Fix deserialization of legacy read commands (CASSANDRA-11087)
 * Fix incorrect computation of deletion time in sstable metadata (CASSANDRA-11102)
 * Avoid memory leak when collecting sstable metadata (CASSANDRA-11026)
 * Mutations do not block for completion under view lock contention (CASSANDRA-10779)
 * Invalidate legacy schema tables when unloading them (CASSANDRA-11071)
 * (cqlsh) handle INSERT and UPDATE statements with LWT conditions correctly
   (CASSANDRA-11003)
 * Fix DISTINCT queries in mixed version clusters (CASSANDRA-10762)
 * Migrate build status for indexes along with legacy schema (CASSANDRA-11046)
 * Ensure SSTables for legacy KEYS indexes can be read (CASSANDRA-11045)
 * Added support for IBM zSystems architecture (CASSANDRA-11054)
 * Update CQL documentation (CASSANDRA-10899)
 * Check the column name, not cell name, for dropped columns when reading
   legacy sstables (CASSANDRA-11018)
 * Don't attempt to index clustering values of static rows (CASSANDRA-11021)
 * Remove checksum files after replaying hints (CASSANDRA-10947)
 * Support passing base table metadata to custom 2i validation (CASSANDRA-10924)
 * Ensure stale index entries are purged during reads (CASSANDRA-11013)
 * (cqlsh) Also apply --connect-timeout to control connection
   timeout (CASSANDRA-10959)
 * Fix AssertionError when removing from list using UPDATE (CASSANDRA-10954)
 * Fix UnsupportedOperationException when reading old sstable with range
   tombstone (CASSANDRA-10743)
 * MV should use the maximum timestamp of the primary key (CASSANDRA-10910)
 * Fix potential assertion error during compaction (CASSANDRA-10944)
Merged from 2.2:
 * maxPurgeableTimestamp needs to check memtables too (CASSANDRA-9949)
 * Apply change to compaction throughput in real time (CASSANDRA-10025)
 * (cqlsh) encode input correctly when saving history
 * Fix potential NPE on ORDER BY queries with IN (CASSANDRA-10955)
 * Start L0 STCS-compactions even if there is a L0 -> L1 compaction
   going (CASSANDRA-10979)
 * Make UUID LSB unique per process (CASSANDRA-7925)
 * Avoid NPE when performing sstable tasks (scrub etc.) (CASSANDRA-10980)
 * Make sure client gets tombstone overwhelmed warning (CASSANDRA-9465)
 * Fix error streaming section more than 2GB (CASSANDRA-10961)
 * Histogram buckets exposed in jmx are sorted incorrectly (CASSANDRA-10975)
 * Enable GC logging by default (CASSANDRA-10140)
 * Optimize pending range computation (CASSANDRA-9258)
 * Skip commit log and saved cache directories in SSTable version startup check (CASSANDRA-10902)
 * drop/alter user should be case sensitive (CASSANDRA-10817)
Merged from 2.1:
 * test_bulk_round_trip_blogposts is failing occasionally (CASSANDRA-10938)
 * Fix isJoined return true only after becoming cluster member (CASANDRA-11007)
 * Fix bad gossip generation seen in long-running clusters (CASSANDRA-10969)
 * Avoid NPE when incremental repair fails (CASSANDRA-10909)
 * Unmark sstables compacting once they are done in cleanup/scrub/upgradesstables (CASSANDRA-10829)
 * Allow simultaneous bootstrapping with strict consistency when no vnodes are used (CASSANDRA-11005)
 * Log a message when major compaction does not result in a single file (CASSANDRA-10847)
 * (cqlsh) fix cqlsh_copy_tests when vnodes are disabled (CASSANDRA-10997)
 * (cqlsh) Add request timeout option to cqlsh (CASSANDRA-10686)
 * Avoid AssertionError while submitting hint with LWT (CASSANDRA-10477)
 * If CompactionMetadata is not in stats file, use index summary instead (CASSANDRA-10676)
 * Retry sending gossip syn multiple times during shadow round (CASSANDRA-8072)
 * Fix pending range calculation during moves (CASSANDRA-10887)
 * Sane default (200Mbps) for inter-DC streaming througput (CASSANDRA-8708)



3.2
 * Make sure tokens don't exist in several data directories (CASSANDRA-6696)
 * Add requireAuthorization method to IAuthorizer (CASSANDRA-10852)
 * Move static JVM options to conf/jvm.options file (CASSANDRA-10494)
 * Fix CassandraVersion to accept x.y version string (CASSANDRA-10931)
 * Add forceUserDefinedCleanup to allow more flexible cleanup (CASSANDRA-10708)
 * (cqlsh) allow setting TTL with COPY (CASSANDRA-9494)
 * Fix counting of received sstables in streaming (CASSANDRA-10949)
 * Implement hints compression (CASSANDRA-9428)
 * Fix potential assertion error when reading static columns (CASSANDRA-10903)
 * Fix EstimatedHistogram creation in nodetool tablehistograms (CASSANDRA-10859)
 * Establish bootstrap stream sessions sequentially (CASSANDRA-6992)
 * Sort compactionhistory output by timestamp (CASSANDRA-10464)
 * More efficient BTree removal (CASSANDRA-9991)
 * Make tablehistograms accept the same syntax as tablestats (CASSANDRA-10149)
 * Group pending compactions based on table (CASSANDRA-10718)
 * Add compressor name in sstablemetadata output (CASSANDRA-9879)
 * Fix type casting for counter columns (CASSANDRA-10824)
 * Prevent running Cassandra as root (CASSANDRA-8142)
 * bound maximum in-flight commit log replay mutation bytes to 64 megabytes (CASSANDRA-8639)
 * Normalize all scripts (CASSANDRA-10679)
 * Make compression ratio much more accurate (CASSANDRA-10225)
 * Optimize building of Clustering object when only one is created (CASSANDRA-10409)
 * Make index building pluggable (CASSANDRA-10681)
 * Add sstable flush observer (CASSANDRA-10678)
 * Improve NTS endpoints calculation (CASSANDRA-10200)
 * Improve performance of the folderSize function (CASSANDRA-10677)
 * Add support for type casting in selection clause (CASSANDRA-10310)
 * Added graphing option to cassandra-stress (CASSANDRA-7918)
 * Abort in-progress queries that time out (CASSANDRA-7392)
 * Add transparent data encryption core classes (CASSANDRA-9945)
Merged from 3.0:
 * Better handling of SSL connection errors inter-node (CASSANDRA-10816)
 * Avoid NoSuchElementException when executing empty batch (CASSANDRA-10711)
 * Avoid building PartitionUpdate in toString (CASSANDRA-10897)
 * Reduce heap spent when receiving many SSTables (CASSANDRA-10797)
 * Add back support for 3rd party auth providers to bulk loader (CASSANDRA-10873)
 * Eliminate the dependency on jgrapht for UDT resolution (CASSANDRA-10653)
 * (Hadoop) Close Clusters and Sessions in Hadoop Input/Output classes (CASSANDRA-10837)
 * Fix sstableloader not working with upper case keyspace name (CASSANDRA-10806)
Merged from 2.2:
 * jemalloc detection fails due to quoting issues in regexv (CASSANDRA-10946)
 * (cqlsh) show correct column names for empty result sets (CASSANDRA-9813)
 * Add new types to Stress (CASSANDRA-9556)
 * Add property to allow listening on broadcast interface (CASSANDRA-9748)
Merged from 2.1:
 * Match cassandra-loader options in COPY FROM (CASSANDRA-9303)
 * Fix binding to any address in CqlBulkRecordWriter (CASSANDRA-9309)
 * cqlsh fails to decode utf-8 characters for text typed columns (CASSANDRA-10875)
 * Log error when stream session fails (CASSANDRA-9294)
 * Fix bugs in commit log archiving startup behavior (CASSANDRA-10593)
 * (cqlsh) further optimise COPY FROM (CASSANDRA-9302)
 * Allow CREATE TABLE WITH ID (CASSANDRA-9179)
 * Make Stress compiles within eclipse (CASSANDRA-10807)
 * Cassandra Daemon should print JVM arguments (CASSANDRA-10764)
 * Allow cancellation of index summary redistribution (CASSANDRA-8805)


3.1.1
Merged from 3.0:
  * Fix upgrade data loss due to range tombstone deleting more data than then should
    (CASSANDRA-10822)


3.1
Merged from 3.0:
 * Avoid MV race during node decommission (CASSANDRA-10674)
 * Disable reloading of GossipingPropertyFileSnitch (CASSANDRA-9474)
 * Handle single-column deletions correction in materialized views
   when the column is part of the view primary key (CASSANDRA-10796)
 * Fix issue with datadir migration on upgrade (CASSANDRA-10788)
 * Fix bug with range tombstones on reverse queries and test coverage for
   AbstractBTreePartition (CASSANDRA-10059)
 * Remove 64k limit on collection elements (CASSANDRA-10374)
 * Remove unclear Indexer.indexes() method (CASSANDRA-10690)
 * Fix NPE on stream read error (CASSANDRA-10771)
 * Normalize cqlsh DESC output (CASSANDRA-10431)
 * Rejects partition range deletions when columns are specified (CASSANDRA-10739)
 * Fix error when saving cached key for old format sstable (CASSANDRA-10778)
 * Invalidate prepared statements on DROP INDEX (CASSANDRA-10758)
 * Fix SELECT statement with IN restrictions on partition key,
   ORDER BY and LIMIT (CASSANDRA-10729)
 * Improve stress performance over 1k threads (CASSANDRA-7217)
 * Wait for migration responses to complete before bootstrapping (CASSANDRA-10731)
 * Unable to create a function with argument of type Inet (CASSANDRA-10741)
 * Fix backward incompatibiliy in CqlInputFormat (CASSANDRA-10717)
 * Correctly preserve deletion info on updated rows when notifying indexers
   of single-row deletions (CASSANDRA-10694)
 * Notify indexers of partition delete during cleanup (CASSANDRA-10685)
 * Keep the file open in trySkipCache (CASSANDRA-10669)
 * Updated trigger example (CASSANDRA-10257)
Merged from 2.2:
 * Verify tables in pseudo-system keyspaces at startup (CASSANDRA-10761)
 * Fix IllegalArgumentException in DataOutputBuffer.reallocate for large buffers (CASSANDRA-10592)
 * Show CQL help in cqlsh in web browser (CASSANDRA-7225)
 * Serialize on disk the proper SSTable compression ratio (CASSANDRA-10775)
 * Reject index queries while the index is building (CASSANDRA-8505)
 * CQL.textile syntax incorrectly includes optional keyspace for aggregate SFUNC and FINALFUNC (CASSANDRA-10747)
 * Fix JSON update with prepared statements (CASSANDRA-10631)
 * Don't do anticompaction after subrange repair (CASSANDRA-10422)
 * Fix SimpleDateType type compatibility (CASSANDRA-10027)
 * (Hadoop) fix splits calculation (CASSANDRA-10640)
 * (Hadoop) ensure that Cluster instances are always closed (CASSANDRA-10058)
Merged from 2.1:
 * Fix Stress profile parsing on Windows (CASSANDRA-10808)
 * Fix incremental repair hang when replica is down (CASSANDRA-10288)
 * Optimize the way we check if a token is repaired in anticompaction (CASSANDRA-10768)
 * Add proper error handling to stream receiver (CASSANDRA-10774)
 * Warn or fail when changing cluster topology live (CASSANDRA-10243)
 * Status command in debian/ubuntu init script doesn't work (CASSANDRA-10213)
 * Some DROP ... IF EXISTS incorrectly result in exceptions on non-existing KS (CASSANDRA-10658)
 * DeletionTime.compareTo wrong in rare cases (CASSANDRA-10749)
 * Force encoding when computing statement ids (CASSANDRA-10755)
 * Properly reject counters as map keys (CASSANDRA-10760)
 * Fix the sstable-needs-cleanup check (CASSANDRA-10740)
 * (cqlsh) Print column names before COPY operation (CASSANDRA-8935)
 * Fix CompressedInputStream for proper cleanup (CASSANDRA-10012)
 * (cqlsh) Support counters in COPY commands (CASSANDRA-9043)
 * Try next replica if not possible to connect to primary replica on
   ColumnFamilyRecordReader (CASSANDRA-2388)
 * Limit window size in DTCS (CASSANDRA-10280)
 * sstableloader does not use MAX_HEAP_SIZE env parameter (CASSANDRA-10188)
 * (cqlsh) Improve COPY TO performance and error handling (CASSANDRA-9304)
 * Create compression chunk for sending file only (CASSANDRA-10680)
 * Forbid compact clustering column type changes in ALTER TABLE (CASSANDRA-8879)
 * Reject incremental repair with subrange repair (CASSANDRA-10422)
 * Add a nodetool command to refresh size_estimates (CASSANDRA-9579)
 * Invalidate cache after stream receive task is completed (CASSANDRA-10341)
 * Reject counter writes in CQLSSTableWriter (CASSANDRA-10258)
 * Remove superfluous COUNTER_MUTATION stage mapping (CASSANDRA-10605)


3.0
 * Fix AssertionError while flushing memtable due to materialized views
   incorrectly inserting empty rows (CASSANDRA-10614)
 * Store UDA initcond as CQL literal in the schema table, instead of a blob (CASSANDRA-10650)
 * Don't use -1 for the position of partition key in schema (CASSANDRA-10491)
 * Fix distinct queries in mixed version cluster (CASSANDRA-10573)
 * Skip sstable on clustering in names query (CASSANDRA-10571)
 * Remove value skipping as it breaks read-repair (CASSANDRA-10655)
 * Fix bootstrapping with MVs (CASSANDRA-10621)
 * Make sure EACH_QUORUM reads are using NTS (CASSANDRA-10584)
 * Fix MV replica filtering for non-NetworkTopologyStrategy (CASSANDRA-10634)
 * (Hadoop) fix CIF describeSplits() not handling 0 size estimates (CASSANDRA-10600)
 * Fix reading of legacy sstables (CASSANDRA-10590)
 * Use CQL type names in schema metadata tables (CASSANDRA-10365)
 * Guard batchlog replay against integer division by zero (CASSANDRA-9223)
 * Fix bug when adding a column to thrift with the same name than a primary key (CASSANDRA-10608)
 * Add client address argument to IAuthenticator::newSaslNegotiator (CASSANDRA-8068)
 * Fix implementation of LegacyLayout.LegacyBoundComparator (CASSANDRA-10602)
 * Don't use 'names query' read path for counters (CASSANDRA-10572)
 * Fix backward compatibility for counters (CASSANDRA-10470)
 * Remove memory_allocator paramter from cassandra.yaml (CASSANDRA-10581,10628)
 * Execute the metadata reload task of all registered indexes on CFS::reload (CASSANDRA-10604)
 * Fix thrift cas operations with defined columns (CASSANDRA-10576)
 * Fix PartitionUpdate.operationCount()for updates with static column operations (CASSANDRA-10606)
 * Fix thrift get() queries with defined columns (CASSANDRA-10586)
 * Fix marking of indexes as built and removed (CASSANDRA-10601)
 * Skip initialization of non-registered 2i instances, remove Index::getIndexName (CASSANDRA-10595)
 * Fix batches on multiple tables (CASSANDRA-10554)
 * Ensure compaction options are validated when updating KeyspaceMetadata (CASSANDRA-10569)
 * Flatten Iterator Transformation Hierarchy (CASSANDRA-9975)
 * Remove token generator (CASSANDRA-5261)
 * RolesCache should not be created for any authenticator that does not requireAuthentication (CASSANDRA-10562)
 * Fix LogTransaction checking only a single directory for files (CASSANDRA-10421)
 * Fix handling of range tombstones when reading old format sstables (CASSANDRA-10360)
 * Aggregate with Initial Condition fails with C* 3.0 (CASSANDRA-10367)
Merged from 2.2:
 * (cqlsh) show partial trace if incomplete after max_trace_wait (CASSANDRA-7645)
 * Use most up-to-date version of schema for system tables (CASSANDRA-10652)
 * Deprecate memory_allocator in cassandra.yaml (CASSANDRA-10581,10628)
 * Expose phi values from failure detector via JMX and tweak debug
   and trace logging (CASSANDRA-9526)
 * Fix IllegalArgumentException in DataOutputBuffer.reallocate for large buffers (CASSANDRA-10592)
Merged from 2.1:
 * Shutdown compaction in drain to prevent leak (CASSANDRA-10079)
 * (cqlsh) fix COPY using wrong variable name for time_format (CASSANDRA-10633)
 * Do not run SizeEstimatesRecorder if a node is not a member of the ring (CASSANDRA-9912)
 * Improve handling of dead nodes in gossip (CASSANDRA-10298)
 * Fix logback-tools.xml incorrectly configured for outputing to System.err
   (CASSANDRA-9937)
 * Fix streaming to catch exception so retry not fail (CASSANDRA-10557)
 * Add validation method to PerRowSecondaryIndex (CASSANDRA-10092)
 * Support encrypted and plain traffic on the same port (CASSANDRA-10559)
 * Do STCS in DTCS windows (CASSANDRA-10276)
 * Avoid repetition of JVM_OPTS in debian package (CASSANDRA-10251)
 * Fix potential NPE from handling result of SIM.highestSelectivityIndex (CASSANDRA-10550)
 * Fix paging issues with partitions containing only static columns data (CASSANDRA-10381)
 * Fix conditions on static columns (CASSANDRA-10264)
 * AssertionError: attempted to delete non-existing file CommitLog (CASSANDRA-10377)
 * Fix sorting for queries with an IN condition on partition key columns (CASSANDRA-10363)


3.0-rc2
 * Fix SELECT DISTINCT queries between 2.2.2 nodes and 3.0 nodes (CASSANDRA-10473)
 * Remove circular references in SegmentedFile (CASSANDRA-10543)
 * Ensure validation of indexed values only occurs once per-partition (CASSANDRA-10536)
 * Fix handling of static columns for range tombstones in thrift (CASSANDRA-10174)
 * Support empty ColumnFilter for backward compatility on empty IN (CASSANDRA-10471)
 * Remove Pig support (CASSANDRA-10542)
 * Fix LogFile throws Exception when assertion is disabled (CASSANDRA-10522)
 * Revert CASSANDRA-7486, make CMS default GC, move GC config to
   conf/jvm.options (CASSANDRA-10403)
 * Fix TeeingAppender causing some logs to be truncated/empty (CASSANDRA-10447)
 * Allow EACH_QUORUM for reads (CASSANDRA-9602)
 * Fix potential ClassCastException while upgrading (CASSANDRA-10468)
 * Fix NPE in MVs on update (CASSANDRA-10503)
 * Only include modified cell data in indexing deltas (CASSANDRA-10438)
 * Do not load keyspace when creating sstable writer (CASSANDRA-10443)
 * If node is not yet gossiping write all MV updates to batchlog only (CASSANDRA-10413)
 * Re-populate token metadata after commit log recovery (CASSANDRA-10293)
 * Provide additional metrics for materialized views (CASSANDRA-10323)
 * Flush system schema tables after local schema changes (CASSANDRA-10429)
Merged from 2.2:
 * Reduce contention getting instances of CompositeType (CASSANDRA-10433)
 * Fix the regression when using LIMIT with aggregates (CASSANDRA-10487)
 * Avoid NoClassDefFoundError during DataDescriptor initialization on windows (CASSANDRA-10412)
 * Preserve case of quoted Role & User names (CASSANDRA-10394)
 * cqlsh pg-style-strings broken (CASSANDRA-10484)
 * cqlsh prompt includes name of keyspace after failed `use` statement (CASSANDRA-10369)
Merged from 2.1:
 * (cqlsh) Distinguish negative and positive infinity in output (CASSANDRA-10523)
 * (cqlsh) allow custom time_format for COPY TO (CASSANDRA-8970)
 * Don't allow startup if the node's rack has changed (CASSANDRA-10242)
 * (cqlsh) show partial trace if incomplete after max_trace_wait (CASSANDRA-7645)
 * Allow LOCAL_JMX to be easily overridden (CASSANDRA-10275)
 * Mark nodes as dead even if they've already left (CASSANDRA-10205)


3.0.0-rc1
 * Fix mixed version read request compatibility for compact static tables
   (CASSANDRA-10373)
 * Fix paging of DISTINCT with static and IN (CASSANDRA-10354)
 * Allow MATERIALIZED VIEW's SELECT statement to restrict primary key
   columns (CASSANDRA-9664)
 * Move crc_check_chance out of compression options (CASSANDRA-9839)
 * Fix descending iteration past end of BTreeSearchIterator (CASSANDRA-10301)
 * Transfer hints to a different node on decommission (CASSANDRA-10198)
 * Check partition keys for CAS operations during stmt validation (CASSANDRA-10338)
 * Add custom query expressions to SELECT (CASSANDRA-10217)
 * Fix minor bugs in MV handling (CASSANDRA-10362)
 * Allow custom indexes with 0,1 or multiple target columns (CASSANDRA-10124)
 * Improve MV schema representation (CASSANDRA-9921)
 * Add flag to enable/disable coordinator batchlog for MV writes (CASSANDRA-10230)
 * Update cqlsh COPY for new internal driver serialization interface (CASSANDRA-10318)
 * Give index implementations more control over rebuild operations (CASSANDRA-10312)
 * Update index file format (CASSANDRA-10314)
 * Add "shadowable" row tombstones to deal with mv timestamp issues (CASSANDRA-10261)
 * CFS.loadNewSSTables() broken for pre-3.0 sstables
 * Cache selected index in read command to reduce lookups (CASSANDRA-10215)
 * Small optimizations of sstable index serialization (CASSANDRA-10232)
 * Support for both encrypted and unencrypted native transport connections (CASSANDRA-9590)
Merged from 2.2:
 * Configurable page size in cqlsh (CASSANDRA-9855)
 * Defer default role manager setup until all nodes are on 2.2+ (CASSANDRA-9761)
 * Handle missing RoleManager in config after upgrade to 2.2 (CASSANDRA-10209)
Merged from 2.1:
 * Bulk Loader API could not tolerate even node failure (CASSANDRA-10347)
 * Avoid misleading pushed notifications when multiple nodes
   share an rpc_address (CASSANDRA-10052)
 * Fix dropping undroppable when message queue is full (CASSANDRA-10113)
 * Fix potential ClassCastException during paging (CASSANDRA-10352)
 * Prevent ALTER TYPE from creating circular references (CASSANDRA-10339)
 * Fix cache handling of 2i and base tables (CASSANDRA-10155, 10359)
 * Fix NPE in nodetool compactionhistory (CASSANDRA-9758)
 * (Pig) support BulkOutputFormat as a URL parameter (CASSANDRA-7410)
 * BATCH statement is broken in cqlsh (CASSANDRA-10272)
 * (cqlsh) Make cqlsh PEP8 Compliant (CASSANDRA-10066)
 * (cqlsh) Fix error when starting cqlsh with --debug (CASSANDRA-10282)
 * Scrub, Cleanup and Upgrade do not unmark compacting until all operations
   have completed, regardless of the occurence of exceptions (CASSANDRA-10274)


3.0.0-beta2
 * Fix columns returned by AbstractBtreePartitions (CASSANDRA-10220)
 * Fix backward compatibility issue due to AbstractBounds serialization bug (CASSANDRA-9857)
 * Fix startup error when upgrading nodes (CASSANDRA-10136)
 * Base table PRIMARY KEY can be assumed to be NOT NULL in MV creation (CASSANDRA-10147)
 * Improve batchlog write patch (CASSANDRA-9673)
 * Re-apply MaterializedView updates on commitlog replay (CASSANDRA-10164)
 * Require AbstractType.isByteOrderComparable declaration in constructor (CASSANDRA-9901)
 * Avoid digest mismatch on upgrade to 3.0 (CASSANDRA-9554)
 * Fix Materialized View builder when adding multiple MVs (CASSANDRA-10156)
 * Choose better poolingOptions for protocol v4 in cassandra-stress (CASSANDRA-10182)
 * Fix LWW bug affecting Materialized Views (CASSANDRA-10197)
 * Ensures frozen sets and maps are always sorted (CASSANDRA-10162)
 * Don't deadlock when flushing CFS backed custom indexes (CASSANDRA-10181)
 * Fix double flushing of secondary index tables (CASSANDRA-10180)
 * Fix incorrect handling of range tombstones in thrift (CASSANDRA-10046)
 * Only use batchlog when paired materialized view replica is remote (CASSANDRA-10061)
 * Reuse TemporalRow when updating multiple MaterializedViews (CASSANDRA-10060)
 * Validate gc_grace_seconds for batchlog writes and MVs (CASSANDRA-9917)
 * Fix sstablerepairedset (CASSANDRA-10132)
Merged from 2.2:
 * Cancel transaction for sstables we wont redistribute index summary
   for (CASSANDRA-10270)
 * Retry snapshot deletion after compaction and gc on Windows (CASSANDRA-10222)
 * Fix failure to start with space in directory path on Windows (CASSANDRA-10239)
 * Fix repair hang when snapshot failed (CASSANDRA-10057)
 * Fall back to 1/4 commitlog volume for commitlog_total_space on small disks
   (CASSANDRA-10199)
Merged from 2.1:
 * Added configurable warning threshold for GC duration (CASSANDRA-8907)
 * Fix handling of streaming EOF (CASSANDRA-10206)
 * Only check KeyCache when it is enabled
 * Change streaming_socket_timeout_in_ms default to 1 hour (CASSANDRA-8611)
 * (cqlsh) update list of CQL keywords (CASSANDRA-9232)
 * Add nodetool gettraceprobability command (CASSANDRA-10234)
Merged from 2.0:
 * Fix rare race where older gossip states can be shadowed (CASSANDRA-10366)
 * Fix consolidating racks violating the RF contract (CASSANDRA-10238)
 * Disallow decommission when node is in drained state (CASSANDRA-8741)


2.2.1
 * Fix race during construction of commit log (CASSANDRA-10049)
 * Fix LeveledCompactionStrategyTest (CASSANDRA-9757)
 * Fix broken UnbufferedDataOutputStreamPlus.writeUTF (CASSANDRA-10203)
 * (cqlsh) default load-from-file encoding to utf-8 (CASSANDRA-9898)
 * Avoid returning Permission.NONE when failing to query users table (CASSANDRA-10168)
 * (cqlsh) add CLEAR command (CASSANDRA-10086)
 * Support string literals as Role names for compatibility (CASSANDRA-10135)
Merged from 2.1:
 * Only check KeyCache when it is enabled
 * Change streaming_socket_timeout_in_ms default to 1 hour (CASSANDRA-8611)
 * (cqlsh) update list of CQL keywords (CASSANDRA-9232)


3.0.0-beta1
 * Redesign secondary index API (CASSANDRA-9459, 7771, 9041)
 * Fix throwing ReadFailure instead of ReadTimeout on range queries (CASSANDRA-10125)
 * Rewrite hinted handoff (CASSANDRA-6230)
 * Fix query on static compact tables (CASSANDRA-10093)
 * Fix race during construction of commit log (CASSANDRA-10049)
 * Add option to only purge repaired tombstones (CASSANDRA-6434)
 * Change authorization handling for MVs (CASSANDRA-9927)
 * Add custom JMX enabled executor for UDF sandbox (CASSANDRA-10026)
 * Fix row deletion bug for Materialized Views (CASSANDRA-10014)
 * Support mixed-version clusters with Cassandra 2.1 and 2.2 (CASSANDRA-9704)
 * Fix multiple slices on RowSearchers (CASSANDRA-10002)
 * Fix bug in merging of collections (CASSANDRA-10001)
 * Optimize batchlog replay to avoid full scans (CASSANDRA-7237)
 * Repair improvements when using vnodes (CASSANDRA-5220)
 * Disable scripted UDFs by default (CASSANDRA-9889)
 * Bytecode inspection for Java-UDFs (CASSANDRA-9890)
 * Use byte to serialize MT hash length (CASSANDRA-9792)
 * Replace usage of Adler32 with CRC32 (CASSANDRA-8684)
 * Fix migration to new format from 2.1 SSTable (CASSANDRA-10006)
 * SequentialWriter should extend BufferedDataOutputStreamPlus (CASSANDRA-9500)
 * Use the same repairedAt timestamp within incremental repair session (CASSANDRA-9111)
Merged from 2.2:
 * Allow count(*) and count(1) to be use as normal aggregation (CASSANDRA-10114)
 * An NPE is thrown if the column name is unknown for an IN relation (CASSANDRA-10043)
 * Apply commit_failure_policy to more errors on startup (CASSANDRA-9749)
 * Fix histogram overflow exception (CASSANDRA-9973)
 * Route gossip messages over dedicated socket (CASSANDRA-9237)
 * Add checksum to saved cache files (CASSANDRA-9265)
 * Log warning when using an aggregate without partition key (CASSANDRA-9737)
Merged from 2.1:
 * (cqlsh) Allow encoding to be set through command line (CASSANDRA-10004)
 * Add new JMX methods to change local compaction strategy (CASSANDRA-9965)
 * Write hints for paxos commits (CASSANDRA-7342)
 * (cqlsh) Fix timestamps before 1970 on Windows, always
   use UTC for timestamp display (CASSANDRA-10000)
 * (cqlsh) Avoid overwriting new config file with old config
   when both exist (CASSANDRA-9777)
 * Release snapshot selfRef when doing snapshot repair (CASSANDRA-9998)
 * Cannot replace token does not exist - DN node removed as Fat Client (CASSANDRA-9871)
Merged from 2.0:
 * Don't cast expected bf size to an int (CASSANDRA-9959)
 * Make getFullyExpiredSSTables less expensive (CASSANDRA-9882)


3.0.0-alpha1
 * Implement proper sandboxing for UDFs (CASSANDRA-9402)
 * Simplify (and unify) cleanup of compaction leftovers (CASSANDRA-7066)
 * Allow extra schema definitions in cassandra-stress yaml (CASSANDRA-9850)
 * Metrics should use up to date nomenclature (CASSANDRA-9448)
 * Change CREATE/ALTER TABLE syntax for compression (CASSANDRA-8384)
 * Cleanup crc and adler code for java 8 (CASSANDRA-9650)
 * Storage engine refactor (CASSANDRA-8099, 9743, 9746, 9759, 9781, 9808, 9825,
   9848, 9705, 9859, 9867, 9874, 9828, 9801)
 * Update Guava to 18.0 (CASSANDRA-9653)
 * Bloom filter false positive ratio is not honoured (CASSANDRA-8413)
 * New option for cassandra-stress to leave a ratio of columns null (CASSANDRA-9522)
 * Change hinted_handoff_enabled yaml setting, JMX (CASSANDRA-9035)
 * Add algorithmic token allocation (CASSANDRA-7032)
 * Add nodetool command to replay batchlog (CASSANDRA-9547)
 * Make file buffer cache independent of paths being read (CASSANDRA-8897)
 * Remove deprecated legacy Hadoop code (CASSANDRA-9353)
 * Decommissioned nodes will not rejoin the cluster (CASSANDRA-8801)
 * Change gossip stabilization to use endpoit size (CASSANDRA-9401)
 * Change default garbage collector to G1 (CASSANDRA-7486)
 * Populate TokenMetadata early during startup (CASSANDRA-9317)
 * Undeprecate cache recentHitRate (CASSANDRA-6591)
 * Add support for selectively varint encoding fields (CASSANDRA-9499, 9865)
 * Materialized Views (CASSANDRA-6477)
Merged from 2.2:
 * Avoid grouping sstables for anticompaction with DTCS (CASSANDRA-9900)
 * UDF / UDA execution time in trace (CASSANDRA-9723)
 * Fix broken internode SSL (CASSANDRA-9884)
Merged from 2.1:
 * Add new JMX methods to change local compaction strategy (CASSANDRA-9965)
 * Fix handling of enable/disable autocompaction (CASSANDRA-9899)
 * Add consistency level to tracing ouput (CASSANDRA-9827)
 * Remove repair snapshot leftover on startup (CASSANDRA-7357)
 * Use random nodes for batch log when only 2 racks (CASSANDRA-8735)
 * Ensure atomicity inside thrift and stream session (CASSANDRA-7757)
 * Fix nodetool info error when the node is not joined (CASSANDRA-9031)
Merged from 2.0:
 * Log when messages are dropped due to cross_node_timeout (CASSANDRA-9793)
 * Don't track hotness when opening from snapshot for validation (CASSANDRA-9382)


2.2.0
 * Allow the selection of columns together with aggregates (CASSANDRA-9767)
 * Fix cqlsh copy methods and other windows specific issues (CASSANDRA-9795)
 * Don't wrap byte arrays in SequentialWriter (CASSANDRA-9797)
 * sum() and avg() functions missing for smallint and tinyint types (CASSANDRA-9671)
 * Revert CASSANDRA-9542 (allow native functions in UDA) (CASSANDRA-9771)
Merged from 2.1:
 * Fix MarshalException when upgrading superColumn family (CASSANDRA-9582)
 * Fix broken logging for "empty" flushes in Memtable (CASSANDRA-9837)
 * Handle corrupt files on startup (CASSANDRA-9686)
 * Fix clientutil jar and tests (CASSANDRA-9760)
 * (cqlsh) Allow the SSL protocol version to be specified through the
    config file or environment variables (CASSANDRA-9544)
Merged from 2.0:
 * Add tool to find why expired sstables are not getting dropped (CASSANDRA-10015)
 * Remove erroneous pending HH tasks from tpstats/jmx (CASSANDRA-9129)
 * Don't cast expected bf size to an int (CASSANDRA-9959)
 * checkForEndpointCollision fails for legitimate collisions (CASSANDRA-9765)
 * Complete CASSANDRA-8448 fix (CASSANDRA-9519)
 * Don't include auth credentials in debug log (CASSANDRA-9682)
 * Can't transition from write survey to normal mode (CASSANDRA-9740)
 * Scrub (recover) sstables even when -Index.db is missing (CASSANDRA-9591)
 * Fix growing pending background compaction (CASSANDRA-9662)


2.2.0-rc2
 * Re-enable memory-mapped I/O on Windows (CASSANDRA-9658)
 * Warn when an extra-large partition is compacted (CASSANDRA-9643)
 * (cqlsh) Allow setting the initial connection timeout (CASSANDRA-9601)
 * BulkLoader has --transport-factory option but does not use it (CASSANDRA-9675)
 * Allow JMX over SSL directly from nodetool (CASSANDRA-9090)
 * Update cqlsh for UDFs (CASSANDRA-7556)
 * Change Windows kernel default timer resolution (CASSANDRA-9634)
 * Deprected sstable2json and json2sstable (CASSANDRA-9618)
 * Allow native functions in user-defined aggregates (CASSANDRA-9542)
 * Don't repair system_distributed by default (CASSANDRA-9621)
 * Fix mixing min, max, and count aggregates for blob type (CASSANRA-9622)
 * Rename class for DATE type in Java driver (CASSANDRA-9563)
 * Duplicate compilation of UDFs on coordinator (CASSANDRA-9475)
 * Fix connection leak in CqlRecordWriter (CASSANDRA-9576)
 * Mlockall before opening system sstables & remove boot_without_jna option (CASSANDRA-9573)
 * Add functions to convert timeuuid to date or time, deprecate dateOf and unixTimestampOf (CASSANDRA-9229)
 * Make sure we cancel non-compacting sstables from LifecycleTransaction (CASSANDRA-9566)
 * Fix deprecated repair JMX API (CASSANDRA-9570)
 * Add logback metrics (CASSANDRA-9378)
 * Update and refactor ant test/test-compression to run the tests in parallel (CASSANDRA-9583)
 * Fix upgrading to new directory for secondary index (CASSANDRA-9687)
Merged from 2.1:
 * (cqlsh) Fix bad check for CQL compatibility when DESCRIBE'ing
   COMPACT STORAGE tables with no clustering columns
 * Eliminate strong self-reference chains in sstable ref tidiers (CASSANDRA-9656)
 * Ensure StreamSession uses canonical sstable reader instances (CASSANDRA-9700) 
 * Ensure memtable book keeping is not corrupted in the event we shrink usage (CASSANDRA-9681)
 * Update internal python driver for cqlsh (CASSANDRA-9064)
 * Fix IndexOutOfBoundsException when inserting tuple with too many
   elements using the string literal notation (CASSANDRA-9559)
 * Enable describe on indices (CASSANDRA-7814)
 * Fix incorrect result for IN queries where column not found (CASSANDRA-9540)
 * ColumnFamilyStore.selectAndReference may block during compaction (CASSANDRA-9637)
 * Fix bug in cardinality check when compacting (CASSANDRA-9580)
 * Fix memory leak in Ref due to ConcurrentLinkedQueue.remove() behaviour (CASSANDRA-9549)
 * Make rebuild only run one at a time (CASSANDRA-9119)
Merged from 2.0:
 * Avoid NPE in AuthSuccess#decode (CASSANDRA-9727)
 * Add listen_address to system.local (CASSANDRA-9603)
 * Bug fixes to resultset metadata construction (CASSANDRA-9636)
 * Fix setting 'durable_writes' in ALTER KEYSPACE (CASSANDRA-9560)
 * Avoids ballot clash in Paxos (CASSANDRA-9649)
 * Improve trace messages for RR (CASSANDRA-9479)
 * Fix suboptimal secondary index selection when restricted
   clustering column is also indexed (CASSANDRA-9631)
 * (cqlsh) Add min_threshold to DTCS option autocomplete (CASSANDRA-9385)
 * Fix error message when attempting to create an index on a column
   in a COMPACT STORAGE table with clustering columns (CASSANDRA-9527)
 * 'WITH WITH' in alter keyspace statements causes NPE (CASSANDRA-9565)
 * Expose some internals of SelectStatement for inspection (CASSANDRA-9532)
 * ArrivalWindow should use primitives (CASSANDRA-9496)
 * Periodically submit background compaction tasks (CASSANDRA-9592)
 * Set HAS_MORE_PAGES flag to false when PagingState is null (CASSANDRA-9571)


2.2.0-rc1
 * Compressed commit log should measure compressed space used (CASSANDRA-9095)
 * Fix comparison bug in CassandraRoleManager#collectRoles (CASSANDRA-9551)
 * Add tinyint,smallint,time,date support for UDFs (CASSANDRA-9400)
 * Deprecates SSTableSimpleWriter and SSTableSimpleUnsortedWriter (CASSANDRA-9546)
 * Empty INITCOND treated as null in aggregate (CASSANDRA-9457)
 * Remove use of Cell in Thrift MapReduce classes (CASSANDRA-8609)
 * Integrate pre-release Java Driver 2.2-rc1, custom build (CASSANDRA-9493)
 * Clean up gossiper logic for old versions (CASSANDRA-9370)
 * Fix custom payload coding/decoding to match the spec (CASSANDRA-9515)
 * ant test-all results incomplete when parsed (CASSANDRA-9463)
 * Disallow frozen<> types in function arguments and return types for
   clarity (CASSANDRA-9411)
 * Static Analysis to warn on unsafe use of Autocloseable instances (CASSANDRA-9431)
 * Update commitlog archiving examples now that commitlog segments are
   not recycled (CASSANDRA-9350)
 * Extend Transactional API to sstable lifecycle management (CASSANDRA-8568)
 * (cqlsh) Add support for native protocol 4 (CASSANDRA-9399)
 * Ensure that UDF and UDAs are keyspace-isolated (CASSANDRA-9409)
 * Revert CASSANDRA-7807 (tracing completion client notifications) (CASSANDRA-9429)
 * Add ability to stop compaction by ID (CASSANDRA-7207)
 * Let CassandraVersion handle SNAPSHOT version (CASSANDRA-9438)
Merged from 2.1:
 * (cqlsh) Fix using COPY through SOURCE or -f (CASSANDRA-9083)
 * Fix occasional lack of `system` keyspace in schema tables (CASSANDRA-8487)
 * Use ProtocolError code instead of ServerError code for native protocol
   error responses to unsupported protocol versions (CASSANDRA-9451)
 * Default commitlog_sync_batch_window_in_ms changed to 2ms (CASSANDRA-9504)
 * Fix empty partition assertion in unsorted sstable writing tools (CASSANDRA-9071)
 * Ensure truncate without snapshot cannot produce corrupt responses (CASSANDRA-9388) 
 * Consistent error message when a table mixes counter and non-counter
   columns (CASSANDRA-9492)
 * Avoid getting unreadable keys during anticompaction (CASSANDRA-9508)
 * (cqlsh) Better float precision by default (CASSANDRA-9224)
 * Improve estimated row count (CASSANDRA-9107)
 * Optimize range tombstone memory footprint (CASSANDRA-8603)
 * Use configured gcgs in anticompaction (CASSANDRA-9397)
Merged from 2.0:
 * Don't accumulate more range than necessary in RangeTombstone.Tracker (CASSANDRA-9486)
 * Add broadcast and rpc addresses to system.local (CASSANDRA-9436)
 * Always mark sstable suspect when corrupted (CASSANDRA-9478)
 * Add database users and permissions to CQL3 documentation (CASSANDRA-7558)
 * Allow JVM_OPTS to be passed to standalone tools (CASSANDRA-5969)
 * Fix bad condition in RangeTombstoneList (CASSANDRA-9485)
 * Fix potential StackOverflow when setting CrcCheckChance over JMX (CASSANDRA-9488)
 * Fix null static columns in pages after the first, paged reversed
   queries (CASSANDRA-8502)
 * Fix counting cache serialization in request metrics (CASSANDRA-9466)
 * Add option not to validate atoms during scrub (CASSANDRA-9406)


2.2.0-beta1
 * Introduce Transactional API for internal state changes (CASSANDRA-8984)
 * Add a flag in cassandra.yaml to enable UDFs (CASSANDRA-9404)
 * Better support of null for UDF (CASSANDRA-8374)
 * Use ecj instead of javassist for UDFs (CASSANDRA-8241)
 * faster async logback configuration for tests (CASSANDRA-9376)
 * Add `smallint` and `tinyint` data types (CASSANDRA-8951)
 * Avoid thrift schema creation when native driver is used in stress tool (CASSANDRA-9374)
 * Make Functions.declared thread-safe
 * Add client warnings to native protocol v4 (CASSANDRA-8930)
 * Allow roles cache to be invalidated (CASSANDRA-8967)
 * Upgrade Snappy (CASSANDRA-9063)
 * Don't start Thrift rpc by default (CASSANDRA-9319)
 * Only stream from unrepaired sstables with incremental repair (CASSANDRA-8267)
 * Aggregate UDFs allow SFUNC return type to differ from STYPE if FFUNC specified (CASSANDRA-9321)
 * Remove Thrift dependencies in bundled tools (CASSANDRA-8358)
 * Disable memory mapping of hsperfdata file for JVM statistics (CASSANDRA-9242)
 * Add pre-startup checks to detect potential incompatibilities (CASSANDRA-8049)
 * Distinguish between null and unset in protocol v4 (CASSANDRA-7304)
 * Add user/role permissions for user-defined functions (CASSANDRA-7557)
 * Allow cassandra config to be updated to restart daemon without unloading classes (CASSANDRA-9046)
 * Don't initialize compaction writer before checking if iter is empty (CASSANDRA-9117)
 * Don't execute any functions at prepare-time (CASSANDRA-9037)
 * Share file handles between all instances of a SegmentedFile (CASSANDRA-8893)
 * Make it possible to major compact LCS (CASSANDRA-7272)
 * Make FunctionExecutionException extend RequestExecutionException
   (CASSANDRA-9055)
 * Add support for SELECT JSON, INSERT JSON syntax and new toJson(), fromJson()
   functions (CASSANDRA-7970)
 * Optimise max purgeable timestamp calculation in compaction (CASSANDRA-8920)
 * Constrain internode message buffer sizes, and improve IO class hierarchy (CASSANDRA-8670) 
 * New tool added to validate all sstables in a node (CASSANDRA-5791)
 * Push notification when tracing completes for an operation (CASSANDRA-7807)
 * Delay "node up" and "node added" notifications until native protocol server is started (CASSANDRA-8236)
 * Compressed Commit Log (CASSANDRA-6809)
 * Optimise IntervalTree (CASSANDRA-8988)
 * Add a key-value payload for third party usage (CASSANDRA-8553, 9212)
 * Bump metrics-reporter-config dependency for metrics 3.0 (CASSANDRA-8149)
 * Partition intra-cluster message streams by size, not type (CASSANDRA-8789)
 * Add WriteFailureException to native protocol, notify coordinator of
   write failures (CASSANDRA-8592)
 * Convert SequentialWriter to nio (CASSANDRA-8709)
 * Add role based access control (CASSANDRA-7653, 8650, 7216, 8760, 8849, 8761, 8850)
 * Record client ip address in tracing sessions (CASSANDRA-8162)
 * Indicate partition key columns in response metadata for prepared
   statements (CASSANDRA-7660)
 * Merge UUIDType and TimeUUIDType parse logic (CASSANDRA-8759)
 * Avoid memory allocation when searching index summary (CASSANDRA-8793)
 * Optimise (Time)?UUIDType Comparisons (CASSANDRA-8730)
 * Make CRC32Ex into a separate maven dependency (CASSANDRA-8836)
 * Use preloaded jemalloc w/ Unsafe (CASSANDRA-8714, 9197)
 * Avoid accessing partitioner through StorageProxy (CASSANDRA-8244, 8268)
 * Upgrade Metrics library and remove depricated metrics (CASSANDRA-5657)
 * Serializing Row cache alternative, fully off heap (CASSANDRA-7438)
 * Duplicate rows returned when in clause has repeated values (CASSANDRA-6706)
 * Make CassandraException unchecked, extend RuntimeException (CASSANDRA-8560)
 * Support direct buffer decompression for reads (CASSANDRA-8464)
 * DirectByteBuffer compatible LZ4 methods (CASSANDRA-7039)
 * Group sstables for anticompaction correctly (CASSANDRA-8578)
 * Add ReadFailureException to native protocol, respond
   immediately when replicas encounter errors while handling
   a read request (CASSANDRA-7886)
 * Switch CommitLogSegment from RandomAccessFile to nio (CASSANDRA-8308)
 * Allow mixing token and partition key restrictions (CASSANDRA-7016)
 * Support index key/value entries on map collections (CASSANDRA-8473)
 * Modernize schema tables (CASSANDRA-8261)
 * Support for user-defined aggregation functions (CASSANDRA-8053)
 * Fix NPE in SelectStatement with empty IN values (CASSANDRA-8419)
 * Refactor SelectStatement, return IN results in natural order instead
   of IN value list order and ignore duplicate values in partition key IN restrictions (CASSANDRA-7981)
 * Support UDTs, tuples, and collections in user-defined
   functions (CASSANDRA-7563)
 * Fix aggregate fn results on empty selection, result column name,
   and cqlsh parsing (CASSANDRA-8229)
 * Mark sstables as repaired after full repair (CASSANDRA-7586)
 * Extend Descriptor to include a format value and refactor reader/writer
   APIs (CASSANDRA-7443)
 * Integrate JMH for microbenchmarks (CASSANDRA-8151)
 * Keep sstable levels when bootstrapping (CASSANDRA-7460)
 * Add Sigar library and perform basic OS settings check on startup (CASSANDRA-7838)
 * Support for aggregation functions (CASSANDRA-4914)
 * Remove cassandra-cli (CASSANDRA-7920)
 * Accept dollar quoted strings in CQL (CASSANDRA-7769)
 * Make assassinate a first class command (CASSANDRA-7935)
 * Support IN clause on any partition key column (CASSANDRA-7855)
 * Support IN clause on any clustering column (CASSANDRA-4762)
 * Improve compaction logging (CASSANDRA-7818)
 * Remove YamlFileNetworkTopologySnitch (CASSANDRA-7917)
 * Do anticompaction in groups (CASSANDRA-6851)
 * Support user-defined functions (CASSANDRA-7395, 7526, 7562, 7740, 7781, 7929,
   7924, 7812, 8063, 7813, 7708)
 * Permit configurable timestamps with cassandra-stress (CASSANDRA-7416)
 * Move sstable RandomAccessReader to nio2, which allows using the
   FILE_SHARE_DELETE flag on Windows (CASSANDRA-4050)
 * Remove CQL2 (CASSANDRA-5918)
 * Optimize fetching multiple cells by name (CASSANDRA-6933)
 * Allow compilation in java 8 (CASSANDRA-7028)
 * Make incremental repair default (CASSANDRA-7250)
 * Enable code coverage thru JaCoCo (CASSANDRA-7226)
 * Switch external naming of 'column families' to 'tables' (CASSANDRA-4369) 
 * Shorten SSTable path (CASSANDRA-6962)
 * Use unsafe mutations for most unit tests (CASSANDRA-6969)
 * Fix race condition during calculation of pending ranges (CASSANDRA-7390)
 * Fail on very large batch sizes (CASSANDRA-8011)
 * Improve concurrency of repair (CASSANDRA-6455, 8208, 9145)
 * Select optimal CRC32 implementation at runtime (CASSANDRA-8614)
 * Evaluate MurmurHash of Token once per query (CASSANDRA-7096)
 * Generalize progress reporting (CASSANDRA-8901)
 * Resumable bootstrap streaming (CASSANDRA-8838, CASSANDRA-8942)
 * Allow scrub for secondary index (CASSANDRA-5174)
 * Save repair data to system table (CASSANDRA-5839)
 * fix nodetool names that reference column families (CASSANDRA-8872)
 Merged from 2.1:
 * Warn on misuse of unlogged batches (CASSANDRA-9282)
 * Failure detector detects and ignores local pauses (CASSANDRA-9183)
 * Add utility class to support for rate limiting a given log statement (CASSANDRA-9029)
 * Add missing consistency levels to cassandra-stess (CASSANDRA-9361)
 * Fix commitlog getCompletedTasks to not increment (CASSANDRA-9339)
 * Fix for harmless exceptions logged as ERROR (CASSANDRA-8564)
 * Delete processed sstables in sstablesplit/sstableupgrade (CASSANDRA-8606)
 * Improve sstable exclusion from partition tombstones (CASSANDRA-9298)
 * Validate the indexed column rather than the cell's contents for 2i (CASSANDRA-9057)
 * Add support for top-k custom 2i queries (CASSANDRA-8717)
 * Fix error when dropping table during compaction (CASSANDRA-9251)
 * cassandra-stress supports validation operations over user profiles (CASSANDRA-8773)
 * Add support for rate limiting log messages (CASSANDRA-9029)
 * Log the partition key with tombstone warnings (CASSANDRA-8561)
 * Reduce runWithCompactionsDisabled poll interval to 1ms (CASSANDRA-9271)
 * Fix PITR commitlog replay (CASSANDRA-9195)
 * GCInspector logs very different times (CASSANDRA-9124)
 * Fix deleting from an empty list (CASSANDRA-9198)
 * Update tuple and collection types that use a user-defined type when that UDT
   is modified (CASSANDRA-9148, CASSANDRA-9192)
 * Use higher timeout for prepair and snapshot in repair (CASSANDRA-9261)
 * Fix anticompaction blocking ANTI_ENTROPY stage (CASSANDRA-9151)
 * Repair waits for anticompaction to finish (CASSANDRA-9097)
 * Fix streaming not holding ref when stream error (CASSANDRA-9295)
 * Fix canonical view returning early opened SSTables (CASSANDRA-9396)
Merged from 2.0:
 * (cqlsh) Add LOGIN command to switch users (CASSANDRA-7212)
 * Clone SliceQueryFilter in AbstractReadCommand implementations (CASSANDRA-8940)
 * Push correct protocol notification for DROP INDEX (CASSANDRA-9310)
 * token-generator - generated tokens too long (CASSANDRA-9300)
 * Fix counting of tombstones for TombstoneOverwhelmingException (CASSANDRA-9299)
 * Fix ReconnectableSnitch reconnecting to peers during upgrade (CASSANDRA-6702)
 * Include keyspace and table name in error log for collections over the size
   limit (CASSANDRA-9286)
 * Avoid potential overlap in LCS with single-partition sstables (CASSANDRA-9322)
 * Log warning message when a table is queried before the schema has fully
   propagated (CASSANDRA-9136)
 * Overload SecondaryIndex#indexes to accept the column definition (CASSANDRA-9314)
 * (cqlsh) Add SERIAL and LOCAL_SERIAL consistency levels (CASSANDRA-8051)
 * Fix index selection during rebuild with certain table layouts (CASSANDRA-9281)
 * Fix partition-level-delete-only workload accounting (CASSANDRA-9194)
 * Allow scrub to handle corrupted compressed chunks (CASSANDRA-9140)
 * Fix assertion error when resetlocalschema is run during repair (CASSANDRA-9249)
 * Disable single sstable tombstone compactions for DTCS by default (CASSANDRA-9234)
 * IncomingTcpConnection thread is not named (CASSANDRA-9262)
 * Close incoming connections when MessagingService is stopped (CASSANDRA-9238)
 * Fix streaming hang when retrying (CASSANDRA-9132)


2.1.5
 * Re-add deprecated cold_reads_to_omit param for backwards compat (CASSANDRA-9203)
 * Make anticompaction visible in compactionstats (CASSANDRA-9098)
 * Improve nodetool getendpoints documentation about the partition
   key parameter (CASSANDRA-6458)
 * Don't check other keyspaces for schema changes when an user-defined
   type is altered (CASSANDRA-9187)
 * Add generate-idea-files target to build.xml (CASSANDRA-9123)
 * Allow takeColumnFamilySnapshot to take a list of tables (CASSANDRA-8348)
 * Limit major sstable operations to their canonical representation (CASSANDRA-8669)
 * cqlsh: Add tests for INSERT and UPDATE tab completion (CASSANDRA-9125)
 * cqlsh: quote column names when needed in COPY FROM inserts (CASSANDRA-9080)
 * Do not load read meter for offline operations (CASSANDRA-9082)
 * cqlsh: Make CompositeType data readable (CASSANDRA-8919)
 * cqlsh: Fix display of triggers (CASSANDRA-9081)
 * Fix NullPointerException when deleting or setting an element by index on
   a null list collection (CASSANDRA-9077)
 * Buffer bloom filter serialization (CASSANDRA-9066)
 * Fix anti-compaction target bloom filter size (CASSANDRA-9060)
 * Make FROZEN and TUPLE unreserved keywords in CQL (CASSANDRA-9047)
 * Prevent AssertionError from SizeEstimatesRecorder (CASSANDRA-9034)
 * Avoid overwriting index summaries for sstables with an older format that
   does not support downsampling; rebuild summaries on startup when this
   is detected (CASSANDRA-8993)
 * Fix potential data loss in CompressedSequentialWriter (CASSANDRA-8949)
 * Make PasswordAuthenticator number of hashing rounds configurable (CASSANDRA-8085)
 * Fix AssertionError when binding nested collections in DELETE (CASSANDRA-8900)
 * Check for overlap with non-early sstables in LCS (CASSANDRA-8739)
 * Only calculate max purgable timestamp if we have to (CASSANDRA-8914)
 * (cqlsh) Greatly improve performance of COPY FROM (CASSANDRA-8225)
 * IndexSummary effectiveIndexInterval is now a guideline, not a rule (CASSANDRA-8993)
 * Use correct bounds for page cache eviction of compressed files (CASSANDRA-8746)
 * SSTableScanner enforces its bounds (CASSANDRA-8946)
 * Cleanup cell equality (CASSANDRA-8947)
 * Introduce intra-cluster message coalescing (CASSANDRA-8692)
 * DatabaseDescriptor throws NPE when rpc_interface is used (CASSANDRA-8839)
 * Don't check if an sstable is live for offline compactions (CASSANDRA-8841)
 * Don't set clientMode in SSTableLoader (CASSANDRA-8238)
 * Fix SSTableRewriter with disabled early open (CASSANDRA-8535)
 * Fix cassandra-stress so it respects the CL passed in user mode (CASSANDRA-8948)
 * Fix rare NPE in ColumnDefinition#hasIndexOption() (CASSANDRA-8786)
 * cassandra-stress reports per-operation statistics, plus misc (CASSANDRA-8769)
 * Add SimpleDate (cql date) and Time (cql time) types (CASSANDRA-7523)
 * Use long for key count in cfstats (CASSANDRA-8913)
 * Make SSTableRewriter.abort() more robust to failure (CASSANDRA-8832)
 * Remove cold_reads_to_omit from STCS (CASSANDRA-8860)
 * Make EstimatedHistogram#percentile() use ceil instead of floor (CASSANDRA-8883)
 * Fix top partitions reporting wrong cardinality (CASSANDRA-8834)
 * Fix rare NPE in KeyCacheSerializer (CASSANDRA-8067)
 * Pick sstables for validation as late as possible inc repairs (CASSANDRA-8366)
 * Fix commitlog getPendingTasks to not increment (CASSANDRA-8862)
 * Fix parallelism adjustment in range and secondary index queries
   when the first fetch does not satisfy the limit (CASSANDRA-8856)
 * Check if the filtered sstables is non-empty in STCS (CASSANDRA-8843)
 * Upgrade java-driver used for cassandra-stress (CASSANDRA-8842)
 * Fix CommitLog.forceRecycleAllSegments() memory access error (CASSANDRA-8812)
 * Improve assertions in Memory (CASSANDRA-8792)
 * Fix SSTableRewriter cleanup (CASSANDRA-8802)
 * Introduce SafeMemory for CompressionMetadata.Writer (CASSANDRA-8758)
 * 'nodetool info' prints exception against older node (CASSANDRA-8796)
 * Ensure SSTableReader.last corresponds exactly with the file end (CASSANDRA-8750)
 * Make SSTableWriter.openEarly more robust and obvious (CASSANDRA-8747)
 * Enforce SSTableReader.first/last (CASSANDRA-8744)
 * Cleanup SegmentedFile API (CASSANDRA-8749)
 * Avoid overlap with early compaction replacement (CASSANDRA-8683)
 * Safer Resource Management++ (CASSANDRA-8707)
 * Write partition size estimates into a system table (CASSANDRA-7688)
 * cqlsh: Fix keys() and full() collection indexes in DESCRIBE output
   (CASSANDRA-8154)
 * Show progress of streaming in nodetool netstats (CASSANDRA-8886)
 * IndexSummaryBuilder utilises offheap memory, and shares data between
   each IndexSummary opened from it (CASSANDRA-8757)
 * markCompacting only succeeds if the exact SSTableReader instances being 
   marked are in the live set (CASSANDRA-8689)
 * cassandra-stress support for varint (CASSANDRA-8882)
 * Fix Adler32 digest for compressed sstables (CASSANDRA-8778)
 * Add nodetool statushandoff/statusbackup (CASSANDRA-8912)
 * Use stdout for progress and stats in sstableloader (CASSANDRA-8982)
 * Correctly identify 2i datadir from older versions (CASSANDRA-9116)
Merged from 2.0:
 * Ignore gossip SYNs after shutdown (CASSANDRA-9238)
 * Avoid overflow when calculating max sstable size in LCS (CASSANDRA-9235)
 * Make sstable blacklisting work with compression (CASSANDRA-9138)
 * Do not attempt to rebuild indexes if no index accepts any column (CASSANDRA-9196)
 * Don't initiate snitch reconnection for dead states (CASSANDRA-7292)
 * Fix ArrayIndexOutOfBoundsException in CQLSSTableWriter (CASSANDRA-8978)
 * Add shutdown gossip state to prevent timeouts during rolling restarts (CASSANDRA-8336)
 * Fix running with java.net.preferIPv6Addresses=true (CASSANDRA-9137)
 * Fix failed bootstrap/replace attempts being persisted in system.peers (CASSANDRA-9180)
 * Flush system.IndexInfo after marking index built (CASSANDRA-9128)
 * Fix updates to min/max_compaction_threshold through cassandra-cli
   (CASSANDRA-8102)
 * Don't include tmp files when doing offline relevel (CASSANDRA-9088)
 * Use the proper CAS WriteType when finishing a previous round during Paxos
   preparation (CASSANDRA-8672)
 * Avoid race in cancelling compactions (CASSANDRA-9070)
 * More aggressive check for expired sstables in DTCS (CASSANDRA-8359)
 * Fix ignored index_interval change in ALTER TABLE statements (CASSANDRA-7976)
 * Do more aggressive compaction in old time windows in DTCS (CASSANDRA-8360)
 * java.lang.AssertionError when reading saved cache (CASSANDRA-8740)
 * "disk full" when running cleanup (CASSANDRA-9036)
 * Lower logging level from ERROR to DEBUG when a scheduled schema pull
   cannot be completed due to a node being down (CASSANDRA-9032)
 * Fix MOVED_NODE client event (CASSANDRA-8516)
 * Allow overriding MAX_OUTSTANDING_REPLAY_COUNT (CASSANDRA-7533)
 * Fix malformed JMX ObjectName containing IPv6 addresses (CASSANDRA-9027)
 * (cqlsh) Allow increasing CSV field size limit through
   cqlshrc config option (CASSANDRA-8934)
 * Stop logging range tombstones when exceeding the threshold
   (CASSANDRA-8559)
 * Fix NullPointerException when nodetool getendpoints is run
   against invalid keyspaces or tables (CASSANDRA-8950)
 * Allow specifying the tmp dir (CASSANDRA-7712)
 * Improve compaction estimated tasks estimation (CASSANDRA-8904)
 * Fix duplicate up/down messages sent to native clients (CASSANDRA-7816)
 * Expose commit log archive status via JMX (CASSANDRA-8734)
 * Provide better exceptions for invalid replication strategy parameters
   (CASSANDRA-8909)
 * Fix regression in mixed single and multi-column relation support for
   SELECT statements (CASSANDRA-8613)
 * Add ability to limit number of native connections (CASSANDRA-8086)
 * Fix CQLSSTableWriter throwing exception and spawning threads
   (CASSANDRA-8808)
 * Fix MT mismatch between empty and GC-able data (CASSANDRA-8979)
 * Fix incorrect validation when snapshotting single table (CASSANDRA-8056)
 * Add offline tool to relevel sstables (CASSANDRA-8301)
 * Preserve stream ID for more protocol errors (CASSANDRA-8848)
 * Fix combining token() function with multi-column relations on
   clustering columns (CASSANDRA-8797)
 * Make CFS.markReferenced() resistant to bad refcounting (CASSANDRA-8829)
 * Fix StreamTransferTask abort/complete bad refcounting (CASSANDRA-8815)
 * Fix AssertionError when querying a DESC clustering ordered
   table with ASC ordering and paging (CASSANDRA-8767)
 * AssertionError: "Memory was freed" when running cleanup (CASSANDRA-8716)
 * Make it possible to set max_sstable_age to fractional days (CASSANDRA-8406)
 * Fix some multi-column relations with indexes on some clustering
   columns (CASSANDRA-8275)
 * Fix memory leak in SSTableSimple*Writer and SSTableReader.validate()
   (CASSANDRA-8748)
 * Throw OOM if allocating memory fails to return a valid pointer (CASSANDRA-8726)
 * Fix SSTableSimpleUnsortedWriter ConcurrentModificationException (CASSANDRA-8619)
 * 'nodetool info' prints exception against older node (CASSANDRA-8796)
 * Ensure SSTableSimpleUnsortedWriter.close() terminates if
   disk writer has crashed (CASSANDRA-8807)


2.1.4
 * Bind JMX to localhost unless explicitly configured otherwise (CASSANDRA-9085)


2.1.3
 * Fix HSHA/offheap_objects corruption (CASSANDRA-8719)
 * Upgrade libthrift to 0.9.2 (CASSANDRA-8685)
 * Don't use the shared ref in sstableloader (CASSANDRA-8704)
 * Purge internal prepared statements if related tables or
   keyspaces are dropped (CASSANDRA-8693)
 * (cqlsh) Handle unicode BOM at start of files (CASSANDRA-8638)
 * Stop compactions before exiting offline tools (CASSANDRA-8623)
 * Update tools/stress/README.txt to match current behaviour (CASSANDRA-7933)
 * Fix schema from Thrift conversion with empty metadata (CASSANDRA-8695)
 * Safer Resource Management (CASSANDRA-7705)
 * Make sure we compact highly overlapping cold sstables with
   STCS (CASSANDRA-8635)
 * rpc_interface and listen_interface generate NPE on startup when specified
   interface doesn't exist (CASSANDRA-8677)
 * Fix ArrayIndexOutOfBoundsException in nodetool cfhistograms (CASSANDRA-8514)
 * Switch from yammer metrics for nodetool cf/proxy histograms (CASSANDRA-8662)
 * Make sure we don't add tmplink files to the compaction
   strategy (CASSANDRA-8580)
 * (cqlsh) Handle maps with blob keys (CASSANDRA-8372)
 * (cqlsh) Handle DynamicCompositeType schemas correctly (CASSANDRA-8563)
 * Duplicate rows returned when in clause has repeated values (CASSANDRA-6706)
 * Add tooling to detect hot partitions (CASSANDRA-7974)
 * Fix cassandra-stress user-mode truncation of partition generation (CASSANDRA-8608)
 * Only stream from unrepaired sstables during inc repair (CASSANDRA-8267)
 * Don't allow starting multiple inc repairs on the same sstables (CASSANDRA-8316)
 * Invalidate prepared BATCH statements when related tables
   or keyspaces are dropped (CASSANDRA-8652)
 * Fix missing results in secondary index queries on collections
   with ALLOW FILTERING (CASSANDRA-8421)
 * Expose EstimatedHistogram metrics for range slices (CASSANDRA-8627)
 * (cqlsh) Escape clqshrc passwords properly (CASSANDRA-8618)
 * Fix NPE when passing wrong argument in ALTER TABLE statement (CASSANDRA-8355)
 * Pig: Refactor and deprecate CqlStorage (CASSANDRA-8599)
 * Don't reuse the same cleanup strategy for all sstables (CASSANDRA-8537)
 * Fix case-sensitivity of index name on CREATE and DROP INDEX
   statements (CASSANDRA-8365)
 * Better detection/logging for corruption in compressed sstables (CASSANDRA-8192)
 * Use the correct repairedAt value when closing writer (CASSANDRA-8570)
 * (cqlsh) Handle a schema mismatch being detected on startup (CASSANDRA-8512)
 * Properly calculate expected write size during compaction (CASSANDRA-8532)
 * Invalidate affected prepared statements when a table's columns
   are altered (CASSANDRA-7910)
 * Stress - user defined writes should populate sequentally (CASSANDRA-8524)
 * Fix regression in SSTableRewriter causing some rows to become unreadable 
   during compaction (CASSANDRA-8429)
 * Run major compactions for repaired/unrepaired in parallel (CASSANDRA-8510)
 * (cqlsh) Fix compression options in DESCRIBE TABLE output when compression
   is disabled (CASSANDRA-8288)
 * (cqlsh) Fix DESCRIBE output after keyspaces are altered (CASSANDRA-7623)
 * Make sure we set lastCompactedKey correctly (CASSANDRA-8463)
 * (cqlsh) Fix output of CONSISTENCY command (CASSANDRA-8507)
 * (cqlsh) Fixed the handling of LIST statements (CASSANDRA-8370)
 * Make sstablescrub check leveled manifest again (CASSANDRA-8432)
 * Check first/last keys in sstable when giving out positions (CASSANDRA-8458)
 * Disable mmap on Windows (CASSANDRA-6993)
 * Add missing ConsistencyLevels to cassandra-stress (CASSANDRA-8253)
 * Add auth support to cassandra-stress (CASSANDRA-7985)
 * Fix ArrayIndexOutOfBoundsException when generating error message
   for some CQL syntax errors (CASSANDRA-8455)
 * Scale memtable slab allocation logarithmically (CASSANDRA-7882)
 * cassandra-stress simultaneous inserts over same seed (CASSANDRA-7964)
 * Reduce cassandra-stress sampling memory requirements (CASSANDRA-7926)
 * Ensure memtable flush cannot expire commit log entries from its future (CASSANDRA-8383)
 * Make read "defrag" async to reclaim memtables (CASSANDRA-8459)
 * Remove tmplink files for offline compactions (CASSANDRA-8321)
 * Reduce maxHintsInProgress (CASSANDRA-8415)
 * BTree updates may call provided update function twice (CASSANDRA-8018)
 * Release sstable references after anticompaction (CASSANDRA-8386)
 * Handle abort() in SSTableRewriter properly (CASSANDRA-8320)
 * Centralize shared executors (CASSANDRA-8055)
 * Fix filtering for CONTAINS (KEY) relations on frozen collection
   clustering columns when the query is restricted to a single
   partition (CASSANDRA-8203)
 * Do more aggressive entire-sstable TTL expiry checks (CASSANDRA-8243)
 * Add more log info if readMeter is null (CASSANDRA-8238)
 * add check of the system wall clock time at startup (CASSANDRA-8305)
 * Support for frozen collections (CASSANDRA-7859)
 * Fix overflow on histogram computation (CASSANDRA-8028)
 * Have paxos reuse the timestamp generation of normal queries (CASSANDRA-7801)
 * Fix incremental repair not remove parent session on remote (CASSANDRA-8291)
 * Improve JBOD disk utilization (CASSANDRA-7386)
 * Log failed host when preparing incremental repair (CASSANDRA-8228)
 * Force config client mode in CQLSSTableWriter (CASSANDRA-8281)
 * Fix sstableupgrade throws exception (CASSANDRA-8688)
 * Fix hang when repairing empty keyspace (CASSANDRA-8694)
Merged from 2.0:
 * Fix IllegalArgumentException in dynamic snitch (CASSANDRA-8448)
 * Add support for UPDATE ... IF EXISTS (CASSANDRA-8610)
 * Fix reversal of list prepends (CASSANDRA-8733)
 * Prevent non-zero default_time_to_live on tables with counters
   (CASSANDRA-8678)
 * Fix SSTableSimpleUnsortedWriter ConcurrentModificationException
   (CASSANDRA-8619)
 * Round up time deltas lower than 1ms in BulkLoader (CASSANDRA-8645)
 * Add batch remove iterator to ABSC (CASSANDRA-8414, 8666)
 * Round up time deltas lower than 1ms in BulkLoader (CASSANDRA-8645)
 * Fix isClientMode check in Keyspace (CASSANDRA-8687)
 * Use more efficient slice size for querying internal secondary
   index tables (CASSANDRA-8550)
 * Fix potentially returning deleted rows with range tombstone (CASSANDRA-8558)
 * Check for available disk space before starting a compaction (CASSANDRA-8562)
 * Fix DISTINCT queries with LIMITs or paging when some partitions
   contain only tombstones (CASSANDRA-8490)
 * Introduce background cache refreshing to permissions cache
   (CASSANDRA-8194)
 * Fix race condition in StreamTransferTask that could lead to
   infinite loops and premature sstable deletion (CASSANDRA-7704)
 * Add an extra version check to MigrationTask (CASSANDRA-8462)
 * Ensure SSTableWriter cleans up properly after failure (CASSANDRA-8499)
 * Increase bf true positive count on key cache hit (CASSANDRA-8525)
 * Move MeteredFlusher to its own thread (CASSANDRA-8485)
 * Fix non-distinct results in DISTNCT queries on static columns when
   paging is enabled (CASSANDRA-8087)
 * Move all hints related tasks to hints internal executor (CASSANDRA-8285)
 * Fix paging for multi-partition IN queries (CASSANDRA-8408)
 * Fix MOVED_NODE topology event never being emitted when a node
   moves its token (CASSANDRA-8373)
 * Fix validation of indexes in COMPACT tables (CASSANDRA-8156)
 * Avoid StackOverflowError when a large list of IN values
   is used for a clustering column (CASSANDRA-8410)
 * Fix NPE when writetime() or ttl() calls are wrapped by
   another function call (CASSANDRA-8451)
 * Fix NPE after dropping a keyspace (CASSANDRA-8332)
 * Fix error message on read repair timeouts (CASSANDRA-7947)
 * Default DTCS base_time_seconds changed to 60 (CASSANDRA-8417)
 * Refuse Paxos operation with more than one pending endpoint (CASSANDRA-8346, 8640)
 * Throw correct exception when trying to bind a keyspace or table
   name (CASSANDRA-6952)
 * Make HHOM.compact synchronized (CASSANDRA-8416)
 * cancel latency-sampling task when CF is dropped (CASSANDRA-8401)
 * don't block SocketThread for MessagingService (CASSANDRA-8188)
 * Increase quarantine delay on replacement (CASSANDRA-8260)
 * Expose off-heap memory usage stats (CASSANDRA-7897)
 * Ignore Paxos commits for truncated tables (CASSANDRA-7538)
 * Validate size of indexed column values (CASSANDRA-8280)
 * Make LCS split compaction results over all data directories (CASSANDRA-8329)
 * Fix some failing queries that use multi-column relations
   on COMPACT STORAGE tables (CASSANDRA-8264)
 * Fix InvalidRequestException with ORDER BY (CASSANDRA-8286)
 * Disable SSLv3 for POODLE (CASSANDRA-8265)
 * Fix millisecond timestamps in Tracing (CASSANDRA-8297)
 * Include keyspace name in error message when there are insufficient
   live nodes to stream from (CASSANDRA-8221)
 * Avoid overlap in L1 when L0 contains many nonoverlapping
   sstables (CASSANDRA-8211)
 * Improve PropertyFileSnitch logging (CASSANDRA-8183)
 * Add DC-aware sequential repair (CASSANDRA-8193)
 * Use live sstables in snapshot repair if possible (CASSANDRA-8312)
 * Fix hints serialized size calculation (CASSANDRA-8587)


2.1.2
 * (cqlsh) parse_for_table_meta errors out on queries with undefined
   grammars (CASSANDRA-8262)
 * (cqlsh) Fix SELECT ... TOKEN() function broken in C* 2.1.1 (CASSANDRA-8258)
 * Fix Cassandra crash when running on JDK8 update 40 (CASSANDRA-8209)
 * Optimize partitioner tokens (CASSANDRA-8230)
 * Improve compaction of repaired/unrepaired sstables (CASSANDRA-8004)
 * Make cache serializers pluggable (CASSANDRA-8096)
 * Fix issues with CONTAINS (KEY) queries on secondary indexes
   (CASSANDRA-8147)
 * Fix read-rate tracking of sstables for some queries (CASSANDRA-8239)
 * Fix default timestamp in QueryOptions (CASSANDRA-8246)
 * Set socket timeout when reading remote version (CASSANDRA-8188)
 * Refactor how we track live size (CASSANDRA-7852)
 * Make sure unfinished compaction files are removed (CASSANDRA-8124)
 * Fix shutdown when run as Windows service (CASSANDRA-8136)
 * Fix DESCRIBE TABLE with custom indexes (CASSANDRA-8031)
 * Fix race in RecoveryManagerTest (CASSANDRA-8176)
 * Avoid IllegalArgumentException while sorting sstables in
   IndexSummaryManager (CASSANDRA-8182)
 * Shutdown JVM on file descriptor exhaustion (CASSANDRA-7579)
 * Add 'die' policy for commit log and disk failure (CASSANDRA-7927)
 * Fix installing as service on Windows (CASSANDRA-8115)
 * Fix CREATE TABLE for CQL2 (CASSANDRA-8144)
 * Avoid boxing in ColumnStats min/max trackers (CASSANDRA-8109)
Merged from 2.0:
 * Correctly handle non-text column names in cql3 (CASSANDRA-8178)
 * Fix deletion for indexes on primary key columns (CASSANDRA-8206)
 * Add 'nodetool statusgossip' (CASSANDRA-8125)
 * Improve client notification that nodes are ready for requests (CASSANDRA-7510)
 * Handle negative timestamp in writetime method (CASSANDRA-8139)
 * Pig: Remove errant LIMIT clause in CqlNativeStorage (CASSANDRA-8166)
 * Throw ConfigurationException when hsha is used with the default
   rpc_max_threads setting of 'unlimited' (CASSANDRA-8116)
 * Allow concurrent writing of the same table in the same JVM using
   CQLSSTableWriter (CASSANDRA-7463)
 * Fix totalDiskSpaceUsed calculation (CASSANDRA-8205)


2.1.1
 * Fix spin loop in AtomicSortedColumns (CASSANDRA-7546)
 * Dont notify when replacing tmplink files (CASSANDRA-8157)
 * Fix validation with multiple CONTAINS clause (CASSANDRA-8131)
 * Fix validation of collections in TriggerExecutor (CASSANDRA-8146)
 * Fix IllegalArgumentException when a list of IN values containing tuples
   is passed as a single arg to a prepared statement with the v1 or v2
   protocol (CASSANDRA-8062)
 * Fix ClassCastException in DISTINCT query on static columns with
   query paging (CASSANDRA-8108)
 * Fix NPE on null nested UDT inside a set (CASSANDRA-8105)
 * Fix exception when querying secondary index on set items or map keys
   when some clustering columns are specified (CASSANDRA-8073)
 * Send proper error response when there is an error during native
   protocol message decode (CASSANDRA-8118)
 * Gossip should ignore generation numbers too far in the future (CASSANDRA-8113)
 * Fix NPE when creating a table with frozen sets, lists (CASSANDRA-8104)
 * Fix high memory use due to tracking reads on incrementally opened sstable
   readers (CASSANDRA-8066)
 * Fix EXECUTE request with skipMetadata=false returning no metadata
   (CASSANDRA-8054)
 * Allow concurrent use of CQLBulkOutputFormat (CASSANDRA-7776)
 * Shutdown JVM on OOM (CASSANDRA-7507)
 * Upgrade netty version and enable epoll event loop (CASSANDRA-7761)
 * Don't duplicate sstables smaller than split size when using
   the sstablesplitter tool (CASSANDRA-7616)
 * Avoid re-parsing already prepared statements (CASSANDRA-7923)
 * Fix some Thrift slice deletions and updates of COMPACT STORAGE
   tables with some clustering columns omitted (CASSANDRA-7990)
 * Fix filtering for CONTAINS on sets (CASSANDRA-8033)
 * Properly track added size (CASSANDRA-7239)
 * Allow compilation in java 8 (CASSANDRA-7208)
 * Fix Assertion error on RangeTombstoneList diff (CASSANDRA-8013)
 * Release references to overlapping sstables during compaction (CASSANDRA-7819)
 * Send notification when opening compaction results early (CASSANDRA-8034)
 * Make native server start block until properly bound (CASSANDRA-7885)
 * (cqlsh) Fix IPv6 support (CASSANDRA-7988)
 * Ignore fat clients when checking for endpoint collision (CASSANDRA-7939)
 * Make sstablerepairedset take a list of files (CASSANDRA-7995)
 * (cqlsh) Tab completeion for indexes on map keys (CASSANDRA-7972)
 * (cqlsh) Fix UDT field selection in select clause (CASSANDRA-7891)
 * Fix resource leak in event of corrupt sstable
 * (cqlsh) Add command line option for cqlshrc file path (CASSANDRA-7131)
 * Provide visibility into prepared statements churn (CASSANDRA-7921, CASSANDRA-7930)
 * Invalidate prepared statements when their keyspace or table is
   dropped (CASSANDRA-7566)
 * cassandra-stress: fix support for NetworkTopologyStrategy (CASSANDRA-7945)
 * Fix saving caches when a table is dropped (CASSANDRA-7784)
 * Add better error checking of new stress profile (CASSANDRA-7716)
 * Use ThreadLocalRandom and remove FBUtilities.threadLocalRandom (CASSANDRA-7934)
 * Prevent operator mistakes due to simultaneous bootstrap (CASSANDRA-7069)
 * cassandra-stress supports whitelist mode for node config (CASSANDRA-7658)
 * GCInspector more closely tracks GC; cassandra-stress and nodetool report it (CASSANDRA-7916)
 * nodetool won't output bogus ownership info without a keyspace (CASSANDRA-7173)
 * Add human readable option to nodetool commands (CASSANDRA-5433)
 * Don't try to set repairedAt on old sstables (CASSANDRA-7913)
 * Add metrics for tracking PreparedStatement use (CASSANDRA-7719)
 * (cqlsh) tab-completion for triggers (CASSANDRA-7824)
 * (cqlsh) Support for query paging (CASSANDRA-7514)
 * (cqlsh) Show progress of COPY operations (CASSANDRA-7789)
 * Add syntax to remove multiple elements from a map (CASSANDRA-6599)
 * Support non-equals conditions in lightweight transactions (CASSANDRA-6839)
 * Add IF [NOT] EXISTS to create/drop triggers (CASSANDRA-7606)
 * (cqlsh) Display the current logged-in user (CASSANDRA-7785)
 * (cqlsh) Don't ignore CTRL-C during COPY FROM execution (CASSANDRA-7815)
 * (cqlsh) Order UDTs according to cross-type dependencies in DESCRIBE
   output (CASSANDRA-7659)
 * (cqlsh) Fix handling of CAS statement results (CASSANDRA-7671)
 * (cqlsh) COPY TO/FROM improvements (CASSANDRA-7405)
 * Support list index operations with conditions (CASSANDRA-7499)
 * Add max live/tombstoned cells to nodetool cfstats output (CASSANDRA-7731)
 * Validate IPv6 wildcard addresses properly (CASSANDRA-7680)
 * (cqlsh) Error when tracing query (CASSANDRA-7613)
 * Avoid IOOBE when building SyntaxError message snippet (CASSANDRA-7569)
 * SSTableExport uses correct validator to create string representation of partition
   keys (CASSANDRA-7498)
 * Avoid NPEs when receiving type changes for an unknown keyspace (CASSANDRA-7689)
 * Add support for custom 2i validation (CASSANDRA-7575)
 * Pig support for hadoop CqlInputFormat (CASSANDRA-6454)
 * Add duration mode to cassandra-stress (CASSANDRA-7468)
 * Add listen_interface and rpc_interface options (CASSANDRA-7417)
 * Improve schema merge performance (CASSANDRA-7444)
 * Adjust MT depth based on # of partition validating (CASSANDRA-5263)
 * Optimise NativeCell comparisons (CASSANDRA-6755)
 * Configurable client timeout for cqlsh (CASSANDRA-7516)
 * Include snippet of CQL query near syntax error in messages (CASSANDRA-7111)
 * Make repair -pr work with -local (CASSANDRA-7450)
 * Fix error in sstableloader with -cph > 1 (CASSANDRA-8007)
 * Fix snapshot repair error on indexed tables (CASSANDRA-8020)
 * Do not exit nodetool repair when receiving JMX NOTIF_LOST (CASSANDRA-7909)
 * Stream to private IP when available (CASSANDRA-8084)
Merged from 2.0:
 * Reject conditions on DELETE unless full PK is given (CASSANDRA-6430)
 * Properly reject the token function DELETE (CASSANDRA-7747)
 * Force batchlog replay before decommissioning a node (CASSANDRA-7446)
 * Fix hint replay with many accumulated expired hints (CASSANDRA-6998)
 * Fix duplicate results in DISTINCT queries on static columns with query
   paging (CASSANDRA-8108)
 * Add DateTieredCompactionStrategy (CASSANDRA-6602)
 * Properly validate ascii and utf8 string literals in CQL queries (CASSANDRA-8101)
 * (cqlsh) Fix autocompletion for alter keyspace (CASSANDRA-8021)
 * Create backup directories for commitlog archiving during startup (CASSANDRA-8111)
 * Reduce totalBlockFor() for LOCAL_* consistency levels (CASSANDRA-8058)
 * Fix merging schemas with re-dropped keyspaces (CASSANDRA-7256)
 * Fix counters in supercolumns during live upgrades from 1.2 (CASSANDRA-7188)
 * Notify DT subscribers when a column family is truncated (CASSANDRA-8088)
 * Add sanity check of $JAVA on startup (CASSANDRA-7676)
 * Schedule fat client schema pull on join (CASSANDRA-7993)
 * Don't reset nodes' versions when closing IncomingTcpConnections
   (CASSANDRA-7734)
 * Record the real messaging version in all cases in OutboundTcpConnection
   (CASSANDRA-8057)
 * SSL does not work in cassandra-cli (CASSANDRA-7899)
 * Fix potential exception when using ReversedType in DynamicCompositeType
   (CASSANDRA-7898)
 * Better validation of collection values (CASSANDRA-7833)
 * Track min/max timestamps correctly (CASSANDRA-7969)
 * Fix possible overflow while sorting CL segments for replay (CASSANDRA-7992)
 * Increase nodetool Xmx (CASSANDRA-7956)
 * Archive any commitlog segments present at startup (CASSANDRA-6904)
 * CrcCheckChance should adjust based on live CFMetadata not 
   sstable metadata (CASSANDRA-7978)
 * token() should only accept columns in the partitioning
   key order (CASSANDRA-6075)
 * Add method to invalidate permission cache via JMX (CASSANDRA-7977)
 * Allow propagating multiple gossip states atomically (CASSANDRA-6125)
 * Log exceptions related to unclean native protocol client disconnects
   at DEBUG or INFO (CASSANDRA-7849)
 * Allow permissions cache to be set via JMX (CASSANDRA-7698)
 * Include schema_triggers CF in readable system resources (CASSANDRA-7967)
 * Fix RowIndexEntry to report correct serializedSize (CASSANDRA-7948)
 * Make CQLSSTableWriter sync within partitions (CASSANDRA-7360)
 * Potentially use non-local replicas in CqlConfigHelper (CASSANDRA-7906)
 * Explicitly disallow mixing multi-column and single-column
   relations on clustering columns (CASSANDRA-7711)
 * Better error message when condition is set on PK column (CASSANDRA-7804)
 * Don't send schema change responses and events for no-op DDL
   statements (CASSANDRA-7600)
 * (Hadoop) fix cluster initialisation for a split fetching (CASSANDRA-7774)
 * Throw InvalidRequestException when queries contain relations on entire
   collection columns (CASSANDRA-7506)
 * (cqlsh) enable CTRL-R history search with libedit (CASSANDRA-7577)
 * (Hadoop) allow ACFRW to limit nodes to local DC (CASSANDRA-7252)
 * (cqlsh) cqlsh should automatically disable tracing when selecting
   from system_traces (CASSANDRA-7641)
 * (Hadoop) Add CqlOutputFormat (CASSANDRA-6927)
 * Don't depend on cassandra config for nodetool ring (CASSANDRA-7508)
 * (cqlsh) Fix failing cqlsh formatting tests (CASSANDRA-7703)
 * Fix IncompatibleClassChangeError from hadoop2 (CASSANDRA-7229)
 * Add 'nodetool sethintedhandoffthrottlekb' (CASSANDRA-7635)
 * (cqlsh) Add tab-completion for CREATE/DROP USER IF [NOT] EXISTS (CASSANDRA-7611)
 * Catch errors when the JVM pulls the rug out from GCInspector (CASSANDRA-5345)
 * cqlsh fails when version number parts are not int (CASSANDRA-7524)
 * Fix NPE when table dropped during streaming (CASSANDRA-7946)
 * Fix wrong progress when streaming uncompressed (CASSANDRA-7878)
 * Fix possible infinite loop in creating repair range (CASSANDRA-7983)
 * Fix unit in nodetool for streaming throughput (CASSANDRA-7375)
Merged from 1.2:
 * Don't index tombstones (CASSANDRA-7828)
 * Improve PasswordAuthenticator default super user setup (CASSANDRA-7788)


2.1.0
 * (cqlsh) Removed "ALTER TYPE <name> RENAME TO <name>" from tab-completion
   (CASSANDRA-7895)
 * Fixed IllegalStateException in anticompaction (CASSANDRA-7892)
 * cqlsh: DESCRIBE support for frozen UDTs, tuples (CASSANDRA-7863)
 * Avoid exposing internal classes over JMX (CASSANDRA-7879)
 * Add null check for keys when freezing collection (CASSANDRA-7869)
 * Improve stress workload realism (CASSANDRA-7519)
Merged from 2.0:
 * Configure system.paxos with LeveledCompactionStrategy (CASSANDRA-7753)
 * Fix ALTER clustering column type from DateType to TimestampType when
   using DESC clustering order (CASSANRDA-7797)
 * Throw EOFException if we run out of chunks in compressed datafile
   (CASSANDRA-7664)
 * Fix PRSI handling of CQL3 row markers for row cleanup (CASSANDRA-7787)
 * Fix dropping collection when it's the last regular column (CASSANDRA-7744)
 * Make StreamReceiveTask thread safe and gc friendly (CASSANDRA-7795)
 * Validate empty cell names from counter updates (CASSANDRA-7798)
Merged from 1.2:
 * Don't allow compacted sstables to be marked as compacting (CASSANDRA-7145)
 * Track expired tombstones (CASSANDRA-7810)


2.1.0-rc7
 * Add frozen keyword and require UDT to be frozen (CASSANDRA-7857)
 * Track added sstable size correctly (CASSANDRA-7239)
 * (cqlsh) Fix case insensitivity (CASSANDRA-7834)
 * Fix failure to stream ranges when moving (CASSANDRA-7836)
 * Correctly remove tmplink files (CASSANDRA-7803)
 * (cqlsh) Fix column name formatting for functions, CAS operations,
   and UDT field selections (CASSANDRA-7806)
 * (cqlsh) Fix COPY FROM handling of null/empty primary key
   values (CASSANDRA-7792)
 * Fix ordering of static cells (CASSANDRA-7763)
Merged from 2.0:
 * Forbid re-adding dropped counter columns (CASSANDRA-7831)
 * Fix CFMetaData#isThriftCompatible() for PK-only tables (CASSANDRA-7832)
 * Always reject inequality on the partition key without token()
   (CASSANDRA-7722)
 * Always send Paxos commit to all replicas (CASSANDRA-7479)
 * Make disruptor_thrift_server invocation pool configurable (CASSANDRA-7594)
 * Make repair no-op when RF=1 (CASSANDRA-7864)


2.1.0-rc6
 * Fix OOM issue from netty caching over time (CASSANDRA-7743)
 * json2sstable couldn't import JSON for CQL table (CASSANDRA-7477)
 * Invalidate all caches on table drop (CASSANDRA-7561)
 * Skip strict endpoint selection for ranges if RF == nodes (CASSANRA-7765)
 * Fix Thrift range filtering without 2ary index lookups (CASSANDRA-7741)
 * Add tracing entries about concurrent range requests (CASSANDRA-7599)
 * (cqlsh) Fix DESCRIBE for NTS keyspaces (CASSANDRA-7729)
 * Remove netty buffer ref-counting (CASSANDRA-7735)
 * Pass mutated cf to index updater for use by PRSI (CASSANDRA-7742)
 * Include stress yaml example in release and deb (CASSANDRA-7717)
 * workaround for netty issue causing corrupted data off the wire (CASSANDRA-7695)
 * cqlsh DESC CLUSTER fails retrieving ring information (CASSANDRA-7687)
 * Fix binding null values inside UDT (CASSANDRA-7685)
 * Fix UDT field selection with empty fields (CASSANDRA-7670)
 * Bogus deserialization of static cells from sstable (CASSANDRA-7684)
 * Fix NPE on compaction leftover cleanup for dropped table (CASSANDRA-7770)
Merged from 2.0:
 * Fix race condition in StreamTransferTask that could lead to
   infinite loops and premature sstable deletion (CASSANDRA-7704)
 * (cqlsh) Wait up to 10 sec for a tracing session (CASSANDRA-7222)
 * Fix NPE in FileCacheService.sizeInBytes (CASSANDRA-7756)
 * Remove duplicates from StorageService.getJoiningNodes (CASSANDRA-7478)
 * Clone token map outside of hot gossip loops (CASSANDRA-7758)
 * Fix MS expiring map timeout for Paxos messages (CASSANDRA-7752)
 * Do not flush on truncate if durable_writes is false (CASSANDRA-7750)
 * Give CRR a default input_cql Statement (CASSANDRA-7226)
 * Better error message when adding a collection with the same name
   than a previously dropped one (CASSANDRA-6276)
 * Fix validation when adding static columns (CASSANDRA-7730)
 * (Thrift) fix range deletion of supercolumns (CASSANDRA-7733)
 * Fix potential AssertionError in RangeTombstoneList (CASSANDRA-7700)
 * Validate arguments of blobAs* functions (CASSANDRA-7707)
 * Fix potential AssertionError with 2ndary indexes (CASSANDRA-6612)
 * Avoid logging CompactionInterrupted at ERROR (CASSANDRA-7694)
 * Minor leak in sstable2jon (CASSANDRA-7709)
 * Add cassandra.auto_bootstrap system property (CASSANDRA-7650)
 * Update java driver (for hadoop) (CASSANDRA-7618)
 * Remove CqlPagingRecordReader/CqlPagingInputFormat (CASSANDRA-7570)
 * Support connecting to ipv6 jmx with nodetool (CASSANDRA-7669)


2.1.0-rc5
 * Reject counters inside user types (CASSANDRA-7672)
 * Switch to notification-based GCInspector (CASSANDRA-7638)
 * (cqlsh) Handle nulls in UDTs and tuples correctly (CASSANDRA-7656)
 * Don't use strict consistency when replacing (CASSANDRA-7568)
 * Fix min/max cell name collection on 2.0 SSTables with range
   tombstones (CASSANDRA-7593)
 * Tolerate min/max cell names of different lengths (CASSANDRA-7651)
 * Filter cached results correctly (CASSANDRA-7636)
 * Fix tracing on the new SEPExecutor (CASSANDRA-7644)
 * Remove shuffle and taketoken (CASSANDRA-7601)
 * Clean up Windows batch scripts (CASSANDRA-7619)
 * Fix native protocol drop user type notification (CASSANDRA-7571)
 * Give read access to system.schema_usertypes to all authenticated users
   (CASSANDRA-7578)
 * (cqlsh) Fix cqlsh display when zero rows are returned (CASSANDRA-7580)
 * Get java version correctly when JAVA_TOOL_OPTIONS is set (CASSANDRA-7572)
 * Fix NPE when dropping index from non-existent keyspace, AssertionError when
   dropping non-existent index with IF EXISTS (CASSANDRA-7590)
 * Fix sstablelevelresetter hang (CASSANDRA-7614)
 * (cqlsh) Fix deserialization of blobs (CASSANDRA-7603)
 * Use "keyspace updated" schema change message for UDT changes in v1 and
   v2 protocols (CASSANDRA-7617)
 * Fix tracing of range slices and secondary index lookups that are local
   to the coordinator (CASSANDRA-7599)
 * Set -Dcassandra.storagedir for all tool shell scripts (CASSANDRA-7587)
 * Don't swap max/min col names when mutating sstable metadata (CASSANDRA-7596)
 * (cqlsh) Correctly handle paged result sets (CASSANDRA-7625)
 * (cqlsh) Improve waiting for a trace to complete (CASSANDRA-7626)
 * Fix tracing of concurrent range slices and 2ary index queries (CASSANDRA-7626)
 * Fix scrub against collection type (CASSANDRA-7665)
Merged from 2.0:
 * Set gc_grace_seconds to seven days for system schema tables (CASSANDRA-7668)
 * SimpleSeedProvider no longer caches seeds forever (CASSANDRA-7663)
 * Always flush on truncate (CASSANDRA-7511)
 * Fix ReversedType(DateType) mapping to native protocol (CASSANDRA-7576)
 * Always merge ranges owned by a single node (CASSANDRA-6930)
 * Track max/min timestamps for range tombstones (CASSANDRA-7647)
 * Fix NPE when listing saved caches dir (CASSANDRA-7632)


2.1.0-rc4
 * Fix word count hadoop example (CASSANDRA-7200)
 * Updated memtable_cleanup_threshold and memtable_flush_writers defaults 
   (CASSANDRA-7551)
 * (Windows) fix startup when WMI memory query fails (CASSANDRA-7505)
 * Anti-compaction proceeds if any part of the repair failed (CASSANDRA-7521)
 * Add missing table name to DROP INDEX responses and notifications (CASSANDRA-7539)
 * Bump CQL version to 3.2.0 and update CQL documentation (CASSANDRA-7527)
 * Fix configuration error message when running nodetool ring (CASSANDRA-7508)
 * Support conditional updates, tuple type, and the v3 protocol in cqlsh (CASSANDRA-7509)
 * Handle queries on multiple secondary index types (CASSANDRA-7525)
 * Fix cqlsh authentication with v3 native protocol (CASSANDRA-7564)
 * Fix NPE when unknown prepared statement ID is used (CASSANDRA-7454)
Merged from 2.0:
 * (Windows) force range-based repair to non-sequential mode (CASSANDRA-7541)
 * Fix range merging when DES scores are zero (CASSANDRA-7535)
 * Warn when SSL certificates have expired (CASSANDRA-7528)
 * Fix error when doing reversed queries with static columns (CASSANDRA-7490)
Merged from 1.2:
 * Set correct stream ID on responses when non-Exception Throwables
   are thrown while handling native protocol messages (CASSANDRA-7470)


2.1.0-rc3
 * Consider expiry when reconciling otherwise equal cells (CASSANDRA-7403)
 * Introduce CQL support for stress tool (CASSANDRA-6146)
 * Fix ClassCastException processing expired messages (CASSANDRA-7496)
 * Fix prepared marker for collections inside UDT (CASSANDRA-7472)
 * Remove left-over populate_io_cache_on_flush and replicate_on_write
   uses (CASSANDRA-7493)
 * (Windows) handle spaces in path names (CASSANDRA-7451)
 * Ensure writes have completed after dropping a table, before recycling
   commit log segments (CASSANDRA-7437)
 * Remove left-over rows_per_partition_to_cache (CASSANDRA-7493)
 * Fix error when CONTAINS is used with a bind marker (CASSANDRA-7502)
 * Properly reject unknown UDT field (CASSANDRA-7484)
Merged from 2.0:
 * Fix CC#collectTimeOrderedData() tombstone optimisations (CASSANDRA-7394)
 * Support DISTINCT for static columns and fix behaviour when DISTINC is
   not use (CASSANDRA-7305).
 * Workaround JVM NPE on JMX bind failure (CASSANDRA-7254)
 * Fix race in FileCacheService RemovalListener (CASSANDRA-7278)
 * Fix inconsistent use of consistencyForCommit that allowed LOCAL_QUORUM
   operations to incorrect become full QUORUM (CASSANDRA-7345)
 * Properly handle unrecognized opcodes and flags (CASSANDRA-7440)
 * (Hadoop) close CqlRecordWriter clients when finished (CASSANDRA-7459)
 * Commit disk failure policy (CASSANDRA-7429)
 * Make sure high level sstables get compacted (CASSANDRA-7414)
 * Fix AssertionError when using empty clustering columns and static columns
   (CASSANDRA-7455)
 * Add option to disable STCS in L0 (CASSANDRA-6621)
 * Upgrade to snappy-java 1.0.5.2 (CASSANDRA-7476)


2.1.0-rc2
 * Fix heap size calculation for CompoundSparseCellName and 
   CompoundSparseCellName.WithCollection (CASSANDRA-7421)
 * Allow counter mutations in UNLOGGED batches (CASSANDRA-7351)
 * Modify reconcile logic to always pick a tombstone over a counter cell
   (CASSANDRA-7346)
 * Avoid incremental compaction on Windows (CASSANDRA-7365)
 * Fix exception when querying a composite-keyed table with a collection index
   (CASSANDRA-7372)
 * Use node's host id in place of counter ids (CASSANDRA-7366)
 * Fix error when doing reversed queries with static columns (CASSANDRA-7490)
 * Backport CASSANDRA-6747 (CASSANDRA-7560)
 * Track max/min timestamps for range tombstones (CASSANDRA-7647)
 * Fix NPE when listing saved caches dir (CASSANDRA-7632)
 * Fix sstableloader unable to connect encrypted node (CASSANDRA-7585)
Merged from 1.2:
 * Clone token map outside of hot gossip loops (CASSANDRA-7758)
 * Add stop method to EmbeddedCassandraService (CASSANDRA-7595)
 * Support connecting to ipv6 jmx with nodetool (CASSANDRA-7669)
 * Set gc_grace_seconds to seven days for system schema tables (CASSANDRA-7668)
 * SimpleSeedProvider no longer caches seeds forever (CASSANDRA-7663)
 * Set correct stream ID on responses when non-Exception Throwables
   are thrown while handling native protocol messages (CASSANDRA-7470)
 * Fix row size miscalculation in LazilyCompactedRow (CASSANDRA-7543)
 * Fix race in background compaction check (CASSANDRA-7745)
 * Don't clear out range tombstones during compaction (CASSANDRA-7808)


2.1.0-rc1
 * Revert flush directory (CASSANDRA-6357)
 * More efficient executor service for fast operations (CASSANDRA-4718)
 * Move less common tools into a new cassandra-tools package (CASSANDRA-7160)
 * Support more concurrent requests in native protocol (CASSANDRA-7231)
 * Add tab-completion to debian nodetool packaging (CASSANDRA-6421)
 * Change concurrent_compactors defaults (CASSANDRA-7139)
 * Add PowerShell Windows launch scripts (CASSANDRA-7001)
 * Make commitlog archive+restore more robust (CASSANDRA-6974)
 * Fix marking commitlogsegments clean (CASSANDRA-6959)
 * Add snapshot "manifest" describing files included (CASSANDRA-6326)
 * Parallel streaming for sstableloader (CASSANDRA-3668)
 * Fix bugs in supercolumns handling (CASSANDRA-7138)
 * Fix ClassClassException on composite dense tables (CASSANDRA-7112)
 * Cleanup and optimize collation and slice iterators (CASSANDRA-7107)
 * Upgrade NBHM lib (CASSANDRA-7128)
 * Optimize netty server (CASSANDRA-6861)
 * Fix repair hang when given CF does not exist (CASSANDRA-7189)
 * Allow c* to be shutdown in an embedded mode (CASSANDRA-5635)
 * Add server side batching to native transport (CASSANDRA-5663)
 * Make batchlog replay asynchronous (CASSANDRA-6134)
 * remove unused classes (CASSANDRA-7197)
 * Limit user types to the keyspace they are defined in (CASSANDRA-6643)
 * Add validate method to CollectionType (CASSANDRA-7208)
 * New serialization format for UDT values (CASSANDRA-7209, CASSANDRA-7261)
 * Fix nodetool netstats (CASSANDRA-7270)
 * Fix potential ClassCastException in HintedHandoffManager (CASSANDRA-7284)
 * Use prepared statements internally (CASSANDRA-6975)
 * Fix broken paging state with prepared statement (CASSANDRA-7120)
 * Fix IllegalArgumentException in CqlStorage (CASSANDRA-7287)
 * Allow nulls/non-existant fields in UDT (CASSANDRA-7206)
 * Add Thrift MultiSliceRequest (CASSANDRA-6757, CASSANDRA-7027)
 * Handle overlapping MultiSlices (CASSANDRA-7279)
 * Fix DataOutputTest on Windows (CASSANDRA-7265)
 * Embedded sets in user defined data-types are not updating (CASSANDRA-7267)
 * Add tuple type to CQL/native protocol (CASSANDRA-7248)
 * Fix CqlPagingRecordReader on tables with few rows (CASSANDRA-7322)
Merged from 2.0:
 * Copy compaction options to make sure they are reloaded (CASSANDRA-7290)
 * Add option to do more aggressive tombstone compactions (CASSANDRA-6563)
 * Don't try to compact already-compacting files in HHOM (CASSANDRA-7288)
 * Always reallocate buffers in HSHA (CASSANDRA-6285)
 * (Hadoop) support authentication in CqlRecordReader (CASSANDRA-7221)
 * (Hadoop) Close java driver Cluster in CQLRR.close (CASSANDRA-7228)
 * Warn when 'USING TIMESTAMP' is used on a CAS BATCH (CASSANDRA-7067)
 * return all cpu values from BackgroundActivityMonitor.readAndCompute (CASSANDRA-7183)
 * Correctly delete scheduled range xfers (CASSANDRA-7143)
 * return all cpu values from BackgroundActivityMonitor.readAndCompute (CASSANDRA-7183)  
 * reduce garbage creation in calculatePendingRanges (CASSANDRA-7191)
 * fix c* launch issues on Russian os's due to output of linux 'free' cmd (CASSANDRA-6162)
 * Fix disabling autocompaction (CASSANDRA-7187)
 * Fix potential NumberFormatException when deserializing IntegerType (CASSANDRA-7088)
 * cqlsh can't tab-complete disabling compaction (CASSANDRA-7185)
 * cqlsh: Accept and execute CQL statement(s) from command-line parameter (CASSANDRA-7172)
 * Fix IllegalStateException in CqlPagingRecordReader (CASSANDRA-7198)
 * Fix the InvertedIndex trigger example (CASSANDRA-7211)
 * Add --resolve-ip option to 'nodetool ring' (CASSANDRA-7210)
 * reduce garbage on codec flag deserialization (CASSANDRA-7244) 
 * Fix duplicated error messages on directory creation error at startup (CASSANDRA-5818)
 * Proper null handle for IF with map element access (CASSANDRA-7155)
 * Improve compaction visibility (CASSANDRA-7242)
 * Correctly delete scheduled range xfers (CASSANDRA-7143)
 * Make batchlog replica selection rack-aware (CASSANDRA-6551)
 * Fix CFMetaData#getColumnDefinitionFromColumnName() (CASSANDRA-7074)
 * Fix writetime/ttl functions for static columns (CASSANDRA-7081)
 * Suggest CTRL-C or semicolon after three blank lines in cqlsh (CASSANDRA-7142)
 * Fix 2ndary index queries with DESC clustering order (CASSANDRA-6950)
 * Invalid key cache entries on DROP (CASSANDRA-6525)
 * Fix flapping RecoveryManagerTest (CASSANDRA-7084)
 * Add missing iso8601 patterns for date strings (CASSANDRA-6973)
 * Support selecting multiple rows in a partition using IN (CASSANDRA-6875)
 * Add authentication support to shuffle (CASSANDRA-6484)
 * Swap local and global default read repair chances (CASSANDRA-7320)
 * Add conditional CREATE/DROP USER support (CASSANDRA-7264)
 * Cqlsh counts non-empty lines for "Blank lines" warning (CASSANDRA-7325)
Merged from 1.2:
 * Add Cloudstack snitch (CASSANDRA-7147)
 * Update system.peers correctly when relocating tokens (CASSANDRA-7126)
 * Add Google Compute Engine snitch (CASSANDRA-7132)
 * remove duplicate query for local tokens (CASSANDRA-7182)
 * exit CQLSH with error status code if script fails (CASSANDRA-6344)
 * Fix bug with some IN queries missig results (CASSANDRA-7105)
 * Fix availability validation for LOCAL_ONE CL (CASSANDRA-7319)
 * Hint streaming can cause decommission to fail (CASSANDRA-7219)


2.1.0-beta2
 * Increase default CL space to 8GB (CASSANDRA-7031)
 * Add range tombstones to read repair digests (CASSANDRA-6863)
 * Fix BTree.clear for large updates (CASSANDRA-6943)
 * Fail write instead of logging a warning when unable to append to CL
   (CASSANDRA-6764)
 * Eliminate possibility of CL segment appearing twice in active list 
   (CASSANDRA-6557)
 * Apply DONTNEED fadvise to commitlog segments (CASSANDRA-6759)
 * Switch CRC component to Adler and include it for compressed sstables 
   (CASSANDRA-4165)
 * Allow cassandra-stress to set compaction strategy options (CASSANDRA-6451)
 * Add broadcast_rpc_address option to cassandra.yaml (CASSANDRA-5899)
 * Auto reload GossipingPropertyFileSnitch config (CASSANDRA-5897)
 * Fix overflow of memtable_total_space_in_mb (CASSANDRA-6573)
 * Fix ABTC NPE and apply update function correctly (CASSANDRA-6692)
 * Allow nodetool to use a file or prompt for password (CASSANDRA-6660)
 * Fix AIOOBE when concurrently accessing ABSC (CASSANDRA-6742)
 * Fix assertion error in ALTER TYPE RENAME (CASSANDRA-6705)
 * Scrub should not always clear out repaired status (CASSANDRA-5351)
 * Improve handling of range tombstone for wide partitions (CASSANDRA-6446)
 * Fix ClassCastException for compact table with composites (CASSANDRA-6738)
 * Fix potentially repairing with wrong nodes (CASSANDRA-6808)
 * Change caching option syntax (CASSANDRA-6745)
 * Fix stress to do proper counter reads (CASSANDRA-6835)
 * Fix help message for stress counter_write (CASSANDRA-6824)
 * Fix stress smart Thrift client to pick servers correctly (CASSANDRA-6848)
 * Add logging levels (minimal, normal or verbose) to stress tool (CASSANDRA-6849)
 * Fix race condition in Batch CLE (CASSANDRA-6860)
 * Improve cleanup/scrub/upgradesstables failure handling (CASSANDRA-6774)
 * ByteBuffer write() methods for serializing sstables (CASSANDRA-6781)
 * Proper compare function for CollectionType (CASSANDRA-6783)
 * Update native server to Netty 4 (CASSANDRA-6236)
 * Fix off-by-one error in stress (CASSANDRA-6883)
 * Make OpOrder AutoCloseable (CASSANDRA-6901)
 * Remove sync repair JMX interface (CASSANDRA-6900)
 * Add multiple memory allocation options for memtables (CASSANDRA-6689, 6694)
 * Remove adjusted op rate from stress output (CASSANDRA-6921)
 * Add optimized CF.hasColumns() implementations (CASSANDRA-6941)
 * Serialize batchlog mutations with the version of the target node
   (CASSANDRA-6931)
 * Optimize CounterColumn#reconcile() (CASSANDRA-6953)
 * Properly remove 1.2 sstable support in 2.1 (CASSANDRA-6869)
 * Lock counter cells, not partitions (CASSANDRA-6880)
 * Track presence of legacy counter shards in sstables (CASSANDRA-6888)
 * Ensure safe resource cleanup when replacing sstables (CASSANDRA-6912)
 * Add failure handler to async callback (CASSANDRA-6747)
 * Fix AE when closing SSTable without releasing reference (CASSANDRA-7000)
 * Clean up IndexInfo on keyspace/table drops (CASSANDRA-6924)
 * Only snapshot relative SSTables when sequential repair (CASSANDRA-7024)
 * Require nodetool rebuild_index to specify index names (CASSANDRA-7038)
 * fix cassandra stress errors on reads with native protocol (CASSANDRA-7033)
 * Use OpOrder to guard sstable references for reads (CASSANDRA-6919)
 * Preemptive opening of compaction result (CASSANDRA-6916)
 * Multi-threaded scrub/cleanup/upgradesstables (CASSANDRA-5547)
 * Optimize cellname comparison (CASSANDRA-6934)
 * Native protocol v3 (CASSANDRA-6855)
 * Optimize Cell liveness checks and clean up Cell (CASSANDRA-7119)
 * Support consistent range movements (CASSANDRA-2434)
 * Display min timestamp in sstablemetadata viewer (CASSANDRA-6767)
Merged from 2.0:
 * Avoid race-prone second "scrub" of system keyspace (CASSANDRA-6797)
 * Pool CqlRecordWriter clients by inetaddress rather than Range
   (CASSANDRA-6665)
 * Fix compaction_history timestamps (CASSANDRA-6784)
 * Compare scores of full replica ordering in DES (CASSANDRA-6683)
 * fix CME in SessionInfo updateProgress affecting netstats (CASSANDRA-6577)
 * Allow repairing between specific replicas (CASSANDRA-6440)
 * Allow per-dc enabling of hints (CASSANDRA-6157)
 * Add compatibility for Hadoop 0.2.x (CASSANDRA-5201)
 * Fix EstimatedHistogram races (CASSANDRA-6682)
 * Failure detector correctly converts initial value to nanos (CASSANDRA-6658)
 * Add nodetool taketoken to relocate vnodes (CASSANDRA-4445)
 * Expose bulk loading progress over JMX (CASSANDRA-4757)
 * Correctly handle null with IF conditions and TTL (CASSANDRA-6623)
 * Account for range/row tombstones in tombstone drop
   time histogram (CASSANDRA-6522)
 * Stop CommitLogSegment.close() from calling sync() (CASSANDRA-6652)
 * Make commitlog failure handling configurable (CASSANDRA-6364)
 * Avoid overlaps in LCS (CASSANDRA-6688)
 * Improve support for paginating over composites (CASSANDRA-4851)
 * Fix count(*) queries in a mixed cluster (CASSANDRA-6707)
 * Improve repair tasks(snapshot, differencing) concurrency (CASSANDRA-6566)
 * Fix replaying pre-2.0 commit logs (CASSANDRA-6714)
 * Add static columns to CQL3 (CASSANDRA-6561)
 * Optimize single partition batch statements (CASSANDRA-6737)
 * Disallow post-query re-ordering when paging (CASSANDRA-6722)
 * Fix potential paging bug with deleted columns (CASSANDRA-6748)
 * Fix NPE on BulkLoader caused by losing StreamEvent (CASSANDRA-6636)
 * Fix truncating compression metadata (CASSANDRA-6791)
 * Add CMSClassUnloadingEnabled JVM option (CASSANDRA-6541)
 * Catch memtable flush exceptions during shutdown (CASSANDRA-6735)
 * Fix upgradesstables NPE for non-CF-based indexes (CASSANDRA-6645)
 * Fix UPDATE updating PRIMARY KEY columns implicitly (CASSANDRA-6782)
 * Fix IllegalArgumentException when updating from 1.2 with SuperColumns
   (CASSANDRA-6733)
 * FBUtilities.singleton() should use the CF comparator (CASSANDRA-6778)
 * Fix CQLSStableWriter.addRow(Map<String, Object>) (CASSANDRA-6526)
 * Fix HSHA server introducing corrupt data (CASSANDRA-6285)
 * Fix CAS conditions for COMPACT STORAGE tables (CASSANDRA-6813)
 * Starting threads in OutboundTcpConnectionPool constructor causes race conditions (CASSANDRA-7177)
 * Allow overriding cassandra-rackdc.properties file (CASSANDRA-7072)
 * Set JMX RMI port to 7199 (CASSANDRA-7087)
 * Use LOCAL_QUORUM for data reads at LOCAL_SERIAL (CASSANDRA-6939)
 * Log a warning for large batches (CASSANDRA-6487)
 * Put nodes in hibernate when join_ring is false (CASSANDRA-6961)
 * Avoid early loading of non-system keyspaces before compaction-leftovers 
   cleanup at startup (CASSANDRA-6913)
 * Restrict Windows to parallel repairs (CASSANDRA-6907)
 * (Hadoop) Allow manually specifying start/end tokens in CFIF (CASSANDRA-6436)
 * Fix NPE in MeteredFlusher (CASSANDRA-6820)
 * Fix race processing range scan responses (CASSANDRA-6820)
 * Allow deleting snapshots from dropped keyspaces (CASSANDRA-6821)
 * Add uuid() function (CASSANDRA-6473)
 * Omit tombstones from schema digests (CASSANDRA-6862)
 * Include correct consistencyLevel in LWT timeout (CASSANDRA-6884)
 * Lower chances for losing new SSTables during nodetool refresh and
   ColumnFamilyStore.loadNewSSTables (CASSANDRA-6514)
 * Add support for DELETE ... IF EXISTS to CQL3 (CASSANDRA-5708)
 * Update hadoop_cql3_word_count example (CASSANDRA-6793)
 * Fix handling of RejectedExecution in sync Thrift server (CASSANDRA-6788)
 * Log more information when exceeding tombstone_warn_threshold (CASSANDRA-6865)
 * Fix truncate to not abort due to unreachable fat clients (CASSANDRA-6864)
 * Fix schema concurrency exceptions (CASSANDRA-6841)
 * Fix leaking validator FH in StreamWriter (CASSANDRA-6832)
 * Fix saving triggers to schema (CASSANDRA-6789)
 * Fix trigger mutations when base mutation list is immutable (CASSANDRA-6790)
 * Fix accounting in FileCacheService to allow re-using RAR (CASSANDRA-6838)
 * Fix static counter columns (CASSANDRA-6827)
 * Restore expiring->deleted (cell) compaction optimization (CASSANDRA-6844)
 * Fix CompactionManager.needsCleanup (CASSANDRA-6845)
 * Correctly compare BooleanType values other than 0 and 1 (CASSANDRA-6779)
 * Read message id as string from earlier versions (CASSANDRA-6840)
 * Properly use the Paxos consistency for (non-protocol) batch (CASSANDRA-6837)
 * Add paranoid disk failure option (CASSANDRA-6646)
 * Improve PerRowSecondaryIndex performance (CASSANDRA-6876)
 * Extend triggers to support CAS updates (CASSANDRA-6882)
 * Static columns with IF NOT EXISTS don't always work as expected (CASSANDRA-6873)
 * Fix paging with SELECT DISTINCT (CASSANDRA-6857)
 * Fix UnsupportedOperationException on CAS timeout (CASSANDRA-6923)
 * Improve MeteredFlusher handling of MF-unaffected column families
   (CASSANDRA-6867)
 * Add CqlRecordReader using native pagination (CASSANDRA-6311)
 * Add QueryHandler interface (CASSANDRA-6659)
 * Track liveRatio per-memtable, not per-CF (CASSANDRA-6945)
 * Make sure upgradesstables keeps sstable level (CASSANDRA-6958)
 * Fix LIMIT with static columns (CASSANDRA-6956)
 * Fix clash with CQL column name in thrift validation (CASSANDRA-6892)
 * Fix error with super columns in mixed 1.2-2.0 clusters (CASSANDRA-6966)
 * Fix bad skip of sstables on slice query with composite start/finish (CASSANDRA-6825)
 * Fix unintended update with conditional statement (CASSANDRA-6893)
 * Fix map element access in IF (CASSANDRA-6914)
 * Avoid costly range calculations for range queries on system keyspaces
   (CASSANDRA-6906)
 * Fix SSTable not released if stream session fails (CASSANDRA-6818)
 * Avoid build failure due to ANTLR timeout (CASSANDRA-6991)
 * Queries on compact tables can return more rows that requested (CASSANDRA-7052)
 * USING TIMESTAMP for batches does not work (CASSANDRA-7053)
 * Fix performance regression from CASSANDRA-5614 (CASSANDRA-6949)
 * Ensure that batchlog and hint timeouts do not produce hints (CASSANDRA-7058)
 * Merge groupable mutations in TriggerExecutor#execute() (CASSANDRA-7047)
 * Plug holes in resource release when wiring up StreamSession (CASSANDRA-7073)
 * Re-add parameter columns to tracing session (CASSANDRA-6942)
 * Preserves CQL metadata when updating table from thrift (CASSANDRA-6831)
Merged from 1.2:
 * Fix nodetool display with vnodes (CASSANDRA-7082)
 * Add UNLOGGED, COUNTER options to BATCH documentation (CASSANDRA-6816)
 * add extra SSL cipher suites (CASSANDRA-6613)
 * fix nodetool getsstables for blob PK (CASSANDRA-6803)
 * Fix BatchlogManager#deleteBatch() use of millisecond timestamps
   (CASSANDRA-6822)
 * Continue assassinating even if the endpoint vanishes (CASSANDRA-6787)
 * Schedule schema pulls on change (CASSANDRA-6971)
 * Non-droppable verbs shouldn't be dropped from OTC (CASSANDRA-6980)
 * Shutdown batchlog executor in SS#drain() (CASSANDRA-7025)
 * Fix batchlog to account for CF truncation records (CASSANDRA-6999)
 * Fix CQLSH parsing of functions and BLOB literals (CASSANDRA-7018)
 * Properly load trustore in the native protocol (CASSANDRA-6847)
 * Always clean up references in SerializingCache (CASSANDRA-6994)
 * Don't shut MessagingService down when replacing a node (CASSANDRA-6476)
 * fix npe when doing -Dcassandra.fd_initial_value_ms (CASSANDRA-6751)


2.1.0-beta1
 * Add flush directory distinct from compaction directories (CASSANDRA-6357)
 * Require JNA by default (CASSANDRA-6575)
 * add listsnapshots command to nodetool (CASSANDRA-5742)
 * Introduce AtomicBTreeColumns (CASSANDRA-6271, 6692)
 * Multithreaded commitlog (CASSANDRA-3578)
 * allocate fixed index summary memory pool and resample cold index summaries 
   to use less memory (CASSANDRA-5519)
 * Removed multithreaded compaction (CASSANDRA-6142)
 * Parallelize fetching rows for low-cardinality indexes (CASSANDRA-1337)
 * change logging from log4j to logback (CASSANDRA-5883)
 * switch to LZ4 compression for internode communication (CASSANDRA-5887)
 * Stop using Thrift-generated Index* classes internally (CASSANDRA-5971)
 * Remove 1.2 network compatibility code (CASSANDRA-5960)
 * Remove leveled json manifest migration code (CASSANDRA-5996)
 * Remove CFDefinition (CASSANDRA-6253)
 * Use AtomicIntegerFieldUpdater in RefCountedMemory (CASSANDRA-6278)
 * User-defined types for CQL3 (CASSANDRA-5590)
 * Use of o.a.c.metrics in nodetool (CASSANDRA-5871, 6406)
 * Batch read from OTC's queue and cleanup (CASSANDRA-1632)
 * Secondary index support for collections (CASSANDRA-4511, 6383)
 * SSTable metadata(Stats.db) format change (CASSANDRA-6356)
 * Push composites support in the storage engine
   (CASSANDRA-5417, CASSANDRA-6520)
 * Add snapshot space used to cfstats (CASSANDRA-6231)
 * Add cardinality estimator for key count estimation (CASSANDRA-5906)
 * CF id is changed to be non-deterministic. Data dir/key cache are created
   uniquely for CF id (CASSANDRA-5202)
 * New counters implementation (CASSANDRA-6504)
 * Replace UnsortedColumns, EmptyColumns, TreeMapBackedSortedColumns with new
   ArrayBackedSortedColumns (CASSANDRA-6630, CASSANDRA-6662, CASSANDRA-6690)
 * Add option to use row cache with a given amount of rows (CASSANDRA-5357)
 * Avoid repairing already repaired data (CASSANDRA-5351)
 * Reject counter updates with USING TTL/TIMESTAMP (CASSANDRA-6649)
 * Replace index_interval with min/max_index_interval (CASSANDRA-6379)
 * Lift limitation that order by columns must be selected for IN queries (CASSANDRA-4911)


2.0.5
 * Reduce garbage generated by bloom filter lookups (CASSANDRA-6609)
 * Add ks.cf names to tombstone logging (CASSANDRA-6597)
 * Use LOCAL_QUORUM for LWT operations at LOCAL_SERIAL (CASSANDRA-6495)
 * Wait for gossip to settle before accepting client connections (CASSANDRA-4288)
 * Delete unfinished compaction incrementally (CASSANDRA-6086)
 * Allow specifying custom secondary index options in CQL3 (CASSANDRA-6480)
 * Improve replica pinning for cache efficiency in DES (CASSANDRA-6485)
 * Fix LOCAL_SERIAL from thrift (CASSANDRA-6584)
 * Don't special case received counts in CAS timeout exceptions (CASSANDRA-6595)
 * Add support for 2.1 global counter shards (CASSANDRA-6505)
 * Fix NPE when streaming connection is not yet established (CASSANDRA-6210)
 * Avoid rare duplicate read repair triggering (CASSANDRA-6606)
 * Fix paging discardFirst (CASSANDRA-6555)
 * Fix ArrayIndexOutOfBoundsException in 2ndary index query (CASSANDRA-6470)
 * Release sstables upon rebuilding 2i (CASSANDRA-6635)
 * Add AbstractCompactionStrategy.startup() method (CASSANDRA-6637)
 * SSTableScanner may skip rows during cleanup (CASSANDRA-6638)
 * sstables from stalled repair sessions can resurrect deleted data (CASSANDRA-6503)
 * Switch stress to use ITransportFactory (CASSANDRA-6641)
 * Fix IllegalArgumentException during prepare (CASSANDRA-6592)
 * Fix possible loss of 2ndary index entries during compaction (CASSANDRA-6517)
 * Fix direct Memory on architectures that do not support unaligned long access
   (CASSANDRA-6628)
 * Let scrub optionally skip broken counter partitions (CASSANDRA-5930)
Merged from 1.2:
 * fsync compression metadata (CASSANDRA-6531)
 * Validate CF existence on execution for prepared statement (CASSANDRA-6535)
 * Add ability to throttle batchlog replay (CASSANDRA-6550)
 * Fix executing LOCAL_QUORUM with SimpleStrategy (CASSANDRA-6545)
 * Avoid StackOverflow when using large IN queries (CASSANDRA-6567)
 * Nodetool upgradesstables includes secondary indexes (CASSANDRA-6598)
 * Paginate batchlog replay (CASSANDRA-6569)
 * skip blocking on streaming during drain (CASSANDRA-6603)
 * Improve error message when schema doesn't match loaded sstable (CASSANDRA-6262)
 * Add properties to adjust FD initial value and max interval (CASSANDRA-4375)
 * Fix preparing with batch and delete from collection (CASSANDRA-6607)
 * Fix ABSC reverse iterator's remove() method (CASSANDRA-6629)
 * Handle host ID conflicts properly (CASSANDRA-6615)
 * Move handling of migration event source to solve bootstrap race. (CASSANDRA-6648)
 * Make sure compaction throughput value doesn't overflow with int math (CASSANDRA-6647)


2.0.4
 * Allow removing snapshots of no-longer-existing CFs (CASSANDRA-6418)
 * add StorageService.stopDaemon() (CASSANDRA-4268)
 * add IRE for invalid CF supplied to get_count (CASSANDRA-5701)
 * add client encryption support to sstableloader (CASSANDRA-6378)
 * Fix accept() loop for SSL sockets post-shutdown (CASSANDRA-6468)
 * Fix size-tiered compaction in LCS L0 (CASSANDRA-6496)
 * Fix assertion failure in filterColdSSTables (CASSANDRA-6483)
 * Fix row tombstones in larger-than-memory compactions (CASSANDRA-6008)
 * Fix cleanup ClassCastException (CASSANDRA-6462)
 * Reduce gossip memory use by interning VersionedValue strings (CASSANDRA-6410)
 * Allow specifying datacenters to participate in a repair (CASSANDRA-6218)
 * Fix divide-by-zero in PCI (CASSANDRA-6403)
 * Fix setting last compacted key in the wrong level for LCS (CASSANDRA-6284)
 * Add millisecond precision formats to the timestamp parser (CASSANDRA-6395)
 * Expose a total memtable size metric for a CF (CASSANDRA-6391)
 * cqlsh: handle symlinks properly (CASSANDRA-6425)
 * Fix potential infinite loop when paging query with IN (CASSANDRA-6464)
 * Fix assertion error in AbstractQueryPager.discardFirst (CASSANDRA-6447)
 * Fix streaming older SSTable yields unnecessary tombstones (CASSANDRA-6527)
Merged from 1.2:
 * Improved error message on bad properties in DDL queries (CASSANDRA-6453)
 * Randomize batchlog candidates selection (CASSANDRA-6481)
 * Fix thundering herd on endpoint cache invalidation (CASSANDRA-6345, 6485)
 * Improve batchlog write performance with vnodes (CASSANDRA-6488)
 * cqlsh: quote single quotes in strings inside collections (CASSANDRA-6172)
 * Improve gossip performance for typical messages (CASSANDRA-6409)
 * Throw IRE if a prepared statement has more markers than supported 
   (CASSANDRA-5598)
 * Expose Thread metrics for the native protocol server (CASSANDRA-6234)
 * Change snapshot response message verb to INTERNAL to avoid dropping it 
   (CASSANDRA-6415)
 * Warn when collection read has > 65K elements (CASSANDRA-5428)
 * Fix cache persistence when both row and key cache are enabled 
   (CASSANDRA-6413)
 * (Hadoop) add describe_local_ring (CASSANDRA-6268)
 * Fix handling of concurrent directory creation failure (CASSANDRA-6459)
 * Allow executing CREATE statements multiple times (CASSANDRA-6471)
 * Don't send confusing info with timeouts (CASSANDRA-6491)
 * Don't resubmit counter mutation runnables internally (CASSANDRA-6427)
 * Don't drop local mutations without a hint (CASSANDRA-6510)
 * Don't allow null max_hint_window_in_ms (CASSANDRA-6419)
 * Validate SliceRange start and finish lengths (CASSANDRA-6521)


2.0.3
 * Fix FD leak on slice read path (CASSANDRA-6275)
 * Cancel read meter task when closing SSTR (CASSANDRA-6358)
 * free off-heap IndexSummary during bulk (CASSANDRA-6359)
 * Recover from IOException in accept() thread (CASSANDRA-6349)
 * Improve Gossip tolerance of abnormally slow tasks (CASSANDRA-6338)
 * Fix trying to hint timed out counter writes (CASSANDRA-6322)
 * Allow restoring specific columnfamilies from archived CL (CASSANDRA-4809)
 * Avoid flushing compaction_history after each operation (CASSANDRA-6287)
 * Fix repair assertion error when tombstones expire (CASSANDRA-6277)
 * Skip loading corrupt key cache (CASSANDRA-6260)
 * Fixes for compacting larger-than-memory rows (CASSANDRA-6274)
 * Compact hottest sstables first and optionally omit coldest from
   compaction entirely (CASSANDRA-6109)
 * Fix modifying column_metadata from thrift (CASSANDRA-6182)
 * cqlsh: fix LIST USERS output (CASSANDRA-6242)
 * Add IRequestSink interface (CASSANDRA-6248)
 * Update memtable size while flushing (CASSANDRA-6249)
 * Provide hooks around CQL2/CQL3 statement execution (CASSANDRA-6252)
 * Require Permission.SELECT for CAS updates (CASSANDRA-6247)
 * New CQL-aware SSTableWriter (CASSANDRA-5894)
 * Reject CAS operation when the protocol v1 is used (CASSANDRA-6270)
 * Correctly throw error when frame too large (CASSANDRA-5981)
 * Fix serialization bug in PagedRange with 2ndary indexes (CASSANDRA-6299)
 * Fix CQL3 table validation in Thrift (CASSANDRA-6140)
 * Fix bug missing results with IN clauses (CASSANDRA-6327)
 * Fix paging with reversed slices (CASSANDRA-6343)
 * Set minTimestamp correctly to be able to drop expired sstables (CASSANDRA-6337)
 * Support NaN and Infinity as float literals (CASSANDRA-6003)
 * Remove RF from nodetool ring output (CASSANDRA-6289)
 * Fix attempting to flush empty rows (CASSANDRA-6374)
 * Fix potential out of bounds exception when paging (CASSANDRA-6333)
Merged from 1.2:
 * Optimize FD phi calculation (CASSANDRA-6386)
 * Improve initial FD phi estimate when starting up (CASSANDRA-6385)
 * Don't list CQL3 table in CLI describe even if named explicitely 
   (CASSANDRA-5750)
 * Invalidate row cache when dropping CF (CASSANDRA-6351)
 * add non-jamm path for cached statements (CASSANDRA-6293)
 * add windows bat files for shell commands (CASSANDRA-6145)
 * Require logging in for Thrift CQL2/3 statement preparation (CASSANDRA-6254)
 * restrict max_num_tokens to 1536 (CASSANDRA-6267)
 * Nodetool gets default JMX port from cassandra-env.sh (CASSANDRA-6273)
 * make calculatePendingRanges asynchronous (CASSANDRA-6244)
 * Remove blocking flushes in gossip thread (CASSANDRA-6297)
 * Fix potential socket leak in connectionpool creation (CASSANDRA-6308)
 * Allow LOCAL_ONE/LOCAL_QUORUM to work with SimpleStrategy (CASSANDRA-6238)
 * cqlsh: handle 'null' as session duration (CASSANDRA-6317)
 * Fix json2sstable handling of range tombstones (CASSANDRA-6316)
 * Fix missing one row in reverse query (CASSANDRA-6330)
 * Fix reading expired row value from row cache (CASSANDRA-6325)
 * Fix AssertionError when doing set element deletion (CASSANDRA-6341)
 * Make CL code for the native protocol match the one in C* 2.0
   (CASSANDRA-6347)
 * Disallow altering CQL3 table from thrift (CASSANDRA-6370)
 * Fix size computation of prepared statement (CASSANDRA-6369)


2.0.2
 * Update FailureDetector to use nanontime (CASSANDRA-4925)
 * Fix FileCacheService regressions (CASSANDRA-6149)
 * Never return WriteTimeout for CL.ANY (CASSANDRA-6132)
 * Fix race conditions in bulk loader (CASSANDRA-6129)
 * Add configurable metrics reporting (CASSANDRA-4430)
 * drop queries exceeding a configurable number of tombstones (CASSANDRA-6117)
 * Track and persist sstable read activity (CASSANDRA-5515)
 * Fixes for speculative retry (CASSANDRA-5932, CASSANDRA-6194)
 * Improve memory usage of metadata min/max column names (CASSANDRA-6077)
 * Fix thrift validation refusing row markers on CQL3 tables (CASSANDRA-6081)
 * Fix insertion of collections with CAS (CASSANDRA-6069)
 * Correctly send metadata on SELECT COUNT (CASSANDRA-6080)
 * Track clients' remote addresses in ClientState (CASSANDRA-6070)
 * Create snapshot dir if it does not exist when migrating
   leveled manifest (CASSANDRA-6093)
 * make sequential nodetool repair the default (CASSANDRA-5950)
 * Add more hooks for compaction strategy implementations (CASSANDRA-6111)
 * Fix potential NPE on composite 2ndary indexes (CASSANDRA-6098)
 * Delete can potentially be skipped in batch (CASSANDRA-6115)
 * Allow alter keyspace on system_traces (CASSANDRA-6016)
 * Disallow empty column names in cql (CASSANDRA-6136)
 * Use Java7 file-handling APIs and fix file moving on Windows (CASSANDRA-5383)
 * Save compaction history to system keyspace (CASSANDRA-5078)
 * Fix NPE if StorageService.getOperationMode() is executed before full startup (CASSANDRA-6166)
 * CQL3: support pre-epoch longs for TimestampType (CASSANDRA-6212)
 * Add reloadtriggers command to nodetool (CASSANDRA-4949)
 * cqlsh: ignore empty 'value alias' in DESCRIBE (CASSANDRA-6139)
 * Fix sstable loader (CASSANDRA-6205)
 * Reject bootstrapping if the node already exists in gossip (CASSANDRA-5571)
 * Fix NPE while loading paxos state (CASSANDRA-6211)
 * cqlsh: add SHOW SESSION <tracing-session> command (CASSANDRA-6228)
Merged from 1.2:
 * (Hadoop) Require CFRR batchSize to be at least 2 (CASSANDRA-6114)
 * Add a warning for small LCS sstable size (CASSANDRA-6191)
 * Add ability to list specific KS/CF combinations in nodetool cfstats (CASSANDRA-4191)
 * Mark CF clean if a mutation raced the drop and got it marked dirty (CASSANDRA-5946)
 * Add a LOCAL_ONE consistency level (CASSANDRA-6202)
 * Limit CQL prepared statement cache by size instead of count (CASSANDRA-6107)
 * Tracing should log write failure rather than raw exceptions (CASSANDRA-6133)
 * lock access to TM.endpointToHostIdMap (CASSANDRA-6103)
 * Allow estimated memtable size to exceed slab allocator size (CASSANDRA-6078)
 * Start MeteredFlusher earlier to prevent OOM during CL replay (CASSANDRA-6087)
 * Avoid sending Truncate command to fat clients (CASSANDRA-6088)
 * Allow where clause conditions to be in parenthesis (CASSANDRA-6037)
 * Do not open non-ssl storage port if encryption option is all (CASSANDRA-3916)
 * Move batchlog replay to its own executor (CASSANDRA-6079)
 * Add tombstone debug threshold and histogram (CASSANDRA-6042, 6057)
 * Enable tcp keepalive on incoming connections (CASSANDRA-4053)
 * Fix fat client schema pull NPE (CASSANDRA-6089)
 * Fix memtable flushing for indexed tables (CASSANDRA-6112)
 * Fix skipping columns with multiple slices (CASSANDRA-6119)
 * Expose connected thrift + native client counts (CASSANDRA-5084)
 * Optimize auth setup (CASSANDRA-6122)
 * Trace index selection (CASSANDRA-6001)
 * Update sstablesPerReadHistogram to use biased sampling (CASSANDRA-6164)
 * Log UnknownColumnfamilyException when closing socket (CASSANDRA-5725)
 * Properly error out on CREATE INDEX for counters table (CASSANDRA-6160)
 * Handle JMX notification failure for repair (CASSANDRA-6097)
 * (Hadoop) Fetch no more than 128 splits in parallel (CASSANDRA-6169)
 * stress: add username/password authentication support (CASSANDRA-6068)
 * Fix indexed queries with row cache enabled on parent table (CASSANDRA-5732)
 * Fix compaction race during columnfamily drop (CASSANDRA-5957)
 * Fix validation of empty column names for compact tables (CASSANDRA-6152)
 * Skip replaying mutations that pass CRC but fail to deserialize (CASSANDRA-6183)
 * Rework token replacement to use replace_address (CASSANDRA-5916)
 * Fix altering column types (CASSANDRA-6185)
 * cqlsh: fix CREATE/ALTER WITH completion (CASSANDRA-6196)
 * add windows bat files for shell commands (CASSANDRA-6145)
 * Fix potential stack overflow during range tombstones insertion (CASSANDRA-6181)
 * (Hadoop) Make LOCAL_ONE the default consistency level (CASSANDRA-6214)


2.0.1
 * Fix bug that could allow reading deleted data temporarily (CASSANDRA-6025)
 * Improve memory use defaults (CASSANDRA-6059)
 * Make ThriftServer more easlly extensible (CASSANDRA-6058)
 * Remove Hadoop dependency from ITransportFactory (CASSANDRA-6062)
 * add file_cache_size_in_mb setting (CASSANDRA-5661)
 * Improve error message when yaml contains invalid properties (CASSANDRA-5958)
 * Improve leveled compaction's ability to find non-overlapping L0 compactions
   to work on concurrently (CASSANDRA-5921)
 * Notify indexer of columns shadowed by range tombstones (CASSANDRA-5614)
 * Log Merkle tree stats (CASSANDRA-2698)
 * Switch from crc32 to adler32 for compressed sstable checksums (CASSANDRA-5862)
 * Improve offheap memcpy performance (CASSANDRA-5884)
 * Use a range aware scanner for cleanup (CASSANDRA-2524)
 * Cleanup doesn't need to inspect sstables that contain only local data
   (CASSANDRA-5722)
 * Add ability for CQL3 to list partition keys (CASSANDRA-4536)
 * Improve native protocol serialization (CASSANDRA-5664)
 * Upgrade Thrift to 0.9.1 (CASSANDRA-5923)
 * Require superuser status for adding triggers (CASSANDRA-5963)
 * Make standalone scrubber handle old and new style leveled manifest
   (CASSANDRA-6005)
 * Fix paxos bugs (CASSANDRA-6012, 6013, 6023)
 * Fix paged ranges with multiple replicas (CASSANDRA-6004)
 * Fix potential AssertionError during tracing (CASSANDRA-6041)
 * Fix NPE in sstablesplit (CASSANDRA-6027)
 * Migrate pre-2.0 key/value/column aliases to system.schema_columns
   (CASSANDRA-6009)
 * Paging filter empty rows too agressively (CASSANDRA-6040)
 * Support variadic parameters for IN clauses (CASSANDRA-4210)
 * cqlsh: return the result of CAS writes (CASSANDRA-5796)
 * Fix validation of IN clauses with 2ndary indexes (CASSANDRA-6050)
 * Support named bind variables in CQL (CASSANDRA-6033)
Merged from 1.2:
 * Allow cache-keys-to-save to be set at runtime (CASSANDRA-5980)
 * Avoid second-guessing out-of-space state (CASSANDRA-5605)
 * Tuning knobs for dealing with large blobs and many CFs (CASSANDRA-5982)
 * (Hadoop) Fix CQLRW for thrift tables (CASSANDRA-6002)
 * Fix possible divide-by-zero in HHOM (CASSANDRA-5990)
 * Allow local batchlog writes for CL.ANY (CASSANDRA-5967)
 * Upgrade metrics-core to version 2.2.0 (CASSANDRA-5947)
 * Fix CqlRecordWriter with composite keys (CASSANDRA-5949)
 * Add snitch, schema version, cluster, partitioner to JMX (CASSANDRA-5881)
 * Allow disabling SlabAllocator (CASSANDRA-5935)
 * Make user-defined compaction JMX blocking (CASSANDRA-4952)
 * Fix streaming does not transfer wrapped range (CASSANDRA-5948)
 * Fix loading index summary containing empty key (CASSANDRA-5965)
 * Correctly handle limits in CompositesSearcher (CASSANDRA-5975)
 * Pig: handle CQL collections (CASSANDRA-5867)
 * Pass the updated cf to the PRSI index() method (CASSANDRA-5999)
 * Allow empty CQL3 batches (as no-op) (CASSANDRA-5994)
 * Support null in CQL3 functions (CASSANDRA-5910)
 * Replace the deprecated MapMaker with CacheLoader (CASSANDRA-6007)
 * Add SSTableDeletingNotification to DataTracker (CASSANDRA-6010)
 * Fix snapshots in use get deleted during snapshot repair (CASSANDRA-6011)
 * Move hints and exception count to o.a.c.metrics (CASSANDRA-6017)
 * Fix memory leak in snapshot repair (CASSANDRA-6047)
 * Fix sstable2sjon for CQL3 tables (CASSANDRA-5852)


2.0.0
 * Fix thrift validation when inserting into CQL3 tables (CASSANDRA-5138)
 * Fix periodic memtable flushing behavior with clean memtables (CASSANDRA-5931)
 * Fix dateOf() function for pre-2.0 timestamp columns (CASSANDRA-5928)
 * Fix SSTable unintentionally loads BF when opened for batch (CASSANDRA-5938)
 * Add stream session progress to JMX (CASSANDRA-4757)
 * Fix NPE during CAS operation (CASSANDRA-5925)
Merged from 1.2:
 * Fix getBloomFilterDiskSpaceUsed for AlwaysPresentFilter (CASSANDRA-5900)
 * Don't announce schema version until we've loaded the changes locally
   (CASSANDRA-5904)
 * Fix to support off heap bloom filters size greater than 2 GB (CASSANDRA-5903)
 * Properly handle parsing huge map and set literals (CASSANDRA-5893)


2.0.0-rc2
 * enable vnodes by default (CASSANDRA-5869)
 * fix CAS contention timeout (CASSANDRA-5830)
 * fix HsHa to respect max frame size (CASSANDRA-4573)
 * Fix (some) 2i on composite components omissions (CASSANDRA-5851)
 * cqlsh: add DESCRIBE FULL SCHEMA variant (CASSANDRA-5880)
Merged from 1.2:
 * Correctly validate sparse composite cells in scrub (CASSANDRA-5855)
 * Add KeyCacheHitRate metric to CF metrics (CASSANDRA-5868)
 * cqlsh: add support for multiline comments (CASSANDRA-5798)
 * Handle CQL3 SELECT duplicate IN restrictions on clustering columns
   (CASSANDRA-5856)


2.0.0-rc1
 * improve DecimalSerializer performance (CASSANDRA-5837)
 * fix potential spurious wakeup in AsyncOneResponse (CASSANDRA-5690)
 * fix schema-related trigger issues (CASSANDRA-5774)
 * Better validation when accessing CQL3 table from thrift (CASSANDRA-5138)
 * Fix assertion error during repair (CASSANDRA-5801)
 * Fix range tombstone bug (CASSANDRA-5805)
 * DC-local CAS (CASSANDRA-5797)
 * Add a native_protocol_version column to the system.local table (CASSANRDA-5819)
 * Use index_interval from cassandra.yaml when upgraded (CASSANDRA-5822)
 * Fix buffer underflow on socket close (CASSANDRA-5792)
Merged from 1.2:
 * Fix reading DeletionTime from 1.1-format sstables (CASSANDRA-5814)
 * cqlsh: add collections support to COPY (CASSANDRA-5698)
 * retry important messages for any IOException (CASSANDRA-5804)
 * Allow empty IN relations in SELECT/UPDATE/DELETE statements (CASSANDRA-5626)
 * cqlsh: fix crashing on Windows due to libedit detection (CASSANDRA-5812)
 * fix bulk-loading compressed sstables (CASSANDRA-5820)
 * (Hadoop) fix quoting in CqlPagingRecordReader and CqlRecordWriter 
   (CASSANDRA-5824)
 * update default LCS sstable size to 160MB (CASSANDRA-5727)
 * Allow compacting 2Is via nodetool (CASSANDRA-5670)
 * Hex-encode non-String keys in OPP (CASSANDRA-5793)
 * nodetool history logging (CASSANDRA-5823)
 * (Hadoop) fix support for Thrift tables in CqlPagingRecordReader 
   (CASSANDRA-5752)
 * add "all time blocked" to StatusLogger output (CASSANDRA-5825)
 * Future-proof inter-major-version schema migrations (CASSANDRA-5845)
 * (Hadoop) add CqlPagingRecordReader support for ReversedType in Thrift table
   (CASSANDRA-5718)
 * Add -no-snapshot option to scrub (CASSANDRA-5891)
 * Fix to support off heap bloom filters size greater than 2 GB (CASSANDRA-5903)
 * Properly handle parsing huge map and set literals (CASSANDRA-5893)
 * Fix LCS L0 compaction may overlap in L1 (CASSANDRA-5907)
 * New sstablesplit tool to split large sstables offline (CASSANDRA-4766)
 * Fix potential deadlock in native protocol server (CASSANDRA-5926)
 * Disallow incompatible type change in CQL3 (CASSANDRA-5882)
Merged from 1.1:
 * Correctly validate sparse composite cells in scrub (CASSANDRA-5855)


2.0.0-beta2
 * Replace countPendingHints with Hints Created metric (CASSANDRA-5746)
 * Allow nodetool with no args, and with help to run without a server (CASSANDRA-5734)
 * Cleanup AbstractType/TypeSerializer classes (CASSANDRA-5744)
 * Remove unimplemented cli option schema-mwt (CASSANDRA-5754)
 * Support range tombstones in thrift (CASSANDRA-5435)
 * Normalize table-manipulating CQL3 statements' class names (CASSANDRA-5759)
 * cqlsh: add missing table options to DESCRIBE output (CASSANDRA-5749)
 * Fix assertion error during repair (CASSANDRA-5757)
 * Fix bulkloader (CASSANDRA-5542)
 * Add LZ4 compression to the native protocol (CASSANDRA-5765)
 * Fix bugs in the native protocol v2 (CASSANDRA-5770)
 * CAS on 'primary key only' table (CASSANDRA-5715)
 * Support streaming SSTables of old versions (CASSANDRA-5772)
 * Always respect protocol version in native protocol (CASSANDRA-5778)
 * Fix ConcurrentModificationException during streaming (CASSANDRA-5782)
 * Update deletion timestamp in Commit#updatesWithPaxosTime (CASSANDRA-5787)
 * Thrift cas() method crashes if input columns are not sorted (CASSANDRA-5786)
 * Order columns names correctly when querying for CAS (CASSANDRA-5788)
 * Fix streaming retry (CASSANDRA-5775)
Merged from 1.2:
 * if no seeds can be a reached a node won't start in a ring by itself (CASSANDRA-5768)
 * add cassandra.unsafesystem property (CASSANDRA-5704)
 * (Hadoop) quote identifiers in CqlPagingRecordReader (CASSANDRA-5763)
 * Add replace_node functionality for vnodes (CASSANDRA-5337)
 * Add timeout events to query traces (CASSANDRA-5520)
 * Fix serialization of the LEFT gossip value (CASSANDRA-5696)
 * Pig: support for cql3 tables (CASSANDRA-5234)
 * Fix skipping range tombstones with reverse queries (CASSANDRA-5712)
 * Expire entries out of ThriftSessionManager (CASSANDRA-5719)
 * Don't keep ancestor information in memory (CASSANDRA-5342)
 * Expose native protocol server status in nodetool info (CASSANDRA-5735)
 * Fix pathetic performance of range tombstones (CASSANDRA-5677)
 * Fix querying with an empty (impossible) range (CASSANDRA-5573)
 * cqlsh: handle CUSTOM 2i in DESCRIBE output (CASSANDRA-5760)
 * Fix minor bug in Range.intersects(Bound) (CASSANDRA-5771)
 * cqlsh: handle disabled compression in DESCRIBE output (CASSANDRA-5766)
 * Ensure all UP events are notified on the native protocol (CASSANDRA-5769)
 * Fix formatting of sstable2json with multiple -k arguments (CASSANDRA-5781)
 * Don't rely on row marker for queries in general to hide lost markers
   after TTL expires (CASSANDRA-5762)
 * Sort nodetool help output (CASSANDRA-5776)
 * Fix column expiring during 2 phases compaction (CASSANDRA-5799)
 * now() is being rejected in INSERTs when inside collections (CASSANDRA-5795)


2.0.0-beta1
 * Add support for indexing clustered columns (CASSANDRA-5125)
 * Removed on-heap row cache (CASSANDRA-5348)
 * use nanotime consistently for node-local timeouts (CASSANDRA-5581)
 * Avoid unnecessary second pass on name-based queries (CASSANDRA-5577)
 * Experimental triggers (CASSANDRA-1311)
 * JEMalloc support for off-heap allocation (CASSANDRA-3997)
 * Single-pass compaction (CASSANDRA-4180)
 * Removed token range bisection (CASSANDRA-5518)
 * Removed compatibility with pre-1.2.5 sstables and network messages
   (CASSANDRA-5511)
 * removed PBSPredictor (CASSANDRA-5455)
 * CAS support (CASSANDRA-5062, 5441, 5442, 5443, 5619, 5667)
 * Leveled compaction performs size-tiered compactions in L0 
   (CASSANDRA-5371, 5439)
 * Add yaml network topology snitch for mixed ec2/other envs (CASSANDRA-5339)
 * Log when a node is down longer than the hint window (CASSANDRA-4554)
 * Optimize tombstone creation for ExpiringColumns (CASSANDRA-4917)
 * Improve LeveledScanner work estimation (CASSANDRA-5250, 5407)
 * Replace compaction lock with runWithCompactionsDisabled (CASSANDRA-3430)
 * Change Message IDs to ints (CASSANDRA-5307)
 * Move sstable level information into the Stats component, removing the
   need for a separate Manifest file (CASSANDRA-4872)
 * avoid serializing to byte[] on commitlog append (CASSANDRA-5199)
 * make index_interval configurable per columnfamily (CASSANDRA-3961, CASSANDRA-5650)
 * add default_time_to_live (CASSANDRA-3974)
 * add memtable_flush_period_in_ms (CASSANDRA-4237)
 * replace supercolumns internally by composites (CASSANDRA-3237, 5123)
 * upgrade thrift to 0.9.0 (CASSANDRA-3719)
 * drop unnecessary keyspace parameter from user-defined compaction API 
   (CASSANDRA-5139)
 * more robust solution to incomplete compactions + counters (CASSANDRA-5151)
 * Change order of directory searching for c*.in.sh (CASSANDRA-3983)
 * Add tool to reset SSTable compaction level for LCS (CASSANDRA-5271)
 * Allow custom configuration loader (CASSANDRA-5045)
 * Remove memory emergency pressure valve logic (CASSANDRA-3534)
 * Reduce request latency with eager retry (CASSANDRA-4705)
 * cqlsh: Remove ASSUME command (CASSANDRA-5331)
 * Rebuild BF when loading sstables if bloom_filter_fp_chance
   has changed since compaction (CASSANDRA-5015)
 * remove row-level bloom filters (CASSANDRA-4885)
 * Change Kernel Page Cache skipping into row preheating (disabled by default)
   (CASSANDRA-4937)
 * Improve repair by deciding on a gcBefore before sending
   out TreeRequests (CASSANDRA-4932)
 * Add an official way to disable compactions (CASSANDRA-5074)
 * Reenable ALTER TABLE DROP with new semantics (CASSANDRA-3919)
 * Add binary protocol versioning (CASSANDRA-5436)
 * Swap THshaServer for TThreadedSelectorServer (CASSANDRA-5530)
 * Add alias support to SELECT statement (CASSANDRA-5075)
 * Don't create empty RowMutations in CommitLogReplayer (CASSANDRA-5541)
 * Use range tombstones when dropping cfs/columns from schema (CASSANDRA-5579)
 * cqlsh: drop CQL2/CQL3-beta support (CASSANDRA-5585)
 * Track max/min column names in sstables to be able to optimize slice
   queries (CASSANDRA-5514, CASSANDRA-5595, CASSANDRA-5600)
 * Binary protocol: allow batching already prepared statements (CASSANDRA-4693)
 * Allow preparing timestamp, ttl and limit in CQL3 queries (CASSANDRA-4450)
 * Support native link w/o JNA in Java7 (CASSANDRA-3734)
 * Use SASL authentication in binary protocol v2 (CASSANDRA-5545)
 * Replace Thrift HsHa with LMAX Disruptor based implementation (CASSANDRA-5582)
 * cqlsh: Add row count to SELECT output (CASSANDRA-5636)
 * Include a timestamp with all read commands to determine column expiration
   (CASSANDRA-5149)
 * Streaming 2.0 (CASSANDRA-5286, 5699)
 * Conditional create/drop ks/table/index statements in CQL3 (CASSANDRA-2737)
 * more pre-table creation property validation (CASSANDRA-5693)
 * Redesign repair messages (CASSANDRA-5426)
 * Fix ALTER RENAME post-5125 (CASSANDRA-5702)
 * Disallow renaming a 2ndary indexed column (CASSANDRA-5705)
 * Rename Table to Keyspace (CASSANDRA-5613)
 * Ensure changing column_index_size_in_kb on different nodes don't corrupt the
   sstable (CASSANDRA-5454)
 * Move resultset type information into prepare, not execute (CASSANDRA-5649)
 * Auto paging in binary protocol (CASSANDRA-4415, 5714)
 * Don't tie client side use of AbstractType to JDBC (CASSANDRA-4495)
 * Adds new TimestampType to replace DateType (CASSANDRA-5723, CASSANDRA-5729)
Merged from 1.2:
 * make starting native protocol server idempotent (CASSANDRA-5728)
 * Fix loading key cache when a saved entry is no longer valid (CASSANDRA-5706)
 * Fix serialization of the LEFT gossip value (CASSANDRA-5696)
 * cqlsh: Don't show 'null' in place of empty values (CASSANDRA-5675)
 * Race condition in detecting version on a mixed 1.1/1.2 cluster
   (CASSANDRA-5692)
 * Fix skipping range tombstones with reverse queries (CASSANDRA-5712)
 * Expire entries out of ThriftSessionManager (CASSANRDA-5719)
 * Don't keep ancestor information in memory (CASSANDRA-5342)
 * cqlsh: fix handling of semicolons inside BATCH queries (CASSANDRA-5697)


1.2.6
 * Fix tracing when operation completes before all responses arrive 
   (CASSANDRA-5668)
 * Fix cross-DC mutation forwarding (CASSANDRA-5632)
 * Reduce SSTableLoader memory usage (CASSANDRA-5555)
 * Scale hinted_handoff_throttle_in_kb to cluster size (CASSANDRA-5272)
 * (Hadoop) Add CQL3 input/output formats (CASSANDRA-4421, 5622)
 * (Hadoop) Fix InputKeyRange in CFIF (CASSANDRA-5536)
 * Fix dealing with ridiculously large max sstable sizes in LCS (CASSANDRA-5589)
 * Ignore pre-truncate hints (CASSANDRA-4655)
 * Move System.exit on OOM into a separate thread (CASSANDRA-5273)
 * Write row markers when serializing schema (CASSANDRA-5572)
 * Check only SSTables for the requested range when streaming (CASSANDRA-5569)
 * Improve batchlog replay behavior and hint ttl handling (CASSANDRA-5314)
 * Exclude localTimestamp from validation for tombstones (CASSANDRA-5398)
 * cqlsh: add custom prompt support (CASSANDRA-5539)
 * Reuse prepared statements in hot auth queries (CASSANDRA-5594)
 * cqlsh: add vertical output option (see EXPAND) (CASSANDRA-5597)
 * Add a rate limit option to stress (CASSANDRA-5004)
 * have BulkLoader ignore snapshots directories (CASSANDRA-5587) 
 * fix SnitchProperties logging context (CASSANDRA-5602)
 * Expose whether jna is enabled and memory is locked via JMX (CASSANDRA-5508)
 * cqlsh: fix COPY FROM with ReversedType (CASSANDRA-5610)
 * Allow creating CUSTOM indexes on collections (CASSANDRA-5615)
 * Evaluate now() function at execution time (CASSANDRA-5616)
 * Expose detailed read repair metrics (CASSANDRA-5618)
 * Correct blob literal + ReversedType parsing (CASSANDRA-5629)
 * Allow GPFS to prefer the internal IP like EC2MRS (CASSANDRA-5630)
 * fix help text for -tspw cassandra-cli (CASSANDRA-5643)
 * don't throw away initial causes exceptions for internode encryption issues 
   (CASSANDRA-5644)
 * Fix message spelling errors for cql select statements (CASSANDRA-5647)
 * Suppress custom exceptions thru jmx (CASSANDRA-5652)
 * Update CREATE CUSTOM INDEX syntax (CASSANDRA-5639)
 * Fix PermissionDetails.equals() method (CASSANDRA-5655)
 * Never allow partition key ranges in CQL3 without token() (CASSANDRA-5666)
 * Gossiper incorrectly drops AppState for an upgrading node (CASSANDRA-5660)
 * Connection thrashing during multi-region ec2 during upgrade, due to 
   messaging version (CASSANDRA-5669)
 * Avoid over reconnecting in EC2MRS (CASSANDRA-5678)
 * Fix ReadResponseSerializer.serializedSize() for digest reads (CASSANDRA-5476)
 * allow sstable2json on 2i CFs (CASSANDRA-5694)
Merged from 1.1:
 * Remove buggy thrift max message length option (CASSANDRA-5529)
 * Fix NPE in Pig's widerow mode (CASSANDRA-5488)
 * Add split size parameter to Pig and disable split combination (CASSANDRA-5544)


1.2.5
 * make BytesToken.toString only return hex bytes (CASSANDRA-5566)
 * Ensure that submitBackground enqueues at least one task (CASSANDRA-5554)
 * fix 2i updates with identical values and timestamps (CASSANDRA-5540)
 * fix compaction throttling bursty-ness (CASSANDRA-4316)
 * reduce memory consumption of IndexSummary (CASSANDRA-5506)
 * remove per-row column name bloom filters (CASSANDRA-5492)
 * Include fatal errors in trace events (CASSANDRA-5447)
 * Ensure that PerRowSecondaryIndex is notified of row-level deletes
   (CASSANDRA-5445)
 * Allow empty blob literals in CQL3 (CASSANDRA-5452)
 * Fix streaming RangeTombstones at column index boundary (CASSANDRA-5418)
 * Fix preparing statements when current keyspace is not set (CASSANDRA-5468)
 * Fix SemanticVersion.isSupportedBy minor/patch handling (CASSANDRA-5496)
 * Don't provide oldCfId for post-1.1 system cfs (CASSANDRA-5490)
 * Fix primary range ignores replication strategy (CASSANDRA-5424)
 * Fix shutdown of binary protocol server (CASSANDRA-5507)
 * Fix repair -snapshot not working (CASSANDRA-5512)
 * Set isRunning flag later in binary protocol server (CASSANDRA-5467)
 * Fix use of CQL3 functions with descending clustering order (CASSANDRA-5472)
 * Disallow renaming columns one at a time for thrift table in CQL3
   (CASSANDRA-5531)
 * cqlsh: add CLUSTERING ORDER BY support to DESCRIBE (CASSANDRA-5528)
 * Add custom secondary index support to CQL3 (CASSANDRA-5484)
 * Fix repair hanging silently on unexpected error (CASSANDRA-5229)
 * Fix Ec2Snitch regression introduced by CASSANDRA-5171 (CASSANDRA-5432)
 * Add nodetool enablebackup/disablebackup (CASSANDRA-5556)
 * cqlsh: fix DESCRIBE after case insensitive USE (CASSANDRA-5567)
Merged from 1.1
 * Add retry mechanism to OTC for non-droppable_verbs (CASSANDRA-5393)
 * Use allocator information to improve memtable memory usage estimate
   (CASSANDRA-5497)
 * Fix trying to load deleted row into row cache on startup (CASSANDRA-4463)
 * fsync leveled manifest to avoid corruption (CASSANDRA-5535)
 * Fix Bound intersection computation (CASSANDRA-5551)
 * sstablescrub now respects max memory size in cassandra.in.sh (CASSANDRA-5562)


1.2.4
 * Ensure that PerRowSecondaryIndex updates see the most recent values
   (CASSANDRA-5397)
 * avoid duplicate index entries ind PrecompactedRow and 
   ParallelCompactionIterable (CASSANDRA-5395)
 * remove the index entry on oldColumn when new column is a tombstone 
   (CASSANDRA-5395)
 * Change default stream throughput from 400 to 200 mbps (CASSANDRA-5036)
 * Gossiper logs DOWN for symmetry with UP (CASSANDRA-5187)
 * Fix mixing prepared statements between keyspaces (CASSANDRA-5352)
 * Fix consistency level during bootstrap - strike 3 (CASSANDRA-5354)
 * Fix transposed arguments in AlreadyExistsException (CASSANDRA-5362)
 * Improve asynchronous hint delivery (CASSANDRA-5179)
 * Fix Guava dependency version (12.0 -> 13.0.1) for Maven (CASSANDRA-5364)
 * Validate that provided CQL3 collection value are < 64K (CASSANDRA-5355)
 * Make upgradeSSTable skip current version sstables by default (CASSANDRA-5366)
 * Optimize min/max timestamp collection (CASSANDRA-5373)
 * Invalid streamId in cql binary protocol when using invalid CL 
   (CASSANDRA-5164)
 * Fix validation for IN where clauses with collections (CASSANDRA-5376)
 * Copy resultSet on count query to avoid ConcurrentModificationException 
   (CASSANDRA-5382)
 * Correctly typecheck in CQL3 even with ReversedType (CASSANDRA-5386)
 * Fix streaming compressed files when using encryption (CASSANDRA-5391)
 * cassandra-all 1.2.0 pom missing netty dependency (CASSANDRA-5392)
 * Fix writetime/ttl functions on null values (CASSANDRA-5341)
 * Fix NPE during cql3 select with token() (CASSANDRA-5404)
 * IndexHelper.skipBloomFilters won't skip non-SHA filters (CASSANDRA-5385)
 * cqlsh: Print maps ordered by key, sort sets (CASSANDRA-5413)
 * Add null syntax support in CQL3 for inserts (CASSANDRA-3783)
 * Allow unauthenticated set_keyspace() calls (CASSANDRA-5423)
 * Fix potential incremental backups race (CASSANDRA-5410)
 * Fix prepared BATCH statements with batch-level timestamps (CASSANDRA-5415)
 * Allow overriding superuser setup delay (CASSANDRA-5430)
 * cassandra-shuffle with JMX usernames and passwords (CASSANDRA-5431)
Merged from 1.1:
 * cli: Quote ks and cf names in schema output when needed (CASSANDRA-5052)
 * Fix bad default for min/max timestamp in SSTableMetadata (CASSANDRA-5372)
 * Fix cf name extraction from manifest in Directories.migrateFile() 
   (CASSANDRA-5242)
 * Support pluggable internode authentication (CASSANDRA-5401)


1.2.3
 * add check for sstable overlap within a level on startup (CASSANDRA-5327)
 * replace ipv6 colons in jmx object names (CASSANDRA-5298, 5328)
 * Avoid allocating SSTableBoundedScanner during repair when the range does 
   not intersect the sstable (CASSANDRA-5249)
 * Don't lowercase property map keys (this breaks NTS) (CASSANDRA-5292)
 * Fix composite comparator with super columns (CASSANDRA-5287)
 * Fix insufficient validation of UPDATE queries against counter cfs
   (CASSANDRA-5300)
 * Fix PropertyFileSnitch default DC/Rack behavior (CASSANDRA-5285)
 * Handle null values when executing prepared statement (CASSANDRA-5081)
 * Add netty to pom dependencies (CASSANDRA-5181)
 * Include type arguments in Thrift CQLPreparedResult (CASSANDRA-5311)
 * Fix compaction not removing columns when bf_fp_ratio is 1 (CASSANDRA-5182)
 * cli: Warn about missing CQL3 tables in schema descriptions (CASSANDRA-5309)
 * Re-enable unknown option in replication/compaction strategies option for
   backward compatibility (CASSANDRA-4795)
 * Add binary protocol support to stress (CASSANDRA-4993)
 * cqlsh: Fix COPY FROM value quoting and null handling (CASSANDRA-5305)
 * Fix repair -pr for vnodes (CASSANDRA-5329)
 * Relax CL for auth queries for non-default users (CASSANDRA-5310)
 * Fix AssertionError during repair (CASSANDRA-5245)
 * Don't announce migrations to pre-1.2 nodes (CASSANDRA-5334)
Merged from 1.1:
 * Update offline scrub for 1.0 -> 1.1 directory structure (CASSANDRA-5195)
 * add tmp flag to Descriptor hashcode (CASSANDRA-4021)
 * fix logging of "Found table data in data directories" when only system tables
   are present (CASSANDRA-5289)
 * cli: Add JMX authentication support (CASSANDRA-5080)
 * nodetool: ability to repair specific range (CASSANDRA-5280)
 * Fix possible assertion triggered in SliceFromReadCommand (CASSANDRA-5284)
 * cqlsh: Add inet type support on Windows (ipv4-only) (CASSANDRA-4801)
 * Fix race when initializing ColumnFamilyStore (CASSANDRA-5350)
 * Add UseTLAB JVM flag (CASSANDRA-5361)


1.2.2
 * fix potential for multiple concurrent compactions of the same sstables
   (CASSANDRA-5256)
 * avoid no-op caching of byte[] on commitlog append (CASSANDRA-5199)
 * fix symlinks under data dir not working (CASSANDRA-5185)
 * fix bug in compact storage metadata handling (CASSANDRA-5189)
 * Validate login for USE queries (CASSANDRA-5207)
 * cli: remove default username and password (CASSANDRA-5208)
 * configure populate_io_cache_on_flush per-CF (CASSANDRA-4694)
 * allow configuration of internode socket buffer (CASSANDRA-3378)
 * Make sstable directory picking blacklist-aware again (CASSANDRA-5193)
 * Correctly expire gossip states for edge cases (CASSANDRA-5216)
 * Improve handling of directory creation failures (CASSANDRA-5196)
 * Expose secondary indicies to the rest of nodetool (CASSANDRA-4464)
 * Binary protocol: avoid sending notification for 0.0.0.0 (CASSANDRA-5227)
 * add UseCondCardMark XX jvm settings on jdk 1.7 (CASSANDRA-4366)
 * CQL3 refactor to allow conversion function (CASSANDRA-5226)
 * Fix drop of sstables in some circumstance (CASSANDRA-5232)
 * Implement caching of authorization results (CASSANDRA-4295)
 * Add support for LZ4 compression (CASSANDRA-5038)
 * Fix missing columns in wide rows queries (CASSANDRA-5225)
 * Simplify auth setup and make system_auth ks alterable (CASSANDRA-5112)
 * Stop compactions from hanging during bootstrap (CASSANDRA-5244)
 * fix compressed streaming sending extra chunk (CASSANDRA-5105)
 * Add CQL3-based implementations of IAuthenticator and IAuthorizer
   (CASSANDRA-4898)
 * Fix timestamp-based tomstone removal logic (CASSANDRA-5248)
 * cli: Add JMX authentication support (CASSANDRA-5080)
 * Fix forceFlush behavior (CASSANDRA-5241)
 * cqlsh: Add username autocompletion (CASSANDRA-5231)
 * Fix CQL3 composite partition key error (CASSANDRA-5240)
 * Allow IN clause on last clustering key (CASSANDRA-5230)
Merged from 1.1:
 * fix start key/end token validation for wide row iteration (CASSANDRA-5168)
 * add ConfigHelper support for Thrift frame and max message sizes (CASSANDRA-5188)
 * fix nodetool repair not fail on node down (CASSANDRA-5203)
 * always collect tombstone hints (CASSANDRA-5068)
 * Fix error when sourcing file in cqlsh (CASSANDRA-5235)


1.2.1
 * stream undelivered hints on decommission (CASSANDRA-5128)
 * GossipingPropertyFileSnitch loads saved dc/rack info if needed (CASSANDRA-5133)
 * drain should flush system CFs too (CASSANDRA-4446)
 * add inter_dc_tcp_nodelay setting (CASSANDRA-5148)
 * re-allow wrapping ranges for start_token/end_token range pairitspwng (CASSANDRA-5106)
 * fix validation compaction of empty rows (CASSANDRA-5136)
 * nodetool methods to enable/disable hint storage/delivery (CASSANDRA-4750)
 * disallow bloom filter false positive chance of 0 (CASSANDRA-5013)
 * add threadpool size adjustment methods to JMXEnabledThreadPoolExecutor and 
   CompactionManagerMBean (CASSANDRA-5044)
 * fix hinting for dropped local writes (CASSANDRA-4753)
 * off-heap cache doesn't need mutable column container (CASSANDRA-5057)
 * apply disk_failure_policy to bad disks on initial directory creation 
   (CASSANDRA-4847)
 * Optimize name-based queries to use ArrayBackedSortedColumns (CASSANDRA-5043)
 * Fall back to old manifest if most recent is unparseable (CASSANDRA-5041)
 * pool [Compressed]RandomAccessReader objects on the partitioned read path
   (CASSANDRA-4942)
 * Add debug logging to list filenames processed by Directories.migrateFile 
   method (CASSANDRA-4939)
 * Expose black-listed directories via JMX (CASSANDRA-4848)
 * Log compaction merge counts (CASSANDRA-4894)
 * Minimize byte array allocation by AbstractData{Input,Output} (CASSANDRA-5090)
 * Add SSL support for the binary protocol (CASSANDRA-5031)
 * Allow non-schema system ks modification for shuffle to work (CASSANDRA-5097)
 * cqlsh: Add default limit to SELECT statements (CASSANDRA-4972)
 * cqlsh: fix DESCRIBE for 1.1 cfs in CQL3 (CASSANDRA-5101)
 * Correctly gossip with nodes >= 1.1.7 (CASSANDRA-5102)
 * Ensure CL guarantees on digest mismatch (CASSANDRA-5113)
 * Validate correctly selects on composite partition key (CASSANDRA-5122)
 * Fix exception when adding collection (CASSANDRA-5117)
 * Handle states for non-vnode clusters correctly (CASSANDRA-5127)
 * Refuse unrecognized replication and compaction strategy options (CASSANDRA-4795)
 * Pick the correct value validator in sstable2json for cql3 tables (CASSANDRA-5134)
 * Validate login for describe_keyspace, describe_keyspaces and set_keyspace
   (CASSANDRA-5144)
 * Fix inserting empty maps (CASSANDRA-5141)
 * Don't remove tokens from System table for node we know (CASSANDRA-5121)
 * fix streaming progress report for compresed files (CASSANDRA-5130)
 * Coverage analysis for low-CL queries (CASSANDRA-4858)
 * Stop interpreting dates as valid timeUUID value (CASSANDRA-4936)
 * Adds E notation for floating point numbers (CASSANDRA-4927)
 * Detect (and warn) unintentional use of the cql2 thrift methods when cql3 was
   intended (CASSANDRA-5172)
 * cli: Quote ks and cf names in schema output when needed (CASSANDRA-5052)
 * Fix cf name extraction from manifest in Directories.migrateFile() (CASSANDRA-5242)
 * Replace mistaken usage of commons-logging with slf4j (CASSANDRA-5464)
 * Ensure Jackson dependency matches lib (CASSANDRA-5126)
 * Expose droppable tombstone ratio stats over JMX (CASSANDRA-5159)
Merged from 1.1:
 * Simplify CompressedRandomAccessReader to work around JDK FD bug (CASSANDRA-5088)
 * Improve handling a changing target throttle rate mid-compaction (CASSANDRA-5087)
 * Pig: correctly decode row keys in widerow mode (CASSANDRA-5098)
 * nodetool repair command now prints progress (CASSANDRA-4767)
 * fix user defined compaction to run against 1.1 data directory (CASSANDRA-5118)
 * Fix CQL3 BATCH authorization caching (CASSANDRA-5145)
 * fix get_count returns incorrect value with TTL (CASSANDRA-5099)
 * better handling for mid-compaction failure (CASSANDRA-5137)
 * convert default marshallers list to map for better readability (CASSANDRA-5109)
 * fix ConcurrentModificationException in getBootstrapSource (CASSANDRA-5170)
 * fix sstable maxtimestamp for row deletes and pre-1.1.1 sstables (CASSANDRA-5153)
 * Fix thread growth on node removal (CASSANDRA-5175)
 * Make Ec2Region's datacenter name configurable (CASSANDRA-5155)


1.2.0
 * Disallow counters in collections (CASSANDRA-5082)
 * cqlsh: add unit tests (CASSANDRA-3920)
 * fix default bloom_filter_fp_chance for LeveledCompactionStrategy (CASSANDRA-5093)
Merged from 1.1:
 * add validation for get_range_slices with start_key and end_token (CASSANDRA-5089)


1.2.0-rc2
 * fix nodetool ownership display with vnodes (CASSANDRA-5065)
 * cqlsh: add DESCRIBE KEYSPACES command (CASSANDRA-5060)
 * Fix potential infinite loop when reloading CFS (CASSANDRA-5064)
 * Fix SimpleAuthorizer example (CASSANDRA-5072)
 * cqlsh: force CL.ONE for tracing and system.schema* queries (CASSANDRA-5070)
 * Includes cassandra-shuffle in the debian package (CASSANDRA-5058)
Merged from 1.1:
 * fix multithreaded compaction deadlock (CASSANDRA-4492)
 * fix temporarily missing schema after upgrade from pre-1.1.5 (CASSANDRA-5061)
 * Fix ALTER TABLE overriding compression options with defaults
   (CASSANDRA-4996, 5066)
 * fix specifying and altering crc_check_chance (CASSANDRA-5053)
 * fix Murmur3Partitioner ownership% calculation (CASSANDRA-5076)
 * Don't expire columns sooner than they should in 2ndary indexes (CASSANDRA-5079)


1.2-rc1
 * rename rpc_timeout settings to request_timeout (CASSANDRA-5027)
 * add BF with 0.1 FP to LCS by default (CASSANDRA-5029)
 * Fix preparing insert queries (CASSANDRA-5016)
 * Fix preparing queries with counter increment (CASSANDRA-5022)
 * Fix preparing updates with collections (CASSANDRA-5017)
 * Don't generate UUID based on other node address (CASSANDRA-5002)
 * Fix message when trying to alter a clustering key type (CASSANDRA-5012)
 * Update IAuthenticator to match the new IAuthorizer (CASSANDRA-5003)
 * Fix inserting only a key in CQL3 (CASSANDRA-5040)
 * Fix CQL3 token() function when used with strings (CASSANDRA-5050)
Merged from 1.1:
 * reduce log spam from invalid counter shards (CASSANDRA-5026)
 * Improve schema propagation performance (CASSANDRA-5025)
 * Fix for IndexHelper.IndexFor throws OOB Exception (CASSANDRA-5030)
 * cqlsh: make it possible to describe thrift CFs (CASSANDRA-4827)
 * cqlsh: fix timestamp formatting on some platforms (CASSANDRA-5046)


1.2-beta3
 * make consistency level configurable in cqlsh (CASSANDRA-4829)
 * fix cqlsh rendering of blob fields (CASSANDRA-4970)
 * fix cqlsh DESCRIBE command (CASSANDRA-4913)
 * save truncation position in system table (CASSANDRA-4906)
 * Move CompressionMetadata off-heap (CASSANDRA-4937)
 * allow CLI to GET cql3 columnfamily data (CASSANDRA-4924)
 * Fix rare race condition in getExpireTimeForEndpoint (CASSANDRA-4402)
 * acquire references to overlapping sstables during compaction so bloom filter
   doesn't get free'd prematurely (CASSANDRA-4934)
 * Don't share slice query filter in CQL3 SelectStatement (CASSANDRA-4928)
 * Separate tracing from Log4J (CASSANDRA-4861)
 * Exclude gcable tombstones from merkle-tree computation (CASSANDRA-4905)
 * Better printing of AbstractBounds for tracing (CASSANDRA-4931)
 * Optimize mostRecentTombstone check in CC.collectAllData (CASSANDRA-4883)
 * Change stream session ID to UUID to avoid collision from same node (CASSANDRA-4813)
 * Use Stats.db when bulk loading if present (CASSANDRA-4957)
 * Skip repair on system_trace and keyspaces with RF=1 (CASSANDRA-4956)
 * (cql3) Remove arbitrary SELECT limit (CASSANDRA-4918)
 * Correctly handle prepared operation on collections (CASSANDRA-4945)
 * Fix CQL3 LIMIT (CASSANDRA-4877)
 * Fix Stress for CQL3 (CASSANDRA-4979)
 * Remove cassandra specific exceptions from JMX interface (CASSANDRA-4893)
 * (CQL3) Force using ALLOW FILTERING on potentially inefficient queries (CASSANDRA-4915)
 * (cql3) Fix adding column when the table has collections (CASSANDRA-4982)
 * (cql3) Fix allowing collections with compact storage (CASSANDRA-4990)
 * (cql3) Refuse ttl/writetime function on collections (CASSANDRA-4992)
 * Replace IAuthority with new IAuthorizer (CASSANDRA-4874)
 * clqsh: fix KEY pseudocolumn escaping when describing Thrift tables
   in CQL3 mode (CASSANDRA-4955)
 * add basic authentication support for Pig CassandraStorage (CASSANDRA-3042)
 * fix CQL2 ALTER TABLE compaction_strategy_class altering (CASSANDRA-4965)
Merged from 1.1:
 * Fall back to old describe_splits if d_s_ex is not available (CASSANDRA-4803)
 * Improve error reporting when streaming ranges fail (CASSANDRA-5009)
 * Fix cqlsh timestamp formatting of timezone info (CASSANDRA-4746)
 * Fix assertion failure with leveled compaction (CASSANDRA-4799)
 * Check for null end_token in get_range_slice (CASSANDRA-4804)
 * Remove all remnants of removed nodes (CASSANDRA-4840)
 * Add aut-reloading of the log4j file in debian package (CASSANDRA-4855)
 * Fix estimated row cache entry size (CASSANDRA-4860)
 * reset getRangeSlice filter after finishing a row for get_paged_slice
   (CASSANDRA-4919)
 * expunge row cache post-truncate (CASSANDRA-4940)
 * Allow static CF definition with compact storage (CASSANDRA-4910)
 * Fix endless loop/compaction of schema_* CFs due to broken timestamps (CASSANDRA-4880)
 * Fix 'wrong class type' assertion in CounterColumn (CASSANDRA-4976)


1.2-beta2
 * fp rate of 1.0 disables BF entirely; LCS defaults to 1.0 (CASSANDRA-4876)
 * off-heap bloom filters for row keys (CASSANDRA_4865)
 * add extension point for sstable components (CASSANDRA-4049)
 * improve tracing output (CASSANDRA-4852, 4862)
 * make TRACE verb droppable (CASSANDRA-4672)
 * fix BulkLoader recognition of CQL3 columnfamilies (CASSANDRA-4755)
 * Sort commitlog segments for replay by id instead of mtime (CASSANDRA-4793)
 * Make hint delivery asynchronous (CASSANDRA-4761)
 * Pluggable Thrift transport factories for CLI and cqlsh (CASSANDRA-4609, 4610)
 * cassandra-cli: allow Double value type to be inserted to a column (CASSANDRA-4661)
 * Add ability to use custom TServerFactory implementations (CASSANDRA-4608)
 * optimize batchlog flushing to skip successful batches (CASSANDRA-4667)
 * include metadata for system keyspace itself in schema tables (CASSANDRA-4416)
 * add check to PropertyFileSnitch to verify presence of location for
   local node (CASSANDRA-4728)
 * add PBSPredictor consistency modeler (CASSANDRA-4261)
 * remove vestiges of Thrift unframed mode (CASSANDRA-4729)
 * optimize single-row PK lookups (CASSANDRA-4710)
 * adjust blockFor calculation to account for pending ranges due to node 
   movement (CASSANDRA-833)
 * Change CQL version to 3.0.0 and stop accepting 3.0.0-beta1 (CASSANDRA-4649)
 * (CQL3) Make prepared statement global instead of per connection 
   (CASSANDRA-4449)
 * Fix scrubbing of CQL3 created tables (CASSANDRA-4685)
 * (CQL3) Fix validation when using counter and regular columns in the same 
   table (CASSANDRA-4706)
 * Fix bug starting Cassandra with simple authentication (CASSANDRA-4648)
 * Add support for batchlog in CQL3 (CASSANDRA-4545, 4738)
 * Add support for multiple column family outputs in CFOF (CASSANDRA-4208)
 * Support repairing only the local DC nodes (CASSANDRA-4747)
 * Use rpc_address for binary protocol and change default port (CASSANDRA-4751)
 * Fix use of collections in prepared statements (CASSANDRA-4739)
 * Store more information into peers table (CASSANDRA-4351, 4814)
 * Configurable bucket size for size tiered compaction (CASSANDRA-4704)
 * Run leveled compaction in parallel (CASSANDRA-4310)
 * Fix potential NPE during CFS reload (CASSANDRA-4786)
 * Composite indexes may miss results (CASSANDRA-4796)
 * Move consistency level to the protocol level (CASSANDRA-4734, 4824)
 * Fix Subcolumn slice ends not respected (CASSANDRA-4826)
 * Fix Assertion error in cql3 select (CASSANDRA-4783)
 * Fix list prepend logic (CQL3) (CASSANDRA-4835)
 * Add booleans as literals in CQL3 (CASSANDRA-4776)
 * Allow renaming PK columns in CQL3 (CASSANDRA-4822)
 * Fix binary protocol NEW_NODE event (CASSANDRA-4679)
 * Fix potential infinite loop in tombstone compaction (CASSANDRA-4781)
 * Remove system tables accounting from schema (CASSANDRA-4850)
 * (cql3) Force provided columns in clustering key order in 
   'CLUSTERING ORDER BY' (CASSANDRA-4881)
 * Fix composite index bug (CASSANDRA-4884)
 * Fix short read protection for CQL3 (CASSANDRA-4882)
 * Add tracing support to the binary protocol (CASSANDRA-4699)
 * (cql3) Don't allow prepared marker inside collections (CASSANDRA-4890)
 * Re-allow order by on non-selected columns (CASSANDRA-4645)
 * Bug when composite index is created in a table having collections (CASSANDRA-4909)
 * log index scan subject in CompositesSearcher (CASSANDRA-4904)
Merged from 1.1:
 * add get[Row|Key]CacheEntries to CacheServiceMBean (CASSANDRA-4859)
 * fix get_paged_slice to wrap to next row correctly (CASSANDRA-4816)
 * fix indexing empty column values (CASSANDRA-4832)
 * allow JdbcDate to compose null Date objects (CASSANDRA-4830)
 * fix possible stackoverflow when compacting 1000s of sstables
   (CASSANDRA-4765)
 * fix wrong leveled compaction progress calculation (CASSANDRA-4807)
 * add a close() method to CRAR to prevent leaking file descriptors (CASSANDRA-4820)
 * fix potential infinite loop in get_count (CASSANDRA-4833)
 * fix compositeType.{get/from}String methods (CASSANDRA-4842)
 * (CQL) fix CREATE COLUMNFAMILY permissions check (CASSANDRA-4864)
 * Fix DynamicCompositeType same type comparison (CASSANDRA-4711)
 * Fix duplicate SSTable reference when stream session failed (CASSANDRA-3306)
 * Allow static CF definition with compact storage (CASSANDRA-4910)
 * Fix endless loop/compaction of schema_* CFs due to broken timestamps (CASSANDRA-4880)
 * Fix 'wrong class type' assertion in CounterColumn (CASSANDRA-4976)


1.2-beta1
 * add atomic_batch_mutate (CASSANDRA-4542, -4635)
 * increase default max_hint_window_in_ms to 3h (CASSANDRA-4632)
 * include message initiation time to replicas so they can more
   accurately drop timed-out requests (CASSANDRA-2858)
 * fix clientutil.jar dependencies (CASSANDRA-4566)
 * optimize WriteResponse (CASSANDRA-4548)
 * new metrics (CASSANDRA-4009)
 * redesign KEYS indexes to avoid read-before-write (CASSANDRA-2897)
 * debug tracing (CASSANDRA-1123)
 * parallelize row cache loading (CASSANDRA-4282)
 * Make compaction, flush JBOD-aware (CASSANDRA-4292)
 * run local range scans on the read stage (CASSANDRA-3687)
 * clean up ioexceptions (CASSANDRA-2116)
 * add disk_failure_policy (CASSANDRA-2118)
 * Introduce new json format with row level deletion (CASSANDRA-4054)
 * remove redundant "name" column from schema_keyspaces (CASSANDRA-4433)
 * improve "nodetool ring" handling of multi-dc clusters (CASSANDRA-3047)
 * update NTS calculateNaturalEndpoints to be O(N log N) (CASSANDRA-3881)
 * split up rpc timeout by operation type (CASSANDRA-2819)
 * rewrite key cache save/load to use only sequential i/o (CASSANDRA-3762)
 * update MS protocol with a version handshake + broadcast address id
   (CASSANDRA-4311)
 * multithreaded hint replay (CASSANDRA-4189)
 * add inter-node message compression (CASSANDRA-3127)
 * remove COPP (CASSANDRA-2479)
 * Track tombstone expiration and compact when tombstone content is
   higher than a configurable threshold, default 20% (CASSANDRA-3442, 4234)
 * update MurmurHash to version 3 (CASSANDRA-2975)
 * (CLI) track elapsed time for `delete' operation (CASSANDRA-4060)
 * (CLI) jline version is bumped to 1.0 to properly  support
   'delete' key function (CASSANDRA-4132)
 * Save IndexSummary into new SSTable 'Summary' component (CASSANDRA-2392, 4289)
 * Add support for range tombstones (CASSANDRA-3708)
 * Improve MessagingService efficiency (CASSANDRA-3617)
 * Avoid ID conflicts from concurrent schema changes (CASSANDRA-3794)
 * Set thrift HSHA server thread limit to unlimited by default (CASSANDRA-4277)
 * Avoids double serialization of CF id in RowMutation messages
   (CASSANDRA-4293)
 * stream compressed sstables directly with java nio (CASSANDRA-4297)
 * Support multiple ranges in SliceQueryFilter (CASSANDRA-3885)
 * Add column metadata to system column families (CASSANDRA-4018)
 * (cql3) Always use composite types by default (CASSANDRA-4329)
 * (cql3) Add support for set, map and list (CASSANDRA-3647)
 * Validate date type correctly (CASSANDRA-4441)
 * (cql3) Allow definitions with only a PK (CASSANDRA-4361)
 * (cql3) Add support for row key composites (CASSANDRA-4179)
 * improve DynamicEndpointSnitch by using reservoir sampling (CASSANDRA-4038)
 * (cql3) Add support for 2ndary indexes (CASSANDRA-3680)
 * (cql3) fix defining more than one PK to be invalid (CASSANDRA-4477)
 * remove schema agreement checking from all external APIs (Thrift, CQL and CQL3) (CASSANDRA-4487)
 * add Murmur3Partitioner and make it default for new installations (CASSANDRA-3772, 4621)
 * (cql3) update pseudo-map syntax to use map syntax (CASSANDRA-4497)
 * Finer grained exceptions hierarchy and provides error code with exceptions (CASSANDRA-3979)
 * Adds events push to binary protocol (CASSANDRA-4480)
 * Rewrite nodetool help (CASSANDRA-2293)
 * Make CQL3 the default for CQL (CASSANDRA-4640)
 * update stress tool to be able to use CQL3 (CASSANDRA-4406)
 * Accept all thrift update on CQL3 cf but don't expose their metadata (CASSANDRA-4377)
 * Replace Throttle with Guava's RateLimiter for HintedHandOff (CASSANDRA-4541)
 * fix counter add/get using CQL2 and CQL3 in stress tool (CASSANDRA-4633)
 * Add sstable count per level to cfstats (CASSANDRA-4537)
 * (cql3) Add ALTER KEYSPACE statement (CASSANDRA-4611)
 * (cql3) Allow defining default consistency levels (CASSANDRA-4448)
 * (cql3) Fix queries using LIMIT missing results (CASSANDRA-4579)
 * fix cross-version gossip messaging (CASSANDRA-4576)
 * added inet data type (CASSANDRA-4627)


1.1.6
 * Wait for writes on synchronous read digest mismatch (CASSANDRA-4792)
 * fix commitlog replay for nanotime-infected sstables (CASSANDRA-4782)
 * preflight check ttl for maximum of 20 years (CASSANDRA-4771)
 * (Pig) fix widerow input with single column rows (CASSANDRA-4789)
 * Fix HH to compact with correct gcBefore, which avoids wiping out
   undelivered hints (CASSANDRA-4772)
 * LCS will merge up to 32 L0 sstables as intended (CASSANDRA-4778)
 * NTS will default unconfigured DC replicas to zero (CASSANDRA-4675)
 * use default consistency level in counter validation if none is
   explicitly provide (CASSANDRA-4700)
 * Improve IAuthority interface by introducing fine-grained
   access permissions and grant/revoke commands (CASSANDRA-4490, 4644)
 * fix assumption error in CLI when updating/describing keyspace 
   (CASSANDRA-4322)
 * Adds offline sstablescrub to debian packaging (CASSANDRA-4642)
 * Automatic fixing of overlapping leveled sstables (CASSANDRA-4644)
 * fix error when using ORDER BY with extended selections (CASSANDRA-4689)
 * (CQL3) Fix validation for IN queries for non-PK cols (CASSANDRA-4709)
 * fix re-created keyspace disappering after 1.1.5 upgrade 
   (CASSANDRA-4698, 4752)
 * (CLI) display elapsed time in 2 fraction digits (CASSANDRA-3460)
 * add authentication support to sstableloader (CASSANDRA-4712)
 * Fix CQL3 'is reversed' logic (CASSANDRA-4716, 4759)
 * (CQL3) Don't return ReversedType in result set metadata (CASSANDRA-4717)
 * Backport adding AlterKeyspace statement (CASSANDRA-4611)
 * (CQL3) Correcty accept upper-case data types (CASSANDRA-4770)
 * Add binary protocol events for schema changes (CASSANDRA-4684)
Merged from 1.0:
 * Switch from NBHM to CHM in MessagingService's callback map, which
   prevents OOM in long-running instances (CASSANDRA-4708)


1.1.5
 * add SecondaryIndex.reload API (CASSANDRA-4581)
 * use millis + atomicint for commitlog segment creation instead of
   nanotime, which has issues under some hypervisors (CASSANDRA-4601)
 * fix FD leak in slice queries (CASSANDRA-4571)
 * avoid recursion in leveled compaction (CASSANDRA-4587)
 * increase stack size under Java7 to 180K
 * Log(info) schema changes (CASSANDRA-4547)
 * Change nodetool setcachecapcity to manipulate global caches (CASSANDRA-4563)
 * (cql3) fix setting compaction strategy (CASSANDRA-4597)
 * fix broken system.schema_* timestamps on system startup (CASSANDRA-4561)
 * fix wrong skip of cache saving (CASSANDRA-4533)
 * Avoid NPE when lost+found is in data dir (CASSANDRA-4572)
 * Respect five-minute flush moratorium after initial CL replay (CASSANDRA-4474)
 * Adds ntp as recommended in debian packaging (CASSANDRA-4606)
 * Configurable transport in CF Record{Reader|Writer} (CASSANDRA-4558)
 * (cql3) fix potential NPE with both equal and unequal restriction (CASSANDRA-4532)
 * (cql3) improves ORDER BY validation (CASSANDRA-4624)
 * Fix potential deadlock during counter writes (CASSANDRA-4578)
 * Fix cql error with ORDER BY when using IN (CASSANDRA-4612)
Merged from 1.0:
 * increase Xss to 160k to accomodate latest 1.6 JVMs (CASSANDRA-4602)
 * fix toString of hint destination tokens (CASSANDRA-4568)
 * Fix multiple values for CurrentLocal NodeID (CASSANDRA-4626)


1.1.4
 * fix offline scrub to catch >= out of order rows (CASSANDRA-4411)
 * fix cassandra-env.sh on RHEL and other non-dash-based systems 
   (CASSANDRA-4494)
Merged from 1.0:
 * (Hadoop) fix setting key length for old-style mapred api (CASSANDRA-4534)
 * (Hadoop) fix iterating through a resultset consisting entirely
   of tombstoned rows (CASSANDRA-4466)


1.1.3
 * (cqlsh) add COPY TO (CASSANDRA-4434)
 * munmap commitlog segments before rename (CASSANDRA-4337)
 * (JMX) rename getRangeKeySample to sampleKeyRange to avoid returning
   multi-MB results as an attribute (CASSANDRA-4452)
 * flush based on data size, not throughput; overwritten columns no 
   longer artificially inflate liveRatio (CASSANDRA-4399)
 * update default commitlog segment size to 32MB and total commitlog
   size to 32/1024 MB for 32/64 bit JVMs, respectively (CASSANDRA-4422)
 * avoid using global partitioner to estimate ranges in index sstables
   (CASSANDRA-4403)
 * restore pre-CASSANDRA-3862 approach to removing expired tombstones
   from row cache during compaction (CASSANDRA-4364)
 * (stress) support for CQL prepared statements (CASSANDRA-3633)
 * Correctly catch exception when Snappy cannot be loaded (CASSANDRA-4400)
 * (cql3) Support ORDER BY when IN condition is given in WHERE clause (CASSANDRA-4327)
 * (cql3) delete "component_index" column on DROP TABLE call (CASSANDRA-4420)
 * change nanoTime() to currentTimeInMillis() in schema related code (CASSANDRA-4432)
 * add a token generation tool (CASSANDRA-3709)
 * Fix LCS bug with sstable containing only 1 row (CASSANDRA-4411)
 * fix "Can't Modify Index Name" problem on CF update (CASSANDRA-4439)
 * Fix assertion error in getOverlappingSSTables during repair (CASSANDRA-4456)
 * fix nodetool's setcompactionthreshold command (CASSANDRA-4455)
 * Ensure compacted files are never used, to avoid counter overcount (CASSANDRA-4436)
Merged from 1.0:
 * Push the validation of secondary index values to the SecondaryIndexManager (CASSANDRA-4240)
 * allow dropping columns shadowed by not-yet-expired supercolumn or row
   tombstones in PrecompactedRow (CASSANDRA-4396)


1.1.2
 * Fix cleanup not deleting index entries (CASSANDRA-4379)
 * Use correct partitioner when saving + loading caches (CASSANDRA-4331)
 * Check schema before trying to export sstable (CASSANDRA-2760)
 * Raise a meaningful exception instead of NPE when PFS encounters
   an unconfigured node + no default (CASSANDRA-4349)
 * fix bug in sstable blacklisting with LCS (CASSANDRA-4343)
 * LCS no longer promotes tiny sstables out of L0 (CASSANDRA-4341)
 * skip tombstones during hint replay (CASSANDRA-4320)
 * fix NPE in compactionstats (CASSANDRA-4318)
 * enforce 1m min keycache for auto (CASSANDRA-4306)
 * Have DeletedColumn.isMFD always return true (CASSANDRA-4307)
 * (cql3) exeption message for ORDER BY constraints said primary filter can be
    an IN clause, which is misleading (CASSANDRA-4319)
 * (cql3) Reject (not yet supported) creation of 2ndardy indexes on tables with
   composite primary keys (CASSANDRA-4328)
 * Set JVM stack size to 160k for java 7 (CASSANDRA-4275)
 * cqlsh: add COPY command to load data from CSV flat files (CASSANDRA-4012)
 * CFMetaData.fromThrift to throw ConfigurationException upon error (CASSANDRA-4353)
 * Use CF comparator to sort indexed columns in SecondaryIndexManager
   (CASSANDRA-4365)
 * add strategy_options to the KSMetaData.toString() output (CASSANDRA-4248)
 * (cql3) fix range queries containing unqueried results (CASSANDRA-4372)
 * (cql3) allow updating column_alias types (CASSANDRA-4041)
 * (cql3) Fix deletion bug (CASSANDRA-4193)
 * Fix computation of overlapping sstable for leveled compaction (CASSANDRA-4321)
 * Improve scrub and allow to run it offline (CASSANDRA-4321)
 * Fix assertionError in StorageService.bulkLoad (CASSANDRA-4368)
 * (cqlsh) add option to authenticate to a keyspace at startup (CASSANDRA-4108)
 * (cqlsh) fix ASSUME functionality (CASSANDRA-4352)
 * Fix ColumnFamilyRecordReader to not return progress > 100% (CASSANDRA-3942)
Merged from 1.0:
 * Set gc_grace on index CF to 0 (CASSANDRA-4314)


1.1.1
 * add populate_io_cache_on_flush option (CASSANDRA-2635)
 * allow larger cache capacities than 2GB (CASSANDRA-4150)
 * add getsstables command to nodetool (CASSANDRA-4199)
 * apply parent CF compaction settings to secondary index CFs (CASSANDRA-4280)
 * preserve commitlog size cap when recycling segments at startup
   (CASSANDRA-4201)
 * (Hadoop) fix split generation regression (CASSANDRA-4259)
 * ignore min/max compactions settings in LCS, while preserving
   behavior that min=max=0 disables autocompaction (CASSANDRA-4233)
 * log number of rows read from saved cache (CASSANDRA-4249)
 * calculate exact size required for cleanup operations (CASSANDRA-1404)
 * avoid blocking additional writes during flush when the commitlog
   gets behind temporarily (CASSANDRA-1991)
 * enable caching on index CFs based on data CF cache setting (CASSANDRA-4197)
 * warn on invalid replication strategy creation options (CASSANDRA-4046)
 * remove [Freeable]Memory finalizers (CASSANDRA-4222)
 * include tombstone size in ColumnFamily.size, which can prevent OOM
   during sudden mass delete operations by yielding a nonzero liveRatio
   (CASSANDRA-3741)
 * Open 1 sstableScanner per level for leveled compaction (CASSANDRA-4142)
 * Optimize reads when row deletion timestamps allow us to restrict
   the set of sstables we check (CASSANDRA-4116)
 * add support for commitlog archiving and point-in-time recovery
   (CASSANDRA-3690)
 * avoid generating redundant compaction tasks during streaming
   (CASSANDRA-4174)
 * add -cf option to nodetool snapshot, and takeColumnFamilySnapshot to
   StorageService mbean (CASSANDRA-556)
 * optimize cleanup to drop entire sstables where possible (CASSANDRA-4079)
 * optimize truncate when autosnapshot is disabled (CASSANDRA-4153)
 * update caches to use byte[] keys to reduce memory overhead (CASSANDRA-3966)
 * add column limit to cli (CASSANDRA-3012, 4098)
 * clean up and optimize DataOutputBuffer, used by CQL compression and
   CompositeType (CASSANDRA-4072)
 * optimize commitlog checksumming (CASSANDRA-3610)
 * identify and blacklist corrupted SSTables from future compactions 
   (CASSANDRA-2261)
 * Move CfDef and KsDef validation out of thrift (CASSANDRA-4037)
 * Expose API to repair a user provided range (CASSANDRA-3912)
 * Add way to force the cassandra-cli to refresh its schema (CASSANDRA-4052)
 * Avoid having replicate on write tasks stacking up at CL.ONE (CASSANDRA-2889)
 * (cql3) Backwards compatibility for composite comparators in non-cql3-aware
   clients (CASSANDRA-4093)
 * (cql3) Fix order by for reversed queries (CASSANDRA-4160)
 * (cql3) Add ReversedType support (CASSANDRA-4004)
 * (cql3) Add timeuuid type (CASSANDRA-4194)
 * (cql3) Minor fixes (CASSANDRA-4185)
 * (cql3) Fix prepared statement in BATCH (CASSANDRA-4202)
 * (cql3) Reduce the list of reserved keywords (CASSANDRA-4186)
 * (cql3) Move max/min compaction thresholds to compaction strategy options
   (CASSANDRA-4187)
 * Fix exception during move when localhost is the only source (CASSANDRA-4200)
 * (cql3) Allow paging through non-ordered partitioner results (CASSANDRA-3771)
 * (cql3) Fix drop index (CASSANDRA-4192)
 * (cql3) Don't return range ghosts anymore (CASSANDRA-3982)
 * fix re-creating Keyspaces/ColumnFamilies with the same name as dropped
   ones (CASSANDRA-4219)
 * fix SecondaryIndex LeveledManifest save upon snapshot (CASSANDRA-4230)
 * fix missing arrayOffset in FBUtilities.hash (CASSANDRA-4250)
 * (cql3) Add name of parameters in CqlResultSet (CASSANDRA-4242)
 * (cql3) Correctly validate order by queries (CASSANDRA-4246)
 * rename stress to cassandra-stress for saner packaging (CASSANDRA-4256)
 * Fix exception on colum metadata with non-string comparator (CASSANDRA-4269)
 * Check for unknown/invalid compression options (CASSANDRA-4266)
 * (cql3) Adds simple access to column timestamp and ttl (CASSANDRA-4217)
 * (cql3) Fix range queries with secondary indexes (CASSANDRA-4257)
 * Better error messages from improper input in cli (CASSANDRA-3865)
 * Try to stop all compaction upon Keyspace or ColumnFamily drop (CASSANDRA-4221)
 * (cql3) Allow keyspace properties to contain hyphens (CASSANDRA-4278)
 * (cql3) Correctly validate keyspace access in create table (CASSANDRA-4296)
 * Avoid deadlock in migration stage (CASSANDRA-3882)
 * Take supercolumn names and deletion info into account in memtable throughput
   (CASSANDRA-4264)
 * Add back backward compatibility for old style replication factor (CASSANDRA-4294)
 * Preserve compatibility with pre-1.1 index queries (CASSANDRA-4262)
Merged from 1.0:
 * Fix super columns bug where cache is not updated (CASSANDRA-4190)
 * fix maxTimestamp to include row tombstones (CASSANDRA-4116)
 * (CLI) properly handle quotes in create/update keyspace commands (CASSANDRA-4129)
 * Avoids possible deadlock during bootstrap (CASSANDRA-4159)
 * fix stress tool that hangs forever on timeout or error (CASSANDRA-4128)
 * stress tool to return appropriate exit code on failure (CASSANDRA-4188)
 * fix compaction NPE when out of disk space and assertions disabled
   (CASSANDRA-3985)
 * synchronize LCS getEstimatedTasks to avoid CME (CASSANDRA-4255)
 * ensure unique streaming session id's (CASSANDRA-4223)
 * kick off background compaction when min/max thresholds change 
   (CASSANDRA-4279)
 * improve ability of STCS.getBuckets to deal with 100s of 1000s of
   sstables, such as when convertinb back from LCS (CASSANDRA-4287)
 * Oversize integer in CQL throws NumberFormatException (CASSANDRA-4291)
 * fix 1.0.x node join to mixed version cluster, other nodes >= 1.1 (CASSANDRA-4195)
 * Fix LCS splitting sstable base on uncompressed size (CASSANDRA-4419)
 * Push the validation of secondary index values to the SecondaryIndexManager (CASSANDRA-4240)
 * Don't purge columns during upgradesstables (CASSANDRA-4462)
 * Make cqlsh work with piping (CASSANDRA-4113)
 * Validate arguments for nodetool decommission (CASSANDRA-4061)
 * Report thrift status in nodetool info (CASSANDRA-4010)


1.1.0-final
 * average a reduced liveRatio estimate with the previous one (CASSANDRA-4065)
 * Allow KS and CF names up to 48 characters (CASSANDRA-4157)
 * fix stress build (CASSANDRA-4140)
 * add time remaining estimate to nodetool compactionstats (CASSANDRA-4167)
 * (cql) fix NPE in cql3 ALTER TABLE (CASSANDRA-4163)
 * (cql) Add support for CL.TWO and CL.THREE in CQL (CASSANDRA-4156)
 * (cql) Fix type in CQL3 ALTER TABLE preventing update (CASSANDRA-4170)
 * (cql) Throw invalid exception from CQL3 on obsolete options (CASSANDRA-4171)
 * (cqlsh) fix recognizing uppercase SELECT keyword (CASSANDRA-4161)
 * Pig: wide row support (CASSANDRA-3909)
Merged from 1.0:
 * avoid streaming empty files with bulk loader if sstablewriter errors out
   (CASSANDRA-3946)


1.1-rc1
 * Include stress tool in binary builds (CASSANDRA-4103)
 * (Hadoop) fix wide row iteration when last row read was deleted
   (CASSANDRA-4154)
 * fix read_repair_chance to really default to 0.1 in the cli (CASSANDRA-4114)
 * Adds caching and bloomFilterFpChange to CQL options (CASSANDRA-4042)
 * Adds posibility to autoconfigure size of the KeyCache (CASSANDRA-4087)
 * fix KEYS index from skipping results (CASSANDRA-3996)
 * Remove sliced_buffer_size_in_kb dead option (CASSANDRA-4076)
 * make loadNewSStable preserve sstable version (CASSANDRA-4077)
 * Respect 1.0 cache settings as much as possible when upgrading 
   (CASSANDRA-4088)
 * relax path length requirement for sstable files when upgrading on 
   non-Windows platforms (CASSANDRA-4110)
 * fix terminination of the stress.java when errors were encountered
   (CASSANDRA-4128)
 * Move CfDef and KsDef validation out of thrift (CASSANDRA-4037)
 * Fix get_paged_slice (CASSANDRA-4136)
 * CQL3: Support slice with exclusive start and stop (CASSANDRA-3785)
Merged from 1.0:
 * support PropertyFileSnitch in bulk loader (CASSANDRA-4145)
 * add auto_snapshot option allowing disabling snapshot before drop/truncate
   (CASSANDRA-3710)
 * allow short snitch names (CASSANDRA-4130)


1.1-beta2
 * rename loaded sstables to avoid conflicts with local snapshots
   (CASSANDRA-3967)
 * start hint replay as soon as FD notifies that the target is back up
   (CASSANDRA-3958)
 * avoid unproductive deserializing of cached rows during compaction
   (CASSANDRA-3921)
 * fix concurrency issues with CQL keyspace creation (CASSANDRA-3903)
 * Show Effective Owership via Nodetool ring <keyspace> (CASSANDRA-3412)
 * Update ORDER BY syntax for CQL3 (CASSANDRA-3925)
 * Fix BulkRecordWriter to not throw NPE if reducer gets no map data from Hadoop (CASSANDRA-3944)
 * Fix bug with counters in super columns (CASSANDRA-3821)
 * Remove deprecated merge_shard_chance (CASSANDRA-3940)
 * add a convenient way to reset a node's schema (CASSANDRA-2963)
 * fix for intermittent SchemaDisagreementException (CASSANDRA-3884)
 * CLI `list <CF>` to limit number of columns and their order (CASSANDRA-3012)
 * ignore deprecated KsDef/CfDef/ColumnDef fields in native schema (CASSANDRA-3963)
 * CLI to report when unsupported column_metadata pair was given (CASSANDRA-3959)
 * reincarnate removed and deprecated KsDef/CfDef attributes (CASSANDRA-3953)
 * Fix race between writes and read for cache (CASSANDRA-3862)
 * perform static initialization of StorageProxy on start-up (CASSANDRA-3797)
 * support trickling fsync() on writes (CASSANDRA-3950)
 * expose counters for unavailable/timeout exceptions given to thrift clients (CASSANDRA-3671)
 * avoid quadratic startup time in LeveledManifest (CASSANDRA-3952)
 * Add type information to new schema_ columnfamilies and remove thrift
   serialization for schema (CASSANDRA-3792)
 * add missing column validator options to the CLI help (CASSANDRA-3926)
 * skip reading saved key cache if CF's caching strategy is NONE or ROWS_ONLY (CASSANDRA-3954)
 * Unify migration code (CASSANDRA-4017)
Merged from 1.0:
 * cqlsh: guess correct version of Python for Arch Linux (CASSANDRA-4090)
 * (CLI) properly handle quotes in create/update keyspace commands (CASSANDRA-4129)
 * Avoids possible deadlock during bootstrap (CASSANDRA-4159)
 * fix stress tool that hangs forever on timeout or error (CASSANDRA-4128)
 * Fix super columns bug where cache is not updated (CASSANDRA-4190)
 * stress tool to return appropriate exit code on failure (CASSANDRA-4188)


1.0.9
 * improve index sampling performance (CASSANDRA-4023)
 * always compact away deleted hints immediately after handoff (CASSANDRA-3955)
 * delete hints from dropped ColumnFamilies on handoff instead of
   erroring out (CASSANDRA-3975)
 * add CompositeType ref to the CLI doc for create/update column family (CASSANDRA-3980)
 * Pig: support Counter ColumnFamilies (CASSANDRA-3973)
 * Pig: Composite column support (CASSANDRA-3684)
 * Avoid NPE during repair when a keyspace has no CFs (CASSANDRA-3988)
 * Fix division-by-zero error on get_slice (CASSANDRA-4000)
 * don't change manifest level for cleanup, scrub, and upgradesstables
   operations under LeveledCompactionStrategy (CASSANDRA-3989, 4112)
 * fix race leading to super columns assertion failure (CASSANDRA-3957)
 * fix NPE on invalid CQL delete command (CASSANDRA-3755)
 * allow custom types in CLI's assume command (CASSANDRA-4081)
 * fix totalBytes count for parallel compactions (CASSANDRA-3758)
 * fix intermittent NPE in get_slice (CASSANDRA-4095)
 * remove unnecessary asserts in native code interfaces (CASSANDRA-4096)
 * Validate blank keys in CQL to avoid assertion errors (CASSANDRA-3612)
 * cqlsh: fix bad decoding of some column names (CASSANDRA-4003)
 * cqlsh: fix incorrect padding with unicode chars (CASSANDRA-4033)
 * Fix EC2 snitch incorrectly reporting region (CASSANDRA-4026)
 * Shut down thrift during decommission (CASSANDRA-4086)
 * Expose nodetool cfhistograms for 2ndary indexes (CASSANDRA-4063)
Merged from 0.8:
 * Fix ConcurrentModificationException in gossiper (CASSANDRA-4019)


1.1-beta1
 * (cqlsh)
   + add SOURCE and CAPTURE commands, and --file option (CASSANDRA-3479)
   + add ALTER COLUMNFAMILY WITH (CASSANDRA-3523)
   + bundle Python dependencies with Cassandra (CASSANDRA-3507)
   + added to Debian package (CASSANDRA-3458)
   + display byte data instead of erroring out on decode failure 
     (CASSANDRA-3874)
 * add nodetool rebuild_index (CASSANDRA-3583)
 * add nodetool rangekeysample (CASSANDRA-2917)
 * Fix streaming too much data during move operations (CASSANDRA-3639)
 * Nodetool and CLI connect to localhost by default (CASSANDRA-3568)
 * Reduce memory used by primary index sample (CASSANDRA-3743)
 * (Hadoop) separate input/output configurations (CASSANDRA-3197, 3765)
 * avoid returning internal Cassandra classes over JMX (CASSANDRA-2805)
 * add row-level isolation via SnapTree (CASSANDRA-2893)
 * Optimize key count estimation when opening sstable on startup
   (CASSANDRA-2988)
 * multi-dc replication optimization supporting CL > ONE (CASSANDRA-3577)
 * add command to stop compactions (CASSANDRA-1740, 3566, 3582)
 * multithreaded streaming (CASSANDRA-3494)
 * removed in-tree redhat spec (CASSANDRA-3567)
 * "defragment" rows for name-based queries under STCS, again (CASSANDRA-2503)
 * Recycle commitlog segments for improved performance 
   (CASSANDRA-3411, 3543, 3557, 3615)
 * update size-tiered compaction to prioritize small tiers (CASSANDRA-2407)
 * add message expiration logic to OutboundTcpConnection (CASSANDRA-3005)
 * off-heap cache to use sun.misc.Unsafe instead of JNA (CASSANDRA-3271)
 * EACH_QUORUM is only supported for writes (CASSANDRA-3272)
 * replace compactionlock use in schema migration by checking CFS.isValid
   (CASSANDRA-3116)
 * recognize that "SELECT first ... *" isn't really "SELECT *" (CASSANDRA-3445)
 * Use faster bytes comparison (CASSANDRA-3434)
 * Bulk loader is no longer a fat client, (HADOOP) bulk load output format
   (CASSANDRA-3045)
 * (Hadoop) add support for KeyRange.filter
 * remove assumption that keys and token are in bijection
   (CASSANDRA-1034, 3574, 3604)
 * always remove endpoints from delevery queue in HH (CASSANDRA-3546)
 * fix race between cf flush and its 2ndary indexes flush (CASSANDRA-3547)
 * fix potential race in AES when a repair fails (CASSANDRA-3548)
 * Remove columns shadowed by a deleted container even when we cannot purge
   (CASSANDRA-3538)
 * Improve memtable slice iteration performance (CASSANDRA-3545)
 * more efficient allocation of small bloom filters (CASSANDRA-3618)
 * Use separate writer thread in SSTableSimpleUnsortedWriter (CASSANDRA-3619)
 * fsync the directory after new sstable or commitlog segment are created (CASSANDRA-3250)
 * fix minor issues reported by FindBugs (CASSANDRA-3658)
 * global key/row caches (CASSANDRA-3143, 3849)
 * optimize memtable iteration during range scan (CASSANDRA-3638)
 * introduce 'crc_check_chance' in CompressionParameters to support
   a checksum percentage checking chance similarly to read-repair (CASSANDRA-3611)
 * a way to deactivate global key/row cache on per-CF basis (CASSANDRA-3667)
 * fix LeveledCompactionStrategy broken because of generation pre-allocation
   in LeveledManifest (CASSANDRA-3691)
 * finer-grained control over data directories (CASSANDRA-2749)
 * Fix ClassCastException during hinted handoff (CASSANDRA-3694)
 * Upgrade Thrift to 0.7 (CASSANDRA-3213)
 * Make stress.java insert operation to use microseconds (CASSANDRA-3725)
 * Allows (internally) doing a range query with a limit of columns instead of
   rows (CASSANDRA-3742)
 * Allow rangeSlice queries to be start/end inclusive/exclusive (CASSANDRA-3749)
 * Fix BulkLoader to support new SSTable layout and add stream
   throttling to prevent an NPE when there is no yaml config (CASSANDRA-3752)
 * Allow concurrent schema migrations (CASSANDRA-1391, 3832)
 * Add SnapshotCommand to trigger snapshot on remote node (CASSANDRA-3721)
 * Make CFMetaData conversions to/from thrift/native schema inverses
   (CASSANDRA_3559)
 * Add initial code for CQL 3.0-beta (CASSANDRA-2474, 3781, 3753)
 * Add wide row support for ColumnFamilyInputFormat (CASSANDRA-3264)
 * Allow extending CompositeType comparator (CASSANDRA-3657)
 * Avoids over-paging during get_count (CASSANDRA-3798)
 * Add new command to rebuild a node without (repair) merkle tree calculations
   (CASSANDRA-3483, 3922)
 * respect not only row cache capacity but caching mode when
   trying to read data (CASSANDRA-3812)
 * fix system tests (CASSANDRA-3827)
 * CQL support for altering row key type in ALTER TABLE (CASSANDRA-3781)
 * turn compression on by default (CASSANDRA-3871)
 * make hexToBytes refuse invalid input (CASSANDRA-2851)
 * Make secondary indexes CF inherit compression and compaction from their
   parent CF (CASSANDRA-3877)
 * Finish cleanup up tombstone purge code (CASSANDRA-3872)
 * Avoid NPE on aboarted stream-out sessions (CASSANDRA-3904)
 * BulkRecordWriter throws NPE for counter columns (CASSANDRA-3906)
 * Support compression using BulkWriter (CASSANDRA-3907)


1.0.8
 * fix race between cleanup and flush on secondary index CFSes (CASSANDRA-3712)
 * avoid including non-queried nodes in rangeslice read repair
   (CASSANDRA-3843)
 * Only snapshot CF being compacted for snapshot_before_compaction 
   (CASSANDRA-3803)
 * Log active compactions in StatusLogger (CASSANDRA-3703)
 * Compute more accurate compaction score per level (CASSANDRA-3790)
 * Return InvalidRequest when using a keyspace that doesn't exist
   (CASSANDRA-3764)
 * disallow user modification of System keyspace (CASSANDRA-3738)
 * allow using sstable2json on secondary index data (CASSANDRA-3738)
 * (cqlsh) add DESCRIBE COLUMNFAMILIES (CASSANDRA-3586)
 * (cqlsh) format blobs correctly and use colors to improve output
   readability (CASSANDRA-3726)
 * synchronize BiMap of bootstrapping tokens (CASSANDRA-3417)
 * show index options in CLI (CASSANDRA-3809)
 * add optional socket timeout for streaming (CASSANDRA-3838)
 * fix truncate not to leave behind non-CFS backed secondary indexes
   (CASSANDRA-3844)
 * make CLI `show schema` to use output stream directly instead
   of StringBuilder (CASSANDRA-3842)
 * remove the wait on hint future during write (CASSANDRA-3870)
 * (cqlsh) ignore missing CfDef opts (CASSANDRA-3933)
 * (cqlsh) look for cqlshlib relative to realpath (CASSANDRA-3767)
 * Fix short read protection (CASSANDRA-3934)
 * Make sure infered and actual schema match (CASSANDRA-3371)
 * Fix NPE during HH delivery (CASSANDRA-3677)
 * Don't put boostrapping node in 'hibernate' status (CASSANDRA-3737)
 * Fix double quotes in windows bat files (CASSANDRA-3744)
 * Fix bad validator lookup (CASSANDRA-3789)
 * Fix soft reset in EC2MultiRegionSnitch (CASSANDRA-3835)
 * Don't leave zombie connections with THSHA thrift server (CASSANDRA-3867)
 * (cqlsh) fix deserialization of data (CASSANDRA-3874)
 * Fix removetoken force causing an inconsistent state (CASSANDRA-3876)
 * Fix ahndling of some types with Pig (CASSANDRA-3886)
 * Don't allow to drop the system keyspace (CASSANDRA-3759)
 * Make Pig deletes disabled by default and configurable (CASSANDRA-3628)
Merged from 0.8:
 * (Pig) fix CassandraStorage to use correct comparator in Super ColumnFamily
   case (CASSANDRA-3251)
 * fix thread safety issues in commitlog replay, primarily affecting
   systems with many (100s) of CF definitions (CASSANDRA-3751)
 * Fix relevant tombstone ignored with super columns (CASSANDRA-3875)


1.0.7
 * fix regression in HH page size calculation (CASSANDRA-3624)
 * retry failed stream on IOException (CASSANDRA-3686)
 * allow configuring bloom_filter_fp_chance (CASSANDRA-3497)
 * attempt hint delivery every ten minutes, or when failure detector
   notifies us that a node is back up, whichever comes first.  hint
   handoff throttle delay default changed to 1ms, from 50 (CASSANDRA-3554)
 * add nodetool setstreamthroughput (CASSANDRA-3571)
 * fix assertion when dropping a columnfamily with no sstables (CASSANDRA-3614)
 * more efficient allocation of small bloom filters (CASSANDRA-3618)
 * CLibrary.createHardLinkWithExec() to check for errors (CASSANDRA-3101)
 * Avoid creating empty and non cleaned writer during compaction (CASSANDRA-3616)
 * stop thrift service in shutdown hook so we can quiesce MessagingService
   (CASSANDRA-3335)
 * (CQL) compaction_strategy_options and compression_parameters for
   CREATE COLUMNFAMILY statement (CASSANDRA-3374)
 * Reset min/max compaction threshold when creating size tiered compaction
   strategy (CASSANDRA-3666)
 * Don't ignore IOException during compaction (CASSANDRA-3655)
 * Fix assertion error for CF with gc_grace=0 (CASSANDRA-3579)
 * Shutdown ParallelCompaction reducer executor after use (CASSANDRA-3711)
 * Avoid < 0 value for pending tasks in leveled compaction (CASSANDRA-3693)
 * (Hadoop) Support TimeUUID in Pig CassandraStorage (CASSANDRA-3327)
 * Check schema is ready before continuing boostrapping (CASSANDRA-3629)
 * Catch overflows during parsing of chunk_length_kb (CASSANDRA-3644)
 * Improve stream protocol mismatch errors (CASSANDRA-3652)
 * Avoid multiple thread doing HH to the same target (CASSANDRA-3681)
 * Add JMX property for rp_timeout_in_ms (CASSANDRA-2940)
 * Allow DynamicCompositeType to compare component of different types
   (CASSANDRA-3625)
 * Flush non-cfs backed secondary indexes (CASSANDRA-3659)
 * Secondary Indexes should report memory consumption (CASSANDRA-3155)
 * fix for SelectStatement start/end key are not set correctly
   when a key alias is involved (CASSANDRA-3700)
 * fix CLI `show schema` command insert of an extra comma in
   column_metadata (CASSANDRA-3714)
Merged from 0.8:
 * avoid logging (harmless) exception when GC takes < 1ms (CASSANDRA-3656)
 * prevent new nodes from thinking down nodes are up forever (CASSANDRA-3626)
 * use correct list of replicas for LOCAL_QUORUM reads when read repair
   is disabled (CASSANDRA-3696)
 * block on flush before compacting hints (may prevent OOM) (CASSANDRA-3733)


1.0.6
 * (CQL) fix cqlsh support for replicate_on_write (CASSANDRA-3596)
 * fix adding to leveled manifest after streaming (CASSANDRA-3536)
 * filter out unavailable cipher suites when using encryption (CASSANDRA-3178)
 * (HADOOP) add old-style api support for CFIF and CFRR (CASSANDRA-2799)
 * Support TimeUUIDType column names in Stress.java tool (CASSANDRA-3541)
 * (CQL) INSERT/UPDATE/DELETE/TRUNCATE commands should allow CF names to
   be qualified by keyspace (CASSANDRA-3419)
 * always remove endpoints from delevery queue in HH (CASSANDRA-3546)
 * fix race between cf flush and its 2ndary indexes flush (CASSANDRA-3547)
 * fix potential race in AES when a repair fails (CASSANDRA-3548)
 * fix default value validation usage in CLI SET command (CASSANDRA-3553)
 * Optimize componentsFor method for compaction and startup time
   (CASSANDRA-3532)
 * (CQL) Proper ColumnFamily metadata validation on CREATE COLUMNFAMILY 
   (CASSANDRA-3565)
 * fix compression "chunk_length_kb" option to set correct kb value for 
   thrift/avro (CASSANDRA-3558)
 * fix missing response during range slice repair (CASSANDRA-3551)
 * 'describe ring' moved from CLI to nodetool and available through JMX (CASSANDRA-3220)
 * add back partitioner to sstable metadata (CASSANDRA-3540)
 * fix NPE in get_count for counters (CASSANDRA-3601)
Merged from 0.8:
 * remove invalid assertion that table was opened before dropping it
   (CASSANDRA-3580)
 * range and index scans now only send requests to enough replicas to
   satisfy requested CL + RR (CASSANDRA-3598)
 * use cannonical host for local node in nodetool info (CASSANDRA-3556)
 * remove nonlocal DC write optimization since it only worked with
   CL.ONE or CL.LOCAL_QUORUM (CASSANDRA-3577, 3585)
 * detect misuses of CounterColumnType (CASSANDRA-3422)
 * turn off string interning in json2sstable, take 2 (CASSANDRA-2189)
 * validate compression parameters on add/update of the ColumnFamily 
   (CASSANDRA-3573)
 * Check for 0.0.0.0 is incorrect in CFIF (CASSANDRA-3584)
 * Increase vm.max_map_count in debian packaging (CASSANDRA-3563)
 * gossiper will never add itself to saved endpoints (CASSANDRA-3485)


1.0.5
 * revert CASSANDRA-3407 (see CASSANDRA-3540)
 * fix assertion error while forwarding writes to local nodes (CASSANDRA-3539)


1.0.4
 * fix self-hinting of timed out read repair updates and make hinted handoff
   less prone to OOMing a coordinator (CASSANDRA-3440)
 * expose bloom filter sizes via JMX (CASSANDRA-3495)
 * enforce RP tokens 0..2**127 (CASSANDRA-3501)
 * canonicalize paths exposed through JMX (CASSANDRA-3504)
 * fix "liveSize" stat when sstables are removed (CASSANDRA-3496)
 * add bloom filter FP rates to nodetool cfstats (CASSANDRA-3347)
 * record partitioner in sstable metadata component (CASSANDRA-3407)
 * add new upgradesstables nodetool command (CASSANDRA-3406)
 * skip --debug requirement to see common exceptions in CLI (CASSANDRA-3508)
 * fix incorrect query results due to invalid max timestamp (CASSANDRA-3510)
 * make sstableloader recognize compressed sstables (CASSANDRA-3521)
 * avoids race in OutboundTcpConnection in multi-DC setups (CASSANDRA-3530)
 * use SETLOCAL in cassandra.bat (CASSANDRA-3506)
 * fix ConcurrentModificationException in Table.all() (CASSANDRA-3529)
Merged from 0.8:
 * fix concurrence issue in the FailureDetector (CASSANDRA-3519)
 * fix array out of bounds error in counter shard removal (CASSANDRA-3514)
 * avoid dropping tombstones when they might still be needed to shadow
   data in a different sstable (CASSANDRA-2786)


1.0.3
 * revert name-based query defragmentation aka CASSANDRA-2503 (CASSANDRA-3491)
 * fix invalidate-related test failures (CASSANDRA-3437)
 * add next-gen cqlsh to bin/ (CASSANDRA-3188, 3131, 3493)
 * (CQL) fix handling of rows with no columns (CASSANDRA-3424, 3473)
 * fix querying supercolumns by name returning only a subset of
   subcolumns or old subcolumn versions (CASSANDRA-3446)
 * automatically compute sha1 sum for uncompressed data files (CASSANDRA-3456)
 * fix reading metadata/statistics component for version < h (CASSANDRA-3474)
 * add sstable forward-compatibility (CASSANDRA-3478)
 * report compression ratio in CFSMBean (CASSANDRA-3393)
 * fix incorrect size exception during streaming of counters (CASSANDRA-3481)
 * (CQL) fix for counter decrement syntax (CASSANDRA-3418)
 * Fix race introduced by CASSANDRA-2503 (CASSANDRA-3482)
 * Fix incomplete deletion of delivered hints (CASSANDRA-3466)
 * Avoid rescheduling compactions when no compaction was executed 
   (CASSANDRA-3484)
 * fix handling of the chunk_length_kb compression options (CASSANDRA-3492)
Merged from 0.8:
 * fix updating CF row_cache_provider (CASSANDRA-3414)
 * CFMetaData.convertToThrift method to set RowCacheProvider (CASSANDRA-3405)
 * acquire compactionlock during truncate (CASSANDRA-3399)
 * fix displaying cfdef entries for super columnfamilies (CASSANDRA-3415)
 * Make counter shard merging thread safe (CASSANDRA-3178)
 * Revert CASSANDRA-2855
 * Fix bug preventing the use of efficient cross-DC writes (CASSANDRA-3472)
 * `describe ring` command for CLI (CASSANDRA-3220)
 * (Hadoop) skip empty rows when entire row is requested, redux (CASSANDRA-2855)


1.0.2
 * "defragment" rows for name-based queries under STCS (CASSANDRA-2503)
 * Add timing information to cassandra-cli GET/SET/LIST queries (CASSANDRA-3326)
 * Only create one CompressionMetadata object per sstable (CASSANDRA-3427)
 * cleanup usage of StorageService.setMode() (CASSANDRA-3388)
 * Avoid large array allocation for compressed chunk offsets (CASSANDRA-3432)
 * fix DecimalType bytebuffer marshalling (CASSANDRA-3421)
 * fix bug that caused first column in per row indexes to be ignored 
   (CASSANDRA-3441)
 * add JMX call to clean (failed) repair sessions (CASSANDRA-3316)
 * fix sstableloader reference acquisition bug (CASSANDRA-3438)
 * fix estimated row size regression (CASSANDRA-3451)
 * make sure we don't return more columns than asked (CASSANDRA-3303, 3395)
Merged from 0.8:
 * acquire compactionlock during truncate (CASSANDRA-3399)
 * fix displaying cfdef entries for super columnfamilies (CASSANDRA-3415)


1.0.1
 * acquire references during index build to prevent delete problems
   on Windows (CASSANDRA-3314)
 * describe_ring should include datacenter/topology information (CASSANDRA-2882)
 * Thrift sockets are not properly buffered (CASSANDRA-3261)
 * performance improvement for bytebufferutil compare function (CASSANDRA-3286)
 * add system.versions ColumnFamily (CASSANDRA-3140)
 * reduce network copies (CASSANDRA-3333, 3373)
 * limit nodetool to 32MB of heap (CASSANDRA-3124)
 * (CQL) update parser to accept "timestamp" instead of "date" (CASSANDRA-3149)
 * Fix CLI `show schema` to include "compression_options" (CASSANDRA-3368)
 * Snapshot to include manifest under LeveledCompactionStrategy (CASSANDRA-3359)
 * (CQL) SELECT query should allow CF name to be qualified by keyspace (CASSANDRA-3130)
 * (CQL) Fix internal application error specifying 'using consistency ...'
   in lower case (CASSANDRA-3366)
 * fix Deflate compression when compression actually makes the data bigger
   (CASSANDRA-3370)
 * optimize UUIDGen to avoid lock contention on InetAddress.getLocalHost 
   (CASSANDRA-3387)
 * tolerate index being dropped mid-mutation (CASSANDRA-3334, 3313)
 * CompactionManager is now responsible for checking for new candidates
   post-task execution, enabling more consistent leveled compaction 
   (CASSANDRA-3391)
 * Cache HSHA threads (CASSANDRA-3372)
 * use CF/KS names as snapshot prefix for drop + truncate operations
   (CASSANDRA-2997)
 * Break bloom filters up to avoid heap fragmentation (CASSANDRA-2466)
 * fix cassandra hanging on jsvc stop (CASSANDRA-3302)
 * Avoid leveled compaction getting blocked on errors (CASSANDRA-3408)
 * Make reloading the compaction strategy safe (CASSANDRA-3409)
 * ignore 0.8 hints even if compaction begins before we try to purge
   them (CASSANDRA-3385)
 * remove procrun (bin\daemon) from Cassandra source tree and 
   artifacts (CASSANDRA-3331)
 * make cassandra compile under JDK7 (CASSANDRA-3275)
 * remove dependency of clientutil.jar to FBUtilities (CASSANDRA-3299)
 * avoid truncation errors by using long math on long values (CASSANDRA-3364)
 * avoid clock drift on some Windows machine (CASSANDRA-3375)
 * display cache provider in cli 'describe keyspace' command (CASSANDRA-3384)
 * fix incomplete topology information in describe_ring (CASSANDRA-3403)
 * expire dead gossip states based on time (CASSANDRA-2961)
 * improve CompactionTask extensibility (CASSANDRA-3330)
 * Allow one leveled compaction task to kick off another (CASSANDRA-3363)
 * allow encryption only between datacenters (CASSANDRA-2802)
Merged from 0.8:
 * fix truncate allowing data to be replayed post-restart (CASSANDRA-3297)
 * make iwriter final in IndexWriter to avoid NPE (CASSANDRA-2863)
 * (CQL) update grammar to require key clause in DELETE statement
   (CASSANDRA-3349)
 * (CQL) allow numeric keyspace names in USE statement (CASSANDRA-3350)
 * (Hadoop) skip empty rows when slicing the entire row (CASSANDRA-2855)
 * Fix handling of tombstone by SSTableExport/Import (CASSANDRA-3357)
 * fix ColumnIndexer to use long offsets (CASSANDRA-3358)
 * Improved CLI exceptions (CASSANDRA-3312)
 * Fix handling of tombstone by SSTableExport/Import (CASSANDRA-3357)
 * Only count compaction as active (for throttling) when they have
   successfully acquired the compaction lock (CASSANDRA-3344)
 * Display CLI version string on startup (CASSANDRA-3196)
 * (Hadoop) make CFIF try rpc_address or fallback to listen_address
   (CASSANDRA-3214)
 * (Hadoop) accept comma delimited lists of initial thrift connections
   (CASSANDRA-3185)
 * ColumnFamily min_compaction_threshold should be >= 2 (CASSANDRA-3342)
 * (Pig) add 0.8+ types and key validation type in schema (CASSANDRA-3280)
 * Fix completely removing column metadata using CLI (CASSANDRA-3126)
 * CLI `describe cluster;` output should be on separate lines for separate versions
   (CASSANDRA-3170)
 * fix changing durable_writes keyspace option during CF creation
   (CASSANDRA-3292)
 * avoid locking on update when no indexes are involved (CASSANDRA-3386)
 * fix assertionError during repair with ordered partitioners (CASSANDRA-3369)
 * correctly serialize key_validation_class for avro (CASSANDRA-3391)
 * don't expire counter tombstone after streaming (CASSANDRA-3394)
 * prevent nodes that failed to join from hanging around forever 
   (CASSANDRA-3351)
 * remove incorrect optimization from slice read path (CASSANDRA-3390)
 * Fix race in AntiEntropyService (CASSANDRA-3400)


1.0.0-final
 * close scrubbed sstable fd before deleting it (CASSANDRA-3318)
 * fix bug preventing obsolete commitlog segments from being removed
   (CASSANDRA-3269)
 * tolerate whitespace in seed CDL (CASSANDRA-3263)
 * Change default heap thresholds to max(min(1/2 ram, 1G), min(1/4 ram, 8GB))
   (CASSANDRA-3295)
 * Fix broken CompressedRandomAccessReaderTest (CASSANDRA-3298)
 * (CQL) fix type information returned for wildcard queries (CASSANDRA-3311)
 * add estimated tasks to LeveledCompactionStrategy (CASSANDRA-3322)
 * avoid including compaction cache-warming in keycache stats (CASSANDRA-3325)
 * run compaction and hinted handoff threads at MIN_PRIORITY (CASSANDRA-3308)
 * default hsha thrift server to cpu core count in rpc pool (CASSANDRA-3329)
 * add bin\daemon to binary tarball for Windows service (CASSANDRA-3331)
 * Fix places where uncompressed size of sstables was use in place of the
   compressed one (CASSANDRA-3338)
 * Fix hsha thrift server (CASSANDRA-3346)
 * Make sure repair only stream needed sstables (CASSANDRA-3345)


1.0.0-rc2
 * Log a meaningful warning when a node receives a message for a repair session
   that doesn't exist anymore (CASSANDRA-3256)
 * test for NUMA policy support as well as numactl presence (CASSANDRA-3245)
 * Fix FD leak when internode encryption is enabled (CASSANDRA-3257)
 * Remove incorrect assertion in mergeIterator (CASSANDRA-3260)
 * FBUtilities.hexToBytes(String) to throw NumberFormatException when string
   contains non-hex characters (CASSANDRA-3231)
 * Keep SimpleSnitch proximity ordering unchanged from what the Strategy
   generates, as intended (CASSANDRA-3262)
 * remove Scrub from compactionstats when finished (CASSANDRA-3255)
 * fix counter entry in jdbc TypesMap (CASSANDRA-3268)
 * fix full queue scenario for ParallelCompactionIterator (CASSANDRA-3270)
 * fix bootstrap process (CASSANDRA-3285)
 * don't try delivering hints if when there isn't any (CASSANDRA-3176)
 * CLI documentation change for ColumnFamily `compression_options` (CASSANDRA-3282)
 * ignore any CF ids sent by client for adding CF/KS (CASSANDRA-3288)
 * remove obsolete hints on first startup (CASSANDRA-3291)
 * use correct ISortedColumns for time-optimized reads (CASSANDRA-3289)
 * Evict gossip state immediately when a token is taken over by a new IP 
   (CASSANDRA-3259)


1.0.0-rc1
 * Update CQL to generate microsecond timestamps by default (CASSANDRA-3227)
 * Fix counting CFMetadata towards Memtable liveRatio (CASSANDRA-3023)
 * Kill server on wrapped OOME such as from FileChannel.map (CASSANDRA-3201)
 * remove unnecessary copy when adding to row cache (CASSANDRA-3223)
 * Log message when a full repair operation completes (CASSANDRA-3207)
 * Fix streamOutSession keeping sstables references forever if the remote end
   dies (CASSANDRA-3216)
 * Remove dynamic_snitch boolean from example configuration (defaulting to 
   true) and set default badness threshold to 0.1 (CASSANDRA-3229)
 * Base choice of random or "balanced" token on bootstrap on whether
   schema definitions were found (CASSANDRA-3219)
 * Fixes for LeveledCompactionStrategy score computation, prioritization,
   scheduling, and performance (CASSANDRA-3224, 3234)
 * parallelize sstable open at server startup (CASSANDRA-2988)
 * fix handling of exceptions writing to OutboundTcpConnection (CASSANDRA-3235)
 * Allow using quotes in "USE <keyspace>;" CLI command (CASSANDRA-3208)
 * Don't allow any cache loading exceptions to halt startup (CASSANDRA-3218)
 * Fix sstableloader --ignores option (CASSANDRA-3247)
 * File descriptor limit increased in packaging (CASSANDRA-3206)
 * Fix deadlock in commit log during flush (CASSANDRA-3253) 


1.0.0-beta1
 * removed binarymemtable (CASSANDRA-2692)
 * add commitlog_total_space_in_mb to prevent fragmented logs (CASSANDRA-2427)
 * removed commitlog_rotation_threshold_in_mb configuration (CASSANDRA-2771)
 * make AbstractBounds.normalize de-overlapp overlapping ranges (CASSANDRA-2641)
 * replace CollatingIterator, ReducingIterator with MergeIterator 
   (CASSANDRA-2062)
 * Fixed the ability to set compaction strategy in cli using create column 
   family command (CASSANDRA-2778)
 * clean up tmp files after failed compaction (CASSANDRA-2468)
 * restrict repair streaming to specific columnfamilies (CASSANDRA-2280)
 * don't bother persisting columns shadowed by a row tombstone (CASSANDRA-2589)
 * reset CF and SC deletion times after gc_grace (CASSANDRA-2317)
 * optimize away seek when compacting wide rows (CASSANDRA-2879)
 * single-pass streaming (CASSANDRA-2677, 2906, 2916, 3003)
 * use reference counting for deleting sstables instead of relying on GC
   (CASSANDRA-2521, 3179)
 * store hints as serialized mutations instead of pointers to data row
   (CASSANDRA-2045)
 * store hints in the coordinator node instead of in the closest replica 
   (CASSANDRA-2914)
 * add row_cache_keys_to_save CF option (CASSANDRA-1966)
 * check column family validity in nodetool repair (CASSANDRA-2933)
 * use lazy initialization instead of class initialization in NodeId
   (CASSANDRA-2953)
 * add paging to get_count (CASSANDRA-2894)
 * fix "short reads" in [multi]get (CASSANDRA-2643, 3157, 3192)
 * add optional compression for sstables (CASSANDRA-47, 2994, 3001, 3128)
 * add scheduler JMX metrics (CASSANDRA-2962)
 * add block level checksum for compressed data (CASSANDRA-1717)
 * make column family backed column map pluggable and introduce unsynchronized
   ArrayList backed one to speedup reads (CASSANDRA-2843, 3165, 3205)
 * refactoring of the secondary index api (CASSANDRA-2982)
 * make CL > ONE reads wait for digest reconciliation before returning
   (CASSANDRA-2494)
 * fix missing logging for some exceptions (CASSANDRA-2061)
 * refactor and optimize ColumnFamilyStore.files(...) and Descriptor.fromFilename(String)
   and few other places responsible for work with SSTable files (CASSANDRA-3040)
 * Stop reading from sstables once we know we have the most recent columns,
   for query-by-name requests (CASSANDRA-2498)
 * Add query-by-column mode to stress.java (CASSANDRA-3064)
 * Add "install" command to cassandra.bat (CASSANDRA-292)
 * clean up KSMetadata, CFMetadata from unnecessary
   Thrift<->Avro conversion methods (CASSANDRA-3032)
 * Add timeouts to client request schedulers (CASSANDRA-3079, 3096)
 * Cli to use hashes rather than array of hashes for strategy options (CASSANDRA-3081)
 * LeveledCompactionStrategy (CASSANDRA-1608, 3085, 3110, 3087, 3145, 3154, 3182)
 * Improvements of the CLI `describe` command (CASSANDRA-2630)
 * reduce window where dropped CF sstables may not be deleted (CASSANDRA-2942)
 * Expose gossip/FD info to JMX (CASSANDRA-2806)
 * Fix streaming over SSL when compressed SSTable involved (CASSANDRA-3051)
 * Add support for pluggable secondary index implementations (CASSANDRA-3078)
 * remove compaction_thread_priority setting (CASSANDRA-3104)
 * generate hints for replicas that timeout, not just replicas that are known
   to be down before starting (CASSANDRA-2034)
 * Add throttling for internode streaming (CASSANDRA-3080)
 * make the repair of a range repair all replica (CASSANDRA-2610, 3194)
 * expose the ability to repair the first range (as returned by the
   partitioner) of a node (CASSANDRA-2606)
 * Streams Compression (CASSANDRA-3015)
 * add ability to use multiple threads during a single compaction
   (CASSANDRA-2901)
 * make AbstractBounds.normalize support overlapping ranges (CASSANDRA-2641)
 * fix of the CQL count() behavior (CASSANDRA-3068)
 * use TreeMap backed column families for the SSTable simple writers
   (CASSANDRA-3148)
 * fix inconsistency of the CLI syntax when {} should be used instead of [{}]
   (CASSANDRA-3119)
 * rename CQL type names to match expected SQL behavior (CASSANDRA-3149, 3031)
 * Arena-based allocation for memtables (CASSANDRA-2252, 3162, 3163, 3168)
 * Default RR chance to 0.1 (CASSANDRA-3169)
 * Add RowLevel support to secondary index API (CASSANDRA-3147)
 * Make SerializingCacheProvider the default if JNA is available (CASSANDRA-3183)
 * Fix backwards compatibilty for CQL memtable properties (CASSANDRA-3190)
 * Add five-minute delay before starting compactions on a restarted server
   (CASSANDRA-3181)
 * Reduce copies done for intra-host messages (CASSANDRA-1788, 3144)
 * support of compaction strategy option for stress.java (CASSANDRA-3204)
 * make memtable throughput and column count thresholds no-ops (CASSANDRA-2449)
 * Return schema information along with the resultSet in CQL (CASSANDRA-2734)
 * Add new DecimalType (CASSANDRA-2883)
 * Fix assertion error in RowRepairResolver (CASSANDRA-3156)
 * Reduce unnecessary high buffer sizes (CASSANDRA-3171)
 * Pluggable compaction strategy (CASSANDRA-1610)
 * Add new broadcast_address config option (CASSANDRA-2491)


0.8.7
 * Kill server on wrapped OOME such as from FileChannel.map (CASSANDRA-3201)
 * Allow using quotes in "USE <keyspace>;" CLI command (CASSANDRA-3208)
 * Log message when a full repair operation completes (CASSANDRA-3207)
 * Don't allow any cache loading exceptions to halt startup (CASSANDRA-3218)
 * Fix sstableloader --ignores option (CASSANDRA-3247)
 * File descriptor limit increased in packaging (CASSANDRA-3206)
 * Log a meaningfull warning when a node receive a message for a repair session
   that doesn't exist anymore (CASSANDRA-3256)
 * Fix FD leak when internode encryption is enabled (CASSANDRA-3257)
 * FBUtilities.hexToBytes(String) to throw NumberFormatException when string
   contains non-hex characters (CASSANDRA-3231)
 * Keep SimpleSnitch proximity ordering unchanged from what the Strategy
   generates, as intended (CASSANDRA-3262)
 * remove Scrub from compactionstats when finished (CASSANDRA-3255)
 * Fix tool .bat files when CASSANDRA_HOME contains spaces (CASSANDRA-3258)
 * Force flush of status table when removing/updating token (CASSANDRA-3243)
 * Evict gossip state immediately when a token is taken over by a new IP (CASSANDRA-3259)
 * Fix bug where the failure detector can take too long to mark a host
   down (CASSANDRA-3273)
 * (Hadoop) allow wrapping ranges in queries (CASSANDRA-3137)
 * (Hadoop) check all interfaces for a match with split location
   before falling back to random replica (CASSANDRA-3211)
 * (Hadoop) Make Pig storage handle implements LoadMetadata (CASSANDRA-2777)
 * (Hadoop) Fix exception during PIG 'dump' (CASSANDRA-2810)
 * Fix stress COUNTER_GET option (CASSANDRA-3301)
 * Fix missing fields in CLI `show schema` output (CASSANDRA-3304)
 * Nodetool no longer leaks threads and closes JMX connections (CASSANDRA-3309)
 * fix truncate allowing data to be replayed post-restart (CASSANDRA-3297)
 * Move SimpleAuthority and SimpleAuthenticator to examples (CASSANDRA-2922)
 * Fix handling of tombstone by SSTableExport/Import (CASSANDRA-3357)
 * Fix transposition in cfHistograms (CASSANDRA-3222)
 * Allow using number as DC name when creating keyspace in CQL (CASSANDRA-3239)
 * Force flush of system table after updating/removing a token (CASSANDRA-3243)


0.8.6
 * revert CASSANDRA-2388
 * change TokenRange.endpoints back to listen/broadcast address to match
   pre-1777 behavior, and add TokenRange.rpc_endpoints instead (CASSANDRA-3187)
 * avoid trying to watch cassandra-topology.properties when loaded from jar
   (CASSANDRA-3138)
 * prevent users from creating keyspaces with LocalStrategy replication
   (CASSANDRA-3139)
 * fix CLI `show schema;` to output correct keyspace definition statement
   (CASSANDRA-3129)
 * CustomTThreadPoolServer to log TTransportException at DEBUG level
   (CASSANDRA-3142)
 * allow topology sort to work with non-unique rack names between 
   datacenters (CASSANDRA-3152)
 * Improve caching of same-version Messages on digest and repair paths
   (CASSANDRA-3158)
 * Randomize choice of first replica for counter increment (CASSANDRA-2890)
 * Fix using read_repair_chance instead of merge_shard_change (CASSANDRA-3202)
 * Avoid streaming data to nodes that already have it, on move as well as
   decommission (CASSANDRA-3041)
 * Fix divide by zero error in GCInspector (CASSANDRA-3164)
 * allow quoting of the ColumnFamily name in CLI `create column family`
   statement (CASSANDRA-3195)
 * Fix rolling upgrade from 0.7 to 0.8 problem (CASSANDRA-3166)
 * Accomodate missing encryption_options in IncomingTcpConnection.stream
   (CASSANDRA-3212)


0.8.5
 * fix NPE when encryption_options is unspecified (CASSANDRA-3007)
 * include column name in validation failure exceptions (CASSANDRA-2849)
 * make sure truncate clears out the commitlog so replay won't re-
   populate with truncated data (CASSANDRA-2950)
 * fix NPE when debug logging is enabled and dropped CF is present
   in a commitlog segment (CASSANDRA-3021)
 * fix cassandra.bat when CASSANDRA_HOME contains spaces (CASSANDRA-2952)
 * fix to SSTableSimpleUnsortedWriter bufferSize calculation (CASSANDRA-3027)
 * make cleanup and normal compaction able to skip empty rows
   (rows containing nothing but expired tombstones) (CASSANDRA-3039)
 * work around native memory leak in com.sun.management.GarbageCollectorMXBean
   (CASSANDRA-2868)
 * validate that column names in column_metadata are not equal to key_alias
   on create/update of the ColumnFamily and CQL 'ALTER' statement (CASSANDRA-3036)
 * return an InvalidRequestException if an indexed column is assigned
   a value larger than 64KB (CASSANDRA-3057)
 * fix of numeric-only and string column names handling in CLI "drop index" 
   (CASSANDRA-3054)
 * prune index scan resultset back to original request for lazy
   resultset expansion case (CASSANDRA-2964)
 * (Hadoop) fail jobs when Cassandra node has failed but TaskTracker
   has not (CASSANDRA-2388)
 * fix dynamic snitch ignoring nodes when read_repair_chance is zero
   (CASSANDRA-2662)
 * avoid retaining references to dropped CFS objects in 
   CompactionManager.estimatedCompactions (CASSANDRA-2708)
 * expose rpc timeouts per host in MessagingServiceMBean (CASSANDRA-2941)
 * avoid including cwd in classpath for deb and rpm packages (CASSANDRA-2881)
 * remove gossip state when a new IP takes over a token (CASSANDRA-3071)
 * allow sstable2json to work on index sstable files (CASSANDRA-3059)
 * always hint counters (CASSANDRA-3099)
 * fix log4j initialization in EmbeddedCassandraService (CASSANDRA-2857)
 * remove gossip state when a new IP takes over a token (CASSANDRA-3071)
 * work around native memory leak in com.sun.management.GarbageCollectorMXBean
    (CASSANDRA-2868)
 * fix UnavailableException with writes at CL.EACH_QUORM (CASSANDRA-3084)
 * fix parsing of the Keyspace and ColumnFamily names in numeric
   and string representations in CLI (CASSANDRA-3075)
 * fix corner cases in Range.differenceToFetch (CASSANDRA-3084)
 * fix ip address String representation in the ring cache (CASSANDRA-3044)
 * fix ring cache compatibility when mixing pre-0.8.4 nodes with post-
   in the same cluster (CASSANDRA-3023)
 * make repair report failure when a node participating dies (instead of
   hanging forever) (CASSANDRA-2433)
 * fix handling of the empty byte buffer by ReversedType (CASSANDRA-3111)
 * Add validation that Keyspace names are case-insensitively unique (CASSANDRA-3066)
 * catch invalid key_validation_class before instantiating UpdateColumnFamily (CASSANDRA-3102)
 * make Range and Bounds objects client-safe (CASSANDRA-3108)
 * optionally skip log4j configuration (CASSANDRA-3061)
 * bundle sstableloader with the debian package (CASSANDRA-3113)
 * don't try to build secondary indexes when there is none (CASSANDRA-3123)
 * improve SSTableSimpleUnsortedWriter speed for large rows (CASSANDRA-3122)
 * handle keyspace arguments correctly in nodetool snapshot (CASSANDRA-3038)
 * Fix SSTableImportTest on windows (CASSANDRA-3043)
 * expose compactionThroughputMbPerSec through JMX (CASSANDRA-3117)
 * log keyspace and CF of large rows being compacted


0.8.4
 * change TokenRing.endpoints to be a list of rpc addresses instead of 
   listen/broadcast addresses (CASSANDRA-1777)
 * include files-to-be-streamed in StreamInSession.getSources (CASSANDRA-2972)
 * use JAVA env var in cassandra-env.sh (CASSANDRA-2785, 2992)
 * avoid doing read for no-op replicate-on-write at CL=1 (CASSANDRA-2892)
 * refuse counter write for CL.ANY (CASSANDRA-2990)
 * switch back to only logging recent dropped messages (CASSANDRA-3004)
 * always deserialize RowMutation for counters (CASSANDRA-3006)
 * ignore saved replication_factor strategy_option for NTS (CASSANDRA-3011)
 * make sure pre-truncate CL segments are discarded (CASSANDRA-2950)


0.8.3
 * add ability to drop local reads/writes that are going to timeout
   (CASSANDRA-2943)
 * revamp token removal process, keep gossip states for 3 days (CASSANDRA-2496)
 * don't accept extra args for 0-arg nodetool commands (CASSANDRA-2740)
 * log unavailableexception details at debug level (CASSANDRA-2856)
 * expose data_dir though jmx (CASSANDRA-2770)
 * don't include tmp files as sstable when create cfs (CASSANDRA-2929)
 * log Java classpath on startup (CASSANDRA-2895)
 * keep gossipped version in sync with actual on migration coordinator 
   (CASSANDRA-2946)
 * use lazy initialization instead of class initialization in NodeId
   (CASSANDRA-2953)
 * check column family validity in nodetool repair (CASSANDRA-2933)
 * speedup bytes to hex conversions dramatically (CASSANDRA-2850)
 * Flush memtables on shutdown when durable writes are disabled 
   (CASSANDRA-2958)
 * improved POSIX compatibility of start scripts (CASsANDRA-2965)
 * add counter support to Hadoop InputFormat (CASSANDRA-2981)
 * fix bug where dirty commitlog segments were removed (and avoid keeping 
   segments with no post-flush activity permanently dirty) (CASSANDRA-2829)
 * fix throwing exception with batch mutation of counter super columns
   (CASSANDRA-2949)
 * ignore system tables during repair (CASSANDRA-2979)
 * throw exception when NTS is given replication_factor as an option
   (CASSANDRA-2960)
 * fix assertion error during compaction of counter CFs (CASSANDRA-2968)
 * avoid trying to create index names, when no index exists (CASSANDRA-2867)
 * don't sample the system table when choosing a bootstrap token
   (CASSANDRA-2825)
 * gossiper notifies of local state changes (CASSANDRA-2948)
 * add asynchronous and half-sync/half-async (hsha) thrift servers 
   (CASSANDRA-1405)
 * fix potential use of free'd native memory in SerializingCache 
   (CASSANDRA-2951)
 * prune index scan resultset back to original request for lazy
   resultset expansion case (CASSANDRA-2964)
 * (Hadoop) fail jobs when Cassandra node has failed but TaskTracker
    has not (CASSANDRA-2388)


0.8.2
 * CQL: 
   - include only one row per unique key for IN queries (CASSANDRA-2717)
   - respect client timestamp on full row deletions (CASSANDRA-2912)
 * improve thread-safety in StreamOutSession (CASSANDRA-2792)
 * allow deleting a row and updating indexed columns in it in the
   same mutation (CASSANDRA-2773)
 * Expose number of threads blocked on submitting memtable to flush
   in JMX (CASSANDRA-2817)
 * add ability to return "endpoints" to nodetool (CASSANDRA-2776)
 * Add support for multiple (comma-delimited) coordinator addresses
   to ColumnFamilyInputFormat (CASSANDRA-2807)
 * fix potential NPE while scheduling read repair for range slice
   (CASSANDRA-2823)
 * Fix race in SystemTable.getCurrentLocalNodeId (CASSANDRA-2824)
 * Correctly set default for replicate_on_write (CASSANDRA-2835)
 * improve nodetool compactionstats formatting (CASSANDRA-2844)
 * fix index-building status display (CASSANDRA-2853)
 * fix CLI perpetuating obsolete KsDef.replication_factor (CASSANDRA-2846)
 * improve cli treatment of multiline comments (CASSANDRA-2852)
 * handle row tombstones correctly in EchoedRow (CASSANDRA-2786)
 * add MessagingService.get[Recently]DroppedMessages and
   StorageService.getExceptionCount (CASSANDRA-2804)
 * fix possibility of spurious UnavailableException for LOCAL_QUORUM
   reads with dynamic snitch + read repair disabled (CASSANDRA-2870)
 * add ant-optional as dependence for the debian package (CASSANDRA-2164)
 * add option to specify limit for get_slice in the CLI (CASSANDRA-2646)
 * decrease HH page size (CASSANDRA-2832)
 * reset cli keyspace after dropping the current one (CASSANDRA-2763)
 * add KeyRange option to Hadoop inputformat (CASSANDRA-1125)
 * fix protocol versioning (CASSANDRA-2818, 2860)
 * support spaces in path to log4j configuration (CASSANDRA-2383)
 * avoid including inferred types in CF update (CASSANDRA-2809)
 * fix JMX bulkload call (CASSANDRA-2908)
 * fix updating KS with durable_writes=false (CASSANDRA-2907)
 * add simplified facade to SSTableWriter for bulk loading use
   (CASSANDRA-2911)
 * fix re-using index CF sstable names after drop/recreate (CASSANDRA-2872)
 * prepend CF to default index names (CASSANDRA-2903)
 * fix hint replay (CASSANDRA-2928)
 * Properly synchronize repair's merkle tree computation (CASSANDRA-2816)


0.8.1
 * CQL:
   - support for insert, delete in BATCH (CASSANDRA-2537)
   - support for IN to SELECT, UPDATE (CASSANDRA-2553)
   - timestamp support for INSERT, UPDATE, and BATCH (CASSANDRA-2555)
   - TTL support (CASSANDRA-2476)
   - counter support (CASSANDRA-2473)
   - ALTER COLUMNFAMILY (CASSANDRA-1709)
   - DROP INDEX (CASSANDRA-2617)
   - add SCHEMA/TABLE as aliases for KS/CF (CASSANDRA-2743)
   - server handles wait-for-schema-agreement (CASSANDRA-2756)
   - key alias support (CASSANDRA-2480)
 * add support for comparator parameters and a generic ReverseType
   (CASSANDRA-2355)
 * add CompositeType and DynamicCompositeType (CASSANDRA-2231)
 * optimize batches containing multiple updates to the same row
   (CASSANDRA-2583)
 * adjust hinted handoff page size to avoid OOM with large columns 
   (CASSANDRA-2652)
 * mark BRAF buffer invalid post-flush so we don't re-flush partial
   buffers again, especially on CL writes (CASSANDRA-2660)
 * add DROP INDEX support to CLI (CASSANDRA-2616)
 * don't perform HH to client-mode [storageproxy] nodes (CASSANDRA-2668)
 * Improve forceDeserialize/getCompactedRow encapsulation (CASSANDRA-2659)
 * Don't write CounterUpdateColumn to disk in tests (CASSANDRA-2650)
 * Add sstable bulk loading utility (CASSANDRA-1278)
 * avoid replaying hints to dropped columnfamilies (CASSANDRA-2685)
 * add placeholders for missing rows in range query pseudo-RR (CASSANDRA-2680)
 * remove no-op HHOM.renameHints (CASSANDRA-2693)
 * clone super columns to avoid modifying them during flush (CASSANDRA-2675)
 * allow writes to bypass the commitlog for certain keyspaces (CASSANDRA-2683)
 * avoid NPE when bypassing commitlog during memtable flush (CASSANDRA-2781)
 * Added support for making bootstrap retry if nodes flap (CASSANDRA-2644)
 * Added statusthrift to nodetool to report if thrift server is running (CASSANDRA-2722)
 * Fixed rows being cached if they do not exist (CASSANDRA-2723)
 * Support passing tableName and cfName to RowCacheProviders (CASSANDRA-2702)
 * close scrub file handles (CASSANDRA-2669)
 * throttle migration replay (CASSANDRA-2714)
 * optimize column serializer creation (CASSANDRA-2716)
 * Added support for making bootstrap retry if nodes flap (CASSANDRA-2644)
 * Added statusthrift to nodetool to report if thrift server is running
   (CASSANDRA-2722)
 * Fixed rows being cached if they do not exist (CASSANDRA-2723)
 * fix truncate/compaction race (CASSANDRA-2673)
 * workaround large resultsets causing large allocation retention
   by nio sockets (CASSANDRA-2654)
 * fix nodetool ring use with Ec2Snitch (CASSANDRA-2733)
 * fix removing columns and subcolumns that are supressed by a row or
   supercolumn tombstone during replica resolution (CASSANDRA-2590)
 * support sstable2json against snapshot sstables (CASSANDRA-2386)
 * remove active-pull schema requests (CASSANDRA-2715)
 * avoid marking entire list of sstables as actively being compacted
   in multithreaded compaction (CASSANDRA-2765)
 * seek back after deserializing a row to update cache with (CASSANDRA-2752)
 * avoid skipping rows in scrub for counter column family (CASSANDRA-2759)
 * fix ConcurrentModificationException in repair when dealing with 0.7 node
   (CASSANDRA-2767)
 * use threadsafe collections for StreamInSession (CASSANDRA-2766)
 * avoid infinite loop when creating merkle tree (CASSANDRA-2758)
 * avoids unmarking compacting sstable prematurely in cleanup (CASSANDRA-2769)
 * fix NPE when the commit log is bypassed (CASSANDRA-2718)
 * don't throw an exception in SS.isRPCServerRunning (CASSANDRA-2721)
 * make stress.jar executable (CASSANDRA-2744)
 * add daemon mode to java stress (CASSANDRA-2267)
 * expose the DC and rack of a node through JMX and nodetool ring (CASSANDRA-2531)
 * fix cache mbean getSize (CASSANDRA-2781)
 * Add Date, Float, Double, and Boolean types (CASSANDRA-2530)
 * Add startup flag to renew counter node id (CASSANDRA-2788)
 * add jamm agent to cassandra.bat (CASSANDRA-2787)
 * fix repair hanging if a neighbor has nothing to send (CASSANDRA-2797)
 * purge tombstone even if row is in only one sstable (CASSANDRA-2801)
 * Fix wrong purge of deleted cf during compaction (CASSANDRA-2786)
 * fix race that could result in Hadoop writer failing to throw an
   exception encountered after close() (CASSANDRA-2755)
 * fix scan wrongly throwing assertion error (CASSANDRA-2653)
 * Always use even distribution for merkle tree with RandomPartitionner
   (CASSANDRA-2841)
 * fix describeOwnership for OPP (CASSANDRA-2800)
 * ensure that string tokens do not contain commas (CASSANDRA-2762)


0.8.0-final
 * fix CQL grammar warning and cqlsh regression from CASSANDRA-2622
 * add ant generate-cql-html target (CASSANDRA-2526)
 * update CQL consistency levels (CASSANDRA-2566)
 * debian packaging fixes (CASSANDRA-2481, 2647)
 * fix UUIDType, IntegerType for direct buffers (CASSANDRA-2682, 2684)
 * switch to native Thrift for Hadoop map/reduce (CASSANDRA-2667)
 * fix StackOverflowError when building from eclipse (CASSANDRA-2687)
 * only provide replication_factor to strategy_options "help" for
   SimpleStrategy, OldNetworkTopologyStrategy (CASSANDRA-2678, 2713)
 * fix exception adding validators to non-string columns (CASSANDRA-2696)
 * avoid instantiating DatabaseDescriptor in JDBC (CASSANDRA-2694)
 * fix potential stack overflow during compaction (CASSANDRA-2626)
 * clone super columns to avoid modifying them during flush (CASSANDRA-2675)
 * reset underlying iterator in EchoedRow constructor (CASSANDRA-2653)


0.8.0-rc1
 * faster flushes and compaction from fixing excessively pessimistic 
   rebuffering in BRAF (CASSANDRA-2581)
 * fix returning null column values in the python cql driver (CASSANDRA-2593)
 * fix merkle tree splitting exiting early (CASSANDRA-2605)
 * snapshot_before_compaction directory name fix (CASSANDRA-2598)
 * Disable compaction throttling during bootstrap (CASSANDRA-2612) 
 * fix CQL treatment of > and < operators in range slices (CASSANDRA-2592)
 * fix potential double-application of counter updates on commitlog replay
   by moving replay position from header to sstable metadata (CASSANDRA-2419)
 * JDBC CQL driver exposes getColumn for access to timestamp
 * JDBC ResultSetMetadata properties added to AbstractType
 * r/m clustertool (CASSANDRA-2607)
 * add support for presenting row key as a column in CQL result sets 
   (CASSANDRA-2622)
 * Don't allow {LOCAL|EACH}_QUORUM unless strategy is NTS (CASSANDRA-2627)
 * validate keyspace strategy_options during CQL create (CASSANDRA-2624)
 * fix empty Result with secondary index when limit=1 (CASSANDRA-2628)
 * Fix regression where bootstrapping a node with no schema fails
   (CASSANDRA-2625)
 * Allow removing LocationInfo sstables (CASSANDRA-2632)
 * avoid attempting to replay mutations from dropped keyspaces (CASSANDRA-2631)
 * avoid using cached position of a key when GT is requested (CASSANDRA-2633)
 * fix counting bloom filter true positives (CASSANDRA-2637)
 * initialize local ep state prior to gossip startup if needed (CASSANDRA-2638)
 * fix counter increment lost after restart (CASSANDRA-2642)
 * add quote-escaping via backslash to CLI (CASSANDRA-2623)
 * fix pig example script (CASSANDRA-2487)
 * fix dynamic snitch race in adding latencies (CASSANDRA-2618)
 * Start/stop cassandra after more important services such as mdadm in
   debian packaging (CASSANDRA-2481)


0.8.0-beta2
 * fix NPE compacting index CFs (CASSANDRA-2528)
 * Remove checking all column families on startup for compaction candidates 
   (CASSANDRA-2444)
 * validate CQL create keyspace options (CASSANDRA-2525)
 * fix nodetool setcompactionthroughput (CASSANDRA-2550)
 * move	gossip heartbeat back to its own thread (CASSANDRA-2554)
 * validate cql TRUNCATE columnfamily before truncating (CASSANDRA-2570)
 * fix batch_mutate for mixed standard-counter mutations (CASSANDRA-2457)
 * disallow making schema changes to system keyspace (CASSANDRA-2563)
 * fix sending mutation messages multiple times (CASSANDRA-2557)
 * fix incorrect use of NBHM.size in ReadCallback that could cause
   reads to time out even when responses were received (CASSANDRA-2552)
 * trigger read repair correctly for LOCAL_QUORUM reads (CASSANDRA-2556)
 * Allow configuring the number of compaction thread (CASSANDRA-2558)
 * forceUserDefinedCompaction will attempt to compact what it is given
   even if the pessimistic estimate is that there is not enough disk space;
   automatic compactions will only compact 2 or more sstables (CASSANDRA-2575)
 * refuse to apply migrations with older timestamps than the current 
   schema (CASSANDRA-2536)
 * remove unframed Thrift transport option
 * include indexes in snapshots (CASSANDRA-2596)
 * improve ignoring of obsolete mutations in index maintenance (CASSANDRA-2401)
 * recognize attempt to drop just the index while leaving the column
   definition alone (CASSANDRA-2619)
  

0.8.0-beta1
 * remove Avro RPC support (CASSANDRA-926)
 * support for columns that act as incr/decr counters 
   (CASSANDRA-1072, 1937, 1944, 1936, 2101, 2093, 2288, 2105, 2384, 2236, 2342,
   2454)
 * CQL (CASSANDRA-1703, 1704, 1705, 1706, 1707, 1708, 1710, 1711, 1940, 
   2124, 2302, 2277, 2493)
 * avoid double RowMutation serialization on write path (CASSANDRA-1800)
 * make NetworkTopologyStrategy the default (CASSANDRA-1960)
 * configurable internode encryption (CASSANDRA-1567, 2152)
 * human readable column names in sstable2json output (CASSANDRA-1933)
 * change default JMX port to 7199 (CASSANDRA-2027)
 * backwards compatible internal messaging (CASSANDRA-1015)
 * atomic switch of memtables and sstables (CASSANDRA-2284)
 * add pluggable SeedProvider (CASSANDRA-1669)
 * Fix clustertool to not throw exception when calling get_endpoints (CASSANDRA-2437)
 * upgrade to thrift 0.6 (CASSANDRA-2412) 
 * repair works on a token range instead of full ring (CASSANDRA-2324)
 * purge tombstones from row cache (CASSANDRA-2305)
 * push replication_factor into strategy_options (CASSANDRA-1263)
 * give snapshots the same name on each node (CASSANDRA-1791)
 * remove "nodetool loadbalance" (CASSANDRA-2448)
 * multithreaded compaction (CASSANDRA-2191)
 * compaction throttling (CASSANDRA-2156)
 * add key type information and alias (CASSANDRA-2311, 2396)
 * cli no longer divides read_repair_chance by 100 (CASSANDRA-2458)
 * made CompactionInfo.getTaskType return an enum (CASSANDRA-2482)
 * add a server-wide cap on measured memtable memory usage and aggressively
   flush to keep under that threshold (CASSANDRA-2006)
 * add unified UUIDType (CASSANDRA-2233)
 * add off-heap row cache support (CASSANDRA-1969)


0.7.5
 * improvements/fixes to PIG driver (CASSANDRA-1618, CASSANDRA-2387,
   CASSANDRA-2465, CASSANDRA-2484)
 * validate index names (CASSANDRA-1761)
 * reduce contention on Table.flusherLock (CASSANDRA-1954)
 * try harder to detect failures during streaming, cleaning up temporary
   files more reliably (CASSANDRA-2088)
 * shut down server for OOM on a Thrift thread (CASSANDRA-2269)
 * fix tombstone handling in repair and sstable2json (CASSANDRA-2279)
 * preserve version when streaming data from old sstables (CASSANDRA-2283)
 * don't start repair if a neighboring node is marked as dead (CASSANDRA-2290)
 * purge tombstones from row cache (CASSANDRA-2305)
 * Avoid seeking when sstable2json exports the entire file (CASSANDRA-2318)
 * clear Built flag in system table when dropping an index (CASSANDRA-2320)
 * don't allow arbitrary argument for stress.java (CASSANDRA-2323)
 * validate values for index predicates in get_indexed_slice (CASSANDRA-2328)
 * queue secondary indexes for flush before the parent (CASSANDRA-2330)
 * allow job configuration to set the CL used in Hadoop jobs (CASSANDRA-2331)
 * add memtable_flush_queue_size defaulting to 4 (CASSANDRA-2333)
 * Allow overriding of initial_token, storage_port and rpc_port from system
   properties (CASSANDRA-2343)
 * fix comparator used for non-indexed secondary expressions in index scan
   (CASSANDRA-2347)
 * ensure size calculation and write phase of large-row compaction use
   the same threshold for TTL expiration (CASSANDRA-2349)
 * fix race when iterating CFs during add/drop (CASSANDRA-2350)
 * add ConsistencyLevel command to CLI (CASSANDRA-2354)
 * allow negative numbers in the cli (CASSANDRA-2358)
 * hard code serialVersionUID for tokens class (CASSANDRA-2361)
 * fix potential infinite loop in ByteBufferUtil.inputStream (CASSANDRA-2365)
 * fix encoding bugs in HintedHandoffManager, SystemTable when default
   charset is not UTF8 (CASSANDRA-2367)
 * avoids having removed node reappearing in Gossip (CASSANDRA-2371)
 * fix incorrect truncation of long to int when reading columns via block
   index (CASSANDRA-2376)
 * fix NPE during stream session (CASSANDRA-2377)
 * fix race condition that could leave orphaned data files when dropping CF or
   KS (CASSANDRA-2381)
 * fsync statistics component on write (CASSANDRA-2382)
 * fix duplicate results from CFS.scan (CASSANDRA-2406)
 * add IntegerType to CLI help (CASSANDRA-2414)
 * avoid caching token-only decoratedkeys (CASSANDRA-2416)
 * convert mmap assertion to if/throw so scrub can catch it (CASSANDRA-2417)
 * don't overwrite gc log (CASSANDR-2418)
 * invalidate row cache for streamed row to avoid inconsitencies
   (CASSANDRA-2420)
 * avoid copies in range/index scans (CASSANDRA-2425)
 * make sure we don't wipe data during cleanup if the node has not join
   the ring (CASSANDRA-2428)
 * Try harder to close files after compaction (CASSANDRA-2431)
 * re-set bootstrapped flag after move finishes (CASSANDRA-2435)
 * display validation_class in CLI 'describe keyspace' (CASSANDRA-2442)
 * make cleanup compactions cleanup the row cache (CASSANDRA-2451)
 * add column fields validation to scrub (CASSANDRA-2460)
 * use 64KB flush buffer instead of in_memory_compaction_limit (CASSANDRA-2463)
 * fix backslash substitutions in CLI (CASSANDRA-2492)
 * disable cache saving for system CFS (CASSANDRA-2502)
 * fixes for verifying destination availability under hinted conditions
   so UE can be thrown intead of timing out (CASSANDRA-2514)
 * fix update of validation class in column metadata (CASSANDRA-2512)
 * support LOCAL_QUORUM, EACH_QUORUM CLs outside of NTS (CASSANDRA-2516)
 * preserve version when streaming data from old sstables (CASSANDRA-2283)
 * fix backslash substitutions in CLI (CASSANDRA-2492)
 * count a row deletion as one operation towards memtable threshold 
   (CASSANDRA-2519)
 * support LOCAL_QUORUM, EACH_QUORUM CLs outside of NTS (CASSANDRA-2516)


0.7.4
 * add nodetool join command (CASSANDRA-2160)
 * fix secondary indexes on pre-existing or streamed data (CASSANDRA-2244)
 * initialize endpoint in gossiper earlier (CASSANDRA-2228)
 * add ability to write to Cassandra from Pig (CASSANDRA-1828)
 * add rpc_[min|max]_threads (CASSANDRA-2176)
 * add CL.TWO, CL.THREE (CASSANDRA-2013)
 * avoid exporting an un-requested row in sstable2json, when exporting 
   a key that does not exist (CASSANDRA-2168)
 * add incremental_backups option (CASSANDRA-1872)
 * add configurable row limit to Pig loadfunc (CASSANDRA-2276)
 * validate column values in batches as well as single-Column inserts
   (CASSANDRA-2259)
 * move sample schema from cassandra.yaml to schema-sample.txt,
   a cli scripts (CASSANDRA-2007)
 * avoid writing empty rows when scrubbing tombstoned rows (CASSANDRA-2296)
 * fix assertion error in range and index scans for CL < ALL
   (CASSANDRA-2282)
 * fix commitlog replay when flush position refers to data that didn't
   get synced before server died (CASSANDRA-2285)
 * fix fd leak in sstable2json with non-mmap'd i/o (CASSANDRA-2304)
 * reduce memory use during streaming of multiple sstables (CASSANDRA-2301)
 * purge tombstoned rows from cache after GCGraceSeconds (CASSANDRA-2305)
 * allow zero replicas in a NTS datacenter (CASSANDRA-1924)
 * make range queries respect snitch for local replicas (CASSANDRA-2286)
 * fix HH delivery when column index is larger than 2GB (CASSANDRA-2297)
 * make 2ary indexes use parent CF flush thresholds during initial build
   (CASSANDRA-2294)
 * update memtable_throughput to be a long (CASSANDRA-2158)


0.7.3
 * Keep endpoint state until aVeryLongTime (CASSANDRA-2115)
 * lower-latency read repair (CASSANDRA-2069)
 * add hinted_handoff_throttle_delay_in_ms option (CASSANDRA-2161)
 * fixes for cache save/load (CASSANDRA-2172, -2174)
 * Handle whole-row deletions in CFOutputFormat (CASSANDRA-2014)
 * Make memtable_flush_writers flush in parallel (CASSANDRA-2178)
 * Add compaction_preheat_key_cache option (CASSANDRA-2175)
 * refactor stress.py to have only one copy of the format string 
   used for creating row keys (CASSANDRA-2108)
 * validate index names for \w+ (CASSANDRA-2196)
 * Fix Cassandra cli to respect timeout if schema does not settle 
   (CASSANDRA-2187)
 * fix for compaction and cleanup writing old-format data into new-version 
   sstable (CASSANDRA-2211, -2216)
 * add nodetool scrub (CASSANDRA-2217, -2240)
 * fix sstable2json large-row pagination (CASSANDRA-2188)
 * fix EOFing on requests for the last bytes in a file (CASSANDRA-2213)
 * fix BufferedRandomAccessFile bugs (CASSANDRA-2218, -2241)
 * check for memtable flush_after_mins exceeded every 10s (CASSANDRA-2183)
 * fix cache saving on Windows (CASSANDRA-2207)
 * add validateSchemaAgreement call + synchronization to schema
   modification operations (CASSANDRA-2222)
 * fix for reversed slice queries on large rows (CASSANDRA-2212)
 * fat clients were writing local data (CASSANDRA-2223)
 * set DEFAULT_MEMTABLE_LIFETIME_IN_MINS to 24h
 * improve detection and cleanup of partially-written sstables 
   (CASSANDRA-2206)
 * fix supercolumn de/serialization when subcolumn comparator is different
   from supercolumn's (CASSANDRA-2104)
 * fix starting up on Windows when CASSANDRA_HOME contains whitespace
   (CASSANDRA-2237)
 * add [get|set][row|key]cacheSavePeriod to JMX (CASSANDRA-2100)
 * fix Hadoop ColumnFamilyOutputFormat dropping of mutations
   when batch fills up (CASSANDRA-2255)
 * move file deletions off of scheduledtasks executor (CASSANDRA-2253)


0.7.2
 * copy DecoratedKey.key when inserting into caches to avoid retaining
   a reference to the underlying buffer (CASSANDRA-2102)
 * format subcolumn names with subcomparator (CASSANDRA-2136)
 * fix column bloom filter deserialization (CASSANDRA-2165)


0.7.1
 * refactor MessageDigest creation code. (CASSANDRA-2107)
 * buffer network stack to avoid inefficient small TCP messages while avoiding
   the nagle/delayed ack problem (CASSANDRA-1896)
 * check log4j configuration for changes every 10s (CASSANDRA-1525, 1907)
 * more-efficient cross-DC replication (CASSANDRA-1530, -2051, -2138)
 * avoid polluting page cache with commitlog or sstable writes
   and seq scan operations (CASSANDRA-1470)
 * add RMI authentication options to nodetool (CASSANDRA-1921)
 * make snitches configurable at runtime (CASSANDRA-1374)
 * retry hadoop split requests on connection failure (CASSANDRA-1927)
 * implement describeOwnership for BOP, COPP (CASSANDRA-1928)
 * make read repair behave as expected for ConsistencyLevel > ONE
   (CASSANDRA-982, 2038)
 * distributed test harness (CASSANDRA-1859, 1964)
 * reduce flush lock contention (CASSANDRA-1930)
 * optimize supercolumn deserialization (CASSANDRA-1891)
 * fix CFMetaData.apply to only compare objects of the same class 
   (CASSANDRA-1962)
 * allow specifying specific SSTables to compact from JMX (CASSANDRA-1963)
 * fix race condition in MessagingService.targets (CASSANDRA-1959, 2094, 2081)
 * refuse to open sstables from a future version (CASSANDRA-1935)
 * zero-copy reads (CASSANDRA-1714)
 * fix copy bounds for word Text in wordcount demo (CASSANDRA-1993)
 * fixes for contrib/javautils (CASSANDRA-1979)
 * check more frequently for memtable expiration (CASSANDRA-2000)
 * fix writing SSTable column count statistics (CASSANDRA-1976)
 * fix streaming of multiple CFs during bootstrap (CASSANDRA-1992)
 * explicitly set JVM GC new generation size with -Xmn (CASSANDRA-1968)
 * add short options for CLI flags (CASSANDRA-1565)
 * make keyspace argument to "describe keyspace" in CLI optional
   when authenticated to keyspace already (CASSANDRA-2029)
 * added option to specify -Dcassandra.join_ring=false on startup
   to allow "warm spare" nodes or performing JMX maintenance before
   joining the ring (CASSANDRA-526)
 * log migrations at INFO (CASSANDRA-2028)
 * add CLI verbose option in file mode (CASSANDRA-2030)
 * add single-line "--" comments to CLI (CASSANDRA-2032)
 * message serialization tests (CASSANDRA-1923)
 * switch from ivy to maven-ant-tasks (CASSANDRA-2017)
 * CLI attempts to block for new schema to propagate (CASSANDRA-2044)
 * fix potential overflow in nodetool cfstats (CASSANDRA-2057)
 * add JVM shutdownhook to sync commitlog (CASSANDRA-1919)
 * allow nodes to be up without being part of  normal traffic (CASSANDRA-1951)
 * fix CLI "show keyspaces" with null options on NTS (CASSANDRA-2049)
 * fix possible ByteBuffer race conditions (CASSANDRA-2066)
 * reduce garbage generated by MessagingService to prevent load spikes
   (CASSANDRA-2058)
 * fix math in RandomPartitioner.describeOwnership (CASSANDRA-2071)
 * fix deletion of sstable non-data components (CASSANDRA-2059)
 * avoid blocking gossip while deleting handoff hints (CASSANDRA-2073)
 * ignore messages from newer versions, keep track of nodes in gossip 
   regardless of version (CASSANDRA-1970)
 * cache writing moved to CompactionManager to reduce i/o contention and
   updated to use non-cache-polluting writes (CASSANDRA-2053)
 * page through large rows when exporting to JSON (CASSANDRA-2041)
 * add flush_largest_memtables_at and reduce_cache_sizes_at options
   (CASSANDRA-2142)
 * add cli 'describe cluster' command (CASSANDRA-2127)
 * add cli support for setting username/password at 'connect' command 
   (CASSANDRA-2111)
 * add -D option to Stress.java to allow reading hosts from a file 
   (CASSANDRA-2149)
 * bound hints CF throughput between 32M and 256M (CASSANDRA-2148)
 * continue starting when invalid saved cache entries are encountered
   (CASSANDRA-2076)
 * add max_hint_window_in_ms option (CASSANDRA-1459)


0.7.0-final
 * fix offsets to ByteBuffer.get (CASSANDRA-1939)


0.7.0-rc4
 * fix cli crash after backgrounding (CASSANDRA-1875)
 * count timeouts in storageproxy latencies, and include latency 
   histograms in StorageProxyMBean (CASSANDRA-1893)
 * fix CLI get recognition of supercolumns (CASSANDRA-1899)
 * enable keepalive on intra-cluster sockets (CASSANDRA-1766)
 * count timeouts towards dynamicsnitch latencies (CASSANDRA-1905)
 * Expose index-building status in JMX + cli schema description
   (CASSANDRA-1871)
 * allow [LOCAL|EACH]_QUORUM to be used with non-NetworkTopology 
   replication Strategies
 * increased amount of index locks for faster commitlog replay
 * collect secondary index tombstones immediately (CASSANDRA-1914)
 * revert commitlog changes from #1780 (CASSANDRA-1917)
 * change RandomPartitioner min token to -1 to avoid collision w/
   tokens on actual nodes (CASSANDRA-1901)
 * examine the right nibble when validating TimeUUID (CASSANDRA-1910)
 * include secondary indexes in cleanup (CASSANDRA-1916)
 * CFS.scrubDataDirectories should also cleanup invalid secondary indexes
   (CASSANDRA-1904)
 * ability to disable/enable gossip on nodes to force them down
   (CASSANDRA-1108)


0.7.0-rc3
 * expose getNaturalEndpoints in StorageServiceMBean taking byte[]
   key; RMI cannot serialize ByteBuffer (CASSANDRA-1833)
 * infer org.apache.cassandra.locator for replication strategy classes
   when not otherwise specified
 * validation that generates less garbage (CASSANDRA-1814)
 * add TTL support to CLI (CASSANDRA-1838)
 * cli defaults to bytestype for subcomparator when creating
   column families (CASSANDRA-1835)
 * unregister index MBeans when index is dropped (CASSANDRA-1843)
 * make ByteBufferUtil.clone thread-safe (CASSANDRA-1847)
 * change exception for read requests during bootstrap from 
   InvalidRequest to Unavailable (CASSANDRA-1862)
 * respect row-level tombstones post-flush in range scans
   (CASSANDRA-1837)
 * ReadResponseResolver check digests against each other (CASSANDRA-1830)
 * return InvalidRequest when remove of subcolumn without supercolumn
   is requested (CASSANDRA-1866)
 * flush before repair (CASSANDRA-1748)
 * SSTableExport validates key order (CASSANDRA-1884)
 * large row support for SSTableExport (CASSANDRA-1867)
 * Re-cache hot keys post-compaction without hitting disk (CASSANDRA-1878)
 * manage read repair in coordinator instead of data source, to
   provide latency information to dynamic snitch (CASSANDRA-1873)


0.7.0-rc2
 * fix live-column-count of slice ranges including tombstoned supercolumn 
   with live subcolumn (CASSANDRA-1591)
 * rename o.a.c.internal.AntientropyStage -> AntiEntropyStage,
   o.a.c.request.Request_responseStage -> RequestResponseStage,
   o.a.c.internal.Internal_responseStage -> InternalResponseStage
 * add AbstractType.fromString (CASSANDRA-1767)
 * require index_type to be present when specifying index_name
   on ColumnDef (CASSANDRA-1759)
 * fix add/remove index bugs in CFMetadata (CASSANDRA-1768)
 * rebuild Strategy during system_update_keyspace (CASSANDRA-1762)
 * cli updates prompt to ... in continuation lines (CASSANDRA-1770)
 * support multiple Mutations per key in hadoop ColumnFamilyOutputFormat
   (CASSANDRA-1774)
 * improvements to Debian init script (CASSANDRA-1772)
 * use local classloader to check for version.properties (CASSANDRA-1778)
 * Validate that column names in column_metadata are valid for the
   defined comparator, and decode properly in cli (CASSANDRA-1773)
 * use cross-platform newlines in cli (CASSANDRA-1786)
 * add ExpiringColumn support to sstable import/export (CASSANDRA-1754)
 * add flush for each append to periodic commitlog mode; added
   periodic_without_flush option to disable this (CASSANDRA-1780)
 * close file handle used for post-flush truncate (CASSANDRA-1790)
 * various code cleanup (CASSANDRA-1793, -1794, -1795)
 * fix range queries against wrapped range (CASSANDRA-1781)
 * fix consistencylevel calculations for NetworkTopologyStrategy
   (CASSANDRA-1804)
 * cli support index type enum names (CASSANDRA-1810)
 * improved validation of column_metadata (CASSANDRA-1813)
 * reads at ConsistencyLevel > 1 throw UnavailableException
   immediately if insufficient live nodes exist (CASSANDRA-1803)
 * copy bytebuffers for local writes to avoid retaining the entire
   Thrift frame (CASSANDRA-1801)
 * fix NPE adding index to column w/o prior metadata (CASSANDRA-1764)
 * reduce fat client timeout (CASSANDRA-1730)
 * fix botched merge of CASSANDRA-1316


0.7.0-rc1
 * fix compaction and flush races with schema updates (CASSANDRA-1715)
 * add clustertool, config-converter, sstablekeys, and schematool 
   Windows .bat files (CASSANDRA-1723)
 * reject range queries received during bootstrap (CASSANDRA-1739)
 * fix wrapping-range queries on non-minimum token (CASSANDRA-1700)
 * add nodetool cfhistogram (CASSANDRA-1698)
 * limit repaired ranges to what the nodes have in common (CASSANDRA-1674)
 * index scan treats missing columns as not matching secondary
   expressions (CASSANDRA-1745)
 * Fix misuse of DataOutputBuffer.getData in AntiEntropyService
   (CASSANDRA-1729)
 * detect and warn when obsolete version of JNA is present (CASSANDRA-1760)
 * reduce fat client timeout (CASSANDRA-1730)
 * cleanup smallest CFs first to increase free temp space for larger ones
   (CASSANDRA-1811)
 * Update windows .bat files to work outside of main Cassandra
   directory (CASSANDRA-1713)
 * fix read repair regression from 0.6.7 (CASSANDRA-1727)
 * more-efficient read repair (CASSANDRA-1719)
 * fix hinted handoff replay (CASSANDRA-1656)
 * log type of dropped messages (CASSANDRA-1677)
 * upgrade to SLF4J 1.6.1
 * fix ByteBuffer bug in ExpiringColumn.updateDigest (CASSANDRA-1679)
 * fix IntegerType.getString (CASSANDRA-1681)
 * make -Djava.net.preferIPv4Stack=true the default (CASSANDRA-628)
 * add INTERNAL_RESPONSE verb to differentiate from responses related
   to client requests (CASSANDRA-1685)
 * log tpstats when dropping messages (CASSANDRA-1660)
 * include unreachable nodes in describeSchemaVersions (CASSANDRA-1678)
 * Avoid dropping messages off the client request path (CASSANDRA-1676)
 * fix jna errno reporting (CASSANDRA-1694)
 * add friendlier error for UnknownHostException on startup (CASSANDRA-1697)
 * include jna dependency in RPM package (CASSANDRA-1690)
 * add --skip-keys option to stress.py (CASSANDRA-1696)
 * improve cli handling of non-string keys and column names 
   (CASSANDRA-1701, -1693)
 * r/m extra subcomparator line in cli keyspaces output (CASSANDRA-1712)
 * add read repair chance to cli "show keyspaces"
 * upgrade to ConcurrentLinkedHashMap 1.1 (CASSANDRA-975)
 * fix index scan routing (CASSANDRA-1722)
 * fix tombstoning of supercolumns in range queries (CASSANDRA-1734)
 * clear endpoint cache after updating keyspace metadata (CASSANDRA-1741)
 * fix wrapping-range queries on non-minimum token (CASSANDRA-1700)
 * truncate includes secondary indexes (CASSANDRA-1747)
 * retain reference to PendingFile sstables (CASSANDRA-1749)
 * fix sstableimport regression (CASSANDRA-1753)
 * fix for bootstrap when no non-system tables are defined (CASSANDRA-1732)
 * handle replica unavailability in index scan (CASSANDRA-1755)
 * fix service initialization order deadlock (CASSANDRA-1756)
 * multi-line cli commands (CASSANDRA-1742)
 * fix race between snapshot and compaction (CASSANDRA-1736)
 * add listEndpointsPendingHints, deleteHintsForEndpoint JMX methods 
   (CASSANDRA-1551)


0.7.0-beta3
 * add strategy options to describe_keyspace output (CASSANDRA-1560)
 * log warning when using randomly generated token (CASSANDRA-1552)
 * re-organize JMX into .db, .net, .internal, .request (CASSANDRA-1217)
 * allow nodes to change IPs between restarts (CASSANDRA-1518)
 * remember ring state between restarts by default (CASSANDRA-1518)
 * flush index built flag so we can read it before log replay (CASSANDRA-1541)
 * lock row cache updates to prevent race condition (CASSANDRA-1293)
 * remove assertion causing rare (and harmless) error messages in
   commitlog (CASSANDRA-1330)
 * fix moving nodes with no keyspaces defined (CASSANDRA-1574)
 * fix unbootstrap when no data is present in a transfer range (CASSANDRA-1573)
 * take advantage of AVRO-495 to simplify our avro IDL (CASSANDRA-1436)
 * extend authorization hierarchy to column family (CASSANDRA-1554)
 * deletion support in secondary indexes (CASSANDRA-1571)
 * meaningful error message for invalid replication strategy class 
   (CASSANDRA-1566)
 * allow keyspace creation with RF > N (CASSANDRA-1428)
 * improve cli error handling (CASSANDRA-1580)
 * add cache save/load ability (CASSANDRA-1417, 1606, 1647)
 * add StorageService.getDrainProgress (CASSANDRA-1588)
 * Disallow bootstrap to an in-use token (CASSANDRA-1561)
 * Allow dynamic secondary index creation and destruction (CASSANDRA-1532)
 * log auto-guessed memtable thresholds (CASSANDRA-1595)
 * add ColumnDef support to cli (CASSANDRA-1583)
 * reduce index sample time by 75% (CASSANDRA-1572)
 * add cli support for column, strategy metadata (CASSANDRA-1578, 1612)
 * add cli support for schema modification (CASSANDRA-1584)
 * delete temp files on failed compactions (CASSANDRA-1596)
 * avoid blocking for dead nodes during removetoken (CASSANDRA-1605)
 * remove ConsistencyLevel.ZERO (CASSANDRA-1607)
 * expose in-progress compaction type in jmx (CASSANDRA-1586)
 * removed IClock & related classes from internals (CASSANDRA-1502)
 * fix removing tokens from SystemTable on decommission and removetoken
   (CASSANDRA-1609)
 * include CF metadata in cli 'show keyspaces' (CASSANDRA-1613)
 * switch from Properties to HashMap in PropertyFileSnitch to
   avoid synchronization bottleneck (CASSANDRA-1481)
 * PropertyFileSnitch configuration file renamed to 
   cassandra-topology.properties
 * add cli support for get_range_slices (CASSANDRA-1088, CASSANDRA-1619)
 * Make memtable flush thresholds per-CF instead of global 
   (CASSANDRA-1007, 1637)
 * add cli support for binary data without CfDef hints (CASSANDRA-1603)
 * fix building SSTable statistics post-stream (CASSANDRA-1620)
 * fix potential infinite loop in 2ary index queries (CASSANDRA-1623)
 * allow creating NTS keyspaces with no replicas configured (CASSANDRA-1626)
 * add jmx histogram of sstables accessed per read (CASSANDRA-1624)
 * remove system_rename_column_family and system_rename_keyspace from the
   client API until races can be fixed (CASSANDRA-1630, CASSANDRA-1585)
 * add cli sanity tests (CASSANDRA-1582)
 * update GC settings in cassandra.bat (CASSANDRA-1636)
 * cli support for index queries (CASSANDRA-1635)
 * cli support for updating schema memtable settings (CASSANDRA-1634)
 * cli --file option (CASSANDRA-1616)
 * reduce automatically chosen memtable sizes by 50% (CASSANDRA-1641)
 * move endpoint cache from snitch to strategy (CASSANDRA-1643)
 * fix commitlog recovery deleting the newly-created segment as well as
   the old ones (CASSANDRA-1644)
 * upgrade to Thrift 0.5 (CASSANDRA-1367)
 * renamed CL.DCQUORUM to LOCAL_QUORUM and DCQUORUMSYNC to EACH_QUORUM
 * cli truncate support (CASSANDRA-1653)
 * update GC settings in cassandra.bat (CASSANDRA-1636)
 * avoid logging when a node's ip/token is gossipped back to it (CASSANDRA-1666)


0.7-beta2
 * always use UTF-8 for hint keys (CASSANDRA-1439)
 * remove cassandra.yaml dependency from Hadoop and Pig (CASSADRA-1322)
 * expose CfDef metadata in describe_keyspaces (CASSANDRA-1363)
 * restore use of mmap_index_only option (CASSANDRA-1241)
 * dropping a keyspace with no column families generated an error 
   (CASSANDRA-1378)
 * rename RackAwareStrategy to OldNetworkTopologyStrategy, RackUnawareStrategy 
   to SimpleStrategy, DatacenterShardStrategy to NetworkTopologyStrategy,
   AbstractRackAwareSnitch to AbstractNetworkTopologySnitch (CASSANDRA-1392)
 * merge StorageProxy.mutate, mutateBlocking (CASSANDRA-1396)
 * faster UUIDType, LongType comparisons (CASSANDRA-1386, 1393)
 * fix setting read_repair_chance from CLI addColumnFamily (CASSANDRA-1399)
 * fix updates to indexed columns (CASSANDRA-1373)
 * fix race condition leaving to FileNotFoundException (CASSANDRA-1382)
 * fix sharded lock hash on index write path (CASSANDRA-1402)
 * add support for GT/E, LT/E in subordinate index clauses (CASSANDRA-1401)
 * cfId counter got out of sync when CFs were added (CASSANDRA-1403)
 * less chatty schema updates (CASSANDRA-1389)
 * rename column family mbeans. 'type' will now include either 
   'IndexColumnFamilies' or 'ColumnFamilies' depending on the CFS type.
   (CASSANDRA-1385)
 * disallow invalid keyspace and column family names. This includes name that
   matches a '^\w+' regex. (CASSANDRA-1377)
 * use JNA, if present, to take snapshots (CASSANDRA-1371)
 * truncate hints if starting 0.7 for the first time (CASSANDRA-1414)
 * fix FD leak in single-row slicepredicate queries (CASSANDRA-1416)
 * allow index expressions against columns that are not part of the 
   SlicePredicate (CASSANDRA-1410)
 * config-converter properly handles snitches and framed support 
   (CASSANDRA-1420)
 * remove keyspace argument from multiget_count (CASSANDRA-1422)
 * allow specifying cassandra.yaml location as (local or remote) URL
   (CASSANDRA-1126)
 * fix using DynamicEndpointSnitch with NetworkTopologyStrategy
   (CASSANDRA-1429)
 * Add CfDef.default_validation_class (CASSANDRA-891)
 * fix EstimatedHistogram.max (CASSANDRA-1413)
 * quorum read optimization (CASSANDRA-1622)
 * handle zero-length (or missing) rows during HH paging (CASSANDRA-1432)
 * include secondary indexes during schema migrations (CASSANDRA-1406)
 * fix commitlog header race during schema change (CASSANDRA-1435)
 * fix ColumnFamilyStoreMBeanIterator to use new type name (CASSANDRA-1433)
 * correct filename generated by xml->yaml converter (CASSANDRA-1419)
 * add CMSInitiatingOccupancyFraction=75 and UseCMSInitiatingOccupancyOnly
   to default JVM options
 * decrease jvm heap for cassandra-cli (CASSANDRA-1446)
 * ability to modify keyspaces and column family definitions on a live cluster
   (CASSANDRA-1285)
 * support for Hadoop Streaming [non-jvm map/reduce via stdin/out]
   (CASSANDRA-1368)
 * Move persistent sstable stats from the system table to an sstable component
   (CASSANDRA-1430)
 * remove failed bootstrap attempt from pending ranges when gossip times
   it out after 1h (CASSANDRA-1463)
 * eager-create tcp connections to other cluster members (CASSANDRA-1465)
 * enumerate stages and derive stage from message type instead of 
   transmitting separately (CASSANDRA-1465)
 * apply reversed flag during collation from different data sources
   (CASSANDRA-1450)
 * make failure to remove commitlog segment non-fatal (CASSANDRA-1348)
 * correct ordering of drain operations so CL.recover is no longer 
   necessary (CASSANDRA-1408)
 * removed keyspace from describe_splits method (CASSANDRA-1425)
 * rename check_schema_agreement to describe_schema_versions
   (CASSANDRA-1478)
 * fix QUORUM calculation for RF > 3 (CASSANDRA-1487)
 * remove tombstones during non-major compactions when bloom filter
   verifies that row does not exist in other sstables (CASSANDRA-1074)
 * nodes that coordinated a loadbalance in the past could not be seen by
   newly added nodes (CASSANDRA-1467)
 * exposed endpoint states (gossip details) via jmx (CASSANDRA-1467)
 * ensure that compacted sstables are not included when new readers are
   instantiated (CASSANDRA-1477)
 * by default, calculate heap size and memtable thresholds at runtime (CASSANDRA-1469)
 * fix races dealing with adding/dropping keyspaces and column families in
   rapid succession (CASSANDRA-1477)
 * clean up of Streaming system (CASSANDRA-1503, 1504, 1506)
 * add options to configure Thrift socket keepalive and buffer sizes (CASSANDRA-1426)
 * make contrib CassandraServiceDataCleaner recursive (CASSANDRA-1509)
 * min, max compaction threshold are configurable and persistent 
   per-ColumnFamily (CASSANDRA-1468)
 * fix replaying the last mutation in a commitlog unnecessarily 
   (CASSANDRA-1512)
 * invoke getDefaultUncaughtExceptionHandler from DTPE with the original
   exception rather than the ExecutionException wrapper (CASSANDRA-1226)
 * remove Clock from the Thrift (and Avro) API (CASSANDRA-1501)
 * Close intra-node sockets when connection is broken (CASSANDRA-1528)
 * RPM packaging spec file (CASSANDRA-786)
 * weighted request scheduler (CASSANDRA-1485)
 * treat expired columns as deleted (CASSANDRA-1539)
 * make IndexInterval configurable (CASSANDRA-1488)
 * add describe_snitch to Thrift API (CASSANDRA-1490)
 * MD5 authenticator compares plain text submitted password with MD5'd
   saved property, instead of vice versa (CASSANDRA-1447)
 * JMX MessagingService pending and completed counts (CASSANDRA-1533)
 * fix race condition processing repair responses (CASSANDRA-1511)
 * make repair blocking (CASSANDRA-1511)
 * create EndpointSnitchInfo and MBean to expose rack and DC (CASSANDRA-1491)
 * added option to contrib/word_count to output results back to Cassandra
   (CASSANDRA-1342)
 * rewrite Hadoop ColumnFamilyRecordWriter to pool connections, retry to
   multiple Cassandra nodes, and smooth impact on the Cassandra cluster
   by using smaller batch sizes (CASSANDRA-1434)
 * fix setting gc_grace_seconds via CLI (CASSANDRA-1549)
 * support TTL'd index values (CASSANDRA-1536)
 * make removetoken work like decommission (CASSANDRA-1216)
 * make cli comparator-aware and improve quote rules (CASSANDRA-1523,-1524)
 * make nodetool compact and cleanup blocking (CASSANDRA-1449)
 * add memtable, cache information to GCInspector logs (CASSANDRA-1558)
 * enable/disable HintedHandoff via JMX (CASSANDRA-1550)
 * Ignore stray files in the commit log directory (CASSANDRA-1547)
 * Disallow bootstrap to an in-use token (CASSANDRA-1561)


0.7-beta1
 * sstable versioning (CASSANDRA-389)
 * switched to slf4j logging (CASSANDRA-625)
 * add (optional) expiration time for column (CASSANDRA-699)
 * access levels for authentication/authorization (CASSANDRA-900)
 * add ReadRepairChance to CF definition (CASSANDRA-930)
 * fix heisenbug in system tests, especially common on OS X (CASSANDRA-944)
 * convert to byte[] keys internally and all public APIs (CASSANDRA-767)
 * ability to alter schema definitions on a live cluster (CASSANDRA-44)
 * renamed configuration file to cassandra.xml, and log4j.properties to
   log4j-server.properties, which must now be loaded from
   the classpath (which is how our scripts in bin/ have always done it)
   (CASSANDRA-971)
 * change get_count to require a SlicePredicate. create multi_get_count
   (CASSANDRA-744)
 * re-organized endpointsnitch implementations and added SimpleSnitch
   (CASSANDRA-994)
 * Added preload_row_cache option (CASSANDRA-946)
 * add CRC to commitlog header (CASSANDRA-999)
 * removed deprecated batch_insert and get_range_slice methods (CASSANDRA-1065)
 * add truncate thrift method (CASSANDRA-531)
 * http mini-interface using mx4j (CASSANDRA-1068)
 * optimize away copy of sliced row on memtable read path (CASSANDRA-1046)
 * replace constant-size 2GB mmaped segments and special casing for index 
   entries spanning segment boundaries, with SegmentedFile that computes 
   segments that always contain entire entries/rows (CASSANDRA-1117)
 * avoid reading large rows into memory during compaction (CASSANDRA-16)
 * added hadoop OutputFormat (CASSANDRA-1101)
 * efficient Streaming (no more anticompaction) (CASSANDRA-579)
 * split commitlog header into separate file and add size checksum to
   mutations (CASSANDRA-1179)
 * avoid allocating a new byte[] for each mutation on replay (CASSANDRA-1219)
 * revise HH schema to be per-endpoint (CASSANDRA-1142)
 * add joining/leaving status to nodetool ring (CASSANDRA-1115)
 * allow multiple repair sessions per node (CASSANDRA-1190)
 * optimize away MessagingService for local range queries (CASSANDRA-1261)
 * make framed transport the default so malformed requests can't OOM the 
   server (CASSANDRA-475)
 * significantly faster reads from row cache (CASSANDRA-1267)
 * take advantage of row cache during range queries (CASSANDRA-1302)
 * make GCGraceSeconds a per-ColumnFamily value (CASSANDRA-1276)
 * keep persistent row size and column count statistics (CASSANDRA-1155)
 * add IntegerType (CASSANDRA-1282)
 * page within a single row during hinted handoff (CASSANDRA-1327)
 * push DatacenterShardStrategy configuration into keyspace definition,
   eliminating datacenter.properties. (CASSANDRA-1066)
 * optimize forward slices starting with '' and single-index-block name 
   queries by skipping the column index (CASSANDRA-1338)
 * streaming refactor (CASSANDRA-1189)
 * faster comparison for UUID types (CASSANDRA-1043)
 * secondary index support (CASSANDRA-749 and subtasks)
 * make compaction buckets deterministic (CASSANDRA-1265)


0.6.6
 * Allow using DynamicEndpointSnitch with RackAwareStrategy (CASSANDRA-1429)
 * remove the remaining vestiges of the unfinished DatacenterShardStrategy 
   (replaced by NetworkTopologyStrategy in 0.7)
   

0.6.5
 * fix key ordering in range query results with RandomPartitioner
   and ConsistencyLevel > ONE (CASSANDRA-1145)
 * fix for range query starting with the wrong token range (CASSANDRA-1042)
 * page within a single row during hinted handoff (CASSANDRA-1327)
 * fix compilation on non-sun JDKs (CASSANDRA-1061)
 * remove String.trim() call on row keys in batch mutations (CASSANDRA-1235)
 * Log summary of dropped messages instead of spamming log (CASSANDRA-1284)
 * add dynamic endpoint snitch (CASSANDRA-981)
 * fix streaming for keyspaces with hyphens in their name (CASSANDRA-1377)
 * fix errors in hard-coded bloom filter optKPerBucket by computing it
   algorithmically (CASSANDRA-1220
 * remove message deserialization stage, and uncap read/write stages
   so slow reads/writes don't block gossip processing (CASSANDRA-1358)
 * add jmx port configuration to Debian package (CASSANDRA-1202)
 * use mlockall via JNA, if present, to prevent Linux from swapping
   out parts of the JVM (CASSANDRA-1214)


0.6.4
 * avoid queuing multiple hint deliveries for the same endpoint
   (CASSANDRA-1229)
 * better performance for and stricter checking of UTF8 column names
   (CASSANDRA-1232)
 * extend option to lower compaction priority to hinted handoff
   as well (CASSANDRA-1260)
 * log errors in gossip instead of re-throwing (CASSANDRA-1289)
 * avoid aborting commitlog replay prematurely if a flushed-but-
   not-removed commitlog segment is encountered (CASSANDRA-1297)
 * fix duplicate rows being read during mapreduce (CASSANDRA-1142)
 * failure detection wasn't closing command sockets (CASSANDRA-1221)
 * cassandra-cli.bat works on windows (CASSANDRA-1236)
 * pre-emptively drop requests that cannot be processed within RPCTimeout
   (CASSANDRA-685)
 * add ack to Binary write verb and update CassandraBulkLoader
   to wait for acks for each row (CASSANDRA-1093)
 * added describe_partitioner Thrift method (CASSANDRA-1047)
 * Hadoop jobs no longer require the Cassandra storage-conf.xml
   (CASSANDRA-1280, CASSANDRA-1047)
 * log thread pool stats when GC is excessive (CASSANDRA-1275)
 * remove gossip message size limit (CASSANDRA-1138)
 * parallelize local and remote reads during multiget, and respect snitch 
   when determining whether to do local read for CL.ONE (CASSANDRA-1317)
 * fix read repair to use requested consistency level on digest mismatch,
   rather than assuming QUORUM (CASSANDRA-1316)
 * process digest mismatch re-reads in parallel (CASSANDRA-1323)
 * switch hints CF comparator to BytesType (CASSANDRA-1274)


0.6.3
 * retry to make streaming connections up to 8 times. (CASSANDRA-1019)
 * reject describe_ring() calls on invalid keyspaces (CASSANDRA-1111)
 * fix cache size calculation for size of 100% (CASSANDRA-1129)
 * fix cache capacity only being recalculated once (CASSANDRA-1129)
 * remove hourly scan of all hints on the off chance that the gossiper
   missed a status change; instead, expose deliverHintsToEndpoint to JMX
   so it can be done manually, if necessary (CASSANDRA-1141)
 * don't reject reads at CL.ALL (CASSANDRA-1152)
 * reject deletions to supercolumns in CFs containing only standard
   columns (CASSANDRA-1139)
 * avoid preserving login information after client disconnects
   (CASSANDRA-1057)
 * prefer sun jdk to openjdk in debian init script (CASSANDRA-1174)
 * detect partioner config changes between restarts and fail fast 
   (CASSANDRA-1146)
 * use generation time to resolve node token reassignment disagreements
   (CASSANDRA-1118)
 * restructure the startup ordering of Gossiper and MessageService to avoid
   timing anomalies (CASSANDRA-1160)
 * detect incomplete commit log hearders (CASSANDRA-1119)
 * force anti-entropy service to stream files on the stream stage to avoid
   sending streams out of order (CASSANDRA-1169)
 * remove inactive stream managers after AES streams files (CASSANDRA-1169)
 * allow removing entire row through batch_mutate Deletion (CASSANDRA-1027)
 * add JMX metrics for row-level bloom filter false positives (CASSANDRA-1212)
 * added a redhat init script to contrib (CASSANDRA-1201)
 * use midpoint when bootstrapping a new machine into range with not
   much data yet instead of random token (CASSANDRA-1112)
 * kill server on OOM in executor stage as well as Thrift (CASSANDRA-1226)
 * remove opportunistic repairs, when two machines with overlapping replica
   responsibilities happen to finish major compactions of the same CF near
   the same time.  repairs are now fully manual (CASSANDRA-1190)
 * add ability to lower compaction priority (default is no change from 0.6.2)
   (CASSANDRA-1181)


0.6.2
 * fix contrib/word_count build. (CASSANDRA-992)
 * split CommitLogExecutorService into BatchCommitLogExecutorService and 
   PeriodicCommitLogExecutorService (CASSANDRA-1014)
 * add latency histograms to CFSMBean (CASSANDRA-1024)
 * make resolving timestamp ties deterministic by using value bytes
   as a tiebreaker (CASSANDRA-1039)
 * Add option to turn off Hinted Handoff (CASSANDRA-894)
 * fix windows startup (CASSANDRA-948)
 * make concurrent_reads, concurrent_writes configurable at runtime via JMX
   (CASSANDRA-1060)
 * disable GCInspector on non-Sun JVMs (CASSANDRA-1061)
 * fix tombstone handling in sstable rows with no other data (CASSANDRA-1063)
 * fix size of row in spanned index entries (CASSANDRA-1056)
 * install json2sstable, sstable2json, and sstablekeys to Debian package
 * StreamingService.StreamDestinations wouldn't empty itself after streaming
   finished (CASSANDRA-1076)
 * added Collections.shuffle(splits) before returning the splits in 
   ColumnFamilyInputFormat (CASSANDRA-1096)
 * do not recalculate cache capacity post-compaction if it's been manually 
   modified (CASSANDRA-1079)
 * better defaults for flush sorter + writer executor queue sizes
   (CASSANDRA-1100)
 * windows scripts for SSTableImport/Export (CASSANDRA-1051)
 * windows script for nodetool (CASSANDRA-1113)
 * expose PhiConvictThreshold (CASSANDRA-1053)
 * make repair of RF==1 a no-op (CASSANDRA-1090)
 * improve default JVM GC options (CASSANDRA-1014)
 * fix SlicePredicate serialization inside Hadoop jobs (CASSANDRA-1049)
 * close Thrift sockets in Hadoop ColumnFamilyRecordReader (CASSANDRA-1081)


0.6.1
 * fix NPE in sstable2json when no excluded keys are given (CASSANDRA-934)
 * keep the replica set constant throughout the read repair process
   (CASSANDRA-937)
 * allow querying getAllRanges with empty token list (CASSANDRA-933)
 * fix command line arguments inversion in clustertool (CASSANDRA-942)
 * fix race condition that could trigger a false-positive assertion
   during post-flush discard of old commitlog segments (CASSANDRA-936)
 * fix neighbor calculation for anti-entropy repair (CASSANDRA-924)
 * perform repair even for small entropy differences (CASSANDRA-924)
 * Use hostnames in CFInputFormat to allow Hadoop's naive string-based
   locality comparisons to work (CASSANDRA-955)
 * cache read-only BufferedRandomAccessFile length to avoid
   3 system calls per invocation (CASSANDRA-950)
 * nodes with IPv6 (and no IPv4) addresses could not join cluster
   (CASSANDRA-969)
 * Retrieve the correct number of undeleted columns, if any, from
   a supercolumn in a row that had been deleted previously (CASSANDRA-920)
 * fix index scans that cross the 2GB mmap boundaries for both mmap
   and standard i/o modes (CASSANDRA-866)
 * expose drain via nodetool (CASSANDRA-978)


0.6.0-RC1
 * JMX drain to flush memtables and run through commit log (CASSANDRA-880)
 * Bootstrapping can skip ranges under the right conditions (CASSANDRA-902)
 * fix merging row versions in range_slice for CL > ONE (CASSANDRA-884)
 * default write ConsistencyLeven chaned from ZERO to ONE
 * fix for index entries spanning mmap buffer boundaries (CASSANDRA-857)
 * use lexical comparison if time part of TimeUUIDs are the same 
   (CASSANDRA-907)
 * bound read, mutation, and response stages to fix possible OOM
   during log replay (CASSANDRA-885)
 * Use microseconds-since-epoch (UTC) in cli, instead of milliseconds
 * Treat batch_mutate Deletion with null supercolumn as "apply this predicate 
   to top level supercolumns" (CASSANDRA-834)
 * Streaming destination nodes do not update their JMX status (CASSANDRA-916)
 * Fix internal RPC timeout calculation (CASSANDRA-911)
 * Added Pig loadfunc to contrib/pig (CASSANDRA-910)


0.6.0-beta3
 * fix compaction bucketing bug (CASSANDRA-814)
 * update windows batch file (CASSANDRA-824)
 * deprecate KeysCachedFraction configuration directive in favor
   of KeysCached; move to unified-per-CF key cache (CASSANDRA-801)
 * add invalidateRowCache to ColumnFamilyStoreMBean (CASSANDRA-761)
 * send Handoff hints to natural locations to reduce load on
   remaining nodes in a failure scenario (CASSANDRA-822)
 * Add RowWarningThresholdInMB configuration option to warn before very 
   large rows get big enough to threaten node stability, and -x option to
   be able to remove them with sstable2json if the warning is unheeded
   until it's too late (CASSANDRA-843)
 * Add logging of GC activity (CASSANDRA-813)
 * fix ConcurrentModificationException in commitlog discard (CASSANDRA-853)
 * Fix hardcoded row count in Hadoop RecordReader (CASSANDRA-837)
 * Add a jmx status to the streaming service and change several DEBUG
   messages to INFO (CASSANDRA-845)
 * fix classpath in cassandra-cli.bat for Windows (CASSANDRA-858)
 * allow re-specifying host, port to cassandra-cli if invalid ones
   are first tried (CASSANDRA-867)
 * fix race condition handling rpc timeout in the coordinator
   (CASSANDRA-864)
 * Remove CalloutLocation and StagingFileDirectory from storage-conf files 
   since those settings are no longer used (CASSANDRA-878)
 * Parse a long from RowWarningThresholdInMB instead of an int (CASSANDRA-882)
 * Remove obsolete ControlPort code from DatabaseDescriptor (CASSANDRA-886)
 * move skipBytes side effect out of assert (CASSANDRA-899)
 * add "double getLoad" to StorageServiceMBean (CASSANDRA-898)
 * track row stats per CF at compaction time (CASSANDRA-870)
 * disallow CommitLogDirectory matching a DataFileDirectory (CASSANDRA-888)
 * default key cache size is 200k entries, changed from 10% (CASSANDRA-863)
 * add -Dcassandra-foreground=yes to cassandra.bat
 * exit if cluster name is changed unexpectedly (CASSANDRA-769)


0.6.0-beta1/beta2
 * add batch_mutate thrift command, deprecating batch_insert (CASSANDRA-336)
 * remove get_key_range Thrift API, deprecated in 0.5 (CASSANDRA-710)
 * add optional login() Thrift call for authentication (CASSANDRA-547)
 * support fat clients using gossiper and StorageProxy to perform
   replication in-process [jvm-only] (CASSANDRA-535)
 * support mmapped I/O for reads, on by default on 64bit JVMs 
   (CASSANDRA-408, CASSANDRA-669)
 * improve insert concurrency, particularly during Hinted Handoff
   (CASSANDRA-658)
 * faster network code (CASSANDRA-675)
 * stress.py moved to contrib (CASSANDRA-635)
 * row caching [must be explicitly enabled per-CF in config] (CASSANDRA-678)
 * present a useful measure of compaction progress in JMX (CASSANDRA-599)
 * add bin/sstablekeys (CASSNADRA-679)
 * add ConsistencyLevel.ANY (CASSANDRA-687)
 * make removetoken remove nodes from gossip entirely (CASSANDRA-644)
 * add ability to set cache sizes at runtime (CASSANDRA-708)
 * report latency and cache hit rate statistics with lifetime totals
   instead of average over the last minute (CASSANDRA-702)
 * support get_range_slice for RandomPartitioner (CASSANDRA-745)
 * per-keyspace replication factory and replication strategy (CASSANDRA-620)
 * track latency in microseconds (CASSANDRA-733)
 * add describe_ Thrift methods, deprecating get_string_property and 
   get_string_list_property
 * jmx interface for tracking operation mode and streams in general.
   (CASSANDRA-709)
 * keep memtables in sorted order to improve range query performance
   (CASSANDRA-799)
 * use while loop instead of recursion when trimming sstables compaction list 
   to avoid blowing stack in pathological cases (CASSANDRA-804)
 * basic Hadoop map/reduce support (CASSANDRA-342)


0.5.1
 * ensure all files for an sstable are streamed to the same directory.
   (CASSANDRA-716)
 * more accurate load estimate for bootstrapping (CASSANDRA-762)
 * tolerate dead or unavailable bootstrap target on write (CASSANDRA-731)
 * allow larger numbers of keys (> 140M) in a sstable bloom filter
   (CASSANDRA-790)
 * include jvm argument improvements from CASSANDRA-504 in debian package
 * change streaming chunk size to 32MB to accomodate Windows XP limitations
   (was 64MB) (CASSANDRA-795)
 * fix get_range_slice returning results in the wrong order (CASSANDRA-781)
 

0.5.0 final
 * avoid attempting to delete temporary bootstrap files twice (CASSANDRA-681)
 * fix bogus NaN in nodeprobe cfstats output (CASSANDRA-646)
 * provide a policy for dealing with single thread executors w/ a full queue
   (CASSANDRA-694)
 * optimize inner read in MessagingService, vastly improving multiple-node
   performance (CASSANDRA-675)
 * wait for table flush before streaming data back to a bootstrapping node.
   (CASSANDRA-696)
 * keep track of bootstrapping sources by table so that bootstrapping doesn't 
   give the indication of finishing early (CASSANDRA-673)


0.5.0 RC3
 * commit the correct version of the patch for CASSANDRA-663


0.5.0 RC2 (unreleased)
 * fix bugs in converting get_range_slice results to Thrift 
   (CASSANDRA-647, CASSANDRA-649)
 * expose java.util.concurrent.TimeoutException in StorageProxy methods
   (CASSANDRA-600)
 * TcpConnectionManager was holding on to disconnected connections, 
   giving the false indication they were being used. (CASSANDRA-651)
 * Remove duplicated write. (CASSANDRA-662)
 * Abort bootstrap if IP is already in the token ring (CASSANDRA-663)
 * increase default commitlog sync period, and wait for last sync to 
   finish before submitting another (CASSANDRA-668)


0.5.0 RC1
 * Fix potential NPE in get_range_slice (CASSANDRA-623)
 * add CRC32 to commitlog entries (CASSANDRA-605)
 * fix data streaming on windows (CASSANDRA-630)
 * GC compacted sstables after cleanup and compaction (CASSANDRA-621)
 * Speed up anti-entropy validation (CASSANDRA-629)
 * Fix anti-entropy assertion error (CASSANDRA-639)
 * Fix pending range conflicts when bootstapping or moving
   multiple nodes at once (CASSANDRA-603)
 * Handle obsolete gossip related to node movement in the case where
   one or more nodes is down when the movement occurs (CASSANDRA-572)
 * Include dead nodes in gossip to avoid a variety of problems
   and fix HH to removed nodes (CASSANDRA-634)
 * return an InvalidRequestException for mal-formed SlicePredicates
   (CASSANDRA-643)
 * fix bug determining closest neighbor for use in multiple datacenters
   (CASSANDRA-648)
 * Vast improvements in anticompaction speed (CASSANDRA-607)
 * Speed up log replay and writes by avoiding redundant serializations
   (CASSANDRA-652)


0.5.0 beta 2
 * Bootstrap improvements (several tickets)
 * add nodeprobe repair anti-entropy feature (CASSANDRA-193, CASSANDRA-520)
 * fix possibility of partition when many nodes restart at once
   in clusters with multiple seeds (CASSANDRA-150)
 * fix NPE in get_range_slice when no data is found (CASSANDRA-578)
 * fix potential NPE in hinted handoff (CASSANDRA-585)
 * fix cleanup of local "system" keyspace (CASSANDRA-576)
 * improve computation of cluster load balance (CASSANDRA-554)
 * added super column read/write, column count, and column/row delete to
   cassandra-cli (CASSANDRA-567, CASSANDRA-594)
 * fix returning live subcolumns of deleted supercolumns (CASSANDRA-583)
 * respect JAVA_HOME in bin/ scripts (several tickets)
 * add StorageService.initClient for fat clients on the JVM (CASSANDRA-535)
   (see contrib/client_only for an example of use)
 * make consistency_level functional in get_range_slice (CASSANDRA-568)
 * optimize key deserialization for RandomPartitioner (CASSANDRA-581)
 * avoid GCing tombstones except on major compaction (CASSANDRA-604)
 * increase failure conviction threshold, resulting in less nodes
   incorrectly (and temporarily) marked as down (CASSANDRA-610)
 * respect memtable thresholds during log replay (CASSANDRA-609)
 * support ConsistencyLevel.ALL on read (CASSANDRA-584)
 * add nodeprobe removetoken command (CASSANDRA-564)


0.5.0 beta
 * Allow multiple simultaneous flushes, improving flush throughput 
   on multicore systems (CASSANDRA-401)
 * Split up locks to improve write and read throughput on multicore systems
   (CASSANDRA-444, CASSANDRA-414)
 * More efficient use of memory during compaction (CASSANDRA-436)
 * autobootstrap option: when enabled, all non-seed nodes will attempt
   to bootstrap when started, until bootstrap successfully
   completes. -b option is removed.  (CASSANDRA-438)
 * Unless a token is manually specified in the configuration xml,
   a bootstraping node will use a token that gives it half the
   keys from the most-heavily-loaded node in the cluster,
   instead of generating a random token. 
   (CASSANDRA-385, CASSANDRA-517)
 * Miscellaneous bootstrap fixes (several tickets)
 * Ability to change a node's token even after it has data on it
   (CASSANDRA-541)
 * Ability to decommission a live node from the ring (CASSANDRA-435)
 * Semi-automatic loadbalancing via nodeprobe (CASSANDRA-192)
 * Add ability to set compaction thresholds at runtime via
   JMX / nodeprobe.  (CASSANDRA-465)
 * Add "comment" field to ColumnFamily definition. (CASSANDRA-481)
 * Additional JMX metrics (CASSANDRA-482)
 * JSON based export and import tools (several tickets)
 * Hinted Handoff fixes (several tickets)
 * Add key cache to improve read performance (CASSANDRA-423)
 * Simplified construction of custom ReplicationStrategy classes
   (CASSANDRA-497)
 * Graphical application (Swing) for ring integrity verification and 
   visualization was added to contrib (CASSANDRA-252)
 * Add DCQUORUM, DCQUORUMSYNC consistency levels and corresponding
   ReplicationStrategy / EndpointSnitch classes.  Experimental.
   (CASSANDRA-492)
 * Web client interface added to contrib (CASSANDRA-457)
 * More-efficient flush for Random, CollatedOPP partitioners 
   for normal writes (CASSANDRA-446) and bulk load (CASSANDRA-420)
 * Add MemtableFlushAfterMinutes, a global replacement for the old 
   per-CF FlushPeriodInMinutes setting (CASSANDRA-463)
 * optimizations to slice reading (CASSANDRA-350) and supercolumn
   queries (CASSANDRA-510)
 * force binding to given listenaddress for nodes with multiple
   interfaces (CASSANDRA-546)
 * stress.py benchmarking tool improvements (several tickets)
 * optimized replica placement code (CASSANDRA-525)
 * faster log replay on restart (CASSANDRA-539, CASSANDRA-540)
 * optimized local-node writes (CASSANDRA-558)
 * added get_range_slice, deprecating get_key_range (CASSANDRA-344)
 * expose TimedOutException to thrift (CASSANDRA-563)
 

0.4.2
 * Add validation disallowing null keys (CASSANDRA-486)
 * Fix race conditions in TCPConnectionManager (CASSANDRA-487)
 * Fix using non-utf8-aware comparison as a sanity check.
   (CASSANDRA-493)
 * Improve default garbage collector options (CASSANDRA-504)
 * Add "nodeprobe flush" (CASSANDRA-505)
 * remove NotFoundException from get_slice throws list (CASSANDRA-518)
 * fix get (not get_slice) of entire supercolumn (CASSANDRA-508)
 * fix null token during bootstrap (CASSANDRA-501)


0.4.1
 * Fix FlushPeriod columnfamily configuration regression
   (CASSANDRA-455)
 * Fix long column name support (CASSANDRA-460)
 * Fix for serializing a row that only contains tombstones
   (CASSANDRA-458)
 * Fix for discarding unneeded commitlog segments (CASSANDRA-459)
 * Add SnapshotBeforeCompaction configuration option (CASSANDRA-426)
 * Fix compaction abort under insufficient disk space (CASSANDRA-473)
 * Fix reading subcolumn slice from tombstoned CF (CASSANDRA-484)
 * Fix race condition in RVH causing occasional NPE (CASSANDRA-478)


0.4.0
 * fix get_key_range problems when a node is down (CASSANDRA-440)
   and add UnavailableException to more Thrift methods
 * Add example EndPointSnitch contrib code (several tickets)


0.4.0 RC2
 * fix SSTable generation clash during compaction (CASSANDRA-418)
 * reject method calls with null parameters (CASSANDRA-308)
 * properly order ranges in nodeprobe output (CASSANDRA-421)
 * fix logging of certain errors on executor threads (CASSANDRA-425)


0.4.0 RC1
 * Bootstrap feature is live; use -b on startup (several tickets)
 * Added multiget api (CASSANDRA-70)
 * fix Deadlock with SelectorManager.doProcess and TcpConnection.write
   (CASSANDRA-392)
 * remove key cache b/c of concurrency bugs in third-party
   CLHM library (CASSANDRA-405)
 * update non-major compaction logic to use two threshold values
   (CASSANDRA-407)
 * add periodic / batch commitlog sync modes (several tickets)
 * inline BatchMutation into batch_insert params (CASSANDRA-403)
 * allow setting the logging level at runtime via mbean (CASSANDRA-402)
 * change default comparator to BytesType (CASSANDRA-400)
 * add forwards-compatible ConsistencyLevel parameter to get_key_range
   (CASSANDRA-322)
 * r/m special case of blocking for local destination when writing with 
   ConsistencyLevel.ZERO (CASSANDRA-399)
 * Fixes to make BinaryMemtable [bulk load interface] useful (CASSANDRA-337);
   see contrib/bmt_example for an example of using it.
 * More JMX properties added (several tickets)
 * Thrift changes (several tickets)
    - Merged _super get methods with the normal ones; return values
      are now of ColumnOrSuperColumn.
    - Similarly, merged batch_insert_super into batch_insert.



0.4.0 beta
 * On-disk data format has changed to allow billions of keys/rows per
   node instead of only millions
 * Multi-keyspace support
 * Scan all sstables for all queries to avoid situations where
   different types of operation on the same ColumnFamily could
   disagree on what data was present
 * Snapshot support via JMX
 * Thrift API has changed a _lot_:
    - removed time-sorted CFs; instead, user-defined comparators
      may be defined on the column names, which are now byte arrays.
      Default comparators are provided for UTF8, Bytes, Ascii, Long (i64),
      and UUID types.
    - removed colon-delimited strings in thrift api in favor of explicit
      structs such as ColumnPath, ColumnParent, etc.  Also normalized
      thrift struct and argument naming.
    - Added columnFamily argument to get_key_range.
    - Change signature of get_slice to accept starting and ending
      columns as well as an offset.  (This allows use of indexes.)
      Added "ascending" flag to allow reasonably-efficient reverse
      scans as well.  Removed get_slice_by_range as redundant.
    - get_key_range operates on one CF at a time
    - changed `block` boolean on insert methods to ConsistencyLevel enum,
      with options of NONE, ONE, QUORUM, and ALL.
    - added similar consistency_level parameter to read methods
    - column-name-set slice with no names given now returns zero columns
      instead of all of them.  ("all" can run your server out of memory.
      use a range-based slice with a high max column count instead.)
 * Removed the web interface. Node information can now be obtained by 
   using the newly introduced nodeprobe utility.
 * More JMX stats
 * Remove magic values from internals (e.g. special key to indicate
   when to flush memtables)
 * Rename configuration "table" to "keyspace"
 * Moved to crash-only design; no more shutdown (just kill the process)
 * Lots of bug fixes

Full list of issues resolved in 0.4 is at https://issues.apache.org/jira/secure/IssueNavigator.jspa?reset=true&&pid=12310865&fixfor=12313862&resolution=1&sorter/field=issuekey&sorter/order=DESC


0.3.0 RC3
 * Fix potential deadlock under load in TCPConnection.
   (CASSANDRA-220)


0.3.0 RC2
 * Fix possible data loss when server is stopped after replaying
   log but before new inserts force memtable flush.
   (CASSANDRA-204)
 * Added BUGS file


0.3.0 RC1
 * Range queries on keys, including user-defined key collation
 * Remove support
 * Workarounds for a weird bug in JDK select/register that seems
   particularly common on VM environments. Cassandra should deploy
   fine on EC2 now
 * Much improved infrastructure: the beginnings of a decent test suite
   ("ant test" for unit tests; "nosetests" for system tests), code
   coverage reporting, etc.
 * Expanded node status reporting via JMX
 * Improved error reporting/logging on both server and client
 * Reduced memory footprint in default configuration
 * Combined blocking and non-blocking versions of insert APIs
 * Added FlushPeriodInMinutes configuration parameter to force
   flushing of infrequently-updated ColumnFamilies<|MERGE_RESOLUTION|>--- conflicted
+++ resolved
@@ -1,13 +1,9 @@
-<<<<<<< HEAD
 3.9
  * cqlsh: Fix handling of $$-escaped strings (CASSANDRA-12189)
  * Fix SSL JMX requiring truststore containing server cert (CASSANDRA-12109)
 Merged from 3.0:
-=======
-3.0.9
  * Respond with v1/v2 protocol header when responding to driver that attempts
    to connect with too low of a protocol version (CASSANDRA-11464)
->>>>>>> 904137c3
  * NullPointerExpception when reading/compacting table (CASSANDRA-11988)
  * Fix problem with undeleteable rows on upgrade to new sstable format (CASSANDRA-12144)
 Merged from 2.2:
