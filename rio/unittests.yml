schemaVersion: v1

include:
  - common.yml
  - cassandra_common.yml

# parallelci ignores variables it doesn't know, so safe to define these for reuse
shared:
  machine: &base-machine
      # workPerSplit is used for targetting number of splits, so numberOfInstances acts as the max
      # splits we can generate and not how many we want
      numberOfInstances: 100
      resources:
        cpu: 8
        cpuRequest: 8
        memory: 16Gi
<<<<<<< HEAD
        priorityClassName: p3
        # started to get evicted with 'Container task exceeded its local ephemeral storage limit "1Gi".'
        storage: 15Gi
=======
        priorityClassName: p1
>>>>>>> 0979672f
      copyFromLocal:
        - src: ~/.m2/settings.xml
          dst: ~/.m2/settings.xml
      image:
        template: "docker.apple.com/piedb_ci/oss-cassandra-dtest-java-${java}:latest"
        values:
          - java: 11
      user: "build"
      environment:
        - LANG: en_US.UTF-8
        # some tests can't run properly in circle ci, so they get skipped if this environment variable is set
        # these tests seem to also fail in k8s, so add this to cause those tests to get skipped
        # TODO - fix the tests =)
        - CIRCLECI: true
        # set the default Xmx if not provided, to make sure the JVM never leaves the container limits.  The JVM offers no promises on argument ordering, so this may break if the test provides Xmx as its undefined behavior (though in practice last one wins)
        - JAVA_TOOL_OPTIONS: '-Xmx1g -XX:+HeapDumpOnOutOfMemoryError -XX:HeapDumpPath=$PARALLEL_OUTPUT_DIR/ -XX:ErrorFile=$PARALLEL_OUTPUT_DIR/hs_err_pid_%p.log'

work:
  unit:
    machine:
      <<: *base-machine
      workPerSplit: 20
    split:
      - include_command: 'Log Environment Information'
      - include_command: 'Determine Tests to Run'
        environment:
          CASSANDRA_TEST_KIND: unit
    map:
      - include_command: 'Log Environment Information'
      - include_command: 'Display Splits'
      - include_command: 'Run Tests (testclasslist)'
        environment:
          CASSANDRA_TEST_KIND: unit
      - include_command: 'Log Environment Information'
  jvm-dtest:
    machine:
      <<: *base-machine
      workPerSplit: 3
    split:
      - include_command: 'Log Environment Information'
      - include_command: 'Determine Tests to Run'
        environment:
          CASSANDRA_TEST_KIND: distributed
          SPLIT_FILTER: "| grep -v upgrade"
      - include_command: 'Log Environment Information'
    map:
      - include_command: 'Log Environment Information'
      - include_command: 'Display Splits'
      - include_command: 'Run Tests (testclasslist)'
        environment:
          CASSANDRA_TEST_KIND: distributed
      - include_command: 'Log Environment Information'
  jvm-dtest-upgrade:
    machine:
      <<: *base-machine
      workPerSplit: 2
    split:
      - include_command: 'Log Environment Information'
      - include_command: 'Determine Tests to Run'
        environment:
          CASSANDRA_TEST_KIND: distributed
          SPLIT_FILTER: "| grep upgrade"
    map:
      - include_command: 'Log Environment Information'
      - include_command: 'Display Splits'
      - include_command: 'Build dtest jar'
      - include_command: 'Run Tests (testclasslist)'
        environment:
          CASSANDRA_TEST_KIND: distributed
          BEFORE_TEST: |
            if [[ $(ls -1 build/dtest*.jar | wc -l) -lt 2 ]]; then
            echo 'skipping upgrade tests'
            exit 0
            fi
      - include_command: 'Log Environment Information'<|MERGE_RESOLUTION|>--- conflicted
+++ resolved
@@ -14,13 +14,9 @@
         cpu: 8
         cpuRequest: 8
         memory: 16Gi
-<<<<<<< HEAD
-        priorityClassName: p3
+        priorityClassName: p1
         # started to get evicted with 'Container task exceeded its local ephemeral storage limit "1Gi".'
         storage: 15Gi
-=======
-        priorityClassName: p1
->>>>>>> 0979672f
       copyFromLocal:
         - src: ~/.m2/settings.xml
           dst: ~/.m2/settings.xml
