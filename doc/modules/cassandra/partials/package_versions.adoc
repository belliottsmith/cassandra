<<<<<<< HEAD
The latest major version is {40_version} and the
corresponding distribution name is `40x` (with an "x" as the suffix).
For older releases use `311x` for C* {3x_version} series, `30x` for {30_version}, `22x`
for {22_version} and `21x` for {21_version}. For example, to add the repository for
version {40_version} (`40x`):
=======
The latest major version is {311_version} and the corresponding distribution name is `311x` (with an "x" as the suffix).
For older releases use:

* `311x` for C* {311_version} series
* `30x` for C* {30_version} series
* `22x` for C* {22_version} series
* `21x` for C* {21_version} series
* `20x` for C* {20_version} series

For example, to add the repository for version {311_version} (`311x`):
>>>>>>> 338e4ed6
<|MERGE_RESOLUTION|>--- conflicted
+++ resolved
@@ -1,18 +1,10 @@
-<<<<<<< HEAD
-The latest major version is {40_version} and the
-corresponding distribution name is `40x` (with an "x" as the suffix).
-For older releases use `311x` for C* {3x_version} series, `30x` for {30_version}, `22x`
-for {22_version} and `21x` for {21_version}. For example, to add the repository for
-version {40_version} (`40x`):
-=======
-The latest major version is {311_version} and the corresponding distribution name is `311x` (with an "x" as the suffix).
+The latest major version is {40_version} and the corresponding distribution name is `40x` (with an "x" as the suffix).
 For older releases use:
 
+* `40x` for C* {40_version} series
 * `311x` for C* {311_version} series
 * `30x` for C* {30_version} series
 * `22x` for C* {22_version} series
 * `21x` for C* {21_version} series
-* `20x` for C* {20_version} series
 
-For example, to add the repository for version {311_version} (`311x`):
->>>>>>> 338e4ed6
+For example, to add the repository for version {40_version} (`40x`):