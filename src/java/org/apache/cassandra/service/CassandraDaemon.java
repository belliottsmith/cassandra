--- conflicted
+++ resolved
@@ -373,11 +373,8 @@
             ScheduledExecutors.optionalTasks.scheduleWithFixedDelay(SizeEstimatesRecorder.instance, 30, sizeRecorderInterval, TimeUnit.SECONDS);
 
         ActiveRepairService.instance.start();
-<<<<<<< HEAD
         StreamManager.instance.start();
-=======
         loadLastSuccessfulRepairTimes();
->>>>>>> c14fb07a
 
         // Prepared statements
         QueryProcessor.instance.preloadPreparedStatements();
