/*
 * Licensed to the Apache Software Foundation (ASF) under one
 * or more contributor license agreements.  See the NOTICE file
 * distributed with this work for additional information
 * regarding copyright ownership.  The ASF licenses this file
 * to you under the Apache License, Version 2.0 (the
 * "License"); you may not use this file except in compliance
 * with the License.  You may obtain a copy of the License at
 *
 *     http://www.apache.org/licenses/LICENSE-2.0
 *
 * Unless required by applicable law or agreed to in writing, software
 * distributed under the License is distributed on an "AS IS" BASIS,
 * WITHOUT WARRANTIES OR CONDITIONS OF ANY KIND, either express or implied.
 * See the License for the specific language governing permissions and
 * limitations under the License.
 */
package org.apache.cassandra.service;

import java.io.File;
import java.io.IOException;
import java.lang.management.ManagementFactory;
import java.lang.management.MemoryPoolMXBean;
import java.net.InetAddress;
import java.net.URL;
import java.net.UnknownHostException;
import java.nio.file.Files;
import java.nio.file.Path;
import java.nio.file.Paths;
import java.util.Arrays;
import java.util.List;
import java.util.concurrent.TimeUnit;
import java.util.stream.Stream;

import javax.management.ObjectName;
import javax.management.StandardMBean;
import javax.management.remote.JMXConnectorServer;

import com.google.common.annotations.VisibleForTesting;
import com.google.common.util.concurrent.Futures;
import com.google.common.util.concurrent.ListenableFuture;
import org.slf4j.Logger;
import org.slf4j.LoggerFactory;

import com.addthis.metrics3.reporter.config.ReporterConfig;
import com.codahale.metrics.Meter;
import com.codahale.metrics.MetricRegistryListener;
import com.codahale.metrics.SharedMetricRegistries;
import com.codahale.metrics.jvm.BufferPoolMetricSet;
import com.codahale.metrics.jvm.FileDescriptorRatioGauge;
import com.codahale.metrics.jvm.GarbageCollectorMetricSet;
import com.codahale.metrics.jvm.MemoryUsageGaugeSet;

import org.apache.cassandra.audit.AuditLogManager;
import org.apache.cassandra.concurrent.ScheduledExecutors;
import org.apache.cassandra.config.DatabaseDescriptor;
import org.apache.cassandra.cql3.QueryProcessor;
import org.apache.cassandra.db.ColumnFamilyStore;
import org.apache.cassandra.db.Keyspace;
import org.apache.cassandra.db.SizeEstimatesRecorder;
import org.apache.cassandra.db.SystemKeyspace;
import org.apache.cassandra.db.SystemKeyspaceMigrator40;
import org.apache.cassandra.db.WindowsFailedSnapshotTracker;
import org.apache.cassandra.db.commitlog.CommitLog;
import org.apache.cassandra.db.virtual.SystemViewsKeyspace;
import org.apache.cassandra.db.virtual.VirtualKeyspaceRegistry;
import org.apache.cassandra.db.virtual.VirtualSchemaKeyspace;
import org.apache.cassandra.exceptions.ConfigurationException;
import org.apache.cassandra.exceptions.StartupException;
import org.apache.cassandra.gms.Gossiper;
import org.apache.cassandra.io.FSError;
import org.apache.cassandra.io.sstable.CorruptSSTableException;
import org.apache.cassandra.io.sstable.SSTableHeaderFix;
import org.apache.cassandra.io.util.FileUtils;
import org.apache.cassandra.locator.InetAddressAndPort;
import org.apache.cassandra.metrics.CassandraMetricsRegistry;
import org.apache.cassandra.metrics.DefaultNameFactory;
import org.apache.cassandra.metrics.StorageMetrics;
import org.apache.cassandra.net.StartupClusterConnectivityChecker;
import org.apache.cassandra.schema.Schema;
import org.apache.cassandra.schema.SchemaConstants;
import org.apache.cassandra.schema.TableMetadata;
import org.apache.cassandra.security.ThreadAwareSecurityManager;
import org.apache.cassandra.tracing.Tracing;
import org.apache.cassandra.utils.FBUtilities;
import org.apache.cassandra.utils.JMXServerUtils;
import org.apache.cassandra.utils.JVMStabilityInspector;
import org.apache.cassandra.utils.MBeanWrapper;
import org.apache.cassandra.utils.Mx4jTool;
import org.apache.cassandra.utils.NativeLibrary;
import org.apache.cassandra.utils.WindowsTimer;

import static java.util.concurrent.TimeUnit.NANOSECONDS;
import static org.apache.cassandra.config.CassandraRelevantProperties.CASSANDRA_FOREGROUND;
import static org.apache.cassandra.config.CassandraRelevantProperties.CASSANDRA_JMX_REMOTE_PORT;
import static org.apache.cassandra.config.CassandraRelevantProperties.CASSANDRA_PID_FILE;
import static org.apache.cassandra.config.CassandraRelevantProperties.COM_SUN_MANAGEMENT_JMXREMOTE_PORT;
import static org.apache.cassandra.config.CassandraRelevantProperties.JAVA_CLASS_PATH;
import static org.apache.cassandra.config.CassandraRelevantProperties.JAVA_VERSION;
import static org.apache.cassandra.config.CassandraRelevantProperties.JAVA_VM_NAME;

/**
 * The <code>CassandraDaemon</code> is an abstraction for a Cassandra daemon
 * service, which defines not only a way to activate and deactivate it, but also
 * hooks into its lifecycle methods (see {@link #setup()}, {@link #start()},
 * {@link #stop()} and {@link #setup()}).
 */
public class CassandraDaemon
{
    public static final String MBEAN_NAME = "org.apache.cassandra.db:type=NativeAccess";

    private static final Logger logger;

    @VisibleForTesting
    public static CassandraDaemon getInstanceForTesting()
    {
        return instance;
    }

    static {
        // Need to register metrics before instrumented appender is created(first access to LoggerFactory).
        SharedMetricRegistries.getOrCreate("logback-metrics").addListener(new MetricRegistryListener.Base()
        {
            @Override
            public void onMeterAdded(String metricName, Meter meter)
            {
                // Given metricName consists of appender name in logback.xml + "." + metric name.
                // We first separate appender name
                int separator = metricName.lastIndexOf('.');
                String appenderName = metricName.substring(0, separator);
                String metric = metricName.substring(separator + 1); // remove "."
                ObjectName name = DefaultNameFactory.createMetricName(appenderName, metric, null).getMBeanName();
                CassandraMetricsRegistry.Metrics.registerMBean(meter, name);
            }
        });
        logger = LoggerFactory.getLogger(CassandraDaemon.class);
    }

    private void maybeInitJmx()
    {
        // If the standard com.sun.management.jmxremote.port property has been set
        // then the JVM agent will have already started up a default JMX connector
        // server. This behaviour is deprecated, but some clients may be relying
        // on it, so log a warning and skip setting up the server with the settings
        // as configured in cassandra-env.(sh|ps1)
        // See: CASSANDRA-11540 & CASSANDRA-11725
        if (COM_SUN_MANAGEMENT_JMXREMOTE_PORT.isPresent())
        {
            logger.warn("JMX settings in cassandra-env.sh have been bypassed as the JMX connector server is " +
                        "already initialized. Please refer to cassandra-env.(sh|ps1) for JMX configuration info");
            return;
        }

        System.setProperty("java.rmi.server.randomIDs", "true");

        // If a remote port has been specified then use that to set up a JMX
        // connector server which can be accessed remotely. Otherwise, look
        // for the local port property and create a server which is bound
        // only to the loopback address. Auth options are applied to both
        // remote and local-only servers, but currently SSL is only
        // available for remote.
        // If neither is remote nor local port is set in cassandra-env.(sh|ps)
        // then JMX is effectively  disabled.
        boolean localOnly = false;
        String jmxPort = CASSANDRA_JMX_REMOTE_PORT.getString();

        if (jmxPort == null)
        {
            localOnly = true;
            jmxPort = System.getProperty("cassandra.jmx.local.port");
        }

        if (jmxPort == null)
            return;

        try
        {
            jmxServer = JMXServerUtils.createJMXServer(Integer.parseInt(jmxPort), localOnly);
            if (jmxServer == null)
                return;
        }
        catch (IOException e)
        {
            exitOrFail(1, e.getMessage(), e.getCause());
        }
    }

    @VisibleForTesting
    public static Runnable SPECULATION_THRESHOLD_UPDATER = 
        () -> 
        {
            try
            {
                Keyspace.allExisting().forEach(k -> k.getColumnFamilyStores().forEach(ColumnFamilyStore::updateSpeculationThreshold));
            }
            catch (Throwable t)
            {
                logger.warn("Failed to update speculative retry thresholds.", t);
                JVMStabilityInspector.inspectThrowable(t);
            }
        };
    
    static final CassandraDaemon instance = new CassandraDaemon();

    private volatile NativeTransportService nativeTransportService;
    private JMXConnectorServer jmxServer;

    private final boolean runManaged;
    protected final StartupChecks startupChecks;
    private boolean setupCompleted;

    public CassandraDaemon()
    {
        this(false);
    }

    public CassandraDaemon(boolean runManaged)
    {
        this.runManaged = runManaged;
        this.startupChecks = new StartupChecks().withDefaultTests();
        this.setupCompleted = false;
    }

    /**
     * This is a hook for concrete daemons to initialize themselves suitably.
     *
     * Subclasses should override this to finish the job (listening on ports, etc.)
     */
    protected void setup()
    {
        FileUtils.setFSErrorHandler(new DefaultFSErrorHandler());

        // Since CASSANDRA-14793 the local system keyspaces data are not dispatched across the data directories
        // anymore to reduce the risks in case of disk failures. By consequence, the system need to ensure in case of
        // upgrade that the old data files have been migrated to the new directories before we start deleting
        // snapshots and upgrading system tables.
        try
        {
            migrateSystemDataIfNeeded();
        }
        catch (IOException e)
        {
            exitOrFail(StartupException.ERR_WRONG_DISK_STATE, e.getMessage(), e);
        }

        // Delete any failed snapshot deletions on Windows - see CASSANDRA-9658
        if (FBUtilities.isWindows)
            WindowsFailedSnapshotTracker.deleteOldSnapshots();

        maybeInitJmx();

        Mx4jTool.maybeLoad();

        ThreadAwareSecurityManager.install();

        logSystemInfo();

        NativeLibrary.tryMlockall();

        CommitLog.instance.start();

        runStartupChecks();

        try
        {
            SystemKeyspace.snapshotOnVersionChange();
        }
        catch (IOException e)
        {
            exitOrFail(StartupException.ERR_WRONG_DISK_STATE, e.getMessage(), e.getCause());
        }

        // We need to persist this as soon as possible after startup checks.
        // This should be the first write to SystemKeyspace (CASSANDRA-11742)
        SystemKeyspace.persistLocalMetadata();

        Thread.setDefaultUncaughtExceptionHandler(CassandraDaemon::uncaughtException);

        SystemKeyspaceMigrator40.migrate();

        // Populate token metadata before flushing, for token-aware sstable partitioning (#6696)
        StorageService.instance.populateTokenMetadata();

        try
        {
            // load schema from disk
            Schema.instance.loadFromDisk();
        }
        catch (Exception e)
        {
            logger.error("Error while loading schema: ", e);
            throw e;
        }

        setupVirtualKeyspaces();

        SSTableHeaderFix.fixNonFrozenUDTIfUpgradeFrom30();

        // clean up debris in the rest of the keyspaces
        for (String keyspaceName : Schema.instance.getKeyspaces())
        {
            // Skip system as we've already cleaned it
            if (keyspaceName.equals(SchemaConstants.SYSTEM_KEYSPACE_NAME))
                continue;

            for (TableMetadata cfm : Schema.instance.getTablesAndViews(keyspaceName))
            {
                try
                {
                    ColumnFamilyStore.scrubDataDirectories(cfm);
                }
                catch (StartupException e)
                {
                    exitOrFail(e.returnCode, e.getMessage(), e.getCause());
                }
            }
        }

        Keyspace.setInitialized();

        // initialize keyspaces
        for (String keyspaceName : Schema.instance.getKeyspaces())
        {
            if (logger.isDebugEnabled())
                logger.debug("opening keyspace {}", keyspaceName);
            // disable auto compaction until gossip settles since disk boundaries may be affected by ring layout
            for (ColumnFamilyStore cfs : Keyspace.open(keyspaceName).getColumnFamilyStores())
            {
                for (ColumnFamilyStore store : cfs.concatWithIndexes())
                {
                    store.disableAutoCompaction();
                }
            }
        }


        try
        {
            loadRowAndKeyCacheAsync().get();
        }
        catch (Throwable t)
        {
            JVMStabilityInspector.inspectThrowable(t);
            logger.warn("Error loading key or row cache", t);
        }

        try
        {
            GCInspector.register();
        }
        catch (Throwable t)
        {
            JVMStabilityInspector.inspectThrowable(t);
            logger.warn("Unable to start GCInspector (currently only supported on the Sun JVM)");
        }

        // Replay any CommitLogSegments found on disk
        try
        {
            CommitLog.instance.recoverSegmentsOnDisk();
        }
        catch (IOException e)
        {
            throw new RuntimeException(e);
        }

        // Re-populate token metadata after commit log recover (new peers might be loaded onto system keyspace #10293)
        StorageService.instance.populateTokenMetadata();

        SystemKeyspace.finishStartup();

        // Clean up system.size_estimates entries left lying around from missed keyspace drops (CASSANDRA-14905)
        StorageService.instance.cleanupSizeEstimates();

        // schedule periodic dumps of table size estimates into SystemKeyspace.SIZE_ESTIMATES_CF
        // set cassandra.size_recorder_interval to 0 to disable
        int sizeRecorderInterval = Integer.getInteger("cassandra.size_recorder_interval", 5 * 60);
        if (sizeRecorderInterval > 0)
            ScheduledExecutors.optionalTasks.scheduleWithFixedDelay(SizeEstimatesRecorder.instance, 30, sizeRecorderInterval, TimeUnit.SECONDS);

        ActiveRepairService.instance.start();

        // Prepared statements
        QueryProcessor.instance.preloadPreparedStatements();

        // Metrics
        String metricsReporterConfigFile = System.getProperty("cassandra.metricsReporterConfigFile");
        if (metricsReporterConfigFile != null)
        {
            logger.info("Trying to load metrics-reporter-config from file: {}", metricsReporterConfigFile);
            try
            {
                // enable metrics provided by metrics-jvm.jar
                CassandraMetricsRegistry.Metrics.register("jvm.buffers", new BufferPoolMetricSet(ManagementFactory.getPlatformMBeanServer()));
                CassandraMetricsRegistry.Metrics.register("jvm.gc", new GarbageCollectorMetricSet());
                CassandraMetricsRegistry.Metrics.register("jvm.memory", new MemoryUsageGaugeSet());
                CassandraMetricsRegistry.Metrics.register("jvm.fd.usage", new FileDescriptorRatioGauge());
                // initialize metrics-reporter-config from yaml file
                URL resource = CassandraDaemon.class.getClassLoader().getResource(metricsReporterConfigFile);
                if (resource == null)
                {
                    logger.warn("Failed to load metrics-reporter-config, file does not exist: {}", metricsReporterConfigFile);
                }
                else
                {
                    String reportFileLocation = resource.getFile();
                    ReporterConfig.loadFromFile(reportFileLocation).enableAll(CassandraMetricsRegistry.Metrics);
                }
            }
            catch (Exception e)
            {
                logger.warn("Failed to load metrics-reporter-config, metric sinks will not be activated", e);
            }
        }

        // start server internals
        StorageService.instance.registerDaemon(this);
        try
        {
            StorageService.instance.initServer();
        }
        catch (ConfigurationException e)
        {
            System.err.println(e.getMessage() + "\nFatal configuration error; unable to start server.  See log for stacktrace.");
            exitOrFail(1, "Fatal configuration error", e);
        }

        // Because we are writing to the system_distributed keyspace, this should happen after that is created, which
        // happens in StorageService.instance.initServer()
        Runnable viewRebuild = () -> {
            for (Keyspace keyspace : Keyspace.all())
            {
                keyspace.viewManager.buildAllViews();
            }
            logger.debug("Completed submission of build tasks for any materialized views defined at startup");
        };

        ScheduledExecutors.optionalTasks.schedule(viewRebuild, StorageService.RING_DELAY, TimeUnit.MILLISECONDS);

        if (!FBUtilities.getBroadcastAddressAndPort().equals(InetAddressAndPort.getLoopbackAddress()))
            Gossiper.waitToSettle();

        StorageService.instance.doAuthSetup(false);

        // re-enable auto-compaction after gossip is settled, so correct disk boundaries are used
        for (Keyspace keyspace : Keyspace.all())
        {
            for (ColumnFamilyStore cfs : keyspace.getColumnFamilyStores())
            {
                for (final ColumnFamilyStore store : cfs.concatWithIndexes())
                {
                    store.reload(); //reload CFs in case there was a change of disk boundaries
                    if (store.getCompactionStrategyManager().shouldBeEnabled())
                    {
                        if (DatabaseDescriptor.getAutocompactionOnStartupEnabled())
                        {
                            store.enableAutoCompaction();
                        }
                        else
                        {
                            logger.info("Not enabling compaction for {}.{}; autocompaction_on_startup_enabled is set to false", store.keyspace.getName(), store.name);
                        }
                    }
                }
            }
        }

        AuditLogManager.instance.initialize();

        // schedule periodic background compaction task submission. this is simply a backstop against compactions stalling
        // due to scheduling errors or race conditions
        ScheduledExecutors.optionalTasks.scheduleWithFixedDelay(ColumnFamilyStore.getBackgroundCompactionTaskSubmitter(), 5, 1, TimeUnit.MINUTES);

        // schedule periodic recomputation of speculative retry thresholds
        ScheduledExecutors.optionalTasks.scheduleWithFixedDelay(SPECULATION_THRESHOLD_UPDATER, 
                                                                DatabaseDescriptor.getReadRpcTimeout(NANOSECONDS),
                                                                DatabaseDescriptor.getReadRpcTimeout(NANOSECONDS),
                                                                NANOSECONDS);

        initializeClientTransports();

        completeSetup();
    }

    public void runStartupChecks()
    {
        try
        {
            startupChecks.verify();
        }
        catch (StartupException e)
        {
            exitOrFail(e.returnCode, e.getMessage(), e.getCause());
        }

    }

    /**
     * Checks if the data of the local system keyspaces need to be migrated to a different location.
     *
     * @throws IOException
     */
    public void migrateSystemDataIfNeeded() throws IOException
    {
        // If there is only one directory and no system keyspace directory has been specified we do not need to do
        // anything. If it is not the case we want to try to migrate the data.
        if (!DatabaseDescriptor.useSpecificLocationForLocalSystemData()
                && DatabaseDescriptor.getNonLocalSystemKeyspacesDataFileLocations().length <= 1)
            return;

        // We can face several cases:
        //  1) The system data are spread accross the data file locations and need to be moved to
        //     the first data location (upgrade to 4.0)
        //  2) The system data are spread accross the data file locations and need to be moved to
        //     the system keyspace location configured by the user (upgrade to 4.0)
        //  3) The system data are stored in the first data location and need to be moved to
        //     the system keyspace location configured by the user (system_data_file_directory has been configured)
        Path target = Paths.get(DatabaseDescriptor.getLocalSystemKeyspacesDataFileLocations()[0]);

        String[] nonLocalSystemKeyspacesFileLocations = DatabaseDescriptor.getNonLocalSystemKeyspacesDataFileLocations();
        String[] sources = DatabaseDescriptor.useSpecificLocationForLocalSystemData() ? nonLocalSystemKeyspacesFileLocations
                                                                                      : Arrays.copyOfRange(nonLocalSystemKeyspacesFileLocations,
                                                                                                           1,
                                                                                                           nonLocalSystemKeyspacesFileLocations.length);

        for (String source : sources)
        {
            Path dataFileLocation = Paths.get(source);

            if (!Files.exists(dataFileLocation))
                continue;

            try (Stream<Path> locationChildren = Files.list(dataFileLocation))
            {
                Path[] keyspaceDirectories = locationChildren.filter(p -> SchemaConstants.isLocalSystemKeyspace(p.getFileName().toString()))
                                                             .toArray(Path[]::new);

                for (Path keyspaceDirectory : keyspaceDirectories)
                {
                    try (Stream<Path> keyspaceChildren = Files.list(keyspaceDirectory))
                    {
                        Path[] tableDirectories = keyspaceChildren.filter(Files::isDirectory)
                                                                  .filter(p -> !SystemKeyspace.TABLES_SPLIT_ACROSS_MULTIPLE_DISKS
                                                                                              .contains(p.getFileName()
                                                                                                         .toString()))
                                                                  .toArray(Path[]::new);

                        for (Path tableDirectory : tableDirectories)
                        {
                            FileUtils.moveRecursively(tableDirectory,
                                                      target.resolve(dataFileLocation.relativize(tableDirectory)));
                        }

                        if (!SchemaConstants.SYSTEM_KEYSPACE_NAME.equals(keyspaceDirectory.getFileName().toString()))
                        {
                            FileUtils.deleteDirectoryIfEmpty(keyspaceDirectory);
                        }
                    }
                }
            }
        }
    }

    public void setupVirtualKeyspaces()
    {
        VirtualKeyspaceRegistry.instance.register(VirtualSchemaKeyspace.instance);
        VirtualKeyspaceRegistry.instance.register(SystemViewsKeyspace.instance);
    }

    public synchronized void initializeClientTransports()
    {
        // Native transport
        if (nativeTransportService == null)
            nativeTransportService = new NativeTransportService();
    }

    @VisibleForTesting
    public static void uncaughtException(Thread t, Throwable e)
    {
        StorageMetrics.uncaughtExceptions.inc();
        logger.error("Exception in thread {}", t, e);
        Tracing.trace("Exception in thread {}", t, e);
        for (Throwable e2 = e; e2 != null; e2 = e2.getCause())
        {
            // make sure error gets logged exactly once.
            if (e2 != e && (e2 instanceof FSError || e2 instanceof CorruptSSTableException))
                logger.error("Exception in thread {}", t, e2);
        }
        JVMStabilityInspector.inspectThrowable(e);
    }

    /*
     * Asynchronously load the row and key cache in one off threads and return a compound future of the result.
     * Error handling is pushed into the cache load since cache loads are allowed to fail and are handled by logging.
     */
    private ListenableFuture<?> loadRowAndKeyCacheAsync()
    {
        final ListenableFuture<Integer> keyCacheLoad = CacheService.instance.keyCache.loadSavedAsync();

        final ListenableFuture<Integer> rowCacheLoad = CacheService.instance.rowCache.loadSavedAsync();

        @SuppressWarnings("unchecked")
        ListenableFuture<List<Integer>> retval = Futures.successfulAsList(keyCacheLoad, rowCacheLoad);

        return retval;
    }

    @VisibleForTesting
    public void completeSetup()
    {
        setupCompleted = true;
    }

    public boolean setupCompleted()
    {
        return setupCompleted;
    }

    private void logSystemInfo()
    {
    	if (logger.isInfoEnabled())
    	{
	        try
	        {
	            logger.info("Hostname: {}", InetAddress.getLocalHost().getHostName() + ":" + DatabaseDescriptor.getStoragePort() + ":" + DatabaseDescriptor.getSSLStoragePort());
	        }
	        catch (UnknownHostException e1)
	        {
	            logger.info("Could not resolve local host");
	        }

	        logger.info("JVM vendor/version: {}/{}", JAVA_VM_NAME.getString(), JAVA_VERSION.getString());
	        logger.info("Heap size: {}/{}",
                        FBUtilities.prettyPrintMemory(Runtime.getRuntime().totalMemory()),
                        FBUtilities.prettyPrintMemory(Runtime.getRuntime().maxMemory()));

	        for(MemoryPoolMXBean pool: ManagementFactory.getMemoryPoolMXBeans())
	            logger.info("{} {}: {}", pool.getName(), pool.getType(), pool.getPeakUsage());

	        logger.info("Classpath: {}", JAVA_CLASS_PATH.getString());

            logger.info("JVM Arguments: {}", ManagementFactory.getRuntimeMXBean().getInputArguments());
    	}
    }

    /**
     * Initialize the Cassandra Daemon based on the given <a
     * href="http://commons.apache.org/daemon/jsvc.html">Commons
     * Daemon</a>-specific arguments. To clarify, this is a hook for JSVC.
     *
     * @param arguments
     *            the arguments passed in from JSVC
     * @throws IOException
     */
    public void init(String[] arguments) throws IOException
    {
        setup();
    }

    /**
     * Start the Cassandra Daemon, assuming that it has already been
     * initialized via {@link #init(String[])}
     *
     * Hook for JSVC
     */
    public void start()
    {
        StartupClusterConnectivityChecker connectivityChecker = StartupClusterConnectivityChecker.create(DatabaseDescriptor.getBlockForPeersTimeoutInSeconds(),
                                                                                                         DatabaseDescriptor.getBlockForPeersInRemoteDatacenters());
        connectivityChecker.execute(Gossiper.instance.getEndpoints(), DatabaseDescriptor.getEndpointSnitch()::getDatacenter);

        // check to see if transports may start else return without starting.  This is needed when in survey mode or
        // when bootstrap has not completed.
        try
        {
            validateTransportsCanStart();
        }
        catch (IllegalStateException isx)
        {
            // If there are any errors, we just log and return in this case
            logger.warn(isx.getMessage());
            return;
        }

        startClientTransports();
    }

    private void startClientTransports()
    {
        String nativeFlag = System.getProperty("cassandra.start_native_transport");
        if ((nativeFlag != null && Boolean.parseBoolean(nativeFlag)) || (nativeFlag == null && DatabaseDescriptor.startNativeTransport()))
            startNativeTransport();
        else
            logger.info("Not starting native transport as requested. Use JMX (StorageService->startNativeTransport()) or nodetool (enablebinary) to start it");
    }

    /**
     * Stop the daemon, ideally in an idempotent manner.
     *
     * Hook for JSVC / Procrun
     */
    public void stop()
    {
        // On linux, this doesn't entirely shut down Cassandra, just the RPC server.
        // jsvc takes care of taking the rest down
        logger.info("Cassandra shutting down...");
        destroyClientTransports();
        StorageService.instance.setRpcReady(false);

        // On windows, we need to stop the entire system as prunsrv doesn't have the jsvc hooks
        // We rely on the shutdown hook to drain the node
        if (FBUtilities.isWindows)
            System.exit(0);

        if (jmxServer != null)
        {
            try
            {
                jmxServer.stop();
            }
            catch (IOException e)
            {
                logger.error("Error shutting down local JMX server: ", e);
            }
        }
    }

    @VisibleForTesting
    public void destroyClientTransports()
    {
        stopNativeTransport();
        if (nativeTransportService != null)
            nativeTransportService.destroy();
    }

    /**
     * Clean up all resources obtained during the lifetime of the daemon. This
     * is a hook for JSVC.
     */
    public void destroy()
    {}

    /**
     * A convenience method to initialize and start the daemon in one shot.
     */
    public void activate()
    {
        // Do not put any references to DatabaseDescriptor above the forceStaticInitialization call.
        try
        {
            applyConfig();

            registerNativeAccess();

            if (FBUtilities.isWindows)
            {
                // We need to adjust the system timer on windows from the default 15ms down to the minimum of 1ms as this
                // impacts timer intervals, thread scheduling, driver interrupts, etc.
                WindowsTimer.startTimerPeriod(DatabaseDescriptor.getWindowsTimerInterval());
            }

            setup();

            String pidFile = CASSANDRA_PID_FILE.getString();

            if (pidFile != null)
            {
                new File(pidFile).deleteOnExit();
            }

            if (CASSANDRA_FOREGROUND.getString() == null)
            {
                System.out.close();
                System.err.close();
            }

            start();

            logger.info("Startup complete");
        }
        catch (Throwable e)
        {
            boolean logStackTrace =
                    e instanceof ConfigurationException ? ((ConfigurationException)e).logStackTrace : true;

            System.out.println("Exception (" + e.getClass().getName() + ") encountered during startup: " + e.getMessage());

            if (logStackTrace)
            {
                if (runManaged)
                    logger.error("Exception encountered during startup", e);
                // try to warn user on stdout too, if we haven't already detached
                e.printStackTrace();
                exitOrFail(3, "Exception encountered during startup", e);
            }
            else
            {
                if (runManaged)
                    logger.error("Exception encountered during startup: {}", e.getMessage());
                // try to warn user on stdout too, if we haven't already detached
                System.err.println(e.getMessage());
                exitOrFail(3, "Exception encountered during startup: " + e.getMessage());
            }
        }
    }

    @VisibleForTesting
    public static void registerNativeAccess() throws javax.management.NotCompliantMBeanException
    {
        MBeanWrapper.instance.registerMBean(new StandardMBean(new NativeAccess(), NativeAccessMBean.class), MBEAN_NAME, MBeanWrapper.OnException.LOG);
    }

    public void applyConfig()
    {
        DatabaseDescriptor.daemonInitialization();
    }

    public void validateTransportsCanStart()
    {
        // We only start transports if bootstrap has completed and we're not in survey mode, OR if we are in
        // survey mode and streaming has completed but we're not using auth.
        // OR if we have not joined the ring yet.
        if (StorageService.instance.hasJoined())
        {
            if (StorageService.instance.isSurveyMode())
            {
                if (StorageService.instance.isBootstrapMode() || DatabaseDescriptor.getAuthenticator().requireAuthentication())
                {
                    throw new IllegalStateException("Not starting client transports in write_survey mode as it's bootstrapping or " +
                                                    "auth is enabled");
                }
            }
            else
            {
                if (!SystemKeyspace.bootstrapComplete())
                {
                    throw new IllegalStateException("Node is not yet bootstrapped completely. Use nodetool to check bootstrap" +
                                                    " state and resume. For more, see `nodetool help bootstrap`");
                }
            }
        }
    }

    public void startNativeTransport()
    {
        validateTransportsCanStart();

        if (nativeTransportService == null)
            throw new IllegalStateException("setup() must be called first for CassandraDaemon");

        // this iterates over a collection of servers and returns true if one of them is started
        boolean alreadyRunning = nativeTransportService.isRunning();

        // this might in practice start all servers which are not started yet
        nativeTransportService.start();

        // interact with gossip only in case if no server was started before to signal they are started now
        if (!alreadyRunning)
            StorageService.instance.setRpcReady(true);
    }

    public void stopNativeTransport()
    {
        if (nativeTransportService != null)
<<<<<<< HEAD
=======
        {
            StorageService.instance.setRpcReady(false);
>>>>>>> 3987160b
            nativeTransportService.stop();
    }

    public boolean isNativeTransportRunning()
    {
        return nativeTransportService != null && nativeTransportService.isRunning();
    }

    /**
     * A convenience method to stop and destroy the daemon in one shot.
     */
    public void deactivate()
    {
        stop();
        destroy();
        // completely shut down cassandra
        if(!runManaged)
        {
            System.exit(0);
        }
    }

    public static void stop(String[] args)
    {
        instance.deactivate();
    }

    public static void main(String[] args)
    {
        instance.activate();
    }

    public void clearConnectionHistory()
    {
        nativeTransportService.clearConnectionHistory();
    }

    private void exitOrFail(int code, String message)
    {
        exitOrFail(code, message, null);
    }

    private void exitOrFail(int code, String message, Throwable cause)
    {
        if (runManaged)
        {
            RuntimeException t = cause!=null ? new RuntimeException(message, cause) : new RuntimeException(message);
            throw t;
        }
        else
        {
            logger.error(message, cause);
            System.exit(code);
        }
    }

    static class NativeAccess implements NativeAccessMBean
    {
        public boolean isAvailable()
        {
            return NativeLibrary.isAvailable();
        }

        public boolean isMemoryLockable()
        {
            return NativeLibrary.jnaMemoryLockable();
        }
    }

    public interface Server
    {
        /**
         * Start the server.
         * This method shoud be able to restart a server stopped through stop().
         * Should throw a RuntimeException if the server cannot be started
         */
        public void start();

        /**
         * Stop the server.
         * This method should be able to stop server started through start().
         * Should throw a RuntimeException if the server cannot be stopped
         */
        public void stop();

        /**
         * Returns whether the server is currently running.
         */
        public boolean isRunning();

        public void clearConnectionHistory();
    }
}<|MERGE_RESOLUTION|>--- conflicted
+++ resolved
@@ -862,12 +862,10 @@
     public void stopNativeTransport()
     {
         if (nativeTransportService != null)
-<<<<<<< HEAD
-=======
         {
             StorageService.instance.setRpcReady(false);
->>>>>>> 3987160b
             nativeTransportService.stop();
+        }
     }
 
     public boolean isNativeTransportRunning()
