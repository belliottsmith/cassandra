/*
 * Licensed to the Apache Software Foundation (ASF) under one
 * or more contributor license agreements.  See the NOTICE file
 * distributed with this work for additional information
 * regarding copyright ownership.  The ASF licenses this file
 * to you under the Apache License, Version 2.0 (the
 * "License"); you may not use this file except in compliance
 * with the License.  You may obtain a copy of the License at
 *
 *     http://www.apache.org/licenses/LICENSE-2.0
 *
 * Unless required by applicable law or agreed to in writing, software
 * distributed under the License is distributed on an "AS IS" BASIS,
 * WITHOUT WARRANTIES OR CONDITIONS OF ANY KIND, either express or implied.
 * See the License for the specific language governing permissions and
 * limitations under the License.
 */
package org.apache.cassandra.service;

import java.io.IOException;
import java.lang.management.ManagementFactory;
import java.net.InetAddress;
import java.net.UnknownHostException;
import java.util.*;
import java.util.concurrent.*;
import java.util.concurrent.atomic.AtomicBoolean;
import java.util.stream.Collectors;

import javax.management.MBeanServer;
import javax.management.ObjectName;

import com.google.common.base.Predicate;
import com.google.common.cache.Cache;
import com.google.common.cache.CacheBuilder;
import com.google.common.collect.ImmutableSet;
import com.google.common.collect.Iterables;
import com.google.common.collect.Multimap;
import com.google.common.collect.Sets;
import com.google.common.util.concurrent.AbstractFuture;
import com.google.common.util.concurrent.ListeningExecutorService;
import com.google.common.util.concurrent.MoreExecutors;

import org.apache.cassandra.db.Keyspace;
import org.apache.cassandra.db.TypeSizes;
import org.apache.cassandra.io.IVersionedSerializer;
import org.apache.cassandra.io.util.DataInputPlus;
import org.apache.cassandra.io.util.DataOutputPlus;
import org.slf4j.Logger;
import org.slf4j.LoggerFactory;

import org.apache.cassandra.concurrent.ScheduledExecutors;
import org.apache.cassandra.config.DatabaseDescriptor;
import org.apache.cassandra.db.ColumnFamilyStore;
import org.apache.cassandra.dht.Bounds;
import org.apache.cassandra.dht.Range;
import org.apache.cassandra.dht.Token;
import org.apache.cassandra.gms.ApplicationState;
import org.apache.cassandra.gms.EndpointState;
import org.apache.cassandra.gms.FailureDetector;
import org.apache.cassandra.gms.Gossiper;
import org.apache.cassandra.gms.IFailureDetector;
import org.apache.cassandra.gms.IEndpointStateChangeSubscriber;
import org.apache.cassandra.gms.IFailureDetectionEventListener;
import org.apache.cassandra.gms.VersionedValue;
import org.apache.cassandra.io.sstable.format.SSTableReader;
import org.apache.cassandra.locator.TokenMetadata;
import org.apache.cassandra.net.IAsyncCallbackWithFailure;
import org.apache.cassandra.net.IVerbHandler;
import org.apache.cassandra.net.MessageIn;
import org.apache.cassandra.net.MessageOut;
import org.apache.cassandra.net.MessagingService;
import org.apache.cassandra.streaming.PreviewKind;
import org.apache.cassandra.repair.RepairJobDesc;
import org.apache.cassandra.repair.RepairParallelism;
import org.apache.cassandra.repair.RepairSession;
import org.apache.cassandra.repair.consistent.CoordinatorSessions;
import org.apache.cassandra.repair.consistent.LocalSessions;
import org.apache.cassandra.repair.messages.*;
import org.apache.cassandra.utils.CassandraVersion;
import org.apache.cassandra.utils.FBUtilities;
import org.apache.cassandra.utils.Pair;
import org.apache.cassandra.utils.UUIDGen;

/**
 * ActiveRepairService is the starting point for manual "active" repairs.
 *
 * Each user triggered repair will correspond to one or multiple repair session,
 * one for each token range to repair. On repair session might repair multiple
 * column families. For each of those column families, the repair session will
 * request merkle trees for each replica of the range being repaired, diff those
 * trees upon receiving them, schedule the streaming ofthe parts to repair (based on
 * the tree diffs) and wait for all those operation. See RepairSession for more
 * details.
 *
 * The creation of a repair session is done through the submitRepairSession that
 * returns a future on the completion of that session.
 */
public class ActiveRepairService implements IEndpointStateChangeSubscriber, IFailureDetectionEventListener, ActiveRepairServiceMBean
{

    public enum ParentRepairStatus
    {
        IN_PROGRESS, COMPLETED, FAILED
    }

    /**
     * @deprecated this statuses are from the previous JMX notification service,
     * which will be deprecated on 4.0. For statuses of the new notification
     * service, see {@link org.apache.cassandra.streaming.StreamEvent.ProgressEvent}
     */
    @Deprecated
    public static enum Status
    {
        STARTED, SESSION_SUCCESS, SESSION_FAILED, FINISHED
    }

    public class ConsistentSessions
    {
        public final LocalSessions local = new LocalSessions();
        public final CoordinatorSessions coordinated = new CoordinatorSessions();
    }

    public final ConsistentSessions consistent = new ConsistentSessions();

    private boolean registeredForEndpointChanges = false;

    public static CassandraVersion SUPPORTS_GLOBAL_PREPARE_FLAG_VERSION = new CassandraVersion("2.2.1");

    private static final Logger logger = LoggerFactory.getLogger(ActiveRepairService.class);
    // singleton enforcement
    public static final ActiveRepairService instance = new ActiveRepairService(FailureDetector.instance, Gossiper.instance);

    public static final long UNREPAIRED_SSTABLE = 0;
    public static final UUID NO_PENDING_REPAIR = null;

    /**
     * A map of active coordinator session.
     */
    private final ConcurrentMap<UUID, RepairSession> sessions = new ConcurrentHashMap<>();

    private final ConcurrentMap<UUID, ParentRepairSession> parentRepairSessions = new ConcurrentHashMap<>();

    private final IFailureDetector failureDetector;
    private final Gossiper gossiper;
    private final Cache<Integer, Pair<ParentRepairStatus, List<String>>> repairStatusByCmd;

    public ActiveRepairService(IFailureDetector failureDetector, Gossiper gossiper)
    {
        this.failureDetector = failureDetector;
        this.gossiper = gossiper;
        this.repairStatusByCmd = CacheBuilder.newBuilder()
                                             .expireAfterWrite(
                                             Long.getLong("cassandra.parent_repair_status_expiry_seconds",
                                                          TimeUnit.SECONDS.convert(1, TimeUnit.DAYS)), TimeUnit.SECONDS).build();

        MBeanServer mbs = ManagementFactory.getPlatformMBeanServer();
        try
        {
            mbs.registerMBean(this, new ObjectName(MBEAN_NAME));
        }
        catch (Exception e)
        {
            throw new RuntimeException(e);
        }
    }

    public void start()
    {
        consistent.local.start();
        ScheduledExecutors.optionalTasks.scheduleAtFixedRate(consistent.local::cleanup, 0,
                                                             LocalSessions.CLEANUP_INTERVAL,
                                                             TimeUnit.SECONDS);
    }

    @Override
    public List<Map<String, String>> getSessions(boolean all)
    {
        return consistent.local.sessionInfo(all);
    }

    @Override
    public void failSession(String session, boolean force)
    {
        UUID sessionID = UUID.fromString(session);
        consistent.local.cancelSession(sessionID, force);
    }

    /**
     * Requests repairs for the given keyspace and column families.
     *
     * @return Future for asynchronous call or null if there is no need to repair
     */
    public RepairSession submitRepairSession(UUID parentRepairSession,
                                             Collection<Range<Token>> range,
                                             String keyspace,
                                             RepairParallelism parallelismDegree,
                                             boolean allReplicas,
                                             Set<InetAddress> endpoints,
                                             boolean isConsistent,
                                             boolean pullRepair,
                                             boolean force,
                                             PreviewKind previewKind,
                                             ListeningExecutorService executor,
                                             String... cfnames)

    {
        if (endpoints.isEmpty())
            return null;
        if (cfnames.length == 0)
            return null;

        final RepairSession session = new RepairSession(parentRepairSession, UUIDGen.getTimeUUID(), range, keyspace, parallelismDegree, allReplicas, endpoints, isConsistent, pullRepair, force, previewKind, cfnames);

        sessions.put(session.getId(), session);
        // register listeners
        registerOnFdAndGossip(session);

        // remove session at completion
        session.addListener(new Runnable()
        {
            /**
             * When repair finished, do clean up
             */
            public void run()
            {
                sessions.remove(session.getId());
            }
        }, MoreExecutors.sameThreadExecutor());
        session.start(executor);
        return session;
    }

    private <T extends AbstractFuture &
               IEndpointStateChangeSubscriber &
               IFailureDetectionEventListener> void registerOnFdAndGossip(final T task)
    {
        gossiper.register(task);
        failureDetector.registerFailureDetectionEventListener(task);

        // unregister listeners at completion
        task.addListener(new Runnable()
        {
            /**
             * When repair finished, do clean up
             */
            public void run()
            {
                failureDetector.unregisterFailureDetectionEventListener(task);
                gossiper.unregister(task);
            }
        }, MoreExecutors.sameThreadExecutor());
    }

    public synchronized void terminateSessions()
    {
        Throwable cause = new IOException("Terminate session is called");
        for (RepairSession session : sessions.values())
        {
            session.forceShutdown(cause);
        }
        parentRepairSessions.clear();
    }

    public void recordRepairStatus(int cmd, ParentRepairStatus parentRepairStatus, List<String> messages)
    {
        repairStatusByCmd.put(cmd, Pair.create(parentRepairStatus, messages));
    }


    Pair<ParentRepairStatus, List<String>> getRepairStatus(Integer cmd)
    {
        return repairStatusByCmd.getIfPresent(cmd);
    }

    /**
     * Return all of the neighbors with whom we share the provided range.
     *
     * @param keyspaceName keyspace to repair
     * @param keyspaceLocalRanges local-range for given keyspaceName
     * @param toRepair token to repair
     *
     * @return neighbors with whom we share the provided range
     */
    public static Set<InetAddress> getAllNeighbors(String keyspaceName, Collection<Range<Token>> keyspaceLocalRanges,
                                                Range<Token> toRepair)
    {
        StorageService ss = StorageService.instance;
        Map<Range<Token>, List<InetAddress>> replicaSets = ss.getRangeToAddressMap(keyspaceName);
        Range<Token> rangeSuperSet = null;
        for (Range<Token> range : keyspaceLocalRanges)
        {
            if (range.contains(toRepair))
            {
                rangeSuperSet = range;
                break;
            }
            else if (range.intersects(toRepair))
            {
                throw new IllegalArgumentException(String.format("Requested range %s intersects a local range (%s) " +
                                                                 "but is not fully contained in one; this would lead to " +
                                                                 "imprecise repair. keyspace: %s", toRepair.toString(),
                                                                 range.toString(), keyspaceName));
            }
        }
        if (rangeSuperSet == null || !replicaSets.containsKey(rangeSuperSet))
            return Collections.emptySet();

        Set<InetAddress> neighbors = new HashSet<>(replicaSets.get(rangeSuperSet));
        neighbors.remove(FBUtilities.getBroadcastAddress());
        return neighbors;
    }

    public static Set<InetAddress> filterNeighbors(Set<InetAddress> neighbors,
                                                   Range<Token> toRepair,
                                                   Collection<String> dataCenters,
                                                   Collection<String> hosts)
    {
        if (dataCenters != null && !dataCenters.isEmpty())
        {
            TokenMetadata.Topology topology = StorageService.instance.getTokenMetadata().cloneOnlyTokenMap().getTopology();
            Set<InetAddress> dcEndpoints = Sets.newHashSet();
            Multimap<String,InetAddress> dcEndpointsMap = topology.getDatacenterEndpoints();
            for (String dc : dataCenters)
            {
                Collection<InetAddress> c = dcEndpointsMap.get(dc);
                if (c != null)
                   dcEndpoints.addAll(c);
            }
            return Sets.intersection(neighbors, dcEndpoints);
        }
        else if (hosts != null && !hosts.isEmpty())
        {
            Set<InetAddress> specifiedHost = new HashSet<>();
            for (final String host : hosts)
            {
                try
                {
                    final InetAddress endpoint = InetAddress.getByName(host.trim());
                    if (endpoint.equals(FBUtilities.getBroadcastAddress()) || neighbors.contains(endpoint))
                        specifiedHost.add(endpoint);
                }
                catch (UnknownHostException e)
                {
                    throw new IllegalArgumentException("Unknown host specified " + host, e);
                }
            }

            if (!specifiedHost.contains(FBUtilities.getBroadcastAddress()))
                throw new IllegalArgumentException("The current host must be part of the repair");

            if (specifiedHost.size() <= 1)
            {
                String msg = "Specified hosts %s do not share range %s needed for repair. Either restrict repair ranges " +
                             "with -st/-et options, or specify one of the neighbors that share this range with " +
                             "this node: %s.";
                throw new IllegalArgumentException(String.format(msg, hosts, toRepair, neighbors));
            }

            specifiedHost.remove(FBUtilities.getBroadcastAddress());
            return specifiedHost;

        }

        return neighbors;
    }

    public void prepareForRepair(UUID parentRepairSession, InetAddress coordinator, Set<InetAddress> endpoints, RepairOption options, List<ColumnFamilyStore> columnFamilyStores)
    {
        // we only want repairedAt for incremental repairs, for non incremental repairs, UNREPAIRED_SSTABLE will preserve repairedAt on streamed sstables
        long repairedAt = options.isIncremental() ? System.currentTimeMillis() : ActiveRepairService.UNREPAIRED_SSTABLE;
        registerParentRepairSession(parentRepairSession, coordinator, columnFamilyStores, options.getRanges(), options.isIncremental(), repairedAt, options.isGlobal(), options.getPreviewKind());
        final CountDownLatch prepareLatch = new CountDownLatch(endpoints.size());
        final AtomicBoolean status = new AtomicBoolean(true);
        final Set<String> failedNodes = Collections.synchronizedSet(new HashSet<String>());
        IAsyncCallbackWithFailure callback = new IAsyncCallbackWithFailure()
        {
            public void response(MessageIn msg)
            {
                prepareLatch.countDown();
            }

            public boolean isLatencyForSnitch()
            {
                return false;
            }

            public void onFailure(InetAddress from)
            {
                status.set(false);
                failedNodes.add(from.getHostAddress());
                prepareLatch.countDown();
            }
        };

        List<UUID> cfIds = new ArrayList<>(columnFamilyStores.size());
        for (ColumnFamilyStore cfs : columnFamilyStores)
            cfIds.add(cfs.metadata.cfId);

        for (InetAddress neighbour : endpoints)
        {
            if (FailureDetector.instance.isAlive(neighbour))
            {
                PrepareMessage message = new PrepareMessage(parentRepairSession, cfIds, options.getRanges(), options.isIncremental(), repairedAt, options.isGlobal(), options.getPreviewKind());
                MessageOut<RepairMessage> msg = message.createMessage();
                MessagingService.instance().sendRR(msg, neighbour, callback, DatabaseDescriptor.getRpcTimeout(), true);
            }
            else
            {
<<<<<<< HEAD
                if (!options.isForcedRepair())
                {
                    status.set(false);
                    failedNodes.add(neighbour.getHostAddress());
                }
                prepareLatch.countDown();
=======
                // bailout early to avoid potentially waiting for a long time.
                failRepair(parentRepairSession, "Endpoint not alive: " + neighbour);
>>>>>>> f3e38cb6
            }
        }

        try
        {
<<<<<<< HEAD
            prepareLatch.await(DatabaseDescriptor.getRpcTimeout(), TimeUnit.MILLISECONDS);
=======
            // Failed repair is expensive so we wait for longer time.
            if (!prepareLatch.await(1, TimeUnit.HOURS)) {
                failRepair(parentRepairSession, "Did not get replies from all endpoints.");
            }
>>>>>>> f3e38cb6
        }
        catch (InterruptedException e)
        {
            failRepair(parentRepairSession, "Interrupted while waiting for prepare repair response.");
        }

        if (!status.get())
        {
            failRepair(parentRepairSession, "Got negative replies from endpoints " + failedNodes);
        }
    }

<<<<<<< HEAD
    public void registerParentRepairSession(UUID parentRepairSession, InetAddress coordinator, List<ColumnFamilyStore> columnFamilyStores, Collection<Range<Token>> ranges, boolean isIncremental, long repairedAt, boolean isGlobal, PreviewKind previewKind)
=======
    private void failRepair(UUID parentRepairSession, String errorMsg) {
        removeParentRepairSession(parentRepairSession);
        throw new RuntimeException(errorMsg);
    }

    public void registerParentRepairSession(UUID parentRepairSession, InetAddress coordinator, List<ColumnFamilyStore> columnFamilyStores, Collection<Range<Token>> ranges, boolean isIncremental, long timestamp, boolean isGlobal)
>>>>>>> f3e38cb6
    {
        assert isIncremental || repairedAt == ActiveRepairService.UNREPAIRED_SSTABLE;
        if (!registeredForEndpointChanges)
        {
            Gossiper.instance.register(this);
            FailureDetector.instance.registerFailureDetectionEventListener(this);
            registeredForEndpointChanges = true;
        }

        parentRepairSessions.put(parentRepairSession, new ParentRepairSession(coordinator, columnFamilyStores, ranges, isIncremental, repairedAt, isGlobal, previewKind));
    }

    public ParentRepairSession getParentRepairSession(UUID parentSessionId)
    {
        ParentRepairSession session = parentRepairSessions.get(parentSessionId);
        // this can happen if a node thinks that the coordinator was down, but that coordinator got back before noticing
        // that it was down itself.
        if (session == null)
            throw new RuntimeException("Parent repair session with id = " + parentSessionId + " has failed.");

        return session;
    }

    /**
     * called when the repair session is done - either failed or anticompaction has completed
     *
     * clears out any snapshots created by this repair
     *
     * @param parentSessionId
     * @return
     */
    public synchronized ParentRepairSession removeParentRepairSession(UUID parentSessionId)
    {
        for (ColumnFamilyStore cfs : getParentRepairSession(parentSessionId).columnFamilyStores.values())
        {
            if (cfs.snapshotExists(parentSessionId.toString()))
                cfs.clearSnapshot(parentSessionId.toString());
        }
        return parentRepairSessions.remove(parentSessionId);
    }

    public void handleMessage(InetAddress endpoint, RepairMessage message)
    {
        RepairJobDesc desc = message.desc;
        RepairSession session = sessions.get(desc.sessionId);
        if (session == null)
            return;
        switch (message.messageType)
        {
            case VALIDATION_COMPLETE:
                ValidationComplete validation = (ValidationComplete) message;
                session.validationComplete(desc, endpoint, validation.trees);
                break;
            case SYNC_COMPLETE:
                // one of replica is synced.
                SyncComplete sync = (SyncComplete) message;
                session.syncComplete(desc, sync.nodes, sync.success, sync.summaries);
                break;
            default:
                break;
        }
    }

    /**
     * We keep a ParentRepairSession around for the duration of the entire repair, for example, on a 256 token vnode rf=3 cluster
     * we would have 768 RepairSession but only one ParentRepairSession. We use the PRS to avoid anticompacting the sstables
     * 768 times, instead we take all repaired ranges at the end of the repair and anticompact once.
     */
    public static class ParentRepairSession
    {
        private final Map<UUID, ColumnFamilyStore> columnFamilyStores = new HashMap<>();
        private final Collection<Range<Token>> ranges;
        public final boolean isIncremental;
        public final boolean isGlobal;
        public final long repairedAt;
        public final InetAddress coordinator;
        public final PreviewKind previewKind;

        public ParentRepairSession(InetAddress coordinator, List<ColumnFamilyStore> columnFamilyStores, Collection<Range<Token>> ranges, boolean isIncremental, long repairedAt, boolean isGlobal, PreviewKind previewKind)
        {
            this.coordinator = coordinator;
            for (ColumnFamilyStore cfs : columnFamilyStores)
            {
                this.columnFamilyStores.put(cfs.metadata.cfId, cfs);
            }
            this.ranges = ranges;
            this.repairedAt = repairedAt;
            this.isIncremental = isIncremental;
            this.isGlobal = isGlobal;
            this.previewKind = previewKind;
        }

        public boolean isPreview()
        {
            return previewKind != PreviewKind.NONE;
        }

        public Predicate<SSTableReader> getPreviewPredicate()
        {
            switch (previewKind)
            {
                case ALL:
                    return (s) -> true;
                case REPAIRED:
                    return (s) -> s.isRepaired();
                case UNREPAIRED:
                    return (s) -> !s.isRepaired();
                default:
                    throw new RuntimeException("Can't get preview predicate for preview kind " + previewKind);
            }
        }

        public synchronized void maybeSnapshot(UUID cfId, UUID parentSessionId)
        {
            String snapshotName = parentSessionId.toString();
            if (!columnFamilyStores.get(cfId).snapshotExists(snapshotName))
            {
                columnFamilyStores.get(cfId).snapshot(snapshotName, new Predicate<SSTableReader>()
                {
                    public boolean apply(SSTableReader sstable)
                    {
                        return sstable != null &&
                               (!isIncremental || !sstable.isRepaired()) &&
                               !(sstable.metadata.isIndex()) && // exclude SSTables from 2i
                               new Bounds<>(sstable.first.getToken(), sstable.last.getToken()).intersects(ranges);
                    }
                }, true);
            }
        }

        public long getRepairedAt()
        {
            if (isGlobal)
                return repairedAt;
            return ActiveRepairService.UNREPAIRED_SSTABLE;
        }

        public Collection<ColumnFamilyStore> getColumnFamilyStores()
        {
            return ImmutableSet.<ColumnFamilyStore>builder().addAll(columnFamilyStores.values()).build();
        }

        public Set<UUID> getCfIds()
        {
            return ImmutableSet.copyOf(Iterables.transform(getColumnFamilyStores(), cfs -> cfs.metadata.cfId));
        }

        public Collection<Range<Token>> getRanges()
        {
            return ImmutableSet.copyOf(ranges);
        }

        @Override
        public String toString()
        {
            return "ParentRepairSession{" +
                    "columnFamilyStores=" + columnFamilyStores +
                    ", ranges=" + ranges +
                    ", repairedAt=" + repairedAt +
                    '}';
        }
    }

    /*
    If the coordinator node dies we should remove the parent repair session from the other nodes.
    This uses the same notifications as we get in RepairSession
     */
    public void onJoin(InetAddress endpoint, EndpointState epState) {}
    public void beforeChange(InetAddress endpoint, EndpointState currentState, ApplicationState newStateKey, VersionedValue newValue) {}
    public void onChange(InetAddress endpoint, ApplicationState state, VersionedValue value) {}
    public void onAlive(InetAddress endpoint, EndpointState state) {}
    public void onDead(InetAddress endpoint, EndpointState state) {}

    public void onRemove(InetAddress endpoint)
    {
        convict(endpoint, Double.MAX_VALUE);
    }

    public void onRestart(InetAddress endpoint, EndpointState state)
    {
        convict(endpoint, Double.MAX_VALUE);
    }

    /**
     * Something has happened to a remote node - if that node is a coordinator, we mark the parent repair session id as failed.
     *
     * The fail marker is kept in the map for 24h to make sure that if the coordinator does not agree
     * that the repair failed, we need to fail the entire repair session
     *
     * @param ep  endpoint to be convicted
     * @param phi the value of phi with with ep was convicted
     */
    public void convict(InetAddress ep, double phi)
    {
        // We want a higher confidence in the failure detection than usual because failing a repair wrongly has a high cost.
        if (phi < 2 * DatabaseDescriptor.getPhiConvictThreshold() || parentRepairSessions.isEmpty())
            return;

        Set<UUID> toRemove = new HashSet<>();

        for (Map.Entry<UUID, ParentRepairSession> repairSessionEntry : parentRepairSessions.entrySet())
        {
            if (repairSessionEntry.getValue().coordinator.equals(ep))
            {
                toRemove.add(repairSessionEntry.getKey());
            }
        }

        if (!toRemove.isEmpty())
        {
            logger.debug("Removing {} in parent repair sessions", toRemove);
            for (UUID id : toRemove)
                removeParentRepairSession(id);
        }
    }

    static class RepairSuccessSerializer implements IVersionedSerializer<RepairSuccess>
    {
        public void serialize(RepairSuccess repairSuccess, DataOutputPlus dos, int version) throws IOException
        {
            dos.writeUTF(repairSuccess.keyspace);
            dos.writeUTF(repairSuccess.columnFamily);
            dos.writeInt(repairSuccess.ranges.size());
            for (Range<Token> range : repairSuccess.ranges)
                Range.tokenSerializer.serialize(range, dos, version);
            dos.writeLong(repairSuccess.succeedAt);
        }

        public RepairSuccess deserialize(DataInputPlus dis, int version) throws IOException
        {
            String keyspace = dis.readUTF();
            String column_family = dis.readUTF();
            int rangeCount = dis.readInt();
            Collection<Range<Token>> ranges = new ArrayList<>(rangeCount);
            for (int i = 0; i < rangeCount; i++)
                ranges.add((Range<Token>) Range.tokenSerializer.deserialize(dis, DatabaseDescriptor.getPartitioner(), version));
            long succeedAt = dis.readLong();
            return new RepairSuccess(keyspace, column_family, ranges, succeedAt);
        }

        public long serializedSize(RepairSuccess sc, int version)
        {
            return TypeSizes.sizeof(sc.keyspace)
                   + TypeSizes.sizeof(sc.columnFamily)
                   + TypeSizes.sizeof(sc.ranges.size())
                   + sc.ranges.stream().collect(Collectors.summingLong(r -> Range.tokenSerializer.serializedSize(r, version)))
                   + TypeSizes.sizeof(sc.succeedAt);
        }
    }

    public static class RepairSuccess
    {
        public static final RepairSuccessSerializer serializer = new RepairSuccessSerializer();

        public final String keyspace;
        public final String columnFamily;
        public final Collection<Range<Token>> ranges;
        public final long succeedAt;

        public RepairSuccess(String keyspace, String columnFamily, Collection<Range<Token>> ranges, long succeedAt)
        {
            this.keyspace = keyspace;
            this.columnFamily = columnFamily;
            this.ranges = ranges;
            this.succeedAt = succeedAt;
        }

        public MessageOut createMessage()
        {
            return new MessageOut<RepairSuccess>(MessagingService.Verb.APPLE_REPAIR_SUCCESS, this, serializer);
        }
    }

        public static class RepairSuccessVerbHandler implements IVerbHandler<RepairSuccess>
        {
            public void doVerb(MessageIn<RepairSuccess> message, int id)
            {
                RepairSuccess success = message.payload;
                logger.info("Received repair success for {}/{}, {} at {}", new Object[]{success.keyspace, success.columnFamily, success.ranges, success.succeedAt});
                ColumnFamilyStore cfs = Keyspace.open(success.keyspace).getColumnFamilyStore(success.columnFamily);
                for (Range<Token> range : success.ranges)
                    cfs.updateLastSuccessfulRepair(range, success.succeedAt);
                MessagingService.instance().sendReply(new MessageOut(MessagingService.Verb.INTERNAL_RESPONSE), id, message.from);
            }
        }
}<|MERGE_RESOLUTION|>--- conflicted
+++ resolved
@@ -406,30 +406,17 @@
             }
             else
             {
-<<<<<<< HEAD
-                if (!options.isForcedRepair())
-                {
-                    status.set(false);
-                    failedNodes.add(neighbour.getHostAddress());
-                }
-                prepareLatch.countDown();
-=======
                 // bailout early to avoid potentially waiting for a long time.
                 failRepair(parentRepairSession, "Endpoint not alive: " + neighbour);
->>>>>>> f3e38cb6
             }
         }
 
         try
         {
-<<<<<<< HEAD
-            prepareLatch.await(DatabaseDescriptor.getRpcTimeout(), TimeUnit.MILLISECONDS);
-=======
             // Failed repair is expensive so we wait for longer time.
             if (!prepareLatch.await(1, TimeUnit.HOURS)) {
                 failRepair(parentRepairSession, "Did not get replies from all endpoints.");
             }
->>>>>>> f3e38cb6
         }
         catch (InterruptedException e)
         {
@@ -442,16 +429,12 @@
         }
     }
 
-<<<<<<< HEAD
-    public void registerParentRepairSession(UUID parentRepairSession, InetAddress coordinator, List<ColumnFamilyStore> columnFamilyStores, Collection<Range<Token>> ranges, boolean isIncremental, long repairedAt, boolean isGlobal, PreviewKind previewKind)
-=======
     private void failRepair(UUID parentRepairSession, String errorMsg) {
         removeParentRepairSession(parentRepairSession);
         throw new RuntimeException(errorMsg);
     }
 
-    public void registerParentRepairSession(UUID parentRepairSession, InetAddress coordinator, List<ColumnFamilyStore> columnFamilyStores, Collection<Range<Token>> ranges, boolean isIncremental, long timestamp, boolean isGlobal)
->>>>>>> f3e38cb6
+    public void registerParentRepairSession(UUID parentRepairSession, InetAddress coordinator, List<ColumnFamilyStore> columnFamilyStores, Collection<Range<Token>> ranges, boolean isIncremental, long repairedAt, boolean isGlobal, PreviewKind previewKind)
     {
         assert isIncremental || repairedAt == ActiveRepairService.UNREPAIRED_SSTABLE;
         if (!registeredForEndpointChanges)
