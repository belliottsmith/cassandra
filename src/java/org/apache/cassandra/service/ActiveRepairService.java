--- conflicted
+++ resolved
@@ -34,12 +34,9 @@
 import com.google.common.collect.Iterables;
 import com.google.common.collect.Multimap;
 import com.google.common.collect.Sets;
-<<<<<<< HEAD
-=======
 import com.google.common.util.concurrent.AbstractFuture;
 import com.google.common.util.concurrent.Futures;
 import com.google.common.util.concurrent.ListenableFuture;
->>>>>>> 338226e0
 import com.google.common.util.concurrent.ListeningExecutorService;
 import com.google.common.util.concurrent.MoreExecutors;
 
@@ -458,45 +455,7 @@
             registeredForEndpointChanges = true;
         }
 
-<<<<<<< HEAD
         parentRepairSessions.put(parentRepairSession, new ParentRepairSession(coordinator, columnFamilyStores, ranges, isIncremental, repairedAt, isGlobal));
-=======
-        parentRepairSessions.put(parentRepairSession, new ParentRepairSession(coordinator, columnFamilyStores, ranges, isIncremental, timestamp, isGlobal));
-    }
-
-    public Set<SSTableReader> currentlyRepairing(UUID cfId, UUID parentRepairSession)
-    {
-        Set<SSTableReader> repairing = new HashSet<>();
-        for (Map.Entry<UUID, ParentRepairSession> entry : parentRepairSessions.entrySet())
-        {
-            Collection<SSTableReader> sstables = entry.getValue().getActiveSSTables(cfId);
-            if (sstables != null && !entry.getKey().equals(parentRepairSession))
-                repairing.addAll(sstables);
-        }
-        return repairing;
-    }
-
-    /**
-     * Run final process of repair.
-     * This removes all resources held by parent repair session, after performing anti compaction if necessary.
-     *
-     * @param parentSession Parent session ID
-     * @param neighbors Repair participants (not including self)
-     * @param successfulRanges Ranges that repaired successfully
-     */
-    public synchronized ListenableFuture finishParentSession(UUID parentSession, Set<InetAddress> neighbors, Collection<Range<Token>> successfulRanges)
-    {
-        List<ListenableFuture<?>> tasks = new ArrayList<>(neighbors.size() + 1);
-        for (InetAddress neighbor : neighbors)
-        {
-            AnticompactionTask task = new AnticompactionTask(parentSession, neighbor, successfulRanges);
-            registerOnFdAndGossip(task);
-            tasks.add(task);
-            task.run(); // 'run' is just sending message
-        }
-        tasks.add(doAntiCompaction(parentSession, successfulRanges));
-        return Futures.successfulAsList(tasks);
->>>>>>> 338226e0
     }
 
     public ParentRepairSession getParentRepairSession(UUID parentSessionId)
@@ -528,56 +487,6 @@
         return parentRepairSessions.remove(parentSessionId);
     }
 
-<<<<<<< HEAD
-=======
-    /**
-     * Submit anti-compaction jobs to CompactionManager.
-     * When all jobs are done, parent repair session is removed whether those are suceeded or not.
-     *
-     * @param parentRepairSession parent repair session ID
-     * @return Future result of all anti-compaction jobs.
-     */
-    @SuppressWarnings("resource")
-    public ListenableFuture<List<Object>> doAntiCompaction(final UUID parentRepairSession, Collection<Range<Token>> successfulRanges)
-    {
-        assert parentRepairSession != null;
-        ParentRepairSession prs = getParentRepairSession(parentRepairSession);
-        //A repair will be marked as not global if it is a subrange repair to avoid many small anti-compactions
-        //in addition to other scenarios such as repairs not involving all DCs or hosts
-        if (!prs.isGlobal)
-        {
-            logger.info("[repair #{}] Not a global repair, will not do anticompaction", parentRepairSession);
-            removeParentRepairSession(parentRepairSession);
-            return Futures.immediateFuture(Collections.emptyList());
-        }
-        assert prs.ranges.containsAll(successfulRanges) : "Trying to perform anticompaction on unknown ranges";
-
-        List<ListenableFuture<?>> futures = new ArrayList<>();
-        // if we don't have successful repair ranges, then just skip anticompaction
-        if (!successfulRanges.isEmpty())
-        {
-            for (Map.Entry<UUID, ColumnFamilyStore> columnFamilyStoreEntry : prs.columnFamilyStores.entrySet())
-            {
-                Refs<SSTableReader> sstables = prs.getActiveRepairedSSTableRefsForAntiCompaction(columnFamilyStoreEntry.getKey(), parentRepairSession);
-                ColumnFamilyStore cfs = columnFamilyStoreEntry.getValue();
-                futures.add(CompactionManager.instance.submitAntiCompaction(cfs, successfulRanges, sstables, prs.repairedAt, parentRepairSession));
-            }
-        }
-
-        ListenableFuture<List<Object>> allAntiCompactionResults = Futures.successfulAsList(futures);
-        allAntiCompactionResults.addListener(new Runnable()
-        {
-            @Override
-            public void run()
-            {
-                removeParentRepairSession(parentRepairSession);
-            }
-        }, MoreExecutors.sameThreadExecutor());
-
-        return allAntiCompactionResults;
-    }
-
->>>>>>> 338226e0
     public void handleMessage(InetAddress endpoint, RepairMessage message)
     {
         RepairJobDesc desc = message.desc;
