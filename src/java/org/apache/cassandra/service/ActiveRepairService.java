--- conflicted
+++ resolved
@@ -331,11 +331,7 @@
             return null;
 
         final RepairSession session = new RepairSession(parentRepairSession, UUIDGen.getTimeUUID(), range, keyspace,
-<<<<<<< HEAD
-                                                        parallelismDegree, isIncremental, pullRepair,
-=======
-                                                        parallelismDegree, allReplicas, isIncremental, pullRepair, force,
->>>>>>> b4288863
+                                                        parallelismDegree, allReplicas, isIncremental, pullRepair,
                                                         previewKind, optimiseStreams, cfnames);
 
         sessions.put(session.getId(), session);
@@ -823,7 +819,6 @@
         DatabaseDescriptor.setRepairPendingCompactionRejectThreshold(value);
     }
 
-<<<<<<< HEAD
     /**
      * Remove any parent repair sessions matching predicate
      */
@@ -839,7 +834,8 @@
         {
             logger.info(message, parentSessionsToRemove);
             parentSessionsToRemove.forEach(this::removeParentRepairSession);
-=======
+        }
+    }
     public static class RepairSuccessVerbHandler implements IVerbHandler<RepairSuccess>
     {
         public static RepairSuccessVerbHandler instance = new RepairSuccessVerbHandler();
@@ -855,7 +851,6 @@
             for (Range<Token> range : success.ranges)
                 cfs.updateLastSuccessfulRepair(range, success.succeedAt);
             MessagingService.instance().send(message.responseWith(NoPayload.noPayload), message.from());
->>>>>>> b4288863
         }
     }
 }