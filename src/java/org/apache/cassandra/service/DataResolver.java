/*
 * Licensed to the Apache Software Foundation (ASF) under one
 * or more contributor license agreements.  See the NOTICE file
 * distributed with this work for additional information
 * regarding copyright ownership.  The ASF licenses this file
 * to you under the Apache License, Version 2.0 (the
 * "License"); you may not use this file except in compliance
 * with the License.  You may obtain a copy of the License at
 *
 *     http://www.apache.org/licenses/LICENSE-2.0
 *
 * Unless required by applicable law or agreed to in writing, software
 * distributed under the License is distributed on an "AS IS" BASIS,
 * WITHOUT WARRANTIES OR CONDITIONS OF ANY KIND, either express or implied.
 * See the License for the specific language governing permissions and
 * limitations under the License.
 */
package org.apache.cassandra.service;

import java.net.InetAddress;
import java.util.*;
import java.util.concurrent.TimeoutException;

import com.google.common.annotations.VisibleForTesting;
import com.google.common.base.Joiner;
import com.google.common.collect.Iterables;

import org.apache.cassandra.concurrent.Stage;
import org.apache.cassandra.concurrent.StageManager;
import org.apache.cassandra.config.*;
import org.apache.cassandra.db.*;
import org.apache.cassandra.db.filter.ClusteringIndexFilter;
import org.apache.cassandra.db.filter.DataLimits;
import org.apache.cassandra.db.partitions.*;
import org.apache.cassandra.db.rows.*;
import org.apache.cassandra.db.transform.*;
import org.apache.cassandra.exceptions.ReadTimeoutException;
import org.apache.cassandra.net.*;
import org.apache.cassandra.tracing.Tracing;
import org.apache.cassandra.utils.FBUtilities;

public class DataResolver extends ResponseResolver
{
    @VisibleForTesting
    final List<AsyncOneResponse> repairResults = Collections.synchronizedList(new ArrayList<>());

    private final boolean enforceStrictLiveness;

    DataResolver(Keyspace keyspace, ReadCommand command, ConsistencyLevel consistency, int maxResponseCount)
    {
        super(keyspace, command, consistency, maxResponseCount);
        this.enforceStrictLiveness = command.metadata().enforceStrictLiveness();
    }

    public PartitionIterator getData()
    {
        ReadResponse response = responses.iterator().next().payload;
        return UnfilteredPartitionIterators.filter(response.makeIterator(command), command.nowInSec());
    }

    public boolean isDataPresent()
    {
        return !responses.isEmpty();
    }

    public void compareResponses()
    {
        // We need to fully consume the results to trigger read repairs if appropriate
        try (PartitionIterator iterator = resolve())
        {
            PartitionIterators.consume(iterator);
        }
    }

    public PartitionIterator resolve()
    {
        // We could get more responses while this method runs, which is ok (we're happy to ignore any response not here
        // at the beginning of this method), so grab the response count once and use that through the method.
        int count = responses.size();
        List<UnfilteredPartitionIterator> iters = new ArrayList<>(count);
        InetAddress[] sources = new InetAddress[count];
        for (int i = 0; i < count; i++)
        {
            MessageIn<ReadResponse> msg = responses.get(i);
            iters.add(msg.payload.makeIterator(command));
            sources[i] = msg.from;
        }

        /*
         * Even though every response, individually, will honor the limit, it is possible that we will, after the merge,
         * have more rows than the client requested. To make sure that we still conform to the original limit,
         * we apply a top-level post-reconciliation counter to the merged partition iterator.
         *
         * Short read protection logic (ShortReadRowProtection.moreContents()) relies on this counter to be applied
         * to the current partition to work. For this reason we have to apply the counter transformation before
         * empty partition discard logic kicks in - for it will eagerly consume the iterator.
         *
         * That's why the order here is: 1) merge; 2) filter rows; 3) count; 4) discard empty partitions
         *
         * See CASSANDRA-13747 for more details.
         */

<<<<<<< HEAD
        DataLimits.Counter counter = command.limits().newCounter(command.nowInSec(), true);

        UnfilteredPartitionIterator merged = mergeWithShortReadProtection(iters, sources, counter);
        FilteredPartitions filtered = FilteredPartitions.filter(merged, new Filter(command.nowInSec()));
        PartitionIterator counted = counter.applyTo(filtered);
=======
        DataLimits.Counter mergedResultCounter =
            command.limits().newCounter(command.nowInSec(), true, command.selectsFullPartition(), enforceStrictLiveness);

        UnfilteredPartitionIterator merged = mergeWithShortReadProtection(iters, sources, mergedResultCounter);
        FilteredPartitions filtered =
            FilteredPartitions.filter(merged, new Filter(command.nowInSec(), command.metadata().enforceStrictLiveness()));
        PartitionIterator counted = Transformation.apply(filtered, mergedResultCounter);
>>>>>>> ab0adf9f

        return command.isForThrift()
             ? counted
             : Transformation.apply(counted, new EmptyPartitionsDiscarder());
    }

<<<<<<< HEAD
    public void compareResponses()
    {
        // We need to fully consume the results to trigger read repairs if appropriate
        try (PartitionIterator iterator = resolve())
        {
            PartitionIterators.consume(iterator);
        }
    }

    private UnfilteredPartitionIterator mergeWithShortReadProtection(List<UnfilteredPartitionIterator> results,
                                                                     InetAddress[] sources,
                                                                     DataLimits.Counter resultCounter)
=======
    private UnfilteredPartitionIterator mergeWithShortReadProtection(List<UnfilteredPartitionIterator> results,
                                                                     InetAddress[] sources,
                                                                     DataLimits.Counter mergedResultCounter)
>>>>>>> ab0adf9f
    {
        // If we have only one results, there is no read repair to do and we can't get short reads
        if (results.size() == 1)
            return results.get(0);
<<<<<<< HEAD

        UnfilteredPartitionIterators.MergeListener listener = new RepairMergeListener(sources);
=======
>>>>>>> ab0adf9f

        // So-called "short reads" stems from nodes returning only a subset of the results they have for a partition due to the limit,
        // but that subset not being enough post-reconciliation. So if we don't have limit, don't bother.
        if (!command.limits().isUnlimited())
        {
            for (int i = 0; i < results.size(); i++)
            {
                DataLimits.Counter singleResultCounter =
                    command.limits().newCounter(command.nowInSec(), false, command.selectsFullPartition(), enforceStrictLiveness).onlyCount();

                ShortReadResponseProtection protection =
                    new ShortReadResponseProtection(sources[i], singleResultCounter, mergedResultCounter);

                /*
                 * The order of transformations is important here. See ShortReadResponseProtection.applyToPartition()
                 * comments for details. We want singleResultCounter.applyToPartition() to be called after SRRP applies
                 * its transformations, so that this order is preserved when calling applyToRows() too.
                 */
                results.set(i, Transformation.apply(Transformation.apply(results.get(i), protection), singleResultCounter));
            }
        }

<<<<<<< HEAD
        return UnfilteredPartitionIterators.merge(results, command.nowInSec(), listener);
=======
        return UnfilteredPartitionIterators.merge(results, command.nowInSec(), new RepairMergeListener(sources));
>>>>>>> ab0adf9f
    }

    private class RepairMergeListener implements UnfilteredPartitionIterators.MergeListener
    {
        private final InetAddress[] sources;

        private RepairMergeListener(InetAddress[] sources)
        {
            this.sources = sources;
        }

        public UnfilteredRowIterators.MergeListener getRowMergeListener(DecoratedKey partitionKey, List<UnfilteredRowIterator> versions)
        {
            return new MergeListener(partitionKey, columns(versions), isReversed(versions));
        }

        private PartitionColumns columns(List<UnfilteredRowIterator> versions)
        {
            Columns statics = Columns.NONE;
            Columns regulars = Columns.NONE;
            for (UnfilteredRowIterator iter : versions)
            {
                if (iter == null)
                    continue;

                PartitionColumns cols = iter.columns();
                statics = statics.mergeTo(cols.statics);
                regulars = regulars.mergeTo(cols.regulars);
            }
            return new PartitionColumns(statics, regulars);
        }

        private boolean isReversed(List<UnfilteredRowIterator> versions)
        {
            for (UnfilteredRowIterator iter : versions)
            {
                if (iter == null)
                    continue;

                // Everything will be in the same order
                return iter.isReverseOrder();
            }

            assert false : "Expected at least one iterator";
            return false;
        }

        public void close()
        {
            try
            {
                FBUtilities.waitOnFutures(repairResults, DatabaseDescriptor.getWriteRpcTimeout());
            }
            catch (TimeoutException ex)
            {
                // We got all responses, but timed out while repairing
                int blockFor = consistency.blockFor(keyspace);
                if (Tracing.isTracing())
                    Tracing.trace("Timed out while read-repairing after receiving all {} data and digest responses", blockFor);
                else
                    logger.debug("Timeout while read-repairing after receiving all {} data and digest responses", blockFor);

                throw new ReadTimeoutException(consistency, blockFor-1, blockFor, true);
            }
        }

        private class MergeListener implements UnfilteredRowIterators.MergeListener
        {
            private final DecoratedKey partitionKey;
            private final PartitionColumns columns;
            private final boolean isReversed;
            private final PartitionUpdate[] repairs = new PartitionUpdate[sources.length];

            private final Row.Builder[] currentRows = new Row.Builder[sources.length];
            private final RowDiffListener diffListener;

            // The partition level deletion for the merge row.
            private DeletionTime partitionLevelDeletion;
            // When merged has a currently open marker, its time. null otherwise.
            private DeletionTime mergedDeletionTime;
            // For each source, the time of the current deletion as known by the source.
            private final DeletionTime[] sourceDeletionTime = new DeletionTime[sources.length];
            // For each source, record if there is an open range to send as repair, and from where.
            private final Slice.Bound[] markerToRepair = new Slice.Bound[sources.length];

            private MergeListener(DecoratedKey partitionKey, PartitionColumns columns, boolean isReversed)
            {
                this.partitionKey = partitionKey;
                this.columns = columns;
                this.isReversed = isReversed;

                this.diffListener = new RowDiffListener()
                {
                    public void onPrimaryKeyLivenessInfo(int i, Clustering clustering, LivenessInfo merged, LivenessInfo original)
                    {
                        if (merged != null && !merged.equals(original))
                            currentRow(i, clustering).addPrimaryKeyLivenessInfo(merged);
                    }

                    public void onDeletion(int i, Clustering clustering, Row.Deletion merged, Row.Deletion original)
                    {
                        if (merged != null && !merged.equals(original))
                            currentRow(i, clustering).addRowDeletion(merged);
                    }

                    public void onComplexDeletion(int i, Clustering clustering, ColumnDefinition column, DeletionTime merged, DeletionTime original)
                    {
                        if (merged != null && !merged.equals(original))
                            currentRow(i, clustering).addComplexDeletion(column, merged);
                    }

                    public void onCell(int i, Clustering clustering, Cell merged, Cell original)
                    {
                        if (merged != null && !merged.equals(original))
                            currentRow(i, clustering).addCell(merged);
                    }

                };
            }

            private PartitionUpdate update(int i)
            {
                if (repairs[i] == null)
                    repairs[i] = new PartitionUpdate(command.metadata(), partitionKey, columns, 1);
                return repairs[i];
            }

            /**
             * The partition level deletion with with which source {@code i} is currently repaired, or
             * {@code DeletionTime.LIVE} if the source is not repaired on the partition level deletion (meaning it was
             * up to date on it). The output* of this method is only valid after the call to
             * {@link #onMergedPartitionLevelDeletion}.
             */
            private DeletionTime partitionLevelRepairDeletion(int i)
            {
                return repairs[i] == null ? DeletionTime.LIVE : repairs[i].partitionLevelDeletion();
            }

            private Row.Builder currentRow(int i, Clustering clustering)
            {
                if (currentRows[i] == null)
                {
                    currentRows[i] = BTreeRow.sortedBuilder();
                    currentRows[i].newRow(clustering);
                }
                return currentRows[i];
            }

            public void onMergedPartitionLevelDeletion(DeletionTime mergedDeletion, DeletionTime[] versions)
            {
                this.partitionLevelDeletion = mergedDeletion;
                for (int i = 0; i < versions.length; i++)
                {
                    if (mergedDeletion.supersedes(versions[i]))
                        update(i).addPartitionDeletion(mergedDeletion);
                }
            }

            public void onMergedRows(Row merged, Row[] versions)
            {
                // If a row was shadowed post merged, it must be by a partition level or range tombstone, and we handle
                // those case directly in their respective methods (in other words, it would be inefficient to send a row
                // deletion as repair when we know we've already send a partition level or range tombstone that covers it).
                if (merged.isEmpty())
                    return;

                Rows.diff(diffListener, merged, versions);
                for (int i = 0; i < currentRows.length; i++)
                {
                    if (currentRows[i] != null)
                        update(i).add(currentRows[i].build());
                }
                Arrays.fill(currentRows, null);
            }

            private DeletionTime currentDeletion()
            {
                return mergedDeletionTime == null ? partitionLevelDeletion : mergedDeletionTime;
            }

            public void onMergedRangeTombstoneMarkers(RangeTombstoneMarker merged, RangeTombstoneMarker[] versions)
            {
                try
                {
                    // The code for merging range tombstones is a tad complex and we had the assertions there triggered
                    // unexpectedly in a few occasions (CASSANDRA-13237, CASSANDRA-13719). It's hard to get insights
                    // when that happen without more context that what the assertion errors give us however, hence the
                    // catch here that basically gather as much as context as reasonable.
                    internalOnMergedRangeTombstoneMarkers(merged, versions);
                }
                catch (AssertionError e)
                {
                    // The following can be pretty verbose, but it's really only triggered if a bug happen, so we'd
                    // rather get more info to debug than not.
                    CFMetaData table = command.metadata();
                    String details = String.format("Error merging RTs on %s.%s: merged=%s, versions=%s, sources={%s}, responses:%n %s",
                                                   table.ksName, table.cfName,
                                                   merged == null ? "null" : merged.toString(table),
                                                   '[' + Joiner.on(", ").join(Iterables.transform(Arrays.asList(versions), rt -> rt == null ? "null" : rt.toString(table))) + ']',
                                                   Arrays.toString(sources),
                                                   makeResponsesDebugString());
                    throw new AssertionError(details, e);
                }
            }

            private String makeResponsesDebugString()
            {
                return Joiner.on(",\n")
                             .join(Iterables.transform(getMessages(), m -> m.from + " => " + m.payload.toDebugString(command, partitionKey)));
            }

            private void internalOnMergedRangeTombstoneMarkers(RangeTombstoneMarker merged, RangeTombstoneMarker[] versions)
            {
                // The current deletion as of dealing with this marker.
                DeletionTime currentDeletion = currentDeletion();

                for (int i = 0; i < versions.length; i++)
                {
                    RangeTombstoneMarker marker = versions[i];

                    // Update what the source now thinks is the current deletion
                    if (marker != null)
                        sourceDeletionTime[i] = marker.isOpen(isReversed) ? marker.openDeletionTime(isReversed) : null;

                    // If merged == null, some of the source is opening or closing a marker
                    if (merged == null)
                    {
                        // but if it's not this source, move to the next one
                        if (marker == null)
                            continue;

                        // We have a close and/or open marker for a source, with nothing corresponding in merged.
                        // Because merged is a superset, this imply that we have a current deletion (being it due to an
                        // early opening in merged or a partition level deletion) and that this deletion will still be
                        // active after that point. Further whatever deletion was open or is open by this marker on the
                        // source, that deletion cannot supersedes the current one.
                        //
                        // But while the marker deletion (before and/or after this point) cannot supersede the current
                        // deletion, we want to know if it's equal to it (both before and after), because in that case
                        // the source is up to date and we don't want to include repair.
                        //
                        // So in practice we have 2 possible case:
                        //  1) the source was up-to-date on deletion up to that point: then it won't be from that point
                        //     on unless it's a boundary and the new opened deletion time is also equal to the current
                        //     deletion (note that this implies the boundary has the same closing and opening deletion
                        //     time, which should generally not happen, but can due to legacy reading code not avoiding
                        //     this for a while, see CASSANDRA-13237).
                        //  2) the source wasn't up-to-date on deletion up to that point and it may now be (if it isn't
                        //     we just have nothing to do for that marker).
                        assert !currentDeletion.isLive() : currentDeletion.toString();

                        // Is the source up to date on deletion? It's up to date if it doesn't have an open RT repair
                        // nor an "active" partition level deletion (where "active" means that it's greater or equal
                        // to the current deletion: if the source has a repaired partition deletion lower than the
                        // current deletion, this means the current deletion is due to a previously open range tombstone,
                        // and if the source isn't currently repaired for that RT, then it means it's up to date on it).
                        DeletionTime partitionRepairDeletion = partitionLevelRepairDeletion(i);
                        if (markerToRepair[i] == null && currentDeletion.supersedes(partitionRepairDeletion))
                        {
                            // Since there is an ongoing merged deletion, the only way we don't have an open repair for
                            // this source is that it had a range open with the same deletion as current and it's
                            // closing it.
                            assert marker.isClose(isReversed) && currentDeletion.equals(marker.closeDeletionTime(isReversed))
                                 : String.format("currentDeletion=%s, marker=%s", currentDeletion, marker.toString(command.metadata()));

                            // and so unless it's a boundary whose opening deletion time is still equal to the current
                            // deletion (see comment above for why this can actually happen), we have to repair the source
                            // from that point on.
                            if (!(marker.isOpen(isReversed) && currentDeletion.equals(marker.openDeletionTime(isReversed))))
                                markerToRepair[i] = marker.closeBound(isReversed).invert();
                        }
                        // In case 2) above, we only have something to do if the source is up-to-date after that point
                        // (which, since the source isn't up-to-date before that point, means we're opening a new deletion
                        // that is equal to the current one).
                        else if (marker.isOpen(isReversed) && currentDeletion.equals(marker.openDeletionTime(isReversed)))
                        {
                            closeOpenMarker(i, marker.openBound(isReversed).invert());
                        }
                    }
                    else
                    {
                        // We have a change of current deletion in merged (potentially to/from no deletion at all).

                        if (merged.isClose(isReversed))
                        {
                            // We're closing the merged range. If we've marked the source as needing to be repaired for
                            // that range, close and add it to the repair to be sent.
                            if (markerToRepair[i] != null)
                                closeOpenMarker(i, merged.closeBound(isReversed));

                        }

                        if (merged.isOpen(isReversed))
                        {
                            // If we're opening a new merged range (or just switching deletion), then unless the source
                            // is up to date on that deletion (note that we've updated what the source deleteion is
                            // above), we'll have to sent the range to the source.
                            DeletionTime newDeletion = merged.openDeletionTime(isReversed);
                            DeletionTime sourceDeletion = sourceDeletionTime[i];
                            if (!newDeletion.equals(sourceDeletion))
                                markerToRepair[i] = merged.openBound(isReversed);
                        }
                    }
                }

                if (merged != null)
                    mergedDeletionTime = merged.isOpen(isReversed) ? merged.openDeletionTime(isReversed) : null;
            }

            private void closeOpenMarker(int i, Slice.Bound close)
            {
                Slice.Bound open = markerToRepair[i];
                update(i).add(new RangeTombstone(Slice.make(isReversed ? close : open, isReversed ? open : close), currentDeletion()));
                markerToRepair[i] = null;
            }

            public void close()
            {
                for (int i = 0; i < repairs.length; i++)
                {
                    if (repairs[i] == null)
                        continue;

                    // use a separate verb here because we don't want these to be get the white glove hint-
                    // on-timeout behavior that a "real" mutation gets
                    Tracing.trace("Sending read-repair-mutation to {}", sources[i]);
                    MessageOut<Mutation> msg = new Mutation(repairs[i]).createMessage(MessagingService.Verb.READ_REPAIR);
                    repairResults.add(MessagingService.instance().sendRR(msg, sources[i]));
                }
            }
        }
    }

    private class ShortReadResponseProtection extends Transformation<UnfilteredRowIterator>
    {
        private final InetAddress source;

        private final DataLimits.Counter singleResultCounter; // unmerged per-source counter
        private final DataLimits.Counter mergedResultCounter; // merged end-result counter

        private ShortReadResponseProtection(InetAddress source, DataLimits.Counter singleResultCounter, DataLimits.Counter mergedResultCounter)
        {
            this.source = source;
            this.singleResultCounter = singleResultCounter;
            this.mergedResultCounter = mergedResultCounter;
        }

        @Override
        public UnfilteredRowIterator applyToPartition(UnfilteredRowIterator partition)
        {
            ShortReadRowProtection protection = new ShortReadRowProtection(partition.metadata(), partition.partitionKey());

            /*
             * Extend for moreContents() then apply protection to track lastClustering.
             *
             * If we don't apply the transformation *after* extending the partition with MoreRows,
             * applyToRow() method of protection will not be called on the first row of the new extension iterator.
             */
            return Transformation.apply(MoreRows.extend(partition, protection), protection);
        }

        private class ShortReadRowProtection extends Transformation implements MoreRows<UnfilteredRowIterator>
        {
            private final CFMetaData metadata;
            private final DecoratedKey partitionKey;

            private Clustering lastClustering;

            private int lastCounted = 0; // last seen recorded # before attempting to fetch more rows
            private int lastFetched = 0; // # rows returned by last attempt to get more (or by the original read command)
            private int lastQueried = 0; // # extra rows requested from the replica last time

            private ShortReadRowProtection(CFMetaData metadata, DecoratedKey partitionKey)
            {
                this.metadata = metadata;
                this.partitionKey = partitionKey;
            }

            @Override
            public Row applyToRow(Row row)
            {
                lastClustering = row.clustering();
                return row;
            }

            /*
             * We have a potential short read if the result from a given node contains the requested number of rows
             * for that partition (i.e. it has stopped returning results due to the limit), but some of them haven't
             * made it into the final post-reconciliation result due to other nodes' tombstones.
             *
             * If that is the case, then that node may have more rows that we should fetch, as otherwise we could
             * ultimately return fewer rows than required. Also, those additional rows may contain tombstones which
             * which we also need to fetch as they may shadow rows from other replicas' results, which we would
             * otherwise return incorrectly.
             *
             * Also note that we only get here once all the rows for this partition have been iterated over, and so
             * if the node had returned the requested number of rows but we still get here, then some results were
             * skipped during reconciliation.
             */
            public UnfilteredRowIterator moreContents()
            {
                // never try to request additional rows from replicas if our reconciled partition is already filled to the limit
                assert !mergedResultCounter.isDoneForPartition();

                // we do not apply short read protection when we have no limits at all
                assert !command.limits().isUnlimited();

                // if the returned partition doesn't have enough rows to satisfy even the original limit, don't ask for more
                if (!singleResultCounter.isDoneForPartition())
                    return null;

                /*
                 * If the replica has no live rows in the partition, don't try to fetch more.
                 *
                 * Note that the previous branch [if (!singleResultCounter.isDoneForPartition()) return null] doesn't
                 * always cover this scenario:
                 * isDoneForPartition() is defined as [isDone() || rowInCurrentPartition >= perPartitionLimit],
                 * and will return true if isDone() returns true, even if there are 0 rows counted in the current partition.
                 *
                 * This can happen with a range read if after 1+ rounds of short read protection requests we managed to fetch
                 * enough extra rows for other partitions to satisfy the singleResultCounter's total row limit, but only
                 * have tombstones in the current partition.
                 *
                 * One other way we can hit this condition is when the partition only has a live static row and no regular
                 * rows. In that scenario the counter will remain at 0 until the partition is closed - which happens after
                 * the moreContents() call.
                 */
                if (singleResultCounter.countedInCurrentPartition() == 0)
                    return null;

                /*
                 * This is a table with no clustering columns, and has at most one row per partition - with EMPTY clustering.
                 * We already have the row, so there is no point in asking for more from the partition.
                 */
                if (Clustering.EMPTY == lastClustering)
                    return null;

                lastFetched = singleResultCounter.countedInCurrentPartition() - lastCounted;
                lastCounted = singleResultCounter.countedInCurrentPartition();

                // getting back fewer rows than we asked for means the partition on the replica has been fully consumed
                if (lastQueried > 0 && lastFetched < lastQueried)
                    return null;
<<<<<<< HEAD
                lastCount = counter.counted();

                assert !postReconciliationCounter.isDoneForPartition();

                // We need to try to query enough additional results to fulfill our query, but because we could still
                // get short reads on that additional query, just querying the number of results we miss may not be
                // enough. But we know that when this node answered n rows (counter.countedInCurrentPartition), only
                // x rows (postReconciliationCounter.countedInCurrentPartition()) made it in the final result.
                // So our ratio of live rows to requested rows is x/n, so since we miss n-x rows, we estimate that
                // we should request m rows so that m * x/n = n-x, that is m = (n^2/x) - n.
                // Also note that it's ok if we retrieve more results that necessary since our top level iterator is a
                // counting iterator.
                int n = postReconciliationCounter.countedInCurrentPartition();
                int x = counter.countedInCurrentPartition();
                int toQuery = Math.max(((n * n) / Math.max(x, 1)) - n, 1);

                DataLimits retryLimits = command.limits().forShortReadRetry(toQuery);
                ClusteringIndexFilter filter = command.clusteringIndexFilter(partitionKey);
                ClusteringIndexFilter retryFilter = lastClustering == null ? filter : filter.forPaging(metadata.comparator, lastClustering, false);
                SinglePartitionReadCommand cmd = SinglePartitionReadCommand.create(command.metadata(),
                                                                                   command.nowInSec(),
                                                                                   command.columnFilter(),
                                                                                   command.rowFilter(),
                                                                                   retryLimits,
                                                                                   partitionKey,
                                                                                   retryFilter);

                Tracing.trace("Requesting {} extra rows from {} for short read protection", toQuery, source);
                Schema.instance.getColumnFamilyStoreInstance(cmd.metadata().cfId).metric.shortReadProtectionRequests.mark();

                return doShortReadRetry(cmd);
=======

                /*
                 * At this point we know that:
                 *     1. the replica returned [repeatedly?] as many rows as we asked for and potentially has more
                 *        rows in the partition
                 *     2. at least one of those returned rows was shadowed by a tombstone returned from another
                 *        replica
                 *     3. we haven't satisfied the client's limits yet, and should attempt to query for more rows to
                 *        avoid a short read
                 *
                 * In the ideal scenario, we would get exactly min(a, b) or fewer rows from the next request, where a and b
                 * are defined as follows:
                 *     [a] limits.count() - mergedResultCounter.counted()
                 *     [b] limits.perPartitionCount() - mergedResultCounter.countedInCurrentPartition()
                 *
                 * It would be naive to query for exactly that many rows, as it's possible and not unlikely
                 * that some of the returned rows would also be shadowed by tombstones from other hosts.
                 *
                 * Note: we don't know, nor do we care, how many rows from the replica made it into the reconciled result;
                 * we can only tell how many in total we queried for, and that [0, mrc.countedInCurrentPartition()) made it.
                 *
                 * In general, our goal should be to minimise the number of extra requests - *not* to minimise the number
                 * of rows fetched: there is a high transactional cost for every individual request, but a relatively low
                 * marginal cost for each extra row requested.
                 *
                 * As such it's better to overfetch than to underfetch extra rows from a host; but at the same
                 * time we want to respect paging limits and not blow up spectacularly.
                 *
                 * Note: it's ok to retrieve more rows that necessary since singleResultCounter is not stopping and only
                 * counts.
                 *
                 * With that in mind, we'll just request the minimum of (count(), perPartitionCount()) limits,
                 * but no fewer than 8 rows (an arbitrary round lower bound), to ensure that we won't fetch row by row
                 * for SELECT DISTINCT queries (that set per partition limit to 1).
                 *
                 * See CASSANDRA-13794 for more details.
                 */
                lastQueried = Math.max(Math.min(command.limits().count(), command.limits().perPartitionCount()), 8);

                ColumnFamilyStore.metricsFor(metadata.cfId).shortReadProtectionRequests.mark();
                Tracing.trace("Requesting {} extra rows from {} for short read protection", lastQueried, source);

                return executeReadCommand(makeFetchAdditionalRowsReadCommand(lastQueried));
            }

            private SinglePartitionReadCommand makeFetchAdditionalRowsReadCommand(int toQuery)
            {
                ClusteringIndexFilter filter = command.clusteringIndexFilter(partitionKey);
                if (null != lastClustering)
                    filter = filter.forPaging(metadata.comparator, lastClustering, false);

                return SinglePartitionReadCommand.create(command.isForThrift(),
                                                         command.metadata(),
                                                         command.nowInSec(),
                                                         command.columnFilter(),
                                                         command.rowFilter(),
                                                         command.limits().forShortReadRetry(toQuery),
                                                         partitionKey,
                                                         filter);
>>>>>>> ab0adf9f
            }

            private UnfilteredRowIterator executeReadCommand(SinglePartitionReadCommand cmd)
            {
                DataResolver resolver = new DataResolver(keyspace, cmd, ConsistencyLevel.ONE, 1);
                ReadCallback handler = new ReadCallback(resolver, ConsistencyLevel.ONE, cmd, Collections.singletonList(source));

                if (StorageProxy.canDoLocalRequest(source))
<<<<<<< HEAD
                    StageManager.getStage(Stage.READ).maybeExecuteImmediately(new StorageProxy.LocalReadRunnable(retryCommand, handler));
=======
                    StageManager.getStage(Stage.READ).maybeExecuteImmediately(new StorageProxy.LocalReadRunnable(cmd, handler));
>>>>>>> ab0adf9f
                else
                    MessagingService.instance().sendRRWithFailure(cmd.createMessage(MessagingService.current_version), source, handler);

                // We don't call handler.get() because we want to preserve tombstones since we're still in the middle of merging node results.
                handler.awaitResults();
                assert resolver.responses.size() == 1;
                return UnfilteredPartitionIterators.getOnlyElement(resolver.responses.get(0).payload.makeIterator(command), cmd);
            }
        }
    }
}<|MERGE_RESOLUTION|>--- conflicted
+++ resolved
@@ -100,13 +100,6 @@
          * See CASSANDRA-13747 for more details.
          */
 
-<<<<<<< HEAD
-        DataLimits.Counter counter = command.limits().newCounter(command.nowInSec(), true);
-
-        UnfilteredPartitionIterator merged = mergeWithShortReadProtection(iters, sources, counter);
-        FilteredPartitions filtered = FilteredPartitions.filter(merged, new Filter(command.nowInSec()));
-        PartitionIterator counted = counter.applyTo(filtered);
-=======
         DataLimits.Counter mergedResultCounter =
             command.limits().newCounter(command.nowInSec(), true, command.selectsFullPartition(), enforceStrictLiveness);
 
@@ -114,40 +107,19 @@
         FilteredPartitions filtered =
             FilteredPartitions.filter(merged, new Filter(command.nowInSec(), command.metadata().enforceStrictLiveness()));
         PartitionIterator counted = Transformation.apply(filtered, mergedResultCounter);
->>>>>>> ab0adf9f
 
         return command.isForThrift()
              ? counted
              : Transformation.apply(counted, new EmptyPartitionsDiscarder());
     }
 
-<<<<<<< HEAD
-    public void compareResponses()
-    {
-        // We need to fully consume the results to trigger read repairs if appropriate
-        try (PartitionIterator iterator = resolve())
-        {
-            PartitionIterators.consume(iterator);
-        }
-    }
-
-    private UnfilteredPartitionIterator mergeWithShortReadProtection(List<UnfilteredPartitionIterator> results,
-                                                                     InetAddress[] sources,
-                                                                     DataLimits.Counter resultCounter)
-=======
     private UnfilteredPartitionIterator mergeWithShortReadProtection(List<UnfilteredPartitionIterator> results,
                                                                      InetAddress[] sources,
                                                                      DataLimits.Counter mergedResultCounter)
->>>>>>> ab0adf9f
     {
         // If we have only one results, there is no read repair to do and we can't get short reads
         if (results.size() == 1)
             return results.get(0);
-<<<<<<< HEAD
-
-        UnfilteredPartitionIterators.MergeListener listener = new RepairMergeListener(sources);
-=======
->>>>>>> ab0adf9f
 
         // So-called "short reads" stems from nodes returning only a subset of the results they have for a partition due to the limit,
         // but that subset not being enough post-reconciliation. So if we don't have limit, don't bother.
@@ -170,11 +142,7 @@
             }
         }
 
-<<<<<<< HEAD
-        return UnfilteredPartitionIterators.merge(results, command.nowInSec(), listener);
-=======
         return UnfilteredPartitionIterators.merge(results, command.nowInSec(), new RepairMergeListener(sources));
->>>>>>> ab0adf9f
     }
 
     private class RepairMergeListener implements UnfilteredPartitionIterators.MergeListener
@@ -618,40 +586,6 @@
                 // getting back fewer rows than we asked for means the partition on the replica has been fully consumed
                 if (lastQueried > 0 && lastFetched < lastQueried)
                     return null;
-<<<<<<< HEAD
-                lastCount = counter.counted();
-
-                assert !postReconciliationCounter.isDoneForPartition();
-
-                // We need to try to query enough additional results to fulfill our query, but because we could still
-                // get short reads on that additional query, just querying the number of results we miss may not be
-                // enough. But we know that when this node answered n rows (counter.countedInCurrentPartition), only
-                // x rows (postReconciliationCounter.countedInCurrentPartition()) made it in the final result.
-                // So our ratio of live rows to requested rows is x/n, so since we miss n-x rows, we estimate that
-                // we should request m rows so that m * x/n = n-x, that is m = (n^2/x) - n.
-                // Also note that it's ok if we retrieve more results that necessary since our top level iterator is a
-                // counting iterator.
-                int n = postReconciliationCounter.countedInCurrentPartition();
-                int x = counter.countedInCurrentPartition();
-                int toQuery = Math.max(((n * n) / Math.max(x, 1)) - n, 1);
-
-                DataLimits retryLimits = command.limits().forShortReadRetry(toQuery);
-                ClusteringIndexFilter filter = command.clusteringIndexFilter(partitionKey);
-                ClusteringIndexFilter retryFilter = lastClustering == null ? filter : filter.forPaging(metadata.comparator, lastClustering, false);
-                SinglePartitionReadCommand cmd = SinglePartitionReadCommand.create(command.metadata(),
-                                                                                   command.nowInSec(),
-                                                                                   command.columnFilter(),
-                                                                                   command.rowFilter(),
-                                                                                   retryLimits,
-                                                                                   partitionKey,
-                                                                                   retryFilter);
-
-                Tracing.trace("Requesting {} extra rows from {} for short read protection", toQuery, source);
-                Schema.instance.getColumnFamilyStoreInstance(cmd.metadata().cfId).metric.shortReadProtectionRequests.mark();
-
-                return doShortReadRetry(cmd);
-=======
-
                 /*
                  * At this point we know that:
                  *     1. the replica returned [repeatedly?] as many rows as we asked for and potentially has more
@@ -710,7 +644,6 @@
                                                          command.limits().forShortReadRetry(toQuery),
                                                          partitionKey,
                                                          filter);
->>>>>>> ab0adf9f
             }
 
             private UnfilteredRowIterator executeReadCommand(SinglePartitionReadCommand cmd)
@@ -719,11 +652,7 @@
                 ReadCallback handler = new ReadCallback(resolver, ConsistencyLevel.ONE, cmd, Collections.singletonList(source));
 
                 if (StorageProxy.canDoLocalRequest(source))
-<<<<<<< HEAD
-                    StageManager.getStage(Stage.READ).maybeExecuteImmediately(new StorageProxy.LocalReadRunnable(retryCommand, handler));
-=======
                     StageManager.getStage(Stage.READ).maybeExecuteImmediately(new StorageProxy.LocalReadRunnable(cmd, handler));
->>>>>>> ab0adf9f
                 else
                     MessagingService.instance().sendRRWithFailure(cmd.createMessage(MessagingService.current_version), source, handler);
 
