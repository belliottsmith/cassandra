/*
 * Licensed to the Apache Software Foundation (ASF) under one
 * or more contributor license agreements.  See the NOTICE file
 * distributed with this work for additional information
 * regarding copyright ownership.  The ASF licenses this file
 * to you under the Apache License, Version 2.0 (the
 * "License"); you may not use this file except in compliance
 * with the License.  You may obtain a copy of the License at
 *
 *     http://www.apache.org/licenses/LICENSE-2.0
 *
 * Unless required by applicable law or agreed to in writing, software
 * distributed under the License is distributed on an "AS IS" BASIS,
 * WITHOUT WARRANTIES OR CONDITIONS OF ANY KIND, either express or implied.
 * See the License for the specific language governing permissions and
 * limitations under the License.
 */
package org.apache.cassandra.service.reads;

import com.google.common.base.Preconditions;
import org.slf4j.Logger;
import org.slf4j.LoggerFactory;

import org.apache.cassandra.concurrent.Stage;
import org.apache.cassandra.db.ColumnFamilyStore;
import org.apache.cassandra.db.ConsistencyLevel;
import org.apache.cassandra.db.DecoratedKey;
import org.apache.cassandra.db.Keyspace;
import org.apache.cassandra.db.ReadCommand;
import org.apache.cassandra.db.SinglePartitionReadCommand;
import org.apache.cassandra.db.partitions.PartitionIterator;
import org.apache.cassandra.db.transform.DuplicateRowChecker;
import org.apache.cassandra.exceptions.ReadFailureException;
import org.apache.cassandra.exceptions.ReadTimeoutException;
import org.apache.cassandra.exceptions.UnavailableException;
import org.apache.cassandra.locator.EndpointsForToken;
import org.apache.cassandra.locator.InetAddressAndPort;
import org.apache.cassandra.locator.Replica;
import org.apache.cassandra.locator.ReplicaCollection;
import org.apache.cassandra.locator.ReplicaPlan;
import org.apache.cassandra.locator.ReplicaPlans;
import org.apache.cassandra.net.Message;
import org.apache.cassandra.net.MessagingService;
import org.apache.cassandra.service.StorageProxy.LocalReadRunnable;
import org.apache.cassandra.service.reads.repair.ReadRepair;
import org.apache.cassandra.tracing.TraceState;
import org.apache.cassandra.tracing.Tracing;
import org.apache.cassandra.transport.Dispatcher;
import org.apache.cassandra.utils.FBUtilities;

import static com.google.common.collect.Iterables.all;
import static java.util.concurrent.TimeUnit.MICROSECONDS;
import static java.util.concurrent.TimeUnit.NANOSECONDS;
import static org.apache.cassandra.utils.MonotonicClock.Global.preciseTime;

/**
 * Sends a read request to the replicas needed to satisfy a given ConsistencyLevel.
 *
 * Optionally, may perform additional requests to provide redundancy against replica failure:
 * AlwaysSpeculatingReadExecutor will always send a request to one extra replica, while
 * SpeculatingReadExecutor will wait until it looks like the original request is in danger
 * of timing out before performing extra reads.
 */
public abstract class AbstractReadExecutor
{
    private static final Logger logger = LoggerFactory.getLogger(AbstractReadExecutor.class);

    protected final ReadCommand command;
    private   final ReplicaPlan.SharedForTokenRead replicaPlan;
    protected final ReadRepair<EndpointsForToken, ReplicaPlan.ForTokenRead> readRepair;
    protected final DigestResolver<EndpointsForToken, ReplicaPlan.ForTokenRead> digestResolver;
    protected final ReadCallback<EndpointsForToken, ReplicaPlan.ForTokenRead> handler;
    protected final TraceState traceState;
    protected final ColumnFamilyStore cfs;
    protected final Dispatcher.RequestTime requestTime;

    private   final int initialDataRequestCount;
    protected volatile PartitionIterator result = null;

    AbstractReadExecutor(ColumnFamilyStore cfs, ReadCommand command, ReplicaPlan.ForTokenRead replicaPlan, int initialDataRequestCount, Dispatcher.RequestTime requestTime)
    {
        this.command = command;
        this.replicaPlan = ReplicaPlan.shared(replicaPlan);
        this.initialDataRequestCount = initialDataRequestCount;
        // the ReadRepair and DigestResolver both need to see our updated
        this.readRepair = ReadRepair.create(command, this.replicaPlan, requestTime);
        this.digestResolver = new DigestResolver<>(command, this.replicaPlan, requestTime);
        this.handler = new ReadCallback<>(digestResolver, command, this.replicaPlan, requestTime);
        this.cfs = cfs;
        this.traceState = Tracing.instance.get();
        this.requestTime = requestTime;


        // Set the digest version (if we request some digests). This is the smallest version amongst all our target replicas since new nodes
        // knows how to produce older digest but the reverse is not true.
        // TODO: we need this when talking with pre-3.0 nodes. So if we preserve the digest format moving forward, we can get rid of this once
        // we stop being compatible with pre-3.0 nodes.
        int digestVersion = MessagingService.current_version;
        for (Replica replica : replicaPlan.contacts())
            digestVersion = Math.min(digestVersion, MessagingService.instance().versions.get(replica.endpoint()));
        command.setDigestVersion(digestVersion);
    }

    public DecoratedKey getKey()
    {
        Preconditions.checkState(command instanceof SinglePartitionReadCommand,
                                 "Can only get keys for SinglePartitionReadCommand");
        return ((SinglePartitionReadCommand) command).partitionKey();
    }

    public ReadRepair<EndpointsForToken, ReplicaPlan.ForTokenRead> getReadRepair()
    {
        return readRepair;
    }

    protected void makeFullDataRequests(ReplicaCollection<?> replicas)
    {
        assert all(replicas, Replica::isFull);
        makeRequests(command, replicas);
    }

    protected void makeTransientDataRequests(Iterable<Replica> replicas)
    {
        makeRequests(command.copyAsTransientQuery(replicas), replicas);
    }

    protected void makeDigestRequests(Iterable<Replica> replicas)
    {
        assert all(replicas, Replica::isFull);
        // only send digest requests to full replicas, send data requests instead to the transient replicas
        makeRequests(command.copyAsDigestQuery(replicas), replicas);
    }

    private void makeRequests(ReadCommand readCommand, Iterable<Replica> replicas)
    {
        boolean hasLocalEndpoint = false;
        Message<ReadCommand> message = null;

        for (Replica replica: replicas)
        {
            assert replica.isFull() || readCommand.acceptsTransient();

            InetAddressAndPort endpoint = replica.endpoint();
            if (replica.isSelf())
            {
                hasLocalEndpoint = true;
                continue;
            }

            if (traceState != null)
                traceState.trace("reading {} from {}", readCommand.isDigestQuery() ? "digest" : "data", endpoint);

            if (null == message)
            {
                message = readCommand.createMessage(false, requestTime);
            }

            MessagingService.instance().sendWithCallback(message, endpoint, handler);
        }

        // We delay the local (potentially blocking) read till the end to avoid stalling remote requests.
        if (hasLocalEndpoint)
        {
            logger.trace("reading {} locally", readCommand.isDigestQuery() ? "digest" : "data");
            Stage.READ.maybeExecuteImmediately(new LocalReadRunnable(readCommand, handler, requestTime));
        }
    }

    /**
     * Perform additional requests if it looks like the original will time out.  May block while it waits
     * to see if the original requests are answered first.
     */
    public abstract void maybeTryAdditionalReplicas();

    /**
     * send the initial set of requests
     */
    public void executeAsync()
    {
        EndpointsForToken selected = replicaPlan().contacts();
        EndpointsForToken fullDataRequests = selected.filter(Replica::isFull, initialDataRequestCount);
        makeFullDataRequests(fullDataRequests);
        makeTransientDataRequests(selected.filterLazily(Replica::isTransient));
        makeDigestRequests(selected.filterLazily(r -> r.isFull() && !fullDataRequests.contains(r)));
    }

    /**
     * @return an executor appropriate for the configured speculative read policy
     */
<<<<<<< HEAD
    public static AbstractReadExecutor getReadExecutor(SinglePartitionReadCommand command,
                                                       ConsistencyLevel consistencyLevel,
                                                       long queryStartNanoTime) throws UnavailableException
=======
    public static AbstractReadExecutor getReadExecutor(SinglePartitionReadCommand command, ConsistencyLevel consistencyLevel, Dispatcher.RequestTime requestTime) throws UnavailableException
>>>>>>> dc17c297
    {
        Keyspace keyspace = Keyspace.open(command.metadata().keyspace);
        ColumnFamilyStore cfs = keyspace.getColumnFamilyStore(command.metadata().id);
        SpeculativeRetryPolicy retry = cfs.metadata().params.speculativeRetry;

        ReplicaPlan.ForTokenRead replicaPlan = ReplicaPlans.forRead(keyspace,
                                                                    command.partitionKey().getToken(),
                                                                    command.indexQueryPlan(),
                                                                    consistencyLevel,
                                                                    retry);

        // Speculative retry is disabled *OR*
        // 11980: Disable speculative retry if using EACH_QUORUM in order to prevent miscounting DC responses
        if (retry.equals(NeverSpeculativeRetryPolicy.INSTANCE) || consistencyLevel == ConsistencyLevel.EACH_QUORUM)
            return new NeverSpeculatingReadExecutor(cfs, command, replicaPlan, requestTime, false);

        // There are simply no extra replicas to speculate.
        // Handle this separately so it can record failed attempts to speculate due to lack of replicas
        if (replicaPlan.contacts().size() == replicaPlan.readCandidates().size())
        {
            boolean recordFailedSpeculation = consistencyLevel != ConsistencyLevel.ALL;
            return new NeverSpeculatingReadExecutor(cfs, command, replicaPlan, requestTime, recordFailedSpeculation);
        }

        if (retry.equals(AlwaysSpeculativeRetryPolicy.INSTANCE))
            return new AlwaysSpeculatingReadExecutor(cfs, command, replicaPlan, requestTime);
        else // PERCENTILE or CUSTOM.
            return new SpeculatingReadExecutor(cfs, command, replicaPlan, requestTime);
    }

    public boolean hasLocalRead()
    {
        return replicaPlan().lookup(FBUtilities.getBroadcastAddressAndPort()) != null;
    }

    /**
     *  Returns true if speculation should occur and if it should then block until it is time to
     *  send the speculative reads
     */
    boolean shouldSpeculateAndMaybeWait()
    {
        long now = preciseTime.now();
        long sampleLatencyNanos = MICROSECONDS.toNanos(cfs.sampleReadLatencyMicros);
        // no latency information, or we're overloaded
        if (sampleLatencyNanos > command.getTimeout(NANOSECONDS))
        {
            logger.trace("Decided not to speculate as {}ns > {}ns", sampleLatencyNanos, command.getTimeout(NANOSECONDS));
            return false;
        }

        if (now + sampleLatencyNanos > requestTime.clientDeadline())
        {
            logger.trace("Decided not to speculate as native transport timeout will be reached before speculating");
            return false;
        }

        // We track latency based on request processing time, since the amount of time that request spends in the queue
        // is not a representative metric of replica performance.
        if (logger.isTraceEnabled())
            logger.trace("Awaiting {}ns before speculating", sampleLatencyNanos);

        return !handler.awaitUntil(requestTime.startedAtNanos() + sampleLatencyNanos);
    }

    ReplicaPlan.ForTokenRead replicaPlan()
    {
        return replicaPlan.get();
    }

    void onReadTimeout() {}

    public static class NeverSpeculatingReadExecutor extends AbstractReadExecutor
    {
        /**
         * If never speculating due to lack of replicas
         * log it is as a failure if it should have happened
         * but couldn't due to lack of replicas
         */
        private final boolean logFailedSpeculation;

        public NeverSpeculatingReadExecutor(ColumnFamilyStore cfs,
                                            ReadCommand command,
                                            ReplicaPlan.ForTokenRead replicaPlan,
                                            Dispatcher.RequestTime requestTime,
                                            boolean logFailedSpeculation)
        {
            super(cfs, command, replicaPlan, 1, requestTime);
            this.logFailedSpeculation = logFailedSpeculation;
        }

        public void maybeTryAdditionalReplicas()
        {
            if (shouldSpeculateAndMaybeWait() && logFailedSpeculation)
            {
                cfs.metric.speculativeInsufficientReplicas.inc();
            }
        }
    }

    static class SpeculatingReadExecutor extends AbstractReadExecutor
    {
        private volatile boolean speculated = false;

        public SpeculatingReadExecutor(ColumnFamilyStore cfs,
                                       ReadCommand command,
                                       ReplicaPlan.ForTokenRead replicaPlan,
                                       Dispatcher.RequestTime requestTime)
        {
            // We're hitting additional targets for read repair (??).  Since our "extra" replica is the least-
            // preferred by the snitch, we do an extra data read to start with against a replica more
            // likely to respond; better to let RR fail than the entire query.
            super(cfs, command, replicaPlan, replicaPlan.readQuorum() < replicaPlan.contacts().size() ? 2 : 1, requestTime);
        }

        public void maybeTryAdditionalReplicas()
        {
            if (shouldSpeculateAndMaybeWait())
            {
                //Handle speculation stats first in case the callback fires immediately
                cfs.metric.speculativeRetries.inc();
                speculated = true;

                ReplicaPlan.ForTokenRead replicaPlan = replicaPlan();
                ReadCommand retryCommand;
                Replica extraReplica;
                if (handler.resolver.isDataPresent())
                {
                    extraReplica = replicaPlan.firstUncontactedCandidate(replica -> true);

                    // we should only use a SpeculatingReadExecutor if we have an extra replica to speculate against
                    assert extraReplica != null;

                    retryCommand = extraReplica.isTransient()
                            ? command.copyAsTransientQuery(extraReplica)
                            : command.copyAsDigestQuery(extraReplica);
                }
                else
                {
                    extraReplica = replicaPlan.firstUncontactedCandidate(Replica::isFull);
                    retryCommand = command;
                    if (extraReplica == null)
                    {
                        cfs.metric.speculativeInsufficientReplicas.inc();
                        // cannot safely speculate a new data request, without more work - requests assumed to be
                        // unique per endpoint, and we have no full nodes left to speculate against
                        return;
                    }
                }

                // we must update the plan to include this new node, else when we come to read-repair, we may not include this
                // speculated response in the data requests we make again, and we will not be able to 'speculate' an extra repair read,
                // nor would we be able to speculate a new 'write' if the repair writes are insufficient
                super.replicaPlan.addToContacts(extraReplica);

                if (traceState != null)
                    traceState.trace("speculating read retry on {}", extraReplica);
                logger.trace("speculating read retry on {}", extraReplica);

                MessagingService.instance().sendWithCallback(retryCommand.createMessage(false, requestTime), extraReplica.endpoint(), handler);
            }
        }

        @Override
        void onReadTimeout()
        {
            //Shouldn't be possible to get here without first attempting to speculate even if the
            //timing is bad
            assert speculated;
            cfs.metric.speculativeFailedRetries.inc();
        }
    }

    private static class AlwaysSpeculatingReadExecutor extends AbstractReadExecutor
    {
        public AlwaysSpeculatingReadExecutor(ColumnFamilyStore cfs,
                                             ReadCommand command,
                                             ReplicaPlan.ForTokenRead replicaPlan,
                                             Dispatcher.RequestTime requestTime)
        {
            // presumably, we speculate an extra data request here in case it is our data request that fails to respond,
            // and there are no more nodes to consult
            super(cfs, command, replicaPlan, replicaPlan.contacts().size() > 1 ? 2 : 1, requestTime);
        }

        public void maybeTryAdditionalReplicas()
        {
            // no-op
        }

        @Override
        public void executeAsync()
        {
            super.executeAsync();
            cfs.metric.speculativeRetries.inc();
        }

        @Override
        void onReadTimeout()
        {
            cfs.metric.speculativeFailedRetries.inc();
        }
    }

    public void setResult(PartitionIterator result)
    {
        Preconditions.checkState(this.result == null, "Result can only be set once");
        this.result = DuplicateRowChecker.duringRead(result, this.replicaPlan.get().readCandidates().endpointList());
    }

    public void awaitResponses() throws ReadTimeoutException
    {
        awaitResponses(false);
    }

    /**
     * Wait for the CL to be satisfied by responses
     */
    public void awaitResponses(boolean logBlockingReadRepairAttempt) throws ReadTimeoutException
    {
        try
        {
            handler.awaitResults();
            assert digestResolver.isDataPresent() : "awaitResults returned with no data present.";
        }
        catch (ReadTimeoutException e)
        {
            try
            {
                onReadTimeout();
            }
            finally
            {
                throw e;
            }
        }

        // return immediately, or begin a read repair
        if (digestResolver.responsesMatch())
        {
            setResult(digestResolver.getData());
        }
        else
        {
            Tracing.trace("Digest mismatch: Mismatch for key {}", getKey());
            readRepair.startRepair(digestResolver, this::setResult);
            if (logBlockingReadRepairAttempt)
            {
                logger.info("Blocking Read Repair triggered for query [{}] at CL.{} with endpoints {}",
                            command.toCQLString(),
                            replicaPlan().consistencyLevel(),
                            replicaPlan().contacts());
            }
        }
    }

    public void awaitReadRepair() throws ReadTimeoutException
    {
        try
        {
            readRepair.awaitReads();
        }
        catch (ReadTimeoutException e)
        {
            if (Tracing.isTracing())
                Tracing.trace("Timed out waiting on digest mismatch repair requests");
            else
                logger.trace("Timed out waiting on digest mismatch repair requests");
            // the caught exception here will have CL.ALL from the repair command,
            // not whatever CL the initial command was at (CASSANDRA-7947)
            throw new ReadTimeoutException(replicaPlan().consistencyLevel(), handler.blockFor - 1, handler.blockFor, true);
        }
    }

    boolean isDone()
    {
        return result != null;
    }

    public void maybeSendAdditionalDataRequests()
    {
        if (isDone())
            return;

        readRepair.maybeSendAdditionalReads();
    }

    public PartitionIterator getResult() throws ReadFailureException, ReadTimeoutException
    {
        Preconditions.checkState(result != null, "Result must be set first");
        return result;
    }
}<|MERGE_RESOLUTION|>--- conflicted
+++ resolved
@@ -187,13 +187,7 @@
     /**
      * @return an executor appropriate for the configured speculative read policy
      */
-<<<<<<< HEAD
-    public static AbstractReadExecutor getReadExecutor(SinglePartitionReadCommand command,
-                                                       ConsistencyLevel consistencyLevel,
-                                                       long queryStartNanoTime) throws UnavailableException
-=======
     public static AbstractReadExecutor getReadExecutor(SinglePartitionReadCommand command, ConsistencyLevel consistencyLevel, Dispatcher.RequestTime requestTime) throws UnavailableException
->>>>>>> dc17c297
     {
         Keyspace keyspace = Keyspace.open(command.metadata().keyspace);
         ColumnFamilyStore cfs = keyspace.getColumnFamilyStore(command.metadata().id);
