/*
 * Licensed to the Apache Software Foundation (ASF) under one
 * or more contributor license agreements.  See the NOTICE file
 * distributed with this work for additional information
 * regarding copyright ownership.  The ASF licenses this file
 * to you under the Apache License, Version 2.0 (the
 * "License"); you may not use this file except in compliance
 * with the License.  You may obtain a copy of the License at
 *
 *     http://www.apache.org/licenses/LICENSE-2.0
 *
 * Unless required by applicable law or agreed to in writing, software
 * distributed under the License is distributed on an "AS IS" BASIS,
 * WITHOUT WARRANTIES OR CONDITIONS OF ANY KIND, either express or implied.
 * See the License for the specific language governing permissions and
 * limitations under the License.
 */
package org.apache.cassandra.service.reads;

import java.text.DecimalFormat;
import java.text.DecimalFormatSymbols;
import java.util.Locale;
import java.util.regex.Matcher;
import java.util.regex.Pattern;

import com.google.common.base.Objects;

import com.codahale.metrics.Snapshot;
import org.apache.cassandra.exceptions.ConfigurationException;
import org.apache.cassandra.metrics.SnapshottingTimer;
import org.apache.cassandra.schema.TableParams;

public class PercentileSpeculativeRetryPolicy implements SpeculativeRetryPolicy
{
    public static final PercentileSpeculativeRetryPolicy NINETY_NINE_P = new PercentileSpeculativeRetryPolicy(99.0);

    private static final Pattern PATTERN = Pattern.compile("^(?<val>[0-9.]+)p(ercentile)?$", Pattern.CASE_INSENSITIVE);
    /**
     * The pattern above uses dot as decimal separator, so we use {@link Locale#ENGLISH} to enforce that. (CASSANDRA-14374)
     */
    private static final DecimalFormat FORMATTER = new DecimalFormat("#.####", new DecimalFormatSymbols(Locale.ENGLISH));

    private final double percentile;

    public PercentileSpeculativeRetryPolicy(double percentile)
    {
        this.percentile = percentile;
    }

    @Override
    public long calculateThreshold(SnapshottingTimer latency, long existingValue)
    {
        return calculateThreshold(latency.getPercentileSnapshot(), existingValue);
    }

    public long calculateThreshold(Snapshot snapshot, long existingValue)
    {
        if (snapshot.size() <= 0)
            return existingValue;
<<<<<<< HEAD
        return (long) snapshot.getValue(percentile / 100);
=======
        // latency snapshot uses a default timer so is in microseconds, so just return percentile
        return (long) latency.getValue(percentile / 100);
>>>>>>> 55012258
    }

    @Override
    public Kind kind()
    {
        return Kind.PERCENTILE;
    }

    @Override
    public boolean equals(Object obj)
    {
        if (!(obj instanceof PercentileSpeculativeRetryPolicy))
            return false;
        PercentileSpeculativeRetryPolicy rhs = (PercentileSpeculativeRetryPolicy) obj;
        return percentile == rhs.percentile;
    }

    @Override
    public int hashCode()
    {
        return Objects.hashCode(kind(), percentile);
    }

    @Override
    public String toString()
    {
        return String.format("%sp", FORMATTER.format(percentile));
    }

    static PercentileSpeculativeRetryPolicy fromString(String str)
    {
        Matcher matcher = PATTERN.matcher(str);

        if (!matcher.matches())
            throw new IllegalArgumentException();

        String val = matcher.group("val");

        double percentile;
        try
        {
            percentile = Double.parseDouble(val);
        }
        catch (IllegalArgumentException e)
        {
            throw new ConfigurationException(String.format("Invalid value %s for option '%s'", str, TableParams.Option.SPECULATIVE_RETRY));
        }

        if (percentile <= 0.0 || percentile >= 100.0)
        {
            throw new ConfigurationException(String.format("Invalid value %s for PERCENTILE option '%s': must be between (0.0 and 100.0)",
                                                           str, TableParams.Option.SPECULATIVE_RETRY));
        }

        return new PercentileSpeculativeRetryPolicy(percentile);
    }

    static boolean stringMatches(String str)
    {
        return PATTERN.matcher(str).matches();
    }
}<|MERGE_RESOLUTION|>--- conflicted
+++ resolved
@@ -57,12 +57,8 @@
     {
         if (snapshot.size() <= 0)
             return existingValue;
-<<<<<<< HEAD
+        // latency snapshot uses a default timer so is in microseconds, so just return percentile
         return (long) snapshot.getValue(percentile / 100);
-=======
-        // latency snapshot uses a default timer so is in microseconds, so just return percentile
-        return (long) latency.getValue(percentile / 100);
->>>>>>> 55012258
     }
 
     @Override
