/*
 * Licensed to the Apache Software Foundation (ASF) under one
 * or more contributor license agreements.  See the NOTICE file
 * distributed with this work for additional information
 * regarding copyright ownership.  The ASF licenses this file
 * to you under the Apache License, Version 2.0 (the
 * "License"); you may not use this file except in compliance
 * with the License.  You may obtain a copy of the License at
 *
 *     http://www.apache.org/licenses/LICENSE-2.0
 *
 * Unless required by applicable law or agreed to in writing, software
 * distributed under the License is distributed on an "AS IS" BASIS,
 * WITHOUT WARRANTIES OR CONDITIONS OF ANY KIND, either express or implied.
 * See the License for the specific language governing permissions and
 * limitations under the License.
 */
package org.apache.cassandra.service;

import java.nio.ByteBuffer;
import java.util.ArrayList;
import java.util.Arrays;
import java.util.Collection;
import java.util.HashMap;
import java.util.HashSet;
import java.util.Iterator;
import java.util.List;
import java.util.Map;
import java.util.Objects;
import java.util.Optional;
import java.util.Set;
import java.util.UUID;
import java.util.concurrent.ConcurrentHashMap;
import java.util.concurrent.Future;
import java.util.concurrent.ThreadLocalRandom;
import java.util.concurrent.TimeUnit;
import java.util.concurrent.TimeoutException;
import java.util.concurrent.atomic.AtomicInteger;
import java.util.concurrent.atomic.AtomicLong;
import java.util.function.Supplier;
import java.util.stream.Collectors;

import com.google.common.base.Preconditions;
import com.google.common.cache.CacheLoader;
import com.google.common.collect.Iterables;
import com.google.common.primitives.Ints;
import com.google.common.util.concurrent.Uninterruptibles;

import org.apache.cassandra.config.Config;
import org.apache.cassandra.metrics.CassandraMetricsRegistry;
import org.apache.cassandra.metrics.ClientMessageSizeMetrics;
import org.apache.cassandra.service.paxos.*;
import org.apache.cassandra.utils.concurrent.CountDownLatch;

import org.slf4j.Logger;
import org.slf4j.LoggerFactory;

import org.apache.cassandra.batchlog.Batch;
import org.apache.cassandra.batchlog.BatchlogManager;
import org.apache.cassandra.concurrent.Stage;
import org.apache.cassandra.config.CassandraRelevantProperties;
import org.apache.cassandra.config.DatabaseDescriptor;
import org.apache.cassandra.db.ColumnFamilyStore;
import org.apache.cassandra.db.ConsistencyLevel;
import org.apache.cassandra.db.CounterMutation;
import org.apache.cassandra.db.DecoratedKey;
import org.apache.cassandra.db.IMutation;
import org.apache.cassandra.db.Keyspace;
import org.apache.cassandra.db.MessageParams;
import org.apache.cassandra.db.Mutation;
import org.apache.cassandra.db.PartitionRangeReadCommand;
import org.apache.cassandra.db.PartitionSizeCommand;
import org.apache.cassandra.db.ReadCommand;
import org.apache.cassandra.db.ReadExecutionController;
import org.apache.cassandra.db.ReadResponse;
import org.apache.cassandra.db.RejectException;
import org.apache.cassandra.db.SinglePartitionReadCommand;
import org.apache.cassandra.db.TruncateRequest;
import org.apache.cassandra.db.WriteType;
import org.apache.cassandra.db.filter.TombstoneOverwhelmingException;
import org.apache.cassandra.db.partitions.FilteredPartition;
import org.apache.cassandra.db.partitions.PartitionIterator;
import org.apache.cassandra.db.partitions.PartitionIterators;
import org.apache.cassandra.db.partitions.PartitionUpdate;
import org.apache.cassandra.db.partitions.UnfilteredPartitionIterator;
import org.apache.cassandra.db.rows.RowIterator;
import org.apache.cassandra.db.view.ViewUtils;
import org.apache.cassandra.dht.Token;
import org.apache.cassandra.exceptions.CasWriteTimeoutException;
import org.apache.cassandra.exceptions.CasWriteUnknownResultException;
import org.apache.cassandra.exceptions.InvalidRequestException;
import org.apache.cassandra.exceptions.IsBootstrappingException;
import org.apache.cassandra.exceptions.OverloadedException;
import org.apache.cassandra.exceptions.ReadAbortException;
import org.apache.cassandra.exceptions.ReadFailureException;
import org.apache.cassandra.exceptions.ReadTimeoutException;
import org.apache.cassandra.exceptions.RequestFailureException;
import org.apache.cassandra.exceptions.RequestFailureReason;
import org.apache.cassandra.exceptions.RequestTimeoutException;
import org.apache.cassandra.exceptions.UnavailableException;
import org.apache.cassandra.exceptions.WriteFailureException;
import org.apache.cassandra.exceptions.WriteTimeoutException;
import org.apache.cassandra.gms.Gossiper;
import org.apache.cassandra.hints.Hint;
import org.apache.cassandra.hints.HintsService;
import org.apache.cassandra.locator.AbstractReplicationStrategy;
import org.apache.cassandra.locator.EndpointsForToken;
import org.apache.cassandra.locator.IEndpointSnitch;
import org.apache.cassandra.locator.InetAddressAndPort;
import org.apache.cassandra.locator.Replica;
import org.apache.cassandra.locator.ReplicaLayout;
import org.apache.cassandra.locator.ReplicaPlan;
import org.apache.cassandra.locator.ReplicaPlans;
import org.apache.cassandra.locator.Replicas;
import org.apache.cassandra.metrics.CASClientRequestMetrics;
import org.apache.cassandra.metrics.DenylistMetrics;
import org.apache.cassandra.metrics.ReadRepairMetrics;
import org.apache.cassandra.metrics.StorageMetrics;
import org.apache.cassandra.net.ForwardingInfo;
import org.apache.cassandra.net.Message;
import org.apache.cassandra.net.MessageFlag;
import org.apache.cassandra.net.MessagingService;
import org.apache.cassandra.net.RequestCallback;
import org.apache.cassandra.net.Verb;
import org.apache.cassandra.schema.PartitionDenylist;
import org.apache.cassandra.schema.Schema;
import org.apache.cassandra.schema.SchemaConstants;
import org.apache.cassandra.schema.TableId;
import org.apache.cassandra.schema.TableMetadata;
import org.apache.cassandra.service.reads.AbstractReadExecutor;
import org.apache.cassandra.service.reads.PartitionSizeCallback;
import org.apache.cassandra.service.reads.ReadCallback;
import org.apache.cassandra.service.reads.SpeculativeRetryPolicy;
import org.apache.cassandra.service.reads.range.RangeCommandIterator;
import org.apache.cassandra.service.reads.range.RangeCommands;
import org.apache.cassandra.service.reads.repair.ReadRepair;
import org.apache.cassandra.tracing.Tracing;
import org.apache.cassandra.triggers.TriggerExecutor;
import org.apache.cassandra.utils.Clock;
import org.apache.cassandra.utils.FBUtilities;
import org.apache.cassandra.utils.MBeanWrapper;
import org.apache.cassandra.utils.MonotonicClock;
import org.apache.cassandra.utils.NoSpamLogger;
import org.apache.cassandra.utils.Pair;
import org.apache.cassandra.utils.UUIDGen;
import org.apache.cassandra.utils.concurrent.UncheckedInterruptedException;

import static com.google.common.collect.Iterables.concat;
import static java.util.concurrent.TimeUnit.MILLISECONDS;
import static java.util.concurrent.TimeUnit.NANOSECONDS;
import static org.apache.cassandra.db.ConsistencyLevel.SERIAL;
import static org.apache.cassandra.net.Message.out;
import static org.apache.cassandra.metrics.ClientRequestsMetricsHolder.casReadMetrics;
import static org.apache.cassandra.metrics.ClientRequestsMetricsHolder.casWriteMetrics;
import static org.apache.cassandra.metrics.ClientRequestsMetricsHolder.partitionSizeMetrics;
import static org.apache.cassandra.metrics.ClientRequestsMetricsHolder.partitionSizeMetricsForLevel;
import static org.apache.cassandra.metrics.ClientRequestsMetricsHolder.readMetrics;
import static org.apache.cassandra.metrics.ClientRequestsMetricsHolder.readMetricsForLevel;
import static org.apache.cassandra.metrics.ClientRequestsMetricsHolder.viewWriteMetrics;
import static org.apache.cassandra.metrics.ClientRequestsMetricsHolder.writeMetrics;
import static org.apache.cassandra.metrics.ClientRequestsMetricsHolder.writeMetricsForLevel;
import static org.apache.cassandra.net.NoPayload.noPayload;
import static org.apache.cassandra.net.Verb.*;
import static org.apache.cassandra.service.BatchlogResponseHandler.BatchlogCleanup;
import static org.apache.cassandra.service.paxos.BallotGenerator.Global.nextBallotTimestampMicros;
import static org.apache.cassandra.service.paxos.BallotGenerator.Global.randomBallot;
import static org.apache.cassandra.service.paxos.PrepareVerbHandler.doPrepare;
import static org.apache.cassandra.service.paxos.ProposeVerbHandler.doPropose;
import static org.apache.cassandra.utils.Clock.Global.currentTimeMillis;
import static org.apache.cassandra.utils.Clock.Global.nanoTime;
import static org.apache.cassandra.utils.concurrent.CountDownLatch.newCountDownLatch;
import static org.apache.commons.lang3.StringUtils.join;

public class StorageProxy implements StorageProxyMBean
{
    public static final String MBEAN_NAME = "org.apache.cassandra.db:type=StorageProxy";
    private static final Logger logger = LoggerFactory.getLogger(StorageProxy.class);

    public static final String UNREACHABLE = "UNREACHABLE";

    private static final int FAILURE_LOGGING_INTERVAL_SECONDS = CassandraRelevantProperties.FAILURE_LOGGING_INTERVAL_SECONDS.getInt();

    private static final WritePerformer standardWritePerformer;
    private static final WritePerformer counterWritePerformer;
    private static final WritePerformer counterWriteOnCoordinatorPerformer;

    public static final StorageProxy instance = new StorageProxy();

    private static volatile int maxHintsInProgress = 128 * FBUtilities.getAvailableProcessors();
    private static final CacheLoader<InetAddressAndPort, AtomicInteger> hintsInProgress = new CacheLoader<InetAddressAndPort, AtomicInteger>()
    {
        public AtomicInteger load(InetAddressAndPort inetAddress)
        {
            return new AtomicInteger(0);
        }
    };

    private static final CassandraMetricsRegistry.JmxHistogram bytesReceivedPerRequest = new CassandraMetricsRegistry.JmxHistogram(ClientMessageSizeMetrics.bytesReceivedPerRequest, null);
    private static final CassandraMetricsRegistry.JmxHistogram bytesSentPerResponse = new CassandraMetricsRegistry.JmxHistogram(ClientMessageSizeMetrics.bytesSentPerResponse, null);

    private static final DenylistMetrics denylistMetrics = new DenylistMetrics(); //TODO alias old metrics

    private static final PartitionDenylist partitionDenylist = new PartitionDenylist();

    private volatile long logBlockingReadRepairAttemptsUntil = Long.MIN_VALUE;

    private StorageProxy()
    {
    }

    static
    {
        MBeanWrapper.instance.registerMBean(instance, MBEAN_NAME);
        HintsService.instance.registerMBean();

        standardWritePerformer = (mutation, targets, responseHandler, localDataCenter) ->
        {
            assert mutation instanceof Mutation;
            sendToHintedReplicas((Mutation) mutation, targets, responseHandler, localDataCenter, Stage.MUTATION);
        };

        /*
         * We execute counter writes in 2 places: either directly in the coordinator node if it is a replica, or
         * in CounterMutationVerbHandler on a replica othewise. The write must be executed on the COUNTER_MUTATION stage
         * but on the latter case, the verb handler already run on the COUNTER_MUTATION stage, so we must not execute the
         * underlying on the stage otherwise we risk a deadlock. Hence two different performer.
         */
        counterWritePerformer = (mutation, targets, responseHandler, localDataCenter) ->
        {
            EndpointsForToken selected = targets.contacts().withoutSelf();
            Replicas.temporaryAssertFull(selected); // TODO CASSANDRA-14548
            counterWriteTask(mutation, targets.withContact(selected), responseHandler, localDataCenter).run();
        };

        counterWriteOnCoordinatorPerformer = (mutation, targets, responseHandler, localDataCenter) ->
        {
            EndpointsForToken selected = targets.contacts().withoutSelf();
            Replicas.temporaryAssertFull(selected); // TODO CASSANDRA-14548
            Stage.COUNTER_MUTATION.executor()
                                  .execute(counterWriteTask(mutation, targets.withContact(selected), responseHandler, localDataCenter));
        };


        ReadRepairMetrics.init();
    }

    /**
     * Apply @param updates if and only if the current values in the row for @param key
     * match the provided @param conditions.  The algorithm is "raw" Paxos: that is, Paxos
     * minus leader election -- any node in the cluster may propose changes for any row,
     * which (that is, the row) is the unit of values being proposed, not single columns.
     *
     * The Paxos cohort is only the replicas for the given key, not the entire cluster.
     * So we expect performance to be reasonable, but CAS is still intended to be used
     * "when you really need it," not for all your updates.
     *
     * There are three phases to Paxos:
     *  1. Prepare: the coordinator generates a ballot (timeUUID in our case) and asks replicas to (a) promise
     *     not to accept updates from older ballots and (b) tell us about the most recent update it has already
     *     accepted.
     *  2. Accept: if a majority of replicas respond, the coordinator asks replicas to accept the value of the
     *     highest proposal ballot it heard about, or a new value if no in-progress proposals were reported.
     *  3. Commit (Learn): if a majority of replicas acknowledge the accept request, we can commit the new
     *     value.
     *
     *  Commit procedure is not covered in "Paxos Made Simple," and only briefly mentioned in "Paxos Made Live,"
     *  so here is our approach:
     *   3a. The coordinator sends a commit message to all replicas with the ballot and value.
     *   3b. Because of 1-2, this will be the highest-seen commit ballot.  The replicas will note that,
     *       and send it with subsequent promise replies.  This allows us to discard acceptance records
     *       for successfully committed replicas, without allowing incomplete proposals to commit erroneously
     *       later on.
     *
     *  Note that since we are performing a CAS rather than a simple update, we perform a read (of committed
     *  values) between the prepare and accept phases.  This gives us a slightly longer window for another
     *  coordinator to come along and trump our own promise with a newer one but is otherwise safe.
     *
     * @param keyspaceName the keyspace for the CAS
     * @param cfName the column family for the CAS
     * @param key the row key for the row to CAS
     * @param request the conditions for the CAS to apply as well as the update to perform if the conditions hold.
     * @param consistencyForPaxos the consistency for the paxos prepare and propose round. This can only be either SERIAL or LOCAL_SERIAL.
     * @param consistencyForCommit the consistency for write done during the commit phase. This can be anything, except SERIAL or LOCAL_SERIAL.
     *
     * @return null if the operation succeeds in updating the row, or the current values corresponding to conditions.
     * (since, if the CAS doesn't succeed, it means the current value do not match the conditions).
     */
    public static RowIterator cas(String keyspaceName,
                                  String cfName,
                                  DecoratedKey key,
                                  CASRequest request,
                                  ConsistencyLevel consistencyForPaxos,
                                  ConsistencyLevel consistencyForCommit,
                                  ClientState state,
                                  int nowInSeconds,
                                  long queryStartNanoTime)
    throws UnavailableException, IsBootstrappingException, RequestFailureException, RequestTimeoutException, InvalidRequestException, CasWriteUnknownResultException
    {
        final long startTimeForMetrics = nanoTime();
        try
        {
            TableMetadata metadata = Schema.instance.validateTable(keyspaceName, cfName);

            if (DatabaseDescriptor.getEnablePartitionDenylist() && DatabaseDescriptor.getEnableDenylistWrites() && !partitionDenylist.isKeyPermitted(keyspaceName, cfName, key.getKey()))
            {
                denylistMetrics.incrementWritesRejected();
                throw new InvalidRequestException(String.format("Unable to CAS write to denylisted partition [0x%s] in %s/%s",
                                                                key.toString(), keyspaceName, cfName));
            }

            Supplier<Pair<PartitionUpdate, RowIterator>> updateProposer = () ->
            {
                // read the current values and check they validate the conditions
                Tracing.trace("Reading existing values for CAS precondition");
                SinglePartitionReadCommand readCommand = (SinglePartitionReadCommand) request.readCommand(nowInSeconds);
                ConsistencyLevel readConsistency = consistencyForPaxos == ConsistencyLevel.LOCAL_SERIAL ? ConsistencyLevel.LOCAL_QUORUM : ConsistencyLevel.QUORUM;

                FilteredPartition current;
                try (RowIterator rowIter = readOne(readCommand, readConsistency, queryStartNanoTime))
                {
                    current = FilteredPartition.create(rowIter);
                }

                if (!request.appliesTo(current))
                {
                    Tracing.trace("CAS precondition does not match current values {}", current);
                    casWriteMetrics.conditionNotMet.inc();
                    return Pair.create(PartitionUpdate.emptyUpdate(metadata, key), current.rowIterator());
                }

                // Create the desired updates
                PartitionUpdate updates = request.makeUpdates(current, state);

                long size = updates.dataSize();
                casWriteMetrics.mutationSize.update(size);
                writeMetricsForLevel(consistencyForPaxos).mutationSize.update(size);

                // Apply triggers to cas updates. A consideration here is that
                // triggers emit Mutations, and so a given trigger implementation
                // may generate mutations for partitions other than the one this
                // paxos round is scoped for. In this case, TriggerExecutor will
                // validate that the generated mutations are targetted at the same
                // partition as the initial updates and reject (via an
                // InvalidRequestException) any which aren't.
                updates = TriggerExecutor.instance.execute(updates);

                return Pair.create(updates, null);
            };

            return doPaxos(metadata,
                           key,
                           consistencyForPaxos,
                           consistencyForCommit,
                           consistencyForCommit,
                           queryStartNanoTime,
                           casWriteMetrics,
                           updateProposer);

        }
        catch (CasWriteUnknownResultException e)
        {
            casWriteMetrics.unknownResult.mark();
            throw e;
        }
        catch (CasWriteTimeoutException wte)
        {
            casWriteMetrics.timeouts.mark();
            writeMetricsForLevel(consistencyForPaxos).timeouts.mark();
            throw new CasWriteTimeoutException(wte.writeType, wte.consistency, wte.received, wte.blockFor, wte.contentions);
        }
        catch (ReadTimeoutException e)
        {
            casWriteMetrics.timeouts.mark();
            writeMetricsForLevel(consistencyForPaxos).timeouts.mark();
            throw e;
        }
        catch (ReadAbortException e)
        {
            casWriteMetrics.markAbort(e);
            writeMetricsForLevel(consistencyForPaxos).markAbort(e);
            throw e;
        }
        catch (WriteFailureException | ReadFailureException e)
        {
            casWriteMetrics.failures.mark();
            writeMetricsForLevel(consistencyForPaxos).failures.mark();
            throw e;
        }
        catch (UnavailableException e)
        {
            casWriteMetrics.unavailables.mark();
            writeMetricsForLevel(consistencyForPaxos).unavailables.mark();
            throw e;
        }
        finally
        {
            final long latency = nanoTime() - startTimeForMetrics;
            casWriteMetrics.addNano(latency);
            writeMetricsForLevel(consistencyForPaxos).addNano(latency);
        }
    }

    private static void recordCasContention(TableMetadata table,
                                            DecoratedKey key,
                                            CASClientRequestMetrics casMetrics,
                                            int contentions)
    {
        if (contentions == 0)
            return;

        casMetrics.contention.update(contentions);
        Keyspace.open(table.keyspace)
                .getColumnFamilyStore(table.name)
                .metric
                .topCasPartitionContention
                .addSample(key.getKey(), contentions);
    }

    /**
     * Performs the Paxos rounds for a given proposal, retrying when preempted until the timeout.
     *
     * <p>The main 'configurable' of this method is the {@code createUpdateProposal} method: it is called by the method
     * once a ballot has been successfully 'prepared' to generate the update to 'propose' (and commit if the proposal is
     * successful). That method also generates the result that the whole method will return. Note that due to retrying,
     * this method may be called multiple times and does not have to return the same results.
     *
     * @param metadata the table to update with Paxos.
     * @param key the partition updated.
     * @param consistencyForPaxos the serial consistency of the operation (either {@link ConsistencyLevel#SERIAL} or
     *     {@link ConsistencyLevel#LOCAL_SERIAL}).
     * @param consistencyForReplayCommits the consistency for the commit phase of "replayed" in-progress operations.
     * @param consistencyForCommit the consistency for the commit phase of _this_ operation update.
     * @param state the client state.
     * @param queryStartNanoTime the nano time for the start of the query this is part of. This is the base time for
     *     timeouts.
     * @param casMetrics the metrics to update for this operation.
     * @param createUpdateProposal method called after a successful 'prepare' phase to obtain 1) the actual update of
     *     this operation and 2) the result that the whole method should return. This can return {@code null} in the
     *     special where, after having "prepared" (and thus potentially replayed in-progress upgdates), we don't want
     *     to propose anything (the whole method then return {@code null}).
     * @return the second element of the pair returned by {@code createUpdateProposal} (for the last call of that method
     *     if that method is called multiple times due to retries).
     */
    private static RowIterator doPaxos(TableMetadata metadata,
                                       DecoratedKey key,
                                       ConsistencyLevel consistencyForPaxos,
                                       ConsistencyLevel consistencyForReplayCommits,
                                       ConsistencyLevel consistencyForCommit,
                                       long queryStartNanoTime,
                                       CASClientRequestMetrics casMetrics,
                                       Supplier<Pair<PartitionUpdate, RowIterator>> createUpdateProposal)
    throws UnavailableException, IsBootstrappingException, RequestFailureException, RequestTimeoutException, InvalidRequestException
    {
        int contentions = 0;
        Keyspace keyspace = Keyspace.open(metadata.keyspace);
        AbstractReplicationStrategy latestRs = keyspace.getReplicationStrategy();
        try
        {
            consistencyForPaxos.validateForCas();
            consistencyForReplayCommits.validateForCasCommit(latestRs);
            consistencyForCommit.validateForCasCommit(latestRs);

            long timeoutNanos = DatabaseDescriptor.getCasContentionTimeout(NANOSECONDS);
            while (nanoTime() - queryStartNanoTime < timeoutNanos)
            {
                // for simplicity, we'll do a single liveness check at the start of each attempt
                ReplicaPlan.ForPaxosWrite replicaPlan = ReplicaPlans.forPaxos(keyspace, key, consistencyForPaxos);
                latestRs = replicaPlan.replicationStrategy();
                PaxosBallotAndContention pair = beginAndRepairPaxos(queryStartNanoTime,
                                                                    key,
                                                                    metadata,
                                                                    replicaPlan,
                                                                    consistencyForPaxos,
                                                                    consistencyForReplayCommits,
                                                                    casMetrics);

                final UUID ballot = pair.ballot;
                contentions += pair.contentions;

                Pair<PartitionUpdate, RowIterator> proposalPair = createUpdateProposal.get();
                // See method javadoc: null here is code for "stop here and return null".
                if (proposalPair == null)
                    return null;

                Commit proposal = Commit.newProposal(ballot, proposalPair.left);
                Tracing.trace("CAS precondition is met; proposing client-requested updates for {}", ballot);
                if (proposePaxos(proposal, replicaPlan, true, queryStartNanoTime))
                {
                    // We skip committing accepted updates when they are empty. This is an optimization which works
                    // because we also skip replaying those same empty update in beginAndRepairPaxos (see the longer
                    // comment there). As empty update are somewhat common (serial reads and non-applying CAS propose
                    // them), this is worth bothering.
                    if (!proposal.update.isEmpty())
                        commitPaxos(proposal, consistencyForCommit, true, queryStartNanoTime);
                    RowIterator result = proposalPair.right;
                    if (result != null)
                        Tracing.trace("CAS did not apply");
                    else
                        Tracing.trace("CAS applied successfully");
                    return result;
                }

                Tracing.trace("Paxos proposal not accepted (pre-empted by a higher ballot)");
                contentions++;
                Uninterruptibles.sleepUninterruptibly(ThreadLocalRandom.current().nextInt(100), TimeUnit.MILLISECONDS);
                // continue to retry
            }
        }
        catch (CasWriteTimeoutException e)
        {
            // Might be thrown by beginRepairAndPaxos. In that case, any contention that happened within the method and
            // led up to the timeout was not accounted in our local 'contentions' variable and we add it now so it the
            // contention recorded in the finally is correct.
            contentions += e.contentions;
            throw e;
        }
        catch (WriteTimeoutException e)
        {
            // Might be thrown by proposePaxos or commitPaxos
            throw new CasWriteTimeoutException(e.writeType, e.consistency, e.received, e.blockFor, contentions);
        }
        finally
        {
            recordCasContention(metadata, key, casMetrics, contentions);
        }

        throw new CasWriteTimeoutException(WriteType.CAS, consistencyForPaxos, 0, consistencyForPaxos.blockFor(latestRs), contentions);
    }

    /**
     * begin a Paxos session by sending a prepare request and completing any in-progress requests seen in the replies
     *
     * @return the Paxos ballot promised by the replicas if no in-progress requests were seen and a quorum of
     * nodes have seen the mostRecentCommit.  Otherwise, return null.
     */
    private static PaxosBallotAndContention beginAndRepairPaxos(long queryStartNanoTime,
                                                                DecoratedKey key,
                                                                TableMetadata metadata,
                                                                ReplicaPlan.ForPaxosWrite paxosPlan,
                                                                ConsistencyLevel consistencyForPaxos,
                                                                ConsistencyLevel consistencyForCommit,
                                                                CASClientRequestMetrics casMetrics)
    throws WriteTimeoutException, WriteFailureException
    {
        long timeoutNanos = DatabaseDescriptor.getCasContentionTimeout(NANOSECONDS);

        PrepareCallback summary = null;
        int contentions = 0;
        while (nanoTime() - queryStartNanoTime < timeoutNanos)
        {
            // We want a timestamp that is guaranteed to be unique for that node (so that the ballot is globally unique), but if we've got a prepare rejected
            // already we also want to make sure we pick a timestamp that has a chance to be promised, i.e. one that is greater that the most recently known
            // in progress (#5667). Lastly, we don't want to use a timestamp that is older than the last one assigned by ClientState or operations may appear
            // out-of-order (#7801).
            long minTimestampMicrosToUse = summary == null ? Long.MIN_VALUE : 1 + UUIDGen.microsTimestamp(summary.mostRecentInProgressCommit.ballot);
            long ballotMicros = nextBallotTimestampMicros(minTimestampMicrosToUse);
            // Note that ballotMicros is not guaranteed to be unique if two proposal are being handled concurrently by the same coordinator. But we still
            // need ballots to be unique for each proposal so we have to use getRandomTimeUUIDFromMicros.
            UUID ballot = randomBallot(ballotMicros, consistencyForPaxos == SERIAL);

            // prepare
            try
            {
                Tracing.trace("Preparing {}", ballot);
                Commit toPrepare = Commit.newPrepare(key, metadata, ballot);
                summary = preparePaxos(toPrepare, paxosPlan, queryStartNanoTime);
                if (!summary.promised)
                {
                    Tracing.trace("Some replicas have already promised a higher ballot than ours; aborting");
                    contentions++;
                    // sleep a random amount to give the other proposer a chance to finish
                    Uninterruptibles.sleepUninterruptibly(ThreadLocalRandom.current().nextInt(100), MILLISECONDS);
                    continue;
                }

                Commit inProgress = summary.mostRecentInProgressCommit;
                Commit mostRecent = summary.mostRecentCommit;

                // If we have an in-progress ballot greater than the MRC we know, then it's an in-progress round that
                // needs to be completed, so do it.
                // One special case we make is for update that are empty (which are proposed by serial reads and
                // non-applying CAS). While we could handle those as any other updates, we can optimize this somewhat by
                // neither committing those empty updates, nor replaying in-progress ones. The reasoning is this: as the
                // update is empty, we have nothing to apply to storage in the commit phase, so the only reason to commit
                // would be to update the MRC. However, if we skip replaying those empty updates, then we don't need to
                // update the MRC for following updates to make progress (that is, if we didn't had the empty update skip
                // below _but_ skipped updating the MRC on empty updates, then we'd be stuck always proposing that same
                // empty update). And the reason skipping that replay is safe is that when an operation tries to propose
                // an empty value, there can be only 2 cases:
                //  1) the propose succeed, meaning a quorum of nodes accept it, in which case we are guaranteed no earlier
                //     pending operation can ever be replayed (which is what we want to guarantee with the empty update).
                //  2) the propose does not succeed. But then the operation proposing the empty update will not succeed
                //     either (it will retry or ultimately timeout), and we're actually ok if earlier pending operation gets
                //     replayed in that case.
                // Tl;dr, it is safe to skip committing empty updates _as long as_ we also skip replying them below. And
                // doing is more efficient, so we do so.
                if (!inProgress.update.isEmpty() && inProgress.isAfter(mostRecent))
                {
                    Tracing.trace("Finishing incomplete paxos round {}", inProgress);
                    casMetrics.unfinishedCommit.inc();
                    Commit refreshedInProgress = Commit.newProposal(ballot, inProgress.update);
                    if (proposePaxos(refreshedInProgress, paxosPlan, false, queryStartNanoTime))
                    {
                        commitPaxos(refreshedInProgress, consistencyForCommit, false, queryStartNanoTime);
                    }
                    else
                    {
                        Tracing.trace("Some replicas have already promised a higher ballot than ours; aborting");
                        // sleep a random amount to give the other proposer a chance to finish
                        contentions++;
                        Uninterruptibles.sleepUninterruptibly(ThreadLocalRandom.current().nextInt(100), MILLISECONDS);
                    }
                    continue;
                }

                // To be able to propose our value on a new round, we need a quorum of replica to have learn the previous one. Why is explained at:
                // https://issues.apache.org/jira/browse/CASSANDRA-5062?focusedCommentId=13619810&page=com.atlassian.jira.plugin.system.issuetabpanels:comment-tabpanel#comment-13619810)
                // Since we waited for quorum nodes, if some of them haven't seen the last commit (which may just be a timing issue, but may also
                // mean we lost messages), we pro-actively "repair" those nodes, and retry.
                int nowInSec = Ints.checkedCast(TimeUnit.MICROSECONDS.toSeconds(ballotMicros));
                Iterable<InetAddressAndPort> missingMRC = summary.replicasMissingMostRecentCommit(metadata, nowInSec);
                if (Iterables.size(missingMRC) > 0)
                {
                    Tracing.trace("Repairing replicas that missed the most recent commit");
                    sendCommit(mostRecent, missingMRC);
                    // TODO: provided commits don't invalid the prepare we just did above (which they don't), we could just wait
                    // for all the missingMRC to acknowledge this commit and then move on with proposing our value. But that means
                    // adding the ability to have commitPaxos block, which is exactly CASSANDRA-5442 will do. So once we have that
                    // latter ticket, we can pass CL.ALL to the commit above and remove the 'continue'.
                    continue;
                }

                return new PaxosBallotAndContention(ballot, contentions);
            }
            catch (WriteTimeoutException e)
            {
                // We're still doing preparation for the paxos rounds, so we want to use the CAS (see CASSANDRA-8672)
                throw new CasWriteTimeoutException(WriteType.CAS, e.consistency, e.received, e.blockFor, contentions);
            }
        }

        throw new CasWriteTimeoutException(WriteType.CAS, consistencyForPaxos, 0, consistencyForPaxos.blockFor(paxosPlan.replicationStrategy()), contentions);
    }

    /**
     * Unlike commitPaxos, this does not wait for replies
     */
    private static void sendCommit(Commit commit, Iterable<InetAddressAndPort> replicas)
    {
        Message<Commit> message = Message.out(PAXOS_COMMIT_REQ, commit);
        for (InetAddressAndPort target : replicas)
            MessagingService.instance().send(message, target);
    }

    private static PrepareCallback preparePaxos(Commit toPrepare, ReplicaPlan.ForPaxosWrite replicaPlan, long queryStartNanoTime)
    throws WriteTimeoutException
    {
        PrepareCallback callback = new PrepareCallback(toPrepare.update.partitionKey(), toPrepare.update.metadata(), replicaPlan.requiredParticipants(), replicaPlan.consistencyLevel(), queryStartNanoTime);
        Message<Commit> message = Message.out(PAXOS_PREPARE_REQ, toPrepare);

        boolean hasLocalRequest = false;

        for (Replica replica: replicaPlan.contacts())
        {
            if (replica.isSelf())
            {
                hasLocalRequest = true;
                PAXOS_PREPARE_REQ.stage.execute(() -> {
                    try
                    {
                        callback.onResponse(message.responseWith(doPrepare(toPrepare)));
                    }
                    catch (Exception ex)
                    {
                        logger.error("Failed paxos prepare locally", ex);
                    }
                });
            }
            else
            {
                MessagingService.instance().sendWithCallback(message, replica.endpoint(), callback);
            }
        }

        if (hasLocalRequest)
            writeMetrics.localRequests.mark();
        else
            writeMetrics.remoteRequests.mark();

        callback.await();
        return callback;
    }

    /**
     * Propose the {@param proposal} accoding to the {@param replicaPlan}.
     * When {@param backoffIfPartial} is true, the proposer backs off when seeing the proposal being accepted by some but not a quorum.
     * The result of the cooresponding CAS in uncertain as the accepted proposal may or may not be spread to other nodes in later rounds.
     */
    private static boolean proposePaxos(Commit proposal, ReplicaPlan.ForPaxosWrite replicaPlan, boolean backoffIfPartial, long queryStartNanoTime)
    throws WriteTimeoutException, CasWriteUnknownResultException
    {
        ProposeCallback callback = new ProposeCallback(replicaPlan.contacts().size(), replicaPlan.requiredParticipants(), !backoffIfPartial, replicaPlan.consistencyLevel(), queryStartNanoTime);
        Message<Commit> message = Message.out(PAXOS_PROPOSE_REQ, proposal);
        for (Replica replica : replicaPlan.contacts())
        {
            if (replica.isSelf())
            {
                PAXOS_PROPOSE_REQ.stage.execute(() -> {
                    try
                    {
                        Message<Boolean> response = message.responseWith(doPropose(proposal));
                        callback.onResponse(response);
                    }
                    catch (Exception ex)
                    {
                        logger.error("Failed paxos propose locally", ex);
                    }
                });
            }
            else
            {
                MessagingService.instance().sendWithCallback(message, replica.endpoint(), callback);
            }
        }
        callback.await();

        if (callback.isSuccessful())
            return true;

        if (backoffIfPartial && !callback.isFullyRefused())
            throw new CasWriteUnknownResultException(replicaPlan.consistencyLevel(), callback.getAcceptCount(), replicaPlan.requiredParticipants());

        return false;
    }

    private static void commitPaxos(Commit proposal, ConsistencyLevel consistencyLevel, boolean allowHints, long queryStartNanoTime) throws WriteTimeoutException
    {
        boolean shouldBlock = consistencyLevel != ConsistencyLevel.ANY;
        Keyspace keyspace = Keyspace.open(proposal.update.metadata().keyspace);

        Token tk = proposal.update.partitionKey().getToken();

        AbstractWriteResponseHandler<Commit> responseHandler = null;
        // NOTE: this ReplicaPlan is a lie, this usage of ReplicaPlan could do with being clarified - the selected() collection is essentially (I think) never used
        ReplicaPlan.ForTokenWrite replicaPlan = ReplicaPlans.forWrite(keyspace, consistencyLevel, tk, ReplicaPlans.writeAll);
        if (shouldBlock)
        {
            AbstractReplicationStrategy rs = replicaPlan.replicationStrategy();
            responseHandler = rs.getWriteResponseHandler(replicaPlan, null, WriteType.SIMPLE, queryStartNanoTime);
        }

        Message<Commit> message = Message.outWithFlag(PAXOS_COMMIT_REQ, proposal, MessageFlag.CALL_BACK_ON_FAILURE);
        for (Replica replica : replicaPlan.liveAndDown())
        {
            InetAddressAndPort destination = replica.endpoint();
            checkHintOverload(replica);

            if (replicaPlan.isAlive(replica))
            {
                if (shouldBlock)
                {
                    if (replica.isSelf())
                        commitPaxosLocal(replica, message, responseHandler);
                    else
                        MessagingService.instance().sendWriteWithCallback(message, replica, responseHandler, allowHints && shouldHint(replica));
                }
                else
                {
                    MessagingService.instance().send(message, destination);
                }
            }
            else
            {
                if (responseHandler != null)
                {
                    responseHandler.expired();
                }
                if (allowHints && shouldHint(replica))
                {
                    submitHint(proposal.makeMutation(), replica, null);
                }
            }
        }

        if (shouldBlock)
            responseHandler.get();
    }

    /**
     * Commit a PAXOS task locally, and if the task times out rather then submitting a real hint
     * submit a fake one that executes immediately on the mutation stage, but generates the necessary backpressure
     * signal for hints
     */
    private static void commitPaxosLocal(Replica localReplica, final Message<Commit> message, final AbstractWriteResponseHandler<?> responseHandler)
    {
        PAXOS_COMMIT_REQ.stage.maybeExecuteImmediately(new LocalMutationRunnable(localReplica)
        {
            public void runMayThrow()
            {
                try
                {
                    PaxosState.commit(message.payload);
                    if (responseHandler != null)
                        responseHandler.onResponse(null);
                }
                catch (Exception ex)
                {
                    if (!(ex instanceof WriteTimeoutException))
                        logger.error("Failed to apply paxos commit locally : ", ex);
                    responseHandler.onFailure(FBUtilities.getBroadcastAddressAndPort(), RequestFailureReason.forException(ex));
                }
            }

            @Override
            protected Verb verb()
            {
                return PAXOS_COMMIT_REQ;
            }
        });
    }

    private static boolean hasLocalMutation(IMutation mutation)
    {
        return canDoLocalRequest(StorageService.instance.getNaturalEndpointsWithPort(mutation.getKeyspaceName(),
                                                                                     mutation.key().getKey()));
    }

    private static boolean canDoLocalRequest(List<String> endpoints)
    {
        return endpoints.contains(FBUtilities.getBroadcastAddressAndPort().getHostAddressAndPort());
    }

    /**
     * Use this method to have these Mutations applied
     * across all replicas. This method will take care
     * of the possibility of a replica being down and hint
     * the data across to some other replica.
     *
     * @param mutations the mutations to be applied across the replicas
     * @param consistencyLevel the consistency level for the operation
     * @param queryStartNanoTime the value of nanoTime() when the query started to be processed
     */
    public static void mutate(List<? extends IMutation> mutations, ConsistencyLevel consistencyLevel, long queryStartNanoTime)
    throws UnavailableException, OverloadedException, WriteTimeoutException, WriteFailureException
    {
        Tracing.trace("Determining replicas for mutation");
        final String localDataCenter = DatabaseDescriptor.getEndpointSnitch().getLocalDatacenter();

        long startTime = nanoTime();

        List<AbstractWriteResponseHandler<IMutation>> responseHandlers = new ArrayList<>(mutations.size());
        WriteType plainWriteType = mutations.size() <= 1 ? WriteType.SIMPLE : WriteType.UNLOGGED_BATCH;

        try
        {
            for (IMutation mutation : mutations)
            {
                if (hasLocalMutation(mutation))
                    writeMetrics.localRequests.mark();
                else
                    writeMetrics.remoteRequests.mark();

                if (mutation instanceof CounterMutation)
                    responseHandlers.add(mutateCounter((CounterMutation)mutation, localDataCenter, queryStartNanoTime));
                else
                    responseHandlers.add(performWrite(mutation, consistencyLevel, localDataCenter, standardWritePerformer, null, plainWriteType, queryStartNanoTime));
            }

            // upgrade to full quorum any failed cheap quorums
            for (int i = 0 ; i < mutations.size() ; ++i)
            {
                if (!(mutations.get(i) instanceof CounterMutation)) // at the moment, only non-counter writes support cheap quorums
                    responseHandlers.get(i).maybeTryAdditionalReplicas(mutations.get(i), standardWritePerformer, localDataCenter);
            }

            // wait for writes.  throws TimeoutException if necessary
            for (AbstractWriteResponseHandler<IMutation> responseHandler : responseHandlers)
                responseHandler.get();
        }
        catch (WriteTimeoutException|WriteFailureException ex)
        {
            if (consistencyLevel == ConsistencyLevel.ANY)
            {
                hintMutations(mutations);
            }
            else
            {
                if (ex instanceof WriteFailureException)
                {
                    writeMetrics.failures.mark();
                    writeMetricsForLevel(consistencyLevel).failures.mark();
                    WriteFailureException fe = (WriteFailureException)ex;
                    Tracing.trace("Write failure; received {} of {} required replies, failed {} requests",
                                  fe.received, fe.blockFor, fe.failureReasonByEndpoint.size());
                }
                else
                {
                    writeMetrics.timeouts.mark();
                    writeMetricsForLevel(consistencyLevel).timeouts.mark();
                    WriteTimeoutException te = (WriteTimeoutException)ex;
                    Tracing.trace("Write timeout; received {} of {} required replies", te.received, te.blockFor);
                }
                throw ex;
            }
        }
        catch (UnavailableException e)
        {
            writeMetrics.unavailables.mark();
            writeMetricsForLevel(consistencyLevel).unavailables.mark();
            Tracing.trace("Unavailable");
            throw e;
        }
        catch (OverloadedException e)
        {
            writeMetrics.unavailables.mark();
            writeMetricsForLevel(consistencyLevel).unavailables.mark();
            Tracing.trace("Overloaded");
            throw e;
        }
        finally
        {
            long latency = nanoTime() - startTime;
            writeMetrics.addNano(latency);
            writeMetricsForLevel(consistencyLevel).addNano(latency);
            updateCoordinatorWriteLatencyTableMetric(mutations, latency);
        }
    }

    /**
     * Hint all the mutations (except counters, which can't be safely retried).  This means
     * we'll re-hint any successful ones; doesn't seem worth it to track individual success
     * just for this unusual case.
     *
     * Only used for CL.ANY
     *
     * @param mutations the mutations that require hints
     */
    private static void hintMutations(Collection<? extends IMutation> mutations)
    {
        for (IMutation mutation : mutations)
            if (!(mutation instanceof CounterMutation))
                hintMutation((Mutation) mutation);

        Tracing.trace("Wrote hints to satisfy CL.ANY after no replicas acknowledged the write");
    }

    private static void hintMutation(Mutation mutation)
    {
        String keyspaceName = mutation.getKeyspaceName();
        Token token = mutation.key().getToken();

        // local writes can timeout, but cannot be dropped (see LocalMutationRunnable and CASSANDRA-6510),
        // so there is no need to hint or retry.
        EndpointsForToken replicasToHint = ReplicaLayout.forTokenWriteLiveAndDown(Keyspace.open(keyspaceName), token)
                .all()
                .filter(StorageProxy::shouldHint);

        submitHint(mutation, replicasToHint, null);
    }

    public boolean appliesLocally(Mutation mutation)
    {
        String keyspaceName = mutation.getKeyspaceName();
        Token token = mutation.key().getToken();
        InetAddressAndPort local = FBUtilities.getBroadcastAddressAndPort();

        return ReplicaLayout.forTokenWriteLiveAndDown(Keyspace.open(keyspaceName), token)
                .all().endpoints().contains(local);
    }

    /**
     * Use this method to have these Mutations applied
     * across all replicas.
     *
     * @param mutations the mutations to be applied across the replicas
     * @param writeCommitLog if commitlog should be written
     * @param baseComplete time from epoch in ms that the local base mutation was(or will be) completed
     * @param queryStartNanoTime the value of nanoTime() when the query started to be processed
     */
    public static void mutateMV(ByteBuffer dataKey, Collection<Mutation> mutations, boolean writeCommitLog, AtomicLong baseComplete, long queryStartNanoTime)
    throws UnavailableException, OverloadedException, WriteTimeoutException
    {
        Tracing.trace("Determining replicas for mutation");
        final String localDataCenter = DatabaseDescriptor.getEndpointSnitch().getLocalDatacenter();

        long startTime = nanoTime();


        try
        {
            // if we haven't joined the ring, write everything to batchlog because paired replicas may be stale
            final UUID batchUUID = UUIDGen.getTimeUUID();

            if (StorageService.instance.isStarting() || StorageService.instance.isJoining() || StorageService.instance.isMoving())
            {
                BatchlogManager.store(Batch.createLocal(batchUUID, FBUtilities.timestampMicros(),
                                                        mutations), writeCommitLog);
            }
            else
            {
                List<WriteResponseHandlerWrapper> wrappers = new ArrayList<>(mutations.size());
                //non-local mutations rely on the base mutation commit-log entry for eventual consistency
                Set<Mutation> nonLocalMutations = new HashSet<>(mutations);
                Token baseToken = StorageService.instance.getTokenMetadata().partitioner.getToken(dataKey);

                ConsistencyLevel consistencyLevel = ConsistencyLevel.ONE;

                //Since the base -> view replication is 1:1 we only need to store the BL locally
                ReplicaPlan.ForTokenWrite replicaPlan = ReplicaPlans.forLocalBatchlogWrite();
                BatchlogCleanup cleanup = new BatchlogCleanup(mutations.size(),
                                                              () -> asyncRemoveFromBatchlog(replicaPlan, batchUUID));

                // add a handler for each mutation - includes checking availability, but doesn't initiate any writes, yet
                for (Mutation mutation : mutations)
                {
                    if (hasLocalMutation(mutation))
                        writeMetrics.localRequests.mark();
                    else
                        writeMetrics.remoteRequests.mark();

                    String keyspaceName = mutation.getKeyspaceName();
                    Token tk = mutation.key().getToken();
                    AbstractReplicationStrategy replicationStrategy = Keyspace.open(keyspaceName).getReplicationStrategy();
                    Optional<Replica> pairedEndpoint = ViewUtils.getViewNaturalEndpoint(replicationStrategy, baseToken, tk);
                    EndpointsForToken pendingReplicas = StorageService.instance.getTokenMetadata().pendingEndpointsForToken(tk, keyspaceName);

                    // if there are no paired endpoints there are probably range movements going on, so we write to the local batchlog to replay later
                    if (!pairedEndpoint.isPresent())
                    {
                        if (pendingReplicas.isEmpty())
                            logger.warn("Received base materialized view mutation for key {} that does not belong " +
                                        "to this node. There is probably a range movement happening (move or decommission)," +
                                        "but this node hasn't updated its ring metadata yet. Adding mutation to " +
                                        "local batchlog to be replayed later.",
                                        mutation.key());
                        continue;
                    }

                    // When local node is the endpoint we can just apply the mutation locally,
                    // unless there are pending endpoints, in which case we want to do an ordinary
                    // write so the view mutation is sent to the pending endpoint
                    if (pairedEndpoint.get().isSelf() && StorageService.instance.isJoined()
                        && pendingReplicas.isEmpty())
                    {
                        try
                        {
                            mutation.apply(writeCommitLog);
                            nonLocalMutations.remove(mutation);
                            // won't trigger cleanup
                            cleanup.decrement();
                        }
                        catch (Exception exc)
                        {
                            logger.error("Error applying local view update: Mutation (keyspace {}, tables {}, partition key {})",
                                         mutation.getKeyspaceName(), mutation.getTableIds(), mutation.key());
                            throw exc;
                        }
                    }
                    else
                    {
                        ReplicaLayout.ForTokenWrite liveAndDown = ReplicaLayout.forTokenWrite(replicationStrategy,
                                                                                              EndpointsForToken.of(tk, pairedEndpoint.get()),
                                                                                              pendingReplicas);
                        wrappers.add(wrapViewBatchResponseHandler(mutation,
                                                                  consistencyLevel,
                                                                  consistencyLevel,
                                                                  liveAndDown,
                                                                  baseComplete,
                                                                  WriteType.BATCH,
                                                                  cleanup,
                                                                  queryStartNanoTime));
                    }
                }

                // Apply to local batchlog memtable in this thread
                if (!nonLocalMutations.isEmpty())
                    BatchlogManager.store(Batch.createLocal(batchUUID, FBUtilities.timestampMicros(), nonLocalMutations), writeCommitLog);

                // Perform remote writes
                if (!wrappers.isEmpty())
                    asyncWriteBatchedMutations(wrappers, localDataCenter, Stage.VIEW_MUTATION);
            }
        }
        finally
        {
            viewWriteMetrics.addNano(nanoTime() - startTime);
        }
    }

    @SuppressWarnings("unchecked")
    public static void mutateWithTriggers(List<? extends IMutation> mutations,
                                          ConsistencyLevel consistencyLevel,
                                          boolean mutateAtomically,
                                          long queryStartNanoTime)
    throws WriteTimeoutException, WriteFailureException, UnavailableException, OverloadedException, InvalidRequestException
    {
        if (DatabaseDescriptor.getEnablePartitionDenylist() && DatabaseDescriptor.getEnableDenylistWrites())
        {
            for (final IMutation mutation : mutations)
            {
                for (final TableId tid : mutation.getTableIds())
                {
                    if (!partitionDenylist.isKeyPermitted(tid, mutation.key().getKey()))
                    {
                        denylistMetrics.incrementWritesRejected();
                        // While Schema.instance.getTableMetadata() can return a null value, in this case the isKeyPermitted
                        // call above ensures that we cannot have a null associated tid at this point.
                        final TableMetadata tmd = Schema.instance.getTableMetadata(tid);
                        throw new InvalidRequestException(String.format("Unable to write to denylisted partition [0x%s] in %s/%s",
                                                                        mutation.key().toString(), tmd.keyspace, tmd.name));
                    }
                }
            }
        }

        Collection<Mutation> augmented = TriggerExecutor.instance.execute(mutations);

        boolean updatesView = Keyspace.open(mutations.iterator().next().getKeyspaceName())
                              .viewManager
                              .updatesAffectView(mutations, true);

        long size = IMutation.dataSize(mutations);
        writeMetrics.mutationSize.update(size);
        writeMetricsForLevel(consistencyLevel).mutationSize.update(size);

        if (augmented != null)
            mutateAtomically(augmented, consistencyLevel, updatesView, queryStartNanoTime);
        else
        {
            if (mutateAtomically || updatesView)
                mutateAtomically((Collection<Mutation>) mutations, consistencyLevel, updatesView, queryStartNanoTime);
            else
                mutate(mutations, consistencyLevel, queryStartNanoTime);
        }
    }

    /**
     * See mutate. Adds additional steps before and after writing a batch.
     * Before writing the batch (but after doing availability check against the FD for the row replicas):
     *      write the entire batch to a batchlog elsewhere in the cluster.
     * After: remove the batchlog entry (after writing hints for the batch rows, if necessary).
     *
     * @param mutations the Mutations to be applied across the replicas
     * @param consistency_level the consistency level for the operation
     * @param requireQuorumForRemove at least a quorum of nodes will see update before deleting batchlog
     * @param queryStartNanoTime the value of nanoTime() when the query started to be processed
     */
    public static void mutateAtomically(Collection<Mutation> mutations,
                                        ConsistencyLevel consistency_level,
                                        boolean requireQuorumForRemove,
                                        long queryStartNanoTime)
    throws UnavailableException, OverloadedException, WriteTimeoutException
    {
        Tracing.trace("Determining replicas for atomic batch");
        long startTime = nanoTime();

        List<WriteResponseHandlerWrapper> wrappers = new ArrayList<>(mutations.size());

        if (mutations.stream().anyMatch(mutation -> Keyspace.open(mutation.getKeyspaceName()).getReplicationStrategy().hasTransientReplicas()))
            throw new AssertionError("Logged batches are unsupported with transient replication");

        try
        {

            // If we are requiring quorum nodes for removal, we upgrade consistency level to QUORUM unless we already
            // require ALL, or EACH_QUORUM. This is so that *at least* QUORUM nodes see the update.
            ConsistencyLevel batchConsistencyLevel = requireQuorumForRemove
                                                     ? ConsistencyLevel.QUORUM
                                                     : consistency_level;

            switch (consistency_level)
            {
                case ALL:
                case EACH_QUORUM:
                    batchConsistencyLevel = consistency_level;
            }

            ReplicaPlan.ForTokenWrite replicaPlan = ReplicaPlans.forBatchlogWrite(batchConsistencyLevel == ConsistencyLevel.ANY);

            final UUID batchUUID = UUIDGen.getTimeUUID();
            BatchlogCleanup cleanup = new BatchlogCleanup(mutations.size(),
                                                          () -> asyncRemoveFromBatchlog(replicaPlan, batchUUID));

            // add a handler for each mutation - includes checking availability, but doesn't initiate any writes, yet
            for (Mutation mutation : mutations)
            {
                if (hasLocalMutation(mutation))
                    writeMetrics.localRequests.mark();
                else
                    writeMetrics.remoteRequests.mark();

                WriteResponseHandlerWrapper wrapper = wrapBatchResponseHandler(mutation,
                                                                               consistency_level,
                                                                               batchConsistencyLevel,
                                                                               WriteType.BATCH,
                                                                               cleanup,
                                                                               queryStartNanoTime);
                // exit early if we can't fulfill the CL at this time.
                wrappers.add(wrapper);
            }

            // write to the batchlog
            syncWriteToBatchlog(mutations, replicaPlan, batchUUID, queryStartNanoTime);

            // now actually perform the writes and wait for them to complete
            syncWriteBatchedMutations(wrappers, Stage.MUTATION);
        }
        catch (UnavailableException e)
        {
            writeMetrics.unavailables.mark();
            writeMetricsForLevel(consistency_level).unavailables.mark();
            Tracing.trace("Unavailable");
            throw e;
        }
        catch (WriteTimeoutException e)
        {
            writeMetrics.timeouts.mark();
            writeMetricsForLevel(consistency_level).timeouts.mark();
            Tracing.trace("Write timeout; received {} of {} required replies", e.received, e.blockFor);
            throw e;
        }
        catch (WriteFailureException e)
        {
            writeMetrics.failures.mark();
            writeMetricsForLevel(consistency_level).failures.mark();
            Tracing.trace("Write failure; received {} of {} required replies", e.received, e.blockFor);
            throw e;
        }
        finally
        {
            long latency = nanoTime() - startTime;
            writeMetrics.addNano(latency);
            writeMetricsForLevel(consistency_level).addNano(latency);
            updateCoordinatorWriteLatencyTableMetric(mutations, latency);
        }
    }

    private static void updateCoordinatorWriteLatencyTableMetric(Collection<? extends IMutation> mutations, long latency)
    {
        if (null == mutations)
        {
            return;
        }

        try
        {
            //We could potentially pass a callback into performWrite. And add callback provision for mutateCounter or mutateAtomically (sendToHintedEndPoints)
            //However, Trade off between write metric per CF accuracy vs performance hit due to callbacks. Similar issue exists with CoordinatorReadLatency metric.
            mutations.stream()
                     .flatMap(m -> m.getTableIds().stream().map(tableId -> Keyspace.open(m.getKeyspaceName()).getColumnFamilyStore(tableId)))
                     .distinct()
                     .forEach(store -> store.metric.coordinatorWriteLatency.update(latency, TimeUnit.NANOSECONDS));
        }
        catch (Exception ex)
        {
            logger.warn("Exception occurred updating coordinatorWriteLatency metric", ex);
        }
    }

    private static void syncWriteToBatchlog(Collection<Mutation> mutations, ReplicaPlan.ForTokenWrite replicaPlan, UUID uuid, long queryStartNanoTime)
    throws WriteTimeoutException, WriteFailureException
    {
        WriteResponseHandler<?> handler = new WriteResponseHandler(replicaPlan,
                                                                   WriteType.BATCH_LOG,
                                                                   queryStartNanoTime);

        Batch batch = Batch.createLocal(uuid, FBUtilities.timestampMicros(), mutations);
        Message<Batch> message = Message.out(BATCH_STORE_REQ, batch);
        for (Replica replica : replicaPlan.liveAndDown())
        {
            logger.trace("Sending batchlog store request {} to {} for {} mutations", batch.id, replica, batch.size());

            if (replica.isSelf())
                performLocally(Stage.MUTATION, replica, () -> BatchlogManager.store(batch), handler);
            else
                MessagingService.instance().sendWithCallback(message, replica.endpoint(), handler);
        }
        handler.get();
    }

    private static void asyncRemoveFromBatchlog(ReplicaPlan.ForTokenWrite replicaPlan, UUID uuid)
    {
        Message<UUID> message = Message.out(Verb.BATCH_REMOVE_REQ, uuid);
        for (Replica target : replicaPlan.contacts())
        {
            if (logger.isTraceEnabled())
                logger.trace("Sending batchlog remove request {} to {}", uuid, target);

            if (target.isSelf())
                performLocally(Stage.MUTATION, target, () -> BatchlogManager.remove(uuid));
            else
                MessagingService.instance().send(message, target.endpoint());
        }
    }

    private static void asyncWriteBatchedMutations(List<WriteResponseHandlerWrapper> wrappers, String localDataCenter, Stage stage)
    {
        for (WriteResponseHandlerWrapper wrapper : wrappers)
        {
            Replicas.temporaryAssertFull(wrapper.handler.replicaPlan.liveAndDown());  // TODO: CASSANDRA-14549
            ReplicaPlan.ForTokenWrite replicas = wrapper.handler.replicaPlan.withContact(wrapper.handler.replicaPlan.liveAndDown());

            try
            {
                sendToHintedReplicas(wrapper.mutation, replicas, wrapper.handler, localDataCenter, stage);
            }
            catch (OverloadedException | WriteTimeoutException e)
            {
                wrapper.handler.onFailure(FBUtilities.getBroadcastAddressAndPort(), RequestFailureReason.forException(e));
            }
        }
    }

    private static void syncWriteBatchedMutations(List<WriteResponseHandlerWrapper> wrappers, Stage stage)
    throws WriteTimeoutException, OverloadedException
    {
        String localDataCenter = DatabaseDescriptor.getEndpointSnitch().getLocalDatacenter();

        for (WriteResponseHandlerWrapper wrapper : wrappers)
        {
            EndpointsForToken sendTo = wrapper.handler.replicaPlan.liveAndDown();
            Replicas.temporaryAssertFull(sendTo); // TODO: CASSANDRA-14549
            sendToHintedReplicas(wrapper.mutation, wrapper.handler.replicaPlan.withContact(sendTo), wrapper.handler, localDataCenter, stage);
        }

        for (WriteResponseHandlerWrapper wrapper : wrappers)
            wrapper.handler.get();
    }

    /**
     * Perform the write of a mutation given a WritePerformer.
     * Gather the list of write endpoints, apply locally and/or forward the mutation to
     * said write endpoint (deletaged to the actual WritePerformer) and wait for the
     * responses based on consistency level.
     *
     * @param mutation the mutation to be applied
     * @param consistencyLevel the consistency level for the write operation
     * @param performer the WritePerformer in charge of appliying the mutation
     * given the list of write endpoints (either standardWritePerformer for
     * standard writes or counterWritePerformer for counter writes).
     * @param callback an optional callback to be run if and when the write is
     * @param queryStartNanoTime the value of nanoTime() when the query started to be processed
     */
    public static AbstractWriteResponseHandler<IMutation> performWrite(IMutation mutation,
                                                                       ConsistencyLevel consistencyLevel,
                                                                       String localDataCenter,
                                                                       WritePerformer performer,
                                                                       Runnable callback,
                                                                       WriteType writeType,
                                                                       long queryStartNanoTime)
    {
        String keyspaceName = mutation.getKeyspaceName();
        Keyspace keyspace = Keyspace.open(keyspaceName);
        Token tk = mutation.key().getToken();

        ReplicaPlan.ForTokenWrite replicaPlan = ReplicaPlans.forWrite(keyspace, consistencyLevel, tk, ReplicaPlans.writeNormal);
        AbstractReplicationStrategy rs = replicaPlan.replicationStrategy();
        AbstractWriteResponseHandler<IMutation> responseHandler = rs.getWriteResponseHandler(replicaPlan, callback, writeType, queryStartNanoTime);

        performer.apply(mutation, replicaPlan, responseHandler, localDataCenter);
        return responseHandler;
    }

    // same as performWrites except does not initiate writes (but does perform availability checks).
    private static WriteResponseHandlerWrapper wrapBatchResponseHandler(Mutation mutation,
                                                                        ConsistencyLevel consistencyLevel,
                                                                        ConsistencyLevel batchConsistencyLevel,
                                                                        WriteType writeType,
                                                                        BatchlogResponseHandler.BatchlogCleanup cleanup,
                                                                        long queryStartNanoTime)
    {
        Keyspace keyspace = Keyspace.open(mutation.getKeyspaceName());
        Token tk = mutation.key().getToken();

        ReplicaPlan.ForTokenWrite replicaPlan = ReplicaPlans.forWrite(keyspace, consistencyLevel, tk, ReplicaPlans.writeNormal);
        AbstractReplicationStrategy rs = replicaPlan.replicationStrategy();
        AbstractWriteResponseHandler<IMutation> writeHandler = rs.getWriteResponseHandler(replicaPlan,null, writeType, queryStartNanoTime);
        BatchlogResponseHandler<IMutation> batchHandler = new BatchlogResponseHandler<>(writeHandler, batchConsistencyLevel.blockFor(rs), cleanup, queryStartNanoTime);
        return new WriteResponseHandlerWrapper(batchHandler, mutation);
    }

    /**
     * Same as performWrites except does not initiate writes (but does perform availability checks).
     * Keeps track of ViewWriteMetrics
     */
    private static WriteResponseHandlerWrapper wrapViewBatchResponseHandler(Mutation mutation,
                                                                            ConsistencyLevel consistencyLevel,
                                                                            ConsistencyLevel batchConsistencyLevel,
                                                                            ReplicaLayout.ForTokenWrite liveAndDown,
                                                                            AtomicLong baseComplete,
                                                                            WriteType writeType,
                                                                            BatchlogResponseHandler.BatchlogCleanup cleanup,
                                                                            long queryStartNanoTime)
    {
        Keyspace keyspace = Keyspace.open(mutation.getKeyspaceName());
        ReplicaPlan.ForTokenWrite replicaPlan = ReplicaPlans.forWrite(keyspace, consistencyLevel, liveAndDown, ReplicaPlans.writeAll);
        AbstractReplicationStrategy replicationStrategy = replicaPlan.replicationStrategy();
        AbstractWriteResponseHandler<IMutation> writeHandler = replicationStrategy.getWriteResponseHandler(replicaPlan, () -> {
            long delay = Math.max(0, currentTimeMillis() - baseComplete.get());
            viewWriteMetrics.viewWriteLatency.update(delay, MILLISECONDS);
        }, writeType, queryStartNanoTime);
        BatchlogResponseHandler<IMutation> batchHandler = new ViewWriteMetricsWrapped(writeHandler, batchConsistencyLevel.blockFor(replicationStrategy), cleanup, queryStartNanoTime);
        return new WriteResponseHandlerWrapper(batchHandler, mutation);
    }

    // used by atomic_batch_mutate to decouple availability check from the write itself, caches consistency level and endpoints.
    private static class WriteResponseHandlerWrapper
    {
        final BatchlogResponseHandler<IMutation> handler;
        final Mutation mutation;

        WriteResponseHandlerWrapper(BatchlogResponseHandler<IMutation> handler, Mutation mutation)
        {
            this.handler = handler;
            this.mutation = mutation;
        }
    }

    /**
     * Send the mutations to the right targets, write it locally if it corresponds or writes a hint when the node
     * is not available.
     *
     * Note about hints:
     * <pre>
     * {@code
     * | Hinted Handoff | Consist. Level |
     * | on             |       >=1      | --> wait for hints. We DO NOT notify the handler with handler.response() for hints;
     * | on             |       ANY      | --> wait for hints. Responses count towards consistency.
     * | off            |       >=1      | --> DO NOT fire hints. And DO NOT wait for them to complete.
     * | off            |       ANY      | --> DO NOT fire hints. And DO NOT wait for them to complete.
     * }
     * </pre>
     *
     * @throws OverloadedException if the hints cannot be written/enqueued
     */
    public static void sendToHintedReplicas(final Mutation mutation,
                                            ReplicaPlan.ForTokenWrite plan,
                                            AbstractWriteResponseHandler<IMutation> responseHandler,
                                            String localDataCenter,
                                            Stage stage)
    throws OverloadedException
    {
        // this dc replicas:
        Collection<Replica> localDc = null;
        // extra-datacenter replicas, grouped by dc
        Map<String, Collection<Replica>> dcGroups = null;
        // only need to create a Message for non-local writes
        Message<Mutation> message = null;

        boolean insertLocal = false;
        Replica localReplica = null;
        Collection<Replica> endpointsToHint = null;

        List<InetAddressAndPort> backPressureHosts = null;

        for (Replica destination : plan.contacts())
        {
            checkHintOverload(destination);

            if (plan.isAlive(destination))
            {
                if (destination.isSelf())
                {
                    insertLocal = true;
                    localReplica = destination;
                }
                else
                {
                    // belongs on a different server
                    if (message == null)
                        message = Message.outWithFlag(MUTATION_REQ, mutation, MessageFlag.CALL_BACK_ON_FAILURE);

                    String dc = DatabaseDescriptor.getEndpointSnitch().getDatacenter(destination);

                    // direct writes to local DC or old Cassandra versions
                    // (1.1 knows how to forward old-style String message IDs; updated to int in 2.0)
                    if (localDataCenter.equals(dc))
                    {
                        if (localDc == null)
                            localDc = new ArrayList<>(plan.contacts().size());

                        localDc.add(destination);
                    }
                    else
                    {
                        if (dcGroups == null)
                            dcGroups = new HashMap<>();

                        Collection<Replica> messages = dcGroups.get(dc);
                        if (messages == null)
                            messages = dcGroups.computeIfAbsent(dc, (v) -> new ArrayList<>(3)); // most DCs will have <= 3 replicas

                        messages.add(destination);
                    }

                    if (backPressureHosts == null)
                        backPressureHosts = new ArrayList<>(plan.contacts().size());

                    backPressureHosts.add(destination.endpoint());
                }
            }
            else
            {
                //Immediately mark the response as expired since the request will not be sent
                responseHandler.expired();
                if (shouldHint(destination))
                {
                    if (endpointsToHint == null)
                        endpointsToHint = new ArrayList<>();

                    endpointsToHint.add(destination);
                }
            }
        }

        if (endpointsToHint != null)
            submitHint(mutation, EndpointsForToken.copyOf(mutation.key().getToken(), endpointsToHint), responseHandler);

        if (insertLocal)
        {
            Preconditions.checkNotNull(localReplica);
            performLocally(stage, localReplica, mutation::apply, responseHandler);
        }

        if (localDc != null)
        {
            for (Replica destination : localDc)
                MessagingService.instance().sendWriteWithCallback(message, destination, responseHandler, true);
        }
        if (dcGroups != null)
        {
            // for each datacenter, send the message to one node to relay the write to other replicas
            for (Collection<Replica> dcTargets : dcGroups.values())
                sendMessagesToNonlocalDC(message, EndpointsForToken.copyOf(mutation.key().getToken(), dcTargets), responseHandler);
        }
    }

    private static void checkHintOverload(Replica destination)
    {
        // avoid OOMing due to excess hints.  we need to do this check even for "live" nodes, since we can
        // still generate hints for those if it's overloaded or simply dead but not yet known-to-be-dead.
        // The idea is that if we have over maxHintsInProgress hints in flight, this is probably due to
        // a small number of nodes causing problems, so we should avoid shutting down writes completely to
        // healthy nodes.  Any node with no hintsInProgress is considered healthy.
        if (StorageMetrics.totalHintsInProgress.getCount() > maxHintsInProgress
                && (getHintsInProgressFor(destination.endpoint()).get() > 0 && shouldHint(destination)))
        {
            throw new OverloadedException("Too many in flight hints: " + StorageMetrics.totalHintsInProgress.getCount() +
                                          " destination: " + destination +
                                          " destination hints: " + getHintsInProgressFor(destination.endpoint()).get());
        }
    }

    /*
     * Send the message to the first replica of targets, and have it forward the message to others in its DC
     */
    private static void sendMessagesToNonlocalDC(Message<? extends IMutation> message,
                                                 EndpointsForToken targets,
                                                 AbstractWriteResponseHandler<IMutation> handler)
    {
        final Replica target;

        if (targets.size() > 1)
        {
            target = targets.get(ThreadLocalRandom.current().nextInt(0, targets.size()));
            EndpointsForToken forwardToReplicas = targets.filter(r -> r != target, targets.size());

            for (Replica replica : forwardToReplicas)
            {
                MessagingService.instance().callbacks.addWithExpiration(handler, message, replica, handler.replicaPlan.consistencyLevel(), true);
                logger.trace("Adding FWD message to {}@{}", message.id(), replica);
            }

            // starting with 4.0, use the same message id for all replicas
            long[] messageIds = new long[forwardToReplicas.size()];
            Arrays.fill(messageIds, message.id());

            message = message.withForwardTo(new ForwardingInfo(forwardToReplicas.endpointList(), messageIds));
        }
        else
        {
            target = targets.get(0);
        }

        MessagingService.instance().sendWriteWithCallback(message, target, handler, true);
        logger.trace("Sending message to {}@{}", message.id(), target);
    }

    private static void performLocally(Stage stage, Replica localReplica, final Runnable runnable)
    {
        stage.maybeExecuteImmediately(new LocalMutationRunnable(localReplica)
        {
            public void runMayThrow()
            {
                try
                {
                    runnable.run();
                }
                catch (Exception ex)
                {
                    logger.error("Failed to apply mutation locally : ", ex);
                }
            }

            @Override
            protected Verb verb()
            {
                return Verb.MUTATION_REQ;
            }
        });
    }

    private static void performLocally(Stage stage, Replica localReplica, final Runnable runnable, final RequestCallback<?> handler)
    {
        stage.maybeExecuteImmediately(new LocalMutationRunnable(localReplica)
        {
            public void runMayThrow()
            {
                try
                {
                    runnable.run();
                    handler.onResponse(null);
                }
                catch (Exception ex)
                {
                    if (!(ex instanceof WriteTimeoutException))
                        logger.error("Failed to apply mutation locally : ", ex);
                    handler.onFailure(FBUtilities.getBroadcastAddressAndPort(), RequestFailureReason.forException(ex));
                }
            }

            @Override
            protected Verb verb()
            {
                return Verb.MUTATION_REQ;
            }
        });
    }

    /**
     * Handle counter mutation on the coordinator host.
     *
     * A counter mutation needs to first be applied to a replica (that we'll call the leader for the mutation) before being
     * replicated to the other endpoint. To achieve so, there is two case:
     *   1) the coordinator host is a replica: we proceed to applying the update locally and replicate throug
     *   applyCounterMutationOnCoordinator
     *   2) the coordinator is not a replica: we forward the (counter)mutation to a chosen replica (that will proceed through
     *   applyCounterMutationOnLeader upon receive) and wait for its acknowledgment.
     *
     * Implementation note: We check if we can fulfill the CL on the coordinator host even if he is not a replica to allow
     * quicker response and because the WriteResponseHandlers don't make it easy to send back an error. We also always gather
     * the write latencies at the coordinator node to make gathering point similar to the case of standard writes.
     */
    public static AbstractWriteResponseHandler<IMutation> mutateCounter(CounterMutation cm, String localDataCenter, long queryStartNanoTime) throws UnavailableException, OverloadedException
    {
        Replica replica = findSuitableReplica(cm.getKeyspaceName(), cm.key(), localDataCenter, cm.consistency());

        if (replica.isSelf())
        {
            return applyCounterMutationOnCoordinator(cm, localDataCenter, queryStartNanoTime);
        }
        else
        {
            // Exit now if we can't fulfill the CL here instead of forwarding to the leader replica
            String keyspaceName = cm.getKeyspaceName();
            Keyspace keyspace = Keyspace.open(keyspaceName);
            Token tk = cm.key().getToken();

            // we build this ONLY to perform the sufficiency check that happens on construction
            ReplicaPlans.forWrite(keyspace, cm.consistency(), tk, ReplicaPlans.writeAll);

            // Forward the actual update to the chosen leader replica
            AbstractWriteResponseHandler<IMutation> responseHandler = new WriteResponseHandler<>(ReplicaPlans.forForwardingCounterWrite(keyspace, tk, replica),
                                                                                                 WriteType.COUNTER, queryStartNanoTime);

            Tracing.trace("Enqueuing counter update to {}", replica);
            Message message = Message.outWithFlag(Verb.COUNTER_MUTATION_REQ, cm, MessageFlag.CALL_BACK_ON_FAILURE);
            MessagingService.instance().sendWriteWithCallback(message, replica, responseHandler, false);
            return responseHandler;
        }
    }

    /**
     * Find a suitable replica as leader for counter update.
     * For now, we pick a random replica in the local DC (or ask the snitch if
     * there is no replica alive in the local DC).
     * TODO: if we track the latency of the counter writes (which makes sense
     * contrarily to standard writes since there is a read involved), we could
     * trust the dynamic snitch entirely, which may be a better solution. It
     * is unclear we want to mix those latencies with read latencies, so this
     * may be a bit involved.
     */
    private static Replica findSuitableReplica(String keyspaceName, DecoratedKey key, String localDataCenter, ConsistencyLevel cl) throws UnavailableException
    {
        Keyspace keyspace = Keyspace.open(keyspaceName);
        IEndpointSnitch snitch = DatabaseDescriptor.getEndpointSnitch();
        AbstractReplicationStrategy replicationStrategy = keyspace.getReplicationStrategy();
        EndpointsForToken replicas = replicationStrategy.getNaturalReplicasForToken(key);

        // CASSANDRA-13043: filter out those endpoints not accepting clients yet, maybe because still bootstrapping
        replicas = replicas.filter(replica -> StorageService.instance.isRpcReady(replica.endpoint()));

        // TODO have a way to compute the consistency level
        if (replicas.isEmpty())
            throw UnavailableException.create(cl, cl.blockFor(replicationStrategy), 0);

        List<Replica> localReplicas = new ArrayList<>(replicas.size());

        for (Replica replica : replicas)
            if (snitch.getDatacenter(replica).equals(localDataCenter))
                localReplicas.add(replica);

        if (localReplicas.isEmpty())
        {
            // If the consistency required is local then we should not involve other DCs
            if (cl.isDatacenterLocal())
                throw UnavailableException.create(cl, cl.blockFor(replicationStrategy), 0);

            // No endpoint in local DC, pick the closest endpoint according to the snitch
            replicas = snitch.sortedByProximity(FBUtilities.getBroadcastAddressAndPort(), replicas);
            return replicas.get(0);
        }

        return localReplicas.get(ThreadLocalRandom.current().nextInt(localReplicas.size()));
    }

    // Must be called on a replica of the mutation. This replica becomes the
    // leader of this mutation.
    public static AbstractWriteResponseHandler<IMutation> applyCounterMutationOnLeader(CounterMutation cm, String localDataCenter, Runnable callback, long queryStartNanoTime)
    throws UnavailableException, OverloadedException
    {
        return performWrite(cm, cm.consistency(), localDataCenter, counterWritePerformer, callback, WriteType.COUNTER, queryStartNanoTime);
    }

    // Same as applyCounterMutationOnLeader but must with the difference that it use the MUTATION stage to execute the write (while
    // applyCounterMutationOnLeader assumes it is on the MUTATION stage already)
    public static AbstractWriteResponseHandler<IMutation> applyCounterMutationOnCoordinator(CounterMutation cm, String localDataCenter, long queryStartNanoTime)
    throws UnavailableException, OverloadedException
    {
        return performWrite(cm, cm.consistency(), localDataCenter, counterWriteOnCoordinatorPerformer, null, WriteType.COUNTER, queryStartNanoTime);
    }

    private static Runnable counterWriteTask(final IMutation mutation,
                                             final ReplicaPlan.ForTokenWrite replicaPlan,
                                             final AbstractWriteResponseHandler<IMutation> responseHandler,
                                             final String localDataCenter)
    {
        return new DroppableRunnable(Verb.COUNTER_MUTATION_REQ)
        {
            @Override
            public void runMayThrow() throws OverloadedException, WriteTimeoutException
            {
                assert mutation instanceof CounterMutation;

                Mutation result = ((CounterMutation) mutation).applyCounterMutation();
                responseHandler.onResponse(null);
                sendToHintedReplicas(result, replicaPlan, responseHandler, localDataCenter, Stage.COUNTER_MUTATION);
            }
        };
    }

    private static boolean systemKeyspaceQuery(List<? extends ReadCommand> cmds)
    {
        for (ReadCommand cmd : cmds)
            if (!SchemaConstants.isLocalSystemKeyspace(cmd.metadata().keyspace))
                return false;
        return true;
    }

    public static RowIterator readOne(SinglePartitionReadCommand command, ConsistencyLevel consistencyLevel, long queryStartNanoTime)
    throws UnavailableException, IsBootstrappingException, ReadFailureException, ReadTimeoutException, InvalidRequestException
    {
        return readOne(command, consistencyLevel, null, queryStartNanoTime);
    }

    public static RowIterator readOne(SinglePartitionReadCommand command, ConsistencyLevel consistencyLevel, ClientState state, long queryStartNanoTime)
    throws UnavailableException, IsBootstrappingException, ReadFailureException, ReadTimeoutException, InvalidRequestException
    {
        return PartitionIterators.getOnlyElement(read(SinglePartitionReadCommand.Group.one(command), consistencyLevel, state, queryStartNanoTime), command);
    }

    public static PartitionIterator read(SinglePartitionReadCommand.Group group, ConsistencyLevel consistencyLevel, long queryStartNanoTime)
    throws UnavailableException, IsBootstrappingException, ReadFailureException, ReadTimeoutException, InvalidRequestException
    {
        // When using serial CL, the ClientState should be provided
        assert !consistencyLevel.isSerialConsistency();
        return read(group, consistencyLevel, null, queryStartNanoTime);
    }

    /**
     * Performs the actual reading of a row out of the StorageService, fetching
     * a specific set of column names from a given column family.
     */
    public static PartitionIterator read(SinglePartitionReadCommand.Group group, ConsistencyLevel consistencyLevel, ClientState state, long queryStartNanoTime)
    throws UnavailableException, IsBootstrappingException, ReadFailureException, ReadTimeoutException, InvalidRequestException
    {
        if (StorageService.instance.isBootstrapMode() && !systemKeyspaceQuery(group.queries))
        {
            readMetrics.unavailables.mark();
            readMetricsForLevel(consistencyLevel).unavailables.mark();
            IsBootstrappingException exception = new IsBootstrappingException();
            logRequestException(exception, group.queries);
            throw exception;
        }

        if (DatabaseDescriptor.getEnablePartitionDenylist() && DatabaseDescriptor.getEnableDenylistReads())
        {
            for (SinglePartitionReadCommand command : group.queries)
            {
                if (!partitionDenylist.isKeyPermitted(command.metadata().id, command.partitionKey().getKey()))
                {
                    denylistMetrics.incrementReadsRejected();
                    throw new InvalidRequestException(String.format("Unable to read denylisted partition [0x%s] in %s/%s",
                                                                    command.partitionKey().toString(), command.metadata().keyspace, command.metadata().name));
                }
            }
        }

        return consistencyLevel.isSerialConsistency()
             ? readWithPaxos(group, consistencyLevel, state, queryStartNanoTime)
             : readRegular(group, consistencyLevel, queryStartNanoTime);
    }

    private static PartitionIterator readWithPaxos(SinglePartitionReadCommand.Group group, ConsistencyLevel consistencyLevel, ClientState state, long queryStartNanoTime)
    throws InvalidRequestException, UnavailableException, ReadFailureException, ReadTimeoutException
    {
        assert state != null;
        if (group.queries.size() > 1)
            throw new InvalidRequestException("SERIAL/LOCAL_SERIAL consistency may only be requested for one partition at a time");

        long start = nanoTime();
        SinglePartitionReadCommand command = group.queries.get(0);
        TableMetadata metadata = command.metadata();
        DecoratedKey key = command.partitionKey();
        // calculate the blockFor before repair any paxos round to avoid RS being altered in between.
        int blockForRead = consistencyLevel.blockFor(Keyspace.open(metadata.keyspace).getReplicationStrategy());

        PartitionIterator result = null;
        try
        {
            final ConsistencyLevel consistencyForReplayCommitsOrFetch = consistencyLevel == ConsistencyLevel.LOCAL_SERIAL
                                                                        ? ConsistencyLevel.LOCAL_QUORUM
                                                                        : ConsistencyLevel.QUORUM;

            try
            {
                // Commit an empty update to make sure all in-progress updates that should be finished first is, _and_
                // that no other in-progress can get resurrected.
                Supplier<Pair<PartitionUpdate, RowIterator>> updateProposer =
                    Paxos.getPaxosVariant() == Config.PaxosVariant.v1_without_linearizable_reads
                    ? () -> null
                    : () -> Pair.create(PartitionUpdate.emptyUpdate(metadata, key), null);
                // When replaying, we commit at quorum/local quorum, as we want to be sure the following read (done at
                // quorum/local_quorum) sees any replayed updates. Our own update is however empty, and those don't even
                // get committed due to an optimiation described in doPaxos/beingRepairAndPaxos, so the commit
                // consistency is irrelevant (we use ANY just to emphasis that we don't wait on our commit).
                doPaxos(metadata,
                        key,
                        consistencyLevel,
                        consistencyForReplayCommitsOrFetch,
                        ConsistencyLevel.ANY,
                        start,
                        casReadMetrics,
                        updateProposer);
            }
            catch (WriteTimeoutException e)
            {
                throw new ReadTimeoutException(consistencyLevel, 0, blockForRead, false);
            }
            catch (WriteFailureException e)
            {
                throw new ReadFailureException(consistencyLevel, e.received, e.blockFor, false, e.failureReasonByEndpoint);
            }

            result = fetchRows(group.queries, consistencyForReplayCommitsOrFetch, queryStartNanoTime);
        }
        catch (UnavailableException e)
        {
            readMetrics.unavailables.mark();
            casReadMetrics.unavailables.mark();
            readMetricsForLevel(consistencyLevel).unavailables.mark();
            logRequestException(e, group.queries);
            throw e;
        }
        catch (ReadTimeoutException e)
        {
            readMetrics.timeouts.mark();
            casReadMetrics.timeouts.mark();
            readMetricsForLevel(consistencyLevel).timeouts.mark();
            logRequestException(e, group.queries);
            throw e;
        }
        catch (ReadAbortException e)
        {
            readMetrics.markAbort(e);
            casReadMetrics.markAbort(e);
            readMetricsForLevel(consistencyLevel).markAbort(e);
            throw e;
        }
        catch (ReadFailureException e)
        {
            readMetrics.failures.mark();
            casReadMetrics.failures.mark();
            readMetricsForLevel(consistencyLevel).failures.mark();
            throw e;
        }
        finally
        {
            long latency = nanoTime() - start;
            readMetrics.addNano(latency);
            casReadMetrics.addNano(latency);
            readMetricsForLevel(consistencyLevel).addNano(latency);
            Keyspace.open(metadata.keyspace).getColumnFamilyStore(metadata.name).metric.coordinatorReadLatency.update(latency, TimeUnit.NANOSECONDS);
        }

        return result;
    }

    @SuppressWarnings("resource")
    private static PartitionIterator readRegular(SinglePartitionReadCommand.Group group, ConsistencyLevel consistencyLevel, long queryStartNanoTime)
    throws UnavailableException, ReadFailureException, ReadTimeoutException
    {
        long start = nanoTime();
        try
        {
            PartitionIterator result = fetchRows(group.queries, consistencyLevel, queryStartNanoTime);
            // Note that the only difference between the command in a group must be the partition key on which
            // they applied.
            boolean enforceStrictLiveness = group.queries.get(0).metadata().enforceStrictLiveness();
            // If we have more than one command, then despite each read command honoring the limit, the total result
            // might not honor it and so we should enforce it
            if (group.queries.size() > 1)
                result = group.limits().filter(result, group.nowInSec(), group.selectsFullPartition(), enforceStrictLiveness);
            return result;
        }
        catch (UnavailableException e)
        {
            readMetrics.unavailables.mark();
            readMetricsForLevel(consistencyLevel).unavailables.mark();
            logRequestException(e, group.queries);
            throw e;
        }
        catch (ReadTimeoutException e)
        {
            readMetrics.timeouts.mark();
            readMetricsForLevel(consistencyLevel).timeouts.mark();
            logRequestException(e, group.queries);
            throw e;
        }
        catch (ReadAbortException e)
        {
            recordReadRegularAbort(consistencyLevel, e);
            throw e;
        }
        catch (ReadFailureException e)
        {
            readMetrics.failures.mark();
            readMetricsForLevel(consistencyLevel).failures.mark();
            throw e;
        }
        finally
        {
            long latency = nanoTime() - start;
            readMetrics.addNano(latency);
            readMetricsForLevel(consistencyLevel).addNano(latency);
            // TODO avoid giving every command the same latency number.  Can fix this in CASSADRA-5329
            for (ReadCommand command : group.queries)
                Keyspace.openAndGetStore(command.metadata()).metric.coordinatorReadLatency.update(latency, TimeUnit.NANOSECONDS);
        }
    }

    public static void recordReadRegularAbort(ConsistencyLevel consistencyLevel, Throwable cause)
    {
        readMetrics.markAbort(cause);
        readMetricsForLevel(consistencyLevel).markAbort(cause);
    }

    public static PartitionIterator concatAndBlockOnRepair(List<PartitionIterator> iterators, List<ReadRepair<?, ?>> repairs)
    {
        PartitionIterator concatenated = PartitionIterators.concat(iterators);

        if (repairs.isEmpty())
            return concatenated;

        return new PartitionIterator()
        {
            public void close()
            {
                concatenated.close();
                repairs.forEach(ReadRepair::maybeSendAdditionalWrites);
                repairs.forEach(ReadRepair::awaitWrites);
            }

            public boolean hasNext()
            {
                return concatenated.hasNext();
            }

            public RowIterator next()
            {
                return concatenated.next();
            }
        };
    }

    public static Map<InetAddressAndPort, Long> fetchPartitionSize(PartitionSizeCommand command, ConsistencyLevel cl, long queryStartNanoTime) throws ReadTimeoutException, UnavailableException
    {
        long start = nanoTime();
        Keyspace keyspace = Keyspace.open(command.keyspace);
        ColumnFamilyStore cfs = keyspace.getColumnFamilyStore(command.table);

        Token token = cfs.decorateKey(command.key).getToken();
        try
        {
            ReplicaPlan.Shared sharedReplicaPlan = ReplicaPlan.shared(ReplicaPlans.forRead(keyspace, token, cl, SpeculativeRetryPolicy.fromString("never")));

            PartitionSizeCallback callback = new PartitionSizeCallback(sharedReplicaPlan, queryStartNanoTime);
            Message<PartitionSizeCommand> message = command.getMessage();

            InetAddressAndPort broadcastAddress = FBUtilities.getBroadcastAddressAndPort();
            Iterator<InetAddressAndPort> iter = sharedReplicaPlan.get().contacts().endpoints().iterator();
            while (iter.hasNext())
            {
                InetAddressAndPort replica = iter.next();
                if (replica.equals(broadcastAddress))
                {
                    Stage.READ.maybeExecuteImmediately(() -> {
                        long size = command.executeLocally();
                        callback.handleResponse(broadcastAddress, size);
                    });
                }
                else
                {
                    MessagingService.instance().sendWithCallback(message, replica, callback);
                }
            }

            return callback.get();
        }
        catch (UnavailableException e)
        {
            partitionSizeMetricsForLevel(cl).unavailables.mark();
            partitionSizeMetrics.unavailables.mark();
            throw e;
        }
        catch (ReadTimeoutException e)
        {
            partitionSizeMetricsForLevel(cl).timeouts.mark();
            partitionSizeMetrics.timeouts.mark();
            throw e;
        }
        catch (ReadFailureException e)
        {
            partitionSizeMetricsForLevel(cl).failures.mark();
            partitionSizeMetrics.failures.mark();
            throw e;
        }
        finally
        {
            long latency = nanoTime() - start;
            partitionSizeMetrics.addNano(latency);
            partitionSizeMetricsForLevel(cl).addNano(latency);
        }
    }

    /**
     * This function executes local and remote reads, and blocks for the results:
     *
     * 1. Get the replica locations, sorted by response time according to the snitch
     * 2. Send a data request to the closest replica, and digest requests to either
     *    a) all the replicas, if read repair is enabled
     *    b) the closest R-1 replicas, where R is the number required to satisfy the ConsistencyLevel
     * 3. Wait for a response from R replicas
     * 4. If the digests (if any) match the data return the data
     * 5. else carry out read repair by getting data from all the nodes.
     */
    private static PartitionIterator fetchRows(List<SinglePartitionReadCommand> commands, ConsistencyLevel consistencyLevel, long queryStartNanoTime)
    throws UnavailableException, ReadFailureException, ReadTimeoutException
    {
        int cmdCount = commands.size();

        AbstractReadExecutor[] reads = new AbstractReadExecutor[cmdCount];

        // Get the replica locations, sorted by response time according to the snitch, and create a read executor
        // for type of speculation we'll use in this read
        for (int i=0; i<cmdCount; i++)
        {
            reads[i] = AbstractReadExecutor.getReadExecutor(commands.get(i), consistencyLevel, queryStartNanoTime);

            if (canDoLocalRequest(reads[i].getContactedReplicas())) {
                readMetrics.localRequests.mark();
            } else {
                readMetrics.remoteRequests.mark();
            }
        }

        // sends a data request to the closest replica, and a digest request to the others. If we have a speculating
        // read executoe, we'll only send read requests to enough replicas to satisfy the consistency level
        for (int i=0; i<cmdCount; i++)
        {
            reads[i].executeAsync();
        }

        // if we have a speculating read executor and it looks like we may not receive a response from the initial
        // set of replicas we sent messages to, speculatively send an additional messages to an un-contacted replica
        for (int i=0; i<cmdCount; i++)
        {
            reads[i].maybeTryAdditionalReplicas();
        }

        // wait for enough responses to meet the consistency level. If there's a digest mismatch, begin the read
        // repair process by sending full data reads to all replicas we received responses from.
        boolean logBlockingRepairAttempts = currentTimeMillis() <= StorageProxy.instance.logBlockingReadRepairAttemptsUntil;
        for (int i=0; i<cmdCount; i++)
        {
            reads[i].awaitResponses(logBlockingRepairAttempts);
        }

        // read repair - if it looks like we may not receive enough full data responses to meet CL, send
        // an additional request to any remaining replicas we haven't contacted (if there are any)
        for (int i=0; i<cmdCount; i++)
        {
            reads[i].maybeSendAdditionalDataRequests();
        }

        // read repair - block on full data responses
        for (int i=0; i<cmdCount; i++)
        {
            reads[i].awaitReadRepair();
        }

        // if we didn't do a read repair, return the contents of the data response, if we did do a read
        // repair, merge the full data reads
        List<PartitionIterator> results = new ArrayList<>(cmdCount);
        List<ReadRepair<?, ?>> repairs = new ArrayList<>(cmdCount);
        for (int i=0; i<cmdCount; i++)
        {
            results.add(reads[i].getResult());
            repairs.add(reads[i].getReadRepair());
        }

        // if we did a read repair, assemble repair mutation and block on them
        return concatAndBlockOnRepair(results, repairs);
    }

    public static class LocalReadRunnable extends DroppableRunnable
    {
        private final ReadCommand command;
        private final ReadCallback handler;
        private final boolean trackRepairedStatus;

        public LocalReadRunnable(ReadCommand command, ReadCallback handler)
        {
            this(command, handler, false);
        }

        public LocalReadRunnable(ReadCommand command, ReadCallback handler, boolean trackRepairedStatus)
        {
            super(Verb.READ_REQ);
            this.command = command;
            this.handler = handler;
            this.trackRepairedStatus = trackRepairedStatus;
        }

        protected void runMayThrow()
        {
            try
            {
                MessageParams.reset();

                boolean readRejected = false;
                command.setMonitoringTime(approxCreationTimeNanos, false, verb.expiresAfterNanos(), DatabaseDescriptor.getSlowQueryTimeout(NANOSECONDS));

                ReadResponse response;
                try (ReadExecutionController controller = command.executionController(trackRepairedStatus);
                     UnfilteredPartitionIterator iterator = command.executeLocally(controller))
                {
                    response = command.createResponse(iterator, controller.getRepairedDataInfo());
                }
                catch (RejectException e)
                {
                    if (!command.isTrackingWarnings())
                        throw e;
                    
                    response = command.createEmptyResponse();
                    readRejected = true;
                }

                if (command.complete())
                {
                    handler.response(response);
                }
                else
                {
                    MessagingService.instance().metrics.recordSelfDroppedMessage(verb, MonotonicClock.Global.approxTime.now() - approxCreationTimeNanos, NANOSECONDS);
                    handler.onFailure(FBUtilities.getBroadcastAddressAndPort(), RequestFailureReason.UNKNOWN);
                }

                if (!readRejected)
                    MessagingService.instance().latencySubscribers.add(FBUtilities.getBroadcastAddressAndPort(), MonotonicClock.Global.approxTime.now() - approxCreationTimeNanos, NANOSECONDS);
            }
            catch (Throwable t)
            {
                if (t instanceof TombstoneOverwhelmingException)
                {
                    handler.onFailure(FBUtilities.getBroadcastAddressAndPort(), RequestFailureReason.READ_TOO_MANY_TOMBSTONES);
                    logger.error(t.getMessage());
                }
                else
                {
                    handler.onFailure(FBUtilities.getBroadcastAddressAndPort(), RequestFailureReason.UNKNOWN);
                    throw t;
                }
            }
        }
    }

    public static PartitionIterator getRangeSlice(PartitionRangeReadCommand command,
                                                  ConsistencyLevel consistencyLevel,
                                                  long queryStartNanoTime)
    {
        if (DatabaseDescriptor.getEnablePartitionDenylist() && DatabaseDescriptor.getEnableDenylistRangeReads())
        {
            final int denylisted = partitionDenylist.getDeniedKeysInRangeCount(command.metadata().id, command.dataRange().keyRange());
            if (denylisted > 0)
            {
                denylistMetrics.incrementRangeReadsRejected();
                String tokens = command.loggableTokens();
                throw new InvalidRequestException(String.format("Attempted to read a range containing %d denylisted keys in %s/%s." +
                                                                " Range read: %s", denylisted, command.metadata().keyspace, command.metadata().name,
                                                                tokens));
            }
        }
        return RangeCommands.partitions(command, consistencyLevel, queryStartNanoTime);
    }

    public Map<String, List<String>> getSchemaVersions()
    {
        return describeSchemaVersions(false);
    }

    public Map<String, List<String>> getSchemaVersionsWithPort()
    {
        return describeSchemaVersions(true);
    }

    /**
     * initiate a request/response session with each live node to check whether or not everybody is using the same
     * migration id. This is useful for determining if a schema change has propagated through the cluster. Disagreement
     * is assumed if any node fails to respond.
     */
    public static Map<String, List<String>> describeSchemaVersions(boolean withPort)
    {
        final String myVersion = Schema.instance.getVersion().toString();
        final Map<InetAddressAndPort, UUID> versions = new ConcurrentHashMap<>();
        final Set<InetAddressAndPort> liveHosts = Gossiper.instance.getLiveMembers();
        final CountDownLatch latch = newCountDownLatch(liveHosts.size());

        RequestCallback<UUID> cb = message ->
        {
            // record the response from the remote node.
            versions.put(message.from(), message.payload);
            latch.decrement();
        };
        // an empty message acts as a request to the SchemaVersionVerbHandler.
        Message message = out(SCHEMA_VERSION_REQ, noPayload);
        for (InetAddressAndPort endpoint : liveHosts)
            MessagingService.instance().sendWithCallback(message, endpoint, cb);

        try
        {
            // wait for as long as possible. timeout-1s if possible.
            latch.await(DatabaseDescriptor.getRpcTimeout(NANOSECONDS), NANOSECONDS);
        }
        catch (InterruptedException e)
        {
            throw new UncheckedInterruptedException(e);
        }

        // maps versions to hosts that are on that version.
        Map<String, List<String>> results = new HashMap<String, List<String>>();
        Iterable<InetAddressAndPort> allHosts = concat(Gossiper.instance.getLiveMembers(), Gossiper.instance.getUnreachableMembers());
        for (InetAddressAndPort host : allHosts)
        {
            UUID version = versions.get(host);
            String stringVersion = version == null ? UNREACHABLE : version.toString();
            List<String> hosts = results.get(stringVersion);
            if (hosts == null)
            {
                hosts = new ArrayList<String>();
                results.put(stringVersion, hosts);
            }
            hosts.add(host.getHostAddress(withPort));
        }

        // we're done: the results map is ready to return to the client.  the rest is just debug logging:
        if (results.get(UNREACHABLE) != null)
            logger.debug("Hosts not in agreement. Didn't get a response from everybody: {}", join(results.get(UNREACHABLE), ","));
        for (Map.Entry<String, List<String>> entry : results.entrySet())
        {
            // check for version disagreement. log the hosts that don't agree.
            if (entry.getKey().equals(UNREACHABLE) || entry.getKey().equals(myVersion))
                continue;
            for (String host : entry.getValue())
                logger.debug("{} disagrees ({})", host, entry.getKey());
        }
        if (results.size() == 1)
            logger.debug("Schemas are in agreement.");

        return results;
    }

    public boolean getHintedHandoffEnabled()
    {
        return DatabaseDescriptor.hintedHandoffEnabled();
    }

    public void setHintedHandoffEnabled(boolean b)
    {
        synchronized (StorageService.instance)
        {
            if (b)
                StorageService.instance.checkServiceAllowedToStart("hinted handoff");

            DatabaseDescriptor.setHintedHandoffEnabled(b);
        }
    }

    public void enableHintsForDC(String dc)
    {
        DatabaseDescriptor.enableHintsForDC(dc);
    }

    public void disableHintsForDC(String dc)
    {
        DatabaseDescriptor.disableHintsForDC(dc);
    }

    public Set<String> getHintedHandoffDisabledDCs()
    {
        return DatabaseDescriptor.hintedHandoffDisabledDCs();
    }

    public int getMaxHintWindow()
    {
        return DatabaseDescriptor.getMaxHintWindow();
    }

    public void setMaxHintWindow(int ms)
    {
        DatabaseDescriptor.setMaxHintWindow(ms);
    }

    public static boolean shouldHint(Replica replica)
    {
        return shouldHint(replica, true);
    }

    public static boolean shouldHint(Replica replica, boolean tryEnablePersistentWindow)
    {
        if (!DatabaseDescriptor.hintedHandoffEnabled())
            return false;
        if (replica.isTransient() || replica.isSelf())
            return false;

        Set<String> disabledDCs = DatabaseDescriptor.hintedHandoffDisabledDCs();
        if (!disabledDCs.isEmpty())
        {
            final String dc = DatabaseDescriptor.getEndpointSnitch().getDatacenter(replica);
            if (disabledDCs.contains(dc))
            {
                Tracing.trace("Not hinting {} since its data center {} has been disabled {}", replica, dc, disabledDCs);
                return false;
            }
        }

        InetAddressAndPort endpoint = replica.endpoint();
        int maxHintWindow = DatabaseDescriptor.getMaxHintWindow();
        long endpointDowntime = Gossiper.instance.getEndpointDowntime(endpoint);
        boolean hintWindowExpired = endpointDowntime > maxHintWindow;

        if (tryEnablePersistentWindow && !hintWindowExpired && DatabaseDescriptor.hintWindowPersistentEnabled())
        {
            UUID hostIdForEndpoint = StorageService.instance.getHostIdForEndpoint(endpoint);
            if (hostIdForEndpoint != null)
            {
                long earliestHint = HintsService.instance.getEarliestHintForHost(hostIdForEndpoint);
                hintWindowExpired = Clock.Global.currentTimeMillis() - maxHintWindow > earliestHint;
                if (hintWindowExpired)
                    Tracing.trace("Not hinting {} for which there is the earliest hint stored at {}", replica, earliestHint);
            }
        }
        else if (hintWindowExpired)
        {
            Tracing.trace("Not hinting {} which has been down {} ms", replica, endpointDowntime);
        }

        if (hintWindowExpired)
            HintsService.instance.metrics.incrPastWindow(replica.endpoint());

        return !hintWindowExpired;
    }

    /**
     * Performs the truncate operatoin, which effectively deletes all data from
     * the column family cfname
     * @param keyspace
     * @param cfname
     * @throws UnavailableException If some of the hosts in the ring are down.
     * @throws TimeoutException
     */
    public static void truncateBlocking(String keyspace, String cfname) throws UnavailableException, TimeoutException
    {
        logger.debug("Starting a blocking truncate operation on keyspace {}, CF {}", keyspace, cfname);
        if (isAnyStorageHostDown())
        {
            logger.info("Cannot perform truncate, some hosts are down");
            // Since the truncate operation is so aggressive and is typically only
            // invoked by an admin, for simplicity we require that all nodes are up
            // to perform the operation.
            int liveMembers = Gossiper.instance.getLiveMembers().size();
            throw UnavailableException.create(ConsistencyLevel.ALL, liveMembers + Gossiper.instance.getUnreachableMembers().size(), liveMembers);
        }

        Set<InetAddressAndPort> allEndpoints = StorageService.instance.getLiveRingMembers(true);

        int blockFor = allEndpoints.size();
        final TruncateResponseHandler responseHandler = new TruncateResponseHandler(blockFor);

        // Send out the truncate calls and track the responses with the callbacks.
        Tracing.trace("Enqueuing truncate messages to hosts {}", allEndpoints);
        Message<TruncateRequest> message = Message.out(TRUNCATE_REQ, new TruncateRequest(keyspace, cfname));
        for (InetAddressAndPort endpoint : allEndpoints)
            MessagingService.instance().sendWithCallback(message, endpoint, responseHandler);

        // Wait for all
        try
        {
            responseHandler.get();
        }
        catch (TimeoutException e)
        {
            Tracing.trace("Timed out");
            throw e;
        }
    }

    /**
     * Asks the gossiper if there are any nodes that are currently down.
     * @return true if the gossiper thinks all nodes are up.
     */
    private static boolean isAnyStorageHostDown()
    {
        return !Gossiper.instance.getUnreachableTokenOwners().isEmpty();
    }

    public interface WritePerformer
    {
        public void apply(IMutation mutation,
                          ReplicaPlan.ForTokenWrite targets,
                          AbstractWriteResponseHandler<IMutation> responseHandler,
                          String localDataCenter) throws OverloadedException;
    }

    /**
     * This class captures metrics for views writes.
     */
    private static class ViewWriteMetricsWrapped extends BatchlogResponseHandler<IMutation>
    {
        public ViewWriteMetricsWrapped(AbstractWriteResponseHandler<IMutation> writeHandler, int i, BatchlogCleanup cleanup, long queryStartNanoTime)
        {
            super(writeHandler, i, cleanup, queryStartNanoTime);
            viewWriteMetrics.viewReplicasAttempted.inc(candidateReplicaCount());
        }

        public void onResponse(Message<IMutation> msg)
        {
            super.onResponse(msg);
            viewWriteMetrics.viewReplicasSuccess.inc();
        }
    }

    /**
     * A Runnable that aborts if it doesn't start running before it times out
     */
    private static abstract class DroppableRunnable implements Runnable
    {
        final long approxCreationTimeNanos;
        final Verb verb;

        public DroppableRunnable(Verb verb)
        {
            this.approxCreationTimeNanos = MonotonicClock.Global.approxTime.now();
            this.verb = verb;
        }

        public final void run()
        {
            long approxCurrentTimeNanos = MonotonicClock.Global.approxTime.now();
            long expirationTimeNanos = verb.expiresAtNanos(approxCreationTimeNanos);
            if (approxCurrentTimeNanos > expirationTimeNanos)
            {
                long timeTakenNanos = approxCurrentTimeNanos - approxCreationTimeNanos;
                MessagingService.instance().metrics.recordSelfDroppedMessage(verb, timeTakenNanos, NANOSECONDS);
                return;
            }
            try
            {
                runMayThrow();
            }
            catch (Exception e)
            {
                throw new RuntimeException(e);
            }
        }

        abstract protected void runMayThrow() throws Exception;
    }

    /**
     * Like DroppableRunnable, but if it aborts, it will rerun (on the mutation stage) after
     * marking itself as a hint in progress so that the hint backpressure mechanism can function.
     */
    private static abstract class LocalMutationRunnable implements Runnable
    {
        private final long approxCreationTimeNanos = MonotonicClock.Global.approxTime.now();

        private final Replica localReplica;

        LocalMutationRunnable(Replica localReplica)
        {
            this.localReplica = localReplica;
        }

        public final void run()
        {
            final Verb verb = verb();
            long nowNanos = MonotonicClock.Global.approxTime.now();
            long expirationTimeNanos = verb.expiresAtNanos(approxCreationTimeNanos);
            if (nowNanos > expirationTimeNanos)
            {
                long timeTakenNanos = nowNanos - approxCreationTimeNanos;
                MessagingService.instance().metrics.recordSelfDroppedMessage(Verb.MUTATION_REQ, timeTakenNanos, NANOSECONDS);

                HintRunnable runnable = new HintRunnable(EndpointsForToken.of(localReplica.range().right, localReplica))
                {
                    protected void runMayThrow() throws Exception
                    {
                        LocalMutationRunnable.this.runMayThrow();
                    }
                };
                submitHint(runnable);
                return;
            }

            try
            {
                runMayThrow();
            }
            catch (Exception e)
            {
                throw new RuntimeException(e);
            }
        }

        abstract protected Verb verb();
        abstract protected void runMayThrow() throws Exception;
    }

    public static void logRequestException(Exception exception, Collection<? extends ReadCommand> commands)
    {
        NoSpamLogger.log(logger, NoSpamLogger.Level.INFO, FAILURE_LOGGING_INTERVAL_SECONDS, TimeUnit.SECONDS,
                         "\"{}\" while executing {}",
                         () -> new Object[]
                               {
                                   exception.getMessage(),
                                   commands.stream().map(ReadCommand::toCQLString).collect(Collectors.joining("; "))
                               });
    }

    /**
     * HintRunnable will decrease totalHintsInProgress and targetHints when finished.
     * It is the caller's responsibility to increment them initially.
     */
    private abstract static class HintRunnable implements Runnable
    {
        public final EndpointsForToken targets;

        protected HintRunnable(EndpointsForToken targets)
        {
            this.targets = targets;
        }

        public void run()
        {
            try
            {
                runMayThrow();
            }
            catch (Exception e)
            {
                throw new RuntimeException(e);
            }
            finally
            {
                StorageMetrics.totalHintsInProgress.dec(targets.size());
                for (InetAddressAndPort target : targets.endpoints())
                    getHintsInProgressFor(target).decrementAndGet();
            }
        }

        abstract protected void runMayThrow() throws Exception;
    }

    public long getTotalHints()
    {
        return StorageMetrics.totalHints.getCount();
    }

    public int getMaxHintsInProgress()
    {
        return maxHintsInProgress;
    }

    public void setMaxHintsInProgress(int qs)
    {
        maxHintsInProgress = qs;
    }

    public int getHintsInProgress()
    {
        return (int) StorageMetrics.totalHintsInProgress.getCount();
    }

    public void verifyNoHintsInProgress()
    {
        if (getHintsInProgress() > 0)
            logger.warn("Some hints were not written before shutdown.  This is not supposed to happen.  You should (a) run repair, and (b) file a bug report");
    }

    private static AtomicInteger getHintsInProgressFor(InetAddressAndPort destination)
    {
        try
        {
            return hintsInProgress.load(destination);
        }
        catch (Exception e)
        {
            throw new AssertionError(e);
        }
    }

    public static Future<Void> submitHint(Mutation mutation, Replica target, AbstractWriteResponseHandler<IMutation> responseHandler)
    {
        return submitHint(mutation, EndpointsForToken.of(target.range().right, target), responseHandler);
    }

    public static Future<Void> submitHint(Mutation mutation,
                                          EndpointsForToken targets,
                                          AbstractWriteResponseHandler<IMutation> responseHandler)
    {
        Replicas.assertFull(targets); // hints should not be written for transient replicas
        HintRunnable runnable = new HintRunnable(targets)
        {
            public void runMayThrow()
            {
                Set<InetAddressAndPort> validTargets = new HashSet<>(targets.size());
                Set<UUID> hostIds = new HashSet<>(targets.size());
                for (InetAddressAndPort target : targets.endpoints())
                {
                    UUID hostId = StorageService.instance.getHostIdForEndpoint(target);
                    if (hostId != null)
                    {
                        hostIds.add(hostId);
                        validTargets.add(target);
                    }
                    else
                        logger.debug("Discarding hint for endpoint not part of ring: {}", target);
                }
                logger.trace("Adding hints for {}", validTargets);
                HintsService.instance.write(hostIds, Hint.create(mutation, currentTimeMillis()));
                validTargets.forEach(HintsService.instance.metrics::incrCreatedHints);
                // Notify the handler only for CL == ANY
                if (responseHandler != null && responseHandler.replicaPlan.consistencyLevel() == ConsistencyLevel.ANY)
                    responseHandler.onResponse(null);
            }
        };

        return submitHint(runnable);
    }

    private static Future<Void> submitHint(HintRunnable runnable)
    {
        StorageMetrics.totalHintsInProgress.inc(runnable.targets.size());
        for (Replica target : runnable.targets)
            getHintsInProgressFor(target.endpoint()).incrementAndGet();
        return (Future<Void>) Stage.MUTATION.submit(runnable);
    }

    public Long getRpcTimeout() { return DatabaseDescriptor.getRpcTimeout(MILLISECONDS); }
    public void setRpcTimeout(Long timeoutInMillis) { DatabaseDescriptor.setRpcTimeout(timeoutInMillis); }

    public Long getReadRpcTimeout() { return DatabaseDescriptor.getReadRpcTimeout(MILLISECONDS); }
    public void setReadRpcTimeout(Long timeoutInMillis) { DatabaseDescriptor.setReadRpcTimeout(timeoutInMillis); }

    public Long getWriteRpcTimeout() { return DatabaseDescriptor.getWriteRpcTimeout(MILLISECONDS); }
    public void setWriteRpcTimeout(Long timeoutInMillis) { DatabaseDescriptor.setWriteRpcTimeout(timeoutInMillis); }

    public Long getCounterWriteRpcTimeout() { return DatabaseDescriptor.getCounterWriteRpcTimeout(MILLISECONDS); }
    public void setCounterWriteRpcTimeout(Long timeoutInMillis) { DatabaseDescriptor.setCounterWriteRpcTimeout(timeoutInMillis); }

    public Long getCasContentionTimeout() { return DatabaseDescriptor.getCasContentionTimeout(MILLISECONDS); }
    public void setCasContentionTimeout(Long timeoutInMillis) { DatabaseDescriptor.setCasContentionTimeout(timeoutInMillis); }

    public Long getRangeRpcTimeout() { return DatabaseDescriptor.getRangeRpcTimeout(MILLISECONDS); }
    public void setRangeRpcTimeout(Long timeoutInMillis) { DatabaseDescriptor.setRangeRpcTimeout(timeoutInMillis); }

    public Long getTruncateRpcTimeout() { return DatabaseDescriptor.getTruncateRpcTimeout(MILLISECONDS); }
    public void setTruncateRpcTimeout(Long timeoutInMillis) { DatabaseDescriptor.setTruncateRpcTimeout(timeoutInMillis); }

    public Long getNativeTransportMaxConcurrentConnections() { return DatabaseDescriptor.getNativeTransportMaxConcurrentConnections(); }
    public void setNativeTransportMaxConcurrentConnections(Long nativeTransportMaxConcurrentConnections) { DatabaseDescriptor.setNativeTransportMaxConcurrentConnections(nativeTransportMaxConcurrentConnections); }

    public Long getNativeTransportMaxConcurrentConnectionsPerIp() { return DatabaseDescriptor.getNativeTransportMaxConcurrentConnectionsPerIp(); }
    public void setNativeTransportMaxConcurrentConnectionsPerIp(Long nativeTransportMaxConcurrentConnections) { DatabaseDescriptor.setNativeTransportMaxConcurrentConnectionsPerIp(nativeTransportMaxConcurrentConnections); }

    public void reloadTriggerClasses() { TriggerExecutor.instance.reloadClasses(); }

    public long getReadRepairAttempted()
    {
        return ReadRepairMetrics.attempted.getCount();
    }

    public long getReadRepairRepairedBlocking()
    {
        return ReadRepairMetrics.repairedBlocking.getCount();
    }

    public long getReadRepairRepairedBackground()
    {
        return ReadRepairMetrics.repairedBackground.getCount();
    }

    public long getReadRepairRepairTimedOut()
    {
        return ReadRepairMetrics.timedOut.getCount();
    }

    public int getNumberOfTables()
    {
        return Schema.instance.getNumberOfTables();
    }

    public String getIdealConsistencyLevel()
    {
        return Objects.toString(DatabaseDescriptor.getIdealConsistencyLevel(), "");
    }

    public String setIdealConsistencyLevel(String cl)
    {
        ConsistencyLevel original = DatabaseDescriptor.getIdealConsistencyLevel();
        ConsistencyLevel newCL = ConsistencyLevel.valueOf(cl.trim().toUpperCase());
        DatabaseDescriptor.setIdealConsistencyLevel(newCL);
        return String.format("Updating ideal consistency level new value: %s old value %s", newCL, original.toString());
    }

    @Override
    public void logBlockingReadRepairAttemptsForNSeconds(int seconds)
    {
        logBlockingReadRepairAttemptsUntil = currentTimeMillis() + TimeUnit.SECONDS.toMillis(seconds);
    }

    @Deprecated
    public int getOtcBacklogExpirationInterval() {
        return 0;
    }

    @Deprecated
    public void setOtcBacklogExpirationInterval(int intervalInMillis) { }

    @Override
    public void enableRepairedDataTrackingForRangeReads()
    {
        DatabaseDescriptor.setRepairedDataTrackingForRangeReadsEnabled(true);
    }

    @Override
    public void disableRepairedDataTrackingForRangeReads()
    {
        DatabaseDescriptor.setRepairedDataTrackingForRangeReadsEnabled(false);
    }

    @Override
    public boolean getRepairedDataTrackingEnabledForRangeReads()
    {
        return DatabaseDescriptor.getRepairedDataTrackingForRangeReadsEnabled();
    }

    @Override
    public void enableRepairedDataTrackingForPartitionReads()
    {
        DatabaseDescriptor.setRepairedDataTrackingForPartitionReadsEnabled(true);
    }

    @Override
    public void disableRepairedDataTrackingForPartitionReads()
    {
        DatabaseDescriptor.setRepairedDataTrackingForPartitionReadsEnabled(false);
    }

    @Override
    public boolean getRepairedDataTrackingEnabledForPartitionReads()
    {
        return DatabaseDescriptor.getRepairedDataTrackingForPartitionReadsEnabled();
    }

    @Override
    public void enableReportingUnconfirmedRepairedDataMismatches()
    {
        DatabaseDescriptor.reportUnconfirmedRepairedDataMismatches(true);
    }

    @Override
    public void disableReportingUnconfirmedRepairedDataMismatches()
    {
       DatabaseDescriptor.reportUnconfirmedRepairedDataMismatches(false);
    }

    @Override
    public boolean getReportingUnconfirmedRepairedDataMismatchesEnabled()
    {
        return DatabaseDescriptor.reportUnconfirmedRepairedDataMismatches();
    }

    @Override
    public boolean getSnapshotOnRepairedDataMismatchEnabled()
    {
        return DatabaseDescriptor.snapshotOnRepairedDataMismatch();
    }

    @Override
    public void enableSnapshotOnRepairedDataMismatch()
    {
        DatabaseDescriptor.setSnapshotOnRepairedDataMismatch(true);
    }

    @Override
    public void disableSnapshotOnRepairedDataMismatch()
    {
        DatabaseDescriptor.setSnapshotOnRepairedDataMismatch(false);
    }

    static class PaxosBallotAndContention
    {
        final UUID ballot;
        final int contentions;

        PaxosBallotAndContention(UUID ballot, int contentions)
        {
            this.ballot = ballot;
            this.contentions = contentions;
        }

        @Override
        public final int hashCode()
        {
            int hashCode = 31 + (ballot == null ? 0 : ballot.hashCode());
            return 31 * hashCode * this.contentions;
        }

        @Override
        public final boolean equals(Object o)
        {
            if(!(o instanceof PaxosBallotAndContention))
                return false;
            PaxosBallotAndContention that = (PaxosBallotAndContention)o;
            // handles nulls properly
            return Objects.equals(ballot, that.ballot) && contentions == that.contentions;
        }
    }

    @Override
    public void useDeterministicTableID(boolean value)
    {
        DatabaseDescriptor.useDeterministicTableID(value);
    }

    @Override
    public long[] getRecentReadLatencyHistogramMicrosV3()
    {
        return readMetrics.recentLatencyHistogram.getBuckets(true);
    }

    @Override
    public long[] getRecentWriteLatencyHistogramMicrosV3()
    {
        return writeMetrics.recentLatencyHistogram.getBuckets(true);
    }

    @Override
    public long[] getRecentRangeLatencyHistogramMicrosV3()
    {
        return RangeCommandIterator.rangeMetrics.recentLatencyHistogram.getBuckets(true);
    }

    @Override
    public long[] getRecentCasReadLatencyHistogramMicrosV3()
    {
        return casReadMetrics.recentLatencyHistogram.getBuckets(true);
    }

    @Override
    public long[] getRecentCasWriteLatencyHistogramMicrosV3()
    {
        return casWriteMetrics.recentLatencyHistogram.getBuckets(true);
    }

    @Override
    public long[] getRecentViewWriteLatencyHistogramMicrosV3()
    {
        return viewWriteMetrics.recentLatencyHistogram.getBuckets(true);
    }

    @Override
    public long[] getCasReadContentionHistogram()
    {
        return casReadMetrics.contentionEstimatedHistogram.getBuckets(true);
    }

    @Override
    public long[] getCasWriteContentionHistogram()
    {
        return casWriteMetrics.contentionEstimatedHistogram.getBuckets(true);
    }

    private long[] clientRequestReadConsistencyLevelMicros(ConsistencyLevel cl)
    {
        return readMetricsForLevel(cl).recentLatencyHistogram.getBuckets(true);
    }

    private long[] clientRequestWriteConsistencyLevelMicros(ConsistencyLevel cl)
    {
        return writeMetricsForLevel(cl).recentLatencyHistogram.getBuckets(true);
    }

    @Override
    public long[] getRecentClientRequestReadConsistencyLevelOneMicrosV3()
    {
        return clientRequestReadConsistencyLevelMicros(ConsistencyLevel.ONE);
    }

    @Override
    public long[] getRecentClientRequestWriteConsistencyLevelOneMicrosV3()
    {
        return clientRequestWriteConsistencyLevelMicros(ConsistencyLevel.ONE);
    }

    @Override
    public long[] getRecentClientRequestReadConsistencyLevelTwoMicrosV3()
    {
        return clientRequestReadConsistencyLevelMicros(ConsistencyLevel.TWO);
    }

    @Override
    public long[] getRecentClientRequestWriteConsistencyLevelTwoMicrosV3()
    {
        return clientRequestWriteConsistencyLevelMicros(ConsistencyLevel.TWO);
    }

    @Override
    public long[] getRecentClientRequestReadConsistencyLevelThreeMicrosV3()
    {
        return clientRequestReadConsistencyLevelMicros(ConsistencyLevel.THREE);
    }

    @Override
    public long[] getRecentClientRequestWriteConsistencyLevelThreeMicrosV3()
    {
        return clientRequestWriteConsistencyLevelMicros(ConsistencyLevel.THREE);
    }

    @Override
    public long[] getRecentClientRequestReadConsistencyLevelQuorumMicrosV3()
    {
        return clientRequestReadConsistencyLevelMicros(ConsistencyLevel.QUORUM);
    }

    @Override
    public long[] getRecentClientRequestWriteConsistencyLevelQuorumMicrosV3()
    {
        return clientRequestWriteConsistencyLevelMicros(ConsistencyLevel.QUORUM);
    }

    @Override
    public long[] getRecentClientRequestReadConsistencyLevelLocalOneMicrosV3()
    {
        return clientRequestReadConsistencyLevelMicros(ConsistencyLevel.LOCAL_ONE);
    }

    @Override
    public long[] getRecentClientRequestWriteConsistencyLevelLocalOneMicrosV3()
    {
        return clientRequestWriteConsistencyLevelMicros(ConsistencyLevel.LOCAL_ONE);
    }

    @Override
    public long[] getRecentClientRequestReadConsistencyLevelLocalQuorumMicrosV3()
    {
        return clientRequestReadConsistencyLevelMicros(ConsistencyLevel.LOCAL_QUORUM);
    }

    @Override
    public long[] getRecentClientRequestWriteConsistencyLevelLocalQuorumMicrosV3()
    {
        return clientRequestWriteConsistencyLevelMicros(ConsistencyLevel.LOCAL_QUORUM);
    }

    @Override
    public long[] getRecentClientRequestReadConsistencyLevelEachQuorumMicrosV3()
    {
        return clientRequestReadConsistencyLevelMicros(ConsistencyLevel.EACH_QUORUM);
    }

    @Override
    public long[] getRecentClientRequestWriteConsistencyLevelEachQuorumMicrosV3()
    {
        return clientRequestWriteConsistencyLevelMicros(ConsistencyLevel.EACH_QUORUM);
    }

    @Override
    public long[] getRecentClientRequestReadConsistencyLevelSerialMicrosV3()
    {
        return clientRequestReadConsistencyLevelMicros(ConsistencyLevel.SERIAL);
    }

    @Override
    public long[] getRecentClientRequestWriteConsistencyLevelSerialMicrosV3()
    {
        return clientRequestWriteConsistencyLevelMicros(ConsistencyLevel.SERIAL);
    }

    @Override
    public long[] getRecentClientRequestReadConsistencyLevelLocalSerialMicrosV3()
    {
        return clientRequestReadConsistencyLevelMicros(ConsistencyLevel.LOCAL_SERIAL);
    }

    @Override
    public long[] getRecentClientRequestWriteConsistencyLevelLocalSerialMicrosV3()
    {
        return clientRequestWriteConsistencyLevelMicros(ConsistencyLevel.LOCAL_SERIAL);
    }

    @Override
    public long[] getRecentClientRequestWriteConsistencyLevelAnyMicrosV3()
    {
        return clientRequestWriteConsistencyLevelMicros(ConsistencyLevel.ANY);
    }

    @Override
    public long[] getBytesReadPerQueryEstimatedHistogram() {
        return bytesReceivedPerRequest.getRecentValues();
    }

    @Override
    public long[] getBytesWrittenPerQueryEstimatedHistogram() {
        return bytesSentPerResponse.getRecentValues();
    }

    @Override
    public void enableSecondaryIndex()
    {
        DatabaseDescriptor.setEnableSecondaryIndex(true);
    }

    @Override
    public void disableSecondaryIndex()
    {
        DatabaseDescriptor.setEnableSecondaryIndex(false);
    }

    @Override
    public boolean getSecondaryIndexEnabled()
    {
        return DatabaseDescriptor.enableSecondaryIndex();
    }

    @Override
    public boolean getSnapshotOnDuplicateRowDetectionEnabled()
    {
        return DatabaseDescriptor.snapshotOnDuplicateRowDetection();
    }

    @Override
    public void enableSnapshotOnDuplicateRowDetection()
    {
        DatabaseDescriptor.setSnapshotOnDuplicateRowDetection(true);
    }

    @Override
    public void disableSnapshotOnDuplicateRowDetection()
    {
        DatabaseDescriptor.setSnapshotOnDuplicateRowDetection(false);
    }

    @Override
    public boolean getCheckForDuplicateRowsDuringReads()
    {
        return DatabaseDescriptor.checkForDuplicateRowsDuringReads();
    }

    @Override
    public void enableCheckForDuplicateRowsDuringReads()
    {
        DatabaseDescriptor.setCheckForDuplicateRowsDuringReads(true);
    }

    @Override
    public void disableCheckForDuplicateRowsDuringReads()
    {
        DatabaseDescriptor.setCheckForDuplicateRowsDuringReads(false);
    }

    @Override
    public boolean getCheckForDuplicateRowsDuringCompaction()
    {
        return DatabaseDescriptor.checkForDuplicateRowsDuringCompaction();
    }

    @Override
    public void enableCheckForDuplicateRowsDuringCompaction()
    {
        DatabaseDescriptor.setCheckForDuplicateRowsDuringCompaction(true);
    }

    @Override
    public void disableCheckForDuplicateRowsDuringCompaction()
    {
        DatabaseDescriptor.setCheckForDuplicateRowsDuringCompaction(false);
    }

<<<<<<< HEAD
    public void initialLoadPartitionDenylist()
    {
        partitionDenylist.initialLoad();
    }

    @Override
    public void loadPartitionDenylist()
    {
        partitionDenylist.load();
    }

    @Override
    public int getPartitionDenylistLoadAttempts()
    {
        return partitionDenylist.getLoadAttempts();
    }

    @Override
    public int getPartitionDenylistLoadSuccesses()
    {
        return partitionDenylist.getLoadSuccesses();
    }

    @Override
    public void setEnablePartitionDenylist(boolean enabled)
    {
        DatabaseDescriptor.setEnablePartitionDenylist(enabled);
    }

    @Override
    public void setEnableDenylistWrites(boolean enabled)
    {
        DatabaseDescriptor.setEnableDenylistWrites(enabled);
    }

    @Override
    public void setEnableDenylistReads(boolean enabled)
    {
        DatabaseDescriptor.setEnableDenylistReads(enabled);
    }

    @Override
    public void setEnableDenylistRangeReads(boolean enabled)
    {
        DatabaseDescriptor.setEnableDenylistRangeReads(enabled);
    }

    @Override
    public void setDenylistMaxKeysPerTable(int value)
    {
        DatabaseDescriptor.setDenylistMaxKeysPerTable(value);
    }

    @Override
    public void setDenylistMaxKeysTotal(int value)
    {
        DatabaseDescriptor.setDenylistMaxKeysTotal(value);
    }

    /**
     * Actively denies read and write access to the provided Partition Key
     * @param keyspace Name of keyspace containing the PK you wish to deny access to
     * @param table Name of table containing the PK you wish to deny access to
     * @param partitionKeyAsString String representation of the PK you want to deny access to
     * @return true if successfully added, false if failure
     */
    @Override
    public boolean denylistKey(String keyspace, String table, String partitionKeyAsString)
    {
        if (!Schema.instance.getKeyspaces().contains(keyspace))
            return false;

        final ColumnFamilyStore cfs = ColumnFamilyStore.getIfExists(keyspace, table);
        if (cfs == null)
            return false;

        final ByteBuffer bytes = cfs.metadata.get().partitionKeyType.fromString(partitionKeyAsString);
        return partitionDenylist.addKeyToDenylist(keyspace, table, bytes);
    }

    /**
     * Attempts to remove the provided pk from the ks + table deny list
     * @param keyspace Keyspace containing the pk to remove the denylist entry for
     * @param table Table containing the pk to remove denylist entry for
     * @param partitionKeyAsString String representation of the PK you want to re-allow access to
     * @return true if found and removed, false if not
     */
    @Override
    public boolean removeDenylistKey(String keyspace, String table, String partitionKeyAsString)
    {
        if (!Schema.instance.getKeyspaces().contains(keyspace))
            return false;

        final ColumnFamilyStore cfs = ColumnFamilyStore.getIfExists(keyspace, table);
        if (cfs == null)
            return false;

        final ByteBuffer bytes = cfs.metadata.get().partitionKeyType.fromString(partitionKeyAsString);
        return partitionDenylist.removeKeyFromDenylist(keyspace, table, bytes);
    }

    /**
     * A simple check for operators to determine what the denylisted value for a pk is on a node
     */
    public boolean isKeyDenylisted(String keyspace, String table, String partitionKeyAsString)
    {
        if (!Schema.instance.getKeyspaces().contains(keyspace))
            return false;

        final ColumnFamilyStore cfs = ColumnFamilyStore.getIfExists(keyspace, table);
        if (cfs == null)
            return false;

        final ByteBuffer bytes = cfs.metadata.get().partitionKeyType.fromString(partitionKeyAsString);
        return !partitionDenylist.isKeyPermitted(keyspace, table, bytes);
    }

    private static final NoSpamLogger deprecatedDenyListLogger = NoSpamLogger.getLogger(logger, 1, TimeUnit.DAYS);
    private void logDeprecatedDenylistUsage(String method)
    {
        // deliberately adding method to format string to uniquely log methods
        deprecatedDenyListLogger.info("Deprecated partition denylist method called: " + method);
    }

    @Deprecated
    public int getPartitionBlacklistLoadAttempts()
    {
        logDeprecatedDenylistUsage("getPartitionBlacklistLoadAttempts");
        return getPartitionDenylistLoadAttempts();
    }

    @Deprecated
    public int getPartitionBlacklistLoadSuccesses()
    {
        logDeprecatedDenylistUsage("getPartitionBlacklistLoadSuccesses");
        return getPartitionDenylistLoadSuccesses();
    }

    @Deprecated
    public void setEnablePartitionBlacklist(boolean enabled)
    {
        logDeprecatedDenylistUsage("setEnablePartitionBlacklist");
        setEnablePartitionDenylist(enabled);
    }

    @Deprecated
    public void setEnableBlacklistWrites(boolean enabled)
    {
        logDeprecatedDenylistUsage("setEnableBlacklistWrites");
        setEnableDenylistWrites(enabled);
    }

    @Deprecated
    public void setEnableBlacklistReads(boolean enabled)
    {
        logDeprecatedDenylistUsage("setEnableBlacklistReads");
        setEnableDenylistReads(enabled);
    }

    @Deprecated
    public void setEnableBlacklistRangeReads(boolean enabled)
    {
        logDeprecatedDenylistUsage("setEnableBlacklistRangeReads");
        setEnableDenylistRangeReads(enabled);
    }

    @Deprecated
    public boolean blacklistKey(String keyspace, String cf, String keyAsString)
    {
        logDeprecatedDenylistUsage("blacklistKey");
        return denylistKey(keyspace, cf, keyAsString);
    }

    @Deprecated
    public void migrateDenylist()
    {
        PartitionDenylist.maybeMigrate();
    }

    @Override
    public void setPaxosVariant(String variant)
    {
        Preconditions.checkNotNull(variant);
        Paxos.setPaxosVariant(Config.PaxosVariant.valueOf(variant));
    }

    @Override
    public String getPaxosVariant()
    {
        return Paxos.getPaxosVariant().toString();
=======
    @Override
    public void enableDropCompactStorage()
    {
        DatabaseDescriptor.setEnableDropCompactStorage(true);
    }

    @Override
    public void disableDropCompactStorage()
    {
        DatabaseDescriptor.setEnableDropCompactStorage(false);
    }

    @Override
    public boolean allowDropCompactStorage()
    {
        return DatabaseDescriptor.enableDropCompactStorage();
    }

    @Override
    public void setIgnorePkLivenessForRowCompletion(boolean force)
    {
        DatabaseDescriptor.setIgnorePkLivenessForRowCompletion(force);
    }

    @Override
    public boolean getIgnorePkLivenessForRowCompletion()
    {
        return DatabaseDescriptor.ignorePkLivenessForRowCompletion();
>>>>>>> 9c246199
    }
}<|MERGE_RESOLUTION|>--- conflicted
+++ resolved
@@ -3139,7 +3139,6 @@
         DatabaseDescriptor.setCheckForDuplicateRowsDuringCompaction(false);
     }
 
-<<<<<<< HEAD
     public void initialLoadPartitionDenylist()
     {
         partitionDenylist.initialLoad();
@@ -3330,7 +3329,8 @@
     public String getPaxosVariant()
     {
         return Paxos.getPaxosVariant().toString();
-=======
+    }
+
     @Override
     public void enableDropCompactStorage()
     {
@@ -3359,6 +3359,5 @@
     public boolean getIgnorePkLivenessForRowCompletion()
     {
         return DatabaseDescriptor.ignorePkLivenessForRowCompletion();
->>>>>>> 9c246199
     }
 }