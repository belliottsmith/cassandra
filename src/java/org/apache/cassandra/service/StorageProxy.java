--- conflicted
+++ resolved
@@ -43,15 +43,8 @@
 import org.apache.cassandra.config.Schema;
 import org.apache.cassandra.db.*;
 import org.apache.cassandra.db.Keyspace;
-<<<<<<< HEAD
-import org.apache.cassandra.db.composites.Composite;
-import org.apache.cassandra.db.filter.ColumnSlice;
-import org.apache.cassandra.db.filter.NamesQueryFilter;
-import org.apache.cassandra.db.filter.SliceQueryFilter;
 import org.apache.cassandra.db.index.SecondaryIndex;
 import org.apache.cassandra.db.index.SecondaryIndexSearcher;
-=======
->>>>>>> e59ef16b
 import org.apache.cassandra.db.marshal.UUIDType;
 import org.apache.cassandra.dht.AbstractBounds;
 import org.apache.cassandra.dht.Bounds;
@@ -207,12 +200,7 @@
     public static ColumnFamily cas(String keyspaceName,
                                    String cfName,
                                    ByteBuffer key,
-<<<<<<< HEAD
-                                   Composite prefix,
-                                   ColumnFamily expected,
-=======
                                    CASConditions conditions,
->>>>>>> e59ef16b
                                    ColumnFamily updates,
                                    ConsistencyLevel consistencyForPaxos,
                                    ConsistencyLevel consistencyForCommit)
@@ -237,23 +225,7 @@
             // read the current values and check they validate the conditions
             Tracing.trace("Reading existing values for CAS precondition");
             long timestamp = System.currentTimeMillis();
-<<<<<<< HEAD
-            ReadCommand readCommand;
-            if (expected == null || expected.isEmpty())
-            {
-                SliceQueryFilter filter = prefix == null
-                                        ? new SliceQueryFilter(ColumnSlice.ALL_COLUMNS_ARRAY, false, 1)
-                                        : new SliceQueryFilter(prefix.slice(), false, 1, prefix.size());
-                readCommand = new SliceFromReadCommand(keyspaceName, key, cfName, timestamp, filter);
-            }
-            else
-            {
-                assert !expected.isEmpty();
-                readCommand = new SliceByNamesReadCommand(keyspaceName, key, cfName, timestamp, new NamesQueryFilter(ImmutableSortedSet.copyOf(metadata.comparator, expected.getColumnNames())));
-            }
-=======
             ReadCommand readCommand = ReadCommand.create(keyspaceName, key, cfName, timestamp, conditions.readFilter());
->>>>>>> e59ef16b
             List<Row> rows = read(Arrays.asList(readCommand), consistencyForPaxos == ConsistencyLevel.LOCAL_SERIAL? ConsistencyLevel.LOCAL_QUORUM : ConsistencyLevel.QUORUM);
             ColumnFamily current = rows.get(0).cf;
             if (!conditions.appliesTo(current))
@@ -285,44 +257,6 @@
         throw new WriteTimeoutException(WriteType.CAS, consistencyForPaxos, 0, consistencyForPaxos.blockFor(Keyspace.open(keyspaceName)));
     }
 
-<<<<<<< HEAD
-    private static boolean hasLiveColumns(ColumnFamily cf, long now)
-    {
-        return cf != null && !cf.hasOnlyTombstones(now);
-    }
-
-    private static boolean casApplies(ColumnFamily expected, ColumnFamily current)
-    {
-        long now = System.currentTimeMillis();
-
-        if (!hasLiveColumns(expected, now))
-            return !hasLiveColumns(current, now);
-        else if (!hasLiveColumns(current, now))
-            return false;
-
-        // current has been built from expected, so we know that it can't have columns
-        // that excepted don't have. So we just check that for each columns in expected:
-        //   - if it is a tombstone, whether current has no column or a tombstone;
-        //   - otherwise, that current has a live column with the same value.
-        for (Cell e : expected)
-        {
-            Cell c = current.getColumn(e.name());
-            if (e.isLive(now))
-            {
-                if (!(c != null && c.isLive(now) && c.value().equals(e.value())))
-                    return false;
-            }
-            else
-            {
-                if (c != null && c.isLive(now))
-                    return false;
-            }
-        }
-        return true;
-    }
-
-=======
->>>>>>> e59ef16b
     private static Predicate<InetAddress> sameDCPredicateFor(final String dc)
     {
         final IEndpointSnitch snitch = DatabaseDescriptor.getEndpointSnitch();
