/*
 * Licensed to the Apache Software Foundation (ASF) under one
 * or more contributor license agreements.  See the NOTICE file
 * distributed with this work for additional information
 * regarding copyright ownership.  The ASF licenses this file
 * to you under the Apache License, Version 2.0 (the
 * "License"); you may not use this file except in compliance
 * with the License.  You may obtain a copy of the License at
 *
 *     http://www.apache.org/licenses/LICENSE-2.0
 *
 * Unless required by applicable law or agreed to in writing, software
 * distributed under the License is distributed on an "AS IS" BASIS,
 * WITHOUT WARRANTIES OR CONDITIONS OF ANY KIND, either express or implied.
 * See the License for the specific language governing permissions and
 * limitations under the License.
 */
package org.apache.cassandra.service;

import java.nio.ByteBuffer;
import java.util.ArrayList;
import java.util.Arrays;
import java.util.Collection;
import java.util.HashMap;
import java.util.HashSet;
import java.util.List;
import java.util.Map;
import java.util.Objects;
import java.util.Optional;
import java.util.Set;
import java.util.UUID;
import java.util.concurrent.ConcurrentHashMap;
import java.util.concurrent.Future;
import java.util.concurrent.ThreadLocalRandom;
import java.util.concurrent.TimeUnit;
import java.util.concurrent.TimeoutException;
import java.util.concurrent.atomic.AtomicInteger;
import java.util.concurrent.atomic.AtomicLong;
import java.util.function.Supplier;
import java.util.stream.Collectors;

import com.google.common.annotations.VisibleForTesting;
import com.google.common.base.Preconditions;
import com.google.common.cache.CacheLoader;
import com.google.common.collect.Iterables;
import com.google.common.primitives.Ints;
import com.google.common.util.concurrent.Uninterruptibles;

import org.apache.cassandra.config.Config;
import org.apache.cassandra.service.paxos.*;
import org.apache.cassandra.utils.concurrent.CountDownLatch;

import org.slf4j.Logger;
import org.slf4j.LoggerFactory;

import org.apache.cassandra.batchlog.Batch;
import org.apache.cassandra.batchlog.BatchlogManager;
import org.apache.cassandra.concurrent.Stage;
<<<<<<< HEAD
import org.apache.cassandra.config.CassandraRelevantProperties;
=======
import org.apache.cassandra.db.ColumnFamilyStore;
import org.apache.cassandra.db.PartitionPosition;
import org.apache.cassandra.metrics.BlacklistMetrics;
import org.apache.cassandra.schema.PartitionBlacklist;
import org.apache.cassandra.schema.TableId;
import org.apache.cassandra.service.reads.AbstractReadExecutor;
import org.apache.cassandra.service.reads.ReadCallback;
import org.apache.cassandra.service.reads.repair.ReadRepair;
import org.apache.cassandra.schema.TableMetadata;
>>>>>>> 06900cc1
import org.apache.cassandra.config.DatabaseDescriptor;
import org.apache.cassandra.db.ColumnFamilyStore;
import org.apache.cassandra.db.ConsistencyLevel;
import org.apache.cassandra.db.CounterMutation;
import org.apache.cassandra.db.DecoratedKey;
import org.apache.cassandra.db.IMutation;
import org.apache.cassandra.db.Keyspace;
import org.apache.cassandra.db.MessageParams;
import org.apache.cassandra.db.Mutation;
import org.apache.cassandra.db.PartitionRangeReadCommand;
import org.apache.cassandra.db.ReadCommand;
import org.apache.cassandra.db.ReadExecutionController;
import org.apache.cassandra.db.ReadResponse;
import org.apache.cassandra.db.RejectException;
import org.apache.cassandra.db.SinglePartitionReadCommand;
import org.apache.cassandra.db.TruncateRequest;
import org.apache.cassandra.db.WriteType;
import org.apache.cassandra.db.filter.TombstoneOverwhelmingException;
import org.apache.cassandra.db.partitions.FilteredPartition;
import org.apache.cassandra.db.partitions.PartitionIterator;
import org.apache.cassandra.db.partitions.PartitionIterators;
import org.apache.cassandra.db.partitions.PartitionUpdate;
import org.apache.cassandra.db.partitions.UnfilteredPartitionIterator;
import org.apache.cassandra.db.rows.RowIterator;
import org.apache.cassandra.db.view.ViewUtils;
import org.apache.cassandra.dht.Token;
import org.apache.cassandra.exceptions.CasWriteTimeoutException;
import org.apache.cassandra.exceptions.CasWriteUnknownResultException;
import org.apache.cassandra.exceptions.InvalidRequestException;
import org.apache.cassandra.exceptions.IsBootstrappingException;
import org.apache.cassandra.exceptions.OverloadedException;
import org.apache.cassandra.exceptions.ReadAbortException;
import org.apache.cassandra.exceptions.ReadFailureException;
import org.apache.cassandra.exceptions.ReadTimeoutException;
import org.apache.cassandra.exceptions.RequestFailureException;
import org.apache.cassandra.exceptions.RequestFailureReason;
import org.apache.cassandra.exceptions.RequestTimeoutException;
import org.apache.cassandra.exceptions.UnavailableException;
import org.apache.cassandra.exceptions.WriteFailureException;
import org.apache.cassandra.exceptions.WriteTimeoutException;
import org.apache.cassandra.gms.Gossiper;
import org.apache.cassandra.hints.Hint;
import org.apache.cassandra.hints.HintsService;
import org.apache.cassandra.locator.AbstractReplicationStrategy;
import org.apache.cassandra.locator.EndpointsForToken;
import org.apache.cassandra.locator.IEndpointSnitch;
import org.apache.cassandra.locator.InetAddressAndPort;
import org.apache.cassandra.locator.Replica;
import org.apache.cassandra.locator.ReplicaLayout;
import org.apache.cassandra.locator.ReplicaPlan;
import org.apache.cassandra.locator.ReplicaPlans;
import org.apache.cassandra.locator.Replicas;
import org.apache.cassandra.metrics.CASClientRequestMetrics;
import org.apache.cassandra.metrics.DenylistMetrics;
import org.apache.cassandra.metrics.ReadRepairMetrics;
import org.apache.cassandra.metrics.StorageMetrics;
import org.apache.cassandra.net.ForwardingInfo;
import org.apache.cassandra.net.Message;
import org.apache.cassandra.net.MessageFlag;
import org.apache.cassandra.net.MessagingService;
import org.apache.cassandra.net.RequestCallback;
import org.apache.cassandra.net.Verb;
import org.apache.cassandra.schema.PartitionDenylist;
import org.apache.cassandra.schema.Schema;
import org.apache.cassandra.schema.SchemaConstants;
import org.apache.cassandra.schema.TableId;
import org.apache.cassandra.schema.TableMetadata;
import org.apache.cassandra.service.reads.AbstractReadExecutor;
import org.apache.cassandra.service.reads.ReadCallback;
import org.apache.cassandra.service.reads.range.RangeCommandIterator;
import org.apache.cassandra.service.reads.range.RangeCommands;
import org.apache.cassandra.service.reads.repair.ReadRepair;
import org.apache.cassandra.tracing.Tracing;
import org.apache.cassandra.triggers.TriggerExecutor;
import org.apache.cassandra.utils.Clock;
import org.apache.cassandra.utils.FBUtilities;
import org.apache.cassandra.utils.Hex;
import org.apache.cassandra.utils.MBeanWrapper;
import org.apache.cassandra.utils.MonotonicClock;
import org.apache.cassandra.utils.NoSpamLogger;
import org.apache.cassandra.utils.Pair;
import org.apache.cassandra.utils.UUIDGen;
import org.apache.cassandra.utils.concurrent.UncheckedInterruptedException;

import static com.google.common.collect.Iterables.concat;
import static java.util.concurrent.TimeUnit.MILLISECONDS;
import static java.util.concurrent.TimeUnit.NANOSECONDS;
import static org.apache.cassandra.db.ConsistencyLevel.SERIAL;
import static org.apache.cassandra.net.Message.out;
import static org.apache.cassandra.metrics.ClientRequestsMetricsHolder.casReadMetrics;
import static org.apache.cassandra.metrics.ClientRequestsMetricsHolder.casWriteMetrics;
import static org.apache.cassandra.metrics.ClientRequestsMetricsHolder.readMetrics;
import static org.apache.cassandra.metrics.ClientRequestsMetricsHolder.readMetricsForLevel;
import static org.apache.cassandra.metrics.ClientRequestsMetricsHolder.viewWriteMetrics;
import static org.apache.cassandra.metrics.ClientRequestsMetricsHolder.writeMetrics;
import static org.apache.cassandra.metrics.ClientRequestsMetricsHolder.writeMetricsForLevel;
import static org.apache.cassandra.net.NoPayload.noPayload;
import static org.apache.cassandra.net.Verb.*;
import static org.apache.cassandra.service.BatchlogResponseHandler.BatchlogCleanup;
import static org.apache.cassandra.service.paxos.BallotGenerator.Global.nextBallotTimestampMicros;
import static org.apache.cassandra.service.paxos.BallotGenerator.Global.randomBallot;
import static org.apache.cassandra.service.paxos.PrepareVerbHandler.doPrepare;
import static org.apache.cassandra.service.paxos.ProposeVerbHandler.doPropose;
import static org.apache.cassandra.utils.Clock.Global.currentTimeMillis;
import static org.apache.cassandra.utils.Clock.Global.nanoTime;
import static org.apache.cassandra.utils.concurrent.CountDownLatch.newCountDownLatch;
import static org.apache.commons.lang3.StringUtils.join;

public class StorageProxy implements StorageProxyMBean
{
    public static final String MBEAN_NAME = "org.apache.cassandra.db:type=StorageProxy";
    private static final Logger logger = LoggerFactory.getLogger(StorageProxy.class);

    public static final String UNREACHABLE = "UNREACHABLE";

    private static final int FAILURE_LOGGING_INTERVAL_SECONDS = CassandraRelevantProperties.FAILURE_LOGGING_INTERVAL_SECONDS.getInt();

    private static final WritePerformer standardWritePerformer;
    private static final WritePerformer counterWritePerformer;
    private static final WritePerformer counterWriteOnCoordinatorPerformer;

    public static final StorageProxy instance = new StorageProxy();

    private static volatile int maxHintsInProgress = 128 * FBUtilities.getAvailableProcessors();
    private static final CacheLoader<InetAddressAndPort, AtomicInteger> hintsInProgress = new CacheLoader<InetAddressAndPort, AtomicInteger>()
    {
        public AtomicInteger load(InetAddressAndPort inetAddress)
        {
            return new AtomicInteger(0);
        }
    };
<<<<<<< HEAD

    private static final DenylistMetrics denylistMetrics = new DenylistMetrics();

    private static final PartitionDenylist partitionDenylist = new PartitionDenylist();
=======
    private static final ClientRequestMetrics readMetrics = new ClientRequestMetrics("Read");
    @VisibleForTesting
    public static final ClientRequestMetrics rangeMetrics = new ClientRequestMetrics("RangeSlice");
    private static final ClientWriteRequestMetrics writeMetrics = new ClientWriteRequestMetrics("Write");
    private static final CASClientWriteRequestMetrics casWriteMetrics = new CASClientWriteRequestMetrics("CASWrite");
    private static final CASClientRequestMetrics casReadMetrics = new CASClientRequestMetrics("CASRead");
    private static final ViewWriteMetrics viewWriteMetrics = new ViewWriteMetrics("ViewWrite");
    private static final Map<ConsistencyLevel, ClientRequestMetrics> readMetricsMap = new EnumMap<>(ConsistencyLevel.class);
    private static final Map<ConsistencyLevel, ClientWriteRequestMetrics> writeMetricsMap = new EnumMap<>(ConsistencyLevel.class);
    private static final BlacklistMetrics blacklistMetrics = new BlacklistMetrics();

    private static final String DISABLE_SERIAL_READ_LINEARIZABILITY_KEY = "cassandra.unsafe.disable-serial-reads-linearizability";
    private static final boolean disableSerialReadLinearizability =
        Boolean.parseBoolean(System.getProperty(DISABLE_SERIAL_READ_LINEARIZABILITY_KEY, "false"));
>>>>>>> 06900cc1

    public static final PartitionBlacklist partitionBlacklist = new PartitionBlacklist();

    private volatile long logBlockingReadRepairAttemptsUntil = Long.MIN_VALUE;

    public void initialLoadPartitionBlacklist()
    {
        partitionBlacklist.initialLoad();
    }

    @Override
    public void loadPartitionBlacklist()
    {
        partitionBlacklist.load();
    }

    @Override
    public int getPartitionBlacklistLoadAttempts()
    {
        return partitionBlacklist.getLoadAttempts();
    }

    @Override
    public int getPartitionBlacklistLoadSuccesses()
    {
        return partitionBlacklist.getLoadSuccesses();
    }

    @Override
    public void setEnablePartitionBlacklist(boolean enabled)
    {
        DatabaseDescriptor.setEnablePartitionBlacklist(enabled);
    }

    @Override
    public void setEnableBlacklistWrites(boolean enabled)
    {
        DatabaseDescriptor.setEnableBlacklistWrites(enabled);
    }

    @Override
    public void setEnableBlacklistReads(boolean enabled)
    {
        DatabaseDescriptor.setEnableBlacklistReads(enabled);
    }

    @Override
    public void setEnableBlacklistRangeReads(boolean enabled)
    {
        DatabaseDescriptor.setEnableBlacklistRangeReads(enabled);
    }

    @Override
    public boolean blacklistKey(String keyspace, String table, String keyAsString)
    {
        if (!Schema.instance.getKeyspaces().contains(keyspace))
            return false;

        final ColumnFamilyStore cfs = ColumnFamilyStore.getIfExists(keyspace, table);
        if (cfs == null)
            return false;

        final ByteBuffer bytes = cfs.metadata.get().partitionKeyType.fromString(keyAsString);
        return partitionBlacklist.blacklist(keyspace, table, bytes);
    }

    private StorageProxy()
    {
    }

    static
    {
        MBeanWrapper.instance.registerMBean(instance, MBEAN_NAME);
        HintsService.instance.registerMBean();

        standardWritePerformer = (mutation, targets, responseHandler, localDataCenter) ->
        {
            assert mutation instanceof Mutation;
            sendToHintedReplicas((Mutation) mutation, targets, responseHandler, localDataCenter, Stage.MUTATION);
        };

        /*
         * We execute counter writes in 2 places: either directly in the coordinator node if it is a replica, or
         * in CounterMutationVerbHandler on a replica othewise. The write must be executed on the COUNTER_MUTATION stage
         * but on the latter case, the verb handler already run on the COUNTER_MUTATION stage, so we must not execute the
         * underlying on the stage otherwise we risk a deadlock. Hence two different performer.
         */
        counterWritePerformer = (mutation, targets, responseHandler, localDataCenter) ->
        {
            EndpointsForToken selected = targets.contacts().withoutSelf();
            Replicas.temporaryAssertFull(selected); // TODO CASSANDRA-14548
            counterWriteTask(mutation, targets.withContact(selected), responseHandler, localDataCenter).run();
        };

        counterWriteOnCoordinatorPerformer = (mutation, targets, responseHandler, localDataCenter) ->
        {
            EndpointsForToken selected = targets.contacts().withoutSelf();
            Replicas.temporaryAssertFull(selected); // TODO CASSANDRA-14548
            Stage.COUNTER_MUTATION.executor()
                                  .execute(counterWriteTask(mutation, targets.withContact(selected), responseHandler, localDataCenter));
        };


        ReadRepairMetrics.init();
    }

    /**
     * Apply @param updates if and only if the current values in the row for @param key
     * match the provided @param conditions.  The algorithm is "raw" Paxos: that is, Paxos
     * minus leader election -- any node in the cluster may propose changes for any row,
     * which (that is, the row) is the unit of values being proposed, not single columns.
     *
     * The Paxos cohort is only the replicas for the given key, not the entire cluster.
     * So we expect performance to be reasonable, but CAS is still intended to be used
     * "when you really need it," not for all your updates.
     *
     * There are three phases to Paxos:
     *  1. Prepare: the coordinator generates a ballot (timeUUID in our case) and asks replicas to (a) promise
     *     not to accept updates from older ballots and (b) tell us about the most recent update it has already
     *     accepted.
     *  2. Accept: if a majority of replicas respond, the coordinator asks replicas to accept the value of the
     *     highest proposal ballot it heard about, or a new value if no in-progress proposals were reported.
     *  3. Commit (Learn): if a majority of replicas acknowledge the accept request, we can commit the new
     *     value.
     *
     *  Commit procedure is not covered in "Paxos Made Simple," and only briefly mentioned in "Paxos Made Live,"
     *  so here is our approach:
     *   3a. The coordinator sends a commit message to all replicas with the ballot and value.
     *   3b. Because of 1-2, this will be the highest-seen commit ballot.  The replicas will note that,
     *       and send it with subsequent promise replies.  This allows us to discard acceptance records
     *       for successfully committed replicas, without allowing incomplete proposals to commit erroneously
     *       later on.
     *
     *  Note that since we are performing a CAS rather than a simple update, we perform a read (of committed
     *  values) between the prepare and accept phases.  This gives us a slightly longer window for another
     *  coordinator to come along and trump our own promise with a newer one but is otherwise safe.
     *
     * @param keyspaceName the keyspace for the CAS
     * @param cfName the column family for the CAS
     * @param key the row key for the row to CAS
     * @param request the conditions for the CAS to apply as well as the update to perform if the conditions hold.
     * @param consistencyForPaxos the consistency for the paxos prepare and propose round. This can only be either SERIAL or LOCAL_SERIAL.
     * @param consistencyForCommit the consistency for write done during the commit phase. This can be anything, except SERIAL or LOCAL_SERIAL.
     *
     * @return null if the operation succeeds in updating the row, or the current values corresponding to conditions.
     * (since, if the CAS doesn't succeed, it means the current value do not match the conditions).
     */
    public static RowIterator cas(String keyspaceName,
                                  String cfName,
                                  DecoratedKey key,
                                  CASRequest request,
                                  ConsistencyLevel consistencyForPaxos,
                                  ConsistencyLevel consistencyForCommit,
                                  ClientState state,
                                  int nowInSeconds,
                                  long queryStartNanoTime)
    throws UnavailableException, IsBootstrappingException, RequestFailureException, RequestTimeoutException, InvalidRequestException, CasWriteUnknownResultException
    {
        final long startTimeForMetrics = nanoTime();
        try
        {
            TableMetadata metadata = Schema.instance.validateTable(keyspaceName, cfName);

<<<<<<< HEAD
            if (DatabaseDescriptor.getEnablePartitionDenylist() && DatabaseDescriptor.getEnableDenylistWrites() && !partitionDenylist.isKeyPermitted(keyspaceName, cfName, key.getKey()))
            {
                denylistMetrics.incrementWritesRejected();
                throw new InvalidRequestException(String.format("Unable to CAS write to denylisted partition [0x%s] in %s/%s",
                                                                key.toString(), keyspaceName, cfName));
=======
            if (DatabaseDescriptor.enablePartitionBlacklist() && DatabaseDescriptor.enableBlacklistWrites() && !partitionBlacklist.validateKey(keyspaceName, cfName, key.getKey()))
            {
                blacklistMetrics.incrementWritesRejected();
                blacklistMetrics.incrementTotalRejected();
                final byte[] keyBytes  = new byte[key.getKey().remaining()];
                key.getKey().slice().get(keyBytes);
                throw new InvalidRequestException(String.format("Unable to CAS write to blacklisted partition [0x%s] in %s/%s",
                                                                Hex.bytesToHex(keyBytes), keyspaceName, cfName));
>>>>>>> 06900cc1
            }

            Supplier<Pair<PartitionUpdate, RowIterator>> updateProposer = () ->
            {
                // read the current values and check they validate the conditions
                Tracing.trace("Reading existing values for CAS precondition");
                SinglePartitionReadCommand readCommand = (SinglePartitionReadCommand) request.readCommand(nowInSeconds);
                ConsistencyLevel readConsistency = consistencyForPaxos == ConsistencyLevel.LOCAL_SERIAL ? ConsistencyLevel.LOCAL_QUORUM : ConsistencyLevel.QUORUM;

                FilteredPartition current;
                try (RowIterator rowIter = readOne(readCommand, readConsistency, queryStartNanoTime))
                {
                    current = FilteredPartition.create(rowIter);
                }

                if (!request.appliesTo(current))
                {
                    Tracing.trace("CAS precondition does not match current values {}", current);
                    casWriteMetrics.conditionNotMet.inc();
                    return Pair.create(PartitionUpdate.emptyUpdate(metadata, key), current.rowIterator());
                }

                // Create the desired updates
                PartitionUpdate updates = request.makeUpdates(current, state);

                long size = updates.dataSize();
                casWriteMetrics.mutationSize.update(size);
                writeMetricsForLevel(consistencyForPaxos).mutationSize.update(size);

                // Apply triggers to cas updates. A consideration here is that
                // triggers emit Mutations, and so a given trigger implementation
                // may generate mutations for partitions other than the one this
                // paxos round is scoped for. In this case, TriggerExecutor will
                // validate that the generated mutations are targetted at the same
                // partition as the initial updates and reject (via an
                // InvalidRequestException) any which aren't.
                updates = TriggerExecutor.instance.execute(updates);

                return Pair.create(updates, null);
            };

            return doPaxos(metadata,
                           key,
                           consistencyForPaxos,
                           consistencyForCommit,
                           consistencyForCommit,
                           queryStartNanoTime,
                           casWriteMetrics,
                           updateProposer);

        }
        catch (CasWriteUnknownResultException e)
        {
            casWriteMetrics.unknownResult.mark();
            throw e;
        }
        catch (CasWriteTimeoutException wte)
        {
            casWriteMetrics.timeouts.mark();
            writeMetricsForLevel(consistencyForPaxos).timeouts.mark();
            throw new CasWriteTimeoutException(wte.writeType, wte.consistency, wte.received, wte.blockFor, wte.contentions);
        }
        catch (ReadTimeoutException e)
        {
            casWriteMetrics.timeouts.mark();
            writeMetricsForLevel(consistencyForPaxos).timeouts.mark();
            throw e;
        }
        catch (ReadAbortException e)
        {
            casWriteMetrics.markAbort(e);
            writeMetricsForLevel(consistencyForPaxos).markAbort(e);
            throw e;
        }
        catch (WriteFailureException | ReadFailureException e)
        {
            casWriteMetrics.failures.mark();
            writeMetricsForLevel(consistencyForPaxos).failures.mark();
            throw e;
        }
        catch (UnavailableException e)
        {
            casWriteMetrics.unavailables.mark();
            writeMetricsForLevel(consistencyForPaxos).unavailables.mark();
            throw e;
        }
        finally
        {
            final long latency = nanoTime() - startTimeForMetrics;
            casWriteMetrics.addNano(latency);
            writeMetricsForLevel(consistencyForPaxos).addNano(latency);
        }
    }

    private static void recordCasContention(TableMetadata table,
                                            DecoratedKey key,
                                            CASClientRequestMetrics casMetrics,
                                            int contentions)
    {
        if (contentions == 0)
            return;

        casMetrics.contention.update(contentions);
        Keyspace.open(table.keyspace)
                .getColumnFamilyStore(table.name)
                .metric
                .topCasPartitionContention
                .addSample(key.getKey(), contentions);
    }

    /**
     * Performs the Paxos rounds for a given proposal, retrying when preempted until the timeout.
     *
     * <p>The main 'configurable' of this method is the {@code createUpdateProposal} method: it is called by the method
     * once a ballot has been successfully 'prepared' to generate the update to 'propose' (and commit if the proposal is
     * successful). That method also generates the result that the whole method will return. Note that due to retrying,
     * this method may be called multiple times and does not have to return the same results.
     *
     * @param metadata the table to update with Paxos.
     * @param key the partition updated.
     * @param consistencyForPaxos the serial consistency of the operation (either {@link ConsistencyLevel#SERIAL} or
     *     {@link ConsistencyLevel#LOCAL_SERIAL}).
     * @param consistencyForReplayCommits the consistency for the commit phase of "replayed" in-progress operations.
     * @param consistencyForCommit the consistency for the commit phase of _this_ operation update.
     * @param state the client state.
     * @param queryStartNanoTime the nano time for the start of the query this is part of. This is the base time for
     *     timeouts.
     * @param casMetrics the metrics to update for this operation.
     * @param createUpdateProposal method called after a successful 'prepare' phase to obtain 1) the actual update of
     *     this operation and 2) the result that the whole method should return. This can return {@code null} in the
     *     special where, after having "prepared" (and thus potentially replayed in-progress upgdates), we don't want
     *     to propose anything (the whole method then return {@code null}).
     * @return the second element of the pair returned by {@code createUpdateProposal} (for the last call of that method
     *     if that method is called multiple times due to retries).
     */
    private static RowIterator doPaxos(TableMetadata metadata,
                                       DecoratedKey key,
                                       ConsistencyLevel consistencyForPaxos,
                                       ConsistencyLevel consistencyForReplayCommits,
                                       ConsistencyLevel consistencyForCommit,
                                       long queryStartNanoTime,
                                       CASClientRequestMetrics casMetrics,
                                       Supplier<Pair<PartitionUpdate, RowIterator>> createUpdateProposal)
    throws UnavailableException, IsBootstrappingException, RequestFailureException, RequestTimeoutException, InvalidRequestException
    {
        int contentions = 0;
        Keyspace keyspace = Keyspace.open(metadata.keyspace);
        AbstractReplicationStrategy latestRs = keyspace.getReplicationStrategy();
        try
        {
            consistencyForPaxos.validateForCas();
            consistencyForReplayCommits.validateForCasCommit(latestRs);
            consistencyForCommit.validateForCasCommit(latestRs);

            long timeoutNanos = DatabaseDescriptor.getCasContentionTimeout(NANOSECONDS);
            while (nanoTime() - queryStartNanoTime < timeoutNanos)
            {
                // for simplicity, we'll do a single liveness check at the start of each attempt
                ReplicaPlan.ForPaxosWrite replicaPlan = ReplicaPlans.forPaxos(keyspace, key, consistencyForPaxos);
                latestRs = replicaPlan.replicationStrategy();
                PaxosBallotAndContention pair = beginAndRepairPaxos(queryStartNanoTime,
                                                                    key,
                                                                    metadata,
                                                                    replicaPlan,
                                                                    consistencyForPaxos,
                                                                    consistencyForReplayCommits,
                                                                    casMetrics);

                final UUID ballot = pair.ballot;
                contentions += pair.contentions;

                Pair<PartitionUpdate, RowIterator> proposalPair = createUpdateProposal.get();
                // See method javadoc: null here is code for "stop here and return null".
                if (proposalPair == null)
                    return null;

                Commit proposal = Commit.newProposal(ballot, proposalPair.left);
                Tracing.trace("CAS precondition is met; proposing client-requested updates for {}", ballot);
                if (proposePaxos(proposal, replicaPlan, true, queryStartNanoTime))
                {
                    // We skip committing accepted updates when they are empty. This is an optimization which works
                    // because we also skip replaying those same empty update in beginAndRepairPaxos (see the longer
                    // comment there). As empty update are somewhat common (serial reads and non-applying CAS propose
                    // them), this is worth bothering.
                    if (!proposal.update.isEmpty())
                        commitPaxos(proposal, consistencyForCommit, true, queryStartNanoTime);
                    RowIterator result = proposalPair.right;
                    if (result != null)
                        Tracing.trace("CAS did not apply");
                    else
                        Tracing.trace("CAS applied successfully");
                    return result;
                }

                Tracing.trace("Paxos proposal not accepted (pre-empted by a higher ballot)");
                contentions++;
                Uninterruptibles.sleepUninterruptibly(ThreadLocalRandom.current().nextInt(100), TimeUnit.MILLISECONDS);
                // continue to retry
            }
        }
        catch (CasWriteTimeoutException e)
        {
            // Might be thrown by beginRepairAndPaxos. In that case, any contention that happened within the method and
            // led up to the timeout was not accounted in our local 'contentions' variable and we add it now so it the
            // contention recorded in the finally is correct.
            contentions += e.contentions;
            throw e;
        }
        catch (WriteTimeoutException e)
        {
            // Might be thrown by proposePaxos or commitPaxos
            throw new CasWriteTimeoutException(e.writeType, e.consistency, e.received, e.blockFor, contentions);
        }
        finally
        {
            recordCasContention(metadata, key, casMetrics, contentions);
        }

        throw new CasWriteTimeoutException(WriteType.CAS, consistencyForPaxos, 0, consistencyForPaxos.blockFor(latestRs), contentions);
    }

    /**
     * begin a Paxos session by sending a prepare request and completing any in-progress requests seen in the replies
     *
     * @return the Paxos ballot promised by the replicas if no in-progress requests were seen and a quorum of
     * nodes have seen the mostRecentCommit.  Otherwise, return null.
     */
    private static PaxosBallotAndContention beginAndRepairPaxos(long queryStartNanoTime,
                                                                DecoratedKey key,
                                                                TableMetadata metadata,
                                                                ReplicaPlan.ForPaxosWrite paxosPlan,
                                                                ConsistencyLevel consistencyForPaxos,
                                                                ConsistencyLevel consistencyForCommit,
                                                                CASClientRequestMetrics casMetrics)
    throws WriteTimeoutException, WriteFailureException
    {
        long timeoutNanos = DatabaseDescriptor.getCasContentionTimeout(NANOSECONDS);

        PrepareCallback summary = null;
        int contentions = 0;
        while (nanoTime() - queryStartNanoTime < timeoutNanos)
        {
            // We want a timestamp that is guaranteed to be unique for that node (so that the ballot is globally unique), but if we've got a prepare rejected
            // already we also want to make sure we pick a timestamp that has a chance to be promised, i.e. one that is greater that the most recently known
            // in progress (#5667). Lastly, we don't want to use a timestamp that is older than the last one assigned by ClientState or operations may appear
            // out-of-order (#7801).
            long minTimestampMicrosToUse = summary == null ? Long.MIN_VALUE : 1 + UUIDGen.microsTimestamp(summary.mostRecentInProgressCommit.ballot);
            long ballotMicros = nextBallotTimestampMicros(minTimestampMicrosToUse);
            // Note that ballotMicros is not guaranteed to be unique if two proposal are being handled concurrently by the same coordinator. But we still
            // need ballots to be unique for each proposal so we have to use getRandomTimeUUIDFromMicros.
            UUID ballot = randomBallot(ballotMicros, consistencyForPaxos == SERIAL);

            // prepare
            try
            {
                Tracing.trace("Preparing {}", ballot);
                Commit toPrepare = Commit.newPrepare(key, metadata, ballot);
                summary = preparePaxos(toPrepare, paxosPlan, queryStartNanoTime);
                if (!summary.promised)
                {
                    Tracing.trace("Some replicas have already promised a higher ballot than ours; aborting");
                    contentions++;
                    // sleep a random amount to give the other proposer a chance to finish
                    Uninterruptibles.sleepUninterruptibly(ThreadLocalRandom.current().nextInt(100), MILLISECONDS);
                    continue;
                }

                Commit inProgress = summary.mostRecentInProgressCommit;
                Commit mostRecent = summary.mostRecentCommit;

                // If we have an in-progress ballot greater than the MRC we know, then it's an in-progress round that
                // needs to be completed, so do it.
                // One special case we make is for update that are empty (which are proposed by serial reads and
                // non-applying CAS). While we could handle those as any other updates, we can optimize this somewhat by
                // neither committing those empty updates, nor replaying in-progress ones. The reasoning is this: as the
                // update is empty, we have nothing to apply to storage in the commit phase, so the only reason to commit
                // would be to update the MRC. However, if we skip replaying those empty updates, then we don't need to
                // update the MRC for following updates to make progress (that is, if we didn't had the empty update skip
                // below _but_ skipped updating the MRC on empty updates, then we'd be stuck always proposing that same
                // empty update). And the reason skipping that replay is safe is that when an operation tries to propose
                // an empty value, there can be only 2 cases:
                //  1) the propose succeed, meaning a quorum of nodes accept it, in which case we are guaranteed no earlier
                //     pending operation can ever be replayed (which is what we want to guarantee with the empty update).
                //  2) the propose does not succeed. But then the operation proposing the empty update will not succeed
                //     either (it will retry or ultimately timeout), and we're actually ok if earlier pending operation gets
                //     replayed in that case.
                // Tl;dr, it is safe to skip committing empty updates _as long as_ we also skip replying them below. And
                // doing is more efficient, so we do so.
                if (!inProgress.update.isEmpty() && inProgress.isAfter(mostRecent))
                {
                    Tracing.trace("Finishing incomplete paxos round {}", inProgress);
                    casMetrics.unfinishedCommit.inc();
                    Commit refreshedInProgress = Commit.newProposal(ballot, inProgress.update);
                    if (proposePaxos(refreshedInProgress, paxosPlan, false, queryStartNanoTime))
                    {
                        commitPaxos(refreshedInProgress, consistencyForCommit, false, queryStartNanoTime);
                    }
                    else
                    {
                        Tracing.trace("Some replicas have already promised a higher ballot than ours; aborting");
                        // sleep a random amount to give the other proposer a chance to finish
                        contentions++;
                        Uninterruptibles.sleepUninterruptibly(ThreadLocalRandom.current().nextInt(100), MILLISECONDS);
                    }
                    continue;
                }

                // To be able to propose our value on a new round, we need a quorum of replica to have learn the previous one. Why is explained at:
                // https://issues.apache.org/jira/browse/CASSANDRA-5062?focusedCommentId=13619810&page=com.atlassian.jira.plugin.system.issuetabpanels:comment-tabpanel#comment-13619810)
                // Since we waited for quorum nodes, if some of them haven't seen the last commit (which may just be a timing issue, but may also
                // mean we lost messages), we pro-actively "repair" those nodes, and retry.
                int nowInSec = Ints.checkedCast(TimeUnit.MICROSECONDS.toSeconds(ballotMicros));
                Iterable<InetAddressAndPort> missingMRC = summary.replicasMissingMostRecentCommit(metadata, nowInSec);
                if (Iterables.size(missingMRC) > 0)
                {
                    Tracing.trace("Repairing replicas that missed the most recent commit");
                    sendCommit(mostRecent, missingMRC);
                    // TODO: provided commits don't invalid the prepare we just did above (which they don't), we could just wait
                    // for all the missingMRC to acknowledge this commit and then move on with proposing our value. But that means
                    // adding the ability to have commitPaxos block, which is exactly CASSANDRA-5442 will do. So once we have that
                    // latter ticket, we can pass CL.ALL to the commit above and remove the 'continue'.
                    continue;
                }

                return new PaxosBallotAndContention(ballot, contentions);
            }
            catch (WriteTimeoutException e)
            {
                // We're still doing preparation for the paxos rounds, so we want to use the CAS (see CASSANDRA-8672)
                throw new CasWriteTimeoutException(WriteType.CAS, e.consistency, e.received, e.blockFor, contentions);
            }
        }

        throw new CasWriteTimeoutException(WriteType.CAS, consistencyForPaxos, 0, consistencyForPaxos.blockFor(paxosPlan.replicationStrategy()), contentions);
    }

    /**
     * Unlike commitPaxos, this does not wait for replies
     */
    private static void sendCommit(Commit commit, Iterable<InetAddressAndPort> replicas)
    {
        Message<Commit> message = Message.out(PAXOS_COMMIT_REQ, commit);
        for (InetAddressAndPort target : replicas)
            MessagingService.instance().send(message, target);
    }

    private static PrepareCallback preparePaxos(Commit toPrepare, ReplicaPlan.ForPaxosWrite replicaPlan, long queryStartNanoTime)
    throws WriteTimeoutException
    {
        PrepareCallback callback = new PrepareCallback(toPrepare.update.partitionKey(), toPrepare.update.metadata(), replicaPlan.requiredParticipants(), replicaPlan.consistencyLevel(), queryStartNanoTime);
        Message<Commit> message = Message.out(PAXOS_PREPARE_REQ, toPrepare);

        boolean hasLocalRequest = false;

        for (Replica replica: replicaPlan.contacts())
        {
            if (replica.isSelf())
            {
                hasLocalRequest = true;
                PAXOS_PREPARE_REQ.stage.execute(() -> {
                    try
                    {
                        callback.onResponse(message.responseWith(doPrepare(toPrepare)));
                    }
                    catch (Exception ex)
                    {
                        logger.error("Failed paxos prepare locally", ex);
                    }
                });
            }
            else
            {
                MessagingService.instance().sendWithCallback(message, replica.endpoint(), callback);
            }
        }

        if (hasLocalRequest)
            writeMetrics.localRequests.mark();
        else
            writeMetrics.remoteRequests.mark();

        callback.await();
        return callback;
    }

    /**
     * Propose the {@param proposal} accoding to the {@param replicaPlan}.
     * When {@param backoffIfPartial} is true, the proposer backs off when seeing the proposal being accepted by some but not a quorum.
     * The result of the cooresponding CAS in uncertain as the accepted proposal may or may not be spread to other nodes in later rounds.
     */
    private static boolean proposePaxos(Commit proposal, ReplicaPlan.ForPaxosWrite replicaPlan, boolean backoffIfPartial, long queryStartNanoTime)
    throws WriteTimeoutException, CasWriteUnknownResultException
    {
        ProposeCallback callback = new ProposeCallback(replicaPlan.contacts().size(), replicaPlan.requiredParticipants(), !backoffIfPartial, replicaPlan.consistencyLevel(), queryStartNanoTime);
        Message<Commit> message = Message.out(PAXOS_PROPOSE_REQ, proposal);
        for (Replica replica : replicaPlan.contacts())
        {
            if (replica.isSelf())
            {
                PAXOS_PROPOSE_REQ.stage.execute(() -> {
                    try
                    {
                        Message<Boolean> response = message.responseWith(doPropose(proposal));
                        callback.onResponse(response);
                    }
                    catch (Exception ex)
                    {
                        logger.error("Failed paxos propose locally", ex);
                    }
                });
            }
            else
            {
                MessagingService.instance().sendWithCallback(message, replica.endpoint(), callback);
            }
        }
        callback.await();

        if (callback.isSuccessful())
            return true;

        if (backoffIfPartial && !callback.isFullyRefused())
            throw new CasWriteUnknownResultException(replicaPlan.consistencyLevel(), callback.getAcceptCount(), replicaPlan.requiredParticipants());

        return false;
    }

    private static void commitPaxos(Commit proposal, ConsistencyLevel consistencyLevel, boolean allowHints, long queryStartNanoTime) throws WriteTimeoutException
    {
        boolean shouldBlock = consistencyLevel != ConsistencyLevel.ANY;
        Keyspace keyspace = Keyspace.open(proposal.update.metadata().keyspace);

        Token tk = proposal.update.partitionKey().getToken();

        AbstractWriteResponseHandler<Commit> responseHandler = null;
        // NOTE: this ReplicaPlan is a lie, this usage of ReplicaPlan could do with being clarified - the selected() collection is essentially (I think) never used
        ReplicaPlan.ForTokenWrite replicaPlan = ReplicaPlans.forWrite(keyspace, consistencyLevel, tk, ReplicaPlans.writeAll);
        if (shouldBlock)
        {
            AbstractReplicationStrategy rs = replicaPlan.replicationStrategy();
            responseHandler = rs.getWriteResponseHandler(replicaPlan, null, WriteType.SIMPLE, queryStartNanoTime);
        }

        Message<Commit> message = Message.outWithFlag(PAXOS_COMMIT_REQ, proposal, MessageFlag.CALL_BACK_ON_FAILURE);
        for (Replica replica : replicaPlan.liveAndDown())
        {
            InetAddressAndPort destination = replica.endpoint();
            checkHintOverload(replica);

            if (replicaPlan.isAlive(replica))
            {
                if (shouldBlock)
                {
                    if (replica.isSelf())
                        commitPaxosLocal(replica, message, responseHandler);
                    else
                        MessagingService.instance().sendWriteWithCallback(message, replica, responseHandler, allowHints && shouldHint(replica));
                }
                else
                {
                    MessagingService.instance().send(message, destination);
                }
            }
            else
            {
                if (responseHandler != null)
                {
                    responseHandler.expired();
                }
                if (allowHints && shouldHint(replica))
                {
                    submitHint(proposal.makeMutation(), replica, null);
                }
            }
        }

        if (shouldBlock)
            responseHandler.get();
    }

    /**
     * Commit a PAXOS task locally, and if the task times out rather then submitting a real hint
     * submit a fake one that executes immediately on the mutation stage, but generates the necessary backpressure
     * signal for hints
     */
    private static void commitPaxosLocal(Replica localReplica, final Message<Commit> message, final AbstractWriteResponseHandler<?> responseHandler)
    {
        PAXOS_COMMIT_REQ.stage.maybeExecuteImmediately(new LocalMutationRunnable(localReplica)
        {
            public void runMayThrow()
            {
                try
                {
                    PaxosState.commit(message.payload);
                    if (responseHandler != null)
                        responseHandler.onResponse(null);
                }
                catch (Exception ex)
                {
                    if (!(ex instanceof WriteTimeoutException))
                        logger.error("Failed to apply paxos commit locally : ", ex);
                    responseHandler.onFailure(FBUtilities.getBroadcastAddressAndPort(), RequestFailureReason.forException(ex));
                }
            }

            @Override
            protected Verb verb()
            {
                return PAXOS_COMMIT_REQ;
            }
        });
    }

    private static boolean hasLocalMutation(IMutation mutation)
    {
        return canDoLocalRequest(StorageService.instance.getNaturalEndpointsWithPort(mutation.getKeyspaceName(),
                                                                                     mutation.key().getKey()));
    }

    private static boolean canDoLocalRequest(List<String> endpoints)
    {
        return endpoints.contains(FBUtilities.getBroadcastAddressAndPort().getHostAddressAndPort());
    }

    /**
     * Use this method to have these Mutations applied
     * across all replicas. This method will take care
     * of the possibility of a replica being down and hint
     * the data across to some other replica.
     *
     * @param mutations the mutations to be applied across the replicas
     * @param consistencyLevel the consistency level for the operation
     * @param queryStartNanoTime the value of nanoTime() when the query started to be processed
     */
    public static void mutate(List<? extends IMutation> mutations, ConsistencyLevel consistencyLevel, long queryStartNanoTime)
    throws UnavailableException, OverloadedException, WriteTimeoutException, WriteFailureException
    {
        Tracing.trace("Determining replicas for mutation");
        final String localDataCenter = DatabaseDescriptor.getEndpointSnitch().getLocalDatacenter();

        long startTime = nanoTime();

        List<AbstractWriteResponseHandler<IMutation>> responseHandlers = new ArrayList<>(mutations.size());
        WriteType plainWriteType = mutations.size() <= 1 ? WriteType.SIMPLE : WriteType.UNLOGGED_BATCH;

        try
        {
            for (IMutation mutation : mutations)
            {
                if (hasLocalMutation(mutation))
                    writeMetrics.localRequests.mark();
                else
                    writeMetrics.remoteRequests.mark();

                if (mutation instanceof CounterMutation)
                    responseHandlers.add(mutateCounter((CounterMutation)mutation, localDataCenter, queryStartNanoTime));
                else
                    responseHandlers.add(performWrite(mutation, consistencyLevel, localDataCenter, standardWritePerformer, null, plainWriteType, queryStartNanoTime));
            }

            // upgrade to full quorum any failed cheap quorums
            for (int i = 0 ; i < mutations.size() ; ++i)
            {
                if (!(mutations.get(i) instanceof CounterMutation)) // at the moment, only non-counter writes support cheap quorums
                    responseHandlers.get(i).maybeTryAdditionalReplicas(mutations.get(i), standardWritePerformer, localDataCenter);
            }

            // wait for writes.  throws TimeoutException if necessary
            for (AbstractWriteResponseHandler<IMutation> responseHandler : responseHandlers)
                responseHandler.get();
        }
        catch (WriteTimeoutException|WriteFailureException ex)
        {
            if (consistencyLevel == ConsistencyLevel.ANY)
            {
                hintMutations(mutations);
            }
            else
            {
                if (ex instanceof WriteFailureException)
                {
                    writeMetrics.failures.mark();
                    writeMetricsForLevel(consistencyLevel).failures.mark();
                    WriteFailureException fe = (WriteFailureException)ex;
                    Tracing.trace("Write failure; received {} of {} required replies, failed {} requests",
                                  fe.received, fe.blockFor, fe.failureReasonByEndpoint.size());
                }
                else
                {
                    writeMetrics.timeouts.mark();
                    writeMetricsForLevel(consistencyLevel).timeouts.mark();
                    WriteTimeoutException te = (WriteTimeoutException)ex;
                    Tracing.trace("Write timeout; received {} of {} required replies", te.received, te.blockFor);
                }
                throw ex;
            }
        }
        catch (UnavailableException e)
        {
            writeMetrics.unavailables.mark();
            writeMetricsForLevel(consistencyLevel).unavailables.mark();
            Tracing.trace("Unavailable");
            throw e;
        }
        catch (OverloadedException e)
        {
            writeMetrics.unavailables.mark();
            writeMetricsForLevel(consistencyLevel).unavailables.mark();
            Tracing.trace("Overloaded");
            throw e;
        }
        finally
        {
            long latency = nanoTime() - startTime;
            writeMetrics.addNano(latency);
            writeMetricsForLevel(consistencyLevel).addNano(latency);
            updateCoordinatorWriteLatencyTableMetric(mutations, latency);
        }
    }

    /**
     * Hint all the mutations (except counters, which can't be safely retried).  This means
     * we'll re-hint any successful ones; doesn't seem worth it to track individual success
     * just for this unusual case.
     *
     * Only used for CL.ANY
     *
     * @param mutations the mutations that require hints
     */
    private static void hintMutations(Collection<? extends IMutation> mutations)
    {
        for (IMutation mutation : mutations)
            if (!(mutation instanceof CounterMutation))
                hintMutation((Mutation) mutation);

        Tracing.trace("Wrote hints to satisfy CL.ANY after no replicas acknowledged the write");
    }

    private static void hintMutation(Mutation mutation)
    {
        String keyspaceName = mutation.getKeyspaceName();
        Token token = mutation.key().getToken();

        // local writes can timeout, but cannot be dropped (see LocalMutationRunnable and CASSANDRA-6510),
        // so there is no need to hint or retry.
        EndpointsForToken replicasToHint = ReplicaLayout.forTokenWriteLiveAndDown(Keyspace.open(keyspaceName), token)
                .all()
                .filter(StorageProxy::shouldHint);

        submitHint(mutation, replicasToHint, null);
    }

    public boolean appliesLocally(Mutation mutation)
    {
        String keyspaceName = mutation.getKeyspaceName();
        Token token = mutation.key().getToken();
        InetAddressAndPort local = FBUtilities.getBroadcastAddressAndPort();

        return ReplicaLayout.forTokenWriteLiveAndDown(Keyspace.open(keyspaceName), token)
                .all().endpoints().contains(local);
    }

    /**
     * Use this method to have these Mutations applied
     * across all replicas.
     *
     * @param mutations the mutations to be applied across the replicas
     * @param writeCommitLog if commitlog should be written
     * @param baseComplete time from epoch in ms that the local base mutation was(or will be) completed
     * @param queryStartNanoTime the value of nanoTime() when the query started to be processed
     */
    public static void mutateMV(ByteBuffer dataKey, Collection<Mutation> mutations, boolean writeCommitLog, AtomicLong baseComplete, long queryStartNanoTime)
    throws UnavailableException, OverloadedException, WriteTimeoutException
    {
        Tracing.trace("Determining replicas for mutation");
        final String localDataCenter = DatabaseDescriptor.getEndpointSnitch().getLocalDatacenter();

        long startTime = nanoTime();


        try
        {
            // if we haven't joined the ring, write everything to batchlog because paired replicas may be stale
            final UUID batchUUID = UUIDGen.getTimeUUID();

            if (StorageService.instance.isStarting() || StorageService.instance.isJoining() || StorageService.instance.isMoving())
            {
                BatchlogManager.store(Batch.createLocal(batchUUID, FBUtilities.timestampMicros(),
                                                        mutations), writeCommitLog);
            }
            else
            {
                List<WriteResponseHandlerWrapper> wrappers = new ArrayList<>(mutations.size());
                //non-local mutations rely on the base mutation commit-log entry for eventual consistency
                Set<Mutation> nonLocalMutations = new HashSet<>(mutations);
                Token baseToken = StorageService.instance.getTokenMetadata().partitioner.getToken(dataKey);

                ConsistencyLevel consistencyLevel = ConsistencyLevel.ONE;

                //Since the base -> view replication is 1:1 we only need to store the BL locally
                ReplicaPlan.ForTokenWrite replicaPlan = ReplicaPlans.forLocalBatchlogWrite();
                BatchlogCleanup cleanup = new BatchlogCleanup(mutations.size(),
                                                              () -> asyncRemoveFromBatchlog(replicaPlan, batchUUID));

                // add a handler for each mutation - includes checking availability, but doesn't initiate any writes, yet
                for (Mutation mutation : mutations)
                {
                    if (hasLocalMutation(mutation))
                        writeMetrics.localRequests.mark();
                    else
                        writeMetrics.remoteRequests.mark();

                    String keyspaceName = mutation.getKeyspaceName();
                    Token tk = mutation.key().getToken();
                    AbstractReplicationStrategy replicationStrategy = Keyspace.open(keyspaceName).getReplicationStrategy();
                    Optional<Replica> pairedEndpoint = ViewUtils.getViewNaturalEndpoint(replicationStrategy, baseToken, tk);
                    EndpointsForToken pendingReplicas = StorageService.instance.getTokenMetadata().pendingEndpointsForToken(tk, keyspaceName);

                    // if there are no paired endpoints there are probably range movements going on, so we write to the local batchlog to replay later
                    if (!pairedEndpoint.isPresent())
                    {
                        if (pendingReplicas.isEmpty())
                            logger.warn("Received base materialized view mutation for key {} that does not belong " +
                                        "to this node. There is probably a range movement happening (move or decommission)," +
                                        "but this node hasn't updated its ring metadata yet. Adding mutation to " +
                                        "local batchlog to be replayed later.",
                                        mutation.key());
                        continue;
                    }

                    // When local node is the endpoint we can just apply the mutation locally,
                    // unless there are pending endpoints, in which case we want to do an ordinary
                    // write so the view mutation is sent to the pending endpoint
                    if (pairedEndpoint.get().isSelf() && StorageService.instance.isJoined()
                        && pendingReplicas.isEmpty())
                    {
                        try
                        {
                            mutation.apply(writeCommitLog);
                            nonLocalMutations.remove(mutation);
                            // won't trigger cleanup
                            cleanup.decrement();
                        }
                        catch (Exception exc)
                        {
                            logger.error("Error applying local view update: Mutation (keyspace {}, tables {}, partition key {})",
                                         mutation.getKeyspaceName(), mutation.getTableIds(), mutation.key());
                            throw exc;
                        }
                    }
                    else
                    {
                        ReplicaLayout.ForTokenWrite liveAndDown = ReplicaLayout.forTokenWrite(replicationStrategy,
                                                                                              EndpointsForToken.of(tk, pairedEndpoint.get()),
                                                                                              pendingReplicas);
                        wrappers.add(wrapViewBatchResponseHandler(mutation,
                                                                  consistencyLevel,
                                                                  consistencyLevel,
                                                                  liveAndDown,
                                                                  baseComplete,
                                                                  WriteType.BATCH,
                                                                  cleanup,
                                                                  queryStartNanoTime));
                    }
                }

                // Apply to local batchlog memtable in this thread
                if (!nonLocalMutations.isEmpty())
                    BatchlogManager.store(Batch.createLocal(batchUUID, FBUtilities.timestampMicros(), nonLocalMutations), writeCommitLog);

                // Perform remote writes
                if (!wrappers.isEmpty())
                    asyncWriteBatchedMutations(wrappers, localDataCenter, Stage.VIEW_MUTATION);
            }
        }
        finally
        {
            viewWriteMetrics.addNano(nanoTime() - startTime);
        }
    }

    @SuppressWarnings("unchecked")
    public static void mutateWithTriggers(List<? extends IMutation> mutations,
                                          ConsistencyLevel consistencyLevel,
                                          boolean mutateAtomically,
                                          long queryStartNanoTime)
    throws WriteTimeoutException, WriteFailureException, UnavailableException, OverloadedException, InvalidRequestException
    {
<<<<<<< HEAD
        if (DatabaseDescriptor.getEnablePartitionDenylist() && DatabaseDescriptor.getEnableDenylistWrites())
        {
            for (final IMutation mutation : mutations)
            {
                for (final TableId tid : mutation.getTableIds())
                {
                    if (!partitionDenylist.isKeyPermitted(tid, mutation.key().getKey()))
                    {
                        denylistMetrics.incrementWritesRejected();
                        // While Schema.instance.getTableMetadata() can return a null value, in this case the isKeyPermitted
                        // call above ensures that we cannot have a null associated tid at this point.
                        final TableMetadata tmd = Schema.instance.getTableMetadata(tid);
                        throw new InvalidRequestException(String.format("Unable to write to denylisted partition [0x%s] in %s/%s",
                                                                        mutation.key().toString(), tmd.keyspace, tmd.name));
=======
        if (DatabaseDescriptor.enablePartitionBlacklist() && DatabaseDescriptor.enableBlacklistWrites())
        {
            for (IMutation mutation : mutations)
            {
                for (final TableId tid : mutation.getTableIds())
                {
                    if (!partitionBlacklist.validateKey(tid, mutation.key().getKey()))
                    {
                        blacklistMetrics.incrementWritesRejected();
                        blacklistMetrics.incrementTotalRejected();
                        final byte[] keyBytes = new byte[mutation.key().getKey().remaining()];
                        mutation.key().getKey().slice().get(keyBytes);
                        final TableMetadata tmd = Schema.instance.getTableMetadata(tid);
                        if (tmd != null)
                        {
                            throw new InvalidRequestException(String.format("Unable to write to blacklisted partition [0x%s] in %s/%s",
                                    Hex.bytesToHex(keyBytes), tmd.keyspace, tmd.name));
                        }
                        else
                        {
                            throw new InvalidRequestException(String.format("Unable to write to blacklisted partition [0x%s] for unknown CF with id %s",
                                    Hex.bytesToHex(keyBytes), tid.toString()));
                        }
>>>>>>> 06900cc1
                    }
                }
            }
        }

        Collection<Mutation> augmented = TriggerExecutor.instance.execute(mutations);

        boolean updatesView = Keyspace.open(mutations.iterator().next().getKeyspaceName())
                              .viewManager
                              .updatesAffectView(mutations, true);

        long size = IMutation.dataSize(mutations);
        writeMetrics.mutationSize.update(size);
        writeMetricsForLevel(consistencyLevel).mutationSize.update(size);

        if (augmented != null)
            mutateAtomically(augmented, consistencyLevel, updatesView, queryStartNanoTime);
        else
        {
            if (mutateAtomically || updatesView)
                mutateAtomically((Collection<Mutation>) mutations, consistencyLevel, updatesView, queryStartNanoTime);
            else
                mutate(mutations, consistencyLevel, queryStartNanoTime);
        }
    }

    /**
     * See mutate. Adds additional steps before and after writing a batch.
     * Before writing the batch (but after doing availability check against the FD for the row replicas):
     *      write the entire batch to a batchlog elsewhere in the cluster.
     * After: remove the batchlog entry (after writing hints for the batch rows, if necessary).
     *
     * @param mutations the Mutations to be applied across the replicas
     * @param consistency_level the consistency level for the operation
     * @param requireQuorumForRemove at least a quorum of nodes will see update before deleting batchlog
     * @param queryStartNanoTime the value of nanoTime() when the query started to be processed
     */
    public static void mutateAtomically(Collection<Mutation> mutations,
                                        ConsistencyLevel consistency_level,
                                        boolean requireQuorumForRemove,
                                        long queryStartNanoTime)
    throws UnavailableException, OverloadedException, WriteTimeoutException
    {
        Tracing.trace("Determining replicas for atomic batch");
        long startTime = nanoTime();

        List<WriteResponseHandlerWrapper> wrappers = new ArrayList<>(mutations.size());

        if (mutations.stream().anyMatch(mutation -> Keyspace.open(mutation.getKeyspaceName()).getReplicationStrategy().hasTransientReplicas()))
            throw new AssertionError("Logged batches are unsupported with transient replication");

        try
        {

            // If we are requiring quorum nodes for removal, we upgrade consistency level to QUORUM unless we already
            // require ALL, or EACH_QUORUM. This is so that *at least* QUORUM nodes see the update.
            ConsistencyLevel batchConsistencyLevel = requireQuorumForRemove
                                                     ? ConsistencyLevel.QUORUM
                                                     : consistency_level;

            switch (consistency_level)
            {
                case ALL:
                case EACH_QUORUM:
                    batchConsistencyLevel = consistency_level;
            }

            ReplicaPlan.ForTokenWrite replicaPlan = ReplicaPlans.forBatchlogWrite(batchConsistencyLevel == ConsistencyLevel.ANY);

            final UUID batchUUID = UUIDGen.getTimeUUID();
            BatchlogCleanup cleanup = new BatchlogCleanup(mutations.size(),
                                                          () -> asyncRemoveFromBatchlog(replicaPlan, batchUUID));

            // add a handler for each mutation - includes checking availability, but doesn't initiate any writes, yet
            for (Mutation mutation : mutations)
            {
                if (hasLocalMutation(mutation))
                    writeMetrics.localRequests.mark();
                else
                    writeMetrics.remoteRequests.mark();

                WriteResponseHandlerWrapper wrapper = wrapBatchResponseHandler(mutation,
                                                                               consistency_level,
                                                                               batchConsistencyLevel,
                                                                               WriteType.BATCH,
                                                                               cleanup,
                                                                               queryStartNanoTime);
                // exit early if we can't fulfill the CL at this time.
                wrappers.add(wrapper);
            }

            // write to the batchlog
            syncWriteToBatchlog(mutations, replicaPlan, batchUUID, queryStartNanoTime);

            // now actually perform the writes and wait for them to complete
            syncWriteBatchedMutations(wrappers, Stage.MUTATION);
        }
        catch (UnavailableException e)
        {
            writeMetrics.unavailables.mark();
            writeMetricsForLevel(consistency_level).unavailables.mark();
            Tracing.trace("Unavailable");
            throw e;
        }
        catch (WriteTimeoutException e)
        {
            writeMetrics.timeouts.mark();
            writeMetricsForLevel(consistency_level).timeouts.mark();
            Tracing.trace("Write timeout; received {} of {} required replies", e.received, e.blockFor);
            throw e;
        }
        catch (WriteFailureException e)
        {
            writeMetrics.failures.mark();
            writeMetricsForLevel(consistency_level).failures.mark();
            Tracing.trace("Write failure; received {} of {} required replies", e.received, e.blockFor);
            throw e;
        }
        finally
        {
            long latency = nanoTime() - startTime;
            writeMetrics.addNano(latency);
            writeMetricsForLevel(consistency_level).addNano(latency);
            updateCoordinatorWriteLatencyTableMetric(mutations, latency);
        }
    }

    private static void updateCoordinatorWriteLatencyTableMetric(Collection<? extends IMutation> mutations, long latency)
    {
        if (null == mutations)
        {
            return;
        }

        try
        {
            //We could potentially pass a callback into performWrite. And add callback provision for mutateCounter or mutateAtomically (sendToHintedEndPoints)
            //However, Trade off between write metric per CF accuracy vs performance hit due to callbacks. Similar issue exists with CoordinatorReadLatency metric.
            mutations.stream()
                     .flatMap(m -> m.getTableIds().stream().map(tableId -> Keyspace.open(m.getKeyspaceName()).getColumnFamilyStore(tableId)))
                     .distinct()
                     .forEach(store -> store.metric.coordinatorWriteLatency.update(latency, TimeUnit.NANOSECONDS));
        }
        catch (Exception ex)
        {
            logger.warn("Exception occurred updating coordinatorWriteLatency metric", ex);
        }
    }

    private static void syncWriteToBatchlog(Collection<Mutation> mutations, ReplicaPlan.ForTokenWrite replicaPlan, UUID uuid, long queryStartNanoTime)
    throws WriteTimeoutException, WriteFailureException
    {
        WriteResponseHandler<?> handler = new WriteResponseHandler(replicaPlan,
                                                                   WriteType.BATCH_LOG,
                                                                   queryStartNanoTime);

        Batch batch = Batch.createLocal(uuid, FBUtilities.timestampMicros(), mutations);
        Message<Batch> message = Message.out(BATCH_STORE_REQ, batch);
        for (Replica replica : replicaPlan.liveAndDown())
        {
            logger.trace("Sending batchlog store request {} to {} for {} mutations", batch.id, replica, batch.size());

            if (replica.isSelf())
                performLocally(Stage.MUTATION, replica, () -> BatchlogManager.store(batch), handler);
            else
                MessagingService.instance().sendWithCallback(message, replica.endpoint(), handler);
        }
        handler.get();
    }

    private static void asyncRemoveFromBatchlog(ReplicaPlan.ForTokenWrite replicaPlan, UUID uuid)
    {
        Message<UUID> message = Message.out(Verb.BATCH_REMOVE_REQ, uuid);
        for (Replica target : replicaPlan.contacts())
        {
            if (logger.isTraceEnabled())
                logger.trace("Sending batchlog remove request {} to {}", uuid, target);

            if (target.isSelf())
                performLocally(Stage.MUTATION, target, () -> BatchlogManager.remove(uuid));
            else
                MessagingService.instance().send(message, target.endpoint());
        }
    }

    private static void asyncWriteBatchedMutations(List<WriteResponseHandlerWrapper> wrappers, String localDataCenter, Stage stage)
    {
        for (WriteResponseHandlerWrapper wrapper : wrappers)
        {
            Replicas.temporaryAssertFull(wrapper.handler.replicaPlan.liveAndDown());  // TODO: CASSANDRA-14549
            ReplicaPlan.ForTokenWrite replicas = wrapper.handler.replicaPlan.withContact(wrapper.handler.replicaPlan.liveAndDown());

            try
            {
                sendToHintedReplicas(wrapper.mutation, replicas, wrapper.handler, localDataCenter, stage);
            }
            catch (OverloadedException | WriteTimeoutException e)
            {
                wrapper.handler.onFailure(FBUtilities.getBroadcastAddressAndPort(), RequestFailureReason.forException(e));
            }
        }
    }

    private static void syncWriteBatchedMutations(List<WriteResponseHandlerWrapper> wrappers, Stage stage)
    throws WriteTimeoutException, OverloadedException
    {
        String localDataCenter = DatabaseDescriptor.getEndpointSnitch().getLocalDatacenter();

        for (WriteResponseHandlerWrapper wrapper : wrappers)
        {
            EndpointsForToken sendTo = wrapper.handler.replicaPlan.liveAndDown();
            Replicas.temporaryAssertFull(sendTo); // TODO: CASSANDRA-14549
            sendToHintedReplicas(wrapper.mutation, wrapper.handler.replicaPlan.withContact(sendTo), wrapper.handler, localDataCenter, stage);
        }

        for (WriteResponseHandlerWrapper wrapper : wrappers)
            wrapper.handler.get();
    }

    /**
     * Perform the write of a mutation given a WritePerformer.
     * Gather the list of write endpoints, apply locally and/or forward the mutation to
     * said write endpoint (deletaged to the actual WritePerformer) and wait for the
     * responses based on consistency level.
     *
     * @param mutation the mutation to be applied
     * @param consistencyLevel the consistency level for the write operation
     * @param performer the WritePerformer in charge of appliying the mutation
     * given the list of write endpoints (either standardWritePerformer for
     * standard writes or counterWritePerformer for counter writes).
     * @param callback an optional callback to be run if and when the write is
     * @param queryStartNanoTime the value of nanoTime() when the query started to be processed
     */
    public static AbstractWriteResponseHandler<IMutation> performWrite(IMutation mutation,
                                                                       ConsistencyLevel consistencyLevel,
                                                                       String localDataCenter,
                                                                       WritePerformer performer,
                                                                       Runnable callback,
                                                                       WriteType writeType,
                                                                       long queryStartNanoTime)
    {
        String keyspaceName = mutation.getKeyspaceName();
        Keyspace keyspace = Keyspace.open(keyspaceName);
        Token tk = mutation.key().getToken();

        ReplicaPlan.ForTokenWrite replicaPlan = ReplicaPlans.forWrite(keyspace, consistencyLevel, tk, ReplicaPlans.writeNormal);
        AbstractReplicationStrategy rs = replicaPlan.replicationStrategy();
        AbstractWriteResponseHandler<IMutation> responseHandler = rs.getWriteResponseHandler(replicaPlan, callback, writeType, queryStartNanoTime);

        performer.apply(mutation, replicaPlan, responseHandler, localDataCenter);
        return responseHandler;
    }

    // same as performWrites except does not initiate writes (but does perform availability checks).
    private static WriteResponseHandlerWrapper wrapBatchResponseHandler(Mutation mutation,
                                                                        ConsistencyLevel consistencyLevel,
                                                                        ConsistencyLevel batchConsistencyLevel,
                                                                        WriteType writeType,
                                                                        BatchlogResponseHandler.BatchlogCleanup cleanup,
                                                                        long queryStartNanoTime)
    {
        Keyspace keyspace = Keyspace.open(mutation.getKeyspaceName());
        Token tk = mutation.key().getToken();

        ReplicaPlan.ForTokenWrite replicaPlan = ReplicaPlans.forWrite(keyspace, consistencyLevel, tk, ReplicaPlans.writeNormal);
        AbstractReplicationStrategy rs = replicaPlan.replicationStrategy();
        AbstractWriteResponseHandler<IMutation> writeHandler = rs.getWriteResponseHandler(replicaPlan,null, writeType, queryStartNanoTime);
        BatchlogResponseHandler<IMutation> batchHandler = new BatchlogResponseHandler<>(writeHandler, batchConsistencyLevel.blockFor(rs), cleanup, queryStartNanoTime);
        return new WriteResponseHandlerWrapper(batchHandler, mutation);
    }

    /**
     * Same as performWrites except does not initiate writes (but does perform availability checks).
     * Keeps track of ViewWriteMetrics
     */
    private static WriteResponseHandlerWrapper wrapViewBatchResponseHandler(Mutation mutation,
                                                                            ConsistencyLevel consistencyLevel,
                                                                            ConsistencyLevel batchConsistencyLevel,
                                                                            ReplicaLayout.ForTokenWrite liveAndDown,
                                                                            AtomicLong baseComplete,
                                                                            WriteType writeType,
                                                                            BatchlogResponseHandler.BatchlogCleanup cleanup,
                                                                            long queryStartNanoTime)
    {
        Keyspace keyspace = Keyspace.open(mutation.getKeyspaceName());
        ReplicaPlan.ForTokenWrite replicaPlan = ReplicaPlans.forWrite(keyspace, consistencyLevel, liveAndDown, ReplicaPlans.writeAll);
        AbstractReplicationStrategy replicationStrategy = replicaPlan.replicationStrategy();
        AbstractWriteResponseHandler<IMutation> writeHandler = replicationStrategy.getWriteResponseHandler(replicaPlan, () -> {
            long delay = Math.max(0, currentTimeMillis() - baseComplete.get());
            viewWriteMetrics.viewWriteLatency.update(delay, MILLISECONDS);
        }, writeType, queryStartNanoTime);
        BatchlogResponseHandler<IMutation> batchHandler = new ViewWriteMetricsWrapped(writeHandler, batchConsistencyLevel.blockFor(replicationStrategy), cleanup, queryStartNanoTime);
        return new WriteResponseHandlerWrapper(batchHandler, mutation);
    }

    // used by atomic_batch_mutate to decouple availability check from the write itself, caches consistency level and endpoints.
    private static class WriteResponseHandlerWrapper
    {
        final BatchlogResponseHandler<IMutation> handler;
        final Mutation mutation;

        WriteResponseHandlerWrapper(BatchlogResponseHandler<IMutation> handler, Mutation mutation)
        {
            this.handler = handler;
            this.mutation = mutation;
        }
    }

    /**
     * Send the mutations to the right targets, write it locally if it corresponds or writes a hint when the node
     * is not available.
     *
     * Note about hints:
     * <pre>
     * {@code
     * | Hinted Handoff | Consist. Level |
     * | on             |       >=1      | --> wait for hints. We DO NOT notify the handler with handler.response() for hints;
     * | on             |       ANY      | --> wait for hints. Responses count towards consistency.
     * | off            |       >=1      | --> DO NOT fire hints. And DO NOT wait for them to complete.
     * | off            |       ANY      | --> DO NOT fire hints. And DO NOT wait for them to complete.
     * }
     * </pre>
     *
     * @throws OverloadedException if the hints cannot be written/enqueued
     */
    public static void sendToHintedReplicas(final Mutation mutation,
                                            ReplicaPlan.ForTokenWrite plan,
                                            AbstractWriteResponseHandler<IMutation> responseHandler,
                                            String localDataCenter,
                                            Stage stage)
    throws OverloadedException
    {
        // this dc replicas:
        Collection<Replica> localDc = null;
        // extra-datacenter replicas, grouped by dc
        Map<String, Collection<Replica>> dcGroups = null;
        // only need to create a Message for non-local writes
        Message<Mutation> message = null;

        boolean insertLocal = false;
        Replica localReplica = null;
        Collection<Replica> endpointsToHint = null;

        List<InetAddressAndPort> backPressureHosts = null;

        for (Replica destination : plan.contacts())
        {
            checkHintOverload(destination);

            if (plan.isAlive(destination))
            {
                if (destination.isSelf())
                {
                    insertLocal = true;
                    localReplica = destination;
                }
                else
                {
                    // belongs on a different server
                    if (message == null)
                        message = Message.outWithFlag(MUTATION_REQ, mutation, MessageFlag.CALL_BACK_ON_FAILURE);

                    String dc = DatabaseDescriptor.getEndpointSnitch().getDatacenter(destination);

                    // direct writes to local DC or old Cassandra versions
                    // (1.1 knows how to forward old-style String message IDs; updated to int in 2.0)
                    if (localDataCenter.equals(dc))
                    {
                        if (localDc == null)
                            localDc = new ArrayList<>(plan.contacts().size());

                        localDc.add(destination);
                    }
                    else
                    {
                        if (dcGroups == null)
                            dcGroups = new HashMap<>();

                        Collection<Replica> messages = dcGroups.get(dc);
                        if (messages == null)
                            messages = dcGroups.computeIfAbsent(dc, (v) -> new ArrayList<>(3)); // most DCs will have <= 3 replicas

                        messages.add(destination);
                    }

                    if (backPressureHosts == null)
                        backPressureHosts = new ArrayList<>(plan.contacts().size());

                    backPressureHosts.add(destination.endpoint());
                }
            }
            else
            {
                //Immediately mark the response as expired since the request will not be sent
                responseHandler.expired();
                if (shouldHint(destination))
                {
                    if (endpointsToHint == null)
                        endpointsToHint = new ArrayList<>();

                    endpointsToHint.add(destination);
                }
            }
        }

        if (endpointsToHint != null)
            submitHint(mutation, EndpointsForToken.copyOf(mutation.key().getToken(), endpointsToHint), responseHandler);

        if (insertLocal)
        {
            Preconditions.checkNotNull(localReplica);
            performLocally(stage, localReplica, mutation::apply, responseHandler);
        }

        if (localDc != null)
        {
            for (Replica destination : localDc)
                MessagingService.instance().sendWriteWithCallback(message, destination, responseHandler, true);
        }
        if (dcGroups != null)
        {
            // for each datacenter, send the message to one node to relay the write to other replicas
            for (Collection<Replica> dcTargets : dcGroups.values())
                sendMessagesToNonlocalDC(message, EndpointsForToken.copyOf(mutation.key().getToken(), dcTargets), responseHandler);
        }
    }

    private static void checkHintOverload(Replica destination)
    {
        // avoid OOMing due to excess hints.  we need to do this check even for "live" nodes, since we can
        // still generate hints for those if it's overloaded or simply dead but not yet known-to-be-dead.
        // The idea is that if we have over maxHintsInProgress hints in flight, this is probably due to
        // a small number of nodes causing problems, so we should avoid shutting down writes completely to
        // healthy nodes.  Any node with no hintsInProgress is considered healthy.
        if (StorageMetrics.totalHintsInProgress.getCount() > maxHintsInProgress
                && (getHintsInProgressFor(destination.endpoint()).get() > 0 && shouldHint(destination)))
        {
            throw new OverloadedException("Too many in flight hints: " + StorageMetrics.totalHintsInProgress.getCount() +
                                          " destination: " + destination +
                                          " destination hints: " + getHintsInProgressFor(destination.endpoint()).get());
        }
    }

    /*
     * Send the message to the first replica of targets, and have it forward the message to others in its DC
     */
    private static void sendMessagesToNonlocalDC(Message<? extends IMutation> message,
                                                 EndpointsForToken targets,
                                                 AbstractWriteResponseHandler<IMutation> handler)
    {
        final Replica target;

        if (targets.size() > 1)
        {
            target = targets.get(ThreadLocalRandom.current().nextInt(0, targets.size()));
            EndpointsForToken forwardToReplicas = targets.filter(r -> r != target, targets.size());

            for (Replica replica : forwardToReplicas)
            {
                MessagingService.instance().callbacks.addWithExpiration(handler, message, replica, handler.replicaPlan.consistencyLevel(), true);
                logger.trace("Adding FWD message to {}@{}", message.id(), replica);
            }

            // starting with 4.0, use the same message id for all replicas
            long[] messageIds = new long[forwardToReplicas.size()];
            Arrays.fill(messageIds, message.id());

            message = message.withForwardTo(new ForwardingInfo(forwardToReplicas.endpointList(), messageIds));
        }
        else
        {
            target = targets.get(0);
        }

        MessagingService.instance().sendWriteWithCallback(message, target, handler, true);
        logger.trace("Sending message to {}@{}", message.id(), target);
    }

    private static void performLocally(Stage stage, Replica localReplica, final Runnable runnable)
    {
        stage.maybeExecuteImmediately(new LocalMutationRunnable(localReplica)
        {
            public void runMayThrow()
            {
                try
                {
                    runnable.run();
                }
                catch (Exception ex)
                {
                    logger.error("Failed to apply mutation locally : ", ex);
                }
            }

            @Override
            protected Verb verb()
            {
                return Verb.MUTATION_REQ;
            }
        });
    }

    private static void performLocally(Stage stage, Replica localReplica, final Runnable runnable, final RequestCallback<?> handler)
    {
        stage.maybeExecuteImmediately(new LocalMutationRunnable(localReplica)
        {
            public void runMayThrow()
            {
                try
                {
                    runnable.run();
                    handler.onResponse(null);
                }
                catch (Exception ex)
                {
                    if (!(ex instanceof WriteTimeoutException))
                        logger.error("Failed to apply mutation locally : ", ex);
                    handler.onFailure(FBUtilities.getBroadcastAddressAndPort(), RequestFailureReason.forException(ex));
                }
            }

            @Override
            protected Verb verb()
            {
                return Verb.MUTATION_REQ;
            }
        });
    }

    /**
     * Handle counter mutation on the coordinator host.
     *
     * A counter mutation needs to first be applied to a replica (that we'll call the leader for the mutation) before being
     * replicated to the other endpoint. To achieve so, there is two case:
     *   1) the coordinator host is a replica: we proceed to applying the update locally and replicate throug
     *   applyCounterMutationOnCoordinator
     *   2) the coordinator is not a replica: we forward the (counter)mutation to a chosen replica (that will proceed through
     *   applyCounterMutationOnLeader upon receive) and wait for its acknowledgment.
     *
     * Implementation note: We check if we can fulfill the CL on the coordinator host even if he is not a replica to allow
     * quicker response and because the WriteResponseHandlers don't make it easy to send back an error. We also always gather
     * the write latencies at the coordinator node to make gathering point similar to the case of standard writes.
     */
    public static AbstractWriteResponseHandler<IMutation> mutateCounter(CounterMutation cm, String localDataCenter, long queryStartNanoTime) throws UnavailableException, OverloadedException
    {
        Replica replica = findSuitableReplica(cm.getKeyspaceName(), cm.key(), localDataCenter, cm.consistency());

        if (replica.isSelf())
        {
            return applyCounterMutationOnCoordinator(cm, localDataCenter, queryStartNanoTime);
        }
        else
        {
            // Exit now if we can't fulfill the CL here instead of forwarding to the leader replica
            String keyspaceName = cm.getKeyspaceName();
            Keyspace keyspace = Keyspace.open(keyspaceName);
            Token tk = cm.key().getToken();

            // we build this ONLY to perform the sufficiency check that happens on construction
            ReplicaPlans.forWrite(keyspace, cm.consistency(), tk, ReplicaPlans.writeAll);

            // Forward the actual update to the chosen leader replica
            AbstractWriteResponseHandler<IMutation> responseHandler = new WriteResponseHandler<>(ReplicaPlans.forForwardingCounterWrite(keyspace, tk, replica),
                                                                                                 WriteType.COUNTER, queryStartNanoTime);

            Tracing.trace("Enqueuing counter update to {}", replica);
            Message message = Message.outWithFlag(Verb.COUNTER_MUTATION_REQ, cm, MessageFlag.CALL_BACK_ON_FAILURE);
            MessagingService.instance().sendWriteWithCallback(message, replica, responseHandler, false);
            return responseHandler;
        }
    }

    /**
     * Find a suitable replica as leader for counter update.
     * For now, we pick a random replica in the local DC (or ask the snitch if
     * there is no replica alive in the local DC).
     * TODO: if we track the latency of the counter writes (which makes sense
     * contrarily to standard writes since there is a read involved), we could
     * trust the dynamic snitch entirely, which may be a better solution. It
     * is unclear we want to mix those latencies with read latencies, so this
     * may be a bit involved.
     */
    private static Replica findSuitableReplica(String keyspaceName, DecoratedKey key, String localDataCenter, ConsistencyLevel cl) throws UnavailableException
    {
        Keyspace keyspace = Keyspace.open(keyspaceName);
        IEndpointSnitch snitch = DatabaseDescriptor.getEndpointSnitch();
        AbstractReplicationStrategy replicationStrategy = keyspace.getReplicationStrategy();
        EndpointsForToken replicas = replicationStrategy.getNaturalReplicasForToken(key);

        // CASSANDRA-13043: filter out those endpoints not accepting clients yet, maybe because still bootstrapping
        replicas = replicas.filter(replica -> StorageService.instance.isRpcReady(replica.endpoint()));

        // TODO have a way to compute the consistency level
        if (replicas.isEmpty())
            throw UnavailableException.create(cl, cl.blockFor(replicationStrategy), 0);

        List<Replica> localReplicas = new ArrayList<>(replicas.size());

        for (Replica replica : replicas)
            if (snitch.getDatacenter(replica).equals(localDataCenter))
                localReplicas.add(replica);

        if (localReplicas.isEmpty())
        {
            // If the consistency required is local then we should not involve other DCs
            if (cl.isDatacenterLocal())
                throw UnavailableException.create(cl, cl.blockFor(replicationStrategy), 0);

            // No endpoint in local DC, pick the closest endpoint according to the snitch
            replicas = snitch.sortedByProximity(FBUtilities.getBroadcastAddressAndPort(), replicas);
            return replicas.get(0);
        }

        return localReplicas.get(ThreadLocalRandom.current().nextInt(localReplicas.size()));
    }

    // Must be called on a replica of the mutation. This replica becomes the
    // leader of this mutation.
    public static AbstractWriteResponseHandler<IMutation> applyCounterMutationOnLeader(CounterMutation cm, String localDataCenter, Runnable callback, long queryStartNanoTime)
    throws UnavailableException, OverloadedException
    {
        return performWrite(cm, cm.consistency(), localDataCenter, counterWritePerformer, callback, WriteType.COUNTER, queryStartNanoTime);
    }

    // Same as applyCounterMutationOnLeader but must with the difference that it use the MUTATION stage to execute the write (while
    // applyCounterMutationOnLeader assumes it is on the MUTATION stage already)
    public static AbstractWriteResponseHandler<IMutation> applyCounterMutationOnCoordinator(CounterMutation cm, String localDataCenter, long queryStartNanoTime)
    throws UnavailableException, OverloadedException
    {
        return performWrite(cm, cm.consistency(), localDataCenter, counterWriteOnCoordinatorPerformer, null, WriteType.COUNTER, queryStartNanoTime);
    }

    private static Runnable counterWriteTask(final IMutation mutation,
                                             final ReplicaPlan.ForTokenWrite replicaPlan,
                                             final AbstractWriteResponseHandler<IMutation> responseHandler,
                                             final String localDataCenter)
    {
        return new DroppableRunnable(Verb.COUNTER_MUTATION_REQ)
        {
            @Override
            public void runMayThrow() throws OverloadedException, WriteTimeoutException
            {
                assert mutation instanceof CounterMutation;

                Mutation result = ((CounterMutation) mutation).applyCounterMutation();
                responseHandler.onResponse(null);
                sendToHintedReplicas(result, replicaPlan, responseHandler, localDataCenter, Stage.COUNTER_MUTATION);
            }
        };
    }

    private static boolean systemKeyspaceQuery(List<? extends ReadCommand> cmds)
    {
        for (ReadCommand cmd : cmds)
            if (!SchemaConstants.isLocalSystemKeyspace(cmd.metadata().keyspace))
                return false;
        return true;
    }

    public static RowIterator readOne(SinglePartitionReadCommand command, ConsistencyLevel consistencyLevel, long queryStartNanoTime)
    throws UnavailableException, IsBootstrappingException, ReadFailureException, ReadTimeoutException, InvalidRequestException
    {
        return readOne(command, consistencyLevel, null, queryStartNanoTime);
    }

    public static RowIterator readOne(SinglePartitionReadCommand command, ConsistencyLevel consistencyLevel, ClientState state, long queryStartNanoTime)
    throws UnavailableException, IsBootstrappingException, ReadFailureException, ReadTimeoutException, InvalidRequestException
    {
        return PartitionIterators.getOnlyElement(read(SinglePartitionReadCommand.Group.one(command), consistencyLevel, state, queryStartNanoTime), command);
    }

    public static PartitionIterator read(SinglePartitionReadCommand.Group group, ConsistencyLevel consistencyLevel, long queryStartNanoTime)
    throws UnavailableException, IsBootstrappingException, ReadFailureException, ReadTimeoutException, InvalidRequestException
    {
        // When using serial CL, the ClientState should be provided
        assert !consistencyLevel.isSerialConsistency();
        return read(group, consistencyLevel, null, queryStartNanoTime);
    }

    /**
     * Performs the actual reading of a row out of the StorageService, fetching
     * a specific set of column names from a given column family.
     */
    public static PartitionIterator read(SinglePartitionReadCommand.Group group, ConsistencyLevel consistencyLevel, ClientState state, long queryStartNanoTime)
    throws UnavailableException, IsBootstrappingException, ReadFailureException, ReadTimeoutException, InvalidRequestException
    {
        if (StorageService.instance.isBootstrapMode() && !systemKeyspaceQuery(group.queries))
        {
            readMetrics.unavailables.mark();
            readMetricsForLevel(consistencyLevel).unavailables.mark();
            IsBootstrappingException exception = new IsBootstrappingException();
            logRequestException(exception, group.queries);
            throw exception;
        }

        if (DatabaseDescriptor.getEnablePartitionDenylist() && DatabaseDescriptor.getEnableDenylistReads())
        {
            for (SinglePartitionReadCommand command : group.queries)
            {
                if (!partitionDenylist.isKeyPermitted(command.metadata().id, command.partitionKey().getKey()))
                {
                    denylistMetrics.incrementReadsRejected();
                    throw new InvalidRequestException(String.format("Unable to read denylisted partition [0x%s] in %s/%s",
                                                                    command.partitionKey().toString(), command.metadata().keyspace, command.metadata().name));
                }
            }
        }

        if (DatabaseDescriptor.enablePartitionBlacklist() && DatabaseDescriptor.enableBlacklistReads())
        {
            for (SinglePartitionReadCommand command : group.queries)
            {
                if (!partitionBlacklist.validateKey(command.metadata().id, command.partitionKey().getKey()))
                {
                    blacklistMetrics.incrementReadsRejected();
                    blacklistMetrics.incrementTotalRejected();
                    final byte[] keyBytes = new byte[command.partitionKey().getKey().remaining()];
                    command.partitionKey().getKey().slice().get(keyBytes);
                    throw new InvalidRequestException(String.format("Unable to read blacklisted partition [0x%s] in %s/%s",
                            Hex.bytesToHex(keyBytes), command.metadata().keyspace, command.metadata().name));
                }
            }
        }

        return consistencyLevel.isSerialConsistency()
             ? readWithPaxos(group, consistencyLevel, state, queryStartNanoTime)
             : readRegular(group, consistencyLevel, queryStartNanoTime);
    }

    private static PartitionIterator readWithPaxos(SinglePartitionReadCommand.Group group, ConsistencyLevel consistencyLevel, ClientState state, long queryStartNanoTime)
    throws InvalidRequestException, UnavailableException, ReadFailureException, ReadTimeoutException
    {
        assert state != null;
        if (group.queries.size() > 1)
            throw new InvalidRequestException("SERIAL/LOCAL_SERIAL consistency may only be requested for one partition at a time");

        long start = nanoTime();
        SinglePartitionReadCommand command = group.queries.get(0);
        TableMetadata metadata = command.metadata();
        DecoratedKey key = command.partitionKey();
        // calculate the blockFor before repair any paxos round to avoid RS being altered in between.
        int blockForRead = consistencyLevel.blockFor(Keyspace.open(metadata.keyspace).getReplicationStrategy());

        PartitionIterator result = null;
        try
        {
            final ConsistencyLevel consistencyForReplayCommitsOrFetch = consistencyLevel == ConsistencyLevel.LOCAL_SERIAL
                                                                        ? ConsistencyLevel.LOCAL_QUORUM
                                                                        : ConsistencyLevel.QUORUM;

            try
            {
                // Commit an empty update to make sure all in-progress updates that should be finished first is, _and_
                // that no other in-progress can get resurrected.
                Supplier<Pair<PartitionUpdate, RowIterator>> updateProposer =
                    Paxos.getPaxosVariant() == Config.PaxosVariant.v1_without_linearizable_reads
                    ? () -> null
                    : () -> Pair.create(PartitionUpdate.emptyUpdate(metadata, key), null);
                // When replaying, we commit at quorum/local quorum, as we want to be sure the following read (done at
                // quorum/local_quorum) sees any replayed updates. Our own update is however empty, and those don't even
                // get committed due to an optimiation described in doPaxos/beingRepairAndPaxos, so the commit
                // consistency is irrelevant (we use ANY just to emphasis that we don't wait on our commit).
                doPaxos(metadata,
                        key,
                        consistencyLevel,
                        consistencyForReplayCommitsOrFetch,
                        ConsistencyLevel.ANY,
                        start,
                        casReadMetrics,
                        updateProposer);
            }
            catch (WriteTimeoutException e)
            {
                throw new ReadTimeoutException(consistencyLevel, 0, blockForRead, false);
            }
            catch (WriteFailureException e)
            {
                throw new ReadFailureException(consistencyLevel, e.received, e.blockFor, false, e.failureReasonByEndpoint);
            }

            result = fetchRows(group.queries, consistencyForReplayCommitsOrFetch, queryStartNanoTime);
        }
        catch (UnavailableException e)
        {
            readMetrics.unavailables.mark();
            casReadMetrics.unavailables.mark();
            readMetricsForLevel(consistencyLevel).unavailables.mark();
            logRequestException(e, group.queries);
            throw e;
        }
        catch (ReadTimeoutException e)
        {
            readMetrics.timeouts.mark();
            casReadMetrics.timeouts.mark();
            readMetricsForLevel(consistencyLevel).timeouts.mark();
            logRequestException(e, group.queries);
            throw e;
        }
        catch (ReadAbortException e)
        {
            readMetrics.markAbort(e);
            casReadMetrics.markAbort(e);
            readMetricsForLevel(consistencyLevel).markAbort(e);
            throw e;
        }
        catch (ReadFailureException e)
        {
            readMetrics.failures.mark();
            casReadMetrics.failures.mark();
            readMetricsForLevel(consistencyLevel).failures.mark();
            throw e;
        }
        finally
        {
            long latency = nanoTime() - start;
            readMetrics.addNano(latency);
            casReadMetrics.addNano(latency);
            readMetricsForLevel(consistencyLevel).addNano(latency);
            Keyspace.open(metadata.keyspace).getColumnFamilyStore(metadata.name).metric.coordinatorReadLatency.update(latency, TimeUnit.NANOSECONDS);
        }

        return result;
    }

    @SuppressWarnings("resource")
    private static PartitionIterator readRegular(SinglePartitionReadCommand.Group group, ConsistencyLevel consistencyLevel, long queryStartNanoTime)
    throws UnavailableException, ReadFailureException, ReadTimeoutException
    {
        long start = nanoTime();
        try
        {
            PartitionIterator result = fetchRows(group.queries, consistencyLevel, queryStartNanoTime);
            // Note that the only difference between the command in a group must be the partition key on which
            // they applied.
            boolean enforceStrictLiveness = group.queries.get(0).metadata().enforceStrictLiveness();
            // If we have more than one command, then despite each read command honoring the limit, the total result
            // might not honor it and so we should enforce it
            if (group.queries.size() > 1)
                result = group.limits().filter(result, group.nowInSec(), group.selectsFullPartition(), enforceStrictLiveness);
            return result;
        }
        catch (UnavailableException e)
        {
            readMetrics.unavailables.mark();
            readMetricsForLevel(consistencyLevel).unavailables.mark();
            logRequestException(e, group.queries);
            throw e;
        }
        catch (ReadTimeoutException e)
        {
            readMetrics.timeouts.mark();
            readMetricsForLevel(consistencyLevel).timeouts.mark();
            logRequestException(e, group.queries);
            throw e;
        }
        catch (ReadAbortException e)
        {
            recordReadRegularAbort(consistencyLevel, e);
            throw e;
        }
        catch (ReadFailureException e)
        {
            readMetrics.failures.mark();
            readMetricsForLevel(consistencyLevel).failures.mark();
            throw e;
        }
        finally
        {
            long latency = nanoTime() - start;
            readMetrics.addNano(latency);
            readMetricsForLevel(consistencyLevel).addNano(latency);
            // TODO avoid giving every command the same latency number.  Can fix this in CASSADRA-5329
            for (ReadCommand command : group.queries)
                Keyspace.openAndGetStore(command.metadata()).metric.coordinatorReadLatency.update(latency, TimeUnit.NANOSECONDS);
        }
    }

    public static void recordReadRegularAbort(ConsistencyLevel consistencyLevel, Throwable cause)
    {
        readMetrics.markAbort(cause);
        readMetricsForLevel(consistencyLevel).markAbort(cause);
    }

    public static PartitionIterator concatAndBlockOnRepair(List<PartitionIterator> iterators, List<ReadRepair<?, ?>> repairs)
    {
        PartitionIterator concatenated = PartitionIterators.concat(iterators);

        if (repairs.isEmpty())
            return concatenated;

        return new PartitionIterator()
        {
            public void close()
            {
                concatenated.close();
                repairs.forEach(ReadRepair::maybeSendAdditionalWrites);
                repairs.forEach(ReadRepair::awaitWrites);
            }

            public boolean hasNext()
            {
                return concatenated.hasNext();
            }

            public RowIterator next()
            {
                return concatenated.next();
            }
        };
    }

    /**
     * This function executes local and remote reads, and blocks for the results:
     *
     * 1. Get the replica locations, sorted by response time according to the snitch
     * 2. Send a data request to the closest replica, and digest requests to either
     *    a) all the replicas, if read repair is enabled
     *    b) the closest R-1 replicas, where R is the number required to satisfy the ConsistencyLevel
     * 3. Wait for a response from R replicas
     * 4. If the digests (if any) match the data return the data
     * 5. else carry out read repair by getting data from all the nodes.
     */
    private static PartitionIterator fetchRows(List<SinglePartitionReadCommand> commands, ConsistencyLevel consistencyLevel, long queryStartNanoTime)
    throws UnavailableException, ReadFailureException, ReadTimeoutException
    {
        int cmdCount = commands.size();

        AbstractReadExecutor[] reads = new AbstractReadExecutor[cmdCount];

        // Get the replica locations, sorted by response time according to the snitch, and create a read executor
        // for type of speculation we'll use in this read
        for (int i=0; i<cmdCount; i++)
        {
            reads[i] = AbstractReadExecutor.getReadExecutor(commands.get(i), consistencyLevel, queryStartNanoTime);

            if (canDoLocalRequest(reads[i].getContactedReplicas())) {
                readMetrics.localRequests.mark();
            } else {
                readMetrics.remoteRequests.mark();
            }
        }

        // sends a data request to the closest replica, and a digest request to the others. If we have a speculating
        // read executoe, we'll only send read requests to enough replicas to satisfy the consistency level
        for (int i=0; i<cmdCount; i++)
        {
            reads[i].executeAsync();
        }

        // if we have a speculating read executor and it looks like we may not receive a response from the initial
        // set of replicas we sent messages to, speculatively send an additional messages to an un-contacted replica
        for (int i=0; i<cmdCount; i++)
        {
            reads[i].maybeTryAdditionalReplicas();
        }

        // wait for enough responses to meet the consistency level. If there's a digest mismatch, begin the read
        // repair process by sending full data reads to all replicas we received responses from.
        boolean logBlockingRepairAttempts = currentTimeMillis() <= StorageProxy.instance.logBlockingReadRepairAttemptsUntil;
        for (int i=0; i<cmdCount; i++)
        {
            reads[i].awaitResponses(logBlockingRepairAttempts);
        }

        // read repair - if it looks like we may not receive enough full data responses to meet CL, send
        // an additional request to any remaining replicas we haven't contacted (if there are any)
        for (int i=0; i<cmdCount; i++)
        {
            reads[i].maybeSendAdditionalDataRequests();
        }

        // read repair - block on full data responses
        for (int i=0; i<cmdCount; i++)
        {
            reads[i].awaitReadRepair();
        }

        // if we didn't do a read repair, return the contents of the data response, if we did do a read
        // repair, merge the full data reads
        List<PartitionIterator> results = new ArrayList<>(cmdCount);
        List<ReadRepair<?, ?>> repairs = new ArrayList<>(cmdCount);
        for (int i=0; i<cmdCount; i++)
        {
            results.add(reads[i].getResult());
            repairs.add(reads[i].getReadRepair());
        }

        // if we did a read repair, assemble repair mutation and block on them
        return concatAndBlockOnRepair(results, repairs);
    }

    public static class LocalReadRunnable extends DroppableRunnable
    {
        private final ReadCommand command;
        private final ReadCallback handler;
        private final boolean trackRepairedStatus;

        public LocalReadRunnable(ReadCommand command, ReadCallback handler)
        {
            this(command, handler, false);
        }

        public LocalReadRunnable(ReadCommand command, ReadCallback handler, boolean trackRepairedStatus)
        {
            super(Verb.READ_REQ);
            this.command = command;
            this.handler = handler;
            this.trackRepairedStatus = trackRepairedStatus;
        }

        protected void runMayThrow()
        {
            try
            {
                MessageParams.reset();

                boolean readRejected = false;
                command.setMonitoringTime(approxCreationTimeNanos, false, verb.expiresAfterNanos(), DatabaseDescriptor.getSlowQueryTimeout(NANOSECONDS));

                ReadResponse response;
                try (ReadExecutionController controller = command.executionController(trackRepairedStatus);
                     UnfilteredPartitionIterator iterator = command.executeLocally(controller))
                {
                    response = command.createResponse(iterator, controller.getRepairedDataInfo());
                }
                catch (RejectException e)
                {
                    if (!command.isTrackingWarnings())
                        throw e;
                    
                    response = command.createEmptyResponse();
                    readRejected = true;
                }

                if (command.complete())
                {
                    handler.response(response);
                }
                else
                {
                    MessagingService.instance().metrics.recordSelfDroppedMessage(verb, MonotonicClock.Global.approxTime.now() - approxCreationTimeNanos, NANOSECONDS);
                    handler.onFailure(FBUtilities.getBroadcastAddressAndPort(), RequestFailureReason.UNKNOWN);
                }

                if (!readRejected)
                    MessagingService.instance().latencySubscribers.add(FBUtilities.getBroadcastAddressAndPort(), MonotonicClock.Global.approxTime.now() - approxCreationTimeNanos, NANOSECONDS);
            }
            catch (Throwable t)
            {
                if (t instanceof TombstoneOverwhelmingException)
                {
                    handler.onFailure(FBUtilities.getBroadcastAddressAndPort(), RequestFailureReason.READ_TOO_MANY_TOMBSTONES);
                    logger.error(t.getMessage());
                }
                else
                {
                    handler.onFailure(FBUtilities.getBroadcastAddressAndPort(), RequestFailureReason.UNKNOWN);
                    throw t;
                }
            }
        }
    }

    public static PartitionIterator getRangeSlice(PartitionRangeReadCommand command,
                                                  ConsistencyLevel consistencyLevel,
                                                  long queryStartNanoTime)
    {
<<<<<<< HEAD
        if (DatabaseDescriptor.getEnablePartitionDenylist() && DatabaseDescriptor.getEnableDenylistRangeReads())
        {
            final int denylisted = partitionDenylist.getDeniedKeysInRangeCount(command.metadata().id, command.dataRange().keyRange());
            if (denylisted > 0)
            {
                denylistMetrics.incrementRangeReadsRejected();
                String tokens = command.loggableTokens();
                throw new InvalidRequestException(String.format("Attempted to read a range containing %d denylisted keys in %s/%s." +
                                                                " Range read: %s", denylisted, command.metadata().keyspace, command.metadata().name,
                                                                tokens));
=======
        if (DatabaseDescriptor.enablePartitionBlacklist() && DatabaseDescriptor.enableBlacklistRangeReads())
        {
            final int blacklisted = partitionBlacklist.validateRange(command.metadata().id, command.dataRange().keyRange());
            if (blacklisted > 0)
            {
                blacklistMetrics.incrementRangeReadsRejected();
                blacklistMetrics.incrementTotalRejected();
                throw new InvalidRequestException(String.format("Unable to read range %c%s, %s%c containing %d blacklisted keys in %s/%s",
                                                                PartitionPosition.Kind.MIN_BOUND.equals(command.dataRange().keyRange().left.kind()) ? '[' : '(',
                                                                StorageService.instance.getTokenMetadata().partitioner.getTokenFactory().toString(command.dataRange().keyRange().left.getToken()),
                                                                StorageService.instance.getTokenMetadata().partitioner.getTokenFactory().toString(command.dataRange().keyRange().right.getToken()),
                                                                PartitionPosition.Kind.MAX_BOUND.equals(command.dataRange().keyRange().right.kind()) ? ']' : ')',
                                                                blacklisted, command.metadata().keyspace, command.metadata().name));
>>>>>>> 06900cc1
            }
        }
        return RangeCommands.partitions(command, consistencyLevel, queryStartNanoTime);
    }

    public Map<String, List<String>> getSchemaVersions()
    {
        return describeSchemaVersions(false);
    }

    public Map<String, List<String>> getSchemaVersionsWithPort()
    {
        return describeSchemaVersions(true);
    }

    /**
     * initiate a request/response session with each live node to check whether or not everybody is using the same
     * migration id. This is useful for determining if a schema change has propagated through the cluster. Disagreement
     * is assumed if any node fails to respond.
     */
    public static Map<String, List<String>> describeSchemaVersions(boolean withPort)
    {
        final String myVersion = Schema.instance.getVersion().toString();
        final Map<InetAddressAndPort, UUID> versions = new ConcurrentHashMap<>();
        final Set<InetAddressAndPort> liveHosts = Gossiper.instance.getLiveMembers();
        final CountDownLatch latch = newCountDownLatch(liveHosts.size());

        RequestCallback<UUID> cb = message ->
        {
            // record the response from the remote node.
            versions.put(message.from(), message.payload);
            latch.decrement();
        };
        // an empty message acts as a request to the SchemaVersionVerbHandler.
        Message message = out(SCHEMA_VERSION_REQ, noPayload);
        for (InetAddressAndPort endpoint : liveHosts)
            MessagingService.instance().sendWithCallback(message, endpoint, cb);

        try
        {
            // wait for as long as possible. timeout-1s if possible.
            latch.await(DatabaseDescriptor.getRpcTimeout(NANOSECONDS), NANOSECONDS);
        }
        catch (InterruptedException e)
        {
            throw new UncheckedInterruptedException(e);
        }

        // maps versions to hosts that are on that version.
        Map<String, List<String>> results = new HashMap<String, List<String>>();
        Iterable<InetAddressAndPort> allHosts = concat(Gossiper.instance.getLiveMembers(), Gossiper.instance.getUnreachableMembers());
        for (InetAddressAndPort host : allHosts)
        {
            UUID version = versions.get(host);
            String stringVersion = version == null ? UNREACHABLE : version.toString();
            List<String> hosts = results.get(stringVersion);
            if (hosts == null)
            {
                hosts = new ArrayList<String>();
                results.put(stringVersion, hosts);
            }
            hosts.add(host.getHostAddress(withPort));
        }

        // we're done: the results map is ready to return to the client.  the rest is just debug logging:
        if (results.get(UNREACHABLE) != null)
            logger.debug("Hosts not in agreement. Didn't get a response from everybody: {}", join(results.get(UNREACHABLE), ","));
        for (Map.Entry<String, List<String>> entry : results.entrySet())
        {
            // check for version disagreement. log the hosts that don't agree.
            if (entry.getKey().equals(UNREACHABLE) || entry.getKey().equals(myVersion))
                continue;
            for (String host : entry.getValue())
                logger.debug("{} disagrees ({})", host, entry.getKey());
        }
        if (results.size() == 1)
            logger.debug("Schemas are in agreement.");

        return results;
    }

    public boolean getHintedHandoffEnabled()
    {
        return DatabaseDescriptor.hintedHandoffEnabled();
    }

    public void setHintedHandoffEnabled(boolean b)
    {
        synchronized (StorageService.instance)
        {
            if (b)
                StorageService.instance.checkServiceAllowedToStart("hinted handoff");

            DatabaseDescriptor.setHintedHandoffEnabled(b);
        }
    }

    public void enableHintsForDC(String dc)
    {
        DatabaseDescriptor.enableHintsForDC(dc);
    }

    public void disableHintsForDC(String dc)
    {
        DatabaseDescriptor.disableHintsForDC(dc);
    }

    public Set<String> getHintedHandoffDisabledDCs()
    {
        return DatabaseDescriptor.hintedHandoffDisabledDCs();
    }

    public int getMaxHintWindow()
    {
        return DatabaseDescriptor.getMaxHintWindow();
    }

    public void setMaxHintWindow(int ms)
    {
        DatabaseDescriptor.setMaxHintWindow(ms);
    }

    public static boolean shouldHint(Replica replica)
    {
        return shouldHint(replica, true);
    }

    public static boolean shouldHint(Replica replica, boolean tryEnablePersistentWindow)
    {
        if (!DatabaseDescriptor.hintedHandoffEnabled())
            return false;
        if (replica.isTransient() || replica.isSelf())
            return false;

        Set<String> disabledDCs = DatabaseDescriptor.hintedHandoffDisabledDCs();
        if (!disabledDCs.isEmpty())
        {
            final String dc = DatabaseDescriptor.getEndpointSnitch().getDatacenter(replica);
            if (disabledDCs.contains(dc))
            {
                Tracing.trace("Not hinting {} since its data center {} has been disabled {}", replica, dc, disabledDCs);
                return false;
            }
        }

        InetAddressAndPort endpoint = replica.endpoint();
        int maxHintWindow = DatabaseDescriptor.getMaxHintWindow();
        long endpointDowntime = Gossiper.instance.getEndpointDowntime(endpoint);
        boolean hintWindowExpired = endpointDowntime > maxHintWindow;

        if (tryEnablePersistentWindow && !hintWindowExpired && DatabaseDescriptor.hintWindowPersistentEnabled())
        {
            UUID hostIdForEndpoint = StorageService.instance.getHostIdForEndpoint(endpoint);
            if (hostIdForEndpoint != null)
            {
                long earliestHint = HintsService.instance.getEarliestHintForHost(hostIdForEndpoint);
                hintWindowExpired = Clock.Global.currentTimeMillis() - maxHintWindow > earliestHint;
                if (hintWindowExpired)
                    Tracing.trace("Not hinting {} for which there is the earliest hint stored at {}", replica, earliestHint);
            }
        }
        else if (hintWindowExpired)
        {
            Tracing.trace("Not hinting {} which has been down {} ms", replica, endpointDowntime);
        }

        if (hintWindowExpired)
            HintsService.instance.metrics.incrPastWindow(replica.endpoint());

        return !hintWindowExpired;
    }

    /**
     * Performs the truncate operatoin, which effectively deletes all data from
     * the column family cfname
     * @param keyspace
     * @param cfname
     * @throws UnavailableException If some of the hosts in the ring are down.
     * @throws TimeoutException
     */
    public static void truncateBlocking(String keyspace, String cfname) throws UnavailableException, TimeoutException
    {
        logger.debug("Starting a blocking truncate operation on keyspace {}, CF {}", keyspace, cfname);
        if (isAnyStorageHostDown())
        {
            logger.info("Cannot perform truncate, some hosts are down");
            // Since the truncate operation is so aggressive and is typically only
            // invoked by an admin, for simplicity we require that all nodes are up
            // to perform the operation.
            int liveMembers = Gossiper.instance.getLiveMembers().size();
            throw UnavailableException.create(ConsistencyLevel.ALL, liveMembers + Gossiper.instance.getUnreachableMembers().size(), liveMembers);
        }

        Set<InetAddressAndPort> allEndpoints = StorageService.instance.getLiveRingMembers(true);

        int blockFor = allEndpoints.size();
        final TruncateResponseHandler responseHandler = new TruncateResponseHandler(blockFor);

        // Send out the truncate calls and track the responses with the callbacks.
        Tracing.trace("Enqueuing truncate messages to hosts {}", allEndpoints);
        Message<TruncateRequest> message = Message.out(TRUNCATE_REQ, new TruncateRequest(keyspace, cfname));
        for (InetAddressAndPort endpoint : allEndpoints)
            MessagingService.instance().sendWithCallback(message, endpoint, responseHandler);

        // Wait for all
        try
        {
            responseHandler.get();
        }
        catch (TimeoutException e)
        {
            Tracing.trace("Timed out");
            throw e;
        }
    }

    /**
     * Asks the gossiper if there are any nodes that are currently down.
     * @return true if the gossiper thinks all nodes are up.
     */
    private static boolean isAnyStorageHostDown()
    {
        return !Gossiper.instance.getUnreachableTokenOwners().isEmpty();
    }

    public interface WritePerformer
    {
        public void apply(IMutation mutation,
                          ReplicaPlan.ForTokenWrite targets,
                          AbstractWriteResponseHandler<IMutation> responseHandler,
                          String localDataCenter) throws OverloadedException;
    }

    /**
     * This class captures metrics for views writes.
     */
    private static class ViewWriteMetricsWrapped extends BatchlogResponseHandler<IMutation>
    {
        public ViewWriteMetricsWrapped(AbstractWriteResponseHandler<IMutation> writeHandler, int i, BatchlogCleanup cleanup, long queryStartNanoTime)
        {
            super(writeHandler, i, cleanup, queryStartNanoTime);
            viewWriteMetrics.viewReplicasAttempted.inc(candidateReplicaCount());
        }

        public void onResponse(Message<IMutation> msg)
        {
            super.onResponse(msg);
            viewWriteMetrics.viewReplicasSuccess.inc();
        }
    }

    /**
     * A Runnable that aborts if it doesn't start running before it times out
     */
    private static abstract class DroppableRunnable implements Runnable
    {
        final long approxCreationTimeNanos;
        final Verb verb;

        public DroppableRunnable(Verb verb)
        {
            this.approxCreationTimeNanos = MonotonicClock.Global.approxTime.now();
            this.verb = verb;
        }

        public final void run()
        {
            long approxCurrentTimeNanos = MonotonicClock.Global.approxTime.now();
            long expirationTimeNanos = verb.expiresAtNanos(approxCreationTimeNanos);
            if (approxCurrentTimeNanos > expirationTimeNanos)
            {
                long timeTakenNanos = approxCurrentTimeNanos - approxCreationTimeNanos;
                MessagingService.instance().metrics.recordSelfDroppedMessage(verb, timeTakenNanos, NANOSECONDS);
                return;
            }
            try
            {
                runMayThrow();
            }
            catch (Exception e)
            {
                throw new RuntimeException(e);
            }
        }

        abstract protected void runMayThrow() throws Exception;
    }

    /**
     * Like DroppableRunnable, but if it aborts, it will rerun (on the mutation stage) after
     * marking itself as a hint in progress so that the hint backpressure mechanism can function.
     */
    private static abstract class LocalMutationRunnable implements Runnable
    {
        private final long approxCreationTimeNanos = MonotonicClock.Global.approxTime.now();

        private final Replica localReplica;

        LocalMutationRunnable(Replica localReplica)
        {
            this.localReplica = localReplica;
        }

        public final void run()
        {
            final Verb verb = verb();
            long nowNanos = MonotonicClock.Global.approxTime.now();
            long expirationTimeNanos = verb.expiresAtNanos(approxCreationTimeNanos);
            if (nowNanos > expirationTimeNanos)
            {
                long timeTakenNanos = nowNanos - approxCreationTimeNanos;
                MessagingService.instance().metrics.recordSelfDroppedMessage(Verb.MUTATION_REQ, timeTakenNanos, NANOSECONDS);

                HintRunnable runnable = new HintRunnable(EndpointsForToken.of(localReplica.range().right, localReplica))
                {
                    protected void runMayThrow() throws Exception
                    {
                        LocalMutationRunnable.this.runMayThrow();
                    }
                };
                submitHint(runnable);
                return;
            }

            try
            {
                runMayThrow();
            }
            catch (Exception e)
            {
                throw new RuntimeException(e);
            }
        }

        abstract protected Verb verb();
        abstract protected void runMayThrow() throws Exception;
    }

    public static void logRequestException(Exception exception, Collection<? extends ReadCommand> commands)
    {
        NoSpamLogger.log(logger, NoSpamLogger.Level.INFO, FAILURE_LOGGING_INTERVAL_SECONDS, TimeUnit.SECONDS,
                         "\"{}\" while executing {}",
                         () -> new Object[]
                               {
                                   exception.getMessage(),
                                   commands.stream().map(ReadCommand::toCQLString).collect(Collectors.joining("; "))
                               });
    }

    /**
     * HintRunnable will decrease totalHintsInProgress and targetHints when finished.
     * It is the caller's responsibility to increment them initially.
     */
    private abstract static class HintRunnable implements Runnable
    {
        public final EndpointsForToken targets;

        protected HintRunnable(EndpointsForToken targets)
        {
            this.targets = targets;
        }

        public void run()
        {
            try
            {
                runMayThrow();
            }
            catch (Exception e)
            {
                throw new RuntimeException(e);
            }
            finally
            {
                StorageMetrics.totalHintsInProgress.dec(targets.size());
                for (InetAddressAndPort target : targets.endpoints())
                    getHintsInProgressFor(target).decrementAndGet();
            }
        }

        abstract protected void runMayThrow() throws Exception;
    }

    public long getTotalHints()
    {
        return StorageMetrics.totalHints.getCount();
    }

    public int getMaxHintsInProgress()
    {
        return maxHintsInProgress;
    }

    public void setMaxHintsInProgress(int qs)
    {
        maxHintsInProgress = qs;
    }

    public int getHintsInProgress()
    {
        return (int) StorageMetrics.totalHintsInProgress.getCount();
    }

    public void verifyNoHintsInProgress()
    {
        if (getHintsInProgress() > 0)
            logger.warn("Some hints were not written before shutdown.  This is not supposed to happen.  You should (a) run repair, and (b) file a bug report");
    }

    private static AtomicInteger getHintsInProgressFor(InetAddressAndPort destination)
    {
        try
        {
            return hintsInProgress.load(destination);
        }
        catch (Exception e)
        {
            throw new AssertionError(e);
        }
    }

    public static Future<Void> submitHint(Mutation mutation, Replica target, AbstractWriteResponseHandler<IMutation> responseHandler)
    {
        return submitHint(mutation, EndpointsForToken.of(target.range().right, target), responseHandler);
    }

    public static Future<Void> submitHint(Mutation mutation,
                                          EndpointsForToken targets,
                                          AbstractWriteResponseHandler<IMutation> responseHandler)
    {
        Replicas.assertFull(targets); // hints should not be written for transient replicas
        HintRunnable runnable = new HintRunnable(targets)
        {
            public void runMayThrow()
            {
                Set<InetAddressAndPort> validTargets = new HashSet<>(targets.size());
                Set<UUID> hostIds = new HashSet<>(targets.size());
                for (InetAddressAndPort target : targets.endpoints())
                {
                    UUID hostId = StorageService.instance.getHostIdForEndpoint(target);
                    if (hostId != null)
                    {
                        hostIds.add(hostId);
                        validTargets.add(target);
                    }
                    else
                        logger.debug("Discarding hint for endpoint not part of ring: {}", target);
                }
                logger.trace("Adding hints for {}", validTargets);
                HintsService.instance.write(hostIds, Hint.create(mutation, currentTimeMillis()));
                validTargets.forEach(HintsService.instance.metrics::incrCreatedHints);
                // Notify the handler only for CL == ANY
                if (responseHandler != null && responseHandler.replicaPlan.consistencyLevel() == ConsistencyLevel.ANY)
                    responseHandler.onResponse(null);
            }
        };

        return submitHint(runnable);
    }

    private static Future<Void> submitHint(HintRunnable runnable)
    {
        StorageMetrics.totalHintsInProgress.inc(runnable.targets.size());
        for (Replica target : runnable.targets)
            getHintsInProgressFor(target.endpoint()).incrementAndGet();
        return (Future<Void>) Stage.MUTATION.submit(runnable);
    }

    public Long getRpcTimeout() { return DatabaseDescriptor.getRpcTimeout(MILLISECONDS); }
    public void setRpcTimeout(Long timeoutInMillis) { DatabaseDescriptor.setRpcTimeout(timeoutInMillis); }

    public Long getReadRpcTimeout() { return DatabaseDescriptor.getReadRpcTimeout(MILLISECONDS); }
    public void setReadRpcTimeout(Long timeoutInMillis) { DatabaseDescriptor.setReadRpcTimeout(timeoutInMillis); }

    public Long getWriteRpcTimeout() { return DatabaseDescriptor.getWriteRpcTimeout(MILLISECONDS); }
    public void setWriteRpcTimeout(Long timeoutInMillis) { DatabaseDescriptor.setWriteRpcTimeout(timeoutInMillis); }

    public Long getCounterWriteRpcTimeout() { return DatabaseDescriptor.getCounterWriteRpcTimeout(MILLISECONDS); }
    public void setCounterWriteRpcTimeout(Long timeoutInMillis) { DatabaseDescriptor.setCounterWriteRpcTimeout(timeoutInMillis); }

    public Long getCasContentionTimeout() { return DatabaseDescriptor.getCasContentionTimeout(MILLISECONDS); }
    public void setCasContentionTimeout(Long timeoutInMillis) { DatabaseDescriptor.setCasContentionTimeout(timeoutInMillis); }

    public Long getRangeRpcTimeout() { return DatabaseDescriptor.getRangeRpcTimeout(MILLISECONDS); }
    public void setRangeRpcTimeout(Long timeoutInMillis) { DatabaseDescriptor.setRangeRpcTimeout(timeoutInMillis); }

    public Long getTruncateRpcTimeout() { return DatabaseDescriptor.getTruncateRpcTimeout(MILLISECONDS); }
    public void setTruncateRpcTimeout(Long timeoutInMillis) { DatabaseDescriptor.setTruncateRpcTimeout(timeoutInMillis); }

    public Long getNativeTransportMaxConcurrentConnections() { return DatabaseDescriptor.getNativeTransportMaxConcurrentConnections(); }
    public void setNativeTransportMaxConcurrentConnections(Long nativeTransportMaxConcurrentConnections) { DatabaseDescriptor.setNativeTransportMaxConcurrentConnections(nativeTransportMaxConcurrentConnections); }

    public Long getNativeTransportMaxConcurrentConnectionsPerIp() { return DatabaseDescriptor.getNativeTransportMaxConcurrentConnectionsPerIp(); }
    public void setNativeTransportMaxConcurrentConnectionsPerIp(Long nativeTransportMaxConcurrentConnections) { DatabaseDescriptor.setNativeTransportMaxConcurrentConnectionsPerIp(nativeTransportMaxConcurrentConnections); }

    public void reloadTriggerClasses() { TriggerExecutor.instance.reloadClasses(); }

    public long getReadRepairAttempted()
    {
        return ReadRepairMetrics.attempted.getCount();
    }

    public long getReadRepairRepairedBlocking()
    {
        return ReadRepairMetrics.repairedBlocking.getCount();
    }

    public long getReadRepairRepairedBackground()
    {
        return ReadRepairMetrics.repairedBackground.getCount();
    }

    public long getReadRepairRepairTimedOut()
    {
        return ReadRepairMetrics.timedOut.getCount();
    }

    public int getNumberOfTables()
    {
        return Schema.instance.getNumberOfTables();
    }

    public String getIdealConsistencyLevel()
    {
        return Objects.toString(DatabaseDescriptor.getIdealConsistencyLevel(), "");
    }

    public String setIdealConsistencyLevel(String cl)
    {
        ConsistencyLevel original = DatabaseDescriptor.getIdealConsistencyLevel();
        ConsistencyLevel newCL = ConsistencyLevel.valueOf(cl.trim().toUpperCase());
        DatabaseDescriptor.setIdealConsistencyLevel(newCL);
        return String.format("Updating ideal consistency level new value: %s old value %s", newCL, original.toString());
    }

    @Override
    public void logBlockingReadRepairAttemptsForNSeconds(int seconds)
    {
        logBlockingReadRepairAttemptsUntil = currentTimeMillis() + TimeUnit.SECONDS.toMillis(seconds);
    }

    @Deprecated
    public int getOtcBacklogExpirationInterval() {
        return 0;
    }

    @Deprecated
    public void setOtcBacklogExpirationInterval(int intervalInMillis) { }

    @Override
    public void enableRepairedDataTrackingForRangeReads()
    {
        DatabaseDescriptor.setRepairedDataTrackingForRangeReadsEnabled(true);
    }

    @Override
    public void disableRepairedDataTrackingForRangeReads()
    {
        DatabaseDescriptor.setRepairedDataTrackingForRangeReadsEnabled(false);
    }

    @Override
    public boolean getRepairedDataTrackingEnabledForRangeReads()
    {
        return DatabaseDescriptor.getRepairedDataTrackingForRangeReadsEnabled();
    }

    @Override
    public void enableRepairedDataTrackingForPartitionReads()
    {
        DatabaseDescriptor.setRepairedDataTrackingForPartitionReadsEnabled(true);
    }

    @Override
    public void disableRepairedDataTrackingForPartitionReads()
    {
        DatabaseDescriptor.setRepairedDataTrackingForPartitionReadsEnabled(false);
    }

    @Override
    public boolean getRepairedDataTrackingEnabledForPartitionReads()
    {
        return DatabaseDescriptor.getRepairedDataTrackingForPartitionReadsEnabled();
    }

    @Override
    public void enableReportingUnconfirmedRepairedDataMismatches()
    {
        DatabaseDescriptor.reportUnconfirmedRepairedDataMismatches(true);
    }

    @Override
    public void disableReportingUnconfirmedRepairedDataMismatches()
    {
       DatabaseDescriptor.reportUnconfirmedRepairedDataMismatches(false);
    }

    @Override
    public boolean getReportingUnconfirmedRepairedDataMismatchesEnabled()
    {
        return DatabaseDescriptor.reportUnconfirmedRepairedDataMismatches();
    }

    @Override
    public boolean getSnapshotOnRepairedDataMismatchEnabled()
    {
        return DatabaseDescriptor.snapshotOnRepairedDataMismatch();
    }

    @Override
    public void enableSnapshotOnRepairedDataMismatch()
    {
        DatabaseDescriptor.setSnapshotOnRepairedDataMismatch(true);
    }

    @Override
    public void disableSnapshotOnRepairedDataMismatch()
    {
        DatabaseDescriptor.setSnapshotOnRepairedDataMismatch(false);
    }

    static class PaxosBallotAndContention
    {
        final UUID ballot;
        final int contentions;

        PaxosBallotAndContention(UUID ballot, int contentions)
        {
            this.ballot = ballot;
            this.contentions = contentions;
        }

        @Override
        public final int hashCode()
        {
            int hashCode = 31 + (ballot == null ? 0 : ballot.hashCode());
            return 31 * hashCode * this.contentions;
        }

        @Override
        public final boolean equals(Object o)
        {
            if(!(o instanceof PaxosBallotAndContention))
                return false;
            PaxosBallotAndContention that = (PaxosBallotAndContention)o;
            // handles nulls properly
            return Objects.equals(ballot, that.ballot) && contentions == that.contentions;
        }
    }

    @Override
    public long[] getRecentReadLatencyHistogramMicrosV3()
    {
        return readMetrics.recentLatencyHistogram.getBuckets(true);
    }

    @Override
    public long[] getRecentWriteLatencyHistogramMicrosV3()
    {
        return writeMetrics.recentLatencyHistogram.getBuckets(true);
    }

    @Override
    public long[] getRecentRangeLatencyHistogramMicrosV3()
    {
        return RangeCommandIterator.rangeMetrics.recentLatencyHistogram.getBuckets(true);
    }

    @Override
    public long[] getRecentCasReadLatencyHistogramMicrosV3()
    {
        return casReadMetrics.recentLatencyHistogram.getBuckets(true);
    }

    @Override
    public long[] getRecentCasWriteLatencyHistogramMicrosV3()
    {
        return casWriteMetrics.recentLatencyHistogram.getBuckets(true);
    }

    @Override
    public long[] getRecentViewWriteLatencyHistogramMicrosV3()
    {
        return viewWriteMetrics.recentLatencyHistogram.getBuckets(true);
    }

    @Override
    public long[] getCasReadContentionHistogram()
    {
        return casReadMetrics.contentionEstimatedHistogram.getBuckets(true);
    }

    @Override
    public long[] getCasWriteContentionHistogram()
    {
        return casWriteMetrics.contentionEstimatedHistogram.getBuckets(true);
    }

    private long[] clientRequestReadConsistencyLevelMicros(ConsistencyLevel cl)
    {
        return readMetricsForLevel(cl).recentLatencyHistogram.getBuckets(true);
    }

    private long[] clientRequestWriteConsistencyLevelMicros(ConsistencyLevel cl)
    {
        return writeMetricsForLevel(cl).recentLatencyHistogram.getBuckets(true);
    }

    @Override
    public long[] getRecentClientRequestReadConsistencyLevelOneMicrosV3()
    {
        return clientRequestReadConsistencyLevelMicros(ConsistencyLevel.ONE);
    }

    @Override
    public long[] getRecentClientRequestWriteConsistencyLevelOneMicrosV3()
    {
        return clientRequestWriteConsistencyLevelMicros(ConsistencyLevel.ONE);
    }

    @Override
    public long[] getRecentClientRequestReadConsistencyLevelTwoMicrosV3()
    {
        return clientRequestReadConsistencyLevelMicros(ConsistencyLevel.TWO);
    }

    @Override
    public long[] getRecentClientRequestWriteConsistencyLevelTwoMicrosV3()
    {
        return clientRequestWriteConsistencyLevelMicros(ConsistencyLevel.TWO);
    }

    @Override
    public long[] getRecentClientRequestReadConsistencyLevelThreeMicrosV3()
    {
        return clientRequestReadConsistencyLevelMicros(ConsistencyLevel.THREE);
    }

    @Override
    public long[] getRecentClientRequestWriteConsistencyLevelThreeMicrosV3()
    {
        return clientRequestWriteConsistencyLevelMicros(ConsistencyLevel.THREE);
    }

    @Override
    public long[] getRecentClientRequestReadConsistencyLevelQuorumMicrosV3()
    {
        return clientRequestReadConsistencyLevelMicros(ConsistencyLevel.QUORUM);
    }

    @Override
    public long[] getRecentClientRequestWriteConsistencyLevelQuorumMicrosV3()
    {
        return clientRequestWriteConsistencyLevelMicros(ConsistencyLevel.QUORUM);
    }

    @Override
    public long[] getRecentClientRequestReadConsistencyLevelLocalOneMicrosV3()
    {
        return clientRequestReadConsistencyLevelMicros(ConsistencyLevel.LOCAL_ONE);
    }

    @Override
    public long[] getRecentClientRequestWriteConsistencyLevelLocalOneMicrosV3()
    {
        return clientRequestWriteConsistencyLevelMicros(ConsistencyLevel.LOCAL_ONE);
    }

    @Override
    public long[] getRecentClientRequestReadConsistencyLevelLocalQuorumMicrosV3()
    {
        return clientRequestReadConsistencyLevelMicros(ConsistencyLevel.LOCAL_QUORUM);
    }

    @Override
    public long[] getRecentClientRequestWriteConsistencyLevelLocalQuorumMicrosV3()
    {
        return clientRequestWriteConsistencyLevelMicros(ConsistencyLevel.LOCAL_QUORUM);
    }

    @Override
    public long[] getRecentClientRequestReadConsistencyLevelEachQuorumMicrosV3()
    {
        return clientRequestReadConsistencyLevelMicros(ConsistencyLevel.EACH_QUORUM);
    }

    @Override
    public long[] getRecentClientRequestWriteConsistencyLevelEachQuorumMicrosV3()
    {
        return clientRequestWriteConsistencyLevelMicros(ConsistencyLevel.EACH_QUORUM);
    }

    @Override
    public long[] getRecentClientRequestReadConsistencyLevelSerialMicrosV3()
    {
        return clientRequestReadConsistencyLevelMicros(ConsistencyLevel.SERIAL);
    }

    @Override
    public long[] getRecentClientRequestWriteConsistencyLevelSerialMicrosV3()
    {
        return clientRequestWriteConsistencyLevelMicros(ConsistencyLevel.SERIAL);
    }

    @Override
    public long[] getRecentClientRequestReadConsistencyLevelLocalSerialMicrosV3()
    {
        return clientRequestReadConsistencyLevelMicros(ConsistencyLevel.LOCAL_SERIAL);
    }

    @Override
    public long[] getRecentClientRequestWriteConsistencyLevelLocalSerialMicrosV3()
    {
        return clientRequestWriteConsistencyLevelMicros(ConsistencyLevel.LOCAL_SERIAL);
    }

    @Override
    public long[] getRecentClientRequestWriteConsistencyLevelAnyMicrosV3()
    {
        return clientRequestWriteConsistencyLevelMicros(ConsistencyLevel.ANY);
    }

    @Override
    public void enableSecondaryIndex()
    {
        DatabaseDescriptor.setEnableSecondaryIndex(true);
    }

    @Override
    public void disableSecondaryIndex()
    {
        DatabaseDescriptor.setEnableSecondaryIndex(false);
    }

    @Override
    public boolean getSecondaryIndexEnabled()
    {
        return DatabaseDescriptor.enableSecondaryIndex();
    }

    @Override
    public boolean getSnapshotOnDuplicateRowDetectionEnabled()
    {
        return DatabaseDescriptor.snapshotOnDuplicateRowDetection();
    }

    @Override
    public void enableSnapshotOnDuplicateRowDetection()
    {
        DatabaseDescriptor.setSnapshotOnDuplicateRowDetection(true);
    }

    @Override
    public void disableSnapshotOnDuplicateRowDetection()
    {
        DatabaseDescriptor.setSnapshotOnDuplicateRowDetection(false);
    }

    @Override
    public boolean getCheckForDuplicateRowsDuringReads()
    {
        return DatabaseDescriptor.checkForDuplicateRowsDuringReads();
    }

    @Override
    public void enableCheckForDuplicateRowsDuringReads()
    {
        DatabaseDescriptor.setCheckForDuplicateRowsDuringReads(true);
    }

    @Override
    public void disableCheckForDuplicateRowsDuringReads()
    {
        DatabaseDescriptor.setCheckForDuplicateRowsDuringReads(false);
    }

    @Override
    public boolean getCheckForDuplicateRowsDuringCompaction()
    {
        return DatabaseDescriptor.checkForDuplicateRowsDuringCompaction();
    }

    @Override
    public void enableCheckForDuplicateRowsDuringCompaction()
    {
        DatabaseDescriptor.setCheckForDuplicateRowsDuringCompaction(true);
    }

    @Override
    public void disableCheckForDuplicateRowsDuringCompaction()
    {
        DatabaseDescriptor.setCheckForDuplicateRowsDuringCompaction(false);
    }

    public void initialLoadPartitionDenylist()
    {
        partitionDenylist.initialLoad();
    }

    @Override
    public void loadPartitionDenylist()
    {
        partitionDenylist.load();
    }

    @Override
    public int getPartitionDenylistLoadAttempts()
    {
        return partitionDenylist.getLoadAttempts();
    }

    @Override
    public int getPartitionDenylistLoadSuccesses()
    {
        return partitionDenylist.getLoadSuccesses();
    }

    @Override
    public void setEnablePartitionDenylist(boolean enabled)
    {
        DatabaseDescriptor.setEnablePartitionDenylist(enabled);
    }

    @Override
    public void setEnableDenylistWrites(boolean enabled)
    {
        DatabaseDescriptor.setEnableDenylistWrites(enabled);
    }

    @Override
    public void setEnableDenylistReads(boolean enabled)
    {
        DatabaseDescriptor.setEnableDenylistReads(enabled);
    }

    @Override
    public void setEnableDenylistRangeReads(boolean enabled)
    {
        DatabaseDescriptor.setEnableDenylistRangeReads(enabled);
    }

    @Override
    public void setDenylistMaxKeysPerTable(int value)
    {
        DatabaseDescriptor.setDenylistMaxKeysPerTable(value);
    }

    @Override
    public void setDenylistMaxKeysTotal(int value)
    {
        DatabaseDescriptor.setDenylistMaxKeysTotal(value);
    }

    /**
     * Actively denies read and write access to the provided Partition Key
     * @param keyspace Name of keyspace containing the PK you wish to deny access to
     * @param table Name of table containing the PK you wish to deny access to
     * @param partitionKeyAsString String representation of the PK you want to deny access to
     * @return true if successfully added, false if failure
     */
    @Override
    public boolean denylistKey(String keyspace, String table, String partitionKeyAsString)
    {
        if (!Schema.instance.getKeyspaces().contains(keyspace))
            return false;

        final ColumnFamilyStore cfs = ColumnFamilyStore.getIfExists(keyspace, table);
        if (cfs == null)
            return false;

        final ByteBuffer bytes = cfs.metadata.get().partitionKeyType.fromString(partitionKeyAsString);
        return partitionDenylist.addKeyToDenylist(keyspace, table, bytes);
    }

    /**
     * Attempts to remove the provided pk from the ks + table deny list
     * @param keyspace Keyspace containing the pk to remove the denylist entry for
     * @param table Table containing the pk to remove denylist entry for
     * @param partitionKeyAsString String representation of the PK you want to re-allow access to
     * @return true if found and removed, false if not
     */
    @Override
    public boolean removeDenylistKey(String keyspace, String table, String partitionKeyAsString)
    {
        if (!Schema.instance.getKeyspaces().contains(keyspace))
            return false;

        final ColumnFamilyStore cfs = ColumnFamilyStore.getIfExists(keyspace, table);
        if (cfs == null)
            return false;

        final ByteBuffer bytes = cfs.metadata.get().partitionKeyType.fromString(partitionKeyAsString);
        return partitionDenylist.removeKeyFromDenylist(keyspace, table, bytes);
    }

    /**
     * A simple check for operators to determine what the denylisted value for a pk is on a node
     */
    public boolean isKeyDenylisted(String keyspace, String table, String partitionKeyAsString)
    {
        if (!Schema.instance.getKeyspaces().contains(keyspace))
            return false;

        final ColumnFamilyStore cfs = ColumnFamilyStore.getIfExists(keyspace, table);
        if (cfs == null)
            return false;

        final ByteBuffer bytes = cfs.metadata.get().partitionKeyType.fromString(partitionKeyAsString);
        return !partitionDenylist.isKeyPermitted(keyspace, table, bytes);
    }

    @Override
    public void setPaxosVariant(String variant)
    {
        Preconditions.checkNotNull(variant);
        Paxos.setPaxosVariant(Config.PaxosVariant.valueOf(variant));
    }

    @Override
    public String getPaxosVariant()
    {
        return Paxos.getPaxosVariant().toString();
    }
}<|MERGE_RESOLUTION|>--- conflicted
+++ resolved
@@ -39,7 +39,6 @@
 import java.util.function.Supplier;
 import java.util.stream.Collectors;
 
-import com.google.common.annotations.VisibleForTesting;
 import com.google.common.base.Preconditions;
 import com.google.common.cache.CacheLoader;
 import com.google.common.collect.Iterables;
@@ -56,19 +55,7 @@
 import org.apache.cassandra.batchlog.Batch;
 import org.apache.cassandra.batchlog.BatchlogManager;
 import org.apache.cassandra.concurrent.Stage;
-<<<<<<< HEAD
 import org.apache.cassandra.config.CassandraRelevantProperties;
-=======
-import org.apache.cassandra.db.ColumnFamilyStore;
-import org.apache.cassandra.db.PartitionPosition;
-import org.apache.cassandra.metrics.BlacklistMetrics;
-import org.apache.cassandra.schema.PartitionBlacklist;
-import org.apache.cassandra.schema.TableId;
-import org.apache.cassandra.service.reads.AbstractReadExecutor;
-import org.apache.cassandra.service.reads.ReadCallback;
-import org.apache.cassandra.service.reads.repair.ReadRepair;
-import org.apache.cassandra.schema.TableMetadata;
->>>>>>> 06900cc1
 import org.apache.cassandra.config.DatabaseDescriptor;
 import org.apache.cassandra.db.ColumnFamilyStore;
 import org.apache.cassandra.db.ConsistencyLevel;
@@ -145,7 +132,6 @@
 import org.apache.cassandra.triggers.TriggerExecutor;
 import org.apache.cassandra.utils.Clock;
 import org.apache.cassandra.utils.FBUtilities;
-import org.apache.cassandra.utils.Hex;
 import org.apache.cassandra.utils.MBeanWrapper;
 import org.apache.cassandra.utils.MonotonicClock;
 import org.apache.cassandra.utils.NoSpamLogger;
@@ -200,92 +186,12 @@
             return new AtomicInteger(0);
         }
     };
-<<<<<<< HEAD
-
-    private static final DenylistMetrics denylistMetrics = new DenylistMetrics();
+
+    private static final DenylistMetrics denylistMetrics = new DenylistMetrics(); //TODO alias old metrics
 
     private static final PartitionDenylist partitionDenylist = new PartitionDenylist();
-=======
-    private static final ClientRequestMetrics readMetrics = new ClientRequestMetrics("Read");
-    @VisibleForTesting
-    public static final ClientRequestMetrics rangeMetrics = new ClientRequestMetrics("RangeSlice");
-    private static final ClientWriteRequestMetrics writeMetrics = new ClientWriteRequestMetrics("Write");
-    private static final CASClientWriteRequestMetrics casWriteMetrics = new CASClientWriteRequestMetrics("CASWrite");
-    private static final CASClientRequestMetrics casReadMetrics = new CASClientRequestMetrics("CASRead");
-    private static final ViewWriteMetrics viewWriteMetrics = new ViewWriteMetrics("ViewWrite");
-    private static final Map<ConsistencyLevel, ClientRequestMetrics> readMetricsMap = new EnumMap<>(ConsistencyLevel.class);
-    private static final Map<ConsistencyLevel, ClientWriteRequestMetrics> writeMetricsMap = new EnumMap<>(ConsistencyLevel.class);
-    private static final BlacklistMetrics blacklistMetrics = new BlacklistMetrics();
-
-    private static final String DISABLE_SERIAL_READ_LINEARIZABILITY_KEY = "cassandra.unsafe.disable-serial-reads-linearizability";
-    private static final boolean disableSerialReadLinearizability =
-        Boolean.parseBoolean(System.getProperty(DISABLE_SERIAL_READ_LINEARIZABILITY_KEY, "false"));
->>>>>>> 06900cc1
-
-    public static final PartitionBlacklist partitionBlacklist = new PartitionBlacklist();
 
     private volatile long logBlockingReadRepairAttemptsUntil = Long.MIN_VALUE;
-
-    public void initialLoadPartitionBlacklist()
-    {
-        partitionBlacklist.initialLoad();
-    }
-
-    @Override
-    public void loadPartitionBlacklist()
-    {
-        partitionBlacklist.load();
-    }
-
-    @Override
-    public int getPartitionBlacklistLoadAttempts()
-    {
-        return partitionBlacklist.getLoadAttempts();
-    }
-
-    @Override
-    public int getPartitionBlacklistLoadSuccesses()
-    {
-        return partitionBlacklist.getLoadSuccesses();
-    }
-
-    @Override
-    public void setEnablePartitionBlacklist(boolean enabled)
-    {
-        DatabaseDescriptor.setEnablePartitionBlacklist(enabled);
-    }
-
-    @Override
-    public void setEnableBlacklistWrites(boolean enabled)
-    {
-        DatabaseDescriptor.setEnableBlacklistWrites(enabled);
-    }
-
-    @Override
-    public void setEnableBlacklistReads(boolean enabled)
-    {
-        DatabaseDescriptor.setEnableBlacklistReads(enabled);
-    }
-
-    @Override
-    public void setEnableBlacklistRangeReads(boolean enabled)
-    {
-        DatabaseDescriptor.setEnableBlacklistRangeReads(enabled);
-    }
-
-    @Override
-    public boolean blacklistKey(String keyspace, String table, String keyAsString)
-    {
-        if (!Schema.instance.getKeyspaces().contains(keyspace))
-            return false;
-
-        final ColumnFamilyStore cfs = ColumnFamilyStore.getIfExists(keyspace, table);
-        if (cfs == null)
-            return false;
-
-        final ByteBuffer bytes = cfs.metadata.get().partitionKeyType.fromString(keyAsString);
-        return partitionBlacklist.blacklist(keyspace, table, bytes);
-    }
 
     private StorageProxy()
     {
@@ -384,22 +290,11 @@
         {
             TableMetadata metadata = Schema.instance.validateTable(keyspaceName, cfName);
 
-<<<<<<< HEAD
             if (DatabaseDescriptor.getEnablePartitionDenylist() && DatabaseDescriptor.getEnableDenylistWrites() && !partitionDenylist.isKeyPermitted(keyspaceName, cfName, key.getKey()))
             {
                 denylistMetrics.incrementWritesRejected();
                 throw new InvalidRequestException(String.format("Unable to CAS write to denylisted partition [0x%s] in %s/%s",
                                                                 key.toString(), keyspaceName, cfName));
-=======
-            if (DatabaseDescriptor.enablePartitionBlacklist() && DatabaseDescriptor.enableBlacklistWrites() && !partitionBlacklist.validateKey(keyspaceName, cfName, key.getKey()))
-            {
-                blacklistMetrics.incrementWritesRejected();
-                blacklistMetrics.incrementTotalRejected();
-                final byte[] keyBytes  = new byte[key.getKey().remaining()];
-                key.getKey().slice().get(keyBytes);
-                throw new InvalidRequestException(String.format("Unable to CAS write to blacklisted partition [0x%s] in %s/%s",
-                                                                Hex.bytesToHex(keyBytes), keyspaceName, cfName));
->>>>>>> 06900cc1
             }
 
             Supplier<Pair<PartitionUpdate, RowIterator>> updateProposer = () ->
@@ -1188,7 +1083,6 @@
                                           long queryStartNanoTime)
     throws WriteTimeoutException, WriteFailureException, UnavailableException, OverloadedException, InvalidRequestException
     {
-<<<<<<< HEAD
         if (DatabaseDescriptor.getEnablePartitionDenylist() && DatabaseDescriptor.getEnableDenylistWrites())
         {
             for (final IMutation mutation : mutations)
@@ -1203,31 +1097,6 @@
                         final TableMetadata tmd = Schema.instance.getTableMetadata(tid);
                         throw new InvalidRequestException(String.format("Unable to write to denylisted partition [0x%s] in %s/%s",
                                                                         mutation.key().toString(), tmd.keyspace, tmd.name));
-=======
-        if (DatabaseDescriptor.enablePartitionBlacklist() && DatabaseDescriptor.enableBlacklistWrites())
-        {
-            for (IMutation mutation : mutations)
-            {
-                for (final TableId tid : mutation.getTableIds())
-                {
-                    if (!partitionBlacklist.validateKey(tid, mutation.key().getKey()))
-                    {
-                        blacklistMetrics.incrementWritesRejected();
-                        blacklistMetrics.incrementTotalRejected();
-                        final byte[] keyBytes = new byte[mutation.key().getKey().remaining()];
-                        mutation.key().getKey().slice().get(keyBytes);
-                        final TableMetadata tmd = Schema.instance.getTableMetadata(tid);
-                        if (tmd != null)
-                        {
-                            throw new InvalidRequestException(String.format("Unable to write to blacklisted partition [0x%s] in %s/%s",
-                                    Hex.bytesToHex(keyBytes), tmd.keyspace, tmd.name));
-                        }
-                        else
-                        {
-                            throw new InvalidRequestException(String.format("Unable to write to blacklisted partition [0x%s] for unknown CF with id %s",
-                                    Hex.bytesToHex(keyBytes), tid.toString()));
-                        }
->>>>>>> 06900cc1
                     }
                 }
             }
@@ -1936,22 +1805,6 @@
             }
         }
 
-        if (DatabaseDescriptor.enablePartitionBlacklist() && DatabaseDescriptor.enableBlacklistReads())
-        {
-            for (SinglePartitionReadCommand command : group.queries)
-            {
-                if (!partitionBlacklist.validateKey(command.metadata().id, command.partitionKey().getKey()))
-                {
-                    blacklistMetrics.incrementReadsRejected();
-                    blacklistMetrics.incrementTotalRejected();
-                    final byte[] keyBytes = new byte[command.partitionKey().getKey().remaining()];
-                    command.partitionKey().getKey().slice().get(keyBytes);
-                    throw new InvalidRequestException(String.format("Unable to read blacklisted partition [0x%s] in %s/%s",
-                            Hex.bytesToHex(keyBytes), command.metadata().keyspace, command.metadata().name));
-                }
-            }
-        }
-
         return consistencyLevel.isSerialConsistency()
              ? readWithPaxos(group, consistencyLevel, state, queryStartNanoTime)
              : readRegular(group, consistencyLevel, queryStartNanoTime);
@@ -2295,7 +2148,6 @@
                                                   ConsistencyLevel consistencyLevel,
                                                   long queryStartNanoTime)
     {
-<<<<<<< HEAD
         if (DatabaseDescriptor.getEnablePartitionDenylist() && DatabaseDescriptor.getEnableDenylistRangeReads())
         {
             final int denylisted = partitionDenylist.getDeniedKeysInRangeCount(command.metadata().id, command.dataRange().keyRange());
@@ -2306,21 +2158,6 @@
                 throw new InvalidRequestException(String.format("Attempted to read a range containing %d denylisted keys in %s/%s." +
                                                                 " Range read: %s", denylisted, command.metadata().keyspace, command.metadata().name,
                                                                 tokens));
-=======
-        if (DatabaseDescriptor.enablePartitionBlacklist() && DatabaseDescriptor.enableBlacklistRangeReads())
-        {
-            final int blacklisted = partitionBlacklist.validateRange(command.metadata().id, command.dataRange().keyRange());
-            if (blacklisted > 0)
-            {
-                blacklistMetrics.incrementRangeReadsRejected();
-                blacklistMetrics.incrementTotalRejected();
-                throw new InvalidRequestException(String.format("Unable to read range %c%s, %s%c containing %d blacklisted keys in %s/%s",
-                                                                PartitionPosition.Kind.MIN_BOUND.equals(command.dataRange().keyRange().left.kind()) ? '[' : '(',
-                                                                StorageService.instance.getTokenMetadata().partitioner.getTokenFactory().toString(command.dataRange().keyRange().left.getToken()),
-                                                                StorageService.instance.getTokenMetadata().partitioner.getTokenFactory().toString(command.dataRange().keyRange().right.getToken()),
-                                                                PartitionPosition.Kind.MAX_BOUND.equals(command.dataRange().keyRange().right.kind()) ? ']' : ')',
-                                                                blacklisted, command.metadata().keyspace, command.metadata().name));
->>>>>>> 06900cc1
             }
         }
         return RangeCommands.partitions(command, consistencyLevel, queryStartNanoTime);
@@ -3332,6 +3169,68 @@
         return !partitionDenylist.isKeyPermitted(keyspace, table, bytes);
     }
 
+    private static final NoSpamLogger deprecatedDenyListLogger = NoSpamLogger.getLogger(logger, 1, TimeUnit.DAYS);
+    private void logDeprecatedDenylistUsage(String method)
+    {
+        // deliberately adding method to format string to uniquely log methods
+        deprecatedDenyListLogger.info("Deprecated partition denylist method called: " + method);
+    }
+
+    @Deprecated
+    public int getPartitionBlacklistLoadAttempts()
+    {
+        logDeprecatedDenylistUsage("getPartitionBlacklistLoadAttempts");
+        return getPartitionDenylistLoadAttempts();
+    }
+
+    @Deprecated
+    public int getPartitionBlacklistLoadSuccesses()
+    {
+        logDeprecatedDenylistUsage("getPartitionBlacklistLoadSuccesses");
+        return getPartitionDenylistLoadSuccesses();
+    }
+
+    @Deprecated
+    public void setEnablePartitionBlacklist(boolean enabled)
+    {
+        logDeprecatedDenylistUsage("setEnablePartitionBlacklist");
+        setEnablePartitionDenylist(enabled);
+    }
+
+    @Deprecated
+    public void setEnableBlacklistWrites(boolean enabled)
+    {
+        logDeprecatedDenylistUsage("setEnableBlacklistWrites");
+        setEnableDenylistWrites(enabled);
+    }
+
+    @Deprecated
+    public void setEnableBlacklistReads(boolean enabled)
+    {
+        logDeprecatedDenylistUsage("setEnableBlacklistReads");
+        setEnableDenylistReads(enabled);
+    }
+
+    @Deprecated
+    public void setEnableBlacklistRangeReads(boolean enabled)
+    {
+        logDeprecatedDenylistUsage("setEnableBlacklistRangeReads");
+        setEnableDenylistRangeReads(enabled);
+    }
+
+    @Deprecated
+    public boolean blacklistKey(String keyspace, String cf, String keyAsString)
+    {
+        logDeprecatedDenylistUsage("blacklistKey");
+        return denylistKey(keyspace, cf, keyAsString);
+    }
+
+    @Deprecated
+    public void migrateDenylist()
+    {
+        PartitionDenylist.maybeMigrate();
+    }
+
     @Override
     public void setPaxosVariant(String variant)
     {
