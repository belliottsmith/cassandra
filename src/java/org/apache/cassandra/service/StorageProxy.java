/*
 * Licensed to the Apache Software Foundation (ASF) under one
 * or more contributor license agreements.  See the NOTICE file
 * distributed with this work for additional information
 * regarding copyright ownership.  The ASF licenses this file
 * to you under the Apache License, Version 2.0 (the
 * "License"); you may not use this file except in compliance
 * with the License.  You may obtain a copy of the License at
 *
 *     http://www.apache.org/licenses/LICENSE-2.0
 *
 * Unless required by applicable law or agreed to in writing, software
 * distributed under the License is distributed on an "AS IS" BASIS,
 * WITHOUT WARRANTIES OR CONDITIONS OF ANY KIND, either express or implied.
 * See the License for the specific language governing permissions and
 * limitations under the License.
 */
package org.apache.cassandra.service;

import java.nio.ByteBuffer;
import java.util.ArrayList;
import java.util.Arrays;
import java.util.Collection;
import java.util.EnumMap;
import java.util.HashMap;
import java.util.HashSet;
import java.util.Iterator;
import java.util.List;
import java.util.Map;
import java.util.Objects;
import java.util.Optional;
import java.util.Set;
import java.util.UUID;
import java.util.concurrent.ConcurrentHashMap;
import java.util.concurrent.CountDownLatch;
import java.util.concurrent.Future;
import java.util.concurrent.ThreadLocalRandom;
import java.util.concurrent.TimeUnit;
import java.util.concurrent.TimeoutException;
import java.util.concurrent.atomic.AtomicInteger;
import java.util.concurrent.atomic.AtomicLong;
import java.util.function.Supplier;

import com.google.common.annotations.VisibleForTesting;
import com.google.common.base.Preconditions;
import com.google.common.cache.CacheLoader;
import com.google.common.collect.Iterables;
import com.google.common.primitives.Ints;
import com.google.common.util.concurrent.Uninterruptibles;
import org.apache.commons.lang3.StringUtils;
import org.slf4j.Logger;
import org.slf4j.LoggerFactory;

import org.apache.cassandra.batchlog.Batch;
import org.apache.cassandra.batchlog.BatchlogManager;
import org.apache.cassandra.concurrent.Stage;
import org.apache.cassandra.db.ColumnFamilyStore;
import org.apache.cassandra.db.PartitionPosition;
import org.apache.cassandra.service.reads.PartitionSizeCallback;
import org.apache.cassandra.db.PartitionSizeCommand;
import org.apache.cassandra.metrics.BlacklistMetrics;
import org.apache.cassandra.schema.PartitionBlacklist;
import org.apache.cassandra.schema.TableId;
import org.apache.cassandra.service.reads.AbstractReadExecutor;
import org.apache.cassandra.service.reads.ReadCallback;
import org.apache.cassandra.service.reads.SpeculativeRetryPolicy;
import org.apache.cassandra.service.reads.repair.ReadRepair;
import org.apache.cassandra.schema.TableMetadata;
import org.apache.cassandra.config.DatabaseDescriptor;
import org.apache.cassandra.db.ConsistencyLevel;
import org.apache.cassandra.db.CounterMutation;
import org.apache.cassandra.db.DecoratedKey;
import org.apache.cassandra.db.IMutation;
import org.apache.cassandra.db.Keyspace;
import org.apache.cassandra.db.Mutation;
import org.apache.cassandra.db.PartitionRangeReadCommand;
import org.apache.cassandra.db.ReadCommand;
import org.apache.cassandra.db.ReadExecutionController;
import org.apache.cassandra.db.ReadResponse;
import org.apache.cassandra.db.SinglePartitionReadCommand;
import org.apache.cassandra.db.TruncateRequest;
import org.apache.cassandra.db.WriteType;
import org.apache.cassandra.db.filter.TombstoneOverwhelmingException;
import org.apache.cassandra.db.partitions.FilteredPartition;
import org.apache.cassandra.db.partitions.PartitionIterator;
import org.apache.cassandra.db.partitions.PartitionIterators;
import org.apache.cassandra.db.partitions.PartitionUpdate;
import org.apache.cassandra.db.partitions.UnfilteredPartitionIterator;
import org.apache.cassandra.db.rows.RowIterator;
import org.apache.cassandra.db.view.ViewUtils;
import org.apache.cassandra.dht.Token;
import org.apache.cassandra.exceptions.CasWriteTimeoutException;
import org.apache.cassandra.exceptions.CasWriteUnknownResultException;
import org.apache.cassandra.exceptions.InvalidRequestException;
import org.apache.cassandra.exceptions.IsBootstrappingException;
import org.apache.cassandra.exceptions.OverloadedException;
import org.apache.cassandra.exceptions.ReadFailureException;
import org.apache.cassandra.exceptions.ReadTimeoutException;
import org.apache.cassandra.exceptions.RequestFailureException;
import org.apache.cassandra.exceptions.RequestFailureReason;
import org.apache.cassandra.exceptions.RequestTimeoutException;
import org.apache.cassandra.exceptions.UnavailableException;
import org.apache.cassandra.exceptions.WriteFailureException;
import org.apache.cassandra.exceptions.WriteTimeoutException;
import org.apache.cassandra.gms.Gossiper;
import org.apache.cassandra.hints.Hint;
import org.apache.cassandra.hints.HintsService;
import org.apache.cassandra.locator.AbstractReplicationStrategy;
import org.apache.cassandra.locator.EndpointsForToken;
import org.apache.cassandra.locator.IEndpointSnitch;
import org.apache.cassandra.locator.InetAddressAndPort;
import org.apache.cassandra.locator.Replica;
import org.apache.cassandra.locator.ReplicaLayout;
import org.apache.cassandra.locator.ReplicaPlan;
import org.apache.cassandra.locator.ReplicaPlans;
import org.apache.cassandra.locator.Replicas;
import org.apache.cassandra.metrics.CASClientRequestMetrics;
import org.apache.cassandra.metrics.CASClientWriteRequestMetrics;
import org.apache.cassandra.metrics.ClientRequestMetrics;
import org.apache.cassandra.metrics.ClientWriteRequestMetrics;
import org.apache.cassandra.metrics.ReadRepairMetrics;
import org.apache.cassandra.metrics.StorageMetrics;
import org.apache.cassandra.metrics.ViewWriteMetrics;
import org.apache.cassandra.net.ForwardingInfo;
import org.apache.cassandra.net.Message;
import org.apache.cassandra.net.MessageFlag;
import org.apache.cassandra.net.MessagingService;
import org.apache.cassandra.net.RequestCallback;
import org.apache.cassandra.net.Verb;
import org.apache.cassandra.schema.Schema;
import org.apache.cassandra.schema.SchemaConstants;
import org.apache.cassandra.service.paxos.Commit;
import org.apache.cassandra.service.paxos.PaxosState;
import org.apache.cassandra.service.paxos.PrepareCallback;
import org.apache.cassandra.service.paxos.ProposeCallback;
import org.apache.cassandra.service.reads.AbstractReadExecutor;
import org.apache.cassandra.service.reads.ReadCallback;
import org.apache.cassandra.service.reads.range.RangeCommandIterator;
import org.apache.cassandra.service.reads.range.RangeCommands;
import org.apache.cassandra.service.reads.repair.ReadRepair;
import org.apache.cassandra.tracing.Tracing;
import org.apache.cassandra.triggers.TriggerExecutor;
import org.apache.cassandra.utils.FBUtilities;
import org.apache.cassandra.utils.Hex;
import org.apache.cassandra.utils.MBeanWrapper;
import org.apache.cassandra.utils.MonotonicClock;
import org.apache.cassandra.utils.Pair;
import org.apache.cassandra.utils.UUIDGen;

import static java.util.concurrent.TimeUnit.MILLISECONDS;
import static java.util.concurrent.TimeUnit.NANOSECONDS;
import static org.apache.cassandra.net.NoPayload.noPayload;
import static org.apache.cassandra.net.Verb.BATCH_STORE_REQ;
import static org.apache.cassandra.net.Verb.MUTATION_REQ;
import static org.apache.cassandra.net.Verb.PAXOS_COMMIT_REQ;
import static org.apache.cassandra.net.Verb.PAXOS_PREPARE_REQ;
import static org.apache.cassandra.net.Verb.PAXOS_PROPOSE_REQ;
import static org.apache.cassandra.net.Verb.TRUNCATE_REQ;
import static org.apache.cassandra.service.BatchlogResponseHandler.BatchlogCleanup;
import static org.apache.cassandra.service.paxos.PrepareVerbHandler.doPrepare;
import static org.apache.cassandra.service.paxos.ProposeVerbHandler.doPropose;

public class StorageProxy implements StorageProxyMBean
{
    public static final String MBEAN_NAME = "org.apache.cassandra.db:type=StorageProxy";
    private static final Logger logger = LoggerFactory.getLogger(StorageProxy.class);

    public static final String UNREACHABLE = "UNREACHABLE";

    private static final WritePerformer standardWritePerformer;
    private static final WritePerformer counterWritePerformer;
    private static final WritePerformer counterWriteOnCoordinatorPerformer;

    public static final StorageProxy instance = new StorageProxy();

    private static volatile int maxHintsInProgress = 128 * FBUtilities.getAvailableProcessors();
    private static final CacheLoader<InetAddressAndPort, AtomicInteger> hintsInProgress = new CacheLoader<InetAddressAndPort, AtomicInteger>()
    {
        public AtomicInteger load(InetAddressAndPort inetAddress)
        {
            return new AtomicInteger(0);
        }
    };
    private static final ClientRequestMetrics readMetrics = new ClientRequestMetrics("Read");
    @VisibleForTesting
    public static final ClientRequestMetrics rangeMetrics = new ClientRequestMetrics("RangeSlice");
    private static final ClientRequestMetrics partitionSizeMetrics = new ClientRequestMetrics("PartitionSize");
    private static final ClientWriteRequestMetrics writeMetrics = new ClientWriteRequestMetrics("Write");
    private static final CASClientWriteRequestMetrics casWriteMetrics = new CASClientWriteRequestMetrics("CASWrite");
    private static final CASClientRequestMetrics casReadMetrics = new CASClientRequestMetrics("CASRead");
    private static final ViewWriteMetrics viewWriteMetrics = new ViewWriteMetrics("ViewWrite");
    private static final EnumMap<ConsistencyLevel, ClientRequestMetrics> partitionSizeMetricsMap = new EnumMap<>(ConsistencyLevel.class);
    private static final Map<ConsistencyLevel, ClientRequestMetrics> readMetricsMap = new EnumMap<>(ConsistencyLevel.class);
    private static final Map<ConsistencyLevel, ClientWriteRequestMetrics> writeMetricsMap = new EnumMap<>(ConsistencyLevel.class);
    private static final BlacklistMetrics blacklistMetrics = new BlacklistMetrics();

<<<<<<< HEAD
    private static final String DISABLE_SERIAL_READ_LINEARIZABILITY_KEY = "cassandra.unsafe.disable-serial-reads-linearizability";
=======
    private static final double CONCURRENT_SUBREQUESTS_MARGIN = 0.10;

    /**
     * Introduce a maximum number of sub-ranges that the coordinator can request in parallel for range queries. Previously
     * we would request up to the maximum number of ranges but this causes problems if the number of vnodes is large.
     * By default we pick 10 requests per core, assuming all replicas have the same number of cores. The idea is that we
     * don't want a burst of range requests that will back up, hurting all other queries. At the same time,
     * we want to give range queries a chance to run if resources are available.
     */
    private static final int MAX_CONCURRENT_RANGE_REQUESTS = Math.max(1, Integer.getInteger("cassandra.max_concurrent_range_requests", FBUtilities.getAvailableProcessors() * 10));

    @VisibleForTesting
    public static final String DISABLE_SERIAL_READ_LINEARIZABILITY_KEY = "cassandra.unsafe.disable-serial-reads-linearizability";
>>>>>>> 2713b9b0
    private static final boolean disableSerialReadLinearizability =
        Boolean.parseBoolean(System.getProperty(DISABLE_SERIAL_READ_LINEARIZABILITY_KEY, "true"));

    public static final PartitionBlacklist partitionBlacklist = new PartitionBlacklist();

    private volatile long logBlockingReadRepairAttemptsUntil = Long.MIN_VALUE;

    public void initialLoadPartitionBlacklist()
    {
        partitionBlacklist.initialLoad();
    }

    @Override
    public void loadPartitionBlacklist()
    {
        partitionBlacklist.load();
    }

    @Override
    public int getPartitionBlacklistLoadAttempts()
    {
        return partitionBlacklist.getLoadAttempts();
    }

    @Override
    public int getPartitionBlacklistLoadSuccesses()
    {
        return partitionBlacklist.getLoadSuccesses();
    }

    @Override
    public void setEnablePartitionBlacklist(boolean enabled)
    {
        DatabaseDescriptor.setEnablePartitionBlacklist(enabled);
    }

    @Override
    public void setEnableBlacklistWrites(boolean enabled)
    {
        DatabaseDescriptor.setEnableBlacklistWrites(enabled);
    }

    @Override
    public void setEnableBlacklistReads(boolean enabled)
    {
        DatabaseDescriptor.setEnableBlacklistReads(enabled);
    }

    @Override
    public void setEnableBlacklistRangeReads(boolean enabled)
    {
        DatabaseDescriptor.setEnableBlacklistRangeReads(enabled);
    }

    @Override
    public boolean blacklistKey(String keyspace, String table, String keyAsString)
    {
        if (!Schema.instance.getKeyspaces().contains(keyspace))
            return false;

        final ColumnFamilyStore cfs = ColumnFamilyStore.getIfExists(keyspace, table);
        if (cfs == null)
            return false;

        final ByteBuffer bytes = cfs.metadata.get().partitionKeyType.fromString(keyAsString);
        return partitionBlacklist.blacklist(keyspace, table, bytes);
    }

    private StorageProxy()
    {
    }

    static
    {
        MBeanWrapper.instance.registerMBean(instance, MBEAN_NAME);
        HintsService.instance.registerMBean();

        standardWritePerformer = (mutation, targets, responseHandler, localDataCenter) ->
        {
            assert mutation instanceof Mutation;
            sendToHintedReplicas((Mutation) mutation, targets, responseHandler, localDataCenter, Stage.MUTATION);
        };

        /*
         * We execute counter writes in 2 places: either directly in the coordinator node if it is a replica, or
         * in CounterMutationVerbHandler on a replica othewise. The write must be executed on the COUNTER_MUTATION stage
         * but on the latter case, the verb handler already run on the COUNTER_MUTATION stage, so we must not execute the
         * underlying on the stage otherwise we risk a deadlock. Hence two different performer.
         */
        counterWritePerformer = (mutation, targets, responseHandler, localDataCenter) ->
        {
            EndpointsForToken selected = targets.contacts().withoutSelf();
            Replicas.temporaryAssertFull(selected); // TODO CASSANDRA-14548
            counterWriteTask(mutation, targets.withContact(selected), responseHandler, localDataCenter).run();
        };

        counterWriteOnCoordinatorPerformer = (mutation, targets, responseHandler, localDataCenter) ->
        {
            EndpointsForToken selected = targets.contacts().withoutSelf();
            Replicas.temporaryAssertFull(selected); // TODO CASSANDRA-14548
            Stage.COUNTER_MUTATION.executor()
                                  .execute(counterWriteTask(mutation, targets.withContact(selected), responseHandler, localDataCenter));
        };

        for(ConsistencyLevel level : ConsistencyLevel.values())
        {
            readMetricsMap.put(level, new ClientRequestMetrics("Read-" + level.name()));
            writeMetricsMap.put(level, new ClientWriteRequestMetrics("Write-" + level.name()));
            partitionSizeMetricsMap.put(level, new ClientRequestMetrics("PartitionSize-" + level.name()));
        }

        ReadRepairMetrics.init();

        if (disableSerialReadLinearizability)
        {
            logger.warn("This node was started with -D{}. SERIAL (and LOCAL_SERIAL) reads coordinated by this node " +
                        "will not offer linearizability (see CASSANDRA-12126 for details on what this mean) with " +
                        "respect to other SERIAL operations. Please note that, with this flag, SERIAL reads will be " +
                        "slower than QUORUM reads, yet offer no more guarantee. This flag should only be used in " +
                        "the restricted case of upgrading from a pre-CASSANDRA-12126 version, and only if you " +
                        "understand the tradeoff.", DISABLE_SERIAL_READ_LINEARIZABILITY_KEY);
        }
    }

    /**
     * Apply @param updates if and only if the current values in the row for @param key
     * match the provided @param conditions.  The algorithm is "raw" Paxos: that is, Paxos
     * minus leader election -- any node in the cluster may propose changes for any row,
     * which (that is, the row) is the unit of values being proposed, not single columns.
     *
     * The Paxos cohort is only the replicas for the given key, not the entire cluster.
     * So we expect performance to be reasonable, but CAS is still intended to be used
     * "when you really need it," not for all your updates.
     *
     * There are three phases to Paxos:
     *  1. Prepare: the coordinator generates a ballot (timeUUID in our case) and asks replicas to (a) promise
     *     not to accept updates from older ballots and (b) tell us about the most recent update it has already
     *     accepted.
     *  2. Accept: if a majority of replicas respond, the coordinator asks replicas to accept the value of the
     *     highest proposal ballot it heard about, or a new value if no in-progress proposals were reported.
     *  3. Commit (Learn): if a majority of replicas acknowledge the accept request, we can commit the new
     *     value.
     *
     *  Commit procedure is not covered in "Paxos Made Simple," and only briefly mentioned in "Paxos Made Live,"
     *  so here is our approach:
     *   3a. The coordinator sends a commit message to all replicas with the ballot and value.
     *   3b. Because of 1-2, this will be the highest-seen commit ballot.  The replicas will note that,
     *       and send it with subsequent promise replies.  This allows us to discard acceptance records
     *       for successfully committed replicas, without allowing incomplete proposals to commit erroneously
     *       later on.
     *
     *  Note that since we are performing a CAS rather than a simple update, we perform a read (of committed
     *  values) between the prepare and accept phases.  This gives us a slightly longer window for another
     *  coordinator to come along and trump our own promise with a newer one but is otherwise safe.
     *
     * @param keyspaceName the keyspace for the CAS
     * @param cfName the column family for the CAS
     * @param key the row key for the row to CAS
     * @param request the conditions for the CAS to apply as well as the update to perform if the conditions hold.
     * @param consistencyForPaxos the consistency for the paxos prepare and propose round. This can only be either SERIAL or LOCAL_SERIAL.
     * @param consistencyForCommit the consistency for write done during the commit phase. This can be anything, except SERIAL or LOCAL_SERIAL.
     *
     * @return null if the operation succeeds in updating the row, or the current values corresponding to conditions.
     * (since, if the CAS doesn't succeed, it means the current value do not match the conditions).
     */
    public static RowIterator cas(String keyspaceName,
                                  String cfName,
                                  DecoratedKey key,
                                  CASRequest request,
                                  ConsistencyLevel consistencyForPaxos,
                                  ConsistencyLevel consistencyForCommit,
                                  ClientState state,
                                  int nowInSeconds,
                                  long queryStartNanoTime)
    throws UnavailableException, IsBootstrappingException, RequestFailureException, RequestTimeoutException, InvalidRequestException, CasWriteUnknownResultException
    {
        final long startTimeForMetrics = System.nanoTime();
        try
        {
            TableMetadata metadata = Schema.instance.validateTable(keyspaceName, cfName);

            if (DatabaseDescriptor.enablePartitionBlacklist() && DatabaseDescriptor.enableBlacklistWrites() && !partitionBlacklist.validateKey(keyspaceName, cfName, key.getKey()))
            {
                blacklistMetrics.incrementWritesRejected();
                blacklistMetrics.incrementTotalRejected();
                final byte[] keyBytes  = new byte[key.getKey().remaining()];
                key.getKey().slice().get(keyBytes);
                throw new InvalidRequestException(String.format("Unable to CAS write to blacklisted partition [0x%s] in %s/%s",
                                                                Hex.bytesToHex(keyBytes), keyspaceName, cfName));
            }

            Supplier<Pair<PartitionUpdate, RowIterator>> updateProposer = () ->
            {
                // read the current values and check they validate the conditions
                Tracing.trace("Reading existing values for CAS precondition");
                SinglePartitionReadCommand readCommand = (SinglePartitionReadCommand) request.readCommand(nowInSeconds);
                ConsistencyLevel readConsistency = consistencyForPaxos == ConsistencyLevel.LOCAL_SERIAL ? ConsistencyLevel.LOCAL_QUORUM : ConsistencyLevel.QUORUM;

                FilteredPartition current;
                try (RowIterator rowIter = readOne(readCommand, readConsistency, queryStartNanoTime))
                {
                    current = FilteredPartition.create(rowIter);
                }

                if (!request.appliesTo(current))
                {
                    Tracing.trace("CAS precondition does not match current values {}", current);
                    casWriteMetrics.conditionNotMet.inc();
                    return Pair.create(PartitionUpdate.emptyUpdate(metadata, key), current.rowIterator());
                }

                // Create the desired updates
                PartitionUpdate updates = request.makeUpdates(current);

                long size = updates.dataSize();
                casWriteMetrics.mutationSize.update(size);
                writeMetricsMap.get(consistencyForPaxos).mutationSize.update(size);

                // Apply triggers to cas updates. A consideration here is that
                // triggers emit Mutations, and so a given trigger implementation
                // may generate mutations for partitions other than the one this
                // paxos round is scoped for. In this case, TriggerExecutor will
                // validate that the generated mutations are targetted at the same
                // partition as the initial updates and reject (via an
                // InvalidRequestException) any which aren't.
                updates = TriggerExecutor.instance.execute(updates);

                return Pair.create(updates, null);
            };

            return doPaxos(metadata,
                           key,
                           consistencyForPaxos,
                           consistencyForCommit,
                           consistencyForCommit,
                           state,
                           queryStartNanoTime,
                           casWriteMetrics,
                           updateProposer);

        }
        catch (CasWriteUnknownResultException e)
        {
            casWriteMetrics.unknownResult.mark();
            throw e;
        }
        catch (CasWriteTimeoutException wte)
        {
            casWriteMetrics.timeouts.mark();
            writeMetricsMap.get(consistencyForPaxos).timeouts.mark();
            throw new CasWriteTimeoutException(wte.writeType, wte.consistency, wte.received, wte.blockFor, wte.contentions);
        }
        catch (ReadTimeoutException e)
        {
            casWriteMetrics.timeouts.mark();
            writeMetricsMap.get(consistencyForPaxos).timeouts.mark();
            throw e;
        }
        catch (WriteFailureException | ReadFailureException e)
        {
            casWriteMetrics.failures.mark();
            writeMetricsMap.get(consistencyForPaxos).failures.mark();
            throw e;
        }
        catch (UnavailableException e)
        {
            casWriteMetrics.unavailables.mark();
            writeMetricsMap.get(consistencyForPaxos).unavailables.mark();
            throw e;
        }
        finally
        {
            final long latency = System.nanoTime() - startTimeForMetrics;
            casWriteMetrics.addNano(latency);
            writeMetricsMap.get(consistencyForPaxos).addNano(latency);
        }
    }

    private static void recordCasContention(TableMetadata table,
                                            DecoratedKey key,
                                            CASClientRequestMetrics casMetrics,
                                            int contentions)
    {
        if (contentions == 0)
            return;

        casMetrics.contention.update(contentions);
        Keyspace.open(table.keyspace)
                .getColumnFamilyStore(table.name)
                .metric
                .topCasPartitionContention
                .addSample(key.getKey(), contentions);
    }

    /**
     * Performs the Paxos rounds for a given proposal, retrying when preempted until the timeout.
     *
     * <p>The main 'configurable' of this method is the {@code createUpdateProposal} method: it is called by the method
     * once a ballot has been successfully 'prepared' to generate the update to 'propose' (and commit if the proposal is
     * successful). That method also generates the result that the whole method will return. Note that due to retrying,
     * this method may be called multiple times and does not have to return the same results.
     *
     * @param metadata the table to update with Paxos.
     * @param key the partition updated.
     * @param consistencyForPaxos the serial consistency of the operation (either {@link ConsistencyLevel#SERIAL} or
     *     {@link ConsistencyLevel#LOCAL_SERIAL}).
     * @param consistencyForReplayCommits the consistency for the commit phase of "replayed" in-progress operations.
     * @param consistencyForCommit the consistency for the commit phase of _this_ operation update.
     * @param state the client state.
     * @param queryStartNanoTime the nano time for the start of the query this is part of. This is the base time for
     *     timeouts.
     * @param casMetrics the metrics to update for this operation.
     * @param createUpdateProposal method called after a successful 'prepare' phase to obtain 1) the actual update of
     *     this operation and 2) the result that the whole method should return. This can return {@code null} in the
     *     special where, after having "prepared" (and thus potentially replayed in-progress upgdates), we don't want
     *     to propose anything (the whole method then return {@code null}).
     * @return the second element of the pair returned by {@code createUpdateProposal} (for the last call of that method
     *     if that method is called multiple times due to retries).
     */
    private static RowIterator doPaxos(TableMetadata metadata,
                                       DecoratedKey key,
                                       ConsistencyLevel consistencyForPaxos,
                                       ConsistencyLevel consistencyForReplayCommits,
                                       ConsistencyLevel consistencyForCommit,
                                       ClientState state,
                                       long queryStartNanoTime,
                                       CASClientRequestMetrics casMetrics,
                                       Supplier<Pair<PartitionUpdate, RowIterator>> createUpdateProposal)
    throws UnavailableException, IsBootstrappingException, RequestFailureException, RequestTimeoutException, InvalidRequestException
    {
        int contentions = 0;
        Keyspace keyspace = Keyspace.open(metadata.keyspace);
        try
        {
            consistencyForPaxos.validateForCas();
            consistencyForReplayCommits.validateForCasCommit(metadata.keyspace);
            consistencyForCommit.validateForCasCommit(metadata.keyspace);

            long timeoutNanos = DatabaseDescriptor.getCasContentionTimeout(NANOSECONDS);
            while (System.nanoTime() - queryStartNanoTime < timeoutNanos)
            {
                // for simplicity, we'll do a single liveness check at the start of each attempt
                ReplicaPlan.ForPaxosWrite replicaPlan = ReplicaPlans.forPaxos(keyspace, key, consistencyForPaxos);
                PaxosBallotAndContention pair = beginAndRepairPaxos(queryStartNanoTime,
                                                                    key,
                                                                    metadata,
                                                                    replicaPlan,
                                                                    consistencyForPaxos,
                                                                    consistencyForReplayCommits,
                                                                    casMetrics,
                                                                    state);

                final UUID ballot = pair.ballot;
                contentions += pair.contentions;

                Pair<PartitionUpdate, RowIterator> proposalPair = createUpdateProposal.get();
                // See method javadoc: null here is code for "stop here and return null".
                if (proposalPair == null)
                    return null;

                Commit proposal = Commit.newProposal(ballot, proposalPair.left);
                Tracing.trace("CAS precondition is met; proposing client-requested updates for {}", ballot);
                if (proposePaxos(proposal, replicaPlan, true, queryStartNanoTime))
                {
                    // We skip committing accepted updates when they are empty. This is an optimization which works
                    // because we also skip replaying those same empty update in beginAndRepairPaxos (see the longer
                    // comment there). As empty update are somewhat common (serial reads and non-applying CAS propose
                    // them), this is worth bothering.
                    if (!proposal.update.isEmpty())
                        commitPaxos(proposal, consistencyForCommit, true, queryStartNanoTime);
                    RowIterator result = proposalPair.right;
                    if (result != null)
                        Tracing.trace("CAS did not apply");
                    else
                        Tracing.trace("CAS applied successfully");
                    return result;
                }

                Tracing.trace("Paxos proposal not accepted (pre-empted by a higher ballot)");
                contentions++;
                Uninterruptibles.sleepUninterruptibly(ThreadLocalRandom.current().nextInt(100), TimeUnit.MILLISECONDS);
                // continue to retry
            }
        }
        catch (CasWriteTimeoutException e)
        {
            // Might be thrown by beginRepairAndPaxos. In that case, any contention that happened within the method and
            // led up to the timeout was not accounted in our local 'contentions' variable and we add it now so it the
            // contention recorded in the finally is correct.
            contentions += e.contentions;
            throw e;
        }
        catch (WriteTimeoutException e)
        {
            // Might be thrown by proposePaxos or commitPaxos
            throw new CasWriteTimeoutException(e.writeType, e.consistency, e.received, e.blockFor, contentions);
        }
        finally
        {
            recordCasContention(metadata, key, casMetrics, contentions);
        }

        throw new CasWriteTimeoutException(WriteType.CAS, consistencyForPaxos, 0, consistencyForPaxos.blockFor(keyspace), contentions);
    }

    /**
     * begin a Paxos session by sending a prepare request and completing any in-progress requests seen in the replies
     *
     * @return the Paxos ballot promised by the replicas if no in-progress requests were seen and a quorum of
     * nodes have seen the mostRecentCommit.  Otherwise, return null.
     */
    private static PaxosBallotAndContention beginAndRepairPaxos(long queryStartNanoTime,
                                                                DecoratedKey key,
                                                                TableMetadata metadata,
                                                                ReplicaPlan.ForPaxosWrite paxosPlan,
                                                                ConsistencyLevel consistencyForPaxos,
                                                                ConsistencyLevel consistencyForCommit,
                                                                CASClientRequestMetrics casMetrics,
                                                                ClientState state)
    throws WriteTimeoutException, WriteFailureException
    {
        long timeoutNanos = DatabaseDescriptor.getCasContentionTimeout(NANOSECONDS);

        PrepareCallback summary = null;
        int contentions = 0;
        while (System.nanoTime() - queryStartNanoTime < timeoutNanos)
        {
            // We want a timestamp that is guaranteed to be unique for that node (so that the ballot is globally unique), but if we've got a prepare rejected
            // already we also want to make sure we pick a timestamp that has a chance to be promised, i.e. one that is greater that the most recently known
            // in progress (#5667). Lastly, we don't want to use a timestamp that is older than the last one assigned by ClientState or operations may appear
            // out-of-order (#7801).
            long minTimestampMicrosToUse = summary == null ? Long.MIN_VALUE : 1 + UUIDGen.microsTimestamp(summary.mostRecentInProgressCommit.ballot);
            long ballotMicros = state.getTimestampForPaxos(minTimestampMicrosToUse);
            // Note that ballotMicros is not guaranteed to be unique if two proposal are being handled concurrently by the same coordinator. But we still
            // need ballots to be unique for each proposal so we have to use getRandomTimeUUIDFromMicros.
            UUID ballot = UUIDGen.getRandomTimeUUIDFromMicros(ballotMicros);

            // prepare
            try
            {
                Tracing.trace("Preparing {}", ballot);
                Commit toPrepare = Commit.newPrepare(key, metadata, ballot);
                summary = preparePaxos(toPrepare, paxosPlan, queryStartNanoTime);
                if (!summary.promised)
                {
                    Tracing.trace("Some replicas have already promised a higher ballot than ours; aborting");
                    contentions++;
                    // sleep a random amount to give the other proposer a chance to finish
                    Uninterruptibles.sleepUninterruptibly(ThreadLocalRandom.current().nextInt(100), MILLISECONDS);
                    continue;
                }

                Commit inProgress = summary.mostRecentInProgressCommit;
                Commit mostRecent = summary.mostRecentCommit;

                // If we have an in-progress ballot greater than the MRC we know, then it's an in-progress round that
                // needs to be completed, so do it.
                // One special case we make is for update that are empty (which are proposed by serial reads and
                // non-applying CAS). While we could handle those as any other updates, we can optimize this somewhat by
                // neither committing those empty updates, nor replaying in-progress ones. The reasoning is this: as the
                // update is empty, we have nothing to apply to storage in the commit phase, so the only reason to commit
                // would be to update the MRC. However, if we skip replaying those empty updates, then we don't need to
                // update the MRC for following updates to make progress (that is, if we didn't had the empty update skip
                // below _but_ skipped updating the MRC on empty updates, then we'd be stuck always proposing that same
                // empty update). And the reason skipping that replay is safe is that when an operation tries to propose
                // an empty value, there can be only 2 cases:
                //  1) the propose succeed, meaning a quorum of nodes accept it, in which case we are guaranteed no earlier
                //     pending operation can ever be replayed (which is what we want to guarantee with the empty update).
                //  2) the propose does not succeed. But then the operation proposing the empty update will not succeed
                //     either (it will retry or ultimately timeout), and we're actually ok if earlier pending operation gets
                //     replayed in that case.
                // Tl;dr, it is safe to skip committing empty updates _as long as_ we also skip replying them below. And
                // doing is more efficient, so we do so.
                if (!inProgress.update.isEmpty() && inProgress.isAfter(mostRecent))
                {
                    Tracing.trace("Finishing incomplete paxos round {}", inProgress);
                    casMetrics.unfinishedCommit.inc();
                    Commit refreshedInProgress = Commit.newProposal(ballot, inProgress.update);
                    if (proposePaxos(refreshedInProgress, paxosPlan, false, queryStartNanoTime))
                    {
                        commitPaxos(refreshedInProgress, consistencyForCommit, false, queryStartNanoTime);
                    }
                    else
                    {
                        Tracing.trace("Some replicas have already promised a higher ballot than ours; aborting");
                        // sleep a random amount to give the other proposer a chance to finish
                        contentions++;
                        Uninterruptibles.sleepUninterruptibly(ThreadLocalRandom.current().nextInt(100), MILLISECONDS);
                    }
                    continue;
                }

                // To be able to propose our value on a new round, we need a quorum of replica to have learn the previous one. Why is explained at:
                // https://issues.apache.org/jira/browse/CASSANDRA-5062?focusedCommentId=13619810&page=com.atlassian.jira.plugin.system.issuetabpanels:comment-tabpanel#comment-13619810)
                // Since we waited for quorum nodes, if some of them haven't seen the last commit (which may just be a timing issue, but may also
                // mean we lost messages), we pro-actively "repair" those nodes, and retry.
                int nowInSec = Ints.checkedCast(TimeUnit.MICROSECONDS.toSeconds(ballotMicros));
                Iterable<InetAddressAndPort> missingMRC = summary.replicasMissingMostRecentCommit(metadata, nowInSec);
                if (Iterables.size(missingMRC) > 0)
                {
                    Tracing.trace("Repairing replicas that missed the most recent commit");
                    sendCommit(mostRecent, missingMRC);
                    // TODO: provided commits don't invalid the prepare we just did above (which they don't), we could just wait
                    // for all the missingMRC to acknowledge this commit and then move on with proposing our value. But that means
                    // adding the ability to have commitPaxos block, which is exactly CASSANDRA-5442 will do. So once we have that
                    // latter ticket, we can pass CL.ALL to the commit above and remove the 'continue'.
                    continue;
                }

                return new PaxosBallotAndContention(ballot, contentions);
            }
            catch (WriteTimeoutException e)
            {
                // We're still doing preparation for the paxos rounds, so we want to use the CAS (see CASSANDRA-8672)
                throw new CasWriteTimeoutException(WriteType.CAS, e.consistency, e.received, e.blockFor, contentions);
            }
        }

        throw new CasWriteTimeoutException(WriteType.CAS, consistencyForPaxos, 0, consistencyForPaxos.blockFor(Keyspace.open(metadata.keyspace)), contentions);
    }

    /**
     * Unlike commitPaxos, this does not wait for replies
     */
    private static void sendCommit(Commit commit, Iterable<InetAddressAndPort> replicas)
    {
        Message<Commit> message = Message.out(PAXOS_COMMIT_REQ, commit);
        for (InetAddressAndPort target : replicas)
            MessagingService.instance().send(message, target);
    }

    private static PrepareCallback preparePaxos(Commit toPrepare, ReplicaPlan.ForPaxosWrite replicaPlan, long queryStartNanoTime)
    throws WriteTimeoutException
    {
        PrepareCallback callback = new PrepareCallback(toPrepare.update.partitionKey(), toPrepare.update.metadata(), replicaPlan.requiredParticipants(), replicaPlan.consistencyLevel(), queryStartNanoTime);
        Message<Commit> message = Message.out(PAXOS_PREPARE_REQ, toPrepare);
        for (Replica replica: replicaPlan.contacts())
        {
            if (replica.isSelf())
            {
                PAXOS_PREPARE_REQ.stage.execute(() -> {
                    try
                    {
                        callback.onResponse(message.responseWith(doPrepare(toPrepare)));
                    }
                    catch (Exception ex)
                    {
                        logger.error("Failed paxos prepare locally", ex);
                    }
                });
            }
            else
            {
                MessagingService.instance().sendWithCallback(message, replica.endpoint(), callback);
            }
        }
        callback.await();
        return callback;
    }

    /**
     * Propose the {@param proposal} accoding to the {@param replicaPlan}.
     * When {@param backoffIfPartial} is true, the proposer backs off when seeing the proposal being accepted by some but not a quorum.
     * The result of the cooresponding CAS in uncertain as the accepted proposal may or may not be spread to other nodes in later rounds.
     */
    private static boolean proposePaxos(Commit proposal, ReplicaPlan.ForPaxosWrite replicaPlan, boolean backoffIfPartial, long queryStartNanoTime)
    throws WriteTimeoutException, CasWriteUnknownResultException
    {
        ProposeCallback callback = new ProposeCallback(replicaPlan.contacts().size(), replicaPlan.requiredParticipants(), !backoffIfPartial, replicaPlan.consistencyLevel(), queryStartNanoTime);
        Message<Commit> message = Message.out(PAXOS_PROPOSE_REQ, proposal);
        for (Replica replica : replicaPlan.contacts())
        {
            if (replica.isSelf())
            {
                PAXOS_PROPOSE_REQ.stage.execute(() -> {
                    try
                    {
                        Message<Boolean> response = message.responseWith(doPropose(proposal));
                        callback.onResponse(response);
                    }
                    catch (Exception ex)
                    {
                        logger.error("Failed paxos propose locally", ex);
                    }
                });
            }
            else
            {
                MessagingService.instance().sendWithCallback(message, replica.endpoint(), callback);
            }
        }
        callback.await();

        if (callback.isSuccessful())
            return true;

        if (backoffIfPartial && !callback.isFullyRefused())
            throw new CasWriteUnknownResultException(replicaPlan.consistencyLevel(), callback.getAcceptCount(), replicaPlan.requiredParticipants());

        return false;
    }

    private static void commitPaxos(Commit proposal, ConsistencyLevel consistencyLevel, boolean allowHints, long queryStartNanoTime) throws WriteTimeoutException
    {
        boolean shouldBlock = consistencyLevel != ConsistencyLevel.ANY;
        Keyspace keyspace = Keyspace.open(proposal.update.metadata().keyspace);

        Token tk = proposal.update.partitionKey().getToken();

        AbstractWriteResponseHandler<Commit> responseHandler = null;
        // NOTE: this ReplicaPlan is a lie, this usage of ReplicaPlan could do with being clarified - the selected() collection is essentially (I think) never used
        ReplicaPlan.ForTokenWrite replicaPlan = ReplicaPlans.forWrite(keyspace, consistencyLevel, tk, ReplicaPlans.writeAll);
        if (shouldBlock)
        {
            AbstractReplicationStrategy rs = keyspace.getReplicationStrategy();
            responseHandler = rs.getWriteResponseHandler(replicaPlan, null, WriteType.SIMPLE, queryStartNanoTime);
        }

        Message<Commit> message = Message.outWithFlag(PAXOS_COMMIT_REQ, proposal, MessageFlag.CALL_BACK_ON_FAILURE);
        for (Replica replica : replicaPlan.liveAndDown())
        {
            InetAddressAndPort destination = replica.endpoint();
            checkHintOverload(replica);

            if (replicaPlan.isAlive(replica))
            {
                if (shouldBlock)
                {
                    if (replica.isSelf())
                        commitPaxosLocal(replica, message, responseHandler);
                    else
                        MessagingService.instance().sendWriteWithCallback(message, replica, responseHandler, allowHints && shouldHint(replica));
                }
                else
                {
                    MessagingService.instance().send(message, destination);
                }
            }
            else
            {
                if (responseHandler != null)
                {
                    responseHandler.expired();
                }
                if (allowHints && shouldHint(replica))
                {
                    submitHint(proposal.makeMutation(), replica, null);
                }
            }
        }

        if (shouldBlock)
            responseHandler.get();
    }

    /**
     * Commit a PAXOS task locally, and if the task times out rather then submitting a real hint
     * submit a fake one that executes immediately on the mutation stage, but generates the necessary backpressure
     * signal for hints
     */
    private static void commitPaxosLocal(Replica localReplica, final Message<Commit> message, final AbstractWriteResponseHandler<?> responseHandler)
    {
        PAXOS_COMMIT_REQ.stage.maybeExecuteImmediately(new LocalMutationRunnable(localReplica)
        {
            public void runMayThrow()
            {
                try
                {
                    PaxosState.commit(message.payload);
                    if (responseHandler != null)
                        responseHandler.onResponse(null);
                }
                catch (Exception ex)
                {
                    if (!(ex instanceof WriteTimeoutException))
                        logger.error("Failed to apply paxos commit locally : ", ex);
                    responseHandler.onFailure(FBUtilities.getBroadcastAddressAndPort(), RequestFailureReason.forException(ex));
                }
            }

            @Override
            protected Verb verb()
            {
                return PAXOS_COMMIT_REQ;
            }
        });
    }

    /**
     * Use this method to have these Mutations applied
     * across all replicas. This method will take care
     * of the possibility of a replica being down and hint
     * the data across to some other replica.
     *
     * @param mutations the mutations to be applied across the replicas
     * @param consistencyLevel the consistency level for the operation
     * @param queryStartNanoTime the value of System.nanoTime() when the query started to be processed
     */
    public static void mutate(List<? extends IMutation> mutations, ConsistencyLevel consistencyLevel, long queryStartNanoTime)
    throws UnavailableException, OverloadedException, WriteTimeoutException, WriteFailureException
    {
        Tracing.trace("Determining replicas for mutation");
        final String localDataCenter = DatabaseDescriptor.getEndpointSnitch().getLocalDatacenter();

        long startTime = System.nanoTime();

        List<AbstractWriteResponseHandler<IMutation>> responseHandlers = new ArrayList<>(mutations.size());
        WriteType plainWriteType = mutations.size() <= 1 ? WriteType.SIMPLE : WriteType.UNLOGGED_BATCH;

        try
        {
            for (IMutation mutation : mutations)
            {
                if (mutation instanceof CounterMutation)
                    responseHandlers.add(mutateCounter((CounterMutation)mutation, localDataCenter, queryStartNanoTime));
                else
                    responseHandlers.add(performWrite(mutation, consistencyLevel, localDataCenter, standardWritePerformer, null, plainWriteType, queryStartNanoTime));
            }

            // upgrade to full quorum any failed cheap quorums
            for (int i = 0 ; i < mutations.size() ; ++i)
            {
                if (!(mutations.get(i) instanceof CounterMutation)) // at the moment, only non-counter writes support cheap quorums
                    responseHandlers.get(i).maybeTryAdditionalReplicas(mutations.get(i), standardWritePerformer, localDataCenter);
            }

            // wait for writes.  throws TimeoutException if necessary
            for (AbstractWriteResponseHandler<IMutation> responseHandler : responseHandlers)
                responseHandler.get();
        }
        catch (WriteTimeoutException|WriteFailureException ex)
        {
            if (consistencyLevel == ConsistencyLevel.ANY)
            {
                hintMutations(mutations);
            }
            else
            {
                if (ex instanceof WriteFailureException)
                {
                    writeMetrics.failures.mark();
                    writeMetricsMap.get(consistencyLevel).failures.mark();
                    WriteFailureException fe = (WriteFailureException)ex;
                    Tracing.trace("Write failure; received {} of {} required replies, failed {} requests",
                                  fe.received, fe.blockFor, fe.failureReasonByEndpoint.size());
                }
                else
                {
                    writeMetrics.timeouts.mark();
                    writeMetricsMap.get(consistencyLevel).timeouts.mark();
                    WriteTimeoutException te = (WriteTimeoutException)ex;
                    Tracing.trace("Write timeout; received {} of {} required replies", te.received, te.blockFor);
                }
                throw ex;
            }
        }
        catch (UnavailableException e)
        {
            writeMetrics.unavailables.mark();
            writeMetricsMap.get(consistencyLevel).unavailables.mark();
            Tracing.trace("Unavailable");
            throw e;
        }
        catch (OverloadedException e)
        {
            writeMetrics.unavailables.mark();
            writeMetricsMap.get(consistencyLevel).unavailables.mark();
            Tracing.trace("Overloaded");
            throw e;
        }
        finally
        {
            long latency = System.nanoTime() - startTime;
            writeMetrics.addNano(latency);
            writeMetricsMap.get(consistencyLevel).addNano(latency);
            updateCoordinatorWriteLatencyTableMetric(mutations, latency);
        }
    }

    /**
     * Hint all the mutations (except counters, which can't be safely retried).  This means
     * we'll re-hint any successful ones; doesn't seem worth it to track individual success
     * just for this unusual case.
     *
     * Only used for CL.ANY
     *
     * @param mutations the mutations that require hints
     */
    private static void hintMutations(Collection<? extends IMutation> mutations)
    {
        for (IMutation mutation : mutations)
            if (!(mutation instanceof CounterMutation))
                hintMutation((Mutation) mutation);

        Tracing.trace("Wrote hints to satisfy CL.ANY after no replicas acknowledged the write");
    }

    private static void hintMutation(Mutation mutation)
    {
        String keyspaceName = mutation.getKeyspaceName();
        Token token = mutation.key().getToken();

        // local writes can timeout, but cannot be dropped (see LocalMutationRunnable and CASSANDRA-6510),
        // so there is no need to hint or retry.
        EndpointsForToken replicasToHint = ReplicaLayout.forTokenWriteLiveAndDown(Keyspace.open(keyspaceName), token)
                .all()
                .filter(StorageProxy::shouldHint);

        submitHint(mutation, replicasToHint, null);
    }

    public boolean appliesLocally(Mutation mutation)
    {
        String keyspaceName = mutation.getKeyspaceName();
        Token token = mutation.key().getToken();
        InetAddressAndPort local = FBUtilities.getBroadcastAddressAndPort();

        return ReplicaLayout.forTokenWriteLiveAndDown(Keyspace.open(keyspaceName), token)
                .all().endpoints().contains(local);
    }

    /**
     * Use this method to have these Mutations applied
     * across all replicas.
     *
     * @param mutations the mutations to be applied across the replicas
     * @param writeCommitLog if commitlog should be written
     * @param baseComplete time from epoch in ms that the local base mutation was(or will be) completed
     * @param queryStartNanoTime the value of System.nanoTime() when the query started to be processed
     */
    public static void mutateMV(ByteBuffer dataKey, Collection<Mutation> mutations, boolean writeCommitLog, AtomicLong baseComplete, long queryStartNanoTime)
    throws UnavailableException, OverloadedException, WriteTimeoutException
    {
        Tracing.trace("Determining replicas for mutation");
        final String localDataCenter = DatabaseDescriptor.getEndpointSnitch().getLocalDatacenter();

        long startTime = System.nanoTime();


        try
        {
            // if we haven't joined the ring, write everything to batchlog because paired replicas may be stale
            final UUID batchUUID = UUIDGen.getTimeUUID();

            if (StorageService.instance.isStarting() || StorageService.instance.isJoining() || StorageService.instance.isMoving())
            {
                BatchlogManager.store(Batch.createLocal(batchUUID, FBUtilities.timestampMicros(),
                                                        mutations), writeCommitLog);
            }
            else
            {
                List<WriteResponseHandlerWrapper> wrappers = new ArrayList<>(mutations.size());
                //non-local mutations rely on the base mutation commit-log entry for eventual consistency
                Set<Mutation> nonLocalMutations = new HashSet<>(mutations);
                Token baseToken = StorageService.instance.getTokenMetadata().partitioner.getToken(dataKey);

                ConsistencyLevel consistencyLevel = ConsistencyLevel.ONE;

                //Since the base -> view replication is 1:1 we only need to store the BL locally
                ReplicaPlan.ForTokenWrite replicaPlan = ReplicaPlans.forLocalBatchlogWrite();
                BatchlogCleanup cleanup = new BatchlogCleanup(mutations.size(),
                                                              () -> asyncRemoveFromBatchlog(replicaPlan, batchUUID));

                // add a handler for each mutation - includes checking availability, but doesn't initiate any writes, yet
                for (Mutation mutation : mutations)
                {
                    String keyspaceName = mutation.getKeyspaceName();
                    Token tk = mutation.key().getToken();
                    Optional<Replica> pairedEndpoint = ViewUtils.getViewNaturalEndpoint(keyspaceName, baseToken, tk);
                    EndpointsForToken pendingReplicas = StorageService.instance.getTokenMetadata().pendingEndpointsForToken(tk, keyspaceName);

                    // if there are no paired endpoints there are probably range movements going on, so we write to the local batchlog to replay later
                    if (!pairedEndpoint.isPresent())
                    {
                        if (pendingReplicas.isEmpty())
                            logger.warn("Received base materialized view mutation for key {} that does not belong " +
                                        "to this node. There is probably a range movement happening (move or decommission)," +
                                        "but this node hasn't updated its ring metadata yet. Adding mutation to " +
                                        "local batchlog to be replayed later.",
                                        mutation.key());
                        continue;
                    }

                    // When local node is the endpoint we can just apply the mutation locally,
                    // unless there are pending endpoints, in which case we want to do an ordinary
                    // write so the view mutation is sent to the pending endpoint
                    if (pairedEndpoint.get().isSelf() && StorageService.instance.isJoined()
                        && pendingReplicas.isEmpty())
                    {
                        try
                        {
                            mutation.apply(writeCommitLog);
                            nonLocalMutations.remove(mutation);
                            cleanup.ackMutation();
                        }
                        catch (Exception exc)
                        {
                            logger.error("Error applying local view update to keyspace {}: {}", mutation.getKeyspaceName(), mutation);
                            throw exc;
                        }
                    }
                    else
                    {
                        wrappers.add(wrapViewBatchResponseHandler(mutation,
                                                                  consistencyLevel,
                                                                  consistencyLevel,
                                                                  EndpointsForToken.of(tk, pairedEndpoint.get()),
                                                                  pendingReplicas,
                                                                  baseComplete,
                                                                  WriteType.BATCH,
                                                                  cleanup,
                                                                  queryStartNanoTime));
                    }
                }

                // Apply to local batchlog memtable in this thread
                if (!nonLocalMutations.isEmpty())
                    BatchlogManager.store(Batch.createLocal(batchUUID, FBUtilities.timestampMicros(), nonLocalMutations), writeCommitLog);

                // Perform remote writes
                if (!wrappers.isEmpty())
                    asyncWriteBatchedMutations(wrappers, localDataCenter, Stage.VIEW_MUTATION);
            }
        }
        finally
        {
            viewWriteMetrics.addNano(System.nanoTime() - startTime);
        }
    }

    @SuppressWarnings("unchecked")
    public static void mutateWithTriggers(List<? extends IMutation> mutations,
                                          ConsistencyLevel consistencyLevel,
                                          boolean mutateAtomically,
                                          long queryStartNanoTime)
    throws WriteTimeoutException, WriteFailureException, UnavailableException, OverloadedException, InvalidRequestException
    {
        if (DatabaseDescriptor.enablePartitionBlacklist() && DatabaseDescriptor.enableBlacklistWrites())
        {
            for (IMutation mutation : mutations)
            {
                for (final TableId tid : mutation.getTableIds())
                {
                    if (!partitionBlacklist.validateKey(tid, mutation.key().getKey()))
                    {
                        blacklistMetrics.incrementWritesRejected();
                        blacklistMetrics.incrementTotalRejected();
                        final byte[] keyBytes = new byte[mutation.key().getKey().remaining()];
                        mutation.key().getKey().slice().get(keyBytes);
                        final TableMetadata tmd = Schema.instance.getTableMetadata(tid);
                        if (tmd != null)
                        {
                            throw new InvalidRequestException(String.format("Unable to write to blacklisted partition [0x%s] in %s/%s",
                                    Hex.bytesToHex(keyBytes), tmd.keyspace, tmd.name));
                        }
                        else
                        {
                            throw new InvalidRequestException(String.format("Unable to write to blacklisted partition [0x%s] for unknown CF with id %s",
                                    Hex.bytesToHex(keyBytes), tid.toString()));
                        }
                    }
                }
            }
        }

        Collection<Mutation> augmented = TriggerExecutor.instance.execute(mutations);

        boolean updatesView = Keyspace.open(mutations.iterator().next().getKeyspaceName())
                              .viewManager
                              .updatesAffectView(mutations, true);

        long size = IMutation.dataSize(mutations);
        writeMetrics.mutationSize.update(size);
        writeMetricsMap.get(consistencyLevel).mutationSize.update(size);

        if (augmented != null)
            mutateAtomically(augmented, consistencyLevel, updatesView, queryStartNanoTime);
        else
        {
            if (mutateAtomically || updatesView)
                mutateAtomically((Collection<Mutation>) mutations, consistencyLevel, updatesView, queryStartNanoTime);
            else
                mutate(mutations, consistencyLevel, queryStartNanoTime);
        }
    }

    /**
     * See mutate. Adds additional steps before and after writing a batch.
     * Before writing the batch (but after doing availability check against the FD for the row replicas):
     *      write the entire batch to a batchlog elsewhere in the cluster.
     * After: remove the batchlog entry (after writing hints for the batch rows, if necessary).
     *
     * @param mutations the Mutations to be applied across the replicas
     * @param consistency_level the consistency level for the operation
     * @param requireQuorumForRemove at least a quorum of nodes will see update before deleting batchlog
     * @param queryStartNanoTime the value of System.nanoTime() when the query started to be processed
     */
    public static void mutateAtomically(Collection<Mutation> mutations,
                                        ConsistencyLevel consistency_level,
                                        boolean requireQuorumForRemove,
                                        long queryStartNanoTime)
    throws UnavailableException, OverloadedException, WriteTimeoutException
    {
        Tracing.trace("Determining replicas for atomic batch");
        long startTime = System.nanoTime();

        List<WriteResponseHandlerWrapper> wrappers = new ArrayList<>(mutations.size());

        if (mutations.stream().anyMatch(mutation -> Keyspace.open(mutation.getKeyspaceName()).getReplicationStrategy().hasTransientReplicas()))
            throw new AssertionError("Logged batches are unsupported with transient replication");

        try
        {

            // If we are requiring quorum nodes for removal, we upgrade consistency level to QUORUM unless we already
            // require ALL, or EACH_QUORUM. This is so that *at least* QUORUM nodes see the update.
            ConsistencyLevel batchConsistencyLevel = requireQuorumForRemove
                                                     ? ConsistencyLevel.QUORUM
                                                     : consistency_level;

            switch (consistency_level)
            {
                case ALL:
                case EACH_QUORUM:
                    batchConsistencyLevel = consistency_level;
            }

            ReplicaPlan.ForTokenWrite replicaPlan = ReplicaPlans.forBatchlogWrite(batchConsistencyLevel == ConsistencyLevel.ANY);

            final UUID batchUUID = UUIDGen.getTimeUUID();
            BatchlogCleanup cleanup = new BatchlogCleanup(mutations.size(),
                                                          () -> asyncRemoveFromBatchlog(replicaPlan, batchUUID));

            // add a handler for each mutation - includes checking availability, but doesn't initiate any writes, yet
            for (Mutation mutation : mutations)
            {
                WriteResponseHandlerWrapper wrapper = wrapBatchResponseHandler(mutation,
                                                                               consistency_level,
                                                                               batchConsistencyLevel,
                                                                               WriteType.BATCH,
                                                                               cleanup,
                                                                               queryStartNanoTime);
                // exit early if we can't fulfill the CL at this time.
                wrappers.add(wrapper);
            }

            // write to the batchlog
            syncWriteToBatchlog(mutations, replicaPlan, batchUUID, queryStartNanoTime);

            // now actually perform the writes and wait for them to complete
            syncWriteBatchedMutations(wrappers, Stage.MUTATION);
        }
        catch (UnavailableException e)
        {
            writeMetrics.unavailables.mark();
            writeMetricsMap.get(consistency_level).unavailables.mark();
            Tracing.trace("Unavailable");
            throw e;
        }
        catch (WriteTimeoutException e)
        {
            writeMetrics.timeouts.mark();
            writeMetricsMap.get(consistency_level).timeouts.mark();
            Tracing.trace("Write timeout; received {} of {} required replies", e.received, e.blockFor);
            throw e;
        }
        catch (WriteFailureException e)
        {
            writeMetrics.failures.mark();
            writeMetricsMap.get(consistency_level).failures.mark();
            Tracing.trace("Write failure; received {} of {} required replies", e.received, e.blockFor);
            throw e;
        }
        finally
        {
            long latency = System.nanoTime() - startTime;
            writeMetrics.addNano(latency);
            writeMetricsMap.get(consistency_level).addNano(latency);
            updateCoordinatorWriteLatencyTableMetric(mutations, latency);
        }
    }

    private static void updateCoordinatorWriteLatencyTableMetric(Collection<? extends IMutation> mutations, long latency)
    {
        if (null == mutations)
        {
            return;
        }

        try
        {
            //We could potentially pass a callback into performWrite. And add callback provision for mutateCounter or mutateAtomically (sendToHintedEndPoints)
            //However, Trade off between write metric per CF accuracy vs performance hit due to callbacks. Similar issue exists with CoordinatorReadLatency metric.
            mutations.stream()
                     .flatMap(m -> m.getTableIds().stream().map(tableId -> Keyspace.open(m.getKeyspaceName()).getColumnFamilyStore(tableId)))
                     .distinct()
                     .forEach(store -> store.metric.coordinatorWriteLatency.update(latency, TimeUnit.NANOSECONDS));
        }
        catch (Exception ex)
        {
            logger.warn("Exception occurred updating coordinatorWriteLatency metric", ex);
        }
    }

    private static void syncWriteToBatchlog(Collection<Mutation> mutations, ReplicaPlan.ForTokenWrite replicaPlan, UUID uuid, long queryStartNanoTime)
    throws WriteTimeoutException, WriteFailureException
    {
        WriteResponseHandler<?> handler = new WriteResponseHandler(replicaPlan,
                                                                   WriteType.BATCH_LOG,
                                                                   queryStartNanoTime);

        Batch batch = Batch.createLocal(uuid, FBUtilities.timestampMicros(), mutations);
        Message<Batch> message = Message.out(BATCH_STORE_REQ, batch);
        for (Replica replica : replicaPlan.liveAndDown())
        {
            logger.trace("Sending batchlog store request {} to {} for {} mutations", batch.id, replica, batch.size());

            if (replica.isSelf())
                performLocally(Stage.MUTATION, replica, () -> BatchlogManager.store(batch), handler);
            else
                MessagingService.instance().sendWithCallback(message, replica.endpoint(), handler);
        }
        handler.get();
    }

    private static void asyncRemoveFromBatchlog(ReplicaPlan.ForTokenWrite replicaPlan, UUID uuid)
    {
        Message<UUID> message = Message.out(Verb.BATCH_REMOVE_REQ, uuid);
        for (Replica target : replicaPlan.contacts())
        {
            if (logger.isTraceEnabled())
                logger.trace("Sending batchlog remove request {} to {}", uuid, target);

            if (target.isSelf())
                performLocally(Stage.MUTATION, target, () -> BatchlogManager.remove(uuid));
            else
                MessagingService.instance().send(message, target.endpoint());
        }
    }

    private static void asyncWriteBatchedMutations(List<WriteResponseHandlerWrapper> wrappers, String localDataCenter, Stage stage)
    {
        for (WriteResponseHandlerWrapper wrapper : wrappers)
        {
            Replicas.temporaryAssertFull(wrapper.handler.replicaPlan.liveAndDown());  // TODO: CASSANDRA-14549
            ReplicaPlan.ForTokenWrite replicas = wrapper.handler.replicaPlan.withContact(wrapper.handler.replicaPlan.liveAndDown());

            try
            {
                sendToHintedReplicas(wrapper.mutation, replicas, wrapper.handler, localDataCenter, stage);
            }
            catch (OverloadedException | WriteTimeoutException e)
            {
                wrapper.handler.onFailure(FBUtilities.getBroadcastAddressAndPort(), RequestFailureReason.forException(e));
            }
        }
    }

    private static void syncWriteBatchedMutations(List<WriteResponseHandlerWrapper> wrappers, Stage stage)
    throws WriteTimeoutException, OverloadedException
    {
        String localDataCenter = DatabaseDescriptor.getEndpointSnitch().getLocalDatacenter();

        for (WriteResponseHandlerWrapper wrapper : wrappers)
        {
            EndpointsForToken sendTo = wrapper.handler.replicaPlan.liveAndDown();
            Replicas.temporaryAssertFull(sendTo); // TODO: CASSANDRA-14549
            sendToHintedReplicas(wrapper.mutation, wrapper.handler.replicaPlan.withContact(sendTo), wrapper.handler, localDataCenter, stage);
        }

        for (WriteResponseHandlerWrapper wrapper : wrappers)
            wrapper.handler.get();
    }

    /**
     * Perform the write of a mutation given a WritePerformer.
     * Gather the list of write endpoints, apply locally and/or forward the mutation to
     * said write endpoint (deletaged to the actual WritePerformer) and wait for the
     * responses based on consistency level.
     *
     * @param mutation the mutation to be applied
     * @param consistencyLevel the consistency level for the write operation
     * @param performer the WritePerformer in charge of appliying the mutation
     * given the list of write endpoints (either standardWritePerformer for
     * standard writes or counterWritePerformer for counter writes).
     * @param callback an optional callback to be run if and when the write is
     * @param queryStartNanoTime the value of System.nanoTime() when the query started to be processed
     */
    public static AbstractWriteResponseHandler<IMutation> performWrite(IMutation mutation,
                                                                       ConsistencyLevel consistencyLevel,
                                                                       String localDataCenter,
                                                                       WritePerformer performer,
                                                                       Runnable callback,
                                                                       WriteType writeType,
                                                                       long queryStartNanoTime)
    {
        String keyspaceName = mutation.getKeyspaceName();
        Keyspace keyspace = Keyspace.open(keyspaceName);
        AbstractReplicationStrategy rs = keyspace.getReplicationStrategy();

        Token tk = mutation.key().getToken();

        ReplicaPlan.ForTokenWrite replicaPlan = ReplicaPlans.forWrite(keyspace, consistencyLevel, tk, ReplicaPlans.writeNormal);
        AbstractWriteResponseHandler<IMutation> responseHandler = rs.getWriteResponseHandler(replicaPlan, callback, writeType, queryStartNanoTime);

        performer.apply(mutation, replicaPlan, responseHandler, localDataCenter);
        return responseHandler;
    }

    // same as performWrites except does not initiate writes (but does perform availability checks).
    private static WriteResponseHandlerWrapper wrapBatchResponseHandler(Mutation mutation,
                                                                        ConsistencyLevel consistencyLevel,
                                                                        ConsistencyLevel batchConsistencyLevel,
                                                                        WriteType writeType,
                                                                        BatchlogResponseHandler.BatchlogCleanup cleanup,
                                                                        long queryStartNanoTime)
    {
        Keyspace keyspace = Keyspace.open(mutation.getKeyspaceName());
        AbstractReplicationStrategy rs = keyspace.getReplicationStrategy();
        Token tk = mutation.key().getToken();

        ReplicaPlan.ForTokenWrite replicaPlan = ReplicaPlans.forWrite(keyspace, consistencyLevel, tk, ReplicaPlans.writeNormal);
        AbstractWriteResponseHandler<IMutation> writeHandler = rs.getWriteResponseHandler(replicaPlan,null, writeType, queryStartNanoTime);
        BatchlogResponseHandler<IMutation> batchHandler = new BatchlogResponseHandler<>(writeHandler, batchConsistencyLevel.blockFor(keyspace), cleanup, queryStartNanoTime);
        return new WriteResponseHandlerWrapper(batchHandler, mutation);
    }

    /**
     * Same as performWrites except does not initiate writes (but does perform availability checks).
     * Keeps track of ViewWriteMetrics
     */
    private static WriteResponseHandlerWrapper wrapViewBatchResponseHandler(Mutation mutation,
                                                                            ConsistencyLevel consistencyLevel,
                                                                            ConsistencyLevel batchConsistencyLevel,
                                                                            EndpointsForToken naturalEndpoints,
                                                                            EndpointsForToken pendingEndpoints,
                                                                            AtomicLong baseComplete,
                                                                            WriteType writeType,
                                                                            BatchlogResponseHandler.BatchlogCleanup cleanup,
                                                                            long queryStartNanoTime)
    {
        Keyspace keyspace = Keyspace.open(mutation.getKeyspaceName());
        AbstractReplicationStrategy rs = keyspace.getReplicationStrategy();

        ReplicaLayout.ForTokenWrite liveAndDown = ReplicaLayout.forTokenWrite(naturalEndpoints, pendingEndpoints);
        ReplicaPlan.ForTokenWrite replicaPlan = ReplicaPlans.forWrite(keyspace, consistencyLevel, liveAndDown, ReplicaPlans.writeAll);

        AbstractWriteResponseHandler<IMutation> writeHandler = rs.getWriteResponseHandler(replicaPlan, () -> {
            long delay = Math.max(0, System.currentTimeMillis() - baseComplete.get());
            viewWriteMetrics.viewWriteLatency.update(delay, MILLISECONDS);
        }, writeType, queryStartNanoTime);
        BatchlogResponseHandler<IMutation> batchHandler = new ViewWriteMetricsWrapped(writeHandler, batchConsistencyLevel.blockFor(keyspace), cleanup, queryStartNanoTime);
        return new WriteResponseHandlerWrapper(batchHandler, mutation);
    }

    // used by atomic_batch_mutate to decouple availability check from the write itself, caches consistency level and endpoints.
    private static class WriteResponseHandlerWrapper
    {
        final BatchlogResponseHandler<IMutation> handler;
        final Mutation mutation;

        WriteResponseHandlerWrapper(BatchlogResponseHandler<IMutation> handler, Mutation mutation)
        {
            this.handler = handler;
            this.mutation = mutation;
        }
    }

    /**
     * Send the mutations to the right targets, write it locally if it corresponds or writes a hint when the node
     * is not available.
     *
     * Note about hints:
     * <pre>
     * {@code
     * | Hinted Handoff | Consist. Level |
     * | on             |       >=1      | --> wait for hints. We DO NOT notify the handler with handler.response() for hints;
     * | on             |       ANY      | --> wait for hints. Responses count towards consistency.
     * | off            |       >=1      | --> DO NOT fire hints. And DO NOT wait for them to complete.
     * | off            |       ANY      | --> DO NOT fire hints. And DO NOT wait for them to complete.
     * }
     * </pre>
     *
     * @throws OverloadedException if the hints cannot be written/enqueued
     */
    public static void sendToHintedReplicas(final Mutation mutation,
                                            ReplicaPlan.ForTokenWrite plan,
                                            AbstractWriteResponseHandler<IMutation> responseHandler,
                                            String localDataCenter,
                                            Stage stage)
    throws OverloadedException
    {
        // this dc replicas:
        Collection<Replica> localDc = null;
        // extra-datacenter replicas, grouped by dc
        Map<String, Collection<Replica>> dcGroups = null;
        // only need to create a Message for non-local writes
        Message<Mutation> message = null;

        boolean insertLocal = false;
        Replica localReplica = null;
        Collection<Replica> endpointsToHint = null;

        List<InetAddressAndPort> backPressureHosts = null;

        for (Replica destination : plan.contacts())
        {
            checkHintOverload(destination);

            if (plan.isAlive(destination))
            {
                if (destination.isSelf())
                {
                    insertLocal = true;
                    localReplica = destination;
                }
                else
                {
                    // belongs on a different server
                    if (message == null)
                        message = Message.outWithFlag(MUTATION_REQ, mutation, MessageFlag.CALL_BACK_ON_FAILURE);

                    String dc = DatabaseDescriptor.getEndpointSnitch().getDatacenter(destination);

                    // direct writes to local DC or old Cassandra versions
                    // (1.1 knows how to forward old-style String message IDs; updated to int in 2.0)
                    if (localDataCenter.equals(dc))
                    {
                        if (localDc == null)
                            localDc = new ArrayList<>(plan.contacts().size());

                        localDc.add(destination);
                    }
                    else
                    {
                        if (dcGroups == null)
                            dcGroups = new HashMap<>();

                        Collection<Replica> messages = dcGroups.get(dc);
                        if (messages == null)
                            messages = dcGroups.computeIfAbsent(dc, (v) -> new ArrayList<>(3)); // most DCs will have <= 3 replicas

                        messages.add(destination);
                    }

                    if (backPressureHosts == null)
                        backPressureHosts = new ArrayList<>(plan.contacts().size());

                    backPressureHosts.add(destination.endpoint());
                }
            }
            else
            {
                //Immediately mark the response as expired since the request will not be sent
                responseHandler.expired();
                if (shouldHint(destination))
                {
                    if (endpointsToHint == null)
                        endpointsToHint = new ArrayList<>();

                    endpointsToHint.add(destination);
                }
            }
        }

        if (endpointsToHint != null)
            submitHint(mutation, EndpointsForToken.copyOf(mutation.key().getToken(), endpointsToHint), responseHandler);

        if (insertLocal)
        {
            Preconditions.checkNotNull(localReplica);
            performLocally(stage, localReplica, mutation::apply, responseHandler);
        }

        if (localDc != null)
        {
            for (Replica destination : localDc)
                MessagingService.instance().sendWriteWithCallback(message, destination, responseHandler, true);
        }
        if (dcGroups != null)
        {
            // for each datacenter, send the message to one node to relay the write to other replicas
            for (Collection<Replica> dcTargets : dcGroups.values())
                sendMessagesToNonlocalDC(message, EndpointsForToken.copyOf(mutation.key().getToken(), dcTargets), responseHandler);
        }
    }

    private static void checkHintOverload(Replica destination)
    {
        // avoid OOMing due to excess hints.  we need to do this check even for "live" nodes, since we can
        // still generate hints for those if it's overloaded or simply dead but not yet known-to-be-dead.
        // The idea is that if we have over maxHintsInProgress hints in flight, this is probably due to
        // a small number of nodes causing problems, so we should avoid shutting down writes completely to
        // healthy nodes.  Any node with no hintsInProgress is considered healthy.
        if (StorageMetrics.totalHintsInProgress.getCount() > maxHintsInProgress
                && (getHintsInProgressFor(destination.endpoint()).get() > 0 && shouldHint(destination)))
        {
            throw new OverloadedException("Too many in flight hints: " + StorageMetrics.totalHintsInProgress.getCount() +
                                          " destination: " + destination +
                                          " destination hints: " + getHintsInProgressFor(destination.endpoint()).get());
        }
    }

    /*
     * Send the message to the first replica of targets, and have it forward the message to others in its DC
     */
    private static void sendMessagesToNonlocalDC(Message<? extends IMutation> message,
                                                 EndpointsForToken targets,
                                                 AbstractWriteResponseHandler<IMutation> handler)
    {
        final Replica target;

        if (targets.size() > 1)
        {
            target = targets.get(ThreadLocalRandom.current().nextInt(0, targets.size()));
            EndpointsForToken forwardToReplicas = targets.filter(r -> r != target, targets.size());

            for (Replica replica : forwardToReplicas)
            {
                MessagingService.instance().callbacks.addWithExpiration(handler, message, replica, handler.replicaPlan.consistencyLevel(), true);
                logger.trace("Adding FWD message to {}@{}", message.id(), replica);
            }

            // starting with 4.0, use the same message id for all replicas
            long[] messageIds = new long[forwardToReplicas.size()];
            Arrays.fill(messageIds, message.id());

            message = message.withForwardTo(new ForwardingInfo(forwardToReplicas.endpointList(), messageIds));
        }
        else
        {
            target = targets.get(0);
        }

        MessagingService.instance().sendWriteWithCallback(message, target, handler, true);
        logger.trace("Sending message to {}@{}", message.id(), target);
    }

    private static void performLocally(Stage stage, Replica localReplica, final Runnable runnable)
    {
        stage.maybeExecuteImmediately(new LocalMutationRunnable(localReplica)
        {
            public void runMayThrow()
            {
                try
                {
                    runnable.run();
                }
                catch (Exception ex)
                {
                    logger.error("Failed to apply mutation locally : ", ex);
                }
            }

            @Override
            protected Verb verb()
            {
                return Verb.MUTATION_REQ;
            }
        });
    }

    private static void performLocally(Stage stage, Replica localReplica, final Runnable runnable, final RequestCallback<?> handler)
    {
        stage.maybeExecuteImmediately(new LocalMutationRunnable(localReplica)
        {
            public void runMayThrow()
            {
                try
                {
                    runnable.run();
                    handler.onResponse(null);
                }
                catch (Exception ex)
                {
                    if (!(ex instanceof WriteTimeoutException))
                        logger.error("Failed to apply mutation locally : ", ex);
                    handler.onFailure(FBUtilities.getBroadcastAddressAndPort(), RequestFailureReason.forException(ex));
                }
            }

            @Override
            protected Verb verb()
            {
                return Verb.MUTATION_REQ;
            }
        });
    }

    /**
     * Handle counter mutation on the coordinator host.
     *
     * A counter mutation needs to first be applied to a replica (that we'll call the leader for the mutation) before being
     * replicated to the other endpoint. To achieve so, there is two case:
     *   1) the coordinator host is a replica: we proceed to applying the update locally and replicate throug
     *   applyCounterMutationOnCoordinator
     *   2) the coordinator is not a replica: we forward the (counter)mutation to a chosen replica (that will proceed through
     *   applyCounterMutationOnLeader upon receive) and wait for its acknowledgment.
     *
     * Implementation note: We check if we can fulfill the CL on the coordinator host even if he is not a replica to allow
     * quicker response and because the WriteResponseHandlers don't make it easy to send back an error. We also always gather
     * the write latencies at the coordinator node to make gathering point similar to the case of standard writes.
     */
    public static AbstractWriteResponseHandler<IMutation> mutateCounter(CounterMutation cm, String localDataCenter, long queryStartNanoTime) throws UnavailableException, OverloadedException
    {
        Replica replica = findSuitableReplica(cm.getKeyspaceName(), cm.key(), localDataCenter, cm.consistency());

        if (replica.isSelf())
        {
            return applyCounterMutationOnCoordinator(cm, localDataCenter, queryStartNanoTime);
        }
        else
        {
            // Exit now if we can't fulfill the CL here instead of forwarding to the leader replica
            String keyspaceName = cm.getKeyspaceName();
            Keyspace keyspace = Keyspace.open(keyspaceName);
            Token tk = cm.key().getToken();

            // we build this ONLY to perform the sufficiency check that happens on construction
            ReplicaPlans.forWrite(keyspace, cm.consistency(), tk, ReplicaPlans.writeAll);

            // Forward the actual update to the chosen leader replica
            AbstractWriteResponseHandler<IMutation> responseHandler = new WriteResponseHandler<>(ReplicaPlans.forForwardingCounterWrite(keyspace, tk, replica),
                                                                                                 WriteType.COUNTER, queryStartNanoTime);

            Tracing.trace("Enqueuing counter update to {}", replica);
            Message message = Message.outWithFlag(Verb.COUNTER_MUTATION_REQ, cm, MessageFlag.CALL_BACK_ON_FAILURE);
            MessagingService.instance().sendWriteWithCallback(message, replica, responseHandler, false);
            return responseHandler;
        }
    }

    /**
     * Find a suitable replica as leader for counter update.
     * For now, we pick a random replica in the local DC (or ask the snitch if
     * there is no replica alive in the local DC).
     * TODO: if we track the latency of the counter writes (which makes sense
     * contrarily to standard writes since there is a read involved), we could
     * trust the dynamic snitch entirely, which may be a better solution. It
     * is unclear we want to mix those latencies with read latencies, so this
     * may be a bit involved.
     */
    private static Replica findSuitableReplica(String keyspaceName, DecoratedKey key, String localDataCenter, ConsistencyLevel cl) throws UnavailableException
    {
        Keyspace keyspace = Keyspace.open(keyspaceName);
        IEndpointSnitch snitch = DatabaseDescriptor.getEndpointSnitch();
        EndpointsForToken replicas = keyspace.getReplicationStrategy().getNaturalReplicasForToken(key);

        // CASSANDRA-13043: filter out those endpoints not accepting clients yet, maybe because still bootstrapping
        replicas = replicas.filter(replica -> StorageService.instance.isRpcReady(replica.endpoint()));

        // TODO have a way to compute the consistency level
        if (replicas.isEmpty())
            throw UnavailableException.create(cl, cl.blockFor(keyspace), 0);

        List<Replica> localReplicas = new ArrayList<>(replicas.size());

        for (Replica replica : replicas)
            if (snitch.getDatacenter(replica).equals(localDataCenter))
                localReplicas.add(replica);

        if (localReplicas.isEmpty())
        {
            // If the consistency required is local then we should not involve other DCs
            if (cl.isDatacenterLocal())
                throw UnavailableException.create(cl, cl.blockFor(keyspace), 0);

            // No endpoint in local DC, pick the closest endpoint according to the snitch
            replicas = snitch.sortedByProximity(FBUtilities.getBroadcastAddressAndPort(), replicas);
            return replicas.get(0);
        }

        return localReplicas.get(ThreadLocalRandom.current().nextInt(localReplicas.size()));
    }

    // Must be called on a replica of the mutation. This replica becomes the
    // leader of this mutation.
    public static AbstractWriteResponseHandler<IMutation> applyCounterMutationOnLeader(CounterMutation cm, String localDataCenter, Runnable callback, long queryStartNanoTime)
    throws UnavailableException, OverloadedException
    {
        return performWrite(cm, cm.consistency(), localDataCenter, counterWritePerformer, callback, WriteType.COUNTER, queryStartNanoTime);
    }

    // Same as applyCounterMutationOnLeader but must with the difference that it use the MUTATION stage to execute the write (while
    // applyCounterMutationOnLeader assumes it is on the MUTATION stage already)
    public static AbstractWriteResponseHandler<IMutation> applyCounterMutationOnCoordinator(CounterMutation cm, String localDataCenter, long queryStartNanoTime)
    throws UnavailableException, OverloadedException
    {
        return performWrite(cm, cm.consistency(), localDataCenter, counterWriteOnCoordinatorPerformer, null, WriteType.COUNTER, queryStartNanoTime);
    }

    private static Runnable counterWriteTask(final IMutation mutation,
                                             final ReplicaPlan.ForTokenWrite replicaPlan,
                                             final AbstractWriteResponseHandler<IMutation> responseHandler,
                                             final String localDataCenter)
    {
        return new DroppableRunnable(Verb.COUNTER_MUTATION_REQ)
        {
            @Override
            public void runMayThrow() throws OverloadedException, WriteTimeoutException
            {
                assert mutation instanceof CounterMutation;

                Mutation result = ((CounterMutation) mutation).applyCounterMutation();
                responseHandler.onResponse(null);
                sendToHintedReplicas(result, replicaPlan, responseHandler, localDataCenter, Stage.COUNTER_MUTATION);
            }
        };
    }

    private static boolean systemKeyspaceQuery(List<? extends ReadCommand> cmds)
    {
        for (ReadCommand cmd : cmds)
            if (!SchemaConstants.isLocalSystemKeyspace(cmd.metadata().keyspace))
                return false;
        return true;
    }

    public static RowIterator readOne(SinglePartitionReadCommand command, ConsistencyLevel consistencyLevel, long queryStartNanoTime)
    throws UnavailableException, IsBootstrappingException, ReadFailureException, ReadTimeoutException, InvalidRequestException
    {
        return readOne(command, consistencyLevel, null, queryStartNanoTime);
    }

    public static RowIterator readOne(SinglePartitionReadCommand command, ConsistencyLevel consistencyLevel, ClientState state, long queryStartNanoTime)
    throws UnavailableException, IsBootstrappingException, ReadFailureException, ReadTimeoutException, InvalidRequestException
    {
        return PartitionIterators.getOnlyElement(read(SinglePartitionReadCommand.Group.one(command), consistencyLevel, state, queryStartNanoTime), command);
    }

    public static PartitionIterator read(SinglePartitionReadCommand.Group group, ConsistencyLevel consistencyLevel, long queryStartNanoTime)
    throws UnavailableException, IsBootstrappingException, ReadFailureException, ReadTimeoutException, InvalidRequestException
    {
        // When using serial CL, the ClientState should be provided
        assert !consistencyLevel.isSerialConsistency();
        return read(group, consistencyLevel, null, queryStartNanoTime);
    }

    /**
     * Performs the actual reading of a row out of the StorageService, fetching
     * a specific set of column names from a given column family.
     */
    public static PartitionIterator read(SinglePartitionReadCommand.Group group, ConsistencyLevel consistencyLevel, ClientState state, long queryStartNanoTime)
    throws UnavailableException, IsBootstrappingException, ReadFailureException, ReadTimeoutException, InvalidRequestException
    {
        if (StorageService.instance.isBootstrapMode() && !systemKeyspaceQuery(group.queries))
        {
            readMetrics.unavailables.mark();
            readMetricsMap.get(consistencyLevel).unavailables.mark();
            throw new IsBootstrappingException();
        }

        if (DatabaseDescriptor.enablePartitionBlacklist() && DatabaseDescriptor.enableBlacklistReads())
        {
            for (SinglePartitionReadCommand command : group.queries)
            {
                if (!partitionBlacklist.validateKey(command.metadata().id, command.partitionKey().getKey()))
                {
                    blacklistMetrics.incrementReadsRejected();
                    blacklistMetrics.incrementTotalRejected();
                    final byte[] keyBytes = new byte[command.partitionKey().getKey().remaining()];
                    command.partitionKey().getKey().slice().get(keyBytes);
                    throw new InvalidRequestException(String.format("Unable to read blacklisted partition [0x%s] in %s/%s",
                            Hex.bytesToHex(keyBytes), command.metadata().keyspace, command.metadata().name));
                }
            }
        }

        return consistencyLevel.isSerialConsistency()
             ? readWithPaxos(group, consistencyLevel, state, queryStartNanoTime)
             : readRegular(group, consistencyLevel, queryStartNanoTime);
    }

    private static PartitionIterator readWithPaxos(SinglePartitionReadCommand.Group group, ConsistencyLevel consistencyLevel, ClientState state, long queryStartNanoTime)
    throws InvalidRequestException, UnavailableException, ReadFailureException, ReadTimeoutException
    {
        assert state != null;
        if (group.queries.size() > 1)
            throw new InvalidRequestException("SERIAL/LOCAL_SERIAL consistency may only be requested for one partition at a time");

        long start = System.nanoTime();
        SinglePartitionReadCommand command = group.queries.get(0);
        TableMetadata metadata = command.metadata();
        DecoratedKey key = command.partitionKey();

        PartitionIterator result = null;
        try
        {
            final ConsistencyLevel consistencyForReplayCommitsOrFetch = consistencyLevel == ConsistencyLevel.LOCAL_SERIAL
                                                                        ? ConsistencyLevel.LOCAL_QUORUM
                                                                        : ConsistencyLevel.QUORUM;

            try
            {
                // Commit an empty update to make sure all in-progress updates that should be finished first is, _and_
                // that no other in-progress can get resurrected.
                Supplier<Pair<PartitionUpdate, RowIterator>> updateProposer =
                    disableSerialReadLinearizability
                    ? () -> null
                    : () -> Pair.create(PartitionUpdate.emptyUpdate(metadata, key), null);
                // When replaying, we commit at quorum/local quorum, as we want to be sure the following read (done at
                // quorum/local_quorum) sees any replayed updates. Our own update is however empty, and those don't even
                // get committed due to an optimiation described in doPaxos/beingRepairAndPaxos, so the commit
                // consistency is irrelevant (we use ANY just to emphasis that we don't wait on our commit).
                doPaxos(metadata,
                        key,
                        consistencyLevel,
                        consistencyForReplayCommitsOrFetch,
                        ConsistencyLevel.ANY,
                        state,
                        start,
                        casReadMetrics,
                        updateProposer);
            }
            catch (WriteTimeoutException e)
            {
                throw new ReadTimeoutException(consistencyLevel, 0, consistencyLevel.blockFor(Keyspace.open(metadata.keyspace)), false);
            }
            catch (WriteFailureException e)
            {
                throw new ReadFailureException(consistencyLevel, e.received, e.blockFor, false, e.failureReasonByEndpoint);
            }

            result = fetchRows(group.queries, consistencyForReplayCommitsOrFetch, queryStartNanoTime);
        }
        catch (UnavailableException e)
        {
            readMetrics.unavailables.mark();
            casReadMetrics.unavailables.mark();
            readMetricsMap.get(consistencyLevel).unavailables.mark();
            throw e;
        }
        catch (ReadTimeoutException e)
        {
            readMetrics.timeouts.mark();
            casReadMetrics.timeouts.mark();
            readMetricsMap.get(consistencyLevel).timeouts.mark();
            throw e;
        }
        catch (ReadFailureException e)
        {
            readMetrics.failures.mark();
            casReadMetrics.failures.mark();
            readMetricsMap.get(consistencyLevel).failures.mark();
            throw e;
        }
        finally
        {
            long latency = System.nanoTime() - start;
            readMetrics.addNano(latency);
            casReadMetrics.addNano(latency);
            readMetricsMap.get(consistencyLevel).addNano(latency);
            Keyspace.open(metadata.keyspace).getColumnFamilyStore(metadata.name).metric.coordinatorReadLatency.update(latency, TimeUnit.NANOSECONDS);
        }

        return result;
    }

    @SuppressWarnings("resource")
    private static PartitionIterator readRegular(SinglePartitionReadCommand.Group group, ConsistencyLevel consistencyLevel, long queryStartNanoTime)
    throws UnavailableException, ReadFailureException, ReadTimeoutException
    {
        long start = System.nanoTime();
        try
        {
            PartitionIterator result = fetchRows(group.queries, consistencyLevel, queryStartNanoTime);
            // Note that the only difference between the command in a group must be the partition key on which
            // they applied.
            boolean enforceStrictLiveness = group.queries.get(0).metadata().enforceStrictLiveness();
            // If we have more than one command, then despite each read command honoring the limit, the total result
            // might not honor it and so we should enforce it
            if (group.queries.size() > 1)
                result = group.limits().filter(result, group.nowInSec(), group.selectsFullPartition(), enforceStrictLiveness);
            return result;
        }
        catch (UnavailableException e)
        {
            readMetrics.unavailables.mark();
            readMetricsMap.get(consistencyLevel).unavailables.mark();
            throw e;
        }
        catch (ReadTimeoutException e)
        {
            readMetrics.timeouts.mark();
            readMetricsMap.get(consistencyLevel).timeouts.mark();
            throw e;
        }
        catch (ReadFailureException e)
        {
            readMetrics.failures.mark();
            readMetricsMap.get(consistencyLevel).failures.mark();
            throw e;
        }
        finally
        {
            long latency = System.nanoTime() - start;
            readMetrics.addNano(latency);
            readMetricsMap.get(consistencyLevel).addNano(latency);
            // TODO avoid giving every command the same latency number.  Can fix this in CASSADRA-5329
            for (ReadCommand command : group.queries)
                Keyspace.openAndGetStore(command.metadata()).metric.coordinatorReadLatency.update(latency, TimeUnit.NANOSECONDS);
        }
    }

    public static PartitionIterator concatAndBlockOnRepair(List<PartitionIterator> iterators, List<ReadRepair<?, ?>> repairs)
    {
        PartitionIterator concatenated = PartitionIterators.concat(iterators);

        if (repairs.isEmpty())
            return concatenated;

        return new PartitionIterator()
        {
            public void close()
            {
                concatenated.close();
                repairs.forEach(ReadRepair::maybeSendAdditionalWrites);
                repairs.forEach(ReadRepair::awaitWrites);
            }

            public boolean hasNext()
            {
                return concatenated.hasNext();
            }

            public RowIterator next()
            {
                return concatenated.next();
            }
        };
    }

    public static Map<InetAddressAndPort, Long> fetchPartitionSize(PartitionSizeCommand command, ConsistencyLevel cl, long queryStartNanoTime) throws ReadTimeoutException, UnavailableException
    {
        long start = System.nanoTime();
        Keyspace keyspace = Keyspace.open(command.keyspace);
        ColumnFamilyStore cfs = keyspace.getColumnFamilyStore(command.table);

        Token token = cfs.decorateKey(command.key).getToken();
        try
        {
            ReplicaPlan.Shared sharedReplicaPlan = ReplicaPlan.shared(ReplicaPlans.forRead(keyspace, token, cl, SpeculativeRetryPolicy.fromString("never")));

            PartitionSizeCallback callback = new PartitionSizeCallback(sharedReplicaPlan, queryStartNanoTime);
            Message<PartitionSizeCommand> message = command.getMessage();

            InetAddressAndPort broadcastAddress = FBUtilities.getBroadcastAddressAndPort();
            Iterator<InetAddressAndPort> iter = sharedReplicaPlan.get().contacts().endpoints().iterator();
            while (iter.hasNext())
            {
                InetAddressAndPort replica = iter.next();
                if (replica.equals(broadcastAddress))
                {
                    Stage.READ.maybeExecuteImmediately(() -> {
                        long size = command.executeLocally();
                        callback.handleResponse(broadcastAddress, size);
                    });
                }
                else
                {
                    MessagingService.instance().sendWithCallback(message, replica, callback);
                }
            }

            return callback.get();
        }
        catch (UnavailableException e)
        {
            partitionSizeMetricsMap.get(cl).unavailables.mark();
            partitionSizeMetrics.unavailables.mark();
            throw e;
        }
        catch (ReadTimeoutException e)
        {
            partitionSizeMetricsMap.get(cl).timeouts.mark();
            partitionSizeMetrics.timeouts.mark();
            throw e;
        }
        finally
        {
            long latency = System.nanoTime() - start;
            partitionSizeMetrics.addNano(latency);
            partitionSizeMetricsMap.get(cl).addNano(latency);
        }
    }

    /**
     * This function executes local and remote reads, and blocks for the results:
     *
     * 1. Get the replica locations, sorted by response time according to the snitch
     * 2. Send a data request to the closest replica, and digest requests to either
     *    a) all the replicas, if read repair is enabled
     *    b) the closest R-1 replicas, where R is the number required to satisfy the ConsistencyLevel
     * 3. Wait for a response from R replicas
     * 4. If the digests (if any) match the data return the data
     * 5. else carry out read repair by getting data from all the nodes.
     */
    private static PartitionIterator fetchRows(List<SinglePartitionReadCommand> commands, ConsistencyLevel consistencyLevel, long queryStartNanoTime)
    throws UnavailableException, ReadFailureException, ReadTimeoutException
    {
        int cmdCount = commands.size();

        AbstractReadExecutor[] reads = new AbstractReadExecutor[cmdCount];

        // Get the replica locations, sorted by response time according to the snitch, and create a read executor
        // for type of speculation we'll use in this read
        for (int i=0; i<cmdCount; i++)
        {
            reads[i] = AbstractReadExecutor.getReadExecutor(commands.get(i), consistencyLevel, queryStartNanoTime);
        }

        // sends a data request to the closest replica, and a digest request to the others. If we have a speculating
        // read executoe, we'll only send read requests to enough replicas to satisfy the consistency level
        for (int i=0; i<cmdCount; i++)
        {
            reads[i].executeAsync();
        }

        // if we have a speculating read executor and it looks like we may not receive a response from the initial
        // set of replicas we sent messages to, speculatively send an additional messages to an un-contacted replica
        for (int i=0; i<cmdCount; i++)
        {
            reads[i].maybeTryAdditionalReplicas();
        }

        // wait for enough responses to meet the consistency level. If there's a digest mismatch, begin the read
        // repair process by sending full data reads to all replicas we received responses from.
        boolean logBlockingRepairAttempts = System.currentTimeMillis() <= StorageProxy.instance.logBlockingReadRepairAttemptsUntil;
        for (int i=0; i<cmdCount; i++)
        {
            reads[i].awaitResponses(logBlockingRepairAttempts);
        }

        // read repair - if it looks like we may not receive enough full data responses to meet CL, send
        // an additional request to any remaining replicas we haven't contacted (if there are any)
        for (int i=0; i<cmdCount; i++)
        {
            reads[i].maybeSendAdditionalDataRequests();
        }

        // read repair - block on full data responses
        for (int i=0; i<cmdCount; i++)
        {
            reads[i].awaitReadRepair();
        }

        // if we didn't do a read repair, return the contents of the data response, if we did do a read
        // repair, merge the full data reads
        List<PartitionIterator> results = new ArrayList<>(cmdCount);
        List<ReadRepair<?, ?>> repairs = new ArrayList<>(cmdCount);
        for (int i=0; i<cmdCount; i++)
        {
            results.add(reads[i].getResult());
            repairs.add(reads[i].getReadRepair());
        }

        // if we did a read repair, assemble repair mutation and block on them
        return concatAndBlockOnRepair(results, repairs);
    }

    public static class LocalReadRunnable extends DroppableRunnable
    {
        private final ReadCommand command;
        private final ReadCallback handler;

        public LocalReadRunnable(ReadCommand command, ReadCallback handler)
        {
            super(Verb.READ_REQ);
            this.command = command;
            this.handler = handler;
        }

        protected void runMayThrow()
        {
            try
            {
                command.setMonitoringTime(approxCreationTimeNanos, false, verb.expiresAfterNanos(), DatabaseDescriptor.getSlowQueryTimeout(NANOSECONDS));

                ReadResponse response;
                try (ReadExecutionController executionController = command.executionController();
                     UnfilteredPartitionIterator iterator = command.executeLocally(executionController))
                {
                    response = command.createResponse(iterator);
                }

                if (command.complete())
                {
                    handler.response(response);
                }
                else
                {
                    MessagingService.instance().metrics.recordSelfDroppedMessage(verb, MonotonicClock.approxTime.now() - approxCreationTimeNanos, NANOSECONDS);
                    handler.onFailure(FBUtilities.getBroadcastAddressAndPort(), RequestFailureReason.UNKNOWN);
                }

                MessagingService.instance().latencySubscribers.add(FBUtilities.getBroadcastAddressAndPort(), MonotonicClock.approxTime.now() - approxCreationTimeNanos, NANOSECONDS);
            }
            catch (Throwable t)
            {
                if (t instanceof TombstoneOverwhelmingException)
                {
                    handler.onFailure(FBUtilities.getBroadcastAddressAndPort(), RequestFailureReason.READ_TOO_MANY_TOMBSTONES);
                    logger.error(t.getMessage());
                }
                else
                {
                    handler.onFailure(FBUtilities.getBroadcastAddressAndPort(), RequestFailureReason.UNKNOWN);
                    throw t;
                }
            }
        }
    }

    public static PartitionIterator getRangeSlice(PartitionRangeReadCommand command,
                                                  ConsistencyLevel consistencyLevel,
                                                  long queryStartNanoTime)
    {
        if (DatabaseDescriptor.enablePartitionBlacklist() && DatabaseDescriptor.enableBlacklistRangeReads())
        {
            final int blacklisted = partitionBlacklist.validateRange(command.metadata().id, command.dataRange().keyRange());
            if (blacklisted > 0)
            {
                blacklistMetrics.incrementRangeReadsRejected();
                blacklistMetrics.incrementTotalRejected();
                throw new InvalidRequestException(String.format("Unable to read range %c%s, %s%c containing %d blacklisted keys in %s/%s",
                                                                PartitionPosition.Kind.MIN_BOUND.equals(command.dataRange().keyRange().left.kind()) ? '[' : '(',
                                                                StorageService.instance.getTokenMetadata().partitioner.getTokenFactory().toString(command.dataRange().keyRange().left.getToken()),
                                                                StorageService.instance.getTokenMetadata().partitioner.getTokenFactory().toString(command.dataRange().keyRange().right.getToken()),
                                                                PartitionPosition.Kind.MAX_BOUND.equals(command.dataRange().keyRange().right.kind()) ? ']' : ')',
                                                                blacklisted, command.metadata().keyspace, command.metadata().name));
            }
        }
        return RangeCommands.partitions(command, consistencyLevel, queryStartNanoTime);
    }

    public Map<String, List<String>> getSchemaVersions()
    {
        return describeSchemaVersions(false);
    }

    public Map<String, List<String>> getSchemaVersionsWithPort()
    {
        return describeSchemaVersions(true);
    }

    /**
     * initiate a request/response session with each live node to check whether or not everybody is using the same
     * migration id. This is useful for determining if a schema change has propagated through the cluster. Disagreement
     * is assumed if any node fails to respond.
     */
    public static Map<String, List<String>> describeSchemaVersions(boolean withPort)
    {
        final String myVersion = Schema.instance.getVersion().toString();
        final Map<InetAddressAndPort, UUID> versions = new ConcurrentHashMap<>();
        final Set<InetAddressAndPort> liveHosts = Gossiper.instance.getLiveMembers();
        final CountDownLatch latch = new CountDownLatch(liveHosts.size());

        RequestCallback<UUID> cb = message ->
        {
            // record the response from the remote node.
            versions.put(message.from(), message.payload);
            latch.countDown();
        };
        // an empty message acts as a request to the SchemaVersionVerbHandler.
        Message message = Message.out(Verb.SCHEMA_VERSION_REQ, noPayload);
        for (InetAddressAndPort endpoint : liveHosts)
            MessagingService.instance().sendWithCallback(message, endpoint, cb);

        try
        {
            // wait for as long as possible. timeout-1s if possible.
            latch.await(DatabaseDescriptor.getRpcTimeout(NANOSECONDS), NANOSECONDS);
        }
        catch (InterruptedException ex)
        {
            throw new AssertionError("This latch shouldn't have been interrupted.");
        }

        // maps versions to hosts that are on that version.
        Map<String, List<String>> results = new HashMap<String, List<String>>();
        Iterable<InetAddressAndPort> allHosts = Iterables.concat(Gossiper.instance.getLiveMembers(), Gossiper.instance.getUnreachableMembers());
        for (InetAddressAndPort host : allHosts)
        {
            UUID version = versions.get(host);
            String stringVersion = version == null ? UNREACHABLE : version.toString();
            List<String> hosts = results.get(stringVersion);
            if (hosts == null)
            {
                hosts = new ArrayList<String>();
                results.put(stringVersion, hosts);
            }
            hosts.add(host.getHostAddress(withPort));
        }

        // we're done: the results map is ready to return to the client.  the rest is just debug logging:
        if (results.get(UNREACHABLE) != null)
            logger.debug("Hosts not in agreement. Didn't get a response from everybody: {}", StringUtils.join(results.get(UNREACHABLE), ","));
        for (Map.Entry<String, List<String>> entry : results.entrySet())
        {
            // check for version disagreement. log the hosts that don't agree.
            if (entry.getKey().equals(UNREACHABLE) || entry.getKey().equals(myVersion))
                continue;
            for (String host : entry.getValue())
                logger.debug("{} disagrees ({})", host, entry.getKey());
        }
        if (results.size() == 1)
            logger.debug("Schemas are in agreement.");

        return results;
    }

    public boolean getHintedHandoffEnabled()
    {
        return DatabaseDescriptor.hintedHandoffEnabled();
    }

    public void setHintedHandoffEnabled(boolean b)
    {
        synchronized (StorageService.instance)
        {
            if (b)
                StorageService.instance.checkServiceAllowedToStart("hinted handoff");

            DatabaseDescriptor.setHintedHandoffEnabled(b);
        }
    }

    public void enableHintsForDC(String dc)
    {
        DatabaseDescriptor.enableHintsForDC(dc);
    }

    public void disableHintsForDC(String dc)
    {
        DatabaseDescriptor.disableHintsForDC(dc);
    }

    public Set<String> getHintedHandoffDisabledDCs()
    {
        return DatabaseDescriptor.hintedHandoffDisabledDCs();
    }

    public int getMaxHintWindow()
    {
        return DatabaseDescriptor.getMaxHintWindow();
    }

    public void setMaxHintWindow(int ms)
    {
        DatabaseDescriptor.setMaxHintWindow(ms);
    }

    public static boolean shouldHint(Replica replica)
    {
        if (!DatabaseDescriptor.hintedHandoffEnabled())
            return false;
        if (replica.isTransient() || replica.isSelf())
            return false;

        Set<String> disabledDCs = DatabaseDescriptor.hintedHandoffDisabledDCs();
        if (!disabledDCs.isEmpty())
        {
            final String dc = DatabaseDescriptor.getEndpointSnitch().getDatacenter(replica);
            if (disabledDCs.contains(dc))
            {
                Tracing.trace("Not hinting {} since its data center {} has been disabled {}", replica, dc, disabledDCs);
                return false;
            }
        }
        boolean hintWindowExpired = Gossiper.instance.getEndpointDowntime(replica.endpoint()) > DatabaseDescriptor.getMaxHintWindow();
        if (hintWindowExpired)
        {
            HintsService.instance.metrics.incrPastWindow(replica.endpoint());
            Tracing.trace("Not hinting {} which has been down {} ms", replica, Gossiper.instance.getEndpointDowntime(replica.endpoint()));
        }
        return !hintWindowExpired;
    }

    /**
     * Performs the truncate operatoin, which effectively deletes all data from
     * the column family cfname
     * @param keyspace
     * @param cfname
     * @throws UnavailableException If some of the hosts in the ring are down.
     * @throws TimeoutException
     */
    public static void truncateBlocking(String keyspace, String cfname) throws UnavailableException, TimeoutException
    {
        logger.debug("Starting a blocking truncate operation on keyspace {}, CF {}", keyspace, cfname);
        if (isAnyStorageHostDown())
        {
            logger.info("Cannot perform truncate, some hosts are down");
            // Since the truncate operation is so aggressive and is typically only
            // invoked by an admin, for simplicity we require that all nodes are up
            // to perform the operation.
            int liveMembers = Gossiper.instance.getLiveMembers().size();
            throw UnavailableException.create(ConsistencyLevel.ALL, liveMembers + Gossiper.instance.getUnreachableMembers().size(), liveMembers);
        }

        Set<InetAddressAndPort> allEndpoints = StorageService.instance.getLiveRingMembers(true);

        int blockFor = allEndpoints.size();
        final TruncateResponseHandler responseHandler = new TruncateResponseHandler(blockFor);

        // Send out the truncate calls and track the responses with the callbacks.
        Tracing.trace("Enqueuing truncate messages to hosts {}", allEndpoints);
        Message<TruncateRequest> message = Message.out(TRUNCATE_REQ, new TruncateRequest(keyspace, cfname));
        for (InetAddressAndPort endpoint : allEndpoints)
            MessagingService.instance().sendWithCallback(message, endpoint, responseHandler);

        // Wait for all
        try
        {
            responseHandler.get();
        }
        catch (TimeoutException e)
        {
            Tracing.trace("Timed out");
            throw e;
        }
    }

    /**
     * Asks the gossiper if there are any nodes that are currently down.
     * @return true if the gossiper thinks all nodes are up.
     */
    private static boolean isAnyStorageHostDown()
    {
        return !Gossiper.instance.getUnreachableTokenOwners().isEmpty();
    }

    public interface WritePerformer
    {
        public void apply(IMutation mutation,
                          ReplicaPlan.ForTokenWrite targets,
                          AbstractWriteResponseHandler<IMutation> responseHandler,
                          String localDataCenter) throws OverloadedException;
    }

    /**
     * This class captures metrics for views writes.
     */
    private static class ViewWriteMetricsWrapped extends BatchlogResponseHandler<IMutation>
    {
        public ViewWriteMetricsWrapped(AbstractWriteResponseHandler<IMutation> writeHandler, int i, BatchlogCleanup cleanup, long queryStartNanoTime)
        {
            super(writeHandler, i, cleanup, queryStartNanoTime);
            viewWriteMetrics.viewReplicasAttempted.inc(candidateReplicaCount());
        }

        public void onResponse(Message<IMutation> msg)
        {
            super.onResponse(msg);
            viewWriteMetrics.viewReplicasSuccess.inc();
        }
    }

    /**
     * A Runnable that aborts if it doesn't start running before it times out
     */
    private static abstract class DroppableRunnable implements Runnable
    {
        final long approxCreationTimeNanos;
        final Verb verb;

        public DroppableRunnable(Verb verb)
        {
            this.approxCreationTimeNanos = MonotonicClock.approxTime.now();
            this.verb = verb;
        }

        public final void run()
        {
            long approxCurrentTimeNanos = MonotonicClock.approxTime.now();
            long expirationTimeNanos = verb.expiresAtNanos(approxCreationTimeNanos);
            if (approxCurrentTimeNanos > expirationTimeNanos)
            {
                long timeTakenNanos = approxCurrentTimeNanos - approxCreationTimeNanos;
                MessagingService.instance().metrics.recordSelfDroppedMessage(verb, timeTakenNanos, NANOSECONDS);
                return;
            }
            try
            {
                runMayThrow();
            }
            catch (Exception e)
            {
                throw new RuntimeException(e);
            }
        }

        abstract protected void runMayThrow() throws Exception;
    }

    /**
     * Like DroppableRunnable, but if it aborts, it will rerun (on the mutation stage) after
     * marking itself as a hint in progress so that the hint backpressure mechanism can function.
     */
    private static abstract class LocalMutationRunnable implements Runnable
    {
        private final long approxCreationTimeNanos = MonotonicClock.approxTime.now();

        private final Replica localReplica;

        LocalMutationRunnable(Replica localReplica)
        {
            this.localReplica = localReplica;
        }

        public final void run()
        {
            final Verb verb = verb();
            long nowNanos = MonotonicClock.approxTime.now();
            long expirationTimeNanos = verb.expiresAtNanos(approxCreationTimeNanos);
            if (nowNanos > expirationTimeNanos)
            {
                long timeTakenNanos = nowNanos - approxCreationTimeNanos;
                MessagingService.instance().metrics.recordSelfDroppedMessage(Verb.MUTATION_REQ, timeTakenNanos, NANOSECONDS);

                HintRunnable runnable = new HintRunnable(EndpointsForToken.of(localReplica.range().right, localReplica))
                {
                    protected void runMayThrow() throws Exception
                    {
                        LocalMutationRunnable.this.runMayThrow();
                    }
                };
                submitHint(runnable);
                return;
            }

            try
            {
                runMayThrow();
            }
            catch (Exception e)
            {
                throw new RuntimeException(e);
            }
        }

        abstract protected Verb verb();
        abstract protected void runMayThrow() throws Exception;
    }

    /**
     * HintRunnable will decrease totalHintsInProgress and targetHints when finished.
     * It is the caller's responsibility to increment them initially.
     */
    private abstract static class HintRunnable implements Runnable
    {
        public final EndpointsForToken targets;

        protected HintRunnable(EndpointsForToken targets)
        {
            this.targets = targets;
        }

        public void run()
        {
            try
            {
                runMayThrow();
            }
            catch (Exception e)
            {
                throw new RuntimeException(e);
            }
            finally
            {
                StorageMetrics.totalHintsInProgress.dec(targets.size());
                for (InetAddressAndPort target : targets.endpoints())
                    getHintsInProgressFor(target).decrementAndGet();
            }
        }

        abstract protected void runMayThrow() throws Exception;
    }

    public long getTotalHints()
    {
        return StorageMetrics.totalHints.getCount();
    }

    public int getMaxHintsInProgress()
    {
        return maxHintsInProgress;
    }

    public void setMaxHintsInProgress(int qs)
    {
        maxHintsInProgress = qs;
    }

    public int getHintsInProgress()
    {
        return (int) StorageMetrics.totalHintsInProgress.getCount();
    }

    public void verifyNoHintsInProgress()
    {
        if (getHintsInProgress() > 0)
            logger.warn("Some hints were not written before shutdown.  This is not supposed to happen.  You should (a) run repair, and (b) file a bug report");
    }

    private static AtomicInteger getHintsInProgressFor(InetAddressAndPort destination)
    {
        try
        {
            return hintsInProgress.load(destination);
        }
        catch (Exception e)
        {
            throw new AssertionError(e);
        }
    }

    public static Future<Void> submitHint(Mutation mutation, Replica target, AbstractWriteResponseHandler<IMutation> responseHandler)
    {
        return submitHint(mutation, EndpointsForToken.of(target.range().right, target), responseHandler);
    }

    public static Future<Void> submitHint(Mutation mutation,
                                          EndpointsForToken targets,
                                          AbstractWriteResponseHandler<IMutation> responseHandler)
    {
        Replicas.assertFull(targets); // hints should not be written for transient replicas
        HintRunnable runnable = new HintRunnable(targets)
        {
            public void runMayThrow()
            {
                Set<InetAddressAndPort> validTargets = new HashSet<>(targets.size());
                Set<UUID> hostIds = new HashSet<>(targets.size());
                for (InetAddressAndPort target : targets.endpoints())
                {
                    UUID hostId = StorageService.instance.getHostIdForEndpoint(target);
                    if (hostId != null)
                    {
                        hostIds.add(hostId);
                        validTargets.add(target);
                    }
                    else
                        logger.debug("Discarding hint for endpoint not part of ring: {}", target);
                }
                logger.trace("Adding hints for {}", validTargets);
                HintsService.instance.write(hostIds, Hint.create(mutation, System.currentTimeMillis()));
                validTargets.forEach(HintsService.instance.metrics::incrCreatedHints);
                // Notify the handler only for CL == ANY
                if (responseHandler != null && responseHandler.replicaPlan.consistencyLevel() == ConsistencyLevel.ANY)
                    responseHandler.onResponse(null);
            }
        };

        return submitHint(runnable);
    }

    private static Future<Void> submitHint(HintRunnable runnable)
    {
        StorageMetrics.totalHintsInProgress.inc(runnable.targets.size());
        for (Replica target : runnable.targets)
            getHintsInProgressFor(target.endpoint()).incrementAndGet();
        return (Future<Void>) Stage.MUTATION.submit(runnable);
    }

    public Long getRpcTimeout() { return DatabaseDescriptor.getRpcTimeout(MILLISECONDS); }
    public void setRpcTimeout(Long timeoutInMillis) { DatabaseDescriptor.setRpcTimeout(timeoutInMillis); }

    public Long getReadRpcTimeout() { return DatabaseDescriptor.getReadRpcTimeout(MILLISECONDS); }
    public void setReadRpcTimeout(Long timeoutInMillis) { DatabaseDescriptor.setReadRpcTimeout(timeoutInMillis); }

    public Long getWriteRpcTimeout() { return DatabaseDescriptor.getWriteRpcTimeout(MILLISECONDS); }
    public void setWriteRpcTimeout(Long timeoutInMillis) { DatabaseDescriptor.setWriteRpcTimeout(timeoutInMillis); }

    public Long getCounterWriteRpcTimeout() { return DatabaseDescriptor.getCounterWriteRpcTimeout(MILLISECONDS); }
    public void setCounterWriteRpcTimeout(Long timeoutInMillis) { DatabaseDescriptor.setCounterWriteRpcTimeout(timeoutInMillis); }

    public Long getCasContentionTimeout() { return DatabaseDescriptor.getCasContentionTimeout(MILLISECONDS); }
    public void setCasContentionTimeout(Long timeoutInMillis) { DatabaseDescriptor.setCasContentionTimeout(timeoutInMillis); }

    public Long getRangeRpcTimeout() { return DatabaseDescriptor.getRangeRpcTimeout(MILLISECONDS); }
    public void setRangeRpcTimeout(Long timeoutInMillis) { DatabaseDescriptor.setRangeRpcTimeout(timeoutInMillis); }

    public Long getTruncateRpcTimeout() { return DatabaseDescriptor.getTruncateRpcTimeout(MILLISECONDS); }
    public void setTruncateRpcTimeout(Long timeoutInMillis) { DatabaseDescriptor.setTruncateRpcTimeout(timeoutInMillis); }

    public Long getNativeTransportMaxConcurrentConnections() { return DatabaseDescriptor.getNativeTransportMaxConcurrentConnections(); }
    public void setNativeTransportMaxConcurrentConnections(Long nativeTransportMaxConcurrentConnections) { DatabaseDescriptor.setNativeTransportMaxConcurrentConnections(nativeTransportMaxConcurrentConnections); }

    public Long getNativeTransportMaxConcurrentConnectionsPerIp() { return DatabaseDescriptor.getNativeTransportMaxConcurrentConnectionsPerIp(); }
    public void setNativeTransportMaxConcurrentConnectionsPerIp(Long nativeTransportMaxConcurrentConnections) { DatabaseDescriptor.setNativeTransportMaxConcurrentConnectionsPerIp(nativeTransportMaxConcurrentConnections); }

    public void reloadTriggerClasses() { TriggerExecutor.instance.reloadClasses(); }

    public long getReadRepairAttempted()
    {
        return ReadRepairMetrics.attempted.getCount();
    }

    public long getReadRepairRepairedBlocking()
    {
        return ReadRepairMetrics.repairedBlocking.getCount();
    }

    public long getReadRepairRepairedBackground()
    {
        return ReadRepairMetrics.repairedBackground.getCount();
    }

    public long getReadRepairRepairTimedOut()
    {
        return ReadRepairMetrics.timedOut.getCount();
    }

    public int getNumberOfTables()
    {
        return Schema.instance.getNumberOfTables();
    }

    public String getIdealConsistencyLevel()
    {
        return Objects.toString(DatabaseDescriptor.getIdealConsistencyLevel(), "");
    }

    public String setIdealConsistencyLevel(String cl)
    {
        ConsistencyLevel original = DatabaseDescriptor.getIdealConsistencyLevel();
        ConsistencyLevel newCL = ConsistencyLevel.valueOf(cl.trim().toUpperCase());
        DatabaseDescriptor.setIdealConsistencyLevel(newCL);
        return String.format("Updating ideal consistency level new value: %s old value %s", newCL, original.toString());
    }

    @Override
    public void logBlockingReadRepairAttemptsForNSeconds(int seconds)
    {
        logBlockingReadRepairAttemptsUntil = System.currentTimeMillis() + TimeUnit.SECONDS.toMillis(seconds);
    }

    @Deprecated
    public int getOtcBacklogExpirationInterval() {
        return 0;
    }

    @Deprecated
    public void setOtcBacklogExpirationInterval(int intervalInMillis) { }

    @Override
    public void enableRepairedDataTrackingForRangeReads()
    {
        DatabaseDescriptor.setRepairedDataTrackingForRangeReadsEnabled(true);
    }

    @Override
    public void disableRepairedDataTrackingForRangeReads()
    {
        DatabaseDescriptor.setRepairedDataTrackingForRangeReadsEnabled(false);
    }

    @Override
    public boolean getRepairedDataTrackingEnabledForRangeReads()
    {
        return DatabaseDescriptor.getRepairedDataTrackingForRangeReadsEnabled();
    }

    @Override
    public void enableRepairedDataTrackingForPartitionReads()
    {
        DatabaseDescriptor.setRepairedDataTrackingForPartitionReadsEnabled(true);
    }

    @Override
    public void disableRepairedDataTrackingForPartitionReads()
    {
        DatabaseDescriptor.setRepairedDataTrackingForPartitionReadsEnabled(false);
    }

    @Override
    public boolean getRepairedDataTrackingEnabledForPartitionReads()
    {
        return DatabaseDescriptor.getRepairedDataTrackingForPartitionReadsEnabled();
    }

    @Override
    public void enableReportingUnconfirmedRepairedDataMismatches()
    {
        DatabaseDescriptor.reportUnconfirmedRepairedDataMismatches(true);
    }

    @Override
    public void disableReportingUnconfirmedRepairedDataMismatches()
    {
       DatabaseDescriptor.reportUnconfirmedRepairedDataMismatches(false);
    }

    @Override
    public boolean getReportingUnconfirmedRepairedDataMismatchesEnabled()
    {
        return DatabaseDescriptor.reportUnconfirmedRepairedDataMismatches();
    }

    @Override
    public boolean getSnapshotOnRepairedDataMismatchEnabled()
    {
        return DatabaseDescriptor.snapshotOnRepairedDataMismatch();
    }

    @Override
    public void enableSnapshotOnRepairedDataMismatch()
    {
        DatabaseDescriptor.setSnapshotOnRepairedDataMismatch(true);
    }

    @Override
    public void disableSnapshotOnRepairedDataMismatch()
    {
        DatabaseDescriptor.setSnapshotOnRepairedDataMismatch(false);
    }

    static class PaxosBallotAndContention
    {
        final UUID ballot;
        final int contentions;

        PaxosBallotAndContention(UUID ballot, int contentions)
        {
            this.ballot = ballot;
            this.contentions = contentions;
        }

        @Override
        public final int hashCode()
        {
            int hashCode = 31 + (ballot == null ? 0 : ballot.hashCode());
            return 31 * hashCode * this.contentions;
        }

        @Override
        public final boolean equals(Object o)
        {
            if(!(o instanceof PaxosBallotAndContention))
                return false;
            PaxosBallotAndContention that = (PaxosBallotAndContention)o;
            // handles nulls properly
            return Objects.equals(ballot, that.ballot) && contentions == that.contentions;
        }
    }

    @Override
    public void useDeterministicTableID(boolean value)
    {
        DatabaseDescriptor.useDeterministicTableID(value);
    }

    @Override
    public long[] getRecentReadLatencyHistogramMicrosV3()
    {
        return readMetrics.recentLatencyHistogram.getBuckets(true);
    }

    @Override
    public long[] getRecentWriteLatencyHistogramMicrosV3()
    {
        return writeMetrics.recentLatencyHistogram.getBuckets(true);
    }

    @Override
    public long[] getRecentRangeLatencyHistogramMicrosV3()
    {
        return RangeCommandIterator.rangeMetrics.recentLatencyHistogram.getBuckets(true);
    }

    @Override
    public long[] getRecentCasReadLatencyHistogramMicrosV3()
    {
        return casReadMetrics.recentLatencyHistogram.getBuckets(true);
    }

    @Override
    public long[] getRecentCasWriteLatencyHistogramMicrosV3()
    {
        return casWriteMetrics.recentLatencyHistogram.getBuckets(true);
    }

    @Override
    public long[] getRecentViewWriteLatencyHistogramMicrosV3()
    {
        return viewWriteMetrics.recentLatencyHistogram.getBuckets(true);
    }

    @Override
    public long[] getCasReadContentionHistogram()
    {
        return casReadMetrics.contentionEstimatedHistogram.getBuckets(true);
    }

    @Override
    public long[] getCasWriteContentionHistogram()
    {
        return casWriteMetrics.contentionEstimatedHistogram.getBuckets(true);
    }

    private long[] clientRequestReadConsistencyLevelMicros(ConsistencyLevel cl)
    {
        return readMetricsMap.get(cl).recentLatencyHistogram.getBuckets(true);
    }

    private long[] clientRequestWriteConsistencyLevelMicros(ConsistencyLevel cl)
    {
        return writeMetricsMap.get(cl).recentLatencyHistogram.getBuckets(true);
    }

    @Override
    public long[] getRecentClientRequestReadConsistencyLevelOneMicrosV3()
    {
        return clientRequestReadConsistencyLevelMicros(ConsistencyLevel.ONE);
    }

    @Override
    public long[] getRecentClientRequestWriteConsistencyLevelOneMicrosV3()
    {
        return clientRequestWriteConsistencyLevelMicros(ConsistencyLevel.ONE);
    }

    @Override
    public long[] getRecentClientRequestReadConsistencyLevelTwoMicrosV3()
    {
        return clientRequestReadConsistencyLevelMicros(ConsistencyLevel.TWO);
    }

    @Override
    public long[] getRecentClientRequestWriteConsistencyLevelTwoMicrosV3()
    {
        return clientRequestWriteConsistencyLevelMicros(ConsistencyLevel.TWO);
    }

    @Override
    public long[] getRecentClientRequestReadConsistencyLevelThreeMicrosV3()
    {
        return clientRequestReadConsistencyLevelMicros(ConsistencyLevel.THREE);
    }

    @Override
    public long[] getRecentClientRequestWriteConsistencyLevelThreeMicrosV3()
    {
        return clientRequestWriteConsistencyLevelMicros(ConsistencyLevel.THREE);
    }

    @Override
    public long[] getRecentClientRequestReadConsistencyLevelQuorumMicrosV3()
    {
        return clientRequestReadConsistencyLevelMicros(ConsistencyLevel.QUORUM);
    }

    @Override
    public long[] getRecentClientRequestWriteConsistencyLevelQuorumMicrosV3()
    {
        return clientRequestWriteConsistencyLevelMicros(ConsistencyLevel.QUORUM);
    }

    @Override
    public long[] getRecentClientRequestReadConsistencyLevelLocalOneMicrosV3()
    {
        return clientRequestReadConsistencyLevelMicros(ConsistencyLevel.LOCAL_ONE);
    }

    @Override
    public long[] getRecentClientRequestWriteConsistencyLevelLocalOneMicrosV3()
    {
        return clientRequestWriteConsistencyLevelMicros(ConsistencyLevel.LOCAL_ONE);
    }

    @Override
    public long[] getRecentClientRequestReadConsistencyLevelLocalQuorumMicrosV3()
    {
        return clientRequestReadConsistencyLevelMicros(ConsistencyLevel.LOCAL_QUORUM);
    }

    @Override
    public long[] getRecentClientRequestWriteConsistencyLevelLocalQuorumMicrosV3()
    {
        return clientRequestWriteConsistencyLevelMicros(ConsistencyLevel.LOCAL_QUORUM);
    }

    @Override
    public long[] getRecentClientRequestReadConsistencyLevelEachQuorumMicrosV3()
    {
        return clientRequestReadConsistencyLevelMicros(ConsistencyLevel.EACH_QUORUM);
    }

    @Override
    public long[] getRecentClientRequestWriteConsistencyLevelEachQuorumMicrosV3()
    {
        return clientRequestWriteConsistencyLevelMicros(ConsistencyLevel.EACH_QUORUM);
    }

    @Override
    public long[] getRecentClientRequestReadConsistencyLevelSerialMicrosV3()
    {
        return clientRequestReadConsistencyLevelMicros(ConsistencyLevel.SERIAL);
    }

    @Override
    public long[] getRecentClientRequestWriteConsistencyLevelSerialMicrosV3()
    {
        return clientRequestWriteConsistencyLevelMicros(ConsistencyLevel.SERIAL);
    }

    @Override
    public long[] getRecentClientRequestReadConsistencyLevelLocalSerialMicrosV3()
    {
        return clientRequestReadConsistencyLevelMicros(ConsistencyLevel.LOCAL_SERIAL);
    }

    @Override
    public long[] getRecentClientRequestWriteConsistencyLevelLocalSerialMicrosV3()
    {
        return clientRequestWriteConsistencyLevelMicros(ConsistencyLevel.LOCAL_SERIAL);
    }

    @Override
    public long[] getRecentClientRequestWriteConsistencyLevelAnyMicrosV3()
    {
        return clientRequestWriteConsistencyLevelMicros(ConsistencyLevel.ANY);
    }

    @Override
    public void enableSecondaryIndex()
    {
        DatabaseDescriptor.setEnableSecondaryIndex(true);
    }

    @Override
    public void disableSecondaryIndex()
    {
        DatabaseDescriptor.setEnableSecondaryIndex(false);
    }

    @Override
    public boolean getSecondaryIndexEnabled()
    {
        return DatabaseDescriptor.enableSecondaryIndex();
    }

    @Override
    public boolean getSnapshotOnDuplicateRowDetectionEnabled()
    {
        return DatabaseDescriptor.snapshotOnDuplicateRowDetection();
    }

    @Override
    public void enableSnapshotOnDuplicateRowDetection()
    {
        DatabaseDescriptor.setSnapshotOnDuplicateRowDetection(true);
    }

    @Override
    public void disableSnapshotOnDuplicateRowDetection()
    {
        DatabaseDescriptor.setSnapshotOnDuplicateRowDetection(false);
    }

    @Override
    public boolean getCheckForDuplicateRowsDuringReads()
    {
        return DatabaseDescriptor.checkForDuplicateRowsDuringReads();
    }

    @Override
    public void enableCheckForDuplicateRowsDuringReads()
    {
        DatabaseDescriptor.setCheckForDuplicateRowsDuringReads(true);
    }

    @Override
    public void disableCheckForDuplicateRowsDuringReads()
    {
        DatabaseDescriptor.setCheckForDuplicateRowsDuringReads(false);
    }

    @Override
    public boolean getCheckForDuplicateRowsDuringCompaction()
    {
        return DatabaseDescriptor.checkForDuplicateRowsDuringCompaction();
    }

    @Override
    public void enableCheckForDuplicateRowsDuringCompaction()
    {
        DatabaseDescriptor.setCheckForDuplicateRowsDuringCompaction(true);
    }

    @Override
    public void disableCheckForDuplicateRowsDuringCompaction()
    {
        DatabaseDescriptor.setCheckForDuplicateRowsDuringCompaction(false);
    }
}<|MERGE_RESOLUTION|>--- conflicted
+++ resolved
@@ -194,9 +194,6 @@
     private static final Map<ConsistencyLevel, ClientWriteRequestMetrics> writeMetricsMap = new EnumMap<>(ConsistencyLevel.class);
     private static final BlacklistMetrics blacklistMetrics = new BlacklistMetrics();
 
-<<<<<<< HEAD
-    private static final String DISABLE_SERIAL_READ_LINEARIZABILITY_KEY = "cassandra.unsafe.disable-serial-reads-linearizability";
-=======
     private static final double CONCURRENT_SUBREQUESTS_MARGIN = 0.10;
 
     /**
@@ -210,7 +207,6 @@
 
     @VisibleForTesting
     public static final String DISABLE_SERIAL_READ_LINEARIZABILITY_KEY = "cassandra.unsafe.disable-serial-reads-linearizability";
->>>>>>> 2713b9b0
     private static final boolean disableSerialReadLinearizability =
         Boolean.parseBoolean(System.getProperty(DISABLE_SERIAL_READ_LINEARIZABILITY_KEY, "true"));
 
