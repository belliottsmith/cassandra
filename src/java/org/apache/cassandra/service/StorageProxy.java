--- conflicted
+++ resolved
@@ -47,6 +47,8 @@
 import com.google.common.util.concurrent.Uninterruptibles;
 
 import org.apache.cassandra.config.Config;
+import org.apache.cassandra.metrics.CassandraMetricsRegistry;
+import org.apache.cassandra.metrics.ClientMessageSizeMetrics;
 import org.apache.cassandra.service.paxos.*;
 import org.apache.cassandra.utils.concurrent.CountDownLatch;
 
@@ -56,24 +58,7 @@
 import org.apache.cassandra.batchlog.Batch;
 import org.apache.cassandra.batchlog.BatchlogManager;
 import org.apache.cassandra.concurrent.Stage;
-<<<<<<< HEAD
 import org.apache.cassandra.config.CassandraRelevantProperties;
-=======
-import org.apache.cassandra.db.ColumnFamilyStore;
-import org.apache.cassandra.db.PartitionPosition;
-import org.apache.cassandra.metrics.CassandraMetricsRegistry;
-import org.apache.cassandra.metrics.ClientMessageSizeMetrics;
-import org.apache.cassandra.db.PartitionSizeCommand;
-import org.apache.cassandra.metrics.BlacklistMetrics;
-import org.apache.cassandra.schema.PartitionBlacklist;
-import org.apache.cassandra.schema.TableId;
-import org.apache.cassandra.service.reads.AbstractReadExecutor;
-import org.apache.cassandra.service.reads.PartitionSizeCallback;
-import org.apache.cassandra.service.reads.ReadCallback;
-import org.apache.cassandra.service.reads.SpeculativeRetryPolicy;
-import org.apache.cassandra.service.reads.repair.ReadRepair;
-import org.apache.cassandra.schema.TableMetadata;
->>>>>>> 302995c7
 import org.apache.cassandra.config.DatabaseDescriptor;
 import org.apache.cassandra.db.ColumnFamilyStore;
 import org.apache.cassandra.db.ConsistencyLevel;
@@ -209,79 +194,9 @@
             return new AtomicInteger(0);
         }
     };
-<<<<<<< HEAD
-=======
-    private static final ClientRequestMetrics readMetrics = new ClientRequestMetrics("Read");
-    @VisibleForTesting
-    public static final ClientRequestMetrics rangeMetrics = new ClientRequestMetrics("RangeSlice");
-    private static final ClientRequestMetrics partitionSizeMetrics = new ClientRequestMetrics("PartitionSize");
-    private static final ClientWriteRequestMetrics writeMetrics = new ClientWriteRequestMetrics("Write");
-    private static final CASClientWriteRequestMetrics casWriteMetrics = new CASClientWriteRequestMetrics("CASWrite");
-    private static final CASClientRequestMetrics casReadMetrics = new CASClientRequestMetrics("CASRead");
-    private static final ViewWriteMetrics viewWriteMetrics = new ViewWriteMetrics("ViewWrite");
-    private static final EnumMap<ConsistencyLevel, ClientRequestMetrics> partitionSizeMetricsMap = new EnumMap<>(ConsistencyLevel.class);
-    private static final Map<ConsistencyLevel, ClientRequestMetrics> readMetricsMap = new EnumMap<>(ConsistencyLevel.class);
-    private static final Map<ConsistencyLevel, ClientWriteRequestMetrics> writeMetricsMap = new EnumMap<>(ConsistencyLevel.class);
-    private static final BlacklistMetrics blacklistMetrics = new BlacklistMetrics();
+
     private static final CassandraMetricsRegistry.JmxHistogram bytesReceivedPerRequest = new CassandraMetricsRegistry.JmxHistogram(ClientMessageSizeMetrics.bytesReceivedPerRequest, null);
     private static final CassandraMetricsRegistry.JmxHistogram bytesSentPerResponse = new CassandraMetricsRegistry.JmxHistogram(ClientMessageSizeMetrics.bytesSentPerResponse, null);
-
-    @VisibleForTesting
-    public static final String DISABLE_SERIAL_READ_LINEARIZABILITY_KEY = "cassandra.unsafe.disable-serial-reads-linearizability";
-    private static final boolean disableSerialReadLinearizability =
-        Boolean.parseBoolean(System.getProperty(DISABLE_SERIAL_READ_LINEARIZABILITY_KEY, "true"));
-
-    public static final PartitionBlacklist partitionBlacklist = new PartitionBlacklist();
-
-    private volatile long logBlockingReadRepairAttemptsUntil = Long.MIN_VALUE;
-
-    public void initialLoadPartitionBlacklist()
-    {
-        partitionBlacklist.initialLoad();
-    }
-
-    @Override
-    public void loadPartitionBlacklist()
-    {
-        partitionBlacklist.load();
-    }
-
-    @Override
-    public int getPartitionBlacklistLoadAttempts()
-    {
-        return partitionBlacklist.getLoadAttempts();
-    }
-
-    @Override
-    public int getPartitionBlacklistLoadSuccesses()
-    {
-        return partitionBlacklist.getLoadSuccesses();
-    }
-
-    @Override
-    public void setEnablePartitionBlacklist(boolean enabled)
-    {
-        DatabaseDescriptor.setEnablePartitionBlacklist(enabled);
-    }
-
-    @Override
-    public void setEnableBlacklistWrites(boolean enabled)
-    {
-        DatabaseDescriptor.setEnableBlacklistWrites(enabled);
-    }
-
-    @Override
-    public void setEnableBlacklistReads(boolean enabled)
-    {
-        DatabaseDescriptor.setEnableBlacklistReads(enabled);
-    }
-
-    @Override
-    public void setEnableBlacklistRangeReads(boolean enabled)
-    {
-        DatabaseDescriptor.setEnableBlacklistRangeReads(enabled);
-    }
->>>>>>> 302995c7
 
     private static final DenylistMetrics denylistMetrics = new DenylistMetrics(); //TODO alias old metrics
 
