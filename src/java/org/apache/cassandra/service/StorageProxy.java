--- conflicted
+++ resolved
@@ -3080,7 +3080,24 @@
     }
 
     @Override
-<<<<<<< HEAD
+    public void enableSecondaryIndex()
+    {
+        DatabaseDescriptor.setEnableSecondaryIndex(true);
+    }
+
+    @Override
+    public void disableSecondaryIndex()
+    {
+        DatabaseDescriptor.setEnableSecondaryIndex(false);
+    }
+
+    @Override
+    public boolean getSecondaryIndexEnabled()
+    {
+        return DatabaseDescriptor.enableSecondaryIndex();
+    }
+
+    @Override
     public boolean getSnapshotOnDuplicateRowDetectionEnabled()
     {
         return DatabaseDescriptor.snapshotOnDuplicateRowDetection();
@@ -3132,22 +3149,5 @@
     public void disableCheckForDuplicateRowsDuringCompaction()
     {
         DatabaseDescriptor.setCheckForDuplicateRowsDuringCompaction(false);
-=======
-    public void enableSecondaryIndex()
-    {
-        DatabaseDescriptor.setEnableSecondaryIndex(true);
-    }
-
-    @Override
-    public void disableSecondaryIndex()
-    {
-        DatabaseDescriptor.setEnableSecondaryIndex(false);
-    }
-
-    @Override
-    public boolean getSecondaryIndexEnabled()
-    {
-        return DatabaseDescriptor.enableSecondaryIndex();
->>>>>>> df140760
     }
 }