/*
 * Licensed to the Apache Software Foundation (ASF) under one
 * or more contributor license agreements.  See the NOTICE file
 * distributed with this work for additional information
 * regarding copyright ownership.  The ASF licenses this file
 * to you under the Apache License, Version 2.0 (the
 * "License"); you may not use this file except in compliance
 * with the License.  You may obtain a copy of the License at
 *
 *     http://www.apache.org/licenses/LICENSE-2.0
 *
 * Unless required by applicable law or agreed to in writing, software
 * distributed under the License is distributed on an "AS IS" BASIS,
 * WITHOUT WARRANTIES OR CONDITIONS OF ANY KIND, either express or implied.
 * See the License for the specific language governing permissions and
 * limitations under the License.
 */
package org.apache.cassandra.service;

import java.nio.ByteBuffer;
import java.util.ArrayList;
import java.util.Arrays;
import java.util.Collection;
import java.util.HashMap;
import java.util.HashSet;
import java.util.List;
import java.util.Map;
import java.util.Objects;
import java.util.Optional;
import java.util.Set;
import java.util.UUID;
import java.util.concurrent.ConcurrentHashMap;
import java.util.concurrent.Future;
import java.util.concurrent.ThreadLocalRandom;
import java.util.concurrent.TimeUnit;
import java.util.concurrent.TimeoutException;
import java.util.concurrent.atomic.AtomicInteger;
import java.util.concurrent.atomic.AtomicLong;
import java.util.function.Function;
import java.util.stream.Collectors;

import com.google.common.base.Preconditions;
import com.google.common.cache.CacheLoader;
import com.google.common.collect.Iterables;
import com.google.common.util.concurrent.Uninterruptibles;

import org.apache.cassandra.config.Config;
import org.apache.cassandra.service.paxos.*;
import org.apache.cassandra.service.paxos.Paxos;
import org.apache.cassandra.utils.TimeUUID;
import org.apache.cassandra.utils.concurrent.CountDownLatch;

import org.slf4j.Logger;
import org.slf4j.LoggerFactory;

import org.apache.cassandra.batchlog.Batch;
import org.apache.cassandra.batchlog.BatchlogManager;
import org.apache.cassandra.concurrent.Stage;
import org.apache.cassandra.config.CassandraRelevantProperties;
import org.apache.cassandra.config.DatabaseDescriptor;
import org.apache.cassandra.db.ColumnFamilyStore;
import org.apache.cassandra.db.ConsistencyLevel;
import org.apache.cassandra.db.CounterMutation;
import org.apache.cassandra.db.DecoratedKey;
import org.apache.cassandra.db.IMutation;
import org.apache.cassandra.db.Keyspace;
import org.apache.cassandra.db.MessageParams;
import org.apache.cassandra.db.Mutation;
import org.apache.cassandra.db.PartitionRangeReadCommand;
import org.apache.cassandra.db.ReadCommand;
import org.apache.cassandra.db.ReadExecutionController;
import org.apache.cassandra.db.ReadResponse;
import org.apache.cassandra.db.RejectException;
import org.apache.cassandra.db.SinglePartitionReadCommand;
import org.apache.cassandra.db.TruncateRequest;
import org.apache.cassandra.db.WriteType;
import org.apache.cassandra.db.filter.TombstoneOverwhelmingException;
import org.apache.cassandra.db.partitions.FilteredPartition;
import org.apache.cassandra.db.partitions.PartitionIterator;
import org.apache.cassandra.db.partitions.PartitionIterators;
import org.apache.cassandra.db.partitions.PartitionUpdate;
import org.apache.cassandra.db.partitions.UnfilteredPartitionIterator;
import org.apache.cassandra.db.rows.RowIterator;
import org.apache.cassandra.db.view.ViewUtils;
import org.apache.cassandra.dht.Token;
import org.apache.cassandra.exceptions.CasWriteTimeoutException;
import org.apache.cassandra.exceptions.CasWriteUnknownResultException;
import org.apache.cassandra.exceptions.InvalidRequestException;
import org.apache.cassandra.exceptions.IsBootstrappingException;
import org.apache.cassandra.exceptions.OverloadedException;
import org.apache.cassandra.exceptions.ReadAbortException;
import org.apache.cassandra.exceptions.ReadFailureException;
import org.apache.cassandra.exceptions.ReadTimeoutException;
import org.apache.cassandra.exceptions.RequestFailureException;
import org.apache.cassandra.exceptions.RequestFailureReason;
import org.apache.cassandra.exceptions.RequestTimeoutException;
import org.apache.cassandra.exceptions.UnavailableException;
import org.apache.cassandra.exceptions.WriteFailureException;
import org.apache.cassandra.exceptions.WriteTimeoutException;
import org.apache.cassandra.gms.Gossiper;
import org.apache.cassandra.hints.Hint;
import org.apache.cassandra.hints.HintsService;
import org.apache.cassandra.locator.AbstractReplicationStrategy;
import org.apache.cassandra.locator.EndpointsForToken;
import org.apache.cassandra.locator.IEndpointSnitch;
import org.apache.cassandra.locator.InetAddressAndPort;
import org.apache.cassandra.locator.Replica;
import org.apache.cassandra.locator.ReplicaLayout;
import org.apache.cassandra.locator.ReplicaPlan;
import org.apache.cassandra.locator.ReplicaPlans;
import org.apache.cassandra.locator.Replicas;
import org.apache.cassandra.metrics.CASClientRequestMetrics;
import org.apache.cassandra.metrics.DenylistMetrics;
import org.apache.cassandra.metrics.ReadRepairMetrics;
import org.apache.cassandra.metrics.StorageMetrics;
import org.apache.cassandra.net.ForwardingInfo;
import org.apache.cassandra.net.Message;
import org.apache.cassandra.net.MessageFlag;
import org.apache.cassandra.net.MessagingService;
import org.apache.cassandra.net.RequestCallback;
import org.apache.cassandra.net.Verb;
import org.apache.cassandra.schema.PartitionDenylist;
import org.apache.cassandra.schema.Schema;
import org.apache.cassandra.schema.SchemaConstants;
import org.apache.cassandra.schema.TableId;
import org.apache.cassandra.schema.TableMetadata;
import org.apache.cassandra.service.paxos.v1.PrepareCallback;
import org.apache.cassandra.service.paxos.v1.ProposeCallback;
import org.apache.cassandra.service.reads.AbstractReadExecutor;
import org.apache.cassandra.service.reads.ReadCallback;
import org.apache.cassandra.service.reads.range.RangeCommandIterator;
import org.apache.cassandra.service.reads.range.RangeCommands;
import org.apache.cassandra.service.reads.repair.ReadRepair;
import org.apache.cassandra.tracing.Tracing;
import org.apache.cassandra.triggers.TriggerExecutor;
import org.apache.cassandra.utils.Clock;
import org.apache.cassandra.utils.FBUtilities;
import org.apache.cassandra.utils.MBeanWrapper;
import org.apache.cassandra.utils.MonotonicClock;
import org.apache.cassandra.utils.NoSpamLogger;
import org.apache.cassandra.utils.Pair;
import org.apache.cassandra.utils.concurrent.UncheckedInterruptedException;

import static com.google.common.collect.Iterables.concat;
import static java.util.concurrent.TimeUnit.MILLISECONDS;
import static java.util.concurrent.TimeUnit.NANOSECONDS;
import static org.apache.cassandra.db.ConsistencyLevel.SERIAL;
import static org.apache.cassandra.net.Message.out;
import static org.apache.cassandra.metrics.ClientRequestsMetricsHolder.casReadMetrics;
import static org.apache.cassandra.metrics.ClientRequestsMetricsHolder.casWriteMetrics;
import static org.apache.cassandra.metrics.ClientRequestsMetricsHolder.readMetrics;
import static org.apache.cassandra.metrics.ClientRequestsMetricsHolder.readMetricsForLevel;
import static org.apache.cassandra.metrics.ClientRequestsMetricsHolder.viewWriteMetrics;
import static org.apache.cassandra.metrics.ClientRequestsMetricsHolder.writeMetrics;
import static org.apache.cassandra.metrics.ClientRequestsMetricsHolder.writeMetricsForLevel;
import static org.apache.cassandra.net.NoPayload.noPayload;
import static org.apache.cassandra.net.Verb.*;
import static org.apache.cassandra.service.BatchlogResponseHandler.BatchlogCleanup;
import static org.apache.cassandra.service.paxos.Ballot.Flag.GLOBAL;
import static org.apache.cassandra.service.paxos.Ballot.Flag.LOCAL;
import static org.apache.cassandra.service.paxos.BallotGenerator.Global.nextBallot;
import static org.apache.cassandra.service.paxos.v1.PrepareVerbHandler.doPrepare;
import static org.apache.cassandra.service.paxos.v1.ProposeVerbHandler.doPropose;
import static org.apache.cassandra.utils.Clock.Global.currentTimeMillis;
import static org.apache.cassandra.utils.Clock.Global.nanoTime;
import static org.apache.cassandra.utils.TimeUUID.Generator.nextTimeUUID;
import static org.apache.cassandra.utils.concurrent.CountDownLatch.newCountDownLatch;
import static org.apache.commons.lang3.StringUtils.join;

public class StorageProxy implements StorageProxyMBean
{
    public static final String MBEAN_NAME = "org.apache.cassandra.db:type=StorageProxy";
    private static final Logger logger = LoggerFactory.getLogger(StorageProxy.class);

    public static final String UNREACHABLE = "UNREACHABLE";

    private static final int FAILURE_LOGGING_INTERVAL_SECONDS = CassandraRelevantProperties.FAILURE_LOGGING_INTERVAL_SECONDS.getInt();

    private static final WritePerformer standardWritePerformer;
    private static final WritePerformer counterWritePerformer;
    private static final WritePerformer counterWriteOnCoordinatorPerformer;

    public static final StorageProxy instance = new StorageProxy();

    private static volatile int maxHintsInProgress = 128 * FBUtilities.getAvailableProcessors();
    private static final CacheLoader<InetAddressAndPort, AtomicInteger> hintsInProgress = new CacheLoader<InetAddressAndPort, AtomicInteger>()
    {
        public AtomicInteger load(InetAddressAndPort inetAddress)
        {
            return new AtomicInteger(0);
        }
    };

    private static final DenylistMetrics denylistMetrics = new DenylistMetrics();

    private static final PartitionDenylist partitionDenylist = new PartitionDenylist();

    private volatile long logBlockingReadRepairAttemptsUntil = Long.MIN_VALUE;

    private StorageProxy()
    {
    }

    static
    {
        MBeanWrapper.instance.registerMBean(instance, MBEAN_NAME);
        HintsService.instance.registerMBean();

        standardWritePerformer = (mutation, targets, responseHandler, localDataCenter) ->
        {
            assert mutation instanceof Mutation;
            sendToHintedReplicas((Mutation) mutation, targets, responseHandler, localDataCenter, Stage.MUTATION);
        };

        /*
         * We execute counter writes in 2 places: either directly in the coordinator node if it is a replica, or
         * in CounterMutationVerbHandler on a replica othewise. The write must be executed on the COUNTER_MUTATION stage
         * but on the latter case, the verb handler already run on the COUNTER_MUTATION stage, so we must not execute the
         * underlying on the stage otherwise we risk a deadlock. Hence two different performer.
         */
        counterWritePerformer = (mutation, targets, responseHandler, localDataCenter) ->
        {
            EndpointsForToken selected = targets.contacts().withoutSelf();
            Replicas.temporaryAssertFull(selected); // TODO CASSANDRA-14548
            counterWriteTask(mutation, targets.withContacts(selected), responseHandler, localDataCenter).run();
        };

        counterWriteOnCoordinatorPerformer = (mutation, targets, responseHandler, localDataCenter) ->
        {
            EndpointsForToken selected = targets.contacts().withoutSelf();
            Replicas.temporaryAssertFull(selected); // TODO CASSANDRA-14548
            Stage.COUNTER_MUTATION.executor()
                                  .execute(counterWriteTask(mutation, targets.withContacts(selected), responseHandler, localDataCenter));
        };


        ReadRepairMetrics.init();

        if (!Paxos.isLinearizable())
        {
            logger.warn("This node was started with paxos variant {}. SERIAL (and LOCAL_SERIAL) reads coordinated by this node " +
                        "will not offer linearizability (see CASSANDRA-12126 for details on what this means) with " +
                        "respect to other SERIAL operations. Please note that with this variant, SERIAL reads will be " +
                        "slower than QUORUM reads, yet offer no additional guarantees. This flag should only be used in " +
                        "the restricted case of upgrading from a pre-CASSANDRA-12126 version, and only if you " +
                        "understand the tradeoff.", Paxos.getPaxosVariant());
        }
    }

    /**
     * Apply @param updates if and only if the current values in the row for @param key
     * match the provided @param conditions.  The algorithm is "raw" Paxos: that is, Paxos
     * minus leader election -- any node in the cluster may propose changes for any row,
     * which (that is, the row) is the unit of values being proposed, not single columns.
     *
     * The Paxos cohort is only the replicas for the given key, not the entire cluster.
     * So we expect performance to be reasonable, but CAS is still intended to be used
     * "when you really need it," not for all your updates.
     *
     * There are three phases to Paxos:
     *  1. Prepare: the coordinator generates a ballot (timeUUID in our case) and asks replicas to (a) promise
     *     not to accept updates from older ballots and (b) tell us about the most recent update it has already
     *     accepted.
     *  2. Accept: if a majority of replicas respond, the coordinator asks replicas to accept the value of the
     *     highest proposal ballot it heard about, or a new value if no in-progress proposals were reported.
     *  3. Commit (Learn): if a majority of replicas acknowledge the accept request, we can commit the new
     *     value.
     *
     *  Commit procedure is not covered in "Paxos Made Simple," and only briefly mentioned in "Paxos Made Live,"
     *  so here is our approach:
     *   3a. The coordinator sends a commit message to all replicas with the ballot and value.
     *   3b. Because of 1-2, this will be the highest-seen commit ballot.  The replicas will note that,
     *       and send it with subsequent promise replies.  This allows us to discard acceptance records
     *       for successfully committed replicas, without allowing incomplete proposals to commit erroneously
     *       later on.
     *
     *  Note that since we are performing a CAS rather than a simple update, we perform a read (of committed
     *  values) between the prepare and accept phases.  This gives us a slightly longer window for another
     *  coordinator to come along and trump our own promise with a newer one but is otherwise safe.
     *
     * @param keyspaceName the keyspace for the CAS
     * @param cfName the column family for the CAS
     * @param key the row key for the row to CAS
     * @param request the conditions for the CAS to apply as well as the update to perform if the conditions hold.
     * @param consistencyForPaxos the consistency for the paxos prepare and propose round. This can only be either SERIAL or LOCAL_SERIAL.
     * @param consistencyForCommit the consistency for write done during the commit phase. This can be anything, except SERIAL or LOCAL_SERIAL.
     *
     * @return null if the operation succeeds in updating the row, or the current values corresponding to conditions.
     * (since, if the CAS doesn't succeed, it means the current value do not match the conditions).
     */
    public static RowIterator cas(String keyspaceName,
                                  String cfName,
                                  DecoratedKey key,
                                  CASRequest request,
                                  ConsistencyLevel consistencyForPaxos,
                                  ConsistencyLevel consistencyForCommit,
                                  ClientState clientState,
                                  int nowInSeconds,
                                  long queryStartNanoTime)
    throws UnavailableException, IsBootstrappingException, RequestFailureException, RequestTimeoutException, InvalidRequestException, CasWriteUnknownResultException
    {
        if (DatabaseDescriptor.getPartitionDenylistEnabled() && DatabaseDescriptor.getDenylistWritesEnabled() && !partitionDenylist.isKeyPermitted(keyspaceName, cfName, key.getKey()))
        {
            denylistMetrics.incrementWritesRejected();
            throw new InvalidRequestException(String.format("Unable to CAS write to denylisted partition [0x%s] in %s/%s",
                                                            key.toString(), keyspaceName, cfName));
        }

        return Paxos.useV2()
                ? Paxos.cas(key, request, consistencyForPaxos, consistencyForCommit, clientState)
                : legacyCas(keyspaceName, cfName, key, request, consistencyForPaxos, consistencyForCommit, clientState, nowInSeconds, queryStartNanoTime);
    }

    public static RowIterator legacyCas(String keyspaceName,
                                        String cfName,
                                        DecoratedKey key,
                                        CASRequest request,
                                        ConsistencyLevel consistencyForPaxos,
                                        ConsistencyLevel consistencyForCommit,
                                        ClientState clientState,
                                        int nowInSeconds,
                                        long queryStartNanoTime)
    throws UnavailableException, IsBootstrappingException, RequestFailureException, RequestTimeoutException, InvalidRequestException
    {
        final long startTimeForMetrics = nanoTime();
        try
        {
            TableMetadata metadata = Schema.instance.validateTable(keyspaceName, cfName);

<<<<<<< HEAD
            Function<Ballot, Pair<PartitionUpdate, RowIterator>> updateProposer = ballot ->
=======
            if (DatabaseDescriptor.getPartitionDenylistEnabled() && DatabaseDescriptor.getDenylistWritesEnabled() && !partitionDenylist.isKeyPermitted(keyspaceName, cfName, key.getKey()))
            {
                denylistMetrics.incrementWritesRejected();
                throw new InvalidRequestException(String.format("Unable to CAS write to denylisted partition [0x%s] in %s/%s",
                                                                key.toString(), keyspaceName, cfName));
            }

            Supplier<Pair<PartitionUpdate, RowIterator>> updateProposer = () ->
>>>>>>> 30fd25b8
            {
                // read the current values and check they validate the conditions
                Tracing.trace("Reading existing values for CAS precondition");
                SinglePartitionReadCommand readCommand = (SinglePartitionReadCommand) request.readCommand(nowInSeconds);
                ConsistencyLevel readConsistency = consistencyForPaxos == ConsistencyLevel.LOCAL_SERIAL ? ConsistencyLevel.LOCAL_QUORUM : ConsistencyLevel.QUORUM;

                FilteredPartition current;
                try (RowIterator rowIter = readOne(readCommand, readConsistency, queryStartNanoTime))
                {
                    current = FilteredPartition.create(rowIter);
                }

                if (!request.appliesTo(current))
                {
                    Tracing.trace("CAS precondition does not match current values {}", current);
                    casWriteMetrics.conditionNotMet.inc();
                    return Pair.create(PartitionUpdate.emptyUpdate(metadata, key), current.rowIterator());
                }

                // Create the desired updates
                PartitionUpdate updates = request.makeUpdates(current, clientState, ballot);

                long size = updates.dataSize();
                casWriteMetrics.mutationSize.update(size);
                writeMetricsForLevel(consistencyForPaxos).mutationSize.update(size);

                // Apply triggers to cas updates. A consideration here is that
                // triggers emit Mutations, and so a given trigger implementation
                // may generate mutations for partitions other than the one this
                // paxos round is scoped for. In this case, TriggerExecutor will
                // validate that the generated mutations are targetted at the same
                // partition as the initial updates and reject (via an
                // InvalidRequestException) any which aren't.
                updates = TriggerExecutor.instance.execute(updates);

                return Pair.create(updates, null);
            };

            return doPaxos(metadata,
                           key,
                           consistencyForPaxos,
                           consistencyForCommit,
                           consistencyForCommit,
                           queryStartNanoTime,
                           casWriteMetrics,
                           updateProposer);

        }
        catch (CasWriteUnknownResultException e)
        {
            casWriteMetrics.unknownResult.mark();
            throw e;
        }
        catch (CasWriteTimeoutException wte)
        {
            casWriteMetrics.timeouts.mark();
            writeMetricsForLevel(consistencyForPaxos).timeouts.mark();
            throw new CasWriteTimeoutException(wte.writeType, wte.consistency, wte.received, wte.blockFor, wte.contentions);
        }
        catch (ReadTimeoutException e)
        {
            casWriteMetrics.timeouts.mark();
            writeMetricsForLevel(consistencyForPaxos).timeouts.mark();
            throw e;
        }
        catch (ReadAbortException e)
        {
            casWriteMetrics.markAbort(e);
            writeMetricsForLevel(consistencyForPaxos).markAbort(e);
            throw e;
        }
        catch (WriteFailureException | ReadFailureException e)
        {
            casWriteMetrics.failures.mark();
            writeMetricsForLevel(consistencyForPaxos).failures.mark();
            throw e;
        }
        catch (UnavailableException e)
        {
            casWriteMetrics.unavailables.mark();
            writeMetricsForLevel(consistencyForPaxos).unavailables.mark();
            throw e;
        }
        finally
        {
            final long latency = nanoTime() - startTimeForMetrics;
            casWriteMetrics.addNano(latency);
            writeMetricsForLevel(consistencyForPaxos).addNano(latency);
        }
    }

    private static void recordCasContention(TableMetadata table,
                                            DecoratedKey key,
                                            CASClientRequestMetrics casMetrics,
                                            int contentions)
    {
        if (contentions == 0)
            return;

        casMetrics.contention.update(contentions);
        casMetrics.contentionEstimatedHistogram.add(contentions);
        Keyspace.open(table.keyspace)
                .getColumnFamilyStore(table.name)
                .metric
                .topCasPartitionContention
                .addSample(key.getKey(), contentions);
    }

    /**
     * Performs the Paxos rounds for a given proposal, retrying when preempted until the timeout.
     *
     * <p>The main 'configurable' of this method is the {@code createUpdateProposal} method: it is called by the method
     * once a ballot has been successfully 'prepared' to generate the update to 'propose' (and commit if the proposal is
     * successful). That method also generates the result that the whole method will return. Note that due to retrying,
     * this method may be called multiple times and does not have to return the same results.
     *
     * @param metadata the table to update with Paxos.
     * @param key the partition updated.
     * @param consistencyForPaxos the serial consistency of the operation (either {@link ConsistencyLevel#SERIAL} or
     *     {@link ConsistencyLevel#LOCAL_SERIAL}).
     * @param consistencyForReplayCommits the consistency for the commit phase of "replayed" in-progress operations.
     * @param consistencyForCommit the consistency for the commit phase of _this_ operation update.
     * @param queryStartNanoTime the nano time for the start of the query this is part of. This is the base time for
     *     timeouts.
     * @param casMetrics the metrics to update for this operation.
     * @param createUpdateProposal method called after a successful 'prepare' phase to obtain 1) the actual update of
     *     this operation and 2) the result that the whole method should return. This can return {@code null} in the
     *     special where, after having "prepared" (and thus potentially replayed in-progress upgdates), we don't want
     *     to propose anything (the whole method then return {@code null}).
     * @return the second element of the pair returned by {@code createUpdateProposal} (for the last call of that method
     *     if that method is called multiple times due to retries).
     */
    private static RowIterator doPaxos(TableMetadata metadata,
                                       DecoratedKey key,
                                       ConsistencyLevel consistencyForPaxos,
                                       ConsistencyLevel consistencyForReplayCommits,
                                       ConsistencyLevel consistencyForCommit,
                                       long queryStartNanoTime,
                                       CASClientRequestMetrics casMetrics,
                                       Function<Ballot, Pair<PartitionUpdate, RowIterator>> createUpdateProposal)
    throws UnavailableException, IsBootstrappingException, RequestFailureException, RequestTimeoutException, InvalidRequestException
    {
        int contentions = 0;
        Keyspace keyspace = Keyspace.open(metadata.keyspace);
        AbstractReplicationStrategy latestRs = keyspace.getReplicationStrategy();
        try
        {
            consistencyForPaxos.validateForCas();
            consistencyForReplayCommits.validateForCasCommit(latestRs);
            consistencyForCommit.validateForCasCommit(latestRs);

            long timeoutNanos = DatabaseDescriptor.getCasContentionTimeout(NANOSECONDS);
            while (nanoTime() - queryStartNanoTime < timeoutNanos)
            {
                // for simplicity, we'll do a single liveness check at the start of each attempt
                ReplicaPlan.ForPaxosWrite replicaPlan = ReplicaPlans.forPaxos(keyspace, key, consistencyForPaxos);
                latestRs = replicaPlan.replicationStrategy();
                PaxosBallotAndContention pair = beginAndRepairPaxos(queryStartNanoTime,
                                                                    key,
                                                                    metadata,
                                                                    replicaPlan,
                                                                    consistencyForPaxos,
                                                                    consistencyForReplayCommits,
                                                                    casMetrics);

                final Ballot ballot = pair.ballot;
                contentions += pair.contentions;

                Pair<PartitionUpdate, RowIterator> proposalPair = createUpdateProposal.apply(ballot);
                // See method javadoc: null here is code for "stop here and return null".
                if (proposalPair == null)
                    return null;

                Commit proposal = Commit.newProposal(ballot, proposalPair.left);
                Tracing.trace("CAS precondition is met; proposing client-requested updates for {}", ballot);
                if (proposePaxos(proposal, replicaPlan, true, queryStartNanoTime))
                {
                    // We skip committing accepted updates when they are empty. This is an optimization which works
                    // because we also skip replaying those same empty update in beginAndRepairPaxos (see the longer
                    // comment there). As empty update are somewhat common (serial reads and non-applying CAS propose
                    // them), this is worth bothering.
                    if (!proposal.update.isEmpty())
                        commitPaxos(proposal, consistencyForCommit, true, queryStartNanoTime);
                    RowIterator result = proposalPair.right;
                    if (result != null)
                        Tracing.trace("CAS did not apply");
                    else
                        Tracing.trace("CAS applied successfully");
                    return result;
                }

                Tracing.trace("Paxos proposal not accepted (pre-empted by a higher ballot)");
                contentions++;

                Uninterruptibles.sleepUninterruptibly(ThreadLocalRandom.current().nextInt(100), TimeUnit.MILLISECONDS);
                // continue to retry
            }
        }
        catch (CasWriteTimeoutException e)
        {
            // Might be thrown by beginRepairAndPaxos. In that case, any contention that happened within the method and
            // led up to the timeout was not accounted in our local 'contentions' variable and we add it now so it the
            // contention recorded in the finally is correct.
            contentions += e.contentions;
            throw e;
        }
        catch (WriteTimeoutException e)
        {
            // Might be thrown by proposePaxos or commitPaxos
            throw new CasWriteTimeoutException(e.writeType, e.consistency, e.received, e.blockFor, contentions);
        }
        finally
        {
            recordCasContention(metadata, key, casMetrics, contentions);
        }

        throw new CasWriteTimeoutException(WriteType.CAS, consistencyForPaxos, 0, consistencyForPaxos.blockFor(latestRs), contentions);
    }

    /**
     * begin a Paxos session by sending a prepare request and completing any in-progress requests seen in the replies
     *
     * @return the Paxos ballot promised by the replicas if no in-progress requests were seen and a quorum of
     * nodes have seen the mostRecentCommit.  Otherwise, return null.
     */
    private static PaxosBallotAndContention beginAndRepairPaxos(long queryStartNanoTime,
                                                                DecoratedKey key,
                                                                TableMetadata metadata,
                                                                ReplicaPlan.ForPaxosWrite paxosPlan,
                                                                ConsistencyLevel consistencyForPaxos,
                                                                ConsistencyLevel consistencyForCommit,
                                                                CASClientRequestMetrics casMetrics)
    throws WriteTimeoutException, WriteFailureException
    {
        long timeoutNanos = DatabaseDescriptor.getCasContentionTimeout(NANOSECONDS);

        PrepareCallback summary = null;
        int contentions = 0;
        while (nanoTime() - queryStartNanoTime < timeoutNanos)
        {
            // We want a timestamp that is guaranteed to be unique for that node (so that the ballot is globally unique), but if we've got a prepare rejected
            // already we also want to make sure we pick a timestamp that has a chance to be promised, i.e. one that is greater that the most recently known
            // in progress (#5667). Lastly, we don't want to use a timestamp that is older than the last one assigned by ClientState or operations may appear
            // out-of-order (#7801).
            long minTimestampMicrosToUse = summary == null ? Long.MIN_VALUE : 1 + summary.mostRecentInProgressCommit.ballot.unixMicros();
            // Note that ballotMicros is not guaranteed to be unique if two proposal are being handled concurrently by the same coordinator. But we still
            // need ballots to be unique for each proposal so we have to use getRandomTimeUUIDFromMicros.
            Ballot ballot = nextBallot(minTimestampMicrosToUse, consistencyForPaxos == SERIAL ? GLOBAL : LOCAL);

            // prepare
            try
            {
                Tracing.trace("Preparing {}", ballot);
                Commit toPrepare = Commit.newPrepare(key, metadata, ballot);
                summary = preparePaxos(toPrepare, paxosPlan, queryStartNanoTime);
                if (!summary.promised)
                {
                    Tracing.trace("Some replicas have already promised a higher ballot than ours; aborting");
                    contentions++;
                    // sleep a random amount to give the other proposer a chance to finish
                    Uninterruptibles.sleepUninterruptibly(ThreadLocalRandom.current().nextInt(100), MILLISECONDS);
                    continue;
                }

                Commit inProgress = summary.mostRecentInProgressCommit;
                Commit mostRecent = summary.mostRecentCommit;

                // If we have an in-progress ballot greater than the MRC we know, then it's an in-progress round that
                // needs to be completed, so do it.
                // One special case we make is for update that are empty (which are proposed by serial reads and
                // non-applying CAS). While we could handle those as any other updates, we can optimize this somewhat by
                // neither committing those empty updates, nor replaying in-progress ones. The reasoning is this: as the
                // update is empty, we have nothing to apply to storage in the commit phase, so the only reason to commit
                // would be to update the MRC. However, if we skip replaying those empty updates, then we don't need to
                // update the MRC for following updates to make progress (that is, if we didn't had the empty update skip
                // below _but_ skipped updating the MRC on empty updates, then we'd be stuck always proposing that same
                // empty update). And the reason skipping that replay is safe is that when an operation tries to propose
                // an empty value, there can be only 2 cases:
                //  1) the propose succeed, meaning a quorum of nodes accept it, in which case we are guaranteed no earlier
                //     pending operation can ever be replayed (which is what we want to guarantee with the empty update).
                //  2) the propose does not succeed. But then the operation proposing the empty update will not succeed
                //     either (it will retry or ultimately timeout), and we're actually ok if earlier pending operation gets
                //     replayed in that case.
                // Tl;dr, it is safe to skip committing empty updates _as long as_ we also skip replying them below. And
                // doing is more efficient, so we do so.
                if (!inProgress.update.isEmpty() && inProgress.isAfter(mostRecent))
                {
                    Tracing.trace("Finishing incomplete paxos round {}", inProgress);
                    casMetrics.unfinishedCommit.inc();
                    Commit refreshedInProgress = Commit.newProposal(ballot, inProgress.update);
                    if (proposePaxos(refreshedInProgress, paxosPlan, false, queryStartNanoTime))
                    {
                        commitPaxos(refreshedInProgress, consistencyForCommit, false, queryStartNanoTime);
                    }
                    else
                    {
                        Tracing.trace("Some replicas have already promised a higher ballot than ours; aborting");
                        // sleep a random amount to give the other proposer a chance to finish
                        contentions++;
                        Uninterruptibles.sleepUninterruptibly(ThreadLocalRandom.current().nextInt(100), MILLISECONDS);
                    }
                    continue;
                }

                // To be able to propose our value on a new round, we need a quorum of replica to have learn the previous one. Why is explained at:
                // https://issues.apache.org/jira/browse/CASSANDRA-5062?focusedCommentId=13619810&page=com.atlassian.jira.plugin.system.issuetabpanels:comment-tabpanel#comment-13619810)
                // Since we waited for quorum nodes, if some of them haven't seen the last commit (which may just be a timing issue, but may also
                // mean we lost messages), we pro-actively "repair" those nodes, and retry.
                Iterable<InetAddressAndPort> missingMRC = summary.replicasMissingMostRecentCommit();
                if (Iterables.size(missingMRC) > 0)
                {
                    Tracing.trace("Repairing replicas that missed the most recent commit");
                    sendCommit(mostRecent, missingMRC);
                    // TODO: provided commits don't invalid the prepare we just did above (which they don't), we could just wait
                    // for all the missingMRC to acknowledge this commit and then move on with proposing our value. But that means
                    // adding the ability to have commitPaxos block, which is exactly CASSANDRA-5442 will do. So once we have that
                    // latter ticket, we can pass CL.ALL to the commit above and remove the 'continue'.
                    continue;
                }

                return new PaxosBallotAndContention(ballot, contentions);
            }
            catch (WriteTimeoutException e)
            {
                // We're still doing preparation for the paxos rounds, so we want to use the CAS (see CASSANDRA-8672)
                throw new CasWriteTimeoutException(WriteType.CAS, e.consistency, e.received, e.blockFor, contentions);
            }
        }

        throw new CasWriteTimeoutException(WriteType.CAS, consistencyForPaxos, 0, consistencyForPaxos.blockFor(paxosPlan.replicationStrategy()), contentions);
    }

    /**
     * Unlike commitPaxos, this does not wait for replies
     */
    private static void sendCommit(Commit commit, Iterable<InetAddressAndPort> replicas)
    {
        Message<Commit> message = Message.out(PAXOS_COMMIT_REQ, commit);
        for (InetAddressAndPort target : replicas)
            MessagingService.instance().send(message, target);
    }

    private static PrepareCallback preparePaxos(Commit toPrepare, ReplicaPlan.ForPaxosWrite replicaPlan, long queryStartNanoTime)
    throws WriteTimeoutException
    {
        PrepareCallback callback = new PrepareCallback(toPrepare.update.partitionKey(), toPrepare.update.metadata(), replicaPlan.requiredParticipants(), replicaPlan.consistencyLevel(), queryStartNanoTime);
        Message<Commit> message = Message.out(PAXOS_PREPARE_REQ, toPrepare);

        boolean hasLocalRequest = false;

        for (Replica replica: replicaPlan.contacts())
        {
            if (replica.isSelf())
            {
                hasLocalRequest = true;
                PAXOS_PREPARE_REQ.stage.execute(() -> {
                    try
                    {
                        callback.onResponse(message.responseWith(doPrepare(toPrepare)));
                    }
                    catch (Exception ex)
                    {
                        logger.error("Failed paxos prepare locally", ex);
                    }
                });
            }
            else
            {
                MessagingService.instance().sendWithCallback(message, replica.endpoint(), callback);
            }
        }

        if (hasLocalRequest)
            writeMetrics.localRequests.mark();
        else
            writeMetrics.remoteRequests.mark();

        callback.await();
        return callback;
    }

    /**
     * Propose the {@param proposal} accoding to the {@param replicaPlan}.
     * When {@param backoffIfPartial} is true, the proposer backs off when seeing the proposal being accepted by some but not a quorum.
     * The result of the cooresponding CAS in uncertain as the accepted proposal may or may not be spread to other nodes in later rounds.
     */
    private static boolean proposePaxos(Commit proposal, ReplicaPlan.ForPaxosWrite replicaPlan, boolean backoffIfPartial, long queryStartNanoTime)
    throws WriteTimeoutException, CasWriteUnknownResultException
    {
        ProposeCallback callback = new ProposeCallback(replicaPlan.contacts().size(), replicaPlan.requiredParticipants(), !backoffIfPartial, replicaPlan.consistencyLevel(), queryStartNanoTime);
        Message<Commit> message = Message.out(PAXOS_PROPOSE_REQ, proposal);
        for (Replica replica : replicaPlan.contacts())
        {
            if (replica.isSelf())
            {
                PAXOS_PROPOSE_REQ.stage.execute(() -> {
                    try
                    {
                        Message<Boolean> response = message.responseWith(doPropose(proposal));
                        callback.onResponse(response);
                    }
                    catch (Exception ex)
                    {
                        logger.error("Failed paxos propose locally", ex);
                    }
                });
            }
            else
            {
                MessagingService.instance().sendWithCallback(message, replica.endpoint(), callback);
            }
        }
        callback.await();

        if (callback.isSuccessful())
            return true;

        if (backoffIfPartial && !callback.isFullyRefused())
            throw new CasWriteUnknownResultException(replicaPlan.consistencyLevel(), callback.getAcceptCount(), replicaPlan.requiredParticipants());

        return false;
    }

    private static void commitPaxos(Commit proposal, ConsistencyLevel consistencyLevel, boolean allowHints, long queryStartNanoTime) throws WriteTimeoutException
    {
        boolean shouldBlock = consistencyLevel != ConsistencyLevel.ANY;
        Keyspace keyspace = Keyspace.open(proposal.update.metadata().keyspace);

        Token tk = proposal.update.partitionKey().getToken();

        AbstractWriteResponseHandler<Commit> responseHandler = null;
        // NOTE: this ReplicaPlan is a lie, this usage of ReplicaPlan could do with being clarified - the selected() collection is essentially (I think) never used
        ReplicaPlan.ForWrite replicaPlan = ReplicaPlans.forWrite(keyspace, consistencyLevel, tk, ReplicaPlans.writeAll);
        if (shouldBlock)
        {
            AbstractReplicationStrategy rs = replicaPlan.replicationStrategy();
            responseHandler = rs.getWriteResponseHandler(replicaPlan, null, WriteType.SIMPLE, proposal::makeMutation, queryStartNanoTime);
        }

        Message<Commit> message = Message.outWithFlag(PAXOS_COMMIT_REQ, proposal, MessageFlag.CALL_BACK_ON_FAILURE);
        for (Replica replica : replicaPlan.liveAndDown())
        {
            InetAddressAndPort destination = replica.endpoint();
            checkHintOverload(replica);

            if (replicaPlan.isAlive(replica))
            {
                if (shouldBlock)
                {
                    if (replica.isSelf())
                        commitPaxosLocal(replica, message, responseHandler);
                    else
                        MessagingService.instance().sendWriteWithCallback(message, replica, responseHandler, allowHints && shouldHint(replica));
                }
                else
                {
                    MessagingService.instance().send(message, destination);
                }
            }
            else
            {
                if (responseHandler != null)
                {
                    responseHandler.expired();
                }
                if (allowHints && shouldHint(replica))
                {
                    submitHint(proposal.makeMutation(), replica, null);
                }
            }
        }

        if (shouldBlock)
            responseHandler.get();
    }

    /**
     * Commit a PAXOS task locally, and if the task times out rather then submitting a real hint
     * submit a fake one that executes immediately on the mutation stage, but generates the necessary backpressure
     * signal for hints
     */
    private static void commitPaxosLocal(Replica localReplica, final Message<Commit> message, final AbstractWriteResponseHandler<?> responseHandler)
    {
        PAXOS_COMMIT_REQ.stage.maybeExecuteImmediately(new LocalMutationRunnable(localReplica)
        {
            public void runMayThrow()
            {
                try
                {
                    PaxosState.commitDirect(message.payload);
                    if (responseHandler != null)
                        responseHandler.onResponse(null);
                }
                catch (Exception ex)
                {
                    if (!(ex instanceof WriteTimeoutException))
                        logger.error("Failed to apply paxos commit locally : ", ex);
                    responseHandler.onFailure(FBUtilities.getBroadcastAddressAndPort(), RequestFailureReason.forException(ex));
                }
            }

            @Override
            protected Verb verb()
            {
                return PAXOS_COMMIT_REQ;
            }
        });
    }

    /**
     * Use this method to have these Mutations applied
     * across all replicas. This method will take care
     * of the possibility of a replica being down and hint
     * the data across to some other replica.
     *
     * @param mutations the mutations to be applied across the replicas
     * @param consistencyLevel the consistency level for the operation
     * @param queryStartNanoTime the value of nanoTime() when the query started to be processed
     */
    public static void mutate(List<? extends IMutation> mutations, ConsistencyLevel consistencyLevel, long queryStartNanoTime)
    throws UnavailableException, OverloadedException, WriteTimeoutException, WriteFailureException
    {
        Tracing.trace("Determining replicas for mutation");
        final String localDataCenter = DatabaseDescriptor.getEndpointSnitch().getLocalDatacenter();

        long startTime = nanoTime();

        List<AbstractWriteResponseHandler<IMutation>> responseHandlers = new ArrayList<>(mutations.size());
        WriteType plainWriteType = mutations.size() <= 1 ? WriteType.SIMPLE : WriteType.UNLOGGED_BATCH;

        try
        {
            for (IMutation mutation : mutations)
            {
                if (mutation instanceof CounterMutation)
                    responseHandlers.add(mutateCounter((CounterMutation)mutation, localDataCenter, queryStartNanoTime));
                else
                    responseHandlers.add(performWrite(mutation, consistencyLevel, localDataCenter, standardWritePerformer, null, plainWriteType, queryStartNanoTime));
            }

            // upgrade to full quorum any failed cheap quorums
            for (int i = 0 ; i < mutations.size() ; ++i)
            {
                if (!(mutations.get(i) instanceof CounterMutation)) // at the moment, only non-counter writes support cheap quorums
                    responseHandlers.get(i).maybeTryAdditionalReplicas(mutations.get(i), standardWritePerformer, localDataCenter);
            }

            // wait for writes.  throws TimeoutException if necessary
            for (AbstractWriteResponseHandler<IMutation> responseHandler : responseHandlers)
                responseHandler.get();
        }
        catch (WriteTimeoutException|WriteFailureException ex)
        {
            if (consistencyLevel == ConsistencyLevel.ANY)
            {
                hintMutations(mutations);
            }
            else
            {
                if (ex instanceof WriteFailureException)
                {
                    writeMetrics.failures.mark();
                    writeMetricsForLevel(consistencyLevel).failures.mark();
                    WriteFailureException fe = (WriteFailureException)ex;
                    Tracing.trace("Write failure; received {} of {} required replies, failed {} requests",
                                  fe.received, fe.blockFor, fe.failureReasonByEndpoint.size());
                }
                else
                {
                    writeMetrics.timeouts.mark();
                    writeMetricsForLevel(consistencyLevel).timeouts.mark();
                    WriteTimeoutException te = (WriteTimeoutException)ex;
                    Tracing.trace("Write timeout; received {} of {} required replies", te.received, te.blockFor);
                }
                throw ex;
            }
        }
        catch (UnavailableException e)
        {
            writeMetrics.unavailables.mark();
            writeMetricsForLevel(consistencyLevel).unavailables.mark();
            Tracing.trace("Unavailable");
            throw e;
        }
        catch (OverloadedException e)
        {
            writeMetrics.unavailables.mark();
            writeMetricsForLevel(consistencyLevel).unavailables.mark();
            Tracing.trace("Overloaded");
            throw e;
        }
        finally
        {
            long latency = nanoTime() - startTime;
            writeMetrics.addNano(latency);
            writeMetricsForLevel(consistencyLevel).addNano(latency);
            updateCoordinatorWriteLatencyTableMetric(mutations, latency);
        }
    }

    /**
     * Hint all the mutations (except counters, which can't be safely retried).  This means
     * we'll re-hint any successful ones; doesn't seem worth it to track individual success
     * just for this unusual case.
     *
     * Only used for CL.ANY
     *
     * @param mutations the mutations that require hints
     */
    private static void hintMutations(Collection<? extends IMutation> mutations)
    {
        for (IMutation mutation : mutations)
            if (!(mutation instanceof CounterMutation))
                hintMutation((Mutation) mutation);

        Tracing.trace("Wrote hints to satisfy CL.ANY after no replicas acknowledged the write");
    }

    private static void hintMutation(Mutation mutation)
    {
        String keyspaceName = mutation.getKeyspaceName();
        Token token = mutation.key().getToken();

        // local writes can timeout, but cannot be dropped (see LocalMutationRunnable and CASSANDRA-6510),
        // so there is no need to hint or retry.
        EndpointsForToken replicasToHint = ReplicaLayout.forTokenWriteLiveAndDown(Keyspace.open(keyspaceName), token)
                .all()
                .filter(StorageProxy::shouldHint);

        submitHint(mutation, replicasToHint, null);
    }

    public boolean appliesLocally(Mutation mutation)
    {
        String keyspaceName = mutation.getKeyspaceName();
        Token token = mutation.key().getToken();
        InetAddressAndPort local = FBUtilities.getBroadcastAddressAndPort();

        return ReplicaLayout.forTokenWriteLiveAndDown(Keyspace.open(keyspaceName), token)
                .all().endpoints().contains(local);
    }

    /**
     * Use this method to have these Mutations applied
     * across all replicas.
     *
     * @param mutations the mutations to be applied across the replicas
     * @param writeCommitLog if commitlog should be written
     * @param baseComplete time from epoch in ms that the local base mutation was(or will be) completed
     * @param queryStartNanoTime the value of nanoTime() when the query started to be processed
     */
    public static void mutateMV(ByteBuffer dataKey, Collection<Mutation> mutations, boolean writeCommitLog, AtomicLong baseComplete, long queryStartNanoTime)
    throws UnavailableException, OverloadedException, WriteTimeoutException
    {
        Tracing.trace("Determining replicas for mutation");
        final String localDataCenter = DatabaseDescriptor.getEndpointSnitch().getLocalDatacenter();

        long startTime = nanoTime();


        try
        {
            // if we haven't joined the ring, write everything to batchlog because paired replicas may be stale
            final TimeUUID batchUUID = nextTimeUUID();

            if (StorageService.instance.isStarting() || StorageService.instance.isJoining() || StorageService.instance.isMoving())
            {
                BatchlogManager.store(Batch.createLocal(batchUUID, FBUtilities.timestampMicros(),
                                                        mutations), writeCommitLog);
            }
            else
            {
                List<WriteResponseHandlerWrapper> wrappers = new ArrayList<>(mutations.size());
                //non-local mutations rely on the base mutation commit-log entry for eventual consistency
                Set<Mutation> nonLocalMutations = new HashSet<>(mutations);
                Token baseToken = StorageService.instance.getTokenMetadata().partitioner.getToken(dataKey);

                ConsistencyLevel consistencyLevel = ConsistencyLevel.ONE;

                //Since the base -> view replication is 1:1 we only need to store the BL locally
                ReplicaPlan.ForWrite replicaPlan = ReplicaPlans.forLocalBatchlogWrite();
                BatchlogCleanup cleanup = new BatchlogCleanup(mutations.size(),
                                                              () -> asyncRemoveFromBatchlog(replicaPlan, batchUUID));

                // add a handler for each mutation - includes checking availability, but doesn't initiate any writes, yet
                for (Mutation mutation : mutations)
                {
                    String keyspaceName = mutation.getKeyspaceName();
                    Token tk = mutation.key().getToken();
                    AbstractReplicationStrategy replicationStrategy = Keyspace.open(keyspaceName).getReplicationStrategy();
                    Optional<Replica> pairedEndpoint = ViewUtils.getViewNaturalEndpoint(replicationStrategy, baseToken, tk);
                    EndpointsForToken pendingReplicas = StorageService.instance.getTokenMetadata().pendingEndpointsForToken(tk, keyspaceName);

                    // if there are no paired endpoints there are probably range movements going on, so we write to the local batchlog to replay later
                    if (!pairedEndpoint.isPresent())
                    {
                        if (pendingReplicas.isEmpty())
                            logger.warn("Received base materialized view mutation for key {} that does not belong " +
                                        "to this node. There is probably a range movement happening (move or decommission)," +
                                        "but this node hasn't updated its ring metadata yet. Adding mutation to " +
                                        "local batchlog to be replayed later.",
                                        mutation.key());
                        continue;
                    }

                    // When local node is the endpoint we can just apply the mutation locally,
                    // unless there are pending endpoints, in which case we want to do an ordinary
                    // write so the view mutation is sent to the pending endpoint
                    if (pairedEndpoint.get().isSelf() && StorageService.instance.isJoined()
                        && pendingReplicas.isEmpty())
                    {
                        try
                        {
                            mutation.apply(writeCommitLog);
                            nonLocalMutations.remove(mutation);
                            // won't trigger cleanup
                            cleanup.decrement();
                        }
                        catch (Exception exc)
                        {
                            logger.error("Error applying local view update: Mutation (keyspace {}, tables {}, partition key {})",
                                         mutation.getKeyspaceName(), mutation.getTableIds(), mutation.key());
                            throw exc;
                        }
                    }
                    else
                    {
                        ReplicaLayout.ForTokenWrite liveAndDown = ReplicaLayout.forTokenWrite(replicationStrategy,
                                                                                              EndpointsForToken.of(tk, pairedEndpoint.get()),
                                                                                              pendingReplicas);
                        wrappers.add(wrapViewBatchResponseHandler(mutation,
                                                                  consistencyLevel,
                                                                  consistencyLevel,
                                                                  liveAndDown,
                                                                  baseComplete,
                                                                  WriteType.BATCH,
                                                                  cleanup,
                                                                  queryStartNanoTime));
                    }
                }

                // Apply to local batchlog memtable in this thread
                if (!nonLocalMutations.isEmpty())
                    BatchlogManager.store(Batch.createLocal(batchUUID, FBUtilities.timestampMicros(), nonLocalMutations), writeCommitLog);

                // Perform remote writes
                if (!wrappers.isEmpty())
                    asyncWriteBatchedMutations(wrappers, localDataCenter, Stage.VIEW_MUTATION);
            }
        }
        finally
        {
            viewWriteMetrics.addNano(nanoTime() - startTime);
        }
    }

    @SuppressWarnings("unchecked")
    public static void mutateWithTriggers(List<? extends IMutation> mutations,
                                          ConsistencyLevel consistencyLevel,
                                          boolean mutateAtomically,
                                          long queryStartNanoTime)
    throws WriteTimeoutException, WriteFailureException, UnavailableException, OverloadedException, InvalidRequestException
    {
        if (DatabaseDescriptor.getPartitionDenylistEnabled() && DatabaseDescriptor.getDenylistWritesEnabled())
        {
            for (final IMutation mutation : mutations)
            {
                for (final TableId tid : mutation.getTableIds())
                {
                    if (!partitionDenylist.isKeyPermitted(tid, mutation.key().getKey()))
                    {
                        denylistMetrics.incrementWritesRejected();
                        // While Schema.instance.getTableMetadata() can return a null value, in this case the isKeyPermitted
                        // call above ensures that we cannot have a null associated tid at this point.
                        final TableMetadata tmd = Schema.instance.getTableMetadata(tid);
                        throw new InvalidRequestException(String.format("Unable to write to denylisted partition [0x%s] in %s/%s",
                                                                        mutation.key().toString(), tmd.keyspace, tmd.name));
                    }
                }
            }
        }

        Collection<Mutation> augmented = TriggerExecutor.instance.execute(mutations);

        boolean updatesView = Keyspace.open(mutations.iterator().next().getKeyspaceName())
                              .viewManager
                              .updatesAffectView(mutations, true);

        long size = IMutation.dataSize(mutations);
        writeMetrics.mutationSize.update(size);
        writeMetricsForLevel(consistencyLevel).mutationSize.update(size);

        if (augmented != null)
            mutateAtomically(augmented, consistencyLevel, updatesView, queryStartNanoTime);
        else
        {
            if (mutateAtomically || updatesView)
                mutateAtomically((Collection<Mutation>) mutations, consistencyLevel, updatesView, queryStartNanoTime);
            else
                mutate(mutations, consistencyLevel, queryStartNanoTime);
        }
    }

    /**
     * See mutate. Adds additional steps before and after writing a batch.
     * Before writing the batch (but after doing availability check against the FD for the row replicas):
     *      write the entire batch to a batchlog elsewhere in the cluster.
     * After: remove the batchlog entry (after writing hints for the batch rows, if necessary).
     *
     * @param mutations the Mutations to be applied across the replicas
     * @param consistency_level the consistency level for the operation
     * @param requireQuorumForRemove at least a quorum of nodes will see update before deleting batchlog
     * @param queryStartNanoTime the value of nanoTime() when the query started to be processed
     */
    public static void mutateAtomically(Collection<Mutation> mutations,
                                        ConsistencyLevel consistency_level,
                                        boolean requireQuorumForRemove,
                                        long queryStartNanoTime)
    throws UnavailableException, OverloadedException, WriteTimeoutException
    {
        Tracing.trace("Determining replicas for atomic batch");
        long startTime = nanoTime();

        List<WriteResponseHandlerWrapper> wrappers = new ArrayList<>(mutations.size());

        if (mutations.stream().anyMatch(mutation -> Keyspace.open(mutation.getKeyspaceName()).getReplicationStrategy().hasTransientReplicas()))
            throw new AssertionError("Logged batches are unsupported with transient replication");

        try
        {

            // If we are requiring quorum nodes for removal, we upgrade consistency level to QUORUM unless we already
            // require ALL, or EACH_QUORUM. This is so that *at least* QUORUM nodes see the update.
            ConsistencyLevel batchConsistencyLevel = requireQuorumForRemove
                                                     ? ConsistencyLevel.QUORUM
                                                     : consistency_level;

            switch (consistency_level)
            {
                case ALL:
                case EACH_QUORUM:
                    batchConsistencyLevel = consistency_level;
            }

            ReplicaPlan.ForWrite replicaPlan = ReplicaPlans.forBatchlogWrite(batchConsistencyLevel == ConsistencyLevel.ANY);

            final TimeUUID batchUUID = nextTimeUUID();
            BatchlogCleanup cleanup = new BatchlogCleanup(mutations.size(),
                                                          () -> asyncRemoveFromBatchlog(replicaPlan, batchUUID));

            // add a handler for each mutation - includes checking availability, but doesn't initiate any writes, yet
            for (Mutation mutation : mutations)
            {
                WriteResponseHandlerWrapper wrapper = wrapBatchResponseHandler(mutation,
                                                                               consistency_level,
                                                                               batchConsistencyLevel,
                                                                               WriteType.BATCH,
                                                                               cleanup,
                                                                               queryStartNanoTime);
                // exit early if we can't fulfill the CL at this time.
                wrappers.add(wrapper);
            }

            // write to the batchlog
            syncWriteToBatchlog(mutations, replicaPlan, batchUUID, queryStartNanoTime);

            // now actually perform the writes and wait for them to complete
            syncWriteBatchedMutations(wrappers, Stage.MUTATION);
        }
        catch (UnavailableException e)
        {
            writeMetrics.unavailables.mark();
            writeMetricsForLevel(consistency_level).unavailables.mark();
            Tracing.trace("Unavailable");
            throw e;
        }
        catch (WriteTimeoutException e)
        {
            writeMetrics.timeouts.mark();
            writeMetricsForLevel(consistency_level).timeouts.mark();
            Tracing.trace("Write timeout; received {} of {} required replies", e.received, e.blockFor);
            throw e;
        }
        catch (WriteFailureException e)
        {
            writeMetrics.failures.mark();
            writeMetricsForLevel(consistency_level).failures.mark();
            Tracing.trace("Write failure; received {} of {} required replies", e.received, e.blockFor);
            throw e;
        }
        finally
        {
            long latency = nanoTime() - startTime;
            writeMetrics.addNano(latency);
            writeMetricsForLevel(consistency_level).addNano(latency);
            updateCoordinatorWriteLatencyTableMetric(mutations, latency);
        }
    }

    private static void updateCoordinatorWriteLatencyTableMetric(Collection<? extends IMutation> mutations, long latency)
    {
        if (null == mutations)
        {
            return;
        }

        try
        {
            //We could potentially pass a callback into performWrite. And add callback provision for mutateCounter or mutateAtomically (sendToHintedEndPoints)
            //However, Trade off between write metric per CF accuracy vs performance hit due to callbacks. Similar issue exists with CoordinatorReadLatency metric.
            mutations.stream()
                     .flatMap(m -> m.getTableIds().stream().map(tableId -> Keyspace.open(m.getKeyspaceName()).getColumnFamilyStore(tableId)))
                     .distinct()
                     .forEach(store -> store.metric.coordinatorWriteLatency.update(latency, TimeUnit.NANOSECONDS));
        }
        catch (Exception ex)
        {
            logger.warn("Exception occurred updating coordinatorWriteLatency metric", ex);
        }
    }

    private static void syncWriteToBatchlog(Collection<Mutation> mutations, ReplicaPlan.ForWrite replicaPlan, TimeUUID uuid, long queryStartNanoTime)
    throws WriteTimeoutException, WriteFailureException
    {
        WriteResponseHandler<?> handler = new WriteResponseHandler(replicaPlan,
                                                                   WriteType.BATCH_LOG,
                                                                   null,
                                                                   queryStartNanoTime);

        Batch batch = Batch.createLocal(uuid, FBUtilities.timestampMicros(), mutations);
        Message<Batch> message = Message.out(BATCH_STORE_REQ, batch);
        for (Replica replica : replicaPlan.liveAndDown())
        {
            logger.trace("Sending batchlog store request {} to {} for {} mutations", batch.id, replica, batch.size());

            if (replica.isSelf())
                performLocally(Stage.MUTATION, replica, () -> BatchlogManager.store(batch), handler);
            else
                MessagingService.instance().sendWithCallback(message, replica.endpoint(), handler);
        }
        handler.get();
    }

    private static void asyncRemoveFromBatchlog(ReplicaPlan.ForWrite replicaPlan, TimeUUID uuid)
    {
        Message<TimeUUID> message = Message.out(Verb.BATCH_REMOVE_REQ, uuid);
        for (Replica target : replicaPlan.contacts())
        {
            if (logger.isTraceEnabled())
                logger.trace("Sending batchlog remove request {} to {}", uuid, target);

            if (target.isSelf())
                performLocally(Stage.MUTATION, target, () -> BatchlogManager.remove(uuid));
            else
                MessagingService.instance().send(message, target.endpoint());
        }
    }

    private static void asyncWriteBatchedMutations(List<WriteResponseHandlerWrapper> wrappers, String localDataCenter, Stage stage)
    {
        for (WriteResponseHandlerWrapper wrapper : wrappers)
        {
            Replicas.temporaryAssertFull(wrapper.handler.replicaPlan.liveAndDown());  // TODO: CASSANDRA-14549
            ReplicaPlan.ForWrite replicas = wrapper.handler.replicaPlan.withContacts(wrapper.handler.replicaPlan.liveAndDown());

            try
            {
                sendToHintedReplicas(wrapper.mutation, replicas, wrapper.handler, localDataCenter, stage);
            }
            catch (OverloadedException | WriteTimeoutException e)
            {
                wrapper.handler.onFailure(FBUtilities.getBroadcastAddressAndPort(), RequestFailureReason.forException(e));
            }
        }
    }

    private static void syncWriteBatchedMutations(List<WriteResponseHandlerWrapper> wrappers, Stage stage)
    throws WriteTimeoutException, OverloadedException
    {
        String localDataCenter = DatabaseDescriptor.getEndpointSnitch().getLocalDatacenter();

        for (WriteResponseHandlerWrapper wrapper : wrappers)
        {
            EndpointsForToken sendTo = wrapper.handler.replicaPlan.liveAndDown();
            Replicas.temporaryAssertFull(sendTo); // TODO: CASSANDRA-14549
            sendToHintedReplicas(wrapper.mutation, wrapper.handler.replicaPlan.withContacts(sendTo), wrapper.handler, localDataCenter, stage);
        }

        for (WriteResponseHandlerWrapper wrapper : wrappers)
            wrapper.handler.get();
    }

    /**
     * Perform the write of a mutation given a WritePerformer.
     * Gather the list of write endpoints, apply locally and/or forward the mutation to
     * said write endpoint (deletaged to the actual WritePerformer) and wait for the
     * responses based on consistency level.
     *
     * @param mutation the mutation to be applied
     * @param consistencyLevel the consistency level for the write operation
     * @param performer the WritePerformer in charge of appliying the mutation
     * given the list of write endpoints (either standardWritePerformer for
     * standard writes or counterWritePerformer for counter writes).
     * @param callback an optional callback to be run if and when the write is
     * @param queryStartNanoTime the value of nanoTime() when the query started to be processed
     */
    public static AbstractWriteResponseHandler<IMutation> performWrite(IMutation mutation,
                                                                       ConsistencyLevel consistencyLevel,
                                                                       String localDataCenter,
                                                                       WritePerformer performer,
                                                                       Runnable callback,
                                                                       WriteType writeType,
                                                                       long queryStartNanoTime)
    {
        String keyspaceName = mutation.getKeyspaceName();
        Keyspace keyspace = Keyspace.open(keyspaceName);
        Token tk = mutation.key().getToken();

        ReplicaPlan.ForWrite replicaPlan = ReplicaPlans.forWrite(keyspace, consistencyLevel, tk, ReplicaPlans.writeNormal);

        if (replicaPlan.lookup(FBUtilities.getBroadcastAddressAndPort()) != null)
            writeMetrics.localRequests.mark();
        else
            writeMetrics.remoteRequests.mark();

        AbstractReplicationStrategy rs = replicaPlan.replicationStrategy();
        AbstractWriteResponseHandler<IMutation> responseHandler = rs.getWriteResponseHandler(replicaPlan, callback, writeType, mutation.hintOnFailure(), queryStartNanoTime);

        performer.apply(mutation, replicaPlan, responseHandler, localDataCenter);
        return responseHandler;
    }

    // same as performWrites except does not initiate writes (but does perform availability checks).
    private static WriteResponseHandlerWrapper wrapBatchResponseHandler(Mutation mutation,
                                                                        ConsistencyLevel consistencyLevel,
                                                                        ConsistencyLevel batchConsistencyLevel,
                                                                        WriteType writeType,
                                                                        BatchlogResponseHandler.BatchlogCleanup cleanup,
                                                                        long queryStartNanoTime)
    {
        Keyspace keyspace = Keyspace.open(mutation.getKeyspaceName());
        Token tk = mutation.key().getToken();

        ReplicaPlan.ForWrite replicaPlan = ReplicaPlans.forWrite(keyspace, consistencyLevel, tk, ReplicaPlans.writeNormal);

        if (replicaPlan.lookup(FBUtilities.getBroadcastAddressAndPort()) != null)
            writeMetrics.localRequests.mark();
        else
            writeMetrics.remoteRequests.mark();

        AbstractReplicationStrategy rs = replicaPlan.replicationStrategy();
        AbstractWriteResponseHandler<IMutation> writeHandler = rs.getWriteResponseHandler(replicaPlan, null, writeType, mutation, queryStartNanoTime);
        BatchlogResponseHandler<IMutation> batchHandler = new BatchlogResponseHandler<>(writeHandler, batchConsistencyLevel.blockFor(rs), cleanup, queryStartNanoTime);
        return new WriteResponseHandlerWrapper(batchHandler, mutation);
    }

    /**
     * Same as performWrites except does not initiate writes (but does perform availability checks).
     * Keeps track of ViewWriteMetrics
     */
    private static WriteResponseHandlerWrapper wrapViewBatchResponseHandler(Mutation mutation,
                                                                            ConsistencyLevel consistencyLevel,
                                                                            ConsistencyLevel batchConsistencyLevel,
                                                                            ReplicaLayout.ForTokenWrite liveAndDown,
                                                                            AtomicLong baseComplete,
                                                                            WriteType writeType,
                                                                            BatchlogResponseHandler.BatchlogCleanup cleanup,
                                                                            long queryStartNanoTime)
    {
        Keyspace keyspace = Keyspace.open(mutation.getKeyspaceName());
        ReplicaPlan.ForWrite replicaPlan = ReplicaPlans.forWrite(keyspace, consistencyLevel, liveAndDown, ReplicaPlans.writeAll);
        AbstractReplicationStrategy replicationStrategy = replicaPlan.replicationStrategy();
        AbstractWriteResponseHandler<IMutation> writeHandler = replicationStrategy.getWriteResponseHandler(replicaPlan, () -> {
            long delay = Math.max(0, currentTimeMillis() - baseComplete.get());
            viewWriteMetrics.viewWriteLatency.update(delay, MILLISECONDS);
        }, writeType, mutation, queryStartNanoTime);
        BatchlogResponseHandler<IMutation> batchHandler = new ViewWriteMetricsWrapped(writeHandler, batchConsistencyLevel.blockFor(replicationStrategy), cleanup, queryStartNanoTime);
        return new WriteResponseHandlerWrapper(batchHandler, mutation);
    }

    // used by atomic_batch_mutate to decouple availability check from the write itself, caches consistency level and endpoints.
    private static class WriteResponseHandlerWrapper
    {
        final BatchlogResponseHandler<IMutation> handler;
        final Mutation mutation;

        WriteResponseHandlerWrapper(BatchlogResponseHandler<IMutation> handler, Mutation mutation)
        {
            this.handler = handler;
            this.mutation = mutation;
        }
    }

    /**
     * Send the mutations to the right targets, write it locally if it corresponds or writes a hint when the node
     * is not available.
     *
     * Note about hints:
     * <pre>
     * {@code
     * | Hinted Handoff | Consist. Level |
     * | on             |       >=1      | --> wait for hints. We DO NOT notify the handler with handler.response() for hints;
     * | on             |       ANY      | --> wait for hints. Responses count towards consistency.
     * | off            |       >=1      | --> DO NOT fire hints. And DO NOT wait for them to complete.
     * | off            |       ANY      | --> DO NOT fire hints. And DO NOT wait for them to complete.
     * }
     * </pre>
     *
     * @throws OverloadedException if the hints cannot be written/enqueued
     */
    public static void sendToHintedReplicas(final Mutation mutation,
                                            ReplicaPlan.ForWrite plan,
                                            AbstractWriteResponseHandler<IMutation> responseHandler,
                                            String localDataCenter,
                                            Stage stage)
    throws OverloadedException
    {
        // this dc replicas:
        Collection<Replica> localDc = null;
        // extra-datacenter replicas, grouped by dc
        Map<String, Collection<Replica>> dcGroups = null;
        // only need to create a Message for non-local writes
        Message<Mutation> message = null;

        boolean insertLocal = false;
        Replica localReplica = null;
        Collection<Replica> endpointsToHint = null;

        List<InetAddressAndPort> backPressureHosts = null;

        for (Replica destination : plan.contacts())
        {
            checkHintOverload(destination);

            if (plan.isAlive(destination))
            {
                if (destination.isSelf())
                {
                    insertLocal = true;
                    localReplica = destination;
                }
                else
                {
                    // belongs on a different server
                    if (message == null)
                        message = Message.outWithFlag(MUTATION_REQ, mutation, MessageFlag.CALL_BACK_ON_FAILURE);

                    String dc = DatabaseDescriptor.getEndpointSnitch().getDatacenter(destination);

                    // direct writes to local DC or old Cassandra versions
                    // (1.1 knows how to forward old-style String message IDs; updated to int in 2.0)
                    if (localDataCenter.equals(dc))
                    {
                        if (localDc == null)
                            localDc = new ArrayList<>(plan.contacts().size());

                        localDc.add(destination);
                    }
                    else
                    {
                        if (dcGroups == null)
                            dcGroups = new HashMap<>();

                        Collection<Replica> messages = dcGroups.get(dc);
                        if (messages == null)
                            messages = dcGroups.computeIfAbsent(dc, (v) -> new ArrayList<>(3)); // most DCs will have <= 3 replicas

                        messages.add(destination);
                    }

                    if (backPressureHosts == null)
                        backPressureHosts = new ArrayList<>(plan.contacts().size());

                    backPressureHosts.add(destination.endpoint());
                }
            }
            else
            {
                //Immediately mark the response as expired since the request will not be sent
                responseHandler.expired();
                if (shouldHint(destination))
                {
                    if (endpointsToHint == null)
                        endpointsToHint = new ArrayList<>();

                    endpointsToHint.add(destination);
                }
            }
        }

        if (endpointsToHint != null)
            submitHint(mutation, EndpointsForToken.copyOf(mutation.key().getToken(), endpointsToHint), responseHandler);

        if (insertLocal)
        {
            Preconditions.checkNotNull(localReplica);
            performLocally(stage, localReplica, mutation::apply, responseHandler);
        }

        if (localDc != null)
        {
            for (Replica destination : localDc)
                MessagingService.instance().sendWriteWithCallback(message, destination, responseHandler, true);
        }
        if (dcGroups != null)
        {
            // for each datacenter, send the message to one node to relay the write to other replicas
            for (Collection<Replica> dcTargets : dcGroups.values())
                sendMessagesToNonlocalDC(message, EndpointsForToken.copyOf(mutation.key().getToken(), dcTargets), responseHandler);
        }
    }

    private static void checkHintOverload(Replica destination)
    {
        // avoid OOMing due to excess hints.  we need to do this check even for "live" nodes, since we can
        // still generate hints for those if it's overloaded or simply dead but not yet known-to-be-dead.
        // The idea is that if we have over maxHintsInProgress hints in flight, this is probably due to
        // a small number of nodes causing problems, so we should avoid shutting down writes completely to
        // healthy nodes.  Any node with no hintsInProgress is considered healthy.
        if (StorageMetrics.totalHintsInProgress.getCount() > maxHintsInProgress
                && (getHintsInProgressFor(destination.endpoint()).get() > 0 && shouldHint(destination)))
        {
            throw new OverloadedException("Too many in flight hints: " + StorageMetrics.totalHintsInProgress.getCount() +
                                          " destination: " + destination +
                                          " destination hints: " + getHintsInProgressFor(destination.endpoint()).get());
        }
    }

    /*
     * Send the message to the first replica of targets, and have it forward the message to others in its DC
     */
    private static void sendMessagesToNonlocalDC(Message<? extends IMutation> message,
                                                 EndpointsForToken targets,
                                                 AbstractWriteResponseHandler<IMutation> handler)
    {
        final Replica target;

        if (targets.size() > 1)
        {
            target = targets.get(ThreadLocalRandom.current().nextInt(0, targets.size()));
            EndpointsForToken forwardToReplicas = targets.filter(r -> r != target, targets.size());

            for (Replica replica : forwardToReplicas)
            {
                MessagingService.instance().callbacks.addWithExpiration(handler, message, replica, handler.replicaPlan.consistencyLevel(), true);
                logger.trace("Adding FWD message to {}@{}", message.id(), replica);
            }

            // starting with 4.0, use the same message id for all replicas
            long[] messageIds = new long[forwardToReplicas.size()];
            Arrays.fill(messageIds, message.id());

            message = message.withForwardTo(new ForwardingInfo(forwardToReplicas.endpointList(), messageIds));
        }
        else
        {
            target = targets.get(0);
        }

        MessagingService.instance().sendWriteWithCallback(message, target, handler, true);
        logger.trace("Sending message to {}@{}", message.id(), target);
    }

    private static void performLocally(Stage stage, Replica localReplica, final Runnable runnable)
    {
        stage.maybeExecuteImmediately(new LocalMutationRunnable(localReplica)
        {
            public void runMayThrow()
            {
                try
                {
                    runnable.run();
                }
                catch (Exception ex)
                {
                    logger.error("Failed to apply mutation locally : ", ex);
                }
            }

            @Override
            protected Verb verb()
            {
                return Verb.MUTATION_REQ;
            }
        });
    }

    private static void performLocally(Stage stage, Replica localReplica, final Runnable runnable, final RequestCallback<?> handler)
    {
        stage.maybeExecuteImmediately(new LocalMutationRunnable(localReplica)
        {
            public void runMayThrow()
            {
                try
                {
                    runnable.run();
                    handler.onResponse(null);
                }
                catch (Exception ex)
                {
                    if (!(ex instanceof WriteTimeoutException))
                        logger.error("Failed to apply mutation locally : ", ex);
                    handler.onFailure(FBUtilities.getBroadcastAddressAndPort(), RequestFailureReason.forException(ex));
                }
            }

            @Override
            protected Verb verb()
            {
                return Verb.MUTATION_REQ;
            }
        });
    }

    /**
     * Handle counter mutation on the coordinator host.
     *
     * A counter mutation needs to first be applied to a replica (that we'll call the leader for the mutation) before being
     * replicated to the other endpoint. To achieve so, there is two case:
     *   1) the coordinator host is a replica: we proceed to applying the update locally and replicate throug
     *   applyCounterMutationOnCoordinator
     *   2) the coordinator is not a replica: we forward the (counter)mutation to a chosen replica (that will proceed through
     *   applyCounterMutationOnLeader upon receive) and wait for its acknowledgment.
     *
     * Implementation note: We check if we can fulfill the CL on the coordinator host even if he is not a replica to allow
     * quicker response and because the WriteResponseHandlers don't make it easy to send back an error. We also always gather
     * the write latencies at the coordinator node to make gathering point similar to the case of standard writes.
     */
    public static AbstractWriteResponseHandler<IMutation> mutateCounter(CounterMutation cm, String localDataCenter, long queryStartNanoTime) throws UnavailableException, OverloadedException
    {
        Replica replica = findSuitableReplica(cm.getKeyspaceName(), cm.key(), localDataCenter, cm.consistency());

        if (replica.isSelf())
        {
            return applyCounterMutationOnCoordinator(cm, localDataCenter, queryStartNanoTime);
        }
        else
        {
            // Exit now if we can't fulfill the CL here instead of forwarding to the leader replica
            String keyspaceName = cm.getKeyspaceName();
            Keyspace keyspace = Keyspace.open(keyspaceName);
            Token tk = cm.key().getToken();

            // we build this ONLY to perform the sufficiency check that happens on construction
            ReplicaPlans.forWrite(keyspace, cm.consistency(), tk, ReplicaPlans.writeAll);

            // This host isn't a replica, so mark the request as being remote. If this host is a 
            // replica, applyCounterMutationOnCoordinator() in the branch above will call performWrite(), and 
            // there we'll mark a local request against the metrics.
            writeMetrics.remoteRequests.mark();

            // Forward the actual update to the chosen leader replica
            AbstractWriteResponseHandler<IMutation> responseHandler = new WriteResponseHandler<>(ReplicaPlans.forForwardingCounterWrite(keyspace, tk, replica),
                                                                                                 WriteType.COUNTER, null, queryStartNanoTime);

            Tracing.trace("Enqueuing counter update to {}", replica);
            Message message = Message.outWithFlag(Verb.COUNTER_MUTATION_REQ, cm, MessageFlag.CALL_BACK_ON_FAILURE);
            MessagingService.instance().sendWriteWithCallback(message, replica, responseHandler, false);
            return responseHandler;
        }
    }

    /**
     * Find a suitable replica as leader for counter update.
     * For now, we pick a random replica in the local DC (or ask the snitch if
     * there is no replica alive in the local DC).
     * TODO: if we track the latency of the counter writes (which makes sense
     * contrarily to standard writes since there is a read involved), we could
     * trust the dynamic snitch entirely, which may be a better solution. It
     * is unclear we want to mix those latencies with read latencies, so this
     * may be a bit involved.
     */
    private static Replica findSuitableReplica(String keyspaceName, DecoratedKey key, String localDataCenter, ConsistencyLevel cl) throws UnavailableException
    {
        Keyspace keyspace = Keyspace.open(keyspaceName);
        IEndpointSnitch snitch = DatabaseDescriptor.getEndpointSnitch();
        AbstractReplicationStrategy replicationStrategy = keyspace.getReplicationStrategy();
        EndpointsForToken replicas = replicationStrategy.getNaturalReplicasForToken(key);

        // CASSANDRA-13043: filter out those endpoints not accepting clients yet, maybe because still bootstrapping
        replicas = replicas.filter(replica -> StorageService.instance.isRpcReady(replica.endpoint()));

        // TODO have a way to compute the consistency level
        if (replicas.isEmpty())
            throw UnavailableException.create(cl, cl.blockFor(replicationStrategy), 0);

        List<Replica> localReplicas = new ArrayList<>(replicas.size());

        for (Replica replica : replicas)
            if (snitch.getDatacenter(replica).equals(localDataCenter))
                localReplicas.add(replica);

        if (localReplicas.isEmpty())
        {
            // If the consistency required is local then we should not involve other DCs
            if (cl.isDatacenterLocal())
                throw UnavailableException.create(cl, cl.blockFor(replicationStrategy), 0);

            // No endpoint in local DC, pick the closest endpoint according to the snitch
            replicas = snitch.sortedByProximity(FBUtilities.getBroadcastAddressAndPort(), replicas);
            return replicas.get(0);
        }

        return localReplicas.get(ThreadLocalRandom.current().nextInt(localReplicas.size()));
    }

    // Must be called on a replica of the mutation. This replica becomes the
    // leader of this mutation.
    public static AbstractWriteResponseHandler<IMutation> applyCounterMutationOnLeader(CounterMutation cm, String localDataCenter, Runnable callback, long queryStartNanoTime)
    throws UnavailableException, OverloadedException
    {
        return performWrite(cm, cm.consistency(), localDataCenter, counterWritePerformer, callback, WriteType.COUNTER, queryStartNanoTime);
    }

    // Same as applyCounterMutationOnLeader but must with the difference that it use the MUTATION stage to execute the write (while
    // applyCounterMutationOnLeader assumes it is on the MUTATION stage already)
    public static AbstractWriteResponseHandler<IMutation> applyCounterMutationOnCoordinator(CounterMutation cm, String localDataCenter, long queryStartNanoTime)
    throws UnavailableException, OverloadedException
    {
        return performWrite(cm, cm.consistency(), localDataCenter, counterWriteOnCoordinatorPerformer, null, WriteType.COUNTER, queryStartNanoTime);
    }

    private static Runnable counterWriteTask(final IMutation mutation,
                                             final ReplicaPlan.ForWrite replicaPlan,
                                             final AbstractWriteResponseHandler<IMutation> responseHandler,
                                             final String localDataCenter)
    {
        return new DroppableRunnable(Verb.COUNTER_MUTATION_REQ)
        {
            @Override
            public void runMayThrow() throws OverloadedException, WriteTimeoutException
            {
                assert mutation instanceof CounterMutation;

                Mutation result = ((CounterMutation) mutation).applyCounterMutation();
                responseHandler.onResponse(null);
                sendToHintedReplicas(result, replicaPlan, responseHandler, localDataCenter, Stage.COUNTER_MUTATION);
            }
        };
    }

    private static boolean systemKeyspaceQuery(List<? extends ReadCommand> cmds)
    {
        for (ReadCommand cmd : cmds)
            if (!SchemaConstants.isLocalSystemKeyspace(cmd.metadata().keyspace))
                return false;
        return true;
    }

    public static RowIterator readOne(SinglePartitionReadCommand command, ConsistencyLevel consistencyLevel, long queryStartNanoTime)
    throws UnavailableException, IsBootstrappingException, ReadFailureException, ReadTimeoutException, InvalidRequestException
    {
        return PartitionIterators.getOnlyElement(read(SinglePartitionReadCommand.Group.one(command), consistencyLevel, queryStartNanoTime), command);
    }

    /**
     * Performs the actual reading of a row out of the StorageService, fetching
     * a specific set of column names from a given column family.
     */
    public static PartitionIterator read(SinglePartitionReadCommand.Group group, ConsistencyLevel consistencyLevel, long queryStartNanoTime)
    throws UnavailableException, IsBootstrappingException, ReadFailureException, ReadTimeoutException, InvalidRequestException
    {
        if (StorageService.instance.isBootstrapMode() && !systemKeyspaceQuery(group.queries))
        {
            readMetrics.unavailables.mark();
            readMetricsForLevel(consistencyLevel).unavailables.mark();
            IsBootstrappingException exception = new IsBootstrappingException();
            logRequestException(exception, group.queries);
            throw exception;
        }

        if (DatabaseDescriptor.getPartitionDenylistEnabled() && DatabaseDescriptor.getDenylistReadsEnabled())
        {
            for (SinglePartitionReadCommand command : group.queries)
            {
                if (!partitionDenylist.isKeyPermitted(command.metadata().id, command.partitionKey().getKey()))
                {
                    denylistMetrics.incrementReadsRejected();
                    throw new InvalidRequestException(String.format("Unable to read denylisted partition [0x%s] in %s/%s",
                                                                    command.partitionKey().toString(), command.metadata().keyspace, command.metadata().name));
                }
            }
        }

        return consistencyLevel.isSerialConsistency()
             ? readWithPaxos(group, consistencyLevel, queryStartNanoTime)
             : readRegular(group, consistencyLevel, queryStartNanoTime);
    }

    private static PartitionIterator readWithPaxos(SinglePartitionReadCommand.Group group, ConsistencyLevel consistencyLevel, long queryStartNanoTime)
    throws InvalidRequestException, UnavailableException, ReadFailureException, ReadTimeoutException
    {
        return Paxos.useV2()
                ? Paxos.read(group, consistencyLevel)
                : legacyReadWithPaxos(group, consistencyLevel, queryStartNanoTime);
    }

    private static PartitionIterator legacyReadWithPaxos(SinglePartitionReadCommand.Group group, ConsistencyLevel consistencyLevel, long queryStartNanoTime)
    throws InvalidRequestException, UnavailableException, ReadFailureException, ReadTimeoutException
    {
        if (group.queries.size() > 1)
            throw new InvalidRequestException("SERIAL/LOCAL_SERIAL consistency may only be requested for one partition at a time");

        long start = nanoTime();
        SinglePartitionReadCommand command = group.queries.get(0);
        TableMetadata metadata = command.metadata();
        DecoratedKey key = command.partitionKey();
        // calculate the blockFor before repair any paxos round to avoid RS being altered in between.
        int blockForRead = consistencyLevel.blockFor(Keyspace.open(metadata.keyspace).getReplicationStrategy());

        PartitionIterator result = null;
        try
        {
            final ConsistencyLevel consistencyForReplayCommitsOrFetch = consistencyLevel == ConsistencyLevel.LOCAL_SERIAL
                                                                        ? ConsistencyLevel.LOCAL_QUORUM
                                                                        : ConsistencyLevel.QUORUM;

            try
            {
                // Commit an empty update to make sure all in-progress updates that should be finished first is, _and_
                // that no other in-progress can get resurrected.
                Function<Ballot, Pair<PartitionUpdate, RowIterator>> updateProposer =
                    !Paxos.isLinearizable()
                    ? ballot -> null
                    : ballot -> Pair.create(PartitionUpdate.emptyUpdate(metadata, key), null);
                // When replaying, we commit at quorum/local quorum, as we want to be sure the following read (done at
                // quorum/local_quorum) sees any replayed updates. Our own update is however empty, and those don't even
                // get committed due to an optimiation described in doPaxos/beingRepairAndPaxos, so the commit
                // consistency is irrelevant (we use ANY just to emphasis that we don't wait on our commit).
                doPaxos(metadata,
                        key,
                        consistencyLevel,
                        consistencyForReplayCommitsOrFetch,
                        ConsistencyLevel.ANY,
                        start,
                        casReadMetrics,
                        updateProposer);
            }
            catch (WriteTimeoutException e)
            {
                throw new ReadTimeoutException(consistencyLevel, 0, blockForRead, false);
            }
            catch (WriteFailureException e)
            {
                throw new ReadFailureException(consistencyLevel, e.received, e.blockFor, false, e.failureReasonByEndpoint);
            }

            result = fetchRows(group.queries, consistencyForReplayCommitsOrFetch, queryStartNanoTime);
        }
        catch (UnavailableException e)
        {
            readMetrics.unavailables.mark();
            casReadMetrics.unavailables.mark();
            readMetricsForLevel(consistencyLevel).unavailables.mark();
            logRequestException(e, group.queries);
            throw e;
        }
        catch (ReadTimeoutException e)
        {
            readMetrics.timeouts.mark();
            casReadMetrics.timeouts.mark();
            readMetricsForLevel(consistencyLevel).timeouts.mark();
            logRequestException(e, group.queries);
            throw e;
        }
        catch (ReadAbortException e)
        {
            readMetrics.markAbort(e);
            casReadMetrics.markAbort(e);
            readMetricsForLevel(consistencyLevel).markAbort(e);
            throw e;
        }
        catch (ReadFailureException e)
        {
            readMetrics.failures.mark();
            casReadMetrics.failures.mark();
            readMetricsForLevel(consistencyLevel).failures.mark();
            throw e;
        }
        finally
        {
            long latency = nanoTime() - start;
            readMetrics.addNano(latency);
            casReadMetrics.addNano(latency);
            readMetricsForLevel(consistencyLevel).addNano(latency);
            Keyspace.open(metadata.keyspace).getColumnFamilyStore(metadata.name).metric.coordinatorReadLatency.update(latency, TimeUnit.NANOSECONDS);
        }

        return result;
    }

    @SuppressWarnings("resource")
    private static PartitionIterator readRegular(SinglePartitionReadCommand.Group group, ConsistencyLevel consistencyLevel, long queryStartNanoTime)
    throws UnavailableException, ReadFailureException, ReadTimeoutException
    {
        long start = nanoTime();
        try
        {
            PartitionIterator result = fetchRows(group.queries, consistencyLevel, queryStartNanoTime);
            // Note that the only difference between the command in a group must be the partition key on which
            // they applied.
            boolean enforceStrictLiveness = group.queries.get(0).metadata().enforceStrictLiveness();
            // If we have more than one command, then despite each read command honoring the limit, the total result
            // might not honor it and so we should enforce it
            if (group.queries.size() > 1)
                result = group.limits().filter(result, group.nowInSec(), group.selectsFullPartition(), enforceStrictLiveness);
            return result;
        }
        catch (UnavailableException e)
        {
            readMetrics.unavailables.mark();
            readMetricsForLevel(consistencyLevel).unavailables.mark();
            logRequestException(e, group.queries);
            throw e;
        }
        catch (ReadTimeoutException e)
        {
            readMetrics.timeouts.mark();
            readMetricsForLevel(consistencyLevel).timeouts.mark();
            logRequestException(e, group.queries);
            throw e;
        }
        catch (ReadAbortException e)
        {
            recordReadRegularAbort(consistencyLevel, e);
            throw e;
        }
        catch (ReadFailureException e)
        {
            readMetrics.failures.mark();
            readMetricsForLevel(consistencyLevel).failures.mark();
            throw e;
        }
        finally
        {
            long latency = nanoTime() - start;
            readMetrics.addNano(latency);
            readMetricsForLevel(consistencyLevel).addNano(latency);
            // TODO avoid giving every command the same latency number.  Can fix this in CASSADRA-5329
            for (ReadCommand command : group.queries)
                Keyspace.openAndGetStore(command.metadata()).metric.coordinatorReadLatency.update(latency, TimeUnit.NANOSECONDS);
        }
    }

    public static void recordReadRegularAbort(ConsistencyLevel consistencyLevel, Throwable cause)
    {
        readMetrics.markAbort(cause);
        readMetricsForLevel(consistencyLevel).markAbort(cause);
    }

    public static PartitionIterator concatAndBlockOnRepair(List<PartitionIterator> iterators, List<ReadRepair<?, ?>> repairs)
    {
        PartitionIterator concatenated = PartitionIterators.concat(iterators);

        if (repairs.isEmpty())
            return concatenated;

        return new PartitionIterator()
        {
            public void close()
            {
                concatenated.close();
                repairs.forEach(ReadRepair::maybeSendAdditionalWrites);
                repairs.forEach(ReadRepair::awaitWrites);
            }

            public boolean hasNext()
            {
                return concatenated.hasNext();
            }

            public RowIterator next()
            {
                return concatenated.next();
            }
        };
    }

    /**
     * This function executes local and remote reads, and blocks for the results:
     *
     * 1. Get the replica locations, sorted by response time according to the snitch
     * 2. Send a data request to the closest replica, and digest requests to either
     *    a) all the replicas, if read repair is enabled
     *    b) the closest R-1 replicas, where R is the number required to satisfy the ConsistencyLevel
     * 3. Wait for a response from R replicas
     * 4. If the digests (if any) match the data return the data
     * 5. else carry out read repair by getting data from all the nodes.
     */
    private static PartitionIterator fetchRows(List<SinglePartitionReadCommand> commands, ConsistencyLevel consistencyLevel, long queryStartNanoTime)
    throws UnavailableException, ReadFailureException, ReadTimeoutException
    {
        int cmdCount = commands.size();

        AbstractReadExecutor[] reads = new AbstractReadExecutor[cmdCount];

        // Get the replica locations, sorted by response time according to the snitch, and create a read executor
        // for type of speculation we'll use in this read
        for (int i=0; i<cmdCount; i++)
        {
            reads[i] = AbstractReadExecutor.getReadExecutor(commands.get(i), consistencyLevel, queryStartNanoTime);

            if (reads[i].hasLocalRead())
                readMetrics.localRequests.mark();
            else
                readMetrics.remoteRequests.mark();
        }

        // sends a data request to the closest replica, and a digest request to the others. If we have a speculating
        // read executoe, we'll only send read requests to enough replicas to satisfy the consistency level
        for (int i=0; i<cmdCount; i++)
        {
            reads[i].executeAsync();
        }

        // if we have a speculating read executor and it looks like we may not receive a response from the initial
        // set of replicas we sent messages to, speculatively send an additional messages to an un-contacted replica
        for (int i=0; i<cmdCount; i++)
        {
            reads[i].maybeTryAdditionalReplicas();
        }

        // wait for enough responses to meet the consistency level. If there's a digest mismatch, begin the read
        // repair process by sending full data reads to all replicas we received responses from.
        boolean logBlockingRepairAttempts = currentTimeMillis() <= StorageProxy.instance.logBlockingReadRepairAttemptsUntil;
        for (int i=0; i<cmdCount; i++)
        {
            reads[i].awaitResponses(logBlockingRepairAttempts);
        }

        // read repair - if it looks like we may not receive enough full data responses to meet CL, send
        // an additional request to any remaining replicas we haven't contacted (if there are any)
        for (int i=0; i<cmdCount; i++)
        {
            reads[i].maybeSendAdditionalDataRequests();
        }

        // read repair - block on full data responses
        for (int i=0; i<cmdCount; i++)
        {
            reads[i].awaitReadRepair();
        }

        // if we didn't do a read repair, return the contents of the data response, if we did do a read
        // repair, merge the full data reads
        List<PartitionIterator> results = new ArrayList<>(cmdCount);
        List<ReadRepair<?, ?>> repairs = new ArrayList<>(cmdCount);
        for (int i=0; i<cmdCount; i++)
        {
            results.add(reads[i].getResult());
            repairs.add(reads[i].getReadRepair());
        }

        // if we did a read repair, assemble repair mutation and block on them
        return concatAndBlockOnRepair(results, repairs);
    }

    public static class LocalReadRunnable extends DroppableRunnable
    {
        private final ReadCommand command;
        private final ReadCallback handler;
        private final boolean trackRepairedStatus;

        public LocalReadRunnable(ReadCommand command, ReadCallback handler)
        {
            this(command, handler, false);
        }

        public LocalReadRunnable(ReadCommand command, ReadCallback handler, boolean trackRepairedStatus)
        {
            super(Verb.READ_REQ);
            this.command = command;
            this.handler = handler;
            this.trackRepairedStatus = trackRepairedStatus;
        }

        protected void runMayThrow()
        {
            try
            {
                MessageParams.reset();

                boolean readRejected = false;
                command.setMonitoringTime(approxCreationTimeNanos, false, verb.expiresAfterNanos(), DatabaseDescriptor.getSlowQueryTimeout(NANOSECONDS));

                ReadResponse response;
                try (ReadExecutionController controller = command.executionController(trackRepairedStatus);
                     UnfilteredPartitionIterator iterator = command.executeLocally(controller))
                {
                    response = command.createResponse(iterator, controller.getRepairedDataInfo());
                }
                catch (RejectException e)
                {
                    if (!command.isTrackingWarnings())
                        throw e;
                    
                    response = command.createEmptyResponse();
                    readRejected = true;
                }

                if (command.complete())
                {
                    handler.response(response);
                }
                else
                {
                    MessagingService.instance().metrics.recordSelfDroppedMessage(verb, MonotonicClock.Global.approxTime.now() - approxCreationTimeNanos, NANOSECONDS);
                    handler.onFailure(FBUtilities.getBroadcastAddressAndPort(), RequestFailureReason.UNKNOWN);
                }

                if (!readRejected)
                    MessagingService.instance().latencySubscribers.add(FBUtilities.getBroadcastAddressAndPort(), MonotonicClock.Global.approxTime.now() - approxCreationTimeNanos, NANOSECONDS);
            }
            catch (Throwable t)
            {
                if (t instanceof TombstoneOverwhelmingException)
                {
                    handler.onFailure(FBUtilities.getBroadcastAddressAndPort(), RequestFailureReason.READ_TOO_MANY_TOMBSTONES);
                    logger.error(t.getMessage());
                }
                else
                {
                    handler.onFailure(FBUtilities.getBroadcastAddressAndPort(), RequestFailureReason.UNKNOWN);
                    throw t;
                }
            }
        }
    }

    public static PartitionIterator getRangeSlice(PartitionRangeReadCommand command,
                                                  ConsistencyLevel consistencyLevel,
                                                  long queryStartNanoTime)
    {
        if (DatabaseDescriptor.getPartitionDenylistEnabled() && DatabaseDescriptor.getDenylistRangeReadsEnabled())
        {
            final int denylisted = partitionDenylist.getDeniedKeysInRangeCount(command.metadata().id, command.dataRange().keyRange());
            if (denylisted > 0)
            {
                denylistMetrics.incrementRangeReadsRejected();
                String tokens = command.loggableTokens();
                throw new InvalidRequestException(String.format("Attempted to read a range containing %d denylisted keys in %s/%s." +
                                                                " Range read: %s", denylisted, command.metadata().keyspace, command.metadata().name,
                                                                tokens));
            }
        }
        return RangeCommands.partitions(command, consistencyLevel, queryStartNanoTime);
    }

    public Map<String, List<String>> getSchemaVersions()
    {
        return describeSchemaVersions(false);
    }

    public Map<String, List<String>> getSchemaVersionsWithPort()
    {
        return describeSchemaVersions(true);
    }

    /**
     * initiate a request/response session with each live node to check whether or not everybody is using the same
     * migration id. This is useful for determining if a schema change has propagated through the cluster. Disagreement
     * is assumed if any node fails to respond.
     */
    public static Map<String, List<String>> describeSchemaVersions(boolean withPort)
    {
        final String myVersion = Schema.instance.getVersion().toString();
        final Map<InetAddressAndPort, UUID> versions = new ConcurrentHashMap<>();
        final Set<InetAddressAndPort> liveHosts = Gossiper.instance.getLiveMembers();
        final CountDownLatch latch = newCountDownLatch(liveHosts.size());

        RequestCallback<UUID> cb = message ->
        {
            // record the response from the remote node.
            versions.put(message.from(), message.payload);
            latch.decrement();
        };
        // an empty message acts as a request to the SchemaVersionVerbHandler.
        Message message = out(SCHEMA_VERSION_REQ, noPayload);
        for (InetAddressAndPort endpoint : liveHosts)
            MessagingService.instance().sendWithCallback(message, endpoint, cb);

        try
        {
            // wait for as long as possible. timeout-1s if possible.
            latch.await(DatabaseDescriptor.getRpcTimeout(NANOSECONDS), NANOSECONDS);
        }
        catch (InterruptedException e)
        {
            throw new UncheckedInterruptedException(e);
        }

        // maps versions to hosts that are on that version.
        Map<String, List<String>> results = new HashMap<String, List<String>>();
        Iterable<InetAddressAndPort> allHosts = concat(Gossiper.instance.getLiveMembers(), Gossiper.instance.getUnreachableMembers());
        for (InetAddressAndPort host : allHosts)
        {
            UUID version = versions.get(host);
            String stringVersion = version == null ? UNREACHABLE : version.toString();
            List<String> hosts = results.get(stringVersion);
            if (hosts == null)
            {
                hosts = new ArrayList<String>();
                results.put(stringVersion, hosts);
            }
            hosts.add(host.getHostAddress(withPort));
        }

        // we're done: the results map is ready to return to the client.  the rest is just debug logging:
        if (results.get(UNREACHABLE) != null)
            logger.debug("Hosts not in agreement. Didn't get a response from everybody: {}", join(results.get(UNREACHABLE), ","));
        for (Map.Entry<String, List<String>> entry : results.entrySet())
        {
            // check for version disagreement. log the hosts that don't agree.
            if (entry.getKey().equals(UNREACHABLE) || entry.getKey().equals(myVersion))
                continue;
            for (String host : entry.getValue())
                logger.debug("{} disagrees ({})", host, entry.getKey());
        }
        if (results.size() == 1)
            logger.debug("Schemas are in agreement.");

        return results;
    }

    public boolean getHintedHandoffEnabled()
    {
        return DatabaseDescriptor.hintedHandoffEnabled();
    }

    public void setHintedHandoffEnabled(boolean b)
    {
        synchronized (StorageService.instance)
        {
            if (b)
                StorageService.instance.checkServiceAllowedToStart("hinted handoff");

            DatabaseDescriptor.setHintedHandoffEnabled(b);
        }
    }

    public void enableHintsForDC(String dc)
    {
        DatabaseDescriptor.enableHintsForDC(dc);
    }

    public void disableHintsForDC(String dc)
    {
        DatabaseDescriptor.disableHintsForDC(dc);
    }

    public Set<String> getHintedHandoffDisabledDCs()
    {
        return DatabaseDescriptor.hintedHandoffDisabledDCs();
    }

    public int getMaxHintWindow()
    {
        return DatabaseDescriptor.getMaxHintWindow();
    }

    public void setMaxHintWindow(int ms)
    {
        DatabaseDescriptor.setMaxHintWindow(ms);
    }

    public int getMaxHintsSizePerHostInMiB()
    {
        return DatabaseDescriptor.getMaxHintsSizePerHostInMiB();
    }

    public void setMaxHintsSizePerHostInMiB(int value)
    {
        DatabaseDescriptor.setMaxHintsSizePerHostInMiB(value);
    }

    public static boolean shouldHint(Replica replica)
    {
        return shouldHint(replica, true);
    }

    /**
     * Determines whether a hint should be stored or not.
     * It rejects early if any of the condition is met:
     * - Hints disabled entirely or for the belonging datacetner of the replica
     * - The replica is transient or is the self node
     * - The replica is no longer part of the ring
     * - The hint window has expired
     * - The hints have reached to the size limit for the node
     * Otherwise, it permits.
     *
     * @param replica, the replica for the hint
     * @param tryEnablePersistentWindow, true to consider hint_window_persistent_enabled; otherwise, ignores
     * @return true to permit or false to reject hint
     */
    public static boolean shouldHint(Replica replica, boolean tryEnablePersistentWindow)
    {
        if (!DatabaseDescriptor.hintedHandoffEnabled()
            || replica.isTransient()
            || replica.isSelf())
            return false;

        Set<String> disabledDCs = DatabaseDescriptor.hintedHandoffDisabledDCs();
        if (!disabledDCs.isEmpty())
        {
            final String dc = DatabaseDescriptor.getEndpointSnitch().getDatacenter(replica);
            if (disabledDCs.contains(dc))
            {
                Tracing.trace("Not hinting {} since its data center {} has been disabled {}", replica, dc, disabledDCs);
                return false;
            }
        }

        InetAddressAndPort endpoint = replica.endpoint();
        int maxHintWindow = DatabaseDescriptor.getMaxHintWindow();
        long endpointDowntime = Gossiper.instance.getEndpointDowntime(endpoint);
        boolean hintWindowExpired = endpointDowntime > maxHintWindow;

        UUID hostIdForEndpoint = StorageService.instance.getHostIdForEndpoint(endpoint);
        if (hostIdForEndpoint == null)
        {
            Tracing.trace("Discarding hint for endpoint not part of ring: {}", endpoint);
            return false;
        }

        // if persisting hints window, hintWindowExpired might be updated according to the timestamp of the earliest hint
        if (tryEnablePersistentWindow && !hintWindowExpired && DatabaseDescriptor.hintWindowPersistentEnabled())
        {
            long earliestHint = HintsService.instance.getEarliestHintForHost(hostIdForEndpoint);
            hintWindowExpired = Clock.Global.currentTimeMillis() - maxHintWindow > earliestHint;
            if (hintWindowExpired)
                Tracing.trace("Not hinting {} for which there is the earliest hint stored at {}", replica, earliestHint);
        }

        if (hintWindowExpired)
        {
            HintsService.instance.metrics.incrPastWindow(endpoint);
            Tracing.trace("Not hinting {} which has been down {} ms", endpoint, endpointDowntime);
            return false;
        }

        long maxHintsSize = DatabaseDescriptor.getMaxHintsSizePerHost();
        long actualTotalHintsSize = HintsService.instance.getTotalHintsSize(hostIdForEndpoint);
        boolean hasHintsReachedMaxSize = maxHintsSize > 0 && actualTotalHintsSize > maxHintsSize;
        if (hasHintsReachedMaxSize)
        {
            Tracing.trace("Not hinting {} which has reached to the max hints size {} bytes on disk. The actual hints size on disk: {}",
                          endpoint, maxHintsSize, actualTotalHintsSize);
            return false;
        }

        return true;
    }

    /**
     * Performs the truncate operatoin, which effectively deletes all data from
     * the column family cfname
     * @param keyspace
     * @param cfname
     * @throws UnavailableException If some of the hosts in the ring are down.
     * @throws TimeoutException
     */
    public static void truncateBlocking(String keyspace, String cfname) throws UnavailableException, TimeoutException
    {
        logger.debug("Starting a blocking truncate operation on keyspace {}, CF {}", keyspace, cfname);
        if (isAnyStorageHostDown())
        {
            logger.info("Cannot perform truncate, some hosts are down");
            // Since the truncate operation is so aggressive and is typically only
            // invoked by an admin, for simplicity we require that all nodes are up
            // to perform the operation.
            int liveMembers = Gossiper.instance.getLiveMembers().size();
            throw UnavailableException.create(ConsistencyLevel.ALL, liveMembers + Gossiper.instance.getUnreachableMembers().size(), liveMembers);
        }

        Set<InetAddressAndPort> allEndpoints = StorageService.instance.getLiveRingMembers(true);

        int blockFor = allEndpoints.size();
        final TruncateResponseHandler responseHandler = new TruncateResponseHandler(blockFor);

        // Send out the truncate calls and track the responses with the callbacks.
        Tracing.trace("Enqueuing truncate messages to hosts {}", allEndpoints);
        Message<TruncateRequest> message = Message.out(TRUNCATE_REQ, new TruncateRequest(keyspace, cfname));
        for (InetAddressAndPort endpoint : allEndpoints)
            MessagingService.instance().sendWithCallback(message, endpoint, responseHandler);

        // Wait for all
        try
        {
            responseHandler.get();
        }
        catch (TimeoutException e)
        {
            Tracing.trace("Timed out");
            throw e;
        }
    }

    /**
     * Asks the gossiper if there are any nodes that are currently down.
     * @return true if the gossiper thinks all nodes are up.
     */
    private static boolean isAnyStorageHostDown()
    {
        return !Gossiper.instance.getUnreachableTokenOwners().isEmpty();
    }

    public interface WritePerformer
    {
        public void apply(IMutation mutation,
                          ReplicaPlan.ForWrite targets,
                          AbstractWriteResponseHandler<IMutation> responseHandler,
                          String localDataCenter) throws OverloadedException;
    }

    /**
     * This class captures metrics for views writes.
     */
    private static class ViewWriteMetricsWrapped extends BatchlogResponseHandler<IMutation>
    {
        public ViewWriteMetricsWrapped(AbstractWriteResponseHandler<IMutation> writeHandler, int i, BatchlogCleanup cleanup, long queryStartNanoTime)
        {
            super(writeHandler, i, cleanup, queryStartNanoTime);
            viewWriteMetrics.viewReplicasAttempted.inc(candidateReplicaCount());
        }

        public void onResponse(Message<IMutation> msg)
        {
            super.onResponse(msg);
            viewWriteMetrics.viewReplicasSuccess.inc();
        }
    }

    /**
     * A Runnable that aborts if it doesn't start running before it times out
     */
    private static abstract class DroppableRunnable implements Runnable
    {
        final long approxCreationTimeNanos;
        final Verb verb;

        public DroppableRunnable(Verb verb)
        {
            this.approxCreationTimeNanos = MonotonicClock.Global.approxTime.now();
            this.verb = verb;
        }

        public final void run()
        {
            long approxCurrentTimeNanos = MonotonicClock.Global.approxTime.now();
            long expirationTimeNanos = verb.expiresAtNanos(approxCreationTimeNanos);
            if (approxCurrentTimeNanos > expirationTimeNanos)
            {
                long timeTakenNanos = approxCurrentTimeNanos - approxCreationTimeNanos;
                MessagingService.instance().metrics.recordSelfDroppedMessage(verb, timeTakenNanos, NANOSECONDS);
                return;
            }
            try
            {
                runMayThrow();
            }
            catch (Exception e)
            {
                throw new RuntimeException(e);
            }
        }

        abstract protected void runMayThrow() throws Exception;
    }

    /**
     * Like DroppableRunnable, but if it aborts, it will rerun (on the mutation stage) after
     * marking itself as a hint in progress so that the hint backpressure mechanism can function.
     */
    private static abstract class LocalMutationRunnable implements Runnable
    {
        private final long approxCreationTimeNanos = MonotonicClock.Global.approxTime.now();

        private final Replica localReplica;

        LocalMutationRunnable(Replica localReplica)
        {
            this.localReplica = localReplica;
        }

        public final void run()
        {
            final Verb verb = verb();
            long nowNanos = MonotonicClock.Global.approxTime.now();
            long expirationTimeNanos = verb.expiresAtNanos(approxCreationTimeNanos);
            if (nowNanos > expirationTimeNanos)
            {
                long timeTakenNanos = nowNanos - approxCreationTimeNanos;
                MessagingService.instance().metrics.recordSelfDroppedMessage(Verb.MUTATION_REQ, timeTakenNanos, NANOSECONDS);

                HintRunnable runnable = new HintRunnable(EndpointsForToken.of(localReplica.range().right, localReplica))
                {
                    protected void runMayThrow() throws Exception
                    {
                        LocalMutationRunnable.this.runMayThrow();
                    }
                };
                submitHint(runnable);
                return;
            }

            try
            {
                runMayThrow();
            }
            catch (Exception e)
            {
                throw new RuntimeException(e);
            }
        }

        abstract protected Verb verb();
        abstract protected void runMayThrow() throws Exception;
    }

    public static void logRequestException(Exception exception, Collection<? extends ReadCommand> commands)
    {
        NoSpamLogger.log(logger, NoSpamLogger.Level.INFO, FAILURE_LOGGING_INTERVAL_SECONDS, TimeUnit.SECONDS,
                         "\"{}\" while executing {}",
                         () -> new Object[]
                               {
                                   exception.getMessage(),
                                   commands.stream().map(ReadCommand::toCQLString).collect(Collectors.joining("; "))
                               });
    }

    /**
     * HintRunnable will decrease totalHintsInProgress and targetHints when finished.
     * It is the caller's responsibility to increment them initially.
     */
    private abstract static class HintRunnable implements Runnable
    {
        public final EndpointsForToken targets;

        protected HintRunnable(EndpointsForToken targets)
        {
            this.targets = targets;
        }

        public void run()
        {
            try
            {
                runMayThrow();
            }
            catch (Exception e)
            {
                throw new RuntimeException(e);
            }
            finally
            {
                StorageMetrics.totalHintsInProgress.dec(targets.size());
                for (InetAddressAndPort target : targets.endpoints())
                    getHintsInProgressFor(target).decrementAndGet();
            }
        }

        abstract protected void runMayThrow() throws Exception;
    }

    public long getTotalHints()
    {
        return StorageMetrics.totalHints.getCount();
    }

    public int getMaxHintsInProgress()
    {
        return maxHintsInProgress;
    }

    public void setMaxHintsInProgress(int qs)
    {
        maxHintsInProgress = qs;
    }

    public int getHintsInProgress()
    {
        return (int) StorageMetrics.totalHintsInProgress.getCount();
    }

    public void verifyNoHintsInProgress()
    {
        if (getHintsInProgress() > 0)
            logger.warn("Some hints were not written before shutdown.  This is not supposed to happen.  You should (a) run repair, and (b) file a bug report");
    }

    private static AtomicInteger getHintsInProgressFor(InetAddressAndPort destination)
    {
        try
        {
            return hintsInProgress.load(destination);
        }
        catch (Exception e)
        {
            throw new AssertionError(e);
        }
    }

    public static Future<Void> submitHint(Mutation mutation, Replica target, AbstractWriteResponseHandler<IMutation> responseHandler)
    {
        return submitHint(mutation, EndpointsForToken.of(target.range().right, target), responseHandler);
    }

    public static Future<Void> submitHint(Mutation mutation,
                                          EndpointsForToken targets,
                                          AbstractWriteResponseHandler<IMutation> responseHandler)
    {
        Replicas.assertFull(targets); // hints should not be written for transient replicas
        HintRunnable runnable = new HintRunnable(targets)
        {
            public void runMayThrow()
            {
                Set<InetAddressAndPort> validTargets = new HashSet<>(targets.size());
                Set<UUID> hostIds = new HashSet<>(targets.size());
                for (InetAddressAndPort target : targets.endpoints())
                {
                    UUID hostId = StorageService.instance.getHostIdForEndpoint(target);
                    if (hostId != null)
                    {
                        hostIds.add(hostId);
                        validTargets.add(target);
                    }
                    else
                        logger.debug("Discarding hint for endpoint not part of ring: {}", target);
                }
                logger.trace("Adding hints for {}", validTargets);
                HintsService.instance.write(hostIds, Hint.create(mutation, currentTimeMillis()));
                validTargets.forEach(HintsService.instance.metrics::incrCreatedHints);
                // Notify the handler only for CL == ANY
                if (responseHandler != null && responseHandler.replicaPlan.consistencyLevel() == ConsistencyLevel.ANY)
                    responseHandler.onResponse(null);
            }
        };

        return submitHint(runnable);
    }

    private static Future<Void> submitHint(HintRunnable runnable)
    {
        StorageMetrics.totalHintsInProgress.inc(runnable.targets.size());
        for (Replica target : runnable.targets)
            getHintsInProgressFor(target.endpoint()).incrementAndGet();
        return (Future<Void>) Stage.MUTATION.submit(runnable);
    }

    public Long getRpcTimeout() { return DatabaseDescriptor.getRpcTimeout(MILLISECONDS); }
    public void setRpcTimeout(Long timeoutInMillis) { DatabaseDescriptor.setRpcTimeout(timeoutInMillis); }

    public Long getReadRpcTimeout() { return DatabaseDescriptor.getReadRpcTimeout(MILLISECONDS); }
    public void setReadRpcTimeout(Long timeoutInMillis) { DatabaseDescriptor.setReadRpcTimeout(timeoutInMillis); }

    public Long getWriteRpcTimeout() { return DatabaseDescriptor.getWriteRpcTimeout(MILLISECONDS); }
    public void setWriteRpcTimeout(Long timeoutInMillis) { DatabaseDescriptor.setWriteRpcTimeout(timeoutInMillis); }

    public Long getCounterWriteRpcTimeout() { return DatabaseDescriptor.getCounterWriteRpcTimeout(MILLISECONDS); }
    public void setCounterWriteRpcTimeout(Long timeoutInMillis) { DatabaseDescriptor.setCounterWriteRpcTimeout(timeoutInMillis); }

    public Long getCasContentionTimeout() { return DatabaseDescriptor.getCasContentionTimeout(MILLISECONDS); }
    public void setCasContentionTimeout(Long timeoutInMillis) { DatabaseDescriptor.setCasContentionTimeout(timeoutInMillis); }

    public Long getRangeRpcTimeout() { return DatabaseDescriptor.getRangeRpcTimeout(MILLISECONDS); }
    public void setRangeRpcTimeout(Long timeoutInMillis) { DatabaseDescriptor.setRangeRpcTimeout(timeoutInMillis); }

    public Long getTruncateRpcTimeout() { return DatabaseDescriptor.getTruncateRpcTimeout(MILLISECONDS); }
    public void setTruncateRpcTimeout(Long timeoutInMillis) { DatabaseDescriptor.setTruncateRpcTimeout(timeoutInMillis); }

    public Long getNativeTransportMaxConcurrentConnections() { return DatabaseDescriptor.getNativeTransportMaxConcurrentConnections(); }
    public void setNativeTransportMaxConcurrentConnections(Long nativeTransportMaxConcurrentConnections) { DatabaseDescriptor.setNativeTransportMaxConcurrentConnections(nativeTransportMaxConcurrentConnections); }

    public Long getNativeTransportMaxConcurrentConnectionsPerIp() { return DatabaseDescriptor.getNativeTransportMaxConcurrentConnectionsPerIp(); }
    public void setNativeTransportMaxConcurrentConnectionsPerIp(Long nativeTransportMaxConcurrentConnections) { DatabaseDescriptor.setNativeTransportMaxConcurrentConnectionsPerIp(nativeTransportMaxConcurrentConnections); }

    public void reloadTriggerClasses() { TriggerExecutor.instance.reloadClasses(); }

    public long getReadRepairAttempted()
    {
        return ReadRepairMetrics.attempted.getCount();
    }

    public long getReadRepairRepairedBlocking()
    {
        return ReadRepairMetrics.repairedBlocking.getCount();
    }

    public long getReadRepairRepairedBackground()
    {
        return ReadRepairMetrics.repairedBackground.getCount();
    }

    public long getReadRepairRepairTimedOut()
    {
        return ReadRepairMetrics.timedOut.getCount();
    }

    public int getNumberOfTables()
    {
        return Schema.instance.getNumberOfTables();
    }

    public String getIdealConsistencyLevel()
    {
        return Objects.toString(DatabaseDescriptor.getIdealConsistencyLevel(), "");
    }

    public String setIdealConsistencyLevel(String cl)
    {
        ConsistencyLevel original = DatabaseDescriptor.getIdealConsistencyLevel();
        ConsistencyLevel newCL = ConsistencyLevel.valueOf(cl.trim().toUpperCase());
        DatabaseDescriptor.setIdealConsistencyLevel(newCL);
        return String.format("Updating ideal consistency level new value: %s old value %s", newCL, original.toString());
    }

    @Override
    public void logBlockingReadRepairAttemptsForNSeconds(int seconds)
    {
        logBlockingReadRepairAttemptsUntil = currentTimeMillis() + TimeUnit.SECONDS.toMillis(seconds);
    }

    @Deprecated
    public int getOtcBacklogExpirationInterval() {
        return 0;
    }

    @Deprecated
    public void setOtcBacklogExpirationInterval(int intervalInMillis) { }

    @Override
    public void enableRepairedDataTrackingForRangeReads()
    {
        DatabaseDescriptor.setRepairedDataTrackingForRangeReadsEnabled(true);
    }

    @Override
    public void disableRepairedDataTrackingForRangeReads()
    {
        DatabaseDescriptor.setRepairedDataTrackingForRangeReadsEnabled(false);
    }

    @Override
    public boolean getRepairedDataTrackingEnabledForRangeReads()
    {
        return DatabaseDescriptor.getRepairedDataTrackingForRangeReadsEnabled();
    }

    @Override
    public void enableRepairedDataTrackingForPartitionReads()
    {
        DatabaseDescriptor.setRepairedDataTrackingForPartitionReadsEnabled(true);
    }

    @Override
    public void disableRepairedDataTrackingForPartitionReads()
    {
        DatabaseDescriptor.setRepairedDataTrackingForPartitionReadsEnabled(false);
    }

    @Override
    public boolean getRepairedDataTrackingEnabledForPartitionReads()
    {
        return DatabaseDescriptor.getRepairedDataTrackingForPartitionReadsEnabled();
    }

    @Override
    public void enableReportingUnconfirmedRepairedDataMismatches()
    {
        DatabaseDescriptor.reportUnconfirmedRepairedDataMismatches(true);
    }

    @Override
    public void disableReportingUnconfirmedRepairedDataMismatches()
    {
       DatabaseDescriptor.reportUnconfirmedRepairedDataMismatches(false);
    }

    @Override
    public boolean getReportingUnconfirmedRepairedDataMismatchesEnabled()
    {
        return DatabaseDescriptor.reportUnconfirmedRepairedDataMismatches();
    }

    @Override
    public boolean getSnapshotOnRepairedDataMismatchEnabled()
    {
        return DatabaseDescriptor.snapshotOnRepairedDataMismatch();
    }

    @Override
    public void enableSnapshotOnRepairedDataMismatch()
    {
        DatabaseDescriptor.setSnapshotOnRepairedDataMismatch(true);
    }

    @Override
    public void disableSnapshotOnRepairedDataMismatch()
    {
        DatabaseDescriptor.setSnapshotOnRepairedDataMismatch(false);
    }

    static class PaxosBallotAndContention
    {
        final Ballot ballot;
        final int contentions;

        PaxosBallotAndContention(Ballot ballot, int contentions)
        {
            this.ballot = ballot;
            this.contentions = contentions;
        }

        @Override
        public final int hashCode()
        {
            int hashCode = 31 + (ballot == null ? 0 : ballot.hashCode());
            return 31 * hashCode * this.contentions;
        }

        @Override
        public final boolean equals(Object o)
        {
            if(!(o instanceof PaxosBallotAndContention))
                return false;
            PaxosBallotAndContention that = (PaxosBallotAndContention)o;
            // handles nulls properly
            return Objects.equals(ballot, that.ballot) && contentions == that.contentions;
        }
    }

    @Override
    public long[] getRecentReadLatencyHistogramMicrosV3()
    {
        return readMetrics.recentLatencyHistogram.getBuckets(true);
    }

    @Override
    public long[] getRecentWriteLatencyHistogramMicrosV3()
    {
        return writeMetrics.recentLatencyHistogram.getBuckets(true);
    }

    @Override
    public long[] getRecentRangeLatencyHistogramMicrosV3()
    {
        return RangeCommandIterator.rangeMetrics.recentLatencyHistogram.getBuckets(true);
    }

    @Override
    public long[] getRecentCasReadLatencyHistogramMicrosV3()
    {
        return casReadMetrics.recentLatencyHistogram.getBuckets(true);
    }

    @Override
    public long[] getRecentCasWriteLatencyHistogramMicrosV3()
    {
        return casWriteMetrics.recentLatencyHistogram.getBuckets(true);
    }

    @Override
    public long[] getRecentViewWriteLatencyHistogramMicrosV3()
    {
        return viewWriteMetrics.recentLatencyHistogram.getBuckets(true);
    }

    @Override
    public long[] getCasReadContentionHistogram()
    {
        return casReadMetrics.contentionEstimatedHistogram.getBuckets(true);
    }

    @Override
    public long[] getCasWriteContentionHistogram()
    {
        return casWriteMetrics.contentionEstimatedHistogram.getBuckets(true);
    }

    private long[] clientRequestReadConsistencyLevelMicros(ConsistencyLevel cl)
    {
        return readMetricsForLevel(cl).recentLatencyHistogram.getBuckets(true);
    }

    private long[] clientRequestWriteConsistencyLevelMicros(ConsistencyLevel cl)
    {
        return writeMetricsForLevel(cl).recentLatencyHistogram.getBuckets(true);
    }

    @Override
    public long[] getRecentClientRequestReadConsistencyLevelOneMicrosV3()
    {
        return clientRequestReadConsistencyLevelMicros(ConsistencyLevel.ONE);
    }

    @Override
    public long[] getRecentClientRequestWriteConsistencyLevelOneMicrosV3()
    {
        return clientRequestWriteConsistencyLevelMicros(ConsistencyLevel.ONE);
    }

    @Override
    public long[] getRecentClientRequestReadConsistencyLevelTwoMicrosV3()
    {
        return clientRequestReadConsistencyLevelMicros(ConsistencyLevel.TWO);
    }

    @Override
    public long[] getRecentClientRequestWriteConsistencyLevelTwoMicrosV3()
    {
        return clientRequestWriteConsistencyLevelMicros(ConsistencyLevel.TWO);
    }

    @Override
    public long[] getRecentClientRequestReadConsistencyLevelThreeMicrosV3()
    {
        return clientRequestReadConsistencyLevelMicros(ConsistencyLevel.THREE);
    }

    @Override
    public long[] getRecentClientRequestWriteConsistencyLevelThreeMicrosV3()
    {
        return clientRequestWriteConsistencyLevelMicros(ConsistencyLevel.THREE);
    }

    @Override
    public long[] getRecentClientRequestReadConsistencyLevelQuorumMicrosV3()
    {
        return clientRequestReadConsistencyLevelMicros(ConsistencyLevel.QUORUM);
    }

    @Override
    public long[] getRecentClientRequestWriteConsistencyLevelQuorumMicrosV3()
    {
        return clientRequestWriteConsistencyLevelMicros(ConsistencyLevel.QUORUM);
    }

    @Override
    public long[] getRecentClientRequestReadConsistencyLevelLocalOneMicrosV3()
    {
        return clientRequestReadConsistencyLevelMicros(ConsistencyLevel.LOCAL_ONE);
    }

    @Override
    public long[] getRecentClientRequestWriteConsistencyLevelLocalOneMicrosV3()
    {
        return clientRequestWriteConsistencyLevelMicros(ConsistencyLevel.LOCAL_ONE);
    }

    @Override
    public long[] getRecentClientRequestReadConsistencyLevelLocalQuorumMicrosV3()
    {
        return clientRequestReadConsistencyLevelMicros(ConsistencyLevel.LOCAL_QUORUM);
    }

    @Override
    public long[] getRecentClientRequestWriteConsistencyLevelLocalQuorumMicrosV3()
    {
        return clientRequestWriteConsistencyLevelMicros(ConsistencyLevel.LOCAL_QUORUM);
    }

    @Override
    public long[] getRecentClientRequestReadConsistencyLevelEachQuorumMicrosV3()
    {
        return clientRequestReadConsistencyLevelMicros(ConsistencyLevel.EACH_QUORUM);
    }

    @Override
    public long[] getRecentClientRequestWriteConsistencyLevelEachQuorumMicrosV3()
    {
        return clientRequestWriteConsistencyLevelMicros(ConsistencyLevel.EACH_QUORUM);
    }

    @Override
    public long[] getRecentClientRequestReadConsistencyLevelSerialMicrosV3()
    {
        return clientRequestReadConsistencyLevelMicros(ConsistencyLevel.SERIAL);
    }

    @Override
    public long[] getRecentClientRequestWriteConsistencyLevelSerialMicrosV3()
    {
        return clientRequestWriteConsistencyLevelMicros(ConsistencyLevel.SERIAL);
    }

    @Override
    public long[] getRecentClientRequestReadConsistencyLevelLocalSerialMicrosV3()
    {
        return clientRequestReadConsistencyLevelMicros(ConsistencyLevel.LOCAL_SERIAL);
    }

    @Override
    public long[] getRecentClientRequestWriteConsistencyLevelLocalSerialMicrosV3()
    {
        return clientRequestWriteConsistencyLevelMicros(ConsistencyLevel.LOCAL_SERIAL);
    }

    @Override
    public long[] getRecentClientRequestWriteConsistencyLevelAnyMicrosV3()
    {
        return clientRequestWriteConsistencyLevelMicros(ConsistencyLevel.ANY);
    }

    @Override
    public void enableSecondaryIndex()
    {
        DatabaseDescriptor.setSecondaryIndexEnabled(true);
    }

    @Override
    public void disableSecondaryIndex()
    {
        DatabaseDescriptor.setSecondaryIndexEnabled(false);
    }

    @Override
    public boolean getSecondaryIndexEnabled()
    {
        return DatabaseDescriptor.secondaryIndexEnabled();
    }

    @Override
    public boolean getSnapshotOnDuplicateRowDetectionEnabled()
    {
        return DatabaseDescriptor.snapshotOnDuplicateRowDetection();
    }

    @Override
    public void enableSnapshotOnDuplicateRowDetection()
    {
        DatabaseDescriptor.setSnapshotOnDuplicateRowDetection(true);
    }

    @Override
    public void disableSnapshotOnDuplicateRowDetection()
    {
        DatabaseDescriptor.setSnapshotOnDuplicateRowDetection(false);
    }

    @Override
    public boolean getCheckForDuplicateRowsDuringReads()
    {
        return DatabaseDescriptor.checkForDuplicateRowsDuringReads();
    }

    @Override
    public void enableCheckForDuplicateRowsDuringReads()
    {
        DatabaseDescriptor.setCheckForDuplicateRowsDuringReads(true);
    }

    @Override
    public void disableCheckForDuplicateRowsDuringReads()
    {
        DatabaseDescriptor.setCheckForDuplicateRowsDuringReads(false);
    }

    @Override
    public boolean getCheckForDuplicateRowsDuringCompaction()
    {
        return DatabaseDescriptor.checkForDuplicateRowsDuringCompaction();
    }

    @Override
    public void enableCheckForDuplicateRowsDuringCompaction()
    {
        DatabaseDescriptor.setCheckForDuplicateRowsDuringCompaction(true);
    }

    @Override
    public void disableCheckForDuplicateRowsDuringCompaction()
    {
        DatabaseDescriptor.setCheckForDuplicateRowsDuringCompaction(false);
    }

    public void initialLoadPartitionDenylist()
    {
        partitionDenylist.initialLoad();
    }

    @Override
    public void loadPartitionDenylist()
    {
        partitionDenylist.load();
    }

    @Override
    public int getPartitionDenylistLoadAttempts()
    {
        return partitionDenylist.getLoadAttempts();
    }

    @Override
    public int getPartitionDenylistLoadSuccesses()
    {
        return partitionDenylist.getLoadSuccesses();
    }

    @Override
    public void setEnablePartitionDenylist(boolean enabled)
    {
        DatabaseDescriptor.setPartitionDenylistEnabled(enabled);
    }

    @Override
    public void setEnableDenylistWrites(boolean enabled)
    {
        DatabaseDescriptor.setDenylistWritesEnabled(enabled);
    }

    @Override
    public void setEnableDenylistReads(boolean enabled)
    {
        DatabaseDescriptor.setDenylistReadsEnabled(enabled);
    }

    @Override
    public void setEnableDenylistRangeReads(boolean enabled)
    {
        DatabaseDescriptor.setDenylistRangeReadsEnabled(enabled);
    }

    @Override
    public void setDenylistMaxKeysPerTable(int value)
    {
        DatabaseDescriptor.setDenylistMaxKeysPerTable(value);
    }

    @Override
    public void setDenylistMaxKeysTotal(int value)
    {
        DatabaseDescriptor.setDenylistMaxKeysTotal(value);
    }

    /**
     * Actively denies read and write access to the provided Partition Key
     * @param keyspace Name of keyspace containing the PK you wish to deny access to
     * @param table Name of table containing the PK you wish to deny access to
     * @param partitionKeyAsString String representation of the PK you want to deny access to
     * @return true if successfully added, false if failure
     */
    @Override
    public boolean denylistKey(String keyspace, String table, String partitionKeyAsString)
    {
        if (!Schema.instance.getKeyspaces().contains(keyspace))
            return false;

        final ColumnFamilyStore cfs = ColumnFamilyStore.getIfExists(keyspace, table);
        if (cfs == null)
            return false;

        final ByteBuffer bytes = cfs.metadata.get().partitionKeyType.fromString(partitionKeyAsString);
        return partitionDenylist.addKeyToDenylist(keyspace, table, bytes);
    }

    /**
     * Attempts to remove the provided pk from the ks + table deny list
     * @param keyspace Keyspace containing the pk to remove the denylist entry for
     * @param table Table containing the pk to remove denylist entry for
     * @param partitionKeyAsString String representation of the PK you want to re-allow access to
     * @return true if found and removed, false if not
     */
    @Override
    public boolean removeDenylistKey(String keyspace, String table, String partitionKeyAsString)
    {
        if (!Schema.instance.getKeyspaces().contains(keyspace))
            return false;

        final ColumnFamilyStore cfs = ColumnFamilyStore.getIfExists(keyspace, table);
        if (cfs == null)
            return false;

        final ByteBuffer bytes = cfs.metadata.get().partitionKeyType.fromString(partitionKeyAsString);
        return partitionDenylist.removeKeyFromDenylist(keyspace, table, bytes);
    }

    /**
     * A simple check for operators to determine what the denylisted value for a pk is on a node
     */
    public boolean isKeyDenylisted(String keyspace, String table, String partitionKeyAsString)
    {
        if (!Schema.instance.getKeyspaces().contains(keyspace))
            return false;

        final ColumnFamilyStore cfs = ColumnFamilyStore.getIfExists(keyspace, table);
        if (cfs == null)
            return false;

        final ByteBuffer bytes = cfs.metadata.get().partitionKeyType.fromString(partitionKeyAsString);
        return !partitionDenylist.isKeyPermitted(keyspace, table, bytes);
    }

    // Create an new logger so as not to interfere with logRequestException as NoSpamLogger
    // does not consider minInterval when looking up the NSL from the main logger.
    private static final NoSpamLogger deprecatedDenyListLogger = NoSpamLogger.getLogger(LoggerFactory.getLogger("denylist-deprecation"), 1, TimeUnit.DAYS);
    private void logDeprecatedDenylistUsage(String method)
    {
        // deliberately adding method to format string to uniquely log methods
        deprecatedDenyListLogger.info("Deprecated partition denylist method called: " + method);
    }

    @Deprecated
    public void loadPartitionBlacklist()
    {
        logDeprecatedDenylistUsage("loadPartitionBlacklist");
        loadPartitionDenylist();
    }

    @Deprecated
    public int getPartitionBlacklistLoadAttempts()
    {
        logDeprecatedDenylistUsage("getPartitionBlacklistLoadAttempts");
        return getPartitionDenylistLoadAttempts();
    }

    @Deprecated
    public int getPartitionBlacklistLoadSuccesses()
    {
        logDeprecatedDenylistUsage("getPartitionBlacklistLoadSuccesses");
        return getPartitionDenylistLoadSuccesses();
    }

    @Deprecated
    public void setEnablePartitionBlacklist(boolean enabled)
    {
        logDeprecatedDenylistUsage("setEnablePartitionBlacklist");
        setEnablePartitionDenylist(enabled);
    }

    @Deprecated
    public void setEnableBlacklistWrites(boolean enabled)
    {
        logDeprecatedDenylistUsage("setEnableBlacklistWrites");
        setEnableDenylistWrites(enabled);
    }

    @Deprecated
    public void setEnableBlacklistReads(boolean enabled)
    {
        logDeprecatedDenylistUsage("setEnableBlacklistReads");
        setEnableDenylistReads(enabled);
    }

    @Deprecated
    public void setEnableBlacklistRangeReads(boolean enabled)
    {
        logDeprecatedDenylistUsage("setEnableBlacklistRangeReads");
        setEnableDenylistRangeReads(enabled);
    }

    @Deprecated
    public boolean blacklistKey(String keyspace, String cf, String keyAsString)
    {
        logDeprecatedDenylistUsage("blacklistKey");
        return denylistKey(keyspace, cf, keyAsString);
    }

    @Deprecated
    public void migrateDenylist()
    {
        PartitionDenylist.maybeMigrate();
    }

    @Override
    public void setPaxosVariant(String variant)
    {
        Preconditions.checkNotNull(variant);
        Paxos.setPaxosVariant(Config.PaxosVariant.valueOf(variant));
    }

    @Override
    public String getPaxosVariant()
    {
        return Paxos.getPaxosVariant().toString();
    }

    @Override
    public boolean getUseStatementsEnabled()
    {
        return DatabaseDescriptor.getUseStatementsEnabled();
    }

    @Override
    public void setUseStatementsEnabled(boolean enabled)
    {
        DatabaseDescriptor.setUseStatementsEnabled(enabled);
    }

    public void setPaxosContentionStrategy(String spec)
    {
        ContentionStrategy.setStrategy(spec);
    }

    public String getPaxosContentionStrategy()
    {
        return ContentionStrategy.getStrategySpec();
    }

    @Override
    public void setPaxosCoordinatorLockingDisabled(boolean disabled)
    {
        PaxosState.setDisableCoordinatorLocking(disabled);
    }

    @Override
    public boolean getPaxosCoordinatorLockingDisabled()
    {
        return PaxosState.getDisableCoordinatorLocking();
    }
}<|MERGE_RESOLUTION|>--- conflicted
+++ resolved
@@ -327,18 +327,7 @@
         {
             TableMetadata metadata = Schema.instance.validateTable(keyspaceName, cfName);
 
-<<<<<<< HEAD
             Function<Ballot, Pair<PartitionUpdate, RowIterator>> updateProposer = ballot ->
-=======
-            if (DatabaseDescriptor.getPartitionDenylistEnabled() && DatabaseDescriptor.getDenylistWritesEnabled() && !partitionDenylist.isKeyPermitted(keyspaceName, cfName, key.getKey()))
-            {
-                denylistMetrics.incrementWritesRejected();
-                throw new InvalidRequestException(String.format("Unable to CAS write to denylisted partition [0x%s] in %s/%s",
-                                                                key.toString(), keyspaceName, cfName));
-            }
-
-            Supplier<Pair<PartitionUpdate, RowIterator>> updateProposer = () ->
->>>>>>> 30fd25b8
             {
                 // read the current values and check they validate the conditions
                 Tracing.trace("Reading existing values for CAS precondition");
