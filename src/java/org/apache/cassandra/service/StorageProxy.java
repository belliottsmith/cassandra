/*
 * Licensed to the Apache Software Foundation (ASF) under one
 * or more contributor license agreements.  See the NOTICE file
 * distributed with this work for additional information
 * regarding copyright ownership.  The ASF licenses this file
 * to you under the Apache License, Version 2.0 (the
 * "License"); you may not use this file except in compliance
 * with the License.  You may obtain a copy of the License at
 *
 *     http://www.apache.org/licenses/LICENSE-2.0
 *
 * Unless required by applicable law or agreed to in writing, software
 * distributed under the License is distributed on an "AS IS" BASIS,
 * WITHOUT WARRANTIES OR CONDITIONS OF ANY KIND, either express or implied.
 * See the License for the specific language governing permissions and
 * limitations under the License.
 */
package org.apache.cassandra.service;

import java.nio.ByteBuffer;
import java.util.ArrayList;
import java.util.Arrays;
import java.util.Collection;
import java.util.HashMap;
import java.util.HashSet;
import java.util.Iterator;
import java.util.List;
import java.util.Map;
import java.util.Objects;
import java.util.Optional;
import java.util.Set;
import java.util.UUID;
import java.util.concurrent.ConcurrentHashMap;
import java.util.concurrent.Future;
import java.util.concurrent.ThreadLocalRandom;
import java.util.concurrent.TimeUnit;
import java.util.concurrent.TimeoutException;
import java.util.concurrent.atomic.AtomicInteger;
import java.util.concurrent.atomic.AtomicLong;
import java.util.function.Function;
import java.util.stream.Collectors;

import com.google.common.base.Preconditions;
import com.google.common.cache.CacheLoader;
import com.google.common.collect.Iterables;
import com.google.common.util.concurrent.Uninterruptibles;

<<<<<<< HEAD
import org.apache.cassandra.config.Config;
import org.apache.cassandra.metrics.CassandraMetricsRegistry;
import org.apache.cassandra.metrics.ClientMessageSizeMetrics;
import org.apache.cassandra.service.paxos.*;
import org.apache.cassandra.service.paxos.Paxos;
import org.apache.cassandra.utils.TimeUUID;
import org.apache.cassandra.utils.concurrent.CountDownLatch;
=======
>>>>>>> 497ce2d9

import org.slf4j.Logger;
import org.slf4j.LoggerFactory;

import org.apache.cassandra.batchlog.Batch;
import org.apache.cassandra.batchlog.BatchlogManager;
import org.apache.cassandra.concurrent.Stage;
import org.apache.cassandra.config.CassandraRelevantProperties;
import org.apache.cassandra.config.Config;
import org.apache.cassandra.config.DatabaseDescriptor;
import org.apache.cassandra.db.ColumnFamilyStore;
import org.apache.cassandra.db.ConsistencyLevel;
import org.apache.cassandra.db.CounterMutation;
import org.apache.cassandra.db.DecoratedKey;
import org.apache.cassandra.db.IMutation;
import org.apache.cassandra.db.Keyspace;
import org.apache.cassandra.db.MessageParams;
import org.apache.cassandra.db.Mutation;
import org.apache.cassandra.db.PartitionRangeReadCommand;
import org.apache.cassandra.db.PartitionSizeCommand;
import org.apache.cassandra.db.ReadCommand;
import org.apache.cassandra.db.ReadExecutionController;
import org.apache.cassandra.db.ReadResponse;
import org.apache.cassandra.db.RejectException;
import org.apache.cassandra.db.SinglePartitionReadCommand;
import org.apache.cassandra.db.TruncateRequest;
import org.apache.cassandra.db.WriteType;
import org.apache.cassandra.db.filter.TombstoneOverwhelmingException;
import org.apache.cassandra.db.partitions.FilteredPartition;
import org.apache.cassandra.db.partitions.PartitionIterator;
import org.apache.cassandra.db.partitions.PartitionIterators;
import org.apache.cassandra.db.partitions.PartitionUpdate;
import org.apache.cassandra.db.partitions.UnfilteredPartitionIterator;
import org.apache.cassandra.db.rows.RowIterator;
import org.apache.cassandra.db.view.ViewUtils;
import org.apache.cassandra.dht.Token;
import org.apache.cassandra.exceptions.CasWriteTimeoutException;
import org.apache.cassandra.exceptions.CasWriteUnknownResultException;
import org.apache.cassandra.exceptions.InvalidRequestException;
import org.apache.cassandra.exceptions.IsBootstrappingException;
import org.apache.cassandra.exceptions.OverloadedException;
import org.apache.cassandra.exceptions.QueryCancelledException;
import org.apache.cassandra.exceptions.ReadAbortException;
import org.apache.cassandra.exceptions.ReadFailureException;
import org.apache.cassandra.exceptions.ReadTimeoutException;
import org.apache.cassandra.exceptions.RequestFailureException;
import org.apache.cassandra.exceptions.RequestFailureReason;
import org.apache.cassandra.exceptions.RequestTimeoutException;
import org.apache.cassandra.exceptions.UnavailableException;
import org.apache.cassandra.exceptions.WriteFailureException;
import org.apache.cassandra.exceptions.WriteTimeoutException;
import org.apache.cassandra.gms.Gossiper;
import org.apache.cassandra.hints.Hint;
import org.apache.cassandra.hints.HintsService;
import org.apache.cassandra.locator.AbstractReplicationStrategy;
import org.apache.cassandra.locator.EndpointsForToken;
import org.apache.cassandra.locator.IEndpointSnitch;
import org.apache.cassandra.locator.InetAddressAndPort;
import org.apache.cassandra.locator.Replica;
import org.apache.cassandra.locator.ReplicaLayout;
import org.apache.cassandra.locator.ReplicaPlan;
import org.apache.cassandra.locator.ReplicaPlans;
import org.apache.cassandra.locator.Replicas;
import org.apache.cassandra.metrics.CASClientRequestMetrics;
import org.apache.cassandra.metrics.CassandraMetricsRegistry;
import org.apache.cassandra.metrics.ClientMessageSizeMetrics;
import org.apache.cassandra.metrics.ClientRequestSizeMetrics;
import org.apache.cassandra.metrics.DenylistMetrics;
import org.apache.cassandra.metrics.ReadRepairMetrics;
import org.apache.cassandra.metrics.StorageMetrics;
import org.apache.cassandra.net.ForwardingInfo;
import org.apache.cassandra.net.Message;
import org.apache.cassandra.net.MessageFlag;
import org.apache.cassandra.net.MessagingService;
import org.apache.cassandra.net.RequestCallback;
import org.apache.cassandra.net.Verb;
import org.apache.cassandra.schema.PartitionDenylist;
import org.apache.cassandra.schema.Schema;
import org.apache.cassandra.schema.SchemaConstants;
import org.apache.cassandra.schema.TableId;
import org.apache.cassandra.schema.TableMetadata;
<<<<<<< HEAD
import org.apache.cassandra.service.paxos.v1.PrepareCallback;
import org.apache.cassandra.service.paxos.v1.ProposeCallback;
=======
import org.apache.cassandra.service.paxos.*;
>>>>>>> 497ce2d9
import org.apache.cassandra.service.reads.AbstractReadExecutor;
import org.apache.cassandra.service.reads.PartitionSizeCallback;
import org.apache.cassandra.service.reads.ReadCallback;
import org.apache.cassandra.service.reads.SpeculativeRetryPolicy;
import org.apache.cassandra.service.reads.range.RangeCommandIterator;
import org.apache.cassandra.service.reads.range.RangeCommands;
import org.apache.cassandra.service.reads.repair.ReadRepair;
import org.apache.cassandra.tracing.Tracing;
import org.apache.cassandra.triggers.TriggerExecutor;
import org.apache.cassandra.utils.Clock;
import org.apache.cassandra.utils.FBUtilities;
import org.apache.cassandra.utils.MBeanWrapper;
import org.apache.cassandra.utils.MonotonicClock;
import org.apache.cassandra.utils.NoSpamLogger;
import org.apache.cassandra.utils.Pair;
<<<<<<< HEAD
=======
import org.apache.cassandra.utils.UUIDGen;
import org.apache.cassandra.utils.concurrent.CountDownLatch;
>>>>>>> 497ce2d9
import org.apache.cassandra.utils.concurrent.UncheckedInterruptedException;

import static com.google.common.collect.Iterables.concat;
import static java.util.concurrent.TimeUnit.MILLISECONDS;
import static java.util.concurrent.TimeUnit.NANOSECONDS;
import static org.apache.cassandra.db.ConsistencyLevel.SERIAL;
import static org.apache.cassandra.net.Message.out;
import static org.apache.cassandra.metrics.ClientRequestsMetricsHolder.casReadMetrics;
import static org.apache.cassandra.metrics.ClientRequestsMetricsHolder.casWriteMetrics;
import static org.apache.cassandra.metrics.ClientRequestsMetricsHolder.partitionSizeMetrics;
import static org.apache.cassandra.metrics.ClientRequestsMetricsHolder.partitionSizeMetricsForLevel;
import static org.apache.cassandra.metrics.ClientRequestsMetricsHolder.readMetrics;
import static org.apache.cassandra.metrics.ClientRequestsMetricsHolder.readMetricsForLevel;
import static org.apache.cassandra.metrics.ClientRequestsMetricsHolder.viewWriteMetrics;
import static org.apache.cassandra.metrics.ClientRequestsMetricsHolder.writeMetrics;
import static org.apache.cassandra.metrics.ClientRequestsMetricsHolder.writeMetricsForLevel;
import static org.apache.cassandra.net.NoPayload.noPayload;
import static org.apache.cassandra.net.Verb.*;
import static org.apache.cassandra.service.BatchlogResponseHandler.BatchlogCleanup;
import static org.apache.cassandra.service.paxos.Ballot.Flag.GLOBAL;
import static org.apache.cassandra.service.paxos.Ballot.Flag.LOCAL;
import static org.apache.cassandra.service.paxos.BallotGenerator.Global.nextBallot;
import static org.apache.cassandra.service.paxos.v1.PrepareVerbHandler.doPrepare;
import static org.apache.cassandra.service.paxos.v1.ProposeVerbHandler.doPropose;
import static org.apache.cassandra.utils.Clock.Global.currentTimeMillis;
import static org.apache.cassandra.utils.Clock.Global.nanoTime;
import static org.apache.cassandra.utils.TimeUUID.Generator.nextTimeUUID;
import static org.apache.cassandra.utils.concurrent.CountDownLatch.newCountDownLatch;
import static org.apache.commons.lang3.StringUtils.join;

public class StorageProxy implements StorageProxyMBean
{
    public static final String MBEAN_NAME = "org.apache.cassandra.db:type=StorageProxy";
    private static final Logger logger = LoggerFactory.getLogger(StorageProxy.class);

    public static final String UNREACHABLE = "UNREACHABLE";

    private static final int FAILURE_LOGGING_INTERVAL_SECONDS = CassandraRelevantProperties.FAILURE_LOGGING_INTERVAL_SECONDS.getInt();

    private static final WritePerformer standardWritePerformer;
    private static final WritePerformer counterWritePerformer;
    private static final WritePerformer counterWriteOnCoordinatorPerformer;

    public static final StorageProxy instance = new StorageProxy();

    private static volatile int maxHintsInProgress = 128 * FBUtilities.getAvailableProcessors();
    private static final CacheLoader<InetAddressAndPort, AtomicInteger> hintsInProgress = new CacheLoader<InetAddressAndPort, AtomicInteger>()
    {
        public AtomicInteger load(InetAddressAndPort inetAddress)
        {
            return new AtomicInteger(0);
        }
    };

    private static final CassandraMetricsRegistry.JmxHistogram bytesReceivedPerRequest = new CassandraMetricsRegistry.JmxHistogram(ClientMessageSizeMetrics.bytesReceivedPerRequest, null);
    private static final CassandraMetricsRegistry.JmxHistogram bytesSentPerResponse = new CassandraMetricsRegistry.JmxHistogram(ClientMessageSizeMetrics.bytesSentPerResponse, null);

    private static final DenylistMetrics denylistMetrics = new DenylistMetrics();

    private static final PartitionDenylist partitionDenylist = new PartitionDenylist();

    private volatile long logBlockingReadRepairAttemptsUntil = Long.MIN_VALUE;

    private StorageProxy()
    {
    }

    static
    {
        MBeanWrapper.instance.registerMBean(instance, MBEAN_NAME);
        HintsService.instance.registerMBean();

        standardWritePerformer = (mutation, targets, responseHandler, localDataCenter) ->
        {
            assert mutation instanceof Mutation;
            sendToHintedReplicas((Mutation) mutation, targets, responseHandler, localDataCenter, Stage.MUTATION);
        };

        /*
         * We execute counter writes in 2 places: either directly in the coordinator node if it is a replica, or
         * in CounterMutationVerbHandler on a replica othewise. The write must be executed on the COUNTER_MUTATION stage
         * but on the latter case, the verb handler already run on the COUNTER_MUTATION stage, so we must not execute the
         * underlying on the stage otherwise we risk a deadlock. Hence two different performer.
         */
        counterWritePerformer = (mutation, targets, responseHandler, localDataCenter) ->
        {
            EndpointsForToken selected = targets.contacts().withoutSelf();
            Replicas.temporaryAssertFull(selected); // TODO CASSANDRA-14548
            counterWriteTask(mutation, targets.withContacts(selected), responseHandler, localDataCenter).run();
        };

        counterWriteOnCoordinatorPerformer = (mutation, targets, responseHandler, localDataCenter) ->
        {
            EndpointsForToken selected = targets.contacts().withoutSelf();
            Replicas.temporaryAssertFull(selected); // TODO CASSANDRA-14548
            Stage.COUNTER_MUTATION.executor()
                                  .execute(counterWriteTask(mutation, targets.withContacts(selected), responseHandler, localDataCenter));
        };


        ReadRepairMetrics.init();

        if (!Paxos.isLinearizable())
        {
            logger.warn("This node was started with paxos variant {}. SERIAL (and LOCAL_SERIAL) reads coordinated by this node " +
                        "will not offer linearizability (see CASSANDRA-12126 for details on what this means) with " +
                        "respect to other SERIAL operations. Please note that with this variant, SERIAL reads will be " +
                        "slower than QUORUM reads, yet offer no additional guarantees. This flag should only be used in " +
                        "the restricted case of upgrading from a pre-CASSANDRA-12126 version, and only if you " +
                        "understand the tradeoff.", Paxos.getPaxosVariant());
        }
    }

    /**
     * Apply @param updates if and only if the current values in the row for @param key
     * match the provided @param conditions.  The algorithm is "raw" Paxos: that is, Paxos
     * minus leader election -- any node in the cluster may propose changes for any row,
     * which (that is, the row) is the unit of values being proposed, not single columns.
     *
     * The Paxos cohort is only the replicas for the given key, not the entire cluster.
     * So we expect performance to be reasonable, but CAS is still intended to be used
     * "when you really need it," not for all your updates.
     *
     * There are three phases to Paxos:
     *  1. Prepare: the coordinator generates a ballot (timeUUID in our case) and asks replicas to (a) promise
     *     not to accept updates from older ballots and (b) tell us about the most recent update it has already
     *     accepted.
     *  2. Accept: if a majority of replicas respond, the coordinator asks replicas to accept the value of the
     *     highest proposal ballot it heard about, or a new value if no in-progress proposals were reported.
     *  3. Commit (Learn): if a majority of replicas acknowledge the accept request, we can commit the new
     *     value.
     *
     *  Commit procedure is not covered in "Paxos Made Simple," and only briefly mentioned in "Paxos Made Live,"
     *  so here is our approach:
     *   3a. The coordinator sends a commit message to all replicas with the ballot and value.
     *   3b. Because of 1-2, this will be the highest-seen commit ballot.  The replicas will note that,
     *       and send it with subsequent promise replies.  This allows us to discard acceptance records
     *       for successfully committed replicas, without allowing incomplete proposals to commit erroneously
     *       later on.
     *
     *  Note that since we are performing a CAS rather than a simple update, we perform a read (of committed
     *  values) between the prepare and accept phases.  This gives us a slightly longer window for another
     *  coordinator to come along and trump our own promise with a newer one but is otherwise safe.
     *
     * @param keyspaceName the keyspace for the CAS
     * @param cfName the column family for the CAS
     * @param key the row key for the row to CAS
     * @param request the conditions for the CAS to apply as well as the update to perform if the conditions hold.
     * @param consistencyForPaxos the consistency for the paxos prepare and propose round. This can only be either SERIAL or LOCAL_SERIAL.
     * @param consistencyForCommit the consistency for write done during the commit phase. This can be anything, except SERIAL or LOCAL_SERIAL.
     *
     * @return null if the operation succeeds in updating the row, or the current values corresponding to conditions.
     * (since, if the CAS doesn't succeed, it means the current value do not match the conditions).
     */
    public static RowIterator cas(String keyspaceName,
                                  String cfName,
                                  DecoratedKey key,
                                  CASRequest request,
                                  ConsistencyLevel consistencyForPaxos,
                                  ConsistencyLevel consistencyForCommit,
                                  ClientState clientState,
                                  int nowInSeconds,
                                  long queryStartNanoTime)
    throws UnavailableException, IsBootstrappingException, RequestFailureException, RequestTimeoutException, InvalidRequestException, CasWriteUnknownResultException
    {
        if (DatabaseDescriptor.getPartitionDenylistEnabled() && DatabaseDescriptor.getDenylistWritesEnabled() && !partitionDenylist.isKeyPermitted(keyspaceName, cfName, key.getKey()))
        {
            denylistMetrics.incrementWritesRejected();
            throw new InvalidRequestException(String.format("Unable to CAS write to denylisted partition [0x%s] in %s/%s",
                                                            key.toString(), keyspaceName, cfName));
        }

        return Paxos.useV2()
                ? Paxos.cas(key, request, consistencyForPaxos, consistencyForCommit, clientState)
                : legacyCas(keyspaceName, cfName, key, request, consistencyForPaxos, consistencyForCommit, clientState, nowInSeconds, queryStartNanoTime);
    }

    public static RowIterator legacyCas(String keyspaceName,
                                        String cfName,
                                        DecoratedKey key,
                                        CASRequest request,
                                        ConsistencyLevel consistencyForPaxos,
                                        ConsistencyLevel consistencyForCommit,
                                        ClientState clientState,
                                        int nowInSeconds,
                                        long queryStartNanoTime)
    throws UnavailableException, IsBootstrappingException, RequestFailureException, RequestTimeoutException, InvalidRequestException
    {
        final long startTimeForMetrics = nanoTime();
        try
        {
            TableMetadata metadata = Schema.instance.validateTable(keyspaceName, cfName);

            Function<Ballot, Pair<PartitionUpdate, RowIterator>> updateProposer = ballot ->
            {
                // read the current values and check they validate the conditions
                Tracing.trace("Reading existing values for CAS precondition");
                SinglePartitionReadCommand readCommand = (SinglePartitionReadCommand) request.readCommand(nowInSeconds);
                ConsistencyLevel readConsistency = consistencyForPaxos == ConsistencyLevel.LOCAL_SERIAL ? ConsistencyLevel.LOCAL_QUORUM : ConsistencyLevel.QUORUM;

                FilteredPartition current;
                try (RowIterator rowIter = readOne(readCommand, readConsistency, queryStartNanoTime))
                {
                    current = FilteredPartition.create(rowIter);
                }

                if (!request.appliesTo(current))
                {
                    Tracing.trace("CAS precondition does not match current values {}", current);
                    casWriteMetrics.conditionNotMet.inc();
                    return Pair.create(PartitionUpdate.emptyUpdate(metadata, key), current.rowIterator());
                }

                // Create the desired updates
                PartitionUpdate updates = request.makeUpdates(current, clientState, ballot);

                // Update the metrics before triggers potentially add mutations.
                ClientRequestSizeMetrics.recordRowAndColumnCountMetrics(updates);

                long size = updates.dataSize();
                casWriteMetrics.mutationSize.update(size);
                writeMetricsForLevel(consistencyForPaxos).mutationSize.update(size);

                // Apply triggers to cas updates. A consideration here is that
                // triggers emit Mutations, and so a given trigger implementation
                // may generate mutations for partitions other than the one this
                // paxos round is scoped for. In this case, TriggerExecutor will
                // validate that the generated mutations are targetted at the same
                // partition as the initial updates and reject (via an
                // InvalidRequestException) any which aren't.
                updates = TriggerExecutor.instance.execute(updates);

                return Pair.create(updates, null);
            };

            return doPaxos(metadata,
                           key,
                           consistencyForPaxos,
                           consistencyForCommit,
                           consistencyForCommit,
                           queryStartNanoTime,
                           casWriteMetrics,
                           updateProposer);

        }
        catch (CasWriteUnknownResultException e)
        {
            casWriteMetrics.unknownResult.mark();
            throw e;
        }
        catch (CasWriteTimeoutException wte)
        {
            casWriteMetrics.timeouts.mark();
            writeMetricsForLevel(consistencyForPaxos).timeouts.mark();
            throw new CasWriteTimeoutException(wte.writeType, wte.consistency, wte.received, wte.blockFor, wte.contentions);
        }
        catch (ReadTimeoutException e)
        {
            casWriteMetrics.timeouts.mark();
            writeMetricsForLevel(consistencyForPaxos).timeouts.mark();
            throw e;
        }
        catch (ReadAbortException e)
        {
            casWriteMetrics.markAbort(e);
            writeMetricsForLevel(consistencyForPaxos).markAbort(e);
            throw e;
        }
        catch (WriteFailureException | ReadFailureException e)
        {
            casWriteMetrics.failures.mark();
            writeMetricsForLevel(consistencyForPaxos).failures.mark();
            throw e;
        }
        catch (UnavailableException e)
        {
            casWriteMetrics.unavailables.mark();
            writeMetricsForLevel(consistencyForPaxos).unavailables.mark();
            throw e;
        }
        finally
        {
            final long latency = nanoTime() - startTimeForMetrics;
            casWriteMetrics.addNano(latency);
            writeMetricsForLevel(consistencyForPaxos).addNano(latency);
        }
    }

    private static void recordCasContention(TableMetadata table,
                                            DecoratedKey key,
                                            CASClientRequestMetrics casMetrics,
                                            int contentions)
    {
        if (contentions == 0)
            return;

        casMetrics.contention.update(contentions);
        casMetrics.contentionEstimatedHistogram.add(contentions);
        Keyspace.open(table.keyspace)
                .getColumnFamilyStore(table.name)
                .metric
                .topCasPartitionContention
                .addSample(key.getKey(), contentions);
    }

    /**
     * Performs the Paxos rounds for a given proposal, retrying when preempted until the timeout.
     *
     * <p>The main 'configurable' of this method is the {@code createUpdateProposal} method: it is called by the method
     * once a ballot has been successfully 'prepared' to generate the update to 'propose' (and commit if the proposal is
     * successful). That method also generates the result that the whole method will return. Note that due to retrying,
     * this method may be called multiple times and does not have to return the same results.
     *
     * @param metadata the table to update with Paxos.
     * @param key the partition updated.
     * @param consistencyForPaxos the serial consistency of the operation (either {@link ConsistencyLevel#SERIAL} or
     *     {@link ConsistencyLevel#LOCAL_SERIAL}).
     * @param consistencyForReplayCommits the consistency for the commit phase of "replayed" in-progress operations.
     * @param consistencyForCommit the consistency for the commit phase of _this_ operation update.
     * @param queryStartNanoTime the nano time for the start of the query this is part of. This is the base time for
     *     timeouts.
     * @param casMetrics the metrics to update for this operation.
     * @param createUpdateProposal method called after a successful 'prepare' phase to obtain 1) the actual update of
     *     this operation and 2) the result that the whole method should return. This can return {@code null} in the
     *     special where, after having "prepared" (and thus potentially replayed in-progress upgdates), we don't want
     *     to propose anything (the whole method then return {@code null}).
     * @return the second element of the pair returned by {@code createUpdateProposal} (for the last call of that method
     *     if that method is called multiple times due to retries).
     */
    private static RowIterator doPaxos(TableMetadata metadata,
                                       DecoratedKey key,
                                       ConsistencyLevel consistencyForPaxos,
                                       ConsistencyLevel consistencyForReplayCommits,
                                       ConsistencyLevel consistencyForCommit,
                                       long queryStartNanoTime,
                                       CASClientRequestMetrics casMetrics,
                                       Function<Ballot, Pair<PartitionUpdate, RowIterator>> createUpdateProposal)
    throws UnavailableException, IsBootstrappingException, RequestFailureException, RequestTimeoutException, InvalidRequestException
    {
        int contentions = 0;
        Keyspace keyspace = Keyspace.open(metadata.keyspace);
        AbstractReplicationStrategy latestRs = keyspace.getReplicationStrategy();
        try
        {
            consistencyForPaxos.validateForCas();
            consistencyForReplayCommits.validateForCasCommit(latestRs);
            consistencyForCommit.validateForCasCommit(latestRs);

            long timeoutNanos = DatabaseDescriptor.getCasContentionTimeout(NANOSECONDS);
            while (nanoTime() - queryStartNanoTime < timeoutNanos)
            {
                // for simplicity, we'll do a single liveness check at the start of each attempt
                ReplicaPlan.ForPaxosWrite replicaPlan = ReplicaPlans.forPaxos(keyspace, key, consistencyForPaxos);
                latestRs = replicaPlan.replicationStrategy();
                PaxosBallotAndContention pair = beginAndRepairPaxos(queryStartNanoTime,
                                                                    key,
                                                                    metadata,
                                                                    replicaPlan,
                                                                    consistencyForPaxos,
                                                                    consistencyForReplayCommits,
                                                                    casMetrics);

                final Ballot ballot = pair.ballot;
                contentions += pair.contentions;

                Pair<PartitionUpdate, RowIterator> proposalPair = createUpdateProposal.apply(ballot);
                // See method javadoc: null here is code for "stop here and return null".
                if (proposalPair == null)
                    return null;

                Commit proposal = Commit.newProposal(ballot, proposalPair.left);
                Tracing.trace("CAS precondition is met; proposing client-requested updates for {}", ballot);
                if (proposePaxos(proposal, replicaPlan, true, queryStartNanoTime))
                {
                    // We skip committing accepted updates when they are empty. This is an optimization which works
                    // because we also skip replaying those same empty update in beginAndRepairPaxos (see the longer
                    // comment there). As empty update are somewhat common (serial reads and non-applying CAS propose
                    // them), this is worth bothering.
                    if (!proposal.update.isEmpty())
                        commitPaxos(proposal, consistencyForCommit, true, queryStartNanoTime);
                    RowIterator result = proposalPair.right;
                    if (result != null)
                        Tracing.trace("CAS did not apply");
                    else
                        Tracing.trace("CAS applied successfully");
                    return result;
                }

                Tracing.trace("Paxos proposal not accepted (pre-empted by a higher ballot)");
                contentions++;

                Uninterruptibles.sleepUninterruptibly(ThreadLocalRandom.current().nextInt(100), TimeUnit.MILLISECONDS);
                // continue to retry
            }
        }
        catch (CasWriteTimeoutException e)
        {
            // Might be thrown by beginRepairAndPaxos. In that case, any contention that happened within the method and
            // led up to the timeout was not accounted in our local 'contentions' variable and we add it now so it the
            // contention recorded in the finally is correct.
            contentions += e.contentions;
            throw e;
        }
        catch (WriteTimeoutException e)
        {
            // Might be thrown by proposePaxos or commitPaxos
            throw new CasWriteTimeoutException(e.writeType, e.consistency, e.received, e.blockFor, contentions);
        }
        finally
        {
            recordCasContention(metadata, key, casMetrics, contentions);
        }

        throw new CasWriteTimeoutException(WriteType.CAS, consistencyForPaxos, 0, consistencyForPaxos.blockFor(latestRs), contentions);
    }

    /**
     * begin a Paxos session by sending a prepare request and completing any in-progress requests seen in the replies
     *
     * @return the Paxos ballot promised by the replicas if no in-progress requests were seen and a quorum of
     * nodes have seen the mostRecentCommit.  Otherwise, return null.
     */
    private static PaxosBallotAndContention beginAndRepairPaxos(long queryStartNanoTime,
                                                                DecoratedKey key,
                                                                TableMetadata metadata,
                                                                ReplicaPlan.ForPaxosWrite paxosPlan,
                                                                ConsistencyLevel consistencyForPaxos,
                                                                ConsistencyLevel consistencyForCommit,
                                                                CASClientRequestMetrics casMetrics)
    throws WriteTimeoutException, WriteFailureException
    {
        long timeoutNanos = DatabaseDescriptor.getCasContentionTimeout(NANOSECONDS);

        PrepareCallback summary = null;
        int contentions = 0;
        while (nanoTime() - queryStartNanoTime < timeoutNanos)
        {
            // We want a timestamp that is guaranteed to be unique for that node (so that the ballot is globally unique), but if we've got a prepare rejected
            // already we also want to make sure we pick a timestamp that has a chance to be promised, i.e. one that is greater that the most recently known
            // in progress (#5667). Lastly, we don't want to use a timestamp that is older than the last one assigned by ClientState or operations may appear
            // out-of-order (#7801).
            long minTimestampMicrosToUse = summary == null ? Long.MIN_VALUE : 1 + summary.mostRecentInProgressCommit.ballot.unixMicros();
            // Note that ballotMicros is not guaranteed to be unique if two proposal are being handled concurrently by the same coordinator. But we still
            // need ballots to be unique for each proposal so we have to use getRandomTimeUUIDFromMicros.
            Ballot ballot = nextBallot(minTimestampMicrosToUse, consistencyForPaxos == SERIAL ? GLOBAL : LOCAL);

            // prepare
            try
            {
                Tracing.trace("Preparing {}", ballot);
                Commit toPrepare = Commit.newPrepare(key, metadata, ballot);
                summary = preparePaxos(toPrepare, paxosPlan, queryStartNanoTime);
                if (!summary.promised)
                {
                    Tracing.trace("Some replicas have already promised a higher ballot than ours; aborting");
                    contentions++;
                    // sleep a random amount to give the other proposer a chance to finish
                    Uninterruptibles.sleepUninterruptibly(ThreadLocalRandom.current().nextInt(100), MILLISECONDS);
                    continue;
                }

                Commit inProgress = summary.mostRecentInProgressCommit;
                Commit mostRecent = summary.mostRecentCommit;

                // If we have an in-progress ballot greater than the MRC we know, then it's an in-progress round that
                // needs to be completed, so do it.
                // One special case we make is for update that are empty (which are proposed by serial reads and
                // non-applying CAS). While we could handle those as any other updates, we can optimize this somewhat by
                // neither committing those empty updates, nor replaying in-progress ones. The reasoning is this: as the
                // update is empty, we have nothing to apply to storage in the commit phase, so the only reason to commit
                // would be to update the MRC. However, if we skip replaying those empty updates, then we don't need to
                // update the MRC for following updates to make progress (that is, if we didn't had the empty update skip
                // below _but_ skipped updating the MRC on empty updates, then we'd be stuck always proposing that same
                // empty update). And the reason skipping that replay is safe is that when an operation tries to propose
                // an empty value, there can be only 2 cases:
                //  1) the propose succeed, meaning a quorum of nodes accept it, in which case we are guaranteed no earlier
                //     pending operation can ever be replayed (which is what we want to guarantee with the empty update).
                //  2) the propose does not succeed. But then the operation proposing the empty update will not succeed
                //     either (it will retry or ultimately timeout), and we're actually ok if earlier pending operation gets
                //     replayed in that case.
                // Tl;dr, it is safe to skip committing empty updates _as long as_ we also skip replying them below. And
                // doing is more efficient, so we do so.
                if (!inProgress.update.isEmpty() && inProgress.isAfter(mostRecent))
                {
                    Tracing.trace("Finishing incomplete paxos round {}", inProgress);
                    casMetrics.unfinishedCommit.inc();
                    Commit refreshedInProgress = Commit.newProposal(ballot, inProgress.update);
                    if (proposePaxos(refreshedInProgress, paxosPlan, false, queryStartNanoTime))
                    {
                        commitPaxos(refreshedInProgress, consistencyForCommit, false, queryStartNanoTime);
                    }
                    else
                    {
                        Tracing.trace("Some replicas have already promised a higher ballot than ours; aborting");
                        // sleep a random amount to give the other proposer a chance to finish
                        contentions++;
                        Uninterruptibles.sleepUninterruptibly(ThreadLocalRandom.current().nextInt(100), MILLISECONDS);
                    }
                    continue;
                }

                // To be able to propose our value on a new round, we need a quorum of replica to have learn the previous one. Why is explained at:
                // https://issues.apache.org/jira/browse/CASSANDRA-5062?focusedCommentId=13619810&page=com.atlassian.jira.plugin.system.issuetabpanels:comment-tabpanel#comment-13619810)
                // Since we waited for quorum nodes, if some of them haven't seen the last commit (which may just be a timing issue, but may also
                // mean we lost messages), we pro-actively "repair" those nodes, and retry.
                Iterable<InetAddressAndPort> missingMRC = summary.replicasMissingMostRecentCommit();
                if (Iterables.size(missingMRC) > 0)
                {
                    Tracing.trace("Repairing replicas that missed the most recent commit");
                    sendCommit(mostRecent, missingMRC);
                    // TODO: provided commits don't invalid the prepare we just did above (which they don't), we could just wait
                    // for all the missingMRC to acknowledge this commit and then move on with proposing our value. But that means
                    // adding the ability to have commitPaxos block, which is exactly CASSANDRA-5442 will do. So once we have that
                    // latter ticket, we can pass CL.ALL to the commit above and remove the 'continue'.
                    continue;
                }

                return new PaxosBallotAndContention(ballot, contentions);
            }
            catch (WriteTimeoutException e)
            {
                // We're still doing preparation for the paxos rounds, so we want to use the CAS (see CASSANDRA-8672)
                throw new CasWriteTimeoutException(WriteType.CAS, e.consistency, e.received, e.blockFor, contentions);
            }
        }

        throw new CasWriteTimeoutException(WriteType.CAS, consistencyForPaxos, 0, consistencyForPaxos.blockFor(paxosPlan.replicationStrategy()), contentions);
    }

    /**
     * Unlike commitPaxos, this does not wait for replies
     */
    private static void sendCommit(Commit commit, Iterable<InetAddressAndPort> replicas)
    {
        Message<Commit> message = Message.out(PAXOS_COMMIT_REQ, commit);
        for (InetAddressAndPort target : replicas)
            MessagingService.instance().send(message, target);
    }

    private static PrepareCallback preparePaxos(Commit toPrepare, ReplicaPlan.ForPaxosWrite replicaPlan, long queryStartNanoTime)
    throws WriteTimeoutException
    {
        PrepareCallback callback = new PrepareCallback(toPrepare.update.partitionKey(), toPrepare.update.metadata(), replicaPlan.requiredParticipants(), replicaPlan.consistencyLevel(), queryStartNanoTime);
        Message<Commit> message = Message.out(PAXOS_PREPARE_REQ, toPrepare);

        boolean hasLocalRequest = false;

        for (Replica replica: replicaPlan.contacts())
        {
            if (replica.isSelf())
            {
                hasLocalRequest = true;
                PAXOS_PREPARE_REQ.stage.execute(() -> {
                    try
                    {
                        callback.onResponse(message.responseWith(doPrepare(toPrepare)));
                    }
                    catch (Exception ex)
                    {
                        logger.error("Failed paxos prepare locally", ex);
                    }
                });
            }
            else
            {
                MessagingService.instance().sendWithCallback(message, replica.endpoint(), callback);
            }
        }

        if (hasLocalRequest)
            writeMetrics.localRequests.mark();
        else
            writeMetrics.remoteRequests.mark();

        callback.await();
        return callback;
    }

    /**
     * Propose the {@param proposal} accoding to the {@param replicaPlan}.
     * When {@param backoffIfPartial} is true, the proposer backs off when seeing the proposal being accepted by some but not a quorum.
     * The result of the cooresponding CAS in uncertain as the accepted proposal may or may not be spread to other nodes in later rounds.
     */
    private static boolean proposePaxos(Commit proposal, ReplicaPlan.ForPaxosWrite replicaPlan, boolean backoffIfPartial, long queryStartNanoTime)
    throws WriteTimeoutException, CasWriteUnknownResultException
    {
        ProposeCallback callback = new ProposeCallback(replicaPlan.contacts().size(), replicaPlan.requiredParticipants(), !backoffIfPartial, replicaPlan.consistencyLevel(), queryStartNanoTime);
        Message<Commit> message = Message.out(PAXOS_PROPOSE_REQ, proposal);
        for (Replica replica : replicaPlan.contacts())
        {
            if (replica.isSelf())
            {
                PAXOS_PROPOSE_REQ.stage.execute(() -> {
                    try
                    {
                        Message<Boolean> response = message.responseWith(doPropose(proposal));
                        callback.onResponse(response);
                    }
                    catch (Exception ex)
                    {
                        logger.error("Failed paxos propose locally", ex);
                    }
                });
            }
            else
            {
                MessagingService.instance().sendWithCallback(message, replica.endpoint(), callback);
            }
        }
        callback.await();

        if (callback.isSuccessful())
            return true;

        if (backoffIfPartial && !callback.isFullyRefused())
            throw new CasWriteUnknownResultException(replicaPlan.consistencyLevel(), callback.getAcceptCount(), replicaPlan.requiredParticipants());

        return false;
    }

    private static void commitPaxos(Commit proposal, ConsistencyLevel consistencyLevel, boolean allowHints, long queryStartNanoTime) throws WriteTimeoutException
    {
        boolean shouldBlock = consistencyLevel != ConsistencyLevel.ANY;
        Keyspace keyspace = Keyspace.open(proposal.update.metadata().keyspace);

        Token tk = proposal.update.partitionKey().getToken();

        AbstractWriteResponseHandler<Commit> responseHandler = null;
        // NOTE: this ReplicaPlan is a lie, this usage of ReplicaPlan could do with being clarified - the selected() collection is essentially (I think) never used
        ReplicaPlan.ForWrite replicaPlan = ReplicaPlans.forWrite(keyspace, consistencyLevel, tk, ReplicaPlans.writeAll);
        if (shouldBlock)
        {
            AbstractReplicationStrategy rs = replicaPlan.replicationStrategy();
            responseHandler = rs.getWriteResponseHandler(replicaPlan, null, WriteType.SIMPLE, proposal::makeMutation, queryStartNanoTime);
        }

        Message<Commit> message = Message.outWithFlag(PAXOS_COMMIT_REQ, proposal, MessageFlag.CALL_BACK_ON_FAILURE);
        for (Replica replica : replicaPlan.liveAndDown())
        {
            InetAddressAndPort destination = replica.endpoint();
            checkHintOverload(replica);

            if (replicaPlan.isAlive(replica))
            {
                if (shouldBlock)
                {
                    if (replica.isSelf())
                        commitPaxosLocal(replica, message, responseHandler);
                    else
                        MessagingService.instance().sendWriteWithCallback(message, replica, responseHandler, allowHints && shouldHint(replica));
                }
                else
                {
                    MessagingService.instance().send(message, destination);
                }
            }
            else
            {
                if (responseHandler != null)
                {
                    responseHandler.expired();
                }
                if (allowHints && shouldHint(replica))
                {
                    submitHint(proposal.makeMutation(), replica, null);
                }
            }
        }

        if (shouldBlock)
            responseHandler.get();
    }

    /**
     * Commit a PAXOS task locally, and if the task times out rather then submitting a real hint
     * submit a fake one that executes immediately on the mutation stage, but generates the necessary backpressure
     * signal for hints
     */
    private static void commitPaxosLocal(Replica localReplica, final Message<Commit> message, final AbstractWriteResponseHandler<?> responseHandler)
    {
        PAXOS_COMMIT_REQ.stage.maybeExecuteImmediately(new LocalMutationRunnable(localReplica)
        {
            public void runMayThrow()
            {
                try
                {
                    PaxosState.commitDirect(message.payload);
                    if (responseHandler != null)
                        responseHandler.onResponse(null);
                }
                catch (Exception ex)
                {
                    if (!(ex instanceof WriteTimeoutException))
                        logger.error("Failed to apply paxos commit locally : ", ex);
                    responseHandler.onFailure(FBUtilities.getBroadcastAddressAndPort(), RequestFailureReason.forException(ex));
                }
            }

            @Override
            protected Verb verb()
            {
                return PAXOS_COMMIT_REQ;
            }
        });
    }

    /**
     * Use this method to have these Mutations applied
     * across all replicas. This method will take care
     * of the possibility of a replica being down and hint
     * the data across to some other replica.
     *
     * @param mutations the mutations to be applied across the replicas
     * @param consistencyLevel the consistency level for the operation
     * @param queryStartNanoTime the value of nanoTime() when the query started to be processed
     */
    public static void mutate(List<? extends IMutation> mutations, ConsistencyLevel consistencyLevel, long queryStartNanoTime)
    throws UnavailableException, OverloadedException, WriteTimeoutException, WriteFailureException
    {
        Tracing.trace("Determining replicas for mutation");
        final String localDataCenter = DatabaseDescriptor.getEndpointSnitch().getLocalDatacenter();

        long startTime = nanoTime();

        List<AbstractWriteResponseHandler<IMutation>> responseHandlers = new ArrayList<>(mutations.size());
        WriteType plainWriteType = mutations.size() <= 1 ? WriteType.SIMPLE : WriteType.UNLOGGED_BATCH;

        try
        {
            for (IMutation mutation : mutations)
            {
                if (mutation instanceof CounterMutation)
                    responseHandlers.add(mutateCounter((CounterMutation)mutation, localDataCenter, queryStartNanoTime));
                else
                    responseHandlers.add(performWrite(mutation, consistencyLevel, localDataCenter, standardWritePerformer, null, plainWriteType, queryStartNanoTime));
            }

            // upgrade to full quorum any failed cheap quorums
            for (int i = 0 ; i < mutations.size() ; ++i)
            {
                if (!(mutations.get(i) instanceof CounterMutation)) // at the moment, only non-counter writes support cheap quorums
                    responseHandlers.get(i).maybeTryAdditionalReplicas(mutations.get(i), standardWritePerformer, localDataCenter);
            }

            // wait for writes.  throws TimeoutException if necessary
            for (AbstractWriteResponseHandler<IMutation> responseHandler : responseHandlers)
                responseHandler.get();
        }
        catch (WriteTimeoutException|WriteFailureException ex)
        {
            if (consistencyLevel == ConsistencyLevel.ANY)
            {
                hintMutations(mutations);
            }
            else
            {
                if (ex instanceof WriteFailureException)
                {
                    writeMetrics.failures.mark();
                    writeMetricsForLevel(consistencyLevel).failures.mark();
                    WriteFailureException fe = (WriteFailureException)ex;
                    Tracing.trace("Write failure; received {} of {} required replies, failed {} requests",
                                  fe.received, fe.blockFor, fe.failureReasonByEndpoint.size());
                }
                else
                {
                    writeMetrics.timeouts.mark();
                    writeMetricsForLevel(consistencyLevel).timeouts.mark();
                    WriteTimeoutException te = (WriteTimeoutException)ex;
                    Tracing.trace("Write timeout; received {} of {} required replies", te.received, te.blockFor);
                }
                throw ex;
            }
        }
        catch (UnavailableException e)
        {
            writeMetrics.unavailables.mark();
            writeMetricsForLevel(consistencyLevel).unavailables.mark();
            Tracing.trace("Unavailable");
            throw e;
        }
        catch (OverloadedException e)
        {
            writeMetrics.unavailables.mark();
            writeMetricsForLevel(consistencyLevel).unavailables.mark();
            Tracing.trace("Overloaded");
            throw e;
        }
        finally
        {
            long latency = nanoTime() - startTime;
            writeMetrics.addNano(latency);
            writeMetricsForLevel(consistencyLevel).addNano(latency);
            updateCoordinatorWriteLatencyTableMetric(mutations, latency);
        }
    }

    /**
     * Hint all the mutations (except counters, which can't be safely retried).  This means
     * we'll re-hint any successful ones; doesn't seem worth it to track individual success
     * just for this unusual case.
     *
     * Only used for CL.ANY
     *
     * @param mutations the mutations that require hints
     */
    private static void hintMutations(Collection<? extends IMutation> mutations)
    {
        for (IMutation mutation : mutations)
            if (!(mutation instanceof CounterMutation))
                hintMutation((Mutation) mutation);

        Tracing.trace("Wrote hints to satisfy CL.ANY after no replicas acknowledged the write");
    }

    private static void hintMutation(Mutation mutation)
    {
        String keyspaceName = mutation.getKeyspaceName();
        Token token = mutation.key().getToken();

        // local writes can timeout, but cannot be dropped (see LocalMutationRunnable and CASSANDRA-6510),
        // so there is no need to hint or retry.
        EndpointsForToken replicasToHint = ReplicaLayout.forTokenWriteLiveAndDown(Keyspace.open(keyspaceName), token)
                .all()
                .filter(StorageProxy::shouldHint);

        submitHint(mutation, replicasToHint, null);
    }

    public boolean appliesLocally(Mutation mutation)
    {
        String keyspaceName = mutation.getKeyspaceName();
        Token token = mutation.key().getToken();
        InetAddressAndPort local = FBUtilities.getBroadcastAddressAndPort();

        return ReplicaLayout.forTokenWriteLiveAndDown(Keyspace.open(keyspaceName), token)
                .all().endpoints().contains(local);
    }

    /**
     * Use this method to have these Mutations applied
     * across all replicas.
     *
     * @param mutations the mutations to be applied across the replicas
     * @param writeCommitLog if commitlog should be written
     * @param baseComplete time from epoch in ms that the local base mutation was(or will be) completed
     * @param queryStartNanoTime the value of nanoTime() when the query started to be processed
     */
    public static void mutateMV(ByteBuffer dataKey, Collection<Mutation> mutations, boolean writeCommitLog, AtomicLong baseComplete, long queryStartNanoTime)
    throws UnavailableException, OverloadedException, WriteTimeoutException
    {
        Tracing.trace("Determining replicas for mutation");
        final String localDataCenter = DatabaseDescriptor.getEndpointSnitch().getLocalDatacenter();

        long startTime = nanoTime();


        try
        {
            // if we haven't joined the ring, write everything to batchlog because paired replicas may be stale
            final TimeUUID batchUUID = nextTimeUUID();

            if (StorageService.instance.isStarting() || StorageService.instance.isJoining() || StorageService.instance.isMoving())
            {
                BatchlogManager.store(Batch.createLocal(batchUUID, FBUtilities.timestampMicros(),
                                                        mutations), writeCommitLog);
            }
            else
            {
                List<WriteResponseHandlerWrapper> wrappers = new ArrayList<>(mutations.size());
                //non-local mutations rely on the base mutation commit-log entry for eventual consistency
                Set<Mutation> nonLocalMutations = new HashSet<>(mutations);
                Token baseToken = StorageService.instance.getTokenMetadata().partitioner.getToken(dataKey);

                ConsistencyLevel consistencyLevel = ConsistencyLevel.ONE;

                //Since the base -> view replication is 1:1 we only need to store the BL locally
                ReplicaPlan.ForWrite replicaPlan = ReplicaPlans.forLocalBatchlogWrite();
                BatchlogCleanup cleanup = new BatchlogCleanup(mutations.size(),
                                                              () -> asyncRemoveFromBatchlog(replicaPlan, batchUUID));

                // add a handler for each mutation - includes checking availability, but doesn't initiate any writes, yet
                for (Mutation mutation : mutations)
                {
                    String keyspaceName = mutation.getKeyspaceName();
                    Token tk = mutation.key().getToken();
                    AbstractReplicationStrategy replicationStrategy = Keyspace.open(keyspaceName).getReplicationStrategy();
                    Optional<Replica> pairedEndpoint = ViewUtils.getViewNaturalEndpoint(replicationStrategy, baseToken, tk);
                    EndpointsForToken pendingReplicas = StorageService.instance.getTokenMetadata().pendingEndpointsForToken(tk, keyspaceName);

                    // if there are no paired endpoints there are probably range movements going on, so we write to the local batchlog to replay later
                    if (!pairedEndpoint.isPresent())
                    {
                        if (pendingReplicas.isEmpty())
                            logger.warn("Received base materialized view mutation for key {} that does not belong " +
                                        "to this node. There is probably a range movement happening (move or decommission)," +
                                        "but this node hasn't updated its ring metadata yet. Adding mutation to " +
                                        "local batchlog to be replayed later.",
                                        mutation.key());
                        continue;
                    }

                    // When local node is the endpoint we can just apply the mutation locally,
                    // unless there are pending endpoints, in which case we want to do an ordinary
                    // write so the view mutation is sent to the pending endpoint
                    if (pairedEndpoint.get().isSelf() && StorageService.instance.isJoined()
                        && pendingReplicas.isEmpty())
                    {
                        try
                        {
                            mutation.apply(writeCommitLog);
                            nonLocalMutations.remove(mutation);
                            // won't trigger cleanup
                            cleanup.decrement();
                        }
                        catch (Exception exc)
                        {
                            logger.error("Error applying local view update: Mutation (keyspace {}, tables {}, partition key {})",
                                         mutation.getKeyspaceName(), mutation.getTableIds(), mutation.key());
                            throw exc;
                        }
                    }
                    else
                    {
                        ReplicaLayout.ForTokenWrite liveAndDown = ReplicaLayout.forTokenWrite(replicationStrategy,
                                                                                              EndpointsForToken.of(tk, pairedEndpoint.get()),
                                                                                              pendingReplicas);
                        wrappers.add(wrapViewBatchResponseHandler(mutation,
                                                                  consistencyLevel,
                                                                  consistencyLevel,
                                                                  liveAndDown,
                                                                  baseComplete,
                                                                  WriteType.BATCH,
                                                                  cleanup,
                                                                  queryStartNanoTime));
                    }
                }

                // Apply to local batchlog memtable in this thread
                if (!nonLocalMutations.isEmpty())
                    BatchlogManager.store(Batch.createLocal(batchUUID, FBUtilities.timestampMicros(), nonLocalMutations), writeCommitLog);

                // Perform remote writes
                if (!wrappers.isEmpty())
                    asyncWriteBatchedMutations(wrappers, localDataCenter, Stage.VIEW_MUTATION);
            }
        }
        finally
        {
            viewWriteMetrics.addNano(nanoTime() - startTime);
        }
    }

    @SuppressWarnings("unchecked")
    public static void mutateWithTriggers(List<? extends IMutation> mutations,
                                          ConsistencyLevel consistencyLevel,
                                          boolean mutateAtomically,
                                          long queryStartNanoTime)
    throws WriteTimeoutException, WriteFailureException, UnavailableException, OverloadedException, InvalidRequestException
    {
        if (DatabaseDescriptor.getPartitionDenylistEnabled() && DatabaseDescriptor.getDenylistWritesEnabled())
        {
            for (final IMutation mutation : mutations)
            {
                for (final TableId tid : mutation.getTableIds())
                {
                    if (!partitionDenylist.isKeyPermitted(tid, mutation.key().getKey()))
                    {
                        denylistMetrics.incrementWritesRejected();
                        // While Schema.instance.getTableMetadata() can return a null value, in this case the isKeyPermitted
                        // call above ensures that we cannot have a null associated tid at this point.
                        final TableMetadata tmd = Schema.instance.getTableMetadata(tid);
                        throw new InvalidRequestException(String.format("Unable to write to denylisted partition [0x%s] in %s/%s",
                                                                        mutation.key().toString(), tmd.keyspace, tmd.name));
                    }
                }
            }
        }

        Collection<Mutation> augmented = TriggerExecutor.instance.execute(mutations);

        boolean updatesView = Keyspace.open(mutations.iterator().next().getKeyspaceName())
                              .viewManager
                              .updatesAffectView(mutations, true);

        long size = IMutation.dataSize(mutations);
        writeMetrics.mutationSize.update(size);
        writeMetricsForLevel(consistencyLevel).mutationSize.update(size);

        if (augmented != null)
            mutateAtomically(augmented, consistencyLevel, updatesView, queryStartNanoTime);
        else
        {
            if (mutateAtomically || updatesView)
                mutateAtomically((Collection<Mutation>) mutations, consistencyLevel, updatesView, queryStartNanoTime);
            else
                mutate(mutations, consistencyLevel, queryStartNanoTime);
        }
    }

    /**
     * See mutate. Adds additional steps before and after writing a batch.
     * Before writing the batch (but after doing availability check against the FD for the row replicas):
     *      write the entire batch to a batchlog elsewhere in the cluster.
     * After: remove the batchlog entry (after writing hints for the batch rows, if necessary).
     *
     * @param mutations the Mutations to be applied across the replicas
     * @param consistency_level the consistency level for the operation
     * @param requireQuorumForRemove at least a quorum of nodes will see update before deleting batchlog
     * @param queryStartNanoTime the value of nanoTime() when the query started to be processed
     */
    public static void mutateAtomically(Collection<Mutation> mutations,
                                        ConsistencyLevel consistency_level,
                                        boolean requireQuorumForRemove,
                                        long queryStartNanoTime)
    throws UnavailableException, OverloadedException, WriteTimeoutException
    {
        Tracing.trace("Determining replicas for atomic batch");
        long startTime = nanoTime();

        List<WriteResponseHandlerWrapper> wrappers = new ArrayList<>(mutations.size());

        if (mutations.stream().anyMatch(mutation -> Keyspace.open(mutation.getKeyspaceName()).getReplicationStrategy().hasTransientReplicas()))
            throw new AssertionError("Logged batches are unsupported with transient replication");

        try
        {

            // If we are requiring quorum nodes for removal, we upgrade consistency level to QUORUM unless we already
            // require ALL, or EACH_QUORUM. This is so that *at least* QUORUM nodes see the update.
            ConsistencyLevel batchConsistencyLevel = requireQuorumForRemove
                                                     ? ConsistencyLevel.QUORUM
                                                     : consistency_level;

            switch (consistency_level)
            {
                case ALL:
                case EACH_QUORUM:
                    batchConsistencyLevel = consistency_level;
            }

            ReplicaPlan.ForWrite replicaPlan = ReplicaPlans.forBatchlogWrite(batchConsistencyLevel == ConsistencyLevel.ANY);

            final TimeUUID batchUUID = nextTimeUUID();
            BatchlogCleanup cleanup = new BatchlogCleanup(mutations.size(),
                                                          () -> asyncRemoveFromBatchlog(replicaPlan, batchUUID));

            // add a handler for each mutation - includes checking availability, but doesn't initiate any writes, yet
            for (Mutation mutation : mutations)
            {
                WriteResponseHandlerWrapper wrapper = wrapBatchResponseHandler(mutation,
                                                                               consistency_level,
                                                                               batchConsistencyLevel,
                                                                               WriteType.BATCH,
                                                                               cleanup,
                                                                               queryStartNanoTime);
                // exit early if we can't fulfill the CL at this time.
                wrappers.add(wrapper);
            }

            // write to the batchlog
            syncWriteToBatchlog(mutations, replicaPlan, batchUUID, queryStartNanoTime);

            // now actually perform the writes and wait for them to complete
            syncWriteBatchedMutations(wrappers, Stage.MUTATION);
        }
        catch (UnavailableException e)
        {
            writeMetrics.unavailables.mark();
            writeMetricsForLevel(consistency_level).unavailables.mark();
            Tracing.trace("Unavailable");
            throw e;
        }
        catch (WriteTimeoutException e)
        {
            writeMetrics.timeouts.mark();
            writeMetricsForLevel(consistency_level).timeouts.mark();
            Tracing.trace("Write timeout; received {} of {} required replies", e.received, e.blockFor);
            throw e;
        }
        catch (WriteFailureException e)
        {
            writeMetrics.failures.mark();
            writeMetricsForLevel(consistency_level).failures.mark();
            Tracing.trace("Write failure; received {} of {} required replies", e.received, e.blockFor);
            throw e;
        }
        finally
        {
            long latency = nanoTime() - startTime;
            writeMetrics.addNano(latency);
            writeMetricsForLevel(consistency_level).addNano(latency);
            updateCoordinatorWriteLatencyTableMetric(mutations, latency);
        }
    }

    private static void updateCoordinatorWriteLatencyTableMetric(Collection<? extends IMutation> mutations, long latency)
    {
        if (null == mutations)
        {
            return;
        }

        try
        {
            //We could potentially pass a callback into performWrite. And add callback provision for mutateCounter or mutateAtomically (sendToHintedEndPoints)
            //However, Trade off between write metric per CF accuracy vs performance hit due to callbacks. Similar issue exists with CoordinatorReadLatency metric.
            mutations.stream()
                     .flatMap(m -> m.getTableIds().stream().map(tableId -> Keyspace.open(m.getKeyspaceName()).getColumnFamilyStore(tableId)))
                     .distinct()
                     .forEach(store -> store.metric.coordinatorWriteLatency.update(latency, TimeUnit.NANOSECONDS));
        }
        catch (Exception ex)
        {
            logger.warn("Exception occurred updating coordinatorWriteLatency metric", ex);
        }
    }

    private static void syncWriteToBatchlog(Collection<Mutation> mutations, ReplicaPlan.ForWrite replicaPlan, TimeUUID uuid, long queryStartNanoTime)
    throws WriteTimeoutException, WriteFailureException
    {
        WriteResponseHandler<?> handler = new WriteResponseHandler(replicaPlan,
                                                                   WriteType.BATCH_LOG,
                                                                   null,
                                                                   queryStartNanoTime);

        Batch batch = Batch.createLocal(uuid, FBUtilities.timestampMicros(), mutations);
        Message<Batch> message = Message.out(BATCH_STORE_REQ, batch);
        for (Replica replica : replicaPlan.liveAndDown())
        {
            logger.trace("Sending batchlog store request {} to {} for {} mutations", batch.id, replica, batch.size());

            if (replica.isSelf())
                performLocally(Stage.MUTATION, replica, () -> BatchlogManager.store(batch), handler);
            else
                MessagingService.instance().sendWithCallback(message, replica.endpoint(), handler);
        }
        handler.get();
    }

    private static void asyncRemoveFromBatchlog(ReplicaPlan.ForWrite replicaPlan, TimeUUID uuid)
    {
        Message<TimeUUID> message = Message.out(Verb.BATCH_REMOVE_REQ, uuid);
        for (Replica target : replicaPlan.contacts())
        {
            if (logger.isTraceEnabled())
                logger.trace("Sending batchlog remove request {} to {}", uuid, target);

            if (target.isSelf())
                performLocally(Stage.MUTATION, target, () -> BatchlogManager.remove(uuid));
            else
                MessagingService.instance().send(message, target.endpoint());
        }
    }

    private static void asyncWriteBatchedMutations(List<WriteResponseHandlerWrapper> wrappers, String localDataCenter, Stage stage)
    {
        for (WriteResponseHandlerWrapper wrapper : wrappers)
        {
            Replicas.temporaryAssertFull(wrapper.handler.replicaPlan.liveAndDown());  // TODO: CASSANDRA-14549
            ReplicaPlan.ForWrite replicas = wrapper.handler.replicaPlan.withContacts(wrapper.handler.replicaPlan.liveAndDown());

            try
            {
                sendToHintedReplicas(wrapper.mutation, replicas, wrapper.handler, localDataCenter, stage);
            }
            catch (OverloadedException | WriteTimeoutException e)
            {
                wrapper.handler.onFailure(FBUtilities.getBroadcastAddressAndPort(), RequestFailureReason.forException(e));
            }
        }
    }

    private static void syncWriteBatchedMutations(List<WriteResponseHandlerWrapper> wrappers, Stage stage)
    throws WriteTimeoutException, OverloadedException
    {
        String localDataCenter = DatabaseDescriptor.getEndpointSnitch().getLocalDatacenter();

        for (WriteResponseHandlerWrapper wrapper : wrappers)
        {
            EndpointsForToken sendTo = wrapper.handler.replicaPlan.liveAndDown();
            Replicas.temporaryAssertFull(sendTo); // TODO: CASSANDRA-14549
            sendToHintedReplicas(wrapper.mutation, wrapper.handler.replicaPlan.withContacts(sendTo), wrapper.handler, localDataCenter, stage);
        }

        for (WriteResponseHandlerWrapper wrapper : wrappers)
            wrapper.handler.get();
    }

    /**
     * Perform the write of a mutation given a WritePerformer.
     * Gather the list of write endpoints, apply locally and/or forward the mutation to
     * said write endpoint (deletaged to the actual WritePerformer) and wait for the
     * responses based on consistency level.
     *
     * @param mutation the mutation to be applied
     * @param consistencyLevel the consistency level for the write operation
     * @param performer the WritePerformer in charge of appliying the mutation
     * given the list of write endpoints (either standardWritePerformer for
     * standard writes or counterWritePerformer for counter writes).
     * @param callback an optional callback to be run if and when the write is
     * @param queryStartNanoTime the value of nanoTime() when the query started to be processed
     */
    public static AbstractWriteResponseHandler<IMutation> performWrite(IMutation mutation,
                                                                       ConsistencyLevel consistencyLevel,
                                                                       String localDataCenter,
                                                                       WritePerformer performer,
                                                                       Runnable callback,
                                                                       WriteType writeType,
                                                                       long queryStartNanoTime)
    {
        String keyspaceName = mutation.getKeyspaceName();
        Keyspace keyspace = Keyspace.open(keyspaceName);
        Token tk = mutation.key().getToken();

        ReplicaPlan.ForWrite replicaPlan = ReplicaPlans.forWrite(keyspace, consistencyLevel, tk, ReplicaPlans.writeNormal);

        if (replicaPlan.lookup(FBUtilities.getBroadcastAddressAndPort()) != null)
            writeMetrics.localRequests.mark();
        else
            writeMetrics.remoteRequests.mark();

        AbstractReplicationStrategy rs = replicaPlan.replicationStrategy();
        AbstractWriteResponseHandler<IMutation> responseHandler = rs.getWriteResponseHandler(replicaPlan, callback, writeType, mutation.hintOnFailure(), queryStartNanoTime);

        performer.apply(mutation, replicaPlan, responseHandler, localDataCenter);
        return responseHandler;
    }

    // same as performWrites except does not initiate writes (but does perform availability checks).
    private static WriteResponseHandlerWrapper wrapBatchResponseHandler(Mutation mutation,
                                                                        ConsistencyLevel consistencyLevel,
                                                                        ConsistencyLevel batchConsistencyLevel,
                                                                        WriteType writeType,
                                                                        BatchlogResponseHandler.BatchlogCleanup cleanup,
                                                                        long queryStartNanoTime)
    {
        Keyspace keyspace = Keyspace.open(mutation.getKeyspaceName());
        Token tk = mutation.key().getToken();

        ReplicaPlan.ForWrite replicaPlan = ReplicaPlans.forWrite(keyspace, consistencyLevel, tk, ReplicaPlans.writeNormal);

        if (replicaPlan.lookup(FBUtilities.getBroadcastAddressAndPort()) != null)
            writeMetrics.localRequests.mark();
        else
            writeMetrics.remoteRequests.mark();

        AbstractReplicationStrategy rs = replicaPlan.replicationStrategy();
        AbstractWriteResponseHandler<IMutation> writeHandler = rs.getWriteResponseHandler(replicaPlan, null, writeType, mutation, queryStartNanoTime);
        BatchlogResponseHandler<IMutation> batchHandler = new BatchlogResponseHandler<>(writeHandler, batchConsistencyLevel.blockFor(rs), cleanup, queryStartNanoTime);
        return new WriteResponseHandlerWrapper(batchHandler, mutation);
    }

    /**
     * Same as performWrites except does not initiate writes (but does perform availability checks).
     * Keeps track of ViewWriteMetrics
     */
    private static WriteResponseHandlerWrapper wrapViewBatchResponseHandler(Mutation mutation,
                                                                            ConsistencyLevel consistencyLevel,
                                                                            ConsistencyLevel batchConsistencyLevel,
                                                                            ReplicaLayout.ForTokenWrite liveAndDown,
                                                                            AtomicLong baseComplete,
                                                                            WriteType writeType,
                                                                            BatchlogResponseHandler.BatchlogCleanup cleanup,
                                                                            long queryStartNanoTime)
    {
        Keyspace keyspace = Keyspace.open(mutation.getKeyspaceName());
        ReplicaPlan.ForWrite replicaPlan = ReplicaPlans.forWrite(keyspace, consistencyLevel, liveAndDown, ReplicaPlans.writeAll);
        AbstractReplicationStrategy replicationStrategy = replicaPlan.replicationStrategy();
        AbstractWriteResponseHandler<IMutation> writeHandler = replicationStrategy.getWriteResponseHandler(replicaPlan, () -> {
            long delay = Math.max(0, currentTimeMillis() - baseComplete.get());
            viewWriteMetrics.viewWriteLatency.update(delay, MILLISECONDS);
        }, writeType, mutation, queryStartNanoTime);
        BatchlogResponseHandler<IMutation> batchHandler = new ViewWriteMetricsWrapped(writeHandler, batchConsistencyLevel.blockFor(replicationStrategy), cleanup, queryStartNanoTime);
        return new WriteResponseHandlerWrapper(batchHandler, mutation);
    }

    // used by atomic_batch_mutate to decouple availability check from the write itself, caches consistency level and endpoints.
    private static class WriteResponseHandlerWrapper
    {
        final BatchlogResponseHandler<IMutation> handler;
        final Mutation mutation;

        WriteResponseHandlerWrapper(BatchlogResponseHandler<IMutation> handler, Mutation mutation)
        {
            this.handler = handler;
            this.mutation = mutation;
        }
    }

    /**
     * Send the mutations to the right targets, write it locally if it corresponds or writes a hint when the node
     * is not available.
     *
     * Note about hints:
     * <pre>
     * {@code
     * | Hinted Handoff | Consist. Level |
     * | on             |       >=1      | --> wait for hints. We DO NOT notify the handler with handler.response() for hints;
     * | on             |       ANY      | --> wait for hints. Responses count towards consistency.
     * | off            |       >=1      | --> DO NOT fire hints. And DO NOT wait for them to complete.
     * | off            |       ANY      | --> DO NOT fire hints. And DO NOT wait for them to complete.
     * }
     * </pre>
     *
     * @throws OverloadedException if the hints cannot be written/enqueued
     */
    public static void sendToHintedReplicas(final Mutation mutation,
                                            ReplicaPlan.ForWrite plan,
                                            AbstractWriteResponseHandler<IMutation> responseHandler,
                                            String localDataCenter,
                                            Stage stage)
    throws OverloadedException
    {
        // this dc replicas:
        Collection<Replica> localDc = null;
        // extra-datacenter replicas, grouped by dc
        Map<String, Collection<Replica>> dcGroups = null;
        // only need to create a Message for non-local writes
        Message<Mutation> message = null;

        boolean insertLocal = false;
        Replica localReplica = null;
        Collection<Replica> endpointsToHint = null;

        List<InetAddressAndPort> backPressureHosts = null;

        for (Replica destination : plan.contacts())
        {
            checkHintOverload(destination);

            if (plan.isAlive(destination))
            {
                if (destination.isSelf())
                {
                    insertLocal = true;
                    localReplica = destination;
                }
                else
                {
                    // belongs on a different server
                    if (message == null)
                        message = Message.outWithFlag(MUTATION_REQ, mutation, MessageFlag.CALL_BACK_ON_FAILURE);

                    String dc = DatabaseDescriptor.getEndpointSnitch().getDatacenter(destination);

                    // direct writes to local DC or old Cassandra versions
                    // (1.1 knows how to forward old-style String message IDs; updated to int in 2.0)
                    if (localDataCenter.equals(dc))
                    {
                        if (localDc == null)
                            localDc = new ArrayList<>(plan.contacts().size());

                        localDc.add(destination);
                    }
                    else
                    {
                        if (dcGroups == null)
                            dcGroups = new HashMap<>();

                        Collection<Replica> messages = dcGroups.get(dc);
                        if (messages == null)
                            messages = dcGroups.computeIfAbsent(dc, (v) -> new ArrayList<>(3)); // most DCs will have <= 3 replicas

                        messages.add(destination);
                    }

                    if (backPressureHosts == null)
                        backPressureHosts = new ArrayList<>(plan.contacts().size());

                    backPressureHosts.add(destination.endpoint());
                }
            }
            else
            {
                //Immediately mark the response as expired since the request will not be sent
                responseHandler.expired();
                if (shouldHint(destination))
                {
                    if (endpointsToHint == null)
                        endpointsToHint = new ArrayList<>();

                    endpointsToHint.add(destination);
                }
            }
        }

        if (endpointsToHint != null)
            submitHint(mutation, EndpointsForToken.copyOf(mutation.key().getToken(), endpointsToHint), responseHandler);

        if (insertLocal)
        {
            Preconditions.checkNotNull(localReplica);
            performLocally(stage, localReplica, mutation::apply, responseHandler);
        }

        if (localDc != null)
        {
            for (Replica destination : localDc)
                MessagingService.instance().sendWriteWithCallback(message, destination, responseHandler, true);
        }
        if (dcGroups != null)
        {
            // for each datacenter, send the message to one node to relay the write to other replicas
            for (Collection<Replica> dcTargets : dcGroups.values())
                sendMessagesToNonlocalDC(message, EndpointsForToken.copyOf(mutation.key().getToken(), dcTargets), responseHandler);
        }
    }

    private static void checkHintOverload(Replica destination)
    {
        // avoid OOMing due to excess hints.  we need to do this check even for "live" nodes, since we can
        // still generate hints for those if it's overloaded or simply dead but not yet known-to-be-dead.
        // The idea is that if we have over maxHintsInProgress hints in flight, this is probably due to
        // a small number of nodes causing problems, so we should avoid shutting down writes completely to
        // healthy nodes.  Any node with no hintsInProgress is considered healthy.
        if (StorageMetrics.totalHintsInProgress.getCount() > maxHintsInProgress
                && (getHintsInProgressFor(destination.endpoint()).get() > 0 && shouldHint(destination)))
        {
            throw new OverloadedException("Too many in flight hints: " + StorageMetrics.totalHintsInProgress.getCount() +
                                          " destination: " + destination +
                                          " destination hints: " + getHintsInProgressFor(destination.endpoint()).get());
        }
    }

    /*
     * Send the message to the first replica of targets, and have it forward the message to others in its DC
     */
    private static void sendMessagesToNonlocalDC(Message<? extends IMutation> message,
                                                 EndpointsForToken targets,
                                                 AbstractWriteResponseHandler<IMutation> handler)
    {
        final Replica target;

        if (targets.size() > 1)
        {
            target = targets.get(ThreadLocalRandom.current().nextInt(0, targets.size()));
            EndpointsForToken forwardToReplicas = targets.filter(r -> r != target, targets.size());

            for (Replica replica : forwardToReplicas)
            {
                MessagingService.instance().callbacks.addWithExpiration(handler, message, replica, handler.replicaPlan.consistencyLevel(), true);
                logger.trace("Adding FWD message to {}@{}", message.id(), replica);
            }

            // starting with 4.0, use the same message id for all replicas
            long[] messageIds = new long[forwardToReplicas.size()];
            Arrays.fill(messageIds, message.id());

            message = message.withForwardTo(new ForwardingInfo(forwardToReplicas.endpointList(), messageIds));
        }
        else
        {
            target = targets.get(0);
        }

        MessagingService.instance().sendWriteWithCallback(message, target, handler, true);
        logger.trace("Sending message to {}@{}", message.id(), target);
    }

    private static void performLocally(Stage stage, Replica localReplica, final Runnable runnable)
    {
        stage.maybeExecuteImmediately(new LocalMutationRunnable(localReplica)
        {
            public void runMayThrow()
            {
                try
                {
                    runnable.run();
                }
                catch (Exception ex)
                {
                    logger.error("Failed to apply mutation locally : ", ex);
                }
            }

            @Override
            protected Verb verb()
            {
                return Verb.MUTATION_REQ;
            }
        });
    }

    private static void performLocally(Stage stage, Replica localReplica, final Runnable runnable, final RequestCallback<?> handler)
    {
        stage.maybeExecuteImmediately(new LocalMutationRunnable(localReplica)
        {
            public void runMayThrow()
            {
                try
                {
                    runnable.run();
                    handler.onResponse(null);
                }
                catch (Exception ex)
                {
                    if (!(ex instanceof WriteTimeoutException))
                        logger.error("Failed to apply mutation locally : ", ex);
                    handler.onFailure(FBUtilities.getBroadcastAddressAndPort(), RequestFailureReason.forException(ex));
                }
            }

            @Override
            protected Verb verb()
            {
                return Verb.MUTATION_REQ;
            }
        });
    }

    /**
     * Handle counter mutation on the coordinator host.
     *
     * A counter mutation needs to first be applied to a replica (that we'll call the leader for the mutation) before being
     * replicated to the other endpoint. To achieve so, there is two case:
     *   1) the coordinator host is a replica: we proceed to applying the update locally and replicate throug
     *   applyCounterMutationOnCoordinator
     *   2) the coordinator is not a replica: we forward the (counter)mutation to a chosen replica (that will proceed through
     *   applyCounterMutationOnLeader upon receive) and wait for its acknowledgment.
     *
     * Implementation note: We check if we can fulfill the CL on the coordinator host even if he is not a replica to allow
     * quicker response and because the WriteResponseHandlers don't make it easy to send back an error. We also always gather
     * the write latencies at the coordinator node to make gathering point similar to the case of standard writes.
     */
    public static AbstractWriteResponseHandler<IMutation> mutateCounter(CounterMutation cm, String localDataCenter, long queryStartNanoTime) throws UnavailableException, OverloadedException
    {
        Replica replica = findSuitableReplica(cm.getKeyspaceName(), cm.key(), localDataCenter, cm.consistency());

        if (replica.isSelf())
        {
            return applyCounterMutationOnCoordinator(cm, localDataCenter, queryStartNanoTime);
        }
        else
        {
            // Exit now if we can't fulfill the CL here instead of forwarding to the leader replica
            String keyspaceName = cm.getKeyspaceName();
            Keyspace keyspace = Keyspace.open(keyspaceName);
            Token tk = cm.key().getToken();

            // we build this ONLY to perform the sufficiency check that happens on construction
            ReplicaPlans.forWrite(keyspace, cm.consistency(), tk, ReplicaPlans.writeAll);

            // This host isn't a replica, so mark the request as being remote. If this host is a 
            // replica, applyCounterMutationOnCoordinator() in the branch above will call performWrite(), and 
            // there we'll mark a local request against the metrics.
            writeMetrics.remoteRequests.mark();

            // Forward the actual update to the chosen leader replica
            AbstractWriteResponseHandler<IMutation> responseHandler = new WriteResponseHandler<>(ReplicaPlans.forForwardingCounterWrite(keyspace, tk, replica),
                                                                                                 WriteType.COUNTER, null, queryStartNanoTime);

            Tracing.trace("Enqueuing counter update to {}", replica);
            Message message = Message.outWithFlag(Verb.COUNTER_MUTATION_REQ, cm, MessageFlag.CALL_BACK_ON_FAILURE);
            MessagingService.instance().sendWriteWithCallback(message, replica, responseHandler, false);
            return responseHandler;
        }
    }

    /**
     * Find a suitable replica as leader for counter update.
     * For now, we pick a random replica in the local DC (or ask the snitch if
     * there is no replica alive in the local DC).
     * TODO: if we track the latency of the counter writes (which makes sense
     * contrarily to standard writes since there is a read involved), we could
     * trust the dynamic snitch entirely, which may be a better solution. It
     * is unclear we want to mix those latencies with read latencies, so this
     * may be a bit involved.
     */
    private static Replica findSuitableReplica(String keyspaceName, DecoratedKey key, String localDataCenter, ConsistencyLevel cl) throws UnavailableException
    {
        Keyspace keyspace = Keyspace.open(keyspaceName);
        IEndpointSnitch snitch = DatabaseDescriptor.getEndpointSnitch();
        AbstractReplicationStrategy replicationStrategy = keyspace.getReplicationStrategy();
        EndpointsForToken replicas = replicationStrategy.getNaturalReplicasForToken(key);

        // CASSANDRA-13043: filter out those endpoints not accepting clients yet, maybe because still bootstrapping
        replicas = replicas.filter(replica -> StorageService.instance.isRpcReady(replica.endpoint()));

        // TODO have a way to compute the consistency level
        if (replicas.isEmpty())
            throw UnavailableException.create(cl, cl.blockFor(replicationStrategy), 0);

        List<Replica> localReplicas = new ArrayList<>(replicas.size());

        for (Replica replica : replicas)
            if (snitch.getDatacenter(replica).equals(localDataCenter))
                localReplicas.add(replica);

        if (localReplicas.isEmpty())
        {
            // If the consistency required is local then we should not involve other DCs
            if (cl.isDatacenterLocal())
                throw UnavailableException.create(cl, cl.blockFor(replicationStrategy), 0);

            // No endpoint in local DC, pick the closest endpoint according to the snitch
            replicas = snitch.sortedByProximity(FBUtilities.getBroadcastAddressAndPort(), replicas);
            return replicas.get(0);
        }

        return localReplicas.get(ThreadLocalRandom.current().nextInt(localReplicas.size()));
    }

    // Must be called on a replica of the mutation. This replica becomes the
    // leader of this mutation.
    public static AbstractWriteResponseHandler<IMutation> applyCounterMutationOnLeader(CounterMutation cm, String localDataCenter, Runnable callback, long queryStartNanoTime)
    throws UnavailableException, OverloadedException
    {
        return performWrite(cm, cm.consistency(), localDataCenter, counterWritePerformer, callback, WriteType.COUNTER, queryStartNanoTime);
    }

    // Same as applyCounterMutationOnLeader but must with the difference that it use the MUTATION stage to execute the write (while
    // applyCounterMutationOnLeader assumes it is on the MUTATION stage already)
    public static AbstractWriteResponseHandler<IMutation> applyCounterMutationOnCoordinator(CounterMutation cm, String localDataCenter, long queryStartNanoTime)
    throws UnavailableException, OverloadedException
    {
        return performWrite(cm, cm.consistency(), localDataCenter, counterWriteOnCoordinatorPerformer, null, WriteType.COUNTER, queryStartNanoTime);
    }

    private static Runnable counterWriteTask(final IMutation mutation,
                                             final ReplicaPlan.ForWrite replicaPlan,
                                             final AbstractWriteResponseHandler<IMutation> responseHandler,
                                             final String localDataCenter)
    {
        return new DroppableRunnable(Verb.COUNTER_MUTATION_REQ)
        {
            @Override
            public void runMayThrow() throws OverloadedException, WriteTimeoutException
            {
                assert mutation instanceof CounterMutation;

                Mutation result = ((CounterMutation) mutation).applyCounterMutation();
                responseHandler.onResponse(null);
                sendToHintedReplicas(result, replicaPlan, responseHandler, localDataCenter, Stage.COUNTER_MUTATION);
            }
        };
    }

    private static boolean systemKeyspaceQuery(List<? extends ReadCommand> cmds)
    {
        for (ReadCommand cmd : cmds)
            if (!SchemaConstants.isLocalSystemKeyspace(cmd.metadata().keyspace))
                return false;
        return true;
    }

    public static RowIterator readOne(SinglePartitionReadCommand command, ConsistencyLevel consistencyLevel, long queryStartNanoTime)
    throws UnavailableException, IsBootstrappingException, ReadFailureException, ReadTimeoutException, InvalidRequestException
    {
        return PartitionIterators.getOnlyElement(read(SinglePartitionReadCommand.Group.one(command), consistencyLevel, queryStartNanoTime), command);
    }

    /**
     * Performs the actual reading of a row out of the StorageService, fetching
     * a specific set of column names from a given column family.
     */
    public static PartitionIterator read(SinglePartitionReadCommand.Group group, ConsistencyLevel consistencyLevel, long queryStartNanoTime)
    throws UnavailableException, IsBootstrappingException, ReadFailureException, ReadTimeoutException, InvalidRequestException
    {
        if (StorageService.instance.isBootstrapMode() && !systemKeyspaceQuery(group.queries))
        {
            readMetrics.unavailables.mark();
            readMetricsForLevel(consistencyLevel).unavailables.mark();
            IsBootstrappingException exception = new IsBootstrappingException();
            logRequestException(exception, group.queries);
            throw exception;
        }

        if (DatabaseDescriptor.getPartitionDenylistEnabled() && DatabaseDescriptor.getDenylistReadsEnabled())
        {
            for (SinglePartitionReadCommand command : group.queries)
            {
                if (!partitionDenylist.isKeyPermitted(command.metadata().id, command.partitionKey().getKey()))
                {
                    denylistMetrics.incrementReadsRejected();
                    throw new InvalidRequestException(String.format("Unable to read denylisted partition [0x%s] in %s/%s",
                                                                    command.partitionKey().toString(), command.metadata().keyspace, command.metadata().name));
                }
            }
        }

        return consistencyLevel.isSerialConsistency()
             ? readWithPaxos(group, consistencyLevel, queryStartNanoTime)
             : readRegular(group, consistencyLevel, queryStartNanoTime);
    }

    private static PartitionIterator readWithPaxos(SinglePartitionReadCommand.Group group, ConsistencyLevel consistencyLevel, long queryStartNanoTime)
    throws InvalidRequestException, UnavailableException, ReadFailureException, ReadTimeoutException
    {
        return Paxos.useV2()
                ? Paxos.read(group, consistencyLevel)
                : legacyReadWithPaxos(group, consistencyLevel, queryStartNanoTime);
    }

    private static PartitionIterator legacyReadWithPaxos(SinglePartitionReadCommand.Group group, ConsistencyLevel consistencyLevel, long queryStartNanoTime)
    throws InvalidRequestException, UnavailableException, ReadFailureException, ReadTimeoutException
    {
        if (group.queries.size() > 1)
            throw new InvalidRequestException("SERIAL/LOCAL_SERIAL consistency may only be requested for one partition at a time");

        long start = nanoTime();
        SinglePartitionReadCommand command = group.queries.get(0);
        TableMetadata metadata = command.metadata();
        DecoratedKey key = command.partitionKey();
        // calculate the blockFor before repair any paxos round to avoid RS being altered in between.
        int blockForRead = consistencyLevel.blockFor(Keyspace.open(metadata.keyspace).getReplicationStrategy());

        PartitionIterator result = null;
        try
        {
            final ConsistencyLevel consistencyForReplayCommitsOrFetch = consistencyLevel == ConsistencyLevel.LOCAL_SERIAL
                                                                        ? ConsistencyLevel.LOCAL_QUORUM
                                                                        : ConsistencyLevel.QUORUM;

            try
            {
                // Commit an empty update to make sure all in-progress updates that should be finished first is, _and_
                // that no other in-progress can get resurrected.
                Function<Ballot, Pair<PartitionUpdate, RowIterator>> updateProposer =
                    !Paxos.isLinearizable()
                    ? ballot -> null
                    : ballot -> Pair.create(PartitionUpdate.emptyUpdate(metadata, key), null);
                // When replaying, we commit at quorum/local quorum, as we want to be sure the following read (done at
                // quorum/local_quorum) sees any replayed updates. Our own update is however empty, and those don't even
                // get committed due to an optimiation described in doPaxos/beingRepairAndPaxos, so the commit
                // consistency is irrelevant (we use ANY just to emphasis that we don't wait on our commit).
                doPaxos(metadata,
                        key,
                        consistencyLevel,
                        consistencyForReplayCommitsOrFetch,
                        ConsistencyLevel.ANY,
                        start,
                        casReadMetrics,
                        updateProposer);
            }
            catch (WriteTimeoutException e)
            {
                throw new ReadTimeoutException(consistencyLevel, 0, blockForRead, false);
            }
            catch (WriteFailureException e)
            {
                throw new ReadFailureException(consistencyLevel, e.received, e.blockFor, false, e.failureReasonByEndpoint);
            }

            result = fetchRows(group.queries, consistencyForReplayCommitsOrFetch, queryStartNanoTime);
        }
        catch (UnavailableException e)
        {
            readMetrics.unavailables.mark();
            casReadMetrics.unavailables.mark();
            readMetricsForLevel(consistencyLevel).unavailables.mark();
            logRequestException(e, group.queries);
            throw e;
        }
        catch (ReadTimeoutException e)
        {
            readMetrics.timeouts.mark();
            casReadMetrics.timeouts.mark();
            readMetricsForLevel(consistencyLevel).timeouts.mark();
            logRequestException(e, group.queries);
            throw e;
        }
        catch (ReadAbortException e)
        {
            readMetrics.markAbort(e);
            casReadMetrics.markAbort(e);
            readMetricsForLevel(consistencyLevel).markAbort(e);
            throw e;
        }
        catch (ReadFailureException e)
        {
            readMetrics.failures.mark();
            casReadMetrics.failures.mark();
            readMetricsForLevel(consistencyLevel).failures.mark();
            throw e;
        }
        finally
        {
            long latency = nanoTime() - start;
            readMetrics.addNano(latency);
            casReadMetrics.addNano(latency);
            readMetricsForLevel(consistencyLevel).addNano(latency);
            Keyspace.open(metadata.keyspace).getColumnFamilyStore(metadata.name).metric.coordinatorReadLatency.update(latency, TimeUnit.NANOSECONDS);
        }

        return result;
    }

    @SuppressWarnings("resource")
    private static PartitionIterator readRegular(SinglePartitionReadCommand.Group group, ConsistencyLevel consistencyLevel, long queryStartNanoTime)
    throws UnavailableException, ReadFailureException, ReadTimeoutException
    {
        long start = nanoTime();
        try
        {
            PartitionIterator result = fetchRows(group.queries, consistencyLevel, queryStartNanoTime);
            // Note that the only difference between the command in a group must be the partition key on which
            // they applied.
            boolean enforceStrictLiveness = group.queries.get(0).metadata().enforceStrictLiveness();
            // If we have more than one command, then despite each read command honoring the limit, the total result
            // might not honor it and so we should enforce it
            if (group.queries.size() > 1)
                result = group.limits().filter(result, group.nowInSec(), group.selectsFullPartition(), enforceStrictLiveness);
            return result;
        }
        catch (UnavailableException e)
        {
            readMetrics.unavailables.mark();
            readMetricsForLevel(consistencyLevel).unavailables.mark();
            logRequestException(e, group.queries);
            throw e;
        }
        catch (ReadTimeoutException e)
        {
            readMetrics.timeouts.mark();
            readMetricsForLevel(consistencyLevel).timeouts.mark();
            logRequestException(e, group.queries);
            throw e;
        }
        catch (ReadAbortException e)
        {
            recordReadRegularAbort(consistencyLevel, e);
            throw e;
        }
        catch (ReadFailureException e)
        {
            readMetrics.failures.mark();
            readMetricsForLevel(consistencyLevel).failures.mark();
            throw e;
        }
        finally
        {
            long latency = nanoTime() - start;
            readMetrics.addNano(latency);
            readMetricsForLevel(consistencyLevel).addNano(latency);
            // TODO avoid giving every command the same latency number.  Can fix this in CASSADRA-5329
            for (ReadCommand command : group.queries)
                Keyspace.openAndGetStore(command.metadata()).metric.coordinatorReadLatency.update(latency, TimeUnit.NANOSECONDS);
        }
    }

    public static void recordReadRegularAbort(ConsistencyLevel consistencyLevel, Throwable cause)
    {
        readMetrics.markAbort(cause);
        readMetricsForLevel(consistencyLevel).markAbort(cause);
    }

    public static PartitionIterator concatAndBlockOnRepair(List<PartitionIterator> iterators, List<ReadRepair<?, ?>> repairs)
    {
        PartitionIterator concatenated = PartitionIterators.concat(iterators);

        if (repairs.isEmpty())
            return concatenated;

        return new PartitionIterator()
        {
            public void close()
            {
                concatenated.close();
                repairs.forEach(ReadRepair::maybeSendAdditionalWrites);
                repairs.forEach(ReadRepair::awaitWrites);
            }

            public boolean hasNext()
            {
                return concatenated.hasNext();
            }

            public RowIterator next()
            {
                return concatenated.next();
            }
        };
    }

    public static Map<InetAddressAndPort, Long> fetchPartitionSize(PartitionSizeCommand command, ConsistencyLevel cl, long queryStartNanoTime) throws ReadTimeoutException, UnavailableException
    {
        long start = nanoTime();
        Keyspace keyspace = Keyspace.open(command.keyspace);
        ColumnFamilyStore cfs = keyspace.getColumnFamilyStore(command.table);

        Token token = cfs.decorateKey(command.key).getToken();
        try
        {
            ReplicaPlan.Shared sharedReplicaPlan = ReplicaPlan.shared(ReplicaPlans.forRead(keyspace, token, cl, SpeculativeRetryPolicy.fromString("never")));

            PartitionSizeCallback callback = new PartitionSizeCallback(sharedReplicaPlan, queryStartNanoTime);
            Message<PartitionSizeCommand> message = command.getMessage();

            InetAddressAndPort broadcastAddress = FBUtilities.getBroadcastAddressAndPort();
            Iterator<InetAddressAndPort> iter = sharedReplicaPlan.get().contacts().endpoints().iterator();
            while (iter.hasNext())
            {
                InetAddressAndPort replica = iter.next();
                if (replica.equals(broadcastAddress))
                {
                    Stage.READ.maybeExecuteImmediately(() -> {
                        long size = command.executeLocally();
                        callback.handleResponse(broadcastAddress, size);
                    });
                }
                else
                {
                    MessagingService.instance().sendWithCallback(message, replica, callback);
                }
            }

            return callback.get();
        }
        catch (UnavailableException e)
        {
            partitionSizeMetricsForLevel(cl).unavailables.mark();
            partitionSizeMetrics.unavailables.mark();
            throw e;
        }
        catch (ReadTimeoutException e)
        {
            partitionSizeMetricsForLevel(cl).timeouts.mark();
            partitionSizeMetrics.timeouts.mark();
            throw e;
        }
        catch (ReadFailureException e)
        {
            partitionSizeMetricsForLevel(cl).failures.mark();
            partitionSizeMetrics.failures.mark();
            throw e;
        }
        finally
        {
            long latency = nanoTime() - start;
            partitionSizeMetrics.addNano(latency);
            partitionSizeMetricsForLevel(cl).addNano(latency);
        }
    }

    /**
     * This function executes local and remote reads, and blocks for the results:
     *
     * 1. Get the replica locations, sorted by response time according to the snitch
     * 2. Send a data request to the closest replica, and digest requests to either
     *    a) all the replicas, if read repair is enabled
     *    b) the closest R-1 replicas, where R is the number required to satisfy the ConsistencyLevel
     * 3. Wait for a response from R replicas
     * 4. If the digests (if any) match the data return the data
     * 5. else carry out read repair by getting data from all the nodes.
     */
    private static PartitionIterator fetchRows(List<SinglePartitionReadCommand> commands, ConsistencyLevel consistencyLevel, long queryStartNanoTime)
    throws UnavailableException, ReadFailureException, ReadTimeoutException
    {
        int cmdCount = commands.size();

        AbstractReadExecutor[] reads = new AbstractReadExecutor[cmdCount];

        // Get the replica locations, sorted by response time according to the snitch, and create a read executor
        // for type of speculation we'll use in this read
        for (int i=0; i<cmdCount; i++)
        {
            reads[i] = AbstractReadExecutor.getReadExecutor(commands.get(i), consistencyLevel, queryStartNanoTime);

            if (reads[i].hasLocalRead())
                readMetrics.localRequests.mark();
            else
                readMetrics.remoteRequests.mark();
        }

        // sends a data request to the closest replica, and a digest request to the others. If we have a speculating
        // read executoe, we'll only send read requests to enough replicas to satisfy the consistency level
        for (int i=0; i<cmdCount; i++)
        {
            reads[i].executeAsync();
        }

        // if we have a speculating read executor and it looks like we may not receive a response from the initial
        // set of replicas we sent messages to, speculatively send an additional messages to an un-contacted replica
        for (int i=0; i<cmdCount; i++)
        {
            reads[i].maybeTryAdditionalReplicas();
        }

        // wait for enough responses to meet the consistency level. If there's a digest mismatch, begin the read
        // repair process by sending full data reads to all replicas we received responses from.
        boolean logBlockingRepairAttempts = currentTimeMillis() <= StorageProxy.instance.logBlockingReadRepairAttemptsUntil;
        for (int i=0; i<cmdCount; i++)
        {
            reads[i].awaitResponses(logBlockingRepairAttempts);
        }

        // read repair - if it looks like we may not receive enough full data responses to meet CL, send
        // an additional request to any remaining replicas we haven't contacted (if there are any)
        for (int i=0; i<cmdCount; i++)
        {
            reads[i].maybeSendAdditionalDataRequests();
        }

        // read repair - block on full data responses
        for (int i=0; i<cmdCount; i++)
        {
            reads[i].awaitReadRepair();
        }

        // if we didn't do a read repair, return the contents of the data response, if we did do a read
        // repair, merge the full data reads
        List<PartitionIterator> results = new ArrayList<>(cmdCount);
        List<ReadRepair<?, ?>> repairs = new ArrayList<>(cmdCount);
        for (int i=0; i<cmdCount; i++)
        {
            results.add(reads[i].getResult());
            repairs.add(reads[i].getReadRepair());
        }

        // if we did a read repair, assemble repair mutation and block on them
        return concatAndBlockOnRepair(results, repairs);
    }

    public static class LocalReadRunnable extends DroppableRunnable
    {
        private final ReadCommand command;
        private final ReadCallback handler;
        private final boolean trackRepairedStatus;

        public LocalReadRunnable(ReadCommand command, ReadCallback handler)
        {
            this(command, handler, false);
        }

        public LocalReadRunnable(ReadCommand command, ReadCallback handler, boolean trackRepairedStatus)
        {
            super(Verb.READ_REQ);
            this.command = command;
            this.handler = handler;
            this.trackRepairedStatus = trackRepairedStatus;
        }

        protected void runMayThrow()
        {
            try
            {
                MessageParams.reset();

                boolean readRejected = false;
                command.setMonitoringTime(approxCreationTimeNanos, false, verb.expiresAfterNanos(), DatabaseDescriptor.getSlowQueryTimeout(NANOSECONDS));

                ReadResponse response;
                try (ReadExecutionController controller = command.executionController(trackRepairedStatus);
                     UnfilteredPartitionIterator iterator = command.executeLocally(controller))
                {
                    response = command.createResponse(iterator, controller.getRepairedDataInfo());
                }
                catch (RejectException e)
                {
                    if (!command.isTrackingWarnings())
                        throw e;
                    
                    response = command.createEmptyResponse();
                    readRejected = true;
                }
                catch (QueryCancelledException e)
                {
                    logger.debug("Query cancelled (timeout)", e);
                    response = null;
                    assert !command.isCompleted() : "Local read marked as completed despite being aborted by timeout to table " + command.metadata();
                }

                if (command.complete())
                {
                    handler.response(response);
                }
                else
                {
                    MessagingService.instance().metrics.recordSelfDroppedMessage(verb, MonotonicClock.Global.approxTime.now() - approxCreationTimeNanos, NANOSECONDS);
                    handler.onFailure(FBUtilities.getBroadcastAddressAndPort(), RequestFailureReason.UNKNOWN);
                }

                if (!readRejected)
                    MessagingService.instance().latencySubscribers.add(FBUtilities.getBroadcastAddressAndPort(), MonotonicClock.Global.approxTime.now() - approxCreationTimeNanos, NANOSECONDS);
            }
            catch (Throwable t)
            {
                if (t instanceof TombstoneOverwhelmingException)
                {
                    handler.onFailure(FBUtilities.getBroadcastAddressAndPort(), RequestFailureReason.READ_TOO_MANY_TOMBSTONES);
                    logger.error(t.getMessage());
                }
                else
                {
                    handler.onFailure(FBUtilities.getBroadcastAddressAndPort(), RequestFailureReason.UNKNOWN);
                    throw t;
                }
            }
        }
    }

    public static PartitionIterator getRangeSlice(PartitionRangeReadCommand command,
                                                  ConsistencyLevel consistencyLevel,
                                                  long queryStartNanoTime)
    {
        if (DatabaseDescriptor.getPartitionDenylistEnabled() && DatabaseDescriptor.getDenylistRangeReadsEnabled())
        {
            final int denylisted = partitionDenylist.getDeniedKeysInRangeCount(command.metadata().id, command.dataRange().keyRange());
            if (denylisted > 0)
            {
                denylistMetrics.incrementRangeReadsRejected();
                String tokens = command.loggableTokens();
                throw new InvalidRequestException(String.format("Attempted to read a range containing %d denylisted keys in %s/%s." +
                                                                " Range read: %s", denylisted, command.metadata().keyspace, command.metadata().name,
                                                                tokens));
            }
        }
        return RangeCommands.partitions(command, consistencyLevel, queryStartNanoTime);
    }

    public Map<String, List<String>> getSchemaVersions()
    {
        return describeSchemaVersions(false);
    }

    public Map<String, List<String>> getSchemaVersionsWithPort()
    {
        return describeSchemaVersions(true);
    }

    /**
     * initiate a request/response session with each live node to check whether or not everybody is using the same
     * migration id. This is useful for determining if a schema change has propagated through the cluster. Disagreement
     * is assumed if any node fails to respond.
     */
    public static Map<String, List<String>> describeSchemaVersions(boolean withPort)
    {
        final String myVersion = Schema.instance.getVersion().toString();
        final Map<InetAddressAndPort, UUID> versions = new ConcurrentHashMap<>();
        final Set<InetAddressAndPort> liveHosts = Gossiper.instance.getLiveMembers();
        final CountDownLatch latch = newCountDownLatch(liveHosts.size());

        RequestCallback<UUID> cb = message ->
        {
            // record the response from the remote node.
            versions.put(message.from(), message.payload);
            latch.decrement();
        };
        // an empty message acts as a request to the SchemaVersionVerbHandler.
        Message message = out(SCHEMA_VERSION_REQ, noPayload);
        for (InetAddressAndPort endpoint : liveHosts)
            MessagingService.instance().sendWithCallback(message, endpoint, cb);

        try
        {
            // wait for as long as possible. timeout-1s if possible.
            latch.await(DatabaseDescriptor.getRpcTimeout(NANOSECONDS), NANOSECONDS);
        }
        catch (InterruptedException e)
        {
            throw new UncheckedInterruptedException(e);
        }

        // maps versions to hosts that are on that version.
        Map<String, List<String>> results = new HashMap<String, List<String>>();
        Iterable<InetAddressAndPort> allHosts = concat(Gossiper.instance.getLiveMembers(), Gossiper.instance.getUnreachableMembers());
        for (InetAddressAndPort host : allHosts)
        {
            UUID version = versions.get(host);
            String stringVersion = version == null ? UNREACHABLE : version.toString();
            List<String> hosts = results.get(stringVersion);
            if (hosts == null)
            {
                hosts = new ArrayList<String>();
                results.put(stringVersion, hosts);
            }
            hosts.add(host.getHostAddress(withPort));
        }

        // we're done: the results map is ready to return to the client.  the rest is just debug logging:
        if (results.get(UNREACHABLE) != null)
            logger.debug("Hosts not in agreement. Didn't get a response from everybody: {}", join(results.get(UNREACHABLE), ","));
        for (Map.Entry<String, List<String>> entry : results.entrySet())
        {
            // check for version disagreement. log the hosts that don't agree.
            if (entry.getKey().equals(UNREACHABLE) || entry.getKey().equals(myVersion))
                continue;
            for (String host : entry.getValue())
                logger.debug("{} disagrees ({})", host, entry.getKey());
        }
        if (results.size() == 1)
            logger.debug("Schemas are in agreement.");

        return results;
    }

    public boolean getHintedHandoffEnabled()
    {
        return DatabaseDescriptor.hintedHandoffEnabled();
    }

    public void setHintedHandoffEnabled(boolean b)
    {
        synchronized (StorageService.instance)
        {
            if (b)
                StorageService.instance.checkServiceAllowedToStart("hinted handoff");

            DatabaseDescriptor.setHintedHandoffEnabled(b);
        }
    }

    public void enableHintsForDC(String dc)
    {
        DatabaseDescriptor.enableHintsForDC(dc);
    }

    public void disableHintsForDC(String dc)
    {
        DatabaseDescriptor.disableHintsForDC(dc);
    }

    public Set<String> getHintedHandoffDisabledDCs()
    {
        return DatabaseDescriptor.hintedHandoffDisabledDCs();
    }

    public int getMaxHintWindow()
    {
        return DatabaseDescriptor.getMaxHintWindow();
    }

    public void setMaxHintWindow(int ms)
    {
        DatabaseDescriptor.setMaxHintWindow(ms);
    }

    public int getMaxHintsSizePerHostInMiB()
    {
        return DatabaseDescriptor.getMaxHintsSizePerHostInMiB();
    }

    public void setMaxHintsSizePerHostInMiB(int value)
    {
        DatabaseDescriptor.setMaxHintsSizePerHostInMiB(value);
    }

    public static boolean shouldHint(Replica replica)
    {
        return shouldHint(replica, true);
    }

    /**
     * Determines whether a hint should be stored or not.
     * It rejects early if any of the condition is met:
     * - Hints disabled entirely or for the belonging datacetner of the replica
     * - The replica is transient or is the self node
     * - The replica is no longer part of the ring
     * - The hint window has expired
     * - The hints have reached to the size limit for the node
     * Otherwise, it permits.
     *
     * @param replica, the replica for the hint
     * @param tryEnablePersistentWindow, true to consider hint_window_persistent_enabled; otherwise, ignores
     * @return true to permit or false to reject hint
     */
    public static boolean shouldHint(Replica replica, boolean tryEnablePersistentWindow)
    {
        if (!DatabaseDescriptor.hintedHandoffEnabled()
            || replica.isTransient()
            || replica.isSelf())
            return false;

        Set<String> disabledDCs = DatabaseDescriptor.hintedHandoffDisabledDCs();
        if (!disabledDCs.isEmpty())
        {
            final String dc = DatabaseDescriptor.getEndpointSnitch().getDatacenter(replica);
            if (disabledDCs.contains(dc))
            {
                Tracing.trace("Not hinting {} since its data center {} has been disabled {}", replica, dc, disabledDCs);
                return false;
            }
        }

        InetAddressAndPort endpoint = replica.endpoint();
        int maxHintWindow = DatabaseDescriptor.getMaxHintWindow();
        long endpointDowntime = Gossiper.instance.getEndpointDowntime(endpoint);
        boolean hintWindowExpired = endpointDowntime > maxHintWindow;

        UUID hostIdForEndpoint = StorageService.instance.getHostIdForEndpoint(endpoint);
        if (hostIdForEndpoint == null)
        {
            Tracing.trace("Discarding hint for endpoint not part of ring: {}", endpoint);
            return false;
        }

        // if persisting hints window, hintWindowExpired might be updated according to the timestamp of the earliest hint
        if (tryEnablePersistentWindow && !hintWindowExpired && DatabaseDescriptor.hintWindowPersistentEnabled())
        {
            long earliestHint = HintsService.instance.getEarliestHintForHost(hostIdForEndpoint);
            hintWindowExpired = Clock.Global.currentTimeMillis() - maxHintWindow > earliestHint;
            if (hintWindowExpired)
                Tracing.trace("Not hinting {} for which there is the earliest hint stored at {}", replica, earliestHint);
        }

        if (hintWindowExpired)
        {
            HintsService.instance.metrics.incrPastWindow(endpoint);
            Tracing.trace("Not hinting {} which has been down {} ms", endpoint, endpointDowntime);
            return false;
        }

        long maxHintsSize = DatabaseDescriptor.getMaxHintsSizePerHost();
        long actualTotalHintsSize = HintsService.instance.getTotalHintsSize(hostIdForEndpoint);
        boolean hasHintsReachedMaxSize = maxHintsSize > 0 && actualTotalHintsSize > maxHintsSize;
        if (hasHintsReachedMaxSize)
        {
            Tracing.trace("Not hinting {} which has reached to the max hints size {} bytes on disk. The actual hints size on disk: {}",
                          endpoint, maxHintsSize, actualTotalHintsSize);
            return false;
        }

        return true;
    }

    /**
     * Performs the truncate operatoin, which effectively deletes all data from
     * the column family cfname
     * @param keyspace
     * @param cfname
     * @throws UnavailableException If some of the hosts in the ring are down.
     * @throws TimeoutException
     */
    public static void truncateBlocking(String keyspace, String cfname) throws UnavailableException, TimeoutException
    {
        logger.debug("Starting a blocking truncate operation on keyspace {}, CF {}", keyspace, cfname);
        if (isAnyStorageHostDown())
        {
            logger.info("Cannot perform truncate, some hosts are down");
            // Since the truncate operation is so aggressive and is typically only
            // invoked by an admin, for simplicity we require that all nodes are up
            // to perform the operation.
            int liveMembers = Gossiper.instance.getLiveMembers().size();
            throw UnavailableException.create(ConsistencyLevel.ALL, liveMembers + Gossiper.instance.getUnreachableMembers().size(), liveMembers);
        }

        Set<InetAddressAndPort> allEndpoints = StorageService.instance.getLiveRingMembers(true);

        int blockFor = allEndpoints.size();
        final TruncateResponseHandler responseHandler = new TruncateResponseHandler(blockFor);

        // Send out the truncate calls and track the responses with the callbacks.
        Tracing.trace("Enqueuing truncate messages to hosts {}", allEndpoints);
        Message<TruncateRequest> message = Message.out(TRUNCATE_REQ, new TruncateRequest(keyspace, cfname));
        for (InetAddressAndPort endpoint : allEndpoints)
            MessagingService.instance().sendWithCallback(message, endpoint, responseHandler);

        // Wait for all
        try
        {
            responseHandler.get();
        }
        catch (TimeoutException e)
        {
            Tracing.trace("Timed out");
            throw e;
        }
    }

    /**
     * Asks the gossiper if there are any nodes that are currently down.
     * @return true if the gossiper thinks all nodes are up.
     */
    private static boolean isAnyStorageHostDown()
    {
        return !Gossiper.instance.getUnreachableTokenOwners().isEmpty();
    }

    public interface WritePerformer
    {
        public void apply(IMutation mutation,
                          ReplicaPlan.ForWrite targets,
                          AbstractWriteResponseHandler<IMutation> responseHandler,
                          String localDataCenter) throws OverloadedException;
    }

    /**
     * This class captures metrics for views writes.
     */
    private static class ViewWriteMetricsWrapped extends BatchlogResponseHandler<IMutation>
    {
        public ViewWriteMetricsWrapped(AbstractWriteResponseHandler<IMutation> writeHandler, int i, BatchlogCleanup cleanup, long queryStartNanoTime)
        {
            super(writeHandler, i, cleanup, queryStartNanoTime);
            viewWriteMetrics.viewReplicasAttempted.inc(candidateReplicaCount());
        }

        public void onResponse(Message<IMutation> msg)
        {
            super.onResponse(msg);
            viewWriteMetrics.viewReplicasSuccess.inc();
        }
    }

    /**
     * A Runnable that aborts if it doesn't start running before it times out
     */
    private static abstract class DroppableRunnable implements Runnable
    {
        final long approxCreationTimeNanos;
        final Verb verb;

        public DroppableRunnable(Verb verb)
        {
            this.approxCreationTimeNanos = MonotonicClock.Global.approxTime.now();
            this.verb = verb;
        }

        public final void run()
        {
            long approxCurrentTimeNanos = MonotonicClock.Global.approxTime.now();
            long expirationTimeNanos = verb.expiresAtNanos(approxCreationTimeNanos);
            if (approxCurrentTimeNanos > expirationTimeNanos)
            {
                long timeTakenNanos = approxCurrentTimeNanos - approxCreationTimeNanos;
                MessagingService.instance().metrics.recordSelfDroppedMessage(verb, timeTakenNanos, NANOSECONDS);
                return;
            }
            try
            {
                runMayThrow();
            }
            catch (Exception e)
            {
                throw new RuntimeException(e);
            }
        }

        abstract protected void runMayThrow() throws Exception;
    }

    /**
     * Like DroppableRunnable, but if it aborts, it will rerun (on the mutation stage) after
     * marking itself as a hint in progress so that the hint backpressure mechanism can function.
     */
    private static abstract class LocalMutationRunnable implements Runnable
    {
        private final long approxCreationTimeNanos = MonotonicClock.Global.approxTime.now();

        private final Replica localReplica;

        LocalMutationRunnable(Replica localReplica)
        {
            this.localReplica = localReplica;
        }

        public final void run()
        {
            final Verb verb = verb();
            long nowNanos = MonotonicClock.Global.approxTime.now();
            long expirationTimeNanos = verb.expiresAtNanos(approxCreationTimeNanos);
            if (nowNanos > expirationTimeNanos)
            {
                long timeTakenNanos = nowNanos - approxCreationTimeNanos;
                MessagingService.instance().metrics.recordSelfDroppedMessage(Verb.MUTATION_REQ, timeTakenNanos, NANOSECONDS);

                HintRunnable runnable = new HintRunnable(EndpointsForToken.of(localReplica.range().right, localReplica))
                {
                    protected void runMayThrow() throws Exception
                    {
                        LocalMutationRunnable.this.runMayThrow();
                    }
                };
                submitHint(runnable);
                return;
            }

            try
            {
                runMayThrow();
            }
            catch (Exception e)
            {
                throw new RuntimeException(e);
            }
        }

        abstract protected Verb verb();
        abstract protected void runMayThrow() throws Exception;
    }

    public static void logRequestException(Exception exception, Collection<? extends ReadCommand> commands)
    {
        NoSpamLogger.log(logger, NoSpamLogger.Level.INFO, FAILURE_LOGGING_INTERVAL_SECONDS, TimeUnit.SECONDS,
                         "\"{}\" while executing {}",
                         () -> new Object[]
                               {
                                   exception.getMessage(),
                                   commands.stream().map(ReadCommand::toCQLString).collect(Collectors.joining("; "))
                               });
    }

    /**
     * HintRunnable will decrease totalHintsInProgress and targetHints when finished.
     * It is the caller's responsibility to increment them initially.
     */
    private abstract static class HintRunnable implements Runnable
    {
        public final EndpointsForToken targets;

        protected HintRunnable(EndpointsForToken targets)
        {
            this.targets = targets;
        }

        public void run()
        {
            try
            {
                runMayThrow();
            }
            catch (Exception e)
            {
                throw new RuntimeException(e);
            }
            finally
            {
                StorageMetrics.totalHintsInProgress.dec(targets.size());
                for (InetAddressAndPort target : targets.endpoints())
                    getHintsInProgressFor(target).decrementAndGet();
            }
        }

        abstract protected void runMayThrow() throws Exception;
    }

    public long getTotalHints()
    {
        return StorageMetrics.totalHints.getCount();
    }

    public int getMaxHintsInProgress()
    {
        return maxHintsInProgress;
    }

    public void setMaxHintsInProgress(int qs)
    {
        maxHintsInProgress = qs;
    }

    public int getHintsInProgress()
    {
        return (int) StorageMetrics.totalHintsInProgress.getCount();
    }

    public void verifyNoHintsInProgress()
    {
        if (getHintsInProgress() > 0)
            logger.warn("Some hints were not written before shutdown.  This is not supposed to happen.  You should (a) run repair, and (b) file a bug report");
    }

    private static AtomicInteger getHintsInProgressFor(InetAddressAndPort destination)
    {
        try
        {
            return hintsInProgress.load(destination);
        }
        catch (Exception e)
        {
            throw new AssertionError(e);
        }
    }

    public static Future<Void> submitHint(Mutation mutation, Replica target, AbstractWriteResponseHandler<IMutation> responseHandler)
    {
        return submitHint(mutation, EndpointsForToken.of(target.range().right, target), responseHandler);
    }

    public static Future<Void> submitHint(Mutation mutation,
                                          EndpointsForToken targets,
                                          AbstractWriteResponseHandler<IMutation> responseHandler)
    {
        Replicas.assertFull(targets); // hints should not be written for transient replicas
        HintRunnable runnable = new HintRunnable(targets)
        {
            public void runMayThrow()
            {
                Set<InetAddressAndPort> validTargets = new HashSet<>(targets.size());
                Set<UUID> hostIds = new HashSet<>(targets.size());
                for (InetAddressAndPort target : targets.endpoints())
                {
                    UUID hostId = StorageService.instance.getHostIdForEndpoint(target);
                    if (hostId != null)
                    {
                        hostIds.add(hostId);
                        validTargets.add(target);
                    }
                    else
                        logger.debug("Discarding hint for endpoint not part of ring: {}", target);
                }
                logger.trace("Adding hints for {}", validTargets);
                HintsService.instance.write(hostIds, Hint.create(mutation, currentTimeMillis()));
                validTargets.forEach(HintsService.instance.metrics::incrCreatedHints);
                // Notify the handler only for CL == ANY
                if (responseHandler != null && responseHandler.replicaPlan.consistencyLevel() == ConsistencyLevel.ANY)
                    responseHandler.onResponse(null);
            }
        };

        return submitHint(runnable);
    }

    private static Future<Void> submitHint(HintRunnable runnable)
    {
        StorageMetrics.totalHintsInProgress.inc(runnable.targets.size());
        for (Replica target : runnable.targets)
            getHintsInProgressFor(target.endpoint()).incrementAndGet();
        return (Future<Void>) Stage.MUTATION.submit(runnable);
    }

    public Long getRpcTimeout() { return DatabaseDescriptor.getRpcTimeout(MILLISECONDS); }
    public void setRpcTimeout(Long timeoutInMillis) { DatabaseDescriptor.setRpcTimeout(timeoutInMillis); }

    public Long getReadRpcTimeout() { return DatabaseDescriptor.getReadRpcTimeout(MILLISECONDS); }
    public void setReadRpcTimeout(Long timeoutInMillis) { DatabaseDescriptor.setReadRpcTimeout(timeoutInMillis); }

    public Long getWriteRpcTimeout() { return DatabaseDescriptor.getWriteRpcTimeout(MILLISECONDS); }
    public void setWriteRpcTimeout(Long timeoutInMillis) { DatabaseDescriptor.setWriteRpcTimeout(timeoutInMillis); }

    public Long getCounterWriteRpcTimeout() { return DatabaseDescriptor.getCounterWriteRpcTimeout(MILLISECONDS); }
    public void setCounterWriteRpcTimeout(Long timeoutInMillis) { DatabaseDescriptor.setCounterWriteRpcTimeout(timeoutInMillis); }

    public Long getCasContentionTimeout() { return DatabaseDescriptor.getCasContentionTimeout(MILLISECONDS); }
    public void setCasContentionTimeout(Long timeoutInMillis) { DatabaseDescriptor.setCasContentionTimeout(timeoutInMillis); }

    public Long getRangeRpcTimeout() { return DatabaseDescriptor.getRangeRpcTimeout(MILLISECONDS); }
    public void setRangeRpcTimeout(Long timeoutInMillis) { DatabaseDescriptor.setRangeRpcTimeout(timeoutInMillis); }

    public Long getTruncateRpcTimeout() { return DatabaseDescriptor.getTruncateRpcTimeout(MILLISECONDS); }
    public void setTruncateRpcTimeout(Long timeoutInMillis) { DatabaseDescriptor.setTruncateRpcTimeout(timeoutInMillis); }

    public Long getNativeTransportMaxConcurrentConnections() { return DatabaseDescriptor.getNativeTransportMaxConcurrentConnections(); }
    public void setNativeTransportMaxConcurrentConnections(Long nativeTransportMaxConcurrentConnections) { DatabaseDescriptor.setNativeTransportMaxConcurrentConnections(nativeTransportMaxConcurrentConnections); }

    public Long getNativeTransportMaxConcurrentConnectionsPerIp() { return DatabaseDescriptor.getNativeTransportMaxConcurrentConnectionsPerIp(); }
    public void setNativeTransportMaxConcurrentConnectionsPerIp(Long nativeTransportMaxConcurrentConnections) { DatabaseDescriptor.setNativeTransportMaxConcurrentConnectionsPerIp(nativeTransportMaxConcurrentConnections); }

    public void reloadTriggerClasses() { TriggerExecutor.instance.reloadClasses(); }

    public long getReadRepairAttempted()
    {
        return ReadRepairMetrics.attempted.getCount();
    }

    public long getReadRepairRepairedBlocking()
    {
        return ReadRepairMetrics.repairedBlocking.getCount();
    }

    public long getReadRepairRepairedBackground()
    {
        return ReadRepairMetrics.repairedBackground.getCount();
    }

    public long getReadRepairRepairTimedOut()
    {
        return ReadRepairMetrics.timedOut.getCount();
    }

    public int getNumberOfTables()
    {
        return Schema.instance.getNumberOfTables();
    }

    public String getIdealConsistencyLevel()
    {
        return Objects.toString(DatabaseDescriptor.getIdealConsistencyLevel(), "");
    }

    public String setIdealConsistencyLevel(String cl)
    {
        ConsistencyLevel original = DatabaseDescriptor.getIdealConsistencyLevel();
        ConsistencyLevel newCL = ConsistencyLevel.valueOf(cl.trim().toUpperCase());
        DatabaseDescriptor.setIdealConsistencyLevel(newCL);
        return String.format("Updating ideal consistency level new value: %s old value %s", newCL, original.toString());
    }

    @Override
    public void logBlockingReadRepairAttemptsForNSeconds(int seconds)
    {
        logBlockingReadRepairAttemptsUntil = currentTimeMillis() + TimeUnit.SECONDS.toMillis(seconds);
    }

    @Deprecated
    public int getOtcBacklogExpirationInterval() {
        return 0;
    }

    @Deprecated
    public void setOtcBacklogExpirationInterval(int intervalInMillis) { }

    @Override
    public void enableRepairedDataTrackingForRangeReads()
    {
        DatabaseDescriptor.setRepairedDataTrackingForRangeReadsEnabled(true);
    }

    @Override
    public void disableRepairedDataTrackingForRangeReads()
    {
        DatabaseDescriptor.setRepairedDataTrackingForRangeReadsEnabled(false);
    }

    @Override
    public boolean getRepairedDataTrackingEnabledForRangeReads()
    {
        return DatabaseDescriptor.getRepairedDataTrackingForRangeReadsEnabled();
    }

    @Override
    public void enableRepairedDataTrackingForPartitionReads()
    {
        DatabaseDescriptor.setRepairedDataTrackingForPartitionReadsEnabled(true);
    }

    @Override
    public void disableRepairedDataTrackingForPartitionReads()
    {
        DatabaseDescriptor.setRepairedDataTrackingForPartitionReadsEnabled(false);
    }

    @Override
    public boolean getRepairedDataTrackingEnabledForPartitionReads()
    {
        return DatabaseDescriptor.getRepairedDataTrackingForPartitionReadsEnabled();
    }

    @Override
    public void enableReportingUnconfirmedRepairedDataMismatches()
    {
        DatabaseDescriptor.reportUnconfirmedRepairedDataMismatches(true);
    }

    @Override
    public void disableReportingUnconfirmedRepairedDataMismatches()
    {
       DatabaseDescriptor.reportUnconfirmedRepairedDataMismatches(false);
    }

    @Override
    public boolean getReportingUnconfirmedRepairedDataMismatchesEnabled()
    {
        return DatabaseDescriptor.reportUnconfirmedRepairedDataMismatches();
    }

    @Override
    public boolean getSnapshotOnRepairedDataMismatchEnabled()
    {
        return DatabaseDescriptor.snapshotOnRepairedDataMismatch();
    }

    @Override
    public void enableSnapshotOnRepairedDataMismatch()
    {
        DatabaseDescriptor.setSnapshotOnRepairedDataMismatch(true);
    }

    @Override
    public void disableSnapshotOnRepairedDataMismatch()
    {
        DatabaseDescriptor.setSnapshotOnRepairedDataMismatch(false);
    }

    static class PaxosBallotAndContention
    {
        final Ballot ballot;
        final int contentions;

        PaxosBallotAndContention(Ballot ballot, int contentions)
        {
            this.ballot = ballot;
            this.contentions = contentions;
        }

        @Override
        public final int hashCode()
        {
            int hashCode = 31 + (ballot == null ? 0 : ballot.hashCode());
            return 31 * hashCode * this.contentions;
        }

        @Override
        public final boolean equals(Object o)
        {
            if(!(o instanceof PaxosBallotAndContention))
                return false;
            PaxosBallotAndContention that = (PaxosBallotAndContention)o;
            // handles nulls properly
            return Objects.equals(ballot, that.ballot) && contentions == that.contentions;
        }
    }

    @Override
    public void useDeterministicTableID(boolean value)
    {
        DatabaseDescriptor.useDeterministicTableID(value);
    }

    @Override
    public long[] getRecentReadLatencyHistogramMicrosV3()
    {
        return readMetrics.recentLatencyHistogram.getBuckets(true);
    }

    @Override
    public long[] getRecentWriteLatencyHistogramMicrosV3()
    {
        return writeMetrics.recentLatencyHistogram.getBuckets(true);
    }

    @Override
    public long[] getRecentRangeLatencyHistogramMicrosV3()
    {
        return RangeCommandIterator.rangeMetrics.recentLatencyHistogram.getBuckets(true);
    }

    @Override
    public long[] getRecentCasReadLatencyHistogramMicrosV3()
    {
        return casReadMetrics.recentLatencyHistogram.getBuckets(true);
    }

    @Override
    public long[] getRecentCasWriteLatencyHistogramMicrosV3()
    {
        return casWriteMetrics.recentLatencyHistogram.getBuckets(true);
    }

    @Override
    public long[] getRecentViewWriteLatencyHistogramMicrosV3()
    {
        return viewWriteMetrics.recentLatencyHistogram.getBuckets(true);
    }

    @Override
    public long[] getCasReadContentionHistogram()
    {
        return casReadMetrics.contentionEstimatedHistogram.getBuckets(true);
    }

    @Override
    public long[] getCasWriteContentionHistogram()
    {
        return casWriteMetrics.contentionEstimatedHistogram.getBuckets(true);
    }

    private long[] clientRequestReadConsistencyLevelMicros(ConsistencyLevel cl)
    {
        return readMetricsForLevel(cl).recentLatencyHistogram.getBuckets(true);
    }

    private long[] clientRequestWriteConsistencyLevelMicros(ConsistencyLevel cl)
    {
        return writeMetricsForLevel(cl).recentLatencyHistogram.getBuckets(true);
    }

    @Override
    public long[] getRecentClientRequestReadConsistencyLevelOneMicrosV3()
    {
        return clientRequestReadConsistencyLevelMicros(ConsistencyLevel.ONE);
    }

    @Override
    public long[] getRecentClientRequestWriteConsistencyLevelOneMicrosV3()
    {
        return clientRequestWriteConsistencyLevelMicros(ConsistencyLevel.ONE);
    }

    @Override
    public long[] getRecentClientRequestReadConsistencyLevelTwoMicrosV3()
    {
        return clientRequestReadConsistencyLevelMicros(ConsistencyLevel.TWO);
    }

    @Override
    public long[] getRecentClientRequestWriteConsistencyLevelTwoMicrosV3()
    {
        return clientRequestWriteConsistencyLevelMicros(ConsistencyLevel.TWO);
    }

    @Override
    public long[] getRecentClientRequestReadConsistencyLevelThreeMicrosV3()
    {
        return clientRequestReadConsistencyLevelMicros(ConsistencyLevel.THREE);
    }

    @Override
    public long[] getRecentClientRequestWriteConsistencyLevelThreeMicrosV3()
    {
        return clientRequestWriteConsistencyLevelMicros(ConsistencyLevel.THREE);
    }

    @Override
    public long[] getRecentClientRequestReadConsistencyLevelQuorumMicrosV3()
    {
        return clientRequestReadConsistencyLevelMicros(ConsistencyLevel.QUORUM);
    }

    @Override
    public long[] getRecentClientRequestWriteConsistencyLevelQuorumMicrosV3()
    {
        return clientRequestWriteConsistencyLevelMicros(ConsistencyLevel.QUORUM);
    }

    @Override
    public long[] getRecentClientRequestReadConsistencyLevelLocalOneMicrosV3()
    {
        return clientRequestReadConsistencyLevelMicros(ConsistencyLevel.LOCAL_ONE);
    }

    @Override
    public long[] getRecentClientRequestWriteConsistencyLevelLocalOneMicrosV3()
    {
        return clientRequestWriteConsistencyLevelMicros(ConsistencyLevel.LOCAL_ONE);
    }

    @Override
    public long[] getRecentClientRequestReadConsistencyLevelLocalQuorumMicrosV3()
    {
        return clientRequestReadConsistencyLevelMicros(ConsistencyLevel.LOCAL_QUORUM);
    }

    @Override
    public long[] getRecentClientRequestWriteConsistencyLevelLocalQuorumMicrosV3()
    {
        return clientRequestWriteConsistencyLevelMicros(ConsistencyLevel.LOCAL_QUORUM);
    }

    @Override
    public long[] getRecentClientRequestReadConsistencyLevelEachQuorumMicrosV3()
    {
        return clientRequestReadConsistencyLevelMicros(ConsistencyLevel.EACH_QUORUM);
    }

    @Override
    public long[] getRecentClientRequestWriteConsistencyLevelEachQuorumMicrosV3()
    {
        return clientRequestWriteConsistencyLevelMicros(ConsistencyLevel.EACH_QUORUM);
    }

    @Override
    public long[] getRecentClientRequestReadConsistencyLevelSerialMicrosV3()
    {
        return clientRequestReadConsistencyLevelMicros(ConsistencyLevel.SERIAL);
    }

    @Override
    public long[] getRecentClientRequestWriteConsistencyLevelSerialMicrosV3()
    {
        return clientRequestWriteConsistencyLevelMicros(ConsistencyLevel.SERIAL);
    }

    @Override
    public long[] getRecentClientRequestReadConsistencyLevelLocalSerialMicrosV3()
    {
        return clientRequestReadConsistencyLevelMicros(ConsistencyLevel.LOCAL_SERIAL);
    }

    @Override
    public long[] getRecentClientRequestWriteConsistencyLevelLocalSerialMicrosV3()
    {
        return clientRequestWriteConsistencyLevelMicros(ConsistencyLevel.LOCAL_SERIAL);
    }

    @Override
    public long[] getRecentClientRequestWriteConsistencyLevelAnyMicrosV3()
    {
        return clientRequestWriteConsistencyLevelMicros(ConsistencyLevel.ANY);
    }

    @Override
    public long[] getBytesReadPerQueryEstimatedHistogram() {
        return bytesReceivedPerRequest.getRecentValues();
    }

    @Override
    public long[] getBytesWrittenPerQueryEstimatedHistogram() {
        return bytesSentPerResponse.getRecentValues();
    }

    @Override
    public void enableSecondaryIndex()
    {
        DatabaseDescriptor.setSecondaryIndexEnabled(true);
    }

    @Override
    public void disableSecondaryIndex()
    {
        DatabaseDescriptor.setSecondaryIndexEnabled(false);
    }

    @Override
    public boolean getSecondaryIndexEnabled()
    {
        return DatabaseDescriptor.secondaryIndexEnabled();
    }

    @Override
    public boolean getSnapshotOnDuplicateRowDetectionEnabled()
    {
        return DatabaseDescriptor.snapshotOnDuplicateRowDetection();
    }

    @Override
    public void enableSnapshotOnDuplicateRowDetection()
    {
        DatabaseDescriptor.setSnapshotOnDuplicateRowDetection(true);
    }

    @Override
    public void disableSnapshotOnDuplicateRowDetection()
    {
        DatabaseDescriptor.setSnapshotOnDuplicateRowDetection(false);
    }

    @Override
    public boolean getCheckForDuplicateRowsDuringReads()
    {
        return DatabaseDescriptor.checkForDuplicateRowsDuringReads();
    }

    @Override
    public void enableCheckForDuplicateRowsDuringReads()
    {
        DatabaseDescriptor.setCheckForDuplicateRowsDuringReads(true);
    }

    @Override
    public void disableCheckForDuplicateRowsDuringReads()
    {
        DatabaseDescriptor.setCheckForDuplicateRowsDuringReads(false);
    }

    @Override
    public boolean getCheckForDuplicateRowsDuringCompaction()
    {
        return DatabaseDescriptor.checkForDuplicateRowsDuringCompaction();
    }

    @Override
    public void enableCheckForDuplicateRowsDuringCompaction()
    {
        DatabaseDescriptor.setCheckForDuplicateRowsDuringCompaction(true);
    }

    @Override
    public void disableCheckForDuplicateRowsDuringCompaction()
    {
        DatabaseDescriptor.setCheckForDuplicateRowsDuringCompaction(false);
    }

    public void initialLoadPartitionDenylist()
    {
        partitionDenylist.initialLoad();
    }

    @Override
    public void loadPartitionDenylist()
    {
        partitionDenylist.load();
    }

    @Override
    public int getPartitionDenylistLoadAttempts()
    {
        return partitionDenylist.getLoadAttempts();
    }

    @Override
    public int getPartitionDenylistLoadSuccesses()
    {
        return partitionDenylist.getLoadSuccesses();
    }

    @Override
    public void setEnablePartitionDenylist(boolean enabled)
    {
        DatabaseDescriptor.setPartitionDenylistEnabled(enabled);
    }

    @Override
    public void setEnableDenylistWrites(boolean enabled)
    {
        DatabaseDescriptor.setDenylistWritesEnabled(enabled);
    }

    @Override
    public void setEnableDenylistReads(boolean enabled)
    {
        DatabaseDescriptor.setDenylistReadsEnabled(enabled);
    }

    @Override
    public void setEnableDenylistRangeReads(boolean enabled)
    {
        DatabaseDescriptor.setDenylistRangeReadsEnabled(enabled);
    }

    @Override
    public void setDenylistMaxKeysPerTable(int value)
    {
        DatabaseDescriptor.setDenylistMaxKeysPerTable(value);
    }

    @Override
    public void setDenylistMaxKeysTotal(int value)
    {
        DatabaseDescriptor.setDenylistMaxKeysTotal(value);
    }

    /**
     * Actively denies read and write access to the provided Partition Key
     * @param keyspace Name of keyspace containing the PK you wish to deny access to
     * @param table Name of table containing the PK you wish to deny access to
     * @param partitionKeyAsString String representation of the PK you want to deny access to
     * @return true if successfully added, false if failure
     */
    @Override
    public boolean denylistKey(String keyspace, String table, String partitionKeyAsString)
    {
        if (!Schema.instance.getKeyspaces().contains(keyspace))
            return false;

        final ColumnFamilyStore cfs = ColumnFamilyStore.getIfExists(keyspace, table);
        if (cfs == null)
            return false;

        final ByteBuffer bytes = cfs.metadata.get().partitionKeyType.fromString(partitionKeyAsString);
        return partitionDenylist.addKeyToDenylist(keyspace, table, bytes);
    }

    /**
     * Attempts to remove the provided pk from the ks + table deny list
     * @param keyspace Keyspace containing the pk to remove the denylist entry for
     * @param table Table containing the pk to remove denylist entry for
     * @param partitionKeyAsString String representation of the PK you want to re-allow access to
     * @return true if found and removed, false if not
     */
    @Override
    public boolean removeDenylistKey(String keyspace, String table, String partitionKeyAsString)
    {
        if (!Schema.instance.getKeyspaces().contains(keyspace))
            return false;

        final ColumnFamilyStore cfs = ColumnFamilyStore.getIfExists(keyspace, table);
        if (cfs == null)
            return false;

        final ByteBuffer bytes = cfs.metadata.get().partitionKeyType.fromString(partitionKeyAsString);
        return partitionDenylist.removeKeyFromDenylist(keyspace, table, bytes);
    }

    /**
     * A simple check for operators to determine what the denylisted value for a pk is on a node
     */
    public boolean isKeyDenylisted(String keyspace, String table, String partitionKeyAsString)
    {
        if (!Schema.instance.getKeyspaces().contains(keyspace))
            return false;

        final ColumnFamilyStore cfs = ColumnFamilyStore.getIfExists(keyspace, table);
        if (cfs == null)
            return false;

        final ByteBuffer bytes = cfs.metadata.get().partitionKeyType.fromString(partitionKeyAsString);
        return !partitionDenylist.isKeyPermitted(keyspace, table, bytes);
    }

    // Create an new logger so as not to interfere with logRequestException as NoSpamLogger
    // does not consider minInterval when looking up the NSL from the main logger.
    private static final NoSpamLogger deprecatedDenyListLogger = NoSpamLogger.getLogger(LoggerFactory.getLogger("denylist-deprecation"), 1, TimeUnit.DAYS);
    private void logDeprecatedDenylistUsage(String method)
    {
        // deliberately adding method to format string to uniquely log methods
        deprecatedDenyListLogger.info("Deprecated partition denylist method called: " + method);
    }

    @Deprecated
    public void loadPartitionBlacklist()
    {
        logDeprecatedDenylistUsage("loadPartitionBlacklist");
        loadPartitionDenylist();
    }

    @Deprecated
    public int getPartitionBlacklistLoadAttempts()
    {
        logDeprecatedDenylistUsage("getPartitionBlacklistLoadAttempts");
        return getPartitionDenylistLoadAttempts();
    }

    @Deprecated
    public int getPartitionBlacklistLoadSuccesses()
    {
        logDeprecatedDenylistUsage("getPartitionBlacklistLoadSuccesses");
        return getPartitionDenylistLoadSuccesses();
    }

    @Deprecated
    public void setEnablePartitionBlacklist(boolean enabled)
    {
        logDeprecatedDenylistUsage("setEnablePartitionBlacklist");
        setEnablePartitionDenylist(enabled);
    }

    @Deprecated
    public void setEnableBlacklistWrites(boolean enabled)
    {
        logDeprecatedDenylistUsage("setEnableBlacklistWrites");
        setEnableDenylistWrites(enabled);
    }

    @Deprecated
    public void setEnableBlacklistReads(boolean enabled)
    {
        logDeprecatedDenylistUsage("setEnableBlacklistReads");
        setEnableDenylistReads(enabled);
    }

    @Deprecated
    public void setEnableBlacklistRangeReads(boolean enabled)
    {
        logDeprecatedDenylistUsage("setEnableBlacklistRangeReads");
        setEnableDenylistRangeReads(enabled);
    }

    @Deprecated
    public boolean blacklistKey(String keyspace, String cf, String keyAsString)
    {
        logDeprecatedDenylistUsage("blacklistKey");
        return denylistKey(keyspace, cf, keyAsString);
    }

    @Deprecated
    public void migrateDenylist()
    {
        PartitionDenylist.maybeMigrate();
    }

    @Override
    public void setPaxosVariant(String variant)
    {
        Preconditions.checkNotNull(variant);
        Paxos.setPaxosVariant(Config.PaxosVariant.valueOf(variant));
    }

    @Override
    public String getPaxosVariant()
    {
        return Paxos.getPaxosVariant().toString();
    }


    public boolean getAllowCompactStorage()
    {
        return DatabaseDescriptor.allowCompactStorage();
    }

    public void setAllowCompactStorage(boolean allowCompactStorage)
    {
        DatabaseDescriptor.setAllowCompactStorage(allowCompactStorage);
    }

    @Override
    public boolean getUseStatementsEnabled()
    {
        return DatabaseDescriptor.getUseStatementsEnabled();
    }

    @Override
    public void setUseStatementsEnabled(boolean enabled)
    {
        DatabaseDescriptor.setUseStatementsEnabled(enabled);
    }

    public void setPaxosContentionStrategy(String spec)
    {
        ContentionStrategy.setStrategy(spec);
    }

    public String getPaxosContentionStrategy()
    {
        return ContentionStrategy.getStrategySpec();
    }

    @Override
    public void setPaxosCoordinatorLockingDisabled(boolean disabled)
    {
        PaxosState.setDisableCoordinatorLocking(disabled);
    }

    @Override
    public boolean getPaxosCoordinatorLockingDisabled()
    {
        return PaxosState.getDisableCoordinatorLocking();
    }

    @Override
    public void enableDropCompactStorage()
    {
        DatabaseDescriptor.setEnableDropCompactStorage(true);
    }

    @Override
    public void disableDropCompactStorage()
    {
        DatabaseDescriptor.setEnableDropCompactStorage(false);
    }

    @Override
    public boolean allowDropCompactStorage()
    {
        return DatabaseDescriptor.enableDropCompactStorage();
    }

    @Override
    public void setIgnorePkLivenessForRowCompletion(boolean force)
    {
        DatabaseDescriptor.setIgnorePkLivenessForRowCompletion(force);
    }

    @Override
    public boolean getIgnorePkLivenessForRowCompletion()
    {
        return DatabaseDescriptor.ignorePkLivenessForRowCompletion();
    }

    @Override
    public boolean getDumpHeapOnUncaughtException()
    {
        return DatabaseDescriptor.getDumpHeapOnUncaughtException();
    }

    @Override
    public void setDumpHeapOnUncaughtException(boolean enabled)
    {
        DatabaseDescriptor.setDumpHeapOnUncaughtException(enabled);
    }

    @Override
    public boolean getGenerateSSTableDigestComponents()
    {
        return DatabaseDescriptor.shouldGenerateSSTableDigestComponents();
    }

    @Override
    public void setGenerateSSTableDigestComponents(boolean shouldGenerateDigests)
    {
        DatabaseDescriptor.setGenerateSSTableDigestComponents(shouldGenerateDigests);
    }

    @Override
    public boolean getSStableReadRatePersistenceEnabled()
    {
        return DatabaseDescriptor.getSStableReadRatePersistenceEnabled();
    }

    @Override
    public void setSStableReadRatePersistenceEnabled(boolean enabled)
    {
        DatabaseDescriptor.setSStableReadRatePersistenceEnabled(enabled);
    }
<<<<<<< HEAD
=======

    @Override
    public boolean getUseStatementsEnabled()
    {
        return DatabaseDescriptor.getUseStatementsEnabled();
    }

    @Override
    public void setUseStatementsEnabled(boolean enabled)
    {
        DatabaseDescriptor.setUseStatementsEnabled(enabled);
    }

    @Override
    public boolean getClientRequestSizeMetricsEnabled()
    {
        return DatabaseDescriptor.getClientRequestSizeMetricsEnabled();
    }

    @Override
    public void setClientRequestSizeMetricsEnabled(boolean enabled)
    {
        DatabaseDescriptor.setClientRequestSizeMetricsEnabled(enabled);
    }
>>>>>>> 497ce2d9
}<|MERGE_RESOLUTION|>--- conflicted
+++ resolved
@@ -45,7 +45,6 @@
 import com.google.common.collect.Iterables;
 import com.google.common.util.concurrent.Uninterruptibles;
 
-<<<<<<< HEAD
 import org.apache.cassandra.config.Config;
 import org.apache.cassandra.metrics.CassandraMetricsRegistry;
 import org.apache.cassandra.metrics.ClientMessageSizeMetrics;
@@ -53,8 +52,6 @@
 import org.apache.cassandra.service.paxos.Paxos;
 import org.apache.cassandra.utils.TimeUUID;
 import org.apache.cassandra.utils.concurrent.CountDownLatch;
-=======
->>>>>>> 497ce2d9
 
 import org.slf4j.Logger;
 import org.slf4j.LoggerFactory;
@@ -119,8 +116,6 @@
 import org.apache.cassandra.locator.ReplicaPlans;
 import org.apache.cassandra.locator.Replicas;
 import org.apache.cassandra.metrics.CASClientRequestMetrics;
-import org.apache.cassandra.metrics.CassandraMetricsRegistry;
-import org.apache.cassandra.metrics.ClientMessageSizeMetrics;
 import org.apache.cassandra.metrics.ClientRequestSizeMetrics;
 import org.apache.cassandra.metrics.DenylistMetrics;
 import org.apache.cassandra.metrics.ReadRepairMetrics;
@@ -136,12 +131,8 @@
 import org.apache.cassandra.schema.SchemaConstants;
 import org.apache.cassandra.schema.TableId;
 import org.apache.cassandra.schema.TableMetadata;
-<<<<<<< HEAD
 import org.apache.cassandra.service.paxos.v1.PrepareCallback;
 import org.apache.cassandra.service.paxos.v1.ProposeCallback;
-=======
-import org.apache.cassandra.service.paxos.*;
->>>>>>> 497ce2d9
 import org.apache.cassandra.service.reads.AbstractReadExecutor;
 import org.apache.cassandra.service.reads.PartitionSizeCallback;
 import org.apache.cassandra.service.reads.ReadCallback;
@@ -157,11 +148,6 @@
 import org.apache.cassandra.utils.MonotonicClock;
 import org.apache.cassandra.utils.NoSpamLogger;
 import org.apache.cassandra.utils.Pair;
-<<<<<<< HEAD
-=======
-import org.apache.cassandra.utils.UUIDGen;
-import org.apache.cassandra.utils.concurrent.CountDownLatch;
->>>>>>> 497ce2d9
 import org.apache.cassandra.utils.concurrent.UncheckedInterruptedException;
 
 import static com.google.common.collect.Iterables.concat;
@@ -1705,8 +1691,8 @@
             // we build this ONLY to perform the sufficiency check that happens on construction
             ReplicaPlans.forWrite(keyspace, cm.consistency(), tk, ReplicaPlans.writeAll);
 
-            // This host isn't a replica, so mark the request as being remote. If this host is a 
-            // replica, applyCounterMutationOnCoordinator() in the branch above will call performWrite(), and 
+            // This host isn't a replica, so mark the request as being remote. If this host is a
+            // replica, applyCounterMutationOnCoordinator() in the branch above will call performWrite(), and
             // there we'll mark a local request against the metrics.
             writeMetrics.remoteRequests.mark();
 
@@ -3527,20 +3513,6 @@
     {
         DatabaseDescriptor.setSStableReadRatePersistenceEnabled(enabled);
     }
-<<<<<<< HEAD
-=======
-
-    @Override
-    public boolean getUseStatementsEnabled()
-    {
-        return DatabaseDescriptor.getUseStatementsEnabled();
-    }
-
-    @Override
-    public void setUseStatementsEnabled(boolean enabled)
-    {
-        DatabaseDescriptor.setUseStatementsEnabled(enabled);
-    }
 
     @Override
     public boolean getClientRequestSizeMetricsEnabled()
@@ -3553,5 +3525,4 @@
     {
         DatabaseDescriptor.setClientRequestSizeMetricsEnabled(enabled);
     }
->>>>>>> 497ce2d9
 }