/*
 * Licensed to the Apache Software Foundation (ASF) under one
 * or more contributor license agreements.  See the NOTICE file
 * distributed with this work for additional information
 * regarding copyright ownership.  The ASF licenses this file
 * to you under the Apache License, Version 2.0 (the
 * "License"); you may not use this file except in compliance
 * with the License.  You may obtain a copy of the License at
 *
 *     http://www.apache.org/licenses/LICENSE-2.0
 *
 * Unless required by applicable law or agreed to in writing, software
 * distributed under the License is distributed on an "AS IS" BASIS,
 * WITHOUT WARRANTIES OR CONDITIONS OF ANY KIND, either express or implied.
 * See the License for the specific language governing permissions and
 * limitations under the License.
 */
package org.apache.cassandra.service;

import java.io.IOException;
import java.lang.management.ManagementFactory;
import java.net.InetAddress;
import java.nio.ByteBuffer;
import java.util.*;
import java.util.concurrent.*;
import java.util.concurrent.atomic.AtomicInteger;
import java.util.concurrent.atomic.AtomicLong;
import javax.management.MBeanServer;
import javax.management.ObjectName;

import com.google.common.base.Predicate;
import com.google.common.cache.CacheLoader;
import com.google.common.collect.*;
import com.google.common.primitives.Ints;
import com.google.common.util.concurrent.Uninterruptibles;

import org.apache.cassandra.config.ReadRepairDecision;
import org.apache.commons.lang3.StringUtils;
import org.slf4j.Logger;
import org.slf4j.LoggerFactory;

import org.apache.cassandra.batchlog.Batch;
import org.apache.cassandra.batchlog.BatchlogManager;
import org.apache.cassandra.batchlog.LegacyBatchlogMigrator;
import org.apache.cassandra.concurrent.Stage;
import org.apache.cassandra.concurrent.StageManager;
import org.apache.cassandra.config.CFMetaData;
import org.apache.cassandra.config.DatabaseDescriptor;
import org.apache.cassandra.config.Schema;
import org.apache.cassandra.db.*;
import org.apache.cassandra.db.filter.DataLimits;
import org.apache.cassandra.db.filter.TombstoneOverwhelmingException;
import org.apache.cassandra.db.partitions.*;
import org.apache.cassandra.db.rows.RowIterator;
import org.apache.cassandra.db.view.ViewUtils;
import org.apache.cassandra.dht.*;
import org.apache.cassandra.exceptions.*;
import org.apache.cassandra.gms.FailureDetector;
import org.apache.cassandra.gms.Gossiper;
import org.apache.cassandra.hints.Hint;
import org.apache.cassandra.hints.HintsService;
import org.apache.cassandra.index.Index;
import org.apache.cassandra.io.util.DataOutputBuffer;
import org.apache.cassandra.locator.*;
import org.apache.cassandra.metrics.*;
import org.apache.cassandra.net.*;
import org.apache.cassandra.service.paxos.Commit;
import org.apache.cassandra.service.paxos.PaxosState;
import org.apache.cassandra.service.paxos.PrepareCallback;
import org.apache.cassandra.service.paxos.ProposeCallback;
import org.apache.cassandra.net.MessagingService.Verb;
import org.apache.cassandra.tracing.Tracing;
import org.apache.cassandra.triggers.TriggerExecutor;
import org.apache.cassandra.utils.*;
import org.apache.cassandra.utils.AbstractIterator;

public class StorageProxy implements StorageProxyMBean
{
    public static final String MBEAN_NAME = "org.apache.cassandra.db:type=StorageProxy";
    private static final Logger logger = LoggerFactory.getLogger(StorageProxy.class);

    public static final String UNREACHABLE = "UNREACHABLE";

    private static final WritePerformer standardWritePerformer;
    private static final WritePerformer counterWritePerformer;
    private static final WritePerformer counterWriteOnCoordinatorPerformer;

    public static final StorageProxy instance = new StorageProxy();

    private static volatile int maxHintsInProgress = 128 * FBUtilities.getAvailableProcessors();
    private static final CacheLoader<InetAddress, AtomicInteger> hintsInProgress = new CacheLoader<InetAddress, AtomicInteger>()
    {
        public AtomicInteger load(InetAddress inetAddress)
        {
            return new AtomicInteger(0);
        }
    };
    private static final ClientRequestMetrics readMetrics = new ClientRequestMetrics("Read");
    private static final ClientRequestMetrics rangeMetrics = new ClientRequestMetrics("RangeSlice");
    private static final ClientRequestMetrics partitionSizeMetrics = new ClientRequestMetrics("PartitionSize");
    private static final ClientRequestMetrics writeMetrics = new ClientRequestMetrics("Write");
    private static final CASClientRequestMetrics casWriteMetrics = new CASClientRequestMetrics("CASWrite");
    private static final CASClientRequestMetrics casReadMetrics = new CASClientRequestMetrics("CASRead");
    private static final ViewWriteMetrics viewWriteMetrics = new ViewWriteMetrics("ViewWrite");
    private static final EnumMap<ConsistencyLevel, ClientRequestMetrics> partitionSizeMetricsMap = new EnumMap<>(ConsistencyLevel.class);
    private static final Map<ConsistencyLevel, ClientRequestMetrics> readMetricsMap = new EnumMap<>(ConsistencyLevel.class);
    private static final Map<ConsistencyLevel, ClientRequestMetrics> writeMetricsMap = new EnumMap<>(ConsistencyLevel.class);
    private static final BlacklistMetrics blacklistMetrics = new BlacklistMetrics();

    private static final double CONCURRENT_SUBREQUESTS_MARGIN = 0.10;

    private static final PartitionBlacklist partitionBlacklist = new PartitionBlacklist();

    @Override
    public void loadPartitionBlacklist()
    {
        partitionBlacklist.load();
    }

    @Override
    public void setEnablePartitionBlacklist(boolean enabled)
    {
        DatabaseDescriptor.setEnablePartitionBlacklist(enabled);
    }

    @Override
    public void setEnableBlacklistWrites(boolean enabled)
    {
        DatabaseDescriptor.setEnableBlacklistWrites(enabled);
    }

    @Override
    public void setEnableBlacklistReads(boolean enabled)
    {
        DatabaseDescriptor.setEnableBlacklistReads(enabled);
    }

    @Override
    public void setEnableBlacklistRangeReads(boolean enabled)
    {
        DatabaseDescriptor.setEnableBlacklistRangeReads(enabled);
    }

    @Override
    public boolean blacklistKey(String keyspace, String cf, String keyAsString)
    {
        if (!Schema.instance.getKeyspaces().contains(keyspace))
            return false;

        final Keyspace ks = Keyspace.open(keyspace);
        if (ks == null)
            return false;

        final ColumnFamilyStore cfs = ks.getColumnFamilyStore(cf);
        if (cfs == null)
            return false;

        final ByteBuffer bytes = cfs.metadata.getKeyValidator().fromString(keyAsString);
        return partitionBlacklist.blacklist(keyspace, cf, bytes);
    }

    private StorageProxy()
    {
    }

    static
    {
        MBeanServer mbs = ManagementFactory.getPlatformMBeanServer();
        try
        {
            mbs.registerMBean(instance, new ObjectName(MBEAN_NAME));
        }
        catch (Exception e)
        {
            throw new RuntimeException(e);
        }

        HintsService.instance.registerMBean();
        HintedHandOffManager.instance.registerMBean();

        standardWritePerformer = new WritePerformer()
        {
            public void apply(IMutation mutation,
                              Iterable<InetAddress> targets,
                              AbstractWriteResponseHandler<IMutation> responseHandler,
                              String localDataCenter,
                              ConsistencyLevel consistency_level)
            throws OverloadedException
            {
                assert mutation instanceof Mutation;
                sendToHintedEndpoints((Mutation) mutation, targets, responseHandler, localDataCenter, Stage.MUTATION);
            }
        };

        /*
         * We execute counter writes in 2 places: either directly in the coordinator node if it is a replica, or
         * in CounterMutationVerbHandler on a replica othewise. The write must be executed on the COUNTER_MUTATION stage
         * but on the latter case, the verb handler already run on the COUNTER_MUTATION stage, so we must not execute the
         * underlying on the stage otherwise we risk a deadlock. Hence two different performer.
         */
        counterWritePerformer = new WritePerformer()
        {
            public void apply(IMutation mutation,
                              Iterable<InetAddress> targets,
                              AbstractWriteResponseHandler<IMutation> responseHandler,
                              String localDataCenter,
                              ConsistencyLevel consistencyLevel)
            {
                counterWriteTask(mutation, targets, responseHandler, localDataCenter).run();
            }
        };

        counterWriteOnCoordinatorPerformer = new WritePerformer()
        {
            public void apply(IMutation mutation,
                              Iterable<InetAddress> targets,
                              AbstractWriteResponseHandler<IMutation> responseHandler,
                              String localDataCenter,
                              ConsistencyLevel consistencyLevel)
            {
                StageManager.getStage(Stage.COUNTER_MUTATION)
                            .execute(counterWriteTask(mutation, targets, responseHandler, localDataCenter));
            }
        };

        for(ConsistencyLevel level : ConsistencyLevel.values())
        {
            readMetricsMap.put(level, new ClientRequestMetrics("Read-" + level.name()));
            writeMetricsMap.put(level, new ClientRequestMetrics("Write-" + level.name()));
            partitionSizeMetricsMap.put(level, new ClientRequestMetrics("PartitionSize-" + level.name()));
        }
    }

    /**
     * Apply @param updates if and only if the current values in the row for @param key
     * match the provided @param conditions.  The algorithm is "raw" Paxos: that is, Paxos
     * minus leader election -- any node in the cluster may propose changes for any row,
     * which (that is, the row) is the unit of values being proposed, not single columns.
     *
     * The Paxos cohort is only the replicas for the given key, not the entire cluster.
     * So we expect performance to be reasonable, but CAS is still intended to be used
     * "when you really need it," not for all your updates.
     *
     * There are three phases to Paxos:
     *  1. Prepare: the coordinator generates a ballot (timeUUID in our case) and asks replicas to (a) promise
     *     not to accept updates from older ballots and (b) tell us about the most recent update it has already
     *     accepted.
     *  2. Accept: if a majority of replicas reply, the coordinator asks replicas to accept the value of the
     *     highest proposal ballot it heard about, or a new value if no in-progress proposals were reported.
     *  3. Commit (Learn): if a majority of replicas acknowledge the accept request, we can commit the new
     *     value.
     *
     *  Commit procedure is not covered in "Paxos Made Simple," and only briefly mentioned in "Paxos Made Live,"
     *  so here is our approach:
     *   3a. The coordinator sends a commit message to all replicas with the ballot and value.
     *   3b. Because of 1-2, this will be the highest-seen commit ballot.  The replicas will note that,
     *       and send it with subsequent promise replies.  This allows us to discard acceptance records
     *       for successfully committed replicas, without allowing incomplete proposals to commit erroneously
     *       later on.
     *
     *  Note that since we are performing a CAS rather than a simple update, we perform a read (of committed
     *  values) between the prepare and accept phases.  This gives us a slightly longer window for another
     *  coordinator to come along and trump our own promise with a newer one but is otherwise safe.
     *
     * @param keyspaceName the keyspace for the CAS
     * @param cfName the column family for the CAS
     * @param key the row key for the row to CAS
     * @param request the conditions for the CAS to apply as well as the update to perform if the conditions hold.
     * @param consistencyForPaxos the consistency for the paxos prepare and propose round. This can only be either SERIAL or LOCAL_SERIAL.
     * @param consistencyForCommit the consistency for write done during the commit phase. This can be anything, except SERIAL or LOCAL_SERIAL.
     *
     * @return null if the operation succeeds in updating the row, or the current values corresponding to conditions.
     * (since, if the CAS doesn't succeed, it means the current value do not match the conditions).
     */
    public static RowIterator cas(String keyspaceName,
                                  String cfName,
                                  DecoratedKey key,
                                  CASRequest request,
                                  ConsistencyLevel consistencyForPaxos,
                                  ConsistencyLevel consistencyForCommit,
                                  ClientState state)
    throws UnavailableException, IsBootstrappingException, RequestFailureException, RequestTimeoutException, InvalidRequestException
    {
        final long start = System.nanoTime();
        int contentions = 0;
        try
        {
            consistencyForPaxos.validateForCas();
            consistencyForCommit.validateForCasCommit(keyspaceName);

            if (DatabaseDescriptor.enablePartitionBlacklist() && DatabaseDescriptor.enableBlacklistWrites() && !partitionBlacklist.validateKey(keyspaceName, cfName, key.getKey()))
            {
                blacklistMetrics.incrementWritesRejected();
                blacklistMetrics.incrementTotalRejected();
                final byte[] keyBytes  = new byte[key.getKey().remaining()];
                key.getKey().slice().get(keyBytes);
                throw new InvalidRequestException(String.format("Unable to CAS write to blacklisted partition [0x%s] in %s/%s",
                        Hex.bytesToHex(keyBytes), keyspaceName, cfName));
            }

            CFMetaData metadata = Schema.instance.getCFMetaData(keyspaceName, cfName);

            long timeout = TimeUnit.MILLISECONDS.toNanos(DatabaseDescriptor.getCasContentionTimeout());
            while (System.nanoTime() - start < timeout)
            {
                // for simplicity, we'll do a single liveness check at the start of each attempt
                Pair<List<InetAddress>, Integer> p = getPaxosParticipants(metadata, key, consistencyForPaxos);
                List<InetAddress> liveEndpoints = p.left;
                int requiredParticipants = p.right;

                final Pair<UUID, Integer> pair = beginAndRepairPaxos(start, key, metadata, liveEndpoints, requiredParticipants, consistencyForPaxos, consistencyForCommit, true, state);
                final UUID ballot = pair.left;
                contentions += pair.right;

                // read the current values and check they validate the conditions
                Tracing.trace("Reading existing values for CAS precondition");
                SinglePartitionReadCommand readCommand = request.readCommand(FBUtilities.nowInSeconds());
                ConsistencyLevel readConsistency = consistencyForPaxos == ConsistencyLevel.LOCAL_SERIAL ? ConsistencyLevel.LOCAL_QUORUM : ConsistencyLevel.QUORUM;

                FilteredPartition current;
                try (RowIterator rowIter = readOne(readCommand, readConsistency))
                {
                    current = FilteredPartition.create(rowIter);
                }

                if (!request.appliesTo(current))
                {
                    Tracing.trace("CAS precondition does not match current values {}", current);
                    casWriteMetrics.conditionNotMet.inc();
                    return current.rowIterator();
                }

                // finish the paxos round w/ the desired updates
                // TODO turn null updates into delete?
                PartitionUpdate updates = request.makeUpdates(current);

                // Apply triggers to cas updates. A consideration here is that
                // triggers emit Mutations, and so a given trigger implementation
                // may generate mutations for partitions other than the one this
                // paxos round is scoped for. In this case, TriggerExecutor will
                // validate that the generated mutations are targetted at the same
                // partition as the initial updates and reject (via an
                // InvalidRequestException) any which aren't.
                updates = TriggerExecutor.instance.execute(updates);


                Commit proposal = Commit.newProposal(ballot, updates);
                Tracing.trace("CAS precondition is met; proposing client-requested updates for {}", ballot);
                if (proposePaxos(proposal, liveEndpoints, requiredParticipants, true, consistencyForPaxos))
                {
                    commitPaxos(proposal, consistencyForCommit, true);
                    Tracing.trace("CAS successful");
                    return null;
                }

                Tracing.trace("Paxos proposal not accepted (pre-empted by a higher ballot)");
                contentions++;
                Uninterruptibles.sleepUninterruptibly(ThreadLocalRandom.current().nextInt(100), TimeUnit.MILLISECONDS);
                // continue to retry
            }

            throw new WriteTimeoutException(WriteType.CAS, consistencyForPaxos, 0, consistencyForPaxos.blockFor(Keyspace.open(keyspaceName)));
        }
        catch (WriteTimeoutException|ReadTimeoutException e)
        {
            casWriteMetrics.timeouts.mark();
            writeMetricsMap.get(consistencyForPaxos).timeouts.mark();
            throw e;
        }
        catch (WriteFailureException|ReadFailureException e)
        {
            casWriteMetrics.failures.mark();
            writeMetricsMap.get(consistencyForPaxos).failures.mark();
            throw e;
        }
        catch(UnavailableException e)
        {
            casWriteMetrics.unavailables.mark();
            writeMetricsMap.get(consistencyForPaxos).unavailables.mark();
            throw e;
        }
        finally
        {
            if(contentions > 0)
            {
                casWriteMetrics.contention.update(contentions);
                casWriteMetrics.contentionEstimatedHistogram.add(contentions);
            }
            final long latency = System.nanoTime() - start;
            casWriteMetrics.addNano(latency);
            writeMetricsMap.get(consistencyForPaxos).addNano(latency);
        }
    }

    private static Predicate<InetAddress> sameDCPredicateFor(final String dc)
    {
        final IEndpointSnitch snitch = DatabaseDescriptor.getEndpointSnitch();
        return new Predicate<InetAddress>()
        {
            public boolean apply(InetAddress host)
            {
                return dc.equals(snitch.getDatacenter(host));
            }
        };
    }

    private static Pair<List<InetAddress>, Integer> getPaxosParticipants(CFMetaData cfm, DecoratedKey key, ConsistencyLevel consistencyForPaxos) throws UnavailableException
    {
        Token tk = key.getToken();
        List<InetAddress> naturalEndpoints = StorageService.instance.getNaturalEndpoints(cfm.ksName, tk);
        Collection<InetAddress> pendingEndpoints = StorageService.instance.getTokenMetadata().pendingEndpointsFor(tk, cfm.ksName);
        if (consistencyForPaxos == ConsistencyLevel.LOCAL_SERIAL)
        {
            // Restrict naturalEndpoints and pendingEndpoints to node in the local DC only
            String localDc = DatabaseDescriptor.getEndpointSnitch().getDatacenter(FBUtilities.getBroadcastAddress());
            Predicate<InetAddress> isLocalDc = sameDCPredicateFor(localDc);
            naturalEndpoints = ImmutableList.copyOf(Iterables.filter(naturalEndpoints, isLocalDc));
            pendingEndpoints = ImmutableList.copyOf(Iterables.filter(pendingEndpoints, isLocalDc));
        }
        int participants = pendingEndpoints.size() + naturalEndpoints.size();
        int requiredParticipants = participants / 2 + 1; // See CASSANDRA-8346, CASSANDRA-833
        List<InetAddress> liveEndpoints = ImmutableList.copyOf(Iterables.filter(Iterables.concat(naturalEndpoints, pendingEndpoints), IAsyncCallback.isAlive));
        if (liveEndpoints.size() < requiredParticipants)
            throw new UnavailableException(consistencyForPaxos, requiredParticipants, liveEndpoints.size());

        // We cannot allow CAS operations with 2 or more pending endpoints, see #8346.
        // Note that we fake an impossible number of required nodes in the unavailable exception
        // to nail home the point that it's an impossible operation no matter how many nodes are live.
        if (pendingEndpoints.size() > 1)
            throw new UnavailableException(String.format("Cannot perform LWT operation as there is more than one (%d) pending range movement", pendingEndpoints.size()),
                                           consistencyForPaxos,
                                           participants + 1,
                                           liveEndpoints.size());

        return Pair.create(liveEndpoints, requiredParticipants);
    }

    /**
     * begin a Paxos session by sending a prepare request and completing any in-progress requests seen in the replies
     *
     * @return the Paxos ballot promised by the replicas if no in-progress requests were seen and a quorum of
     * nodes have seen the mostRecentCommit.  Otherwise, return null.
     */
    private static Pair<UUID, Integer> beginAndRepairPaxos(long start,
                                                           DecoratedKey key,
                                                           CFMetaData metadata,
                                                           List<InetAddress> liveEndpoints,
                                                           int requiredParticipants,
                                                           ConsistencyLevel consistencyForPaxos,
                                                           ConsistencyLevel consistencyForCommit,
                                                           final boolean isWrite,
                                                           ClientState state)
    throws WriteTimeoutException, WriteFailureException
    {
        long timeout = TimeUnit.MILLISECONDS.toNanos(DatabaseDescriptor.getCasContentionTimeout());

        PrepareCallback summary = null;
        int contentions = 0;
        while (System.nanoTime() - start < timeout)
        {
            // We want a timestamp that is guaranteed to be unique for that node (so that the ballot is globally unique), but if we've got a prepare rejected
            // already we also want to make sure we pick a timestamp that has a chance to be promised, i.e. one that is greater that the most recently known
            // in progress (#5667). Lastly, we don't want to use a timestamp that is older than the last one assigned by ClientState or operations may appear
            // out-of-order (#7801).
            long minTimestampMicrosToUse = summary == null ? Long.MIN_VALUE : 1 + UUIDGen.microsTimestamp(summary.mostRecentInProgressCommit.ballot);
            long ballotMicros = state.getTimestampForPaxos(minTimestampMicrosToUse);
            // Note that ballotMicros is not guaranteed to be unique if two proposal are being handled concurrently by the same coordinator. But we still
            // need ballots to be unique for each proposal so we have to use getRandomTimeUUIDFromMicros.
            UUID ballot = UUIDGen.getRandomTimeUUIDFromMicros(ballotMicros);

            // prepare
            Tracing.trace("Preparing {}", ballot);
            Commit toPrepare = Commit.newPrepare(key, metadata, ballot);
            summary = preparePaxos(toPrepare, liveEndpoints, requiredParticipants, consistencyForPaxos);
            if (!summary.promised)
            {
                Tracing.trace("Some replicas have already promised a higher ballot than ours; aborting");
                contentions++;
                // sleep a random amount to give the other proposer a chance to finish
                Uninterruptibles.sleepUninterruptibly(ThreadLocalRandom.current().nextInt(100), TimeUnit.MILLISECONDS);
                continue;
            }

            Commit inProgress = summary.mostRecentInProgressCommitWithUpdate;
            Commit mostRecent = summary.mostRecentCommit;

            // If we have an in-progress ballot greater than the MRC we know, then it's an in-progress round that
            // needs to be completed, so do it.
            if (!inProgress.update.isEmpty() && inProgress.isAfter(mostRecent))
            {
                Tracing.trace("Finishing incomplete paxos round {}", inProgress);
                if(isWrite)
                    casWriteMetrics.unfinishedCommit.inc();
                else
                    casReadMetrics.unfinishedCommit.inc();
                Commit refreshedInProgress = Commit.newProposal(ballot, inProgress.update);
                if (proposePaxos(refreshedInProgress, liveEndpoints, requiredParticipants, false, consistencyForPaxos))
                {
                    try
                    {
                        commitPaxos(refreshedInProgress, consistencyForCommit, false);
                    }
                    catch (WriteTimeoutException e)
                    {
                        // We're still doing preparation for the paxos rounds, so we want to use the CAS (see CASSANDRA-8672)
                        throw new WriteTimeoutException(WriteType.CAS, e.consistency, e.received, e.blockFor);
                    }
                }
                else
                {
                    Tracing.trace("Some replicas have already promised a higher ballot than ours; aborting");
                    // sleep a random amount to give the other proposer a chance to finish
                    contentions++;
                    Uninterruptibles.sleepUninterruptibly(ThreadLocalRandom.current().nextInt(100), TimeUnit.MILLISECONDS);
                }
                continue;
            }

            // To be able to propose our value on a new round, we need a quorum of replica to have learn the previous one. Why is explained at:
            // https://issues.apache.org/jira/browse/CASSANDRA-5062?focusedCommentId=13619810&page=com.atlassian.jira.plugin.system.issuetabpanels:comment-tabpanel#comment-13619810)
            // Since we waited for quorum nodes, if some of them haven't seen the last commit (which may just be a timing issue, but may also
            // mean we lost messages), we pro-actively "repair" those nodes, and retry.
            int nowInSec = Ints.checkedCast(TimeUnit.MICROSECONDS.toSeconds(ballotMicros));
            Iterable<InetAddress> missingMRC = summary.replicasMissingMostRecentCommit(metadata, nowInSec);
            if (Iterables.size(missingMRC) > 0)
            {
                Tracing.trace("Repairing replicas that missed the most recent commit");
                sendCommit(mostRecent, missingMRC);
                // TODO: provided commits don't invalid the prepare we just did above (which they don't), we could just wait
                // for all the missingMRC to acknowledge this commit and then move on with proposing our value. But that means
                // adding the ability to have commitPaxos block, which is exactly CASSANDRA-5442 will do. So once we have that
                // latter ticket, we can pass CL.ALL to the commit above and remove the 'continue'.
                continue;
            }

            return Pair.create(ballot, contentions);
        }

        throw new WriteTimeoutException(WriteType.CAS, consistencyForPaxos, 0, consistencyForPaxos.blockFor(Keyspace.open(metadata.ksName)));
    }

    /**
     * Unlike commitPaxos, this does not wait for replies
     */
    private static void sendCommit(Commit commit, Iterable<InetAddress> replicas)
    {
        MessageOut<Commit> message = new MessageOut<Commit>(MessagingService.Verb.PAXOS_COMMIT, commit, Commit.serializer);
        for (InetAddress target : replicas)
            MessagingService.instance().sendOneWay(message, target);
    }

    private static PrepareCallback preparePaxos(Commit toPrepare, List<InetAddress> endpoints, int requiredParticipants, ConsistencyLevel consistencyForPaxos)
    throws WriteTimeoutException
    {
        PrepareCallback callback = new PrepareCallback(toPrepare.update.partitionKey(), toPrepare.update.metadata(), requiredParticipants, consistencyForPaxos);
        MessageOut<Commit> message = new MessageOut<Commit>(MessagingService.Verb.PAXOS_PREPARE, toPrepare, Commit.serializer);
        for (InetAddress target : endpoints)
            MessagingService.instance().sendRR(message, target, callback);
        callback.await();
        return callback;
    }

    private static boolean proposePaxos(Commit proposal, List<InetAddress> endpoints, int requiredParticipants, boolean timeoutIfPartial, ConsistencyLevel consistencyLevel)
    throws WriteTimeoutException
    {
        ProposeCallback callback = new ProposeCallback(endpoints.size(), requiredParticipants, !timeoutIfPartial, consistencyLevel);
        MessageOut<Commit> message = new MessageOut<Commit>(MessagingService.Verb.PAXOS_PROPOSE, proposal, Commit.serializer);
        for (InetAddress target : endpoints)
            MessagingService.instance().sendRR(message, target, callback);

        callback.await();

        if (callback.isSuccessful())
            return true;

        if (timeoutIfPartial && !callback.isFullyRefused())
            throw new WriteTimeoutException(WriteType.CAS, consistencyLevel, callback.getAcceptCount(), requiredParticipants);

        return false;
    }

    private static void commitPaxos(Commit proposal, ConsistencyLevel consistencyLevel, boolean shouldHint) throws WriteTimeoutException
    {
        boolean shouldBlock = consistencyLevel != ConsistencyLevel.ANY;
        Keyspace keyspace = Keyspace.open(proposal.update.metadata().ksName);

        Token tk = proposal.update.partitionKey().getToken();
        List<InetAddress> naturalEndpoints = StorageService.instance.getNaturalEndpoints(keyspace.getName(), tk);
        Collection<InetAddress> pendingEndpoints = StorageService.instance.getTokenMetadata().pendingEndpointsFor(tk, keyspace.getName());

        AbstractWriteResponseHandler<Commit> responseHandler = null;
        if (shouldBlock)
        {
            AbstractReplicationStrategy rs = keyspace.getReplicationStrategy();
            responseHandler = rs.getWriteResponseHandler(naturalEndpoints, pendingEndpoints, consistencyLevel, null, WriteType.SIMPLE);
        }

        MessageOut<Commit> message = new MessageOut<Commit>(MessagingService.Verb.PAXOS_COMMIT, proposal, Commit.serializer);
        for (InetAddress destination : Iterables.concat(naturalEndpoints, pendingEndpoints))
        {
            if (FailureDetector.instance.isAlive(destination))
            {
                if (shouldBlock)
                {
                    if (canDoLocalRequest(destination))
                        commitPaxosLocal(message, responseHandler);
                    else
                        MessagingService.instance().sendRR(message, destination, responseHandler, shouldHint);
                }
                else
                {
                    MessagingService.instance().sendOneWay(message, destination);
                }
            }
            else
            {
                if (responseHandler != null)
                {
                    responseHandler.expired();
                }
                if (shouldHint)
                {
                    submitHint(proposal.makeMutation(), destination, null);
                }
            }
        }

        if (shouldBlock)
            responseHandler.get();
    }

    /**
     * Commit a PAXOS task locally, and if the task times out rather then submitting a real hint
     * submit a fake one that executes immediately on the mutation stage, but generates the necessary backpressure
     * signal for hints
     */
    private static void commitPaxosLocal(final MessageOut<Commit> message, final AbstractWriteResponseHandler<?> responseHandler)
    {
        StageManager.getStage(MessagingService.verbStages.get(MessagingService.Verb.PAXOS_COMMIT)).maybeExecuteImmediately(new LocalMutationRunnable()
        {
            public void runMayThrow()
            {
                try
                {
                    PaxosState.commit(message.payload);
                    if (responseHandler != null)
                        responseHandler.response(null);
                }
                catch (Exception ex)
                {
                    if (!(ex instanceof WriteTimeoutException))
                        logger.error("Failed to apply paxos commit locally : {}", ex);
                    responseHandler.onFailure(FBUtilities.getBroadcastAddress());
                }
            }

            @Override
            protected Verb verb()
            {
                return MessagingService.Verb.PAXOS_COMMIT;
            }
        });
    }

    /**
     * Use this method to have these Mutations applied
     * across all replicas. This method will take care
     * of the possibility of a replica being down and hint
     * the data across to some other replica.
     *
     * @param mutations the mutations to be applied across the replicas
     * @param consistency_level the consistency level for the operation
     */
    public static void mutate(Collection<? extends IMutation> mutations, ConsistencyLevel consistency_level)
    throws UnavailableException, OverloadedException, WriteTimeoutException, WriteFailureException
    {
        Tracing.trace("Determining replicas for mutation");
        final String localDataCenter = DatabaseDescriptor.getEndpointSnitch().getDatacenter(FBUtilities.getBroadcastAddress());

        long startTime = System.nanoTime();
        List<AbstractWriteResponseHandler<IMutation>> responseHandlers = new ArrayList<>(mutations.size());

        try
        {
            for (IMutation mutation : mutations)
            {
                if (mutation instanceof CounterMutation)
                {
                    responseHandlers.add(mutateCounter((CounterMutation)mutation, localDataCenter));
                }
                else
                {
                    WriteType wt = mutations.size() <= 1 ? WriteType.SIMPLE : WriteType.UNLOGGED_BATCH;
                    responseHandlers.add(performWrite(mutation, consistency_level, localDataCenter, standardWritePerformer, null, wt));
                }
            }

            // wait for writes.  throws TimeoutException if necessary
            for (AbstractWriteResponseHandler<IMutation> responseHandler : responseHandlers)
            {
                responseHandler.get();
            }
        }
        catch (WriteTimeoutException|WriteFailureException ex)
        {
            if (consistency_level == ConsistencyLevel.ANY)
            {
                hintMutations(mutations);
            }
            else
            {
                if (ex instanceof WriteFailureException)
                {
                    writeMetrics.failures.mark();
                    writeMetricsMap.get(consistency_level).failures.mark();
                    WriteFailureException fe = (WriteFailureException)ex;
                    Tracing.trace("Write failure; received {} of {} required replies, failed {} requests",
                                  fe.received, fe.blockFor, fe.failures);
                }
                else
                {
                    writeMetrics.timeouts.mark();
                    writeMetricsMap.get(consistency_level).timeouts.mark();
                    WriteTimeoutException te = (WriteTimeoutException)ex;
                    Tracing.trace("Write timeout; received {} of {} required replies", te.received, te.blockFor);
                }
                throw ex;
            }
        }
        catch (UnavailableException e)
        {
            writeMetrics.unavailables.mark();
            writeMetricsMap.get(consistency_level).unavailables.mark();
            Tracing.trace("Unavailable");
            throw e;
        }
        catch (OverloadedException e)
        {
            writeMetrics.unavailables.mark();
            writeMetricsMap.get(consistency_level).unavailables.mark();
            Tracing.trace("Overloaded");
            throw e;
        }
        finally
        {
            long latency = System.nanoTime() - startTime;
            writeMetrics.addNano(latency);
            writeMetricsMap.get(consistency_level).addNano(latency);
        }
    }

    /**
     * Hint all the mutations (except counters, which can't be safely retried).  This means
     * we'll re-hint any successful ones; doesn't seem worth it to track individual success
     * just for this unusual case.
     *
     * Only used for CL.ANY
     *
     * @param mutations the mutations that require hints
     */
    private static void hintMutations(Collection<? extends IMutation> mutations)
    {
        for (IMutation mutation : mutations)
            if (!(mutation instanceof CounterMutation))
                hintMutation((Mutation) mutation);

        Tracing.trace("Wrote hints to satisfy CL.ANY after no replicas acknowledged the write");
    }

    private static void hintMutation(Mutation mutation)
    {
        String keyspaceName = mutation.getKeyspaceName();
        Token token = mutation.key().getToken();

        Iterable<InetAddress> endpoints = StorageService.instance.getNaturalAndPendingEndpoints(keyspaceName, token);
        ArrayList<InetAddress> endpointsToHint = new ArrayList<>(Iterables.size(endpoints));

        // local writes can timeout, but cannot be dropped (see LocalMutationRunnable and CASSANDRA-6510),
        // so there is no need to hint or retry.
        for (InetAddress target : endpoints)
            if (!target.equals(FBUtilities.getBroadcastAddress()) && shouldHint(target))
                endpointsToHint.add(target);

        submitHint(mutation, endpointsToHint, null);
    }

    public boolean appliesLocally(Mutation mutation)
    {
        String keyspaceName = mutation.getKeyspaceName();
        Token token = mutation.key().getToken();
        InetAddress local = FBUtilities.getBroadcastAddress();

        return StorageService.instance.getNaturalEndpoints(keyspaceName, token).contains(local)
               || StorageService.instance.getTokenMetadata().pendingEndpointsFor(token, keyspaceName).contains(local);
    }

    /**
     * Use this method to have these Mutations applied
     * across all replicas.
     *
     * @param mutations the mutations to be applied across the replicas
     * @param writeCommitLog if commitlog should be written
     * @param baseComplete time from epoch in ms that the local base mutation was(or will be) completed
     */
    public static void mutateMV(ByteBuffer dataKey, Collection<Mutation> mutations, boolean writeCommitLog, AtomicLong baseComplete)
    throws UnavailableException, OverloadedException, WriteTimeoutException
    {
        Tracing.trace("Determining replicas for mutation");
        final String localDataCenter = DatabaseDescriptor.getEndpointSnitch().getDatacenter(FBUtilities.getBroadcastAddress());

        long startTime = System.nanoTime();


        try
        {
            // if we haven't joined the ring, write everything to batchlog because paired replicas may be stale
            final UUID batchUUID = UUIDGen.getTimeUUID();

            if (StorageService.instance.isStarting() || StorageService.instance.isJoining() || StorageService.instance.isMoving())
            {
                BatchlogManager.store(Batch.createLocal(batchUUID, FBUtilities.timestampMicros(),
                                                        mutations), writeCommitLog);
            }
            else
            {
                List<WriteResponseHandlerWrapper> wrappers = new ArrayList<>(mutations.size());
                List<Mutation> nonPairedMutations = new LinkedList<>();
                Token baseToken = StorageService.instance.getTokenMetadata().partitioner.getToken(dataKey);

                ConsistencyLevel consistencyLevel = ConsistencyLevel.ONE;

                //Since the base -> view replication is 1:1 we only need to store the BL locally
                final Collection<InetAddress> batchlogEndpoints = Collections.singleton(FBUtilities.getBroadcastAddress());
                BatchlogResponseHandler.BatchlogCleanup cleanup = new BatchlogResponseHandler.BatchlogCleanup(mutations.size(),
                                                                                                              () -> asyncRemoveFromBatchlog(batchlogEndpoints, batchUUID));
                // add a handler for each mutation - includes checking availability, but doesn't initiate any writes, yet
                for (Mutation mutation : mutations)
                {
                    String keyspaceName = mutation.getKeyspaceName();
                    Token tk = mutation.key().getToken();
                    Optional<InetAddress> pairedEndpoint = ViewUtils.getViewNaturalEndpoint(keyspaceName, baseToken, tk);
                    Collection<InetAddress> pendingEndpoints = StorageService.instance.getTokenMetadata().pendingEndpointsFor(tk, keyspaceName);

                    if (pairedEndpoint.isPresent())
                    {
                        // When local node is the endpoint and there are no pending nodes we can
                        // Just apply the mutation locally.
                        if (pairedEndpoint.get().equals(FBUtilities.getBroadcastAddress())
                            && pendingEndpoints.isEmpty() && StorageService.instance.isJoined())
                            try
                            {
                                mutation.apply(writeCommitLog);
                            }
                            catch (Exception exc)
                            {
                                logger.error("Error applying local view update to keyspace {}: {}", mutation.getKeyspaceName(), mutation);
                                throw exc;
                            }
                        else
                        {
                            wrappers.add(wrapViewBatchResponseHandler(mutation,
                                                                      consistencyLevel,
                                                                      consistencyLevel,
                                                                      Collections.singletonList(pairedEndpoint.get()),
                                                                      baseComplete,
                                                                      WriteType.BATCH,
                                                                      cleanup));
                        }
                    }
                    else
                    {
                        //if there are no paired endpoints there are probably range movements going on,
                        //so we write to the local batchlog to replay later
                        if (pendingEndpoints.isEmpty())
                            logger.warn("Received base materialized view mutation for key {} that does not belong " +
                                        "to this node. There is probably a range movement happening (move or decommission)," +
                                        "but this node hasn't updated its ring metadata yet. Adding mutation to " +
                                        "local batchlog to be replayed later.",
                                        mutation.key());
                        nonPairedMutations.add(mutation);
                    }
                }

                if (!wrappers.isEmpty())
                {
                    // Apply to local batchlog memtable in this thread
                    BatchlogManager.store(Batch.createLocal(batchUUID, FBUtilities.timestampMicros(), Lists.transform(wrappers, w -> w.mutation)),
                                          writeCommitLog);

                    // now actually perform the writes and wait for them to complete
                    asyncWriteBatchedMutations(wrappers, localDataCenter, Stage.VIEW_MUTATION);
                }

                if (!nonPairedMutations.isEmpty())
                {
                    BatchlogManager.store(Batch.createLocal(batchUUID, FBUtilities.timestampMicros(), nonPairedMutations),
                                          writeCommitLog);
                }
            }
        }
        finally
        {
            viewWriteMetrics.addNano(System.nanoTime() - startTime);
        }
    }

    @SuppressWarnings("unchecked")
    public static void mutateWithTriggers(Collection<? extends IMutation> mutations,
                                          ConsistencyLevel consistencyLevel,
                                          boolean mutateAtomically)
    throws WriteTimeoutException, WriteFailureException, UnavailableException, OverloadedException, InvalidRequestException
    {
        if (DatabaseDescriptor.enablePartitionBlacklist() && DatabaseDescriptor.enableBlacklistWrites())
        {
            for (IMutation mutation : mutations)
            {
                for (final UUID cfid : mutation.getColumnFamilyIds())
                {
                    if (!partitionBlacklist.validateKey(cfid, mutation.key().getKey()))
                    {
                        blacklistMetrics.incrementWritesRejected();
                        blacklistMetrics.incrementTotalRejected();
                        final byte[] keyBytes = new byte[mutation.key().getKey().remaining()];
                        mutation.key().getKey().slice().get(keyBytes);
                        final Pair<String, String> kscf = Schema.instance.getCF(cfid);
                        if (kscf != null)
                        {
                            throw new InvalidRequestException(String.format("Unable to write to blacklisted partition [0x%s] in %s/%s",
                                    Hex.bytesToHex(keyBytes), kscf.left, kscf.right));
                        } else
                        {
                            throw new InvalidRequestException(String.format("Unable to write to blacklisted partition [0x%s] for unknown CF with id %s",
                                    Hex.bytesToHex(keyBytes), cfid.toString()));
                        }
                    }
                }
            }
        }

        Collection<Mutation> augmented = TriggerExecutor.instance.execute(mutations);

        boolean updatesView = Keyspace.open(mutations.iterator().next().getKeyspaceName())
                              .viewManager
                              .updatesAffectView(mutations, true);

        if (augmented != null)
            mutateAtomically(augmented, consistencyLevel, updatesView);
        else
        {
            if (mutateAtomically || updatesView)
                mutateAtomically((Collection<Mutation>) mutations, consistencyLevel, updatesView);
            else
                mutate(mutations, consistencyLevel);
        }
    }

    /**
     * See mutate. Adds additional steps before and after writing a batch.
     * Before writing the batch (but after doing availability check against the FD for the row replicas):
     *      write the entire batch to a batchlog elsewhere in the cluster.
     * After: remove the batchlog entry (after writing hints for the batch rows, if necessary).
     *
     * @param mutations the Mutations to be applied across the replicas
     * @param consistency_level the consistency level for the operation
     * @param requireQuorumForRemove at least a quorum of nodes will see update before deleting batchlog
     */
    public static void mutateAtomically(Collection<Mutation> mutations,
                                        ConsistencyLevel consistency_level,
                                        boolean requireQuorumForRemove)
    throws UnavailableException, OverloadedException, WriteTimeoutException
    {
        Tracing.trace("Determining replicas for atomic batch");
        long startTime = System.nanoTime();

        List<WriteResponseHandlerWrapper> wrappers = new ArrayList<WriteResponseHandlerWrapper>(mutations.size());
        String localDataCenter = DatabaseDescriptor.getEndpointSnitch().getDatacenter(FBUtilities.getBroadcastAddress());

        try
        {

            // If we are requiring quorum nodes for removal, we upgrade consistency level to QUORUM unless we already
            // require ALL, or EACH_QUORUM. This is so that *at least* QUORUM nodes see the update.
            ConsistencyLevel batchConsistencyLevel = requireQuorumForRemove
                                                     ? ConsistencyLevel.QUORUM
                                                     : consistency_level;

            switch (consistency_level)
            {
                case ALL:
                case EACH_QUORUM:
                    batchConsistencyLevel = consistency_level;
            }

            final BatchlogEndpoints batchlogEndpoints = getBatchlogEndpoints(localDataCenter, batchConsistencyLevel);
            final UUID batchUUID = UUIDGen.getTimeUUID();
            BatchlogResponseHandler.BatchlogCleanup cleanup = new BatchlogResponseHandler.BatchlogCleanup(mutations.size(),
                                                                                                          () -> asyncRemoveFromBatchlog(batchlogEndpoints, batchUUID));

            // add a handler for each mutation - includes checking availability, but doesn't initiate any writes, yet
            for (Mutation mutation : mutations)
            {
                WriteResponseHandlerWrapper wrapper = wrapBatchResponseHandler(mutation,
                                                                               consistency_level,
                                                                               batchConsistencyLevel,
                                                                               WriteType.BATCH,
                                                                               cleanup);
                // exit early if we can't fulfill the CL at this time.
                wrapper.handler.assureSufficientLiveNodes();
                wrappers.add(wrapper);
            }

            // write to the batchlog
            syncWriteToBatchlog(mutations, batchlogEndpoints, batchUUID);

            // now actually perform the writes and wait for them to complete
            syncWriteBatchedMutations(wrappers, localDataCenter, Stage.MUTATION);
        }
        catch (UnavailableException e)
        {
            writeMetrics.unavailables.mark();
            writeMetricsMap.get(consistency_level).unavailables.mark();
            Tracing.trace("Unavailable");
            throw e;
        }
        catch (WriteTimeoutException e)
        {
            writeMetrics.timeouts.mark();
            writeMetricsMap.get(consistency_level).timeouts.mark();
            Tracing.trace("Write timeout; received {} of {} required replies", e.received, e.blockFor);
            throw e;
        }
        catch (WriteFailureException e)
        {
            writeMetrics.failures.mark();
            writeMetricsMap.get(consistency_level).failures.mark();
            Tracing.trace("Write failure; received {} of {} required replies", e.received, e.blockFor);
            throw e;
        }
        finally
        {
            long latency = System.nanoTime() - startTime;
            writeMetrics.addNano(latency);
            writeMetricsMap.get(consistency_level).addNano(latency);

        }
    }

    public static boolean canDoLocalRequest(InetAddress replica)
    {
        return replica.equals(FBUtilities.getBroadcastAddress());
    }

    private static void syncWriteToBatchlog(Collection<Mutation> mutations, BatchlogEndpoints endpoints, UUID uuid)
    throws WriteTimeoutException, WriteFailureException
    {
        WriteResponseHandler<?> handler = new WriteResponseHandler<>(endpoints.all,
                                                                     Collections.<InetAddress>emptyList(),
                                                                     endpoints.all.size() == 1 ? ConsistencyLevel.ONE : ConsistencyLevel.TWO,
                                                                     Keyspace.open(SystemKeyspace.NAME),
                                                                     null,
                                                                     WriteType.BATCH_LOG);

        Batch batch = Batch.createLocal(uuid, FBUtilities.timestampMicros(), mutations);

        if (!endpoints.current.isEmpty())
            syncWriteToBatchlog(handler, batch, endpoints.current);

        if (!endpoints.legacy.isEmpty())
            LegacyBatchlogMigrator.syncWriteToBatchlog(handler, batch, endpoints.legacy);

        handler.get();
    }

    private static void syncWriteToBatchlog(WriteResponseHandler<?> handler, Batch batch, Collection<InetAddress> endpoints)
    throws WriteTimeoutException, WriteFailureException
    {
        MessageOut<Batch> message = new MessageOut<>(MessagingService.Verb.BATCH_STORE, batch, Batch.serializer);

        for (InetAddress target : endpoints)
        {
            logger.trace("Sending batchlog store request {} to {} for {} mutations", batch.id, target, batch.size());

            if (canDoLocalRequest(target))
                performLocally(Stage.MUTATION, () -> BatchlogManager.store(batch), handler);
            else
                MessagingService.instance().sendRR(message, target, handler);
        }
    }

    private static void asyncRemoveFromBatchlog(BatchlogEndpoints endpoints, UUID uuid)
    {
        if (!endpoints.current.isEmpty())
            asyncRemoveFromBatchlog(endpoints.current, uuid);

        if (!endpoints.legacy.isEmpty())
            LegacyBatchlogMigrator.asyncRemoveFromBatchlog(endpoints.legacy, uuid);
    }

    private static void asyncRemoveFromBatchlog(Collection<InetAddress> endpoints, UUID uuid)
    {
        MessageOut<UUID> message = new MessageOut<>(MessagingService.Verb.BATCH_REMOVE, uuid, UUIDSerializer.serializer);
        for (InetAddress target : endpoints)
        {
            if (logger.isTraceEnabled())
                logger.trace("Sending batchlog remove request {} to {}", uuid, target);

            if (canDoLocalRequest(target))
                performLocally(Stage.MUTATION, () -> BatchlogManager.remove(uuid));
            else
                MessagingService.instance().sendOneWay(message, target);
        }
    }

    private static void asyncWriteBatchedMutations(List<WriteResponseHandlerWrapper> wrappers, String localDataCenter, Stage stage)
    {
        for (WriteResponseHandlerWrapper wrapper : wrappers)
        {
            Iterable<InetAddress> endpoints = Iterables.concat(wrapper.handler.naturalEndpoints, wrapper.handler.pendingEndpoints);

            try
            {
                sendToHintedEndpoints(wrapper.mutation, endpoints, wrapper.handler, localDataCenter, stage);
            }
            catch (OverloadedException | WriteTimeoutException e)
            {
                wrapper.handler.onFailure(FBUtilities.getBroadcastAddress());
            }
        }
    }

    private static void syncWriteBatchedMutations(List<WriteResponseHandlerWrapper> wrappers, String localDataCenter, Stage stage)
    throws WriteTimeoutException, OverloadedException
    {
        for (WriteResponseHandlerWrapper wrapper : wrappers)
        {
            Iterable<InetAddress> endpoints = Iterables.concat(wrapper.handler.naturalEndpoints, wrapper.handler.pendingEndpoints);
            sendToHintedEndpoints(wrapper.mutation, endpoints, wrapper.handler, localDataCenter, stage);
        }


        for (WriteResponseHandlerWrapper wrapper : wrappers)
            wrapper.handler.get();
    }

    /**
     * Perform the write of a mutation given a WritePerformer.
     * Gather the list of write endpoints, apply locally and/or forward the mutation to
     * said write endpoint (deletaged to the actual WritePerformer) and wait for the
     * responses based on consistency level.
     *
     * @param mutation the mutation to be applied
     * @param consistency_level the consistency level for the write operation
     * @param performer the WritePerformer in charge of appliying the mutation
     * given the list of write endpoints (either standardWritePerformer for
     * standard writes or counterWritePerformer for counter writes).
     * @param callback an optional callback to be run if and when the write is
     * successful.
     */
    public static AbstractWriteResponseHandler<IMutation> performWrite(IMutation mutation,
                                                            ConsistencyLevel consistency_level,
                                                            String localDataCenter,
                                                            WritePerformer performer,
                                                            Runnable callback,
                                                            WriteType writeType)
    throws UnavailableException, OverloadedException
    {
        String keyspaceName = mutation.getKeyspaceName();
        AbstractReplicationStrategy rs = Keyspace.open(keyspaceName).getReplicationStrategy();

        Token tk = mutation.key().getToken();
        List<InetAddress> naturalEndpoints = StorageService.instance.getNaturalEndpoints(keyspaceName, tk);
        Collection<InetAddress> pendingEndpoints = StorageService.instance.getTokenMetadata().pendingEndpointsFor(tk, keyspaceName);

        AbstractWriteResponseHandler<IMutation> responseHandler = rs.getWriteResponseHandler(naturalEndpoints, pendingEndpoints, consistency_level, callback, writeType);

        // exit early if we can't fulfill the CL at this time
        responseHandler.assureSufficientLiveNodes();

        performer.apply(mutation, Iterables.concat(naturalEndpoints, pendingEndpoints), responseHandler, localDataCenter, consistency_level);
        return responseHandler;
    }

    // same as performWrites except does not initiate writes (but does perform availability checks).
    private static WriteResponseHandlerWrapper wrapBatchResponseHandler(Mutation mutation,
                                                                        ConsistencyLevel consistency_level,
                                                                        ConsistencyLevel batchConsistencyLevel,
                                                                        WriteType writeType,
                                                                        BatchlogResponseHandler.BatchlogCleanup cleanup)
    {
        Keyspace keyspace = Keyspace.open(mutation.getKeyspaceName());
        AbstractReplicationStrategy rs = keyspace.getReplicationStrategy();
        String keyspaceName = mutation.getKeyspaceName();
        Token tk = mutation.key().getToken();
        List<InetAddress> naturalEndpoints = StorageService.instance.getNaturalEndpoints(keyspaceName, tk);
        Collection<InetAddress> pendingEndpoints = StorageService.instance.getTokenMetadata().pendingEndpointsFor(tk, keyspaceName);
        AbstractWriteResponseHandler<IMutation> writeHandler = rs.getWriteResponseHandler(naturalEndpoints, pendingEndpoints, consistency_level, null, writeType);
        BatchlogResponseHandler<IMutation> batchHandler = new BatchlogResponseHandler<>(writeHandler, batchConsistencyLevel.blockFor(keyspace), cleanup);
        return new WriteResponseHandlerWrapper(batchHandler, mutation);
    }

    /**
     * Same as performWrites except does not initiate writes (but does perform availability checks).
     * Keeps track of ViewWriteMetrics
     */
    private static WriteResponseHandlerWrapper wrapViewBatchResponseHandler(Mutation mutation,
                                                                            ConsistencyLevel consistency_level,
                                                                            ConsistencyLevel batchConsistencyLevel,
                                                                            List<InetAddress> naturalEndpoints,
                                                                            AtomicLong baseComplete,
                                                                            WriteType writeType,
                                                                            BatchlogResponseHandler.BatchlogCleanup cleanup)
    {
        Keyspace keyspace = Keyspace.open(mutation.getKeyspaceName());
        AbstractReplicationStrategy rs = keyspace.getReplicationStrategy();
        String keyspaceName = mutation.getKeyspaceName();
        Token tk = mutation.key().getToken();
        Collection<InetAddress> pendingEndpoints = StorageService.instance.getTokenMetadata().pendingEndpointsFor(tk, keyspaceName);
        AbstractWriteResponseHandler<IMutation> writeHandler = rs.getWriteResponseHandler(naturalEndpoints, pendingEndpoints, consistency_level, () -> {
            long delay = Math.max(0, System.currentTimeMillis() - baseComplete.get());
            viewWriteMetrics.viewWriteLatency.update(delay, TimeUnit.MILLISECONDS);
        }, writeType);
        BatchlogResponseHandler<IMutation> batchHandler = new ViewWriteMetricsWrapped(writeHandler, batchConsistencyLevel.blockFor(keyspace), cleanup);
        return new WriteResponseHandlerWrapper(batchHandler, mutation);
    }

    // used by atomic_batch_mutate to decouple availability check from the write itself, caches consistency level and endpoints.
    private static class WriteResponseHandlerWrapper
    {
        final BatchlogResponseHandler<IMutation> handler;
        final Mutation mutation;

        WriteResponseHandlerWrapper(BatchlogResponseHandler<IMutation> handler, Mutation mutation)
        {
            this.handler = handler;
            this.mutation = mutation;
        }
    }

    /*
     * A class to filter batchlog endpoints into legacy endpoints (version < 3.0) or not.
     */
    private static final class BatchlogEndpoints
    {
        public final Collection<InetAddress> all;
        public final Collection<InetAddress> current;
        public final Collection<InetAddress> legacy;

        BatchlogEndpoints(Collection<InetAddress> endpoints)
        {
            all = endpoints;
            current = new ArrayList<>(2);
            legacy = new ArrayList<>(2);

            for (InetAddress ep : endpoints)
            {
                if (MessagingService.instance().getVersion(ep) >= MessagingService.VERSION_30)
                    current.add(ep);
                else
                    legacy.add(ep);
            }
        }
    }

    /*
     * Replicas are picked manually:
     * - replicas should be alive according to the failure detector
     * - replicas should be in the local datacenter
     * - choose min(2, number of qualifying candiates above)
     * - allow the local node to be the only replica only if it's a single-node DC
     */
    private static BatchlogEndpoints getBatchlogEndpoints(String localDataCenter, ConsistencyLevel consistencyLevel)
    throws UnavailableException
    {
        TokenMetadata.Topology topology = StorageService.instance.getTokenMetadata().cachedOnlyTokenMap().getTopology();
        Multimap<String, InetAddress> localEndpoints = HashMultimap.create(topology.getDatacenterRacks().get(localDataCenter));
        String localRack = DatabaseDescriptor.getEndpointSnitch().getRack(FBUtilities.getBroadcastAddress());

        Collection<InetAddress> chosenEndpoints = new BatchlogManager.EndpointFilter(localRack, localEndpoints).filter();
        if (chosenEndpoints.isEmpty())
        {
            if (consistencyLevel == ConsistencyLevel.ANY)
                return new BatchlogEndpoints(Collections.singleton(FBUtilities.getBroadcastAddress()));

            throw new UnavailableException(ConsistencyLevel.ONE, 1, 0);
        }

        return new BatchlogEndpoints(chosenEndpoints);
    }

    /**
     * Send the mutations to the right targets, write it locally if it corresponds or writes a hint when the node
     * is not available.
     *
     * Note about hints:
     * <pre>
     * {@code
     * | Hinted Handoff | Consist. Level |
     * | on             |       >=1      | --> wait for hints. We DO NOT notify the handler with handler.response() for hints;
     * | on             |       ANY      | --> wait for hints. Responses count towards consistency.
     * | off            |       >=1      | --> DO NOT fire hints. And DO NOT wait for them to complete.
     * | off            |       ANY      | --> DO NOT fire hints. And DO NOT wait for them to complete.
     * }
     * </pre>
     *
     * @throws OverloadedException if the hints cannot be written/enqueued
     */
    public static void sendToHintedEndpoints(final Mutation mutation,
                                             Iterable<InetAddress> targets,
                                             AbstractWriteResponseHandler<IMutation> responseHandler,
                                             String localDataCenter,
                                             Stage stage)
    throws OverloadedException
    {
        // extra-datacenter replicas, grouped by dc
        Map<String, Collection<InetAddress>> dcGroups = null;
        // only need to create a Message for non-local writes
        MessageOut<Mutation> message = null;

        boolean insertLocal = false;
        ArrayList<InetAddress> endpointsToHint = null;

        for (InetAddress destination : targets)
        {
            checkHintOverload(destination);

            if (FailureDetector.instance.isAlive(destination))
            {
                if (canDoLocalRequest(destination))
                {
                    insertLocal = true;
                }
                else
                {
                    // belongs on a different server
                    if (message == null)
                        message = mutation.createMessage();
                    String dc = DatabaseDescriptor.getEndpointSnitch().getDatacenter(destination);
                    // direct writes to local DC or old Cassandra versions
                    // (1.1 knows how to forward old-style String message IDs; updated to int in 2.0)
                    if (localDataCenter.equals(dc))
                    {
                        MessagingService.instance().sendRR(message, destination, responseHandler, true);
                    }
                    else
                    {
                        Collection<InetAddress> messages = (dcGroups != null) ? dcGroups.get(dc) : null;
                        if (messages == null)
                        {
                            messages = new ArrayList<>(3); // most DCs will have <= 3 replicas
                            if (dcGroups == null)
                                dcGroups = new HashMap<>();
                            dcGroups.put(dc, messages);
                        }
                        messages.add(destination);
                    }
                }
            }
            else
            {
                //Immediately mark the response as expired since the request will not be sent
                responseHandler.expired();
                if (shouldHint(destination))
                {
                    if (endpointsToHint == null)
                        endpointsToHint = new ArrayList<>(Iterables.size(targets));
                    endpointsToHint.add(destination);
                }
            }
        }

        if (endpointsToHint != null)
            submitHint(mutation, endpointsToHint, responseHandler);

        if (insertLocal)
            performLocally(stage, mutation::apply, responseHandler);

        if (dcGroups != null)
        {
            // for each datacenter, send the message to one node to relay the write to other replicas
            if (message == null)
                message = mutation.createMessage();

            for (Collection<InetAddress> dcTargets : dcGroups.values())
                sendMessagesToNonlocalDC(message, dcTargets, responseHandler);
        }
    }

    private static void checkHintOverload(InetAddress destination) throws OverloadedException
    {
        // avoid OOMing due to excess hints.  we need to do this check even for "live" nodes, since we can
        // still generate hints for those if it's overloaded or simply dead but not yet known-to-be-dead.
        // The idea is that if we have over maxHintsInProgress hints in flight, this is probably due to
        // a small number of nodes causing problems, so we should avoid shutting down writes completely to
        // healthy nodes.  Any node with no hintsInProgress is considered healthy.
        if (StorageMetrics.totalHintsInProgress.getCount() > maxHintsInProgress
                && (getHintsInProgressFor(destination).get() > 0 && shouldHint(destination)))
        {
            throw new OverloadedException("Too many in flight hints: " + StorageMetrics.totalHintsInProgress.getCount() +
                                          " destination: " + destination +
                                          " destination hints: " + getHintsInProgressFor(destination).get());
        }
    }

    private static void sendMessagesToNonlocalDC(MessageOut<? extends IMutation> message,
                                                 Collection<InetAddress> targets,
                                                 AbstractWriteResponseHandler<IMutation> handler)
    {
        Iterator<InetAddress> iter = targets.iterator();
        InetAddress target = iter.next();

        // Add the other destinations of the same message as a FORWARD_HEADER entry
        try (DataOutputBuffer out = new DataOutputBuffer())
        {
            out.writeInt(targets.size() - 1);
            while (iter.hasNext())
            {
                InetAddress destination = iter.next();
                CompactEndpointSerializationHelper.serialize(destination, out);
                int id = MessagingService.instance().addCallback(handler,
                                                                 message,
                                                                 destination,
                                                                 message.getTimeout(),
                                                                 handler.consistencyLevel,
                                                                 true);
                out.writeInt(id);
                logger.trace("Adding FWD message to {}@{}", id, destination);
            }
            message = message.withParameter(Mutation.FORWARD_TO, out.getData());
            // send the combined message + forward headers
            int id = MessagingService.instance().sendRR(message, target, handler, true);
            logger.trace("Sending message to {}@{}", id, target);
        }
        catch (IOException e)
        {
            // DataOutputBuffer is in-memory, doesn't throw IOException
            throw new AssertionError(e);
        }
    }

    private static void performLocally(Stage stage, final Runnable runnable)
    {
        StageManager.getStage(stage).maybeExecuteImmediately(new LocalMutationRunnable()
        {
            public void runMayThrow()
            {
                try
                {
                    runnable.run();
                }
                catch (Exception ex)
                {
                    logger.error("Failed to apply mutation locally : {}", ex);
                }
            }

            @Override
            protected Verb verb()
            {
                return MessagingService.Verb.MUTATION;
            }
        });
    }

    private static void performLocally(Stage stage, final Runnable runnable, final IAsyncCallbackWithFailure<?> handler)
    {
        StageManager.getStage(stage).maybeExecuteImmediately(new LocalMutationRunnable()
        {
            public void runMayThrow()
            {
                try
                {
                    runnable.run();
                    handler.response(null);
                }
                catch (Exception ex)
                {
                    if (!(ex instanceof WriteTimeoutException))
                        logger.error("Failed to apply mutation locally : {}", ex);
                    handler.onFailure(FBUtilities.getBroadcastAddress());
                }
            }

            @Override
            protected Verb verb()
            {
                return MessagingService.Verb.MUTATION;
            }
        });
    }

    /**
     * Handle counter mutation on the coordinator host.
     *
     * A counter mutation needs to first be applied to a replica (that we'll call the leader for the mutation) before being
     * replicated to the other endpoint. To achieve so, there is two case:
     *   1) the coordinator host is a replica: we proceed to applying the update locally and replicate throug
     *   applyCounterMutationOnCoordinator
     *   2) the coordinator is not a replica: we forward the (counter)mutation to a chosen replica (that will proceed through
     *   applyCounterMutationOnLeader upon receive) and wait for its acknowledgment.
     *
     * Implementation note: We check if we can fulfill the CL on the coordinator host even if he is not a replica to allow
     * quicker response and because the WriteResponseHandlers don't make it easy to send back an error. We also always gather
     * the write latencies at the coordinator node to make gathering point similar to the case of standard writes.
     */
    public static AbstractWriteResponseHandler<IMutation> mutateCounter(CounterMutation cm, String localDataCenter) throws UnavailableException, OverloadedException
    {
        InetAddress endpoint = findSuitableEndpoint(cm.getKeyspaceName(), cm.key(), localDataCenter, cm.consistency());

        if (endpoint.equals(FBUtilities.getBroadcastAddress()))
        {
            return applyCounterMutationOnCoordinator(cm, localDataCenter);
        }
        else
        {
            // Exit now if we can't fulfill the CL here instead of forwarding to the leader replica
            String keyspaceName = cm.getKeyspaceName();
            AbstractReplicationStrategy rs = Keyspace.open(keyspaceName).getReplicationStrategy();
            Token tk = cm.key().getToken();
            List<InetAddress> naturalEndpoints = StorageService.instance.getNaturalEndpoints(keyspaceName, tk);
            Collection<InetAddress> pendingEndpoints = StorageService.instance.getTokenMetadata().pendingEndpointsFor(tk, keyspaceName);

            rs.getWriteResponseHandler(naturalEndpoints, pendingEndpoints, cm.consistency(), null, WriteType.COUNTER).assureSufficientLiveNodes();

            // Forward the actual update to the chosen leader replica
            AbstractWriteResponseHandler<IMutation> responseHandler = new WriteResponseHandler<>(endpoint, WriteType.COUNTER);

            Tracing.trace("Enqueuing counter update to {}", endpoint);
            MessagingService.instance().sendRR(cm.makeMutationMessage(), endpoint, responseHandler, false);
            return responseHandler;
        }
    }

    /**
     * Find a suitable replica as leader for counter update.
     * For now, we pick a random replica in the local DC (or ask the snitch if
     * there is no replica alive in the local DC).
     * TODO: if we track the latency of the counter writes (which makes sense
     * contrarily to standard writes since there is a read involved), we could
     * trust the dynamic snitch entirely, which may be a better solution. It
     * is unclear we want to mix those latencies with read latencies, so this
     * may be a bit involved.
     */
    private static InetAddress findSuitableEndpoint(String keyspaceName, DecoratedKey key, String localDataCenter, ConsistencyLevel cl) throws UnavailableException
    {
        Keyspace keyspace = Keyspace.open(keyspaceName);
        IEndpointSnitch snitch = DatabaseDescriptor.getEndpointSnitch();
        List<InetAddress> endpoints = StorageService.instance.getLiveNaturalEndpoints(keyspace, key);
        if (endpoints.isEmpty())
            // TODO have a way to compute the consistency level
            throw new UnavailableException(cl, cl.blockFor(keyspace), 0);

        List<InetAddress> localEndpoints = new ArrayList<InetAddress>();
        for (InetAddress endpoint : endpoints)
        {
            if (snitch.getDatacenter(endpoint).equals(localDataCenter))
                localEndpoints.add(endpoint);
        }
        if (localEndpoints.isEmpty())
        {
            // No endpoint in local DC, pick the closest endpoint according to the snitch
            snitch.sortByProximity(FBUtilities.getBroadcastAddress(), endpoints);
            return endpoints.get(0);
        }
        else
        {
            return localEndpoints.get(ThreadLocalRandom.current().nextInt(localEndpoints.size()));
        }
    }

    // Must be called on a replica of the mutation. This replica becomes the
    // leader of this mutation.
    public static AbstractWriteResponseHandler<IMutation> applyCounterMutationOnLeader(CounterMutation cm, String localDataCenter, Runnable callback)
    throws UnavailableException, OverloadedException
    {
        return performWrite(cm, cm.consistency(), localDataCenter, counterWritePerformer, callback, WriteType.COUNTER);
    }

    // Same as applyCounterMutationOnLeader but must with the difference that it use the MUTATION stage to execute the write (while
    // applyCounterMutationOnLeader assumes it is on the MUTATION stage already)
    public static AbstractWriteResponseHandler<IMutation> applyCounterMutationOnCoordinator(CounterMutation cm, String localDataCenter)
    throws UnavailableException, OverloadedException
    {
        return performWrite(cm, cm.consistency(), localDataCenter, counterWriteOnCoordinatorPerformer, null, WriteType.COUNTER);
    }

    private static Runnable counterWriteTask(final IMutation mutation,
                                             final Iterable<InetAddress> targets,
                                             final AbstractWriteResponseHandler<IMutation> responseHandler,
                                             final String localDataCenter)
    {
        return new DroppableRunnable(MessagingService.Verb.COUNTER_MUTATION)
        {
            @Override
            public void runMayThrow() throws OverloadedException, WriteTimeoutException
            {
                assert mutation instanceof CounterMutation;

                Mutation result = ((CounterMutation) mutation).apply();
                responseHandler.response(null);

                Set<InetAddress> remotes = Sets.difference(ImmutableSet.copyOf(targets),
                                                           ImmutableSet.of(FBUtilities.getBroadcastAddress()));
                if (!remotes.isEmpty())
                    sendToHintedEndpoints(result, remotes, responseHandler, localDataCenter, Stage.COUNTER_MUTATION);
            }
        };
    }

    private static boolean systemKeyspaceQuery(List<? extends ReadCommand> cmds)
    {
        for (ReadCommand cmd : cmds)
            if (!Schema.isSystemKeyspace(cmd.metadata().ksName))
                return false;
        return true;
    }

    public static RowIterator readOne(SinglePartitionReadCommand command, ConsistencyLevel consistencyLevel)
    throws UnavailableException, IsBootstrappingException, ReadFailureException, ReadTimeoutException, InvalidRequestException
    {
        return readOne(command, consistencyLevel, null);
    }

    public static RowIterator readOne(SinglePartitionReadCommand command, ConsistencyLevel consistencyLevel, ClientState state)
    throws UnavailableException, IsBootstrappingException, ReadFailureException, ReadTimeoutException, InvalidRequestException
    {
        return PartitionIterators.getOnlyElement(read(SinglePartitionReadCommand.Group.one(command), consistencyLevel, state), command);
    }

    public static PartitionIterator read(SinglePartitionReadCommand.Group group, ConsistencyLevel consistencyLevel)
    throws UnavailableException, IsBootstrappingException, ReadFailureException, ReadTimeoutException, InvalidRequestException
    {
        // When using serial CL, the ClientState should be provided
        assert !consistencyLevel.isSerialConsistency();
        return read(group, consistencyLevel, null);
    }

    /**
     * Performs the actual reading of a row out of the StorageService, fetching
     * a specific set of column names from a given column family.
     */
    public static PartitionIterator read(SinglePartitionReadCommand.Group group, ConsistencyLevel consistencyLevel, ClientState state)
    throws UnavailableException, IsBootstrappingException, ReadFailureException, ReadTimeoutException, InvalidRequestException
    {
        if (StorageService.instance.isBootstrapMode() && !systemKeyspaceQuery(group.commands))
        {
            readMetrics.unavailables.mark();
            readMetricsMap.get(consistencyLevel).unavailables.mark();
            throw new IsBootstrappingException();
        }

        if (DatabaseDescriptor.enablePartitionBlacklist() && DatabaseDescriptor.enableBlacklistReads())
        {
            for (SinglePartitionReadCommand command : group.commands)
            {
                if (!partitionBlacklist.validateKey(command.metadata().cfId, command.partitionKey().getKey()))
                {
                    blacklistMetrics.incrementReadsRejected();
                    blacklistMetrics.incrementTotalRejected();
                    final byte[] keyBytes = new byte[command.partitionKey().getKey().remaining()];
                    command.partitionKey().getKey().slice().get(keyBytes);
                    throw new InvalidRequestException(String.format("Unable to read blacklisted partition [0x%s] in %s/%s",
                            Hex.bytesToHex(keyBytes), command.metadata().ksName, command.metadata().cfName));
                }
            }
        }

        return consistencyLevel.isSerialConsistency()
             ? readWithPaxos(group, consistencyLevel, state)
             : readRegular(group, consistencyLevel);
    }

    private static PartitionIterator readWithPaxos(SinglePartitionReadCommand.Group group, ConsistencyLevel consistencyLevel, ClientState state)
    throws InvalidRequestException, UnavailableException, ReadFailureException, ReadTimeoutException
    {
        assert state != null;
        if (group.commands.size() > 1)
            throw new InvalidRequestException("SERIAL/LOCAL_SERIAL consistency may only be requested for one partition at a time");

        long start = System.nanoTime();
        SinglePartitionReadCommand command = group.commands.get(0);
        CFMetaData metadata = command.metadata();
        DecoratedKey key = command.partitionKey();

        PartitionIterator result = null;
        try
        {
            // make sure any in-progress paxos writes are done (i.e., committed to a majority of replicas), before performing a quorum read
            Pair<List<InetAddress>, Integer> p = getPaxosParticipants(metadata, key, consistencyLevel);
            List<InetAddress> liveEndpoints = p.left;
            int requiredParticipants = p.right;

            // does the work of applying in-progress writes; throws UAE or timeout if it can't
            final ConsistencyLevel consistencyForCommitOrFetch = consistencyLevel == ConsistencyLevel.LOCAL_SERIAL
                                                                                   ? ConsistencyLevel.LOCAL_QUORUM
                                                                                   : ConsistencyLevel.QUORUM;

            try
            {
                final Pair<UUID, Integer> pair = beginAndRepairPaxos(start, key, metadata, liveEndpoints, requiredParticipants, consistencyLevel, consistencyForCommitOrFetch, false, state);
                if (pair.right > 0)
                {
                    casReadMetrics.contention.update(pair.right);
                    casReadMetrics.contentionEstimatedHistogram.add(pair.right);
                }
            }
            catch (WriteTimeoutException e)
            {
                throw new ReadTimeoutException(consistencyLevel, 0, consistencyLevel.blockFor(Keyspace.open(metadata.ksName)), false);
            }
            catch (WriteFailureException e)
            {
                throw new ReadFailureException(consistencyLevel, e.received, e.failures, e.blockFor, false);
            }

            result = fetchRows(group.commands, consistencyForCommitOrFetch);
        }
        catch (UnavailableException e)
        {
            readMetrics.unavailables.mark();
            casReadMetrics.unavailables.mark();
            readMetricsMap.get(consistencyLevel).unavailables.mark();
            throw e;
        }
        catch (ReadTimeoutException e)
        {
            readMetrics.timeouts.mark();
            casReadMetrics.timeouts.mark();
            readMetricsMap.get(consistencyLevel).timeouts.mark();
            throw e;
        }
        catch (ReadFailureException e)
        {
            readMetrics.failures.mark();
            casReadMetrics.failures.mark();
            readMetricsMap.get(consistencyLevel).failures.mark();
            throw e;
        }
        finally
        {
            long latency = System.nanoTime() - start;
            readMetrics.addNano(latency);
            casReadMetrics.addNano(latency);
            readMetricsMap.get(consistencyLevel).addNano(latency);
            Keyspace.open(metadata.ksName).getColumnFamilyStore(metadata.cfName).metric.coordinatorReadLatency.update(latency, TimeUnit.NANOSECONDS);
        }

        return result;
    }

    @SuppressWarnings("resource")
    private static PartitionIterator readRegular(SinglePartitionReadCommand.Group group, ConsistencyLevel consistencyLevel)
    throws UnavailableException, ReadFailureException, ReadTimeoutException
    {
        long start = System.nanoTime();
        try
        {
            PartitionIterator result = fetchRows(group.commands, consistencyLevel);
            // If we have more than one command, then despite each read command honoring the limit, the total result
            // might not honor it and so we should enforce it
            if (group.commands.size() > 1)
                result = group.limits().filter(result, group.nowInSec());
            return result;
        }
        catch (UnavailableException e)
        {
            readMetrics.unavailables.mark();
            readMetricsMap.get(consistencyLevel).unavailables.mark();
            throw e;
        }
        catch (ReadTimeoutException e)
        {
            readMetrics.timeouts.mark();
            readMetricsMap.get(consistencyLevel).timeouts.mark();
            throw e;
        }
        catch (ReadFailureException e)
        {
            readMetrics.failures.mark();
            readMetricsMap.get(consistencyLevel).failures.mark();
            throw e;
        }
        finally
        {
            long latency = System.nanoTime() - start;
            readMetrics.addNano(latency);
            readMetricsMap.get(consistencyLevel).addNano(latency);
            // TODO avoid giving every command the same latency number.  Can fix this in CASSADRA-5329
            for (ReadCommand command : group.commands)
                Keyspace.openAndGetStore(command.metadata()).metric.coordinatorReadLatency.update(latency, TimeUnit.NANOSECONDS);
        }
    }

    public static Map<InetAddress, Long> fetchPartitionSize(PartitionSizeCommand command, ConsistencyLevel cl, long queryStartNanoTime) throws ReadTimeoutException, UnavailableException
    {
        long start = System.nanoTime();
        Keyspace keyspace = Keyspace.open(command.keyspace);
        List<InetAddress> allReplicas = StorageService.instance.getLiveNaturalEndpoints(keyspace, command.key);
        List<InetAddress> filteredReplicas = cl.filterForQuery(keyspace, allReplicas, cl.isDatacenterLocal() ? ReadRepairDecision.DC_LOCAL : ReadRepairDecision.GLOBAL);
        try
        {
            cl.assureSufficientLiveNodes(keyspace, filteredReplicas);
        }
        catch (UnavailableException e)
        {
            partitionSizeMetricsMap.get(cl).unavailables.mark();
            partitionSizeMetrics.unavailables.mark();
            throw e;
        }

        List<InetAddress> replicasToMessage = filteredReplicas.subList(0, Math.min(cl.blockFor(keyspace) + 1, filteredReplicas.size()));

        PartitionSizeCallback callback = new PartitionSizeCallback(command, cl, cl.blockFor(keyspace), queryStartNanoTime);
        MessageOut<PartitionSizeCommand> message = command.getMessage();

        InetAddress broadcastAddress = FBUtilities.getBroadcastAddress();
        for (InetAddress replica : replicasToMessage)
        {
            if (replica.equals(broadcastAddress))
            {
                StageManager.getStage(Stage.READ).maybeExecuteImmediately(() -> {
                    long size = command.executeLocally();
                    callback.handleResponse(broadcastAddress, size);
                });
            }
            else
            {
                MessagingService.instance().sendRR(message, replica, callback);
            }
        }

        try
        {
            return callback.get();
        }
        catch (ReadTimeoutException e)
        {
            partitionSizeMetricsMap.get(cl).timeouts.mark();
            partitionSizeMetrics.timeouts.mark();
            throw e;
        }
        finally
        {
            long latency = System.nanoTime() - start;
            partitionSizeMetrics.addNano(latency);
            partitionSizeMetricsMap.get(cl).addNano(latency);
        }
    }

    /**
     * This function executes local and remote reads, and blocks for the results:
     *
     * 1. Get the replica locations, sorted by response time according to the snitch
     * 2. Send a data request to the closest replica, and digest requests to either
     *    a) all the replicas, if read repair is enabled
     *    b) the closest R-1 replicas, where R is the number required to satisfy the ConsistencyLevel
     * 3. Wait for a response from R replicas
     * 4. If the digests (if any) match the data return the data
     * 5. else carry out read repair by getting data from all the nodes.
     */
    private static PartitionIterator fetchRows(List<SinglePartitionReadCommand> commands, ConsistencyLevel consistencyLevel)
    throws UnavailableException, ReadFailureException, ReadTimeoutException
    {
        int cmdCount = commands.size();

        SinglePartitionReadLifecycle[] reads = new SinglePartitionReadLifecycle[cmdCount];
        for (int i = 0; i < cmdCount; i++)
            reads[i] = new SinglePartitionReadLifecycle(commands.get(i), consistencyLevel);

        for (int i = 0; i < cmdCount; i++)
            reads[i].doInitialQueries();

        for (int i = 0; i < cmdCount; i++)
            reads[i].maybeTryAdditionalReplicas();

        for (int i = 0; i < cmdCount; i++)
            reads[i].awaitResultsAndRetryOnDigestMismatch();

        for (int i = 0; i < cmdCount; i++)
            if (!reads[i].isDone())
                reads[i].maybeAwaitFullDataRead();

        List<PartitionIterator> results = new ArrayList<>(cmdCount);
        for (int i = 0; i < cmdCount; i++)
        {
            assert reads[i].isDone();
            results.add(reads[i].getResult());
        }

        return PartitionIterators.concat(results);
    }

    private static class SinglePartitionReadLifecycle
    {
        private final SinglePartitionReadCommand command;
        private final AbstractReadExecutor executor;
        private final ConsistencyLevel consistency;

        private PartitionIterator result;
        private ReadCallback repairHandler;

        SinglePartitionReadLifecycle(SinglePartitionReadCommand command, ConsistencyLevel consistency)
        {
            this.command = command;
            this.executor = AbstractReadExecutor.getReadExecutor(command, consistency);
            this.consistency = consistency;
        }

        boolean isDone()
        {
            return result != null;
        }

        void doInitialQueries()
        {
            executor.executeAsync();
        }

        void maybeTryAdditionalReplicas()
        {
            executor.maybeTryAdditionalReplicas();
        }

        void awaitResultsAndRetryOnDigestMismatch() throws ReadFailureException, ReadTimeoutException
        {
            try
            {
                result = executor.get();
            }
            catch (DigestMismatchException ex)
            {
                Tracing.trace("Digest mismatch: {}", ex);

                ReadRepairMetrics.repairedBlocking.mark();

                // Do a full data read to resolve the correct response (and repair node that need be)
                Keyspace keyspace = Keyspace.open(command.metadata().ksName);
                DataResolver resolver = new DataResolver(keyspace, command, ConsistencyLevel.ALL, executor.handler.endpoints.size());
                repairHandler = new ReadCallback(resolver,
                                                 ConsistencyLevel.ALL,
                                                 executor.getContactedReplicas().size(),
                                                 command,
                                                 keyspace,
                                                 executor.handler.endpoints);

                for (InetAddress endpoint : executor.getContactedReplicas())
                {
                    MessageOut<ReadCommand> message = command.createMessage(MessagingService.instance().getVersion(endpoint));
                    Tracing.trace("Enqueuing full data read to {}", endpoint);
                    MessagingService.instance().sendRRWithFailure(message, endpoint, repairHandler);
                }
            }
        }

        void maybeAwaitFullDataRead() throws ReadTimeoutException
        {
            // There wasn't a digest mismatch, we're good
            if (repairHandler == null)
                return;

            // Otherwise, get the result from the full-data read and check that it's not a short read
            try
            {
                result = repairHandler.get();
            }
            catch (DigestMismatchException e)
            {
                throw new AssertionError(e); // full data requested from each node here, no digests should be sent
            }
            catch (ReadTimeoutException e)
            {
                if (Tracing.isTracing())
                    Tracing.trace("Timed out waiting on digest mismatch repair requests");
                else
                    logger.trace("Timed out waiting on digest mismatch repair requests");
                // the caught exception here will have CL.ALL from the repair command,
                // not whatever CL the initial command was at (CASSANDRA-7947)
                int blockFor = consistency.blockFor(Keyspace.open(command.metadata().ksName));
                throw new ReadTimeoutException(consistency, blockFor-1, blockFor, true);
            }
        }

        PartitionIterator getResult()
        {
            assert result != null;
            return result;
        }
    }

    static class LocalReadRunnable extends DroppableRunnable
    {
        private final ReadCommand command;
        private final ReadCallback handler;
        private final long start = System.nanoTime();

        LocalReadRunnable(ReadCommand command, ReadCallback handler)
        {
            super(MessagingService.Verb.READ);
            this.command = command;
            this.handler = handler;
        }

        protected void runMayThrow()
        {
            try
            {
                try (ReadOrderGroup orderGroup = command.startOrderGroup(); UnfilteredPartitionIterator iterator = command.executeLocally(orderGroup))
                {
                    handler.response(command.createResponse(iterator));
                }
                MessagingService.instance().addLatency(FBUtilities.getBroadcastAddress(), TimeUnit.NANOSECONDS.toMillis(System.nanoTime() - start));
            }
            catch (Throwable t)
            {
                handler.onFailure(FBUtilities.getBroadcastAddress());
                if (t instanceof TombstoneOverwhelmingException)
                    logger.error(t.getMessage());
                else
                    throw t;
            }
        }
    }

    public static List<InetAddress> getLiveSortedEndpoints(Keyspace keyspace, ByteBuffer key)
    {
        return getLiveSortedEndpoints(keyspace, StorageService.instance.getTokenMetadata().decorateKey(key));
    }

    public static List<InetAddress> getLiveSortedEndpoints(Keyspace keyspace, RingPosition pos)
    {
        List<InetAddress> liveEndpoints = StorageService.instance.getLiveNaturalEndpoints(keyspace, pos);
        DatabaseDescriptor.getEndpointSnitch().sortByProximity(FBUtilities.getBroadcastAddress(), liveEndpoints);
        return liveEndpoints;
    }

    private static List<InetAddress> intersection(List<InetAddress> l1, List<InetAddress> l2)
    {
        // Note: we don't use Guava Sets.intersection() for 3 reasons:
        //   1) retainAll would be inefficient if l1 and l2 are large but in practice both are the replicas for a range and
        //   so will be very small (< RF). In that case, retainAll is in fact more efficient.
        //   2) we do ultimately need a list so converting everything to sets don't make sense
        //   3) l1 and l2 are sorted by proximity. The use of retainAll  maintain that sorting in the result, while using sets wouldn't.
        List<InetAddress> inter = new ArrayList<InetAddress>(l1);
        inter.retainAll(l2);
        return inter;
    }

    /**
     * Estimate the number of result rows (either cql3 rows or "thrift" rows, as called for by the command) per
     * range in the ring based on our local data.  This assumes that ranges are uniformly distributed across the cluster
     * and that the queried data is also uniformly distributed.
     */
    private static float estimateResultsPerRange(PartitionRangeReadCommand command, Keyspace keyspace)
    {
        ColumnFamilyStore cfs = keyspace.getColumnFamilyStore(command.metadata().cfId);
        Index index = command.getIndex(cfs);
        float maxExpectedResults = index == null
                                 ? command.limits().estimateTotalResults(cfs)
                                 : index.getEstimatedResultRows();

        // adjust maxExpectedResults by the number of tokens this node has and the replication factor for this ks
        return (maxExpectedResults / DatabaseDescriptor.getNumTokens()) / keyspace.getReplicationStrategy().getReplicationFactor();
    }

    private static class RangeForQuery
    {
        public final AbstractBounds<PartitionPosition> range;
        public final List<InetAddress> liveEndpoints;
        public final List<InetAddress> filteredEndpoints;

        public RangeForQuery(AbstractBounds<PartitionPosition> range, List<InetAddress> liveEndpoints, List<InetAddress> filteredEndpoints)
        {
            this.range = range;
            this.liveEndpoints = liveEndpoints;
            this.filteredEndpoints = filteredEndpoints;
        }
    }

    private static class RangeIterator extends AbstractIterator<RangeForQuery>
    {
        private final Keyspace keyspace;
        private final ConsistencyLevel consistency;
        private final Iterator<? extends AbstractBounds<PartitionPosition>> ranges;
        private final int rangeCount;

        public RangeIterator(PartitionRangeReadCommand command, Keyspace keyspace, ConsistencyLevel consistency)
        {
            this.keyspace = keyspace;
            this.consistency = consistency;

            List<? extends AbstractBounds<PartitionPosition>> l = keyspace.getReplicationStrategy() instanceof LocalStrategy
                                                          ? command.dataRange().keyRange().unwrap()
                                                          : getRestrictedRanges(command.dataRange().keyRange());
            this.ranges = l.iterator();
            this.rangeCount = l.size();
        }

        public int rangeCount()
        {
            return rangeCount;
        }

        protected RangeForQuery computeNext()
        {
            if (!ranges.hasNext())
                return endOfData();

            AbstractBounds<PartitionPosition> range = ranges.next();
            List<InetAddress> liveEndpoints = getLiveSortedEndpoints(keyspace, range.right);
            return new RangeForQuery(range,
                                     liveEndpoints,
                                     consistency.filterForQuery(keyspace, liveEndpoints));
        }
    }

    private static class RangeMerger extends AbstractIterator<RangeForQuery>
    {
        private final Keyspace keyspace;
        private final ConsistencyLevel consistency;
        private final PeekingIterator<RangeForQuery> ranges;

        private RangeMerger(Iterator<RangeForQuery> iterator, Keyspace keyspace, ConsistencyLevel consistency)
        {
            this.keyspace = keyspace;
            this.consistency = consistency;
            this.ranges = Iterators.peekingIterator(iterator);
        }

        protected RangeForQuery computeNext()
        {
            if (!ranges.hasNext())
                return endOfData();

            RangeForQuery current = ranges.next();

            // getRestrictedRange has broken the queried range into per-[vnode] token ranges, but this doesn't take
            // the replication factor into account. If the intersection of live endpoints for 2 consecutive ranges
            // still meets the CL requirements, then we can merge both ranges into the same RangeSliceCommand.
            while (ranges.hasNext())
            {
                // If the current range right is the min token, we should stop merging because CFS.getRangeSlice
                // don't know how to deal with a wrapping range.
                // Note: it would be slightly more efficient to have CFS.getRangeSlice on the destination nodes unwraps
                // the range if necessary and deal with it. However, we can't start sending wrapped range without breaking
                // wire compatibility, so It's likely easier not to bother;
                if (current.range.right.isMinimum())
                    break;

                RangeForQuery next = ranges.peek();

                List<InetAddress> merged = intersection(current.liveEndpoints, next.liveEndpoints);

                // Check if there is enough endpoint for the merge to be possible.
                if (!consistency.isSufficientLiveNodes(keyspace, merged))
                    break;

                List<InetAddress> filteredMerged = consistency.filterForQuery(keyspace, merged);

                // Estimate whether merging will be a win or not
                if (!DatabaseDescriptor.getEndpointSnitch().isWorthMergingForRangeQuery(filteredMerged, current.filteredEndpoints, next.filteredEndpoints))
                    break;

                // If we get there, merge this range and the next one
                current = new RangeForQuery(current.range.withNewRight(next.range.right), merged, filteredMerged);
                ranges.next(); // consume the range we just merged since we've only peeked so far
            }
            return current;
        }
    }

    private static class SingleRangeResponse extends AbstractIterator<RowIterator> implements PartitionIterator
    {
        private final ReadCallback handler;
        private PartitionIterator result;

        private SingleRangeResponse(ReadCallback handler)
        {
            this.handler = handler;
        }

        private void waitForResponse() throws ReadTimeoutException
        {
            if (result != null)
                return;

            try
            {
                result = handler.get();
            }
            catch (DigestMismatchException e)
            {
                throw new AssertionError(e); // no digests in range slices yet
            }
        }

        protected RowIterator computeNext()
        {
            waitForResponse();
            return result.hasNext() ? result.next() : endOfData();
        }

        public void close()
        {
            if (result != null)
                result.close();
        }
    }

    private static class RangeCommandIterator extends AbstractIterator<RowIterator> implements PartitionIterator
    {
        private final Iterator<RangeForQuery> ranges;
        private final int totalRangeCount;
        private final PartitionRangeReadCommand command;
        private final Keyspace keyspace;
        private final ConsistencyLevel consistency;

        private final long startTime;
        private DataLimits.Counter counter;
        private PartitionIterator sentQueryIterator;

        private int concurrencyFactor;
        // The two following "metric" are maintained to improve the concurrencyFactor
        // when it was not good enough initially.
        private int liveReturned;
        private int rangesQueried;

        public RangeCommandIterator(RangeIterator ranges, PartitionRangeReadCommand command, int concurrencyFactor, Keyspace keyspace, ConsistencyLevel consistency)
        {
            this.command = command;
            this.concurrencyFactor = concurrencyFactor;
            this.startTime = System.nanoTime();
            this.ranges = new RangeMerger(ranges, keyspace, consistency);
            this.totalRangeCount = ranges.rangeCount();
            this.consistency = consistency;
            this.keyspace = keyspace;
        }

        public RowIterator computeNext()
        {
            try
            {
                while (sentQueryIterator == null || !sentQueryIterator.hasNext())
                {
                    // If we don't have more range to handle, we're done
                    if (!ranges.hasNext())
                        return endOfData();

                    // else, sends the next batch of concurrent queries (after having close the previous iterator)
                    if (sentQueryIterator != null)
                    {
                        liveReturned += counter.counted();
                        sentQueryIterator.close();

                        // It's not the first batch of queries and we're not done, so we we can use what has been
                        // returned so far to improve our rows-per-range estimate and update the concurrency accordingly
                        updateConcurrencyFactor();
                    }
                    sentQueryIterator = sendNextRequests();
                }

                return sentQueryIterator.next();
            }
            catch (UnavailableException e)
            {
                rangeMetrics.unavailables.mark();
                throw e;
            }
            catch (ReadTimeoutException e)
            {
                rangeMetrics.timeouts.mark();
                throw e;
            }
            catch (ReadFailureException e)
            {
                rangeMetrics.failures.mark();
                throw e;
            }
        }

        private void updateConcurrencyFactor()
        {
            if (liveReturned == 0)
            {
                // we haven't actually gotten any results, so query all remaining ranges at once
                concurrencyFactor = totalRangeCount - rangesQueried;
                return;
            }

            // Otherwise, compute how many rows per range we got on average and pick a concurrency factor
            // that should allow us to fetch all remaining rows with the next batch of (concurrent) queries.
            int remainingRows = command.limits().count() - liveReturned;
            float rowsPerRange = (float)liveReturned / (float)rangesQueried;
            concurrencyFactor = Math.max(1, Math.min(totalRangeCount - rangesQueried, Math.round(remainingRows / rowsPerRange)));
            logger.trace("Didn't get enough response rows; actual rows per range: {}; remaining rows: {}, new concurrent requests: {}",
                         rowsPerRange, (int) remainingRows, concurrencyFactor);
        }

        private SingleRangeResponse query(RangeForQuery toQuery)
        {
            PartitionRangeReadCommand rangeCommand = command.forSubRange(toQuery.range);

            DataResolver resolver = new DataResolver(keyspace, rangeCommand, consistency, toQuery.filteredEndpoints.size());

            int blockFor = consistency.blockFor(keyspace);
            int minResponses = Math.min(toQuery.filteredEndpoints.size(), blockFor);
            List<InetAddress> minimalEndpoints = toQuery.filteredEndpoints.subList(0, minResponses);
            ReadCallback handler = new ReadCallback(resolver, consistency, rangeCommand, minimalEndpoints);

            handler.assureSufficientLiveNodes();

            if (toQuery.filteredEndpoints.size() == 1 && canDoLocalRequest(toQuery.filteredEndpoints.get(0)))
            {
                StageManager.getStage(Stage.READ).execute(new LocalReadRunnable(rangeCommand, handler));
            }
            else
            {
                for (InetAddress endpoint : toQuery.filteredEndpoints)
                {
                    MessageOut<ReadCommand> message = rangeCommand.createMessage(MessagingService.instance().getVersion(endpoint));
                    Tracing.trace("Enqueuing request to {}", endpoint);
                    MessagingService.instance().sendRRWithFailure(message, endpoint, handler);
                }
            }

            return new SingleRangeResponse(handler);
        }

        private PartitionIterator sendNextRequests()
        {
            List<PartitionIterator> concurrentQueries = new ArrayList<>(concurrencyFactor);
            for (int i = 0; i < concurrencyFactor && ranges.hasNext(); i++)
            {
                concurrentQueries.add(query(ranges.next()));
                ++rangesQueried;
            }

            Tracing.trace("Submitted {} concurrent range requests", concurrentQueries.size());
            // We want to count the results for the sake of updating the concurrency factor (see updateConcurrencyFactor) but we don't want to
            // enforce any particular limit at this point (this could break code than rely on postReconciliationProcessing), hence the DataLimits.NONE.
            counter = DataLimits.NONE.newCounter(command.nowInSec(), true);
            return counter.applyTo(PartitionIterators.concat(concurrentQueries));
        }

        public void close()
        {
            try
            {
                if (sentQueryIterator != null)
                    sentQueryIterator.close();
            }
            finally
            {
                long latency = System.nanoTime() - startTime;
                rangeMetrics.addNano(latency);
                Keyspace.openAndGetStore(command.metadata()).metric.coordinatorScanLatency.update(latency, TimeUnit.NANOSECONDS);
            }
        }
    }

    @SuppressWarnings("resource")
    public static PartitionIterator getRangeSlice(PartitionRangeReadCommand command, ConsistencyLevel consistencyLevel)
    {
        Tracing.trace("Computing ranges to query");

        if (DatabaseDescriptor.enablePartitionBlacklist() && DatabaseDescriptor.enableBlacklistRangeReads())
        {
            final int blacklisted = partitionBlacklist.validateRange(command.metadata().cfId, command.dataRange().keyRange());
            if (blacklisted > 0)
            {
                blacklistMetrics.incrementRangeReadsRejected();
                blacklistMetrics.incrementTotalRejected();
                throw new InvalidRequestException(String.format("Unable to read range %c%s, %s%c containing %d blacklisted keys in %s/%s",
                        PartitionPosition.Kind.MIN_BOUND.equals(command.dataRange().keyRange().left.kind()) ? '[' : '(',
                        StorageService.instance.getTokenMetadata().partitioner.getTokenFactory().toString(command.dataRange().keyRange().left.getToken()),
                        StorageService.instance.getTokenMetadata().partitioner.getTokenFactory().toString(command.dataRange().keyRange().right.getToken()),
                        PartitionPosition.Kind.MAX_BOUND.equals(command.dataRange().keyRange().right.kind()) ? ']' : ')',
                        blacklisted, command.metadata().ksName, command.metadata().cfName));
            }
        }

        Keyspace keyspace = Keyspace.open(command.metadata().ksName);
        RangeIterator ranges = new RangeIterator(command, keyspace, consistencyLevel);

        // our estimate of how many result rows there will be per-range
        float resultsPerRange = estimateResultsPerRange(command, keyspace);
        // underestimate how many rows we will get per-range in order to increase the likelihood that we'll
        // fetch enough rows in the first round
        resultsPerRange -= resultsPerRange * CONCURRENT_SUBREQUESTS_MARGIN;
        int concurrencyFactor = resultsPerRange == 0.0
                              ? 1
                              : Math.max(1, Math.min(ranges.rangeCount(), (int) Math.ceil(command.limits().count() / resultsPerRange)));
        logger.trace("Estimated result rows per range: {}; requested rows: {}, ranges.size(): {}; concurrent range requests: {}",
                     resultsPerRange, command.limits().count(), ranges.rangeCount(), concurrencyFactor);
        Tracing.trace("Submitting range requests on {} ranges with a concurrency of {} ({} rows per range expected)", ranges.rangeCount(), concurrencyFactor, resultsPerRange);

        // Note that in general, a RangeCommandIterator will honor the command limit for each range, but will not enforce it globally.

        return command.limits().filter(command.postReconciliationProcessing(new RangeCommandIterator(ranges, command, concurrencyFactor, keyspace, consistencyLevel)), command.nowInSec());
    }

    public Map<String, List<String>> getSchemaVersions()
    {
        return describeSchemaVersions();
    }

    /**
     * initiate a request/response session with each live node to check whether or not everybody is using the same
     * migration id. This is useful for determining if a schema change has propagated through the cluster. Disagreement
     * is assumed if any node fails to respond.
     */
    public static Map<String, List<String>> describeSchemaVersions()
    {
        final String myVersion = Schema.instance.getVersion().toString();
        final Map<InetAddress, UUID> versions = new ConcurrentHashMap<InetAddress, UUID>();
        final Set<InetAddress> liveHosts = Gossiper.instance.getLiveMembers();
        final CountDownLatch latch = new CountDownLatch(liveHosts.size());

        IAsyncCallback<UUID> cb = new IAsyncCallback<UUID>()
        {
            public void response(MessageIn<UUID> message)
            {
                // record the response from the remote node.
                versions.put(message.from, message.payload);
                latch.countDown();
            }

            public boolean isLatencyForSnitch()
            {
                return false;
            }
        };
        // an empty message acts as a request to the SchemaCheckVerbHandler.
        MessageOut message = new MessageOut(MessagingService.Verb.SCHEMA_CHECK);
        for (InetAddress endpoint : liveHosts)
            MessagingService.instance().sendRR(message, endpoint, cb);

        try
        {
            // wait for as long as possible. timeout-1s if possible.
            latch.await(DatabaseDescriptor.getRpcTimeout(), TimeUnit.MILLISECONDS);
        }
        catch (InterruptedException ex)
        {
            throw new AssertionError("This latch shouldn't have been interrupted.");
        }

        // maps versions to hosts that are on that version.
        Map<String, List<String>> results = new HashMap<String, List<String>>();
        Iterable<InetAddress> allHosts = Iterables.concat(Gossiper.instance.getLiveMembers(), Gossiper.instance.getUnreachableMembers());
        for (InetAddress host : allHosts)
        {
            UUID version = versions.get(host);
            String stringVersion = version == null ? UNREACHABLE : version.toString();
            List<String> hosts = results.get(stringVersion);
            if (hosts == null)
            {
                hosts = new ArrayList<String>();
                results.put(stringVersion, hosts);
            }
            hosts.add(host.getHostAddress());
        }

        // we're done: the results map is ready to return to the client.  the rest is just debug logging:
        if (results.get(UNREACHABLE) != null)
            logger.debug("Hosts not in agreement. Didn't get a response from everybody: {}", StringUtils.join(results.get(UNREACHABLE), ","));
        for (Map.Entry<String, List<String>> entry : results.entrySet())
        {
            // check for version disagreement. log the hosts that don't agree.
            if (entry.getKey().equals(UNREACHABLE) || entry.getKey().equals(myVersion))
                continue;
            for (String host : entry.getValue())
                logger.debug("{} disagrees ({})", host, entry.getKey());
        }
        if (results.size() == 1)
            logger.debug("Schemas are in agreement.");

        return results;
    }

    /**
     * Compute all ranges we're going to query, in sorted order. Nodes can be replica destinations for many ranges,
     * so we need to restrict each scan to the specific range we want, or else we'd get duplicate results.
     */
    static <T extends RingPosition<T>> List<AbstractBounds<T>> getRestrictedRanges(final AbstractBounds<T> queryRange)
    {
        // special case for bounds containing exactly 1 (non-minimum) token
        if (queryRange instanceof Bounds && queryRange.left.equals(queryRange.right) && !queryRange.left.isMinimum())
        {
            return Collections.singletonList(queryRange);
        }

        TokenMetadata tokenMetadata = StorageService.instance.getTokenMetadata();

        List<AbstractBounds<T>> ranges = new ArrayList<AbstractBounds<T>>();
        // divide the queryRange into pieces delimited by the ring and minimum tokens
        Iterator<Token> ringIter = TokenMetadata.ringIterator(tokenMetadata.sortedTokens(), queryRange.left.getToken(), true);
        AbstractBounds<T> remainder = queryRange;
        while (ringIter.hasNext())
        {
            /*
             * remainder can be a range/bounds of token _or_ keys and we want to split it with a token:
             *   - if remainder is tokens, then we'll just split using the provided token.
             *   - if remainder is keys, we want to split using token.upperBoundKey. For instance, if remainder
             *     is [DK(10, 'foo'), DK(20, 'bar')], and we have 3 nodes with tokens 0, 15, 30. We want to
             *     split remainder to A=[DK(10, 'foo'), 15] and B=(15, DK(20, 'bar')]. But since we can't mix
             *     tokens and keys at the same time in a range, we uses 15.upperBoundKey() to have A include all
             *     keys having 15 as token and B include none of those (since that is what our node owns).
             * asSplitValue() abstracts that choice.
             */
            Token upperBoundToken = ringIter.next();
            T upperBound = (T)upperBoundToken.upperBound(queryRange.left.getClass());
            if (!remainder.left.equals(upperBound) && !remainder.contains(upperBound))
                // no more splits
                break;
            Pair<AbstractBounds<T>,AbstractBounds<T>> splits = remainder.split(upperBound);
            if (splits == null)
                continue;

            ranges.add(splits.left);
            remainder = splits.right;
        }
        ranges.add(remainder);

        return ranges;
    }

    public boolean getHintedHandoffEnabled()
    {
        return DatabaseDescriptor.hintedHandoffEnabled();
    }

    public void setHintedHandoffEnabled(boolean b)
    {
        synchronized (StorageService.instance)
        {
            if (b)
                StorageService.instance.checkServiceAllowedToStart("hinted handoff");

            DatabaseDescriptor.setHintedHandoffEnabled(b);
        }
    }

    public void enableHintsForDC(String dc)
    {
        DatabaseDescriptor.enableHintsForDC(dc);
    }

    public void disableHintsForDC(String dc)
    {
        DatabaseDescriptor.disableHintsForDC(dc);
    }

    public Set<String> getHintedHandoffDisabledDCs()
    {
        return DatabaseDescriptor.hintedHandoffDisabledDCs();
    }

    public int getMaxHintWindow()
    {
        return DatabaseDescriptor.getMaxHintWindow();
    }

    public void setMaxHintWindow(int ms)
    {
        DatabaseDescriptor.setMaxHintWindow(ms);
    }

    public static boolean shouldHint(InetAddress ep)
    {
        if (DatabaseDescriptor.hintedHandoffEnabled())
        {
            Set<String> disabledDCs = DatabaseDescriptor.hintedHandoffDisabledDCs();
            if (!disabledDCs.isEmpty())
            {
                final String dc = DatabaseDescriptor.getEndpointSnitch().getDatacenter(ep);
                if (disabledDCs.contains(dc))
                {
                    Tracing.trace("Not hinting {} since its data center {} has been disabled {}", ep, dc, disabledDCs);
                    return false;
                }
            }
            boolean hintWindowExpired = Gossiper.instance.getEndpointDowntime(ep) > DatabaseDescriptor.getMaxHintWindow();
            if (hintWindowExpired)
            {
                HintsService.instance.metrics.incrPastWindow(ep);
                Tracing.trace("Not hinting {} which has been down {} ms", ep, Gossiper.instance.getEndpointDowntime(ep));
            }
            return !hintWindowExpired;
        }
        else
        {
            return false;
        }
    }

    /**
     * Performs the truncate operatoin, which effectively deletes all data from
     * the column family cfname
     * @param keyspace
     * @param cfname
     * @throws UnavailableException If some of the hosts in the ring are down.
     * @throws TimeoutException
     * @throws IOException
     */
    public static void truncateBlocking(String keyspace, String cfname) throws UnavailableException, TimeoutException, IOException
    {
        logger.debug("Starting a blocking truncate operation on keyspace {}, CF {}", keyspace, cfname);
        if (isAnyStorageHostDown())
        {
            logger.info("Cannot perform truncate, some hosts are down");
            // Since the truncate operation is so aggressive and is typically only
            // invoked by an admin, for simplicity we require that all nodes are up
            // to perform the operation.
            int liveMembers = Gossiper.instance.getLiveMembers().size();
            throw new UnavailableException(ConsistencyLevel.ALL, liveMembers + Gossiper.instance.getUnreachableMembers().size(), liveMembers);
        }

        Set<InetAddress> allEndpoints = StorageService.instance.getLiveRingMembers(true);

        int blockFor = allEndpoints.size();
        final TruncateResponseHandler responseHandler = new TruncateResponseHandler(blockFor);

        // Send out the truncate calls and track the responses with the callbacks.
        Tracing.trace("Enqueuing truncate messages to hosts {}", allEndpoints);
        final Truncation truncation = new Truncation(keyspace, cfname);
        MessageOut<Truncation> message = truncation.createMessage();
        for (InetAddress endpoint : allEndpoints)
            MessagingService.instance().sendRR(message, endpoint, responseHandler);

        // Wait for all
        try
        {
            responseHandler.get();
        }
        catch (TimeoutException e)
        {
            Tracing.trace("Timed out");
            throw e;
        }
    }

    /**
     * Asks the gossiper if there are any nodes that are currently down.
     * @return true if the gossiper thinks all nodes are up.
     */
    private static boolean isAnyStorageHostDown()
    {
        return !Gossiper.instance.getUnreachableTokenOwners().isEmpty();
    }

    public interface WritePerformer
    {
        public void apply(IMutation mutation,
                          Iterable<InetAddress> targets,
                          AbstractWriteResponseHandler<IMutation> responseHandler,
                          String localDataCenter,
                          ConsistencyLevel consistencyLevel) throws OverloadedException;
    }

    /**
     * This class captures metrics for views writes.
     */
    private static class ViewWriteMetricsWrapped extends BatchlogResponseHandler<IMutation>
    {
        public ViewWriteMetricsWrapped(AbstractWriteResponseHandler<IMutation> writeHandler, int i, BatchlogCleanup cleanup)
        {
            super(writeHandler, i, cleanup);
            viewWriteMetrics.viewReplicasAttempted.inc(totalEndpoints());
        }

        public void response(MessageIn<IMutation> msg)
        {
            super.response(msg);
            viewWriteMetrics.viewReplicasSuccess.inc();
        }
    }

    /**
     * A Runnable that aborts if it doesn't start running before it times out
     */
    private static abstract class DroppableRunnable implements Runnable
    {
        private final long constructionTime = System.nanoTime();
        private final MessagingService.Verb verb;

        public DroppableRunnable(MessagingService.Verb verb)
        {
            this.verb = verb;
        }

        public final void run()
        {

            if (TimeUnit.NANOSECONDS.toMillis(System.nanoTime() - constructionTime) > DatabaseDescriptor.getTimeout(verb))
            {
                MessagingService.instance().incrementDroppedMessages(verb);
                return;
            }
            try
            {
                runMayThrow();
            }
            catch (Exception e)
            {
                throw new RuntimeException(e);
            }
        }

        protected MessagingService.Verb verb()
        {
            return verb;
        }

        abstract protected void runMayThrow() throws Exception;
    }

    /**
     * Like DroppableRunnable, but if it aborts, it will rerun (on the mutation stage) after
     * marking itself as a hint in progress so that the hint backpressure mechanism can function.
     */
    private static abstract class LocalMutationRunnable implements Runnable
    {
        private final long constructionTime = System.currentTimeMillis();

        public final void run()
        {
            final MessagingService.Verb verb = verb();
            if (System.currentTimeMillis() > constructionTime + DatabaseDescriptor.getTimeout(verb))
            {
                if (MessagingService.DROPPABLE_VERBS.contains(verb()))
                    MessagingService.instance().incrementDroppedMessages(verb);
                HintRunnable runnable = new HintRunnable(Collections.singleton(FBUtilities.getBroadcastAddress()))
                {
                    protected void runMayThrow() throws Exception
                    {
                        LocalMutationRunnable.this.runMayThrow();
                    }
                };
                submitHint(runnable);
                return;
            }

            try
            {
                runMayThrow();
            }
            catch (Exception e)
            {
                throw new RuntimeException(e);
            }
        }

        abstract protected MessagingService.Verb verb();
        abstract protected void runMayThrow() throws Exception;
    }

    /**
     * HintRunnable will decrease totalHintsInProgress and targetHints when finished.
     * It is the caller's responsibility to increment them initially.
     */
    private abstract static class HintRunnable implements Runnable
    {
        public final Collection<InetAddress> targets;

        protected HintRunnable(Collection<InetAddress> targets)
        {
            this.targets = targets;
        }

        public void run()
        {
            try
            {
                runMayThrow();
            }
            catch (Exception e)
            {
                throw new RuntimeException(e);
            }
            finally
            {
                StorageMetrics.totalHintsInProgress.dec(targets.size());
                for (InetAddress target : targets)
                    getHintsInProgressFor(target).decrementAndGet();
            }
        }

        abstract protected void runMayThrow() throws Exception;
    }

    public long getTotalHints()
    {
        return StorageMetrics.totalHints.getCount();
    }

    public int getMaxHintsInProgress()
    {
        return maxHintsInProgress;
    }

    public void setMaxHintsInProgress(int qs)
    {
        maxHintsInProgress = qs;
    }

    public int getHintsInProgress()
    {
        return (int) StorageMetrics.totalHintsInProgress.getCount();
    }

    public void verifyNoHintsInProgress()
    {
        if (getHintsInProgress() > 0)
            logger.warn("Some hints were not written before shutdown.  This is not supposed to happen.  You should (a) run repair, and (b) file a bug report");
    }

    private static AtomicInteger getHintsInProgressFor(InetAddress destination)
    {
        try
        {
            return hintsInProgress.load(destination);
        }
        catch (Exception e)
        {
            throw new AssertionError(e);
        }
    }

    public static Future<Void> submitHint(Mutation mutation, InetAddress target, AbstractWriteResponseHandler<IMutation> responseHandler)
    {
        return submitHint(mutation, Collections.singleton(target), responseHandler);
    }

    public static Future<Void> submitHint(Mutation mutation,
                                          Collection<InetAddress> targets,
                                          AbstractWriteResponseHandler<IMutation> responseHandler)
    {
        HintRunnable runnable = new HintRunnable(targets)
        {
            public void runMayThrow()
            {
                Set<InetAddress> validTargets = new HashSet<>(targets.size());
                Set<UUID> hostIds = new HashSet<>(targets.size());
                for (InetAddress target : targets)
                {
                    UUID hostId = StorageService.instance.getHostIdForEndpoint(target);
                    if (hostId != null)
                    {
                        hostIds.add(hostId);
                        validTargets.add(target);
                    }
                    else
                        logger.debug("Discarding hint for endpoint not part of ring: {}", target);
                }
                logger.trace("Adding hints for {}", validTargets);
                HintsService.instance.write(hostIds, Hint.create(mutation, System.currentTimeMillis()));
                validTargets.forEach(HintsService.instance.metrics::incrCreatedHints);
                // Notify the handler only for CL == ANY
                if (responseHandler != null && responseHandler.consistencyLevel == ConsistencyLevel.ANY)
                    responseHandler.response(null);
            }
        };

        return submitHint(runnable);
    }

    private static Future<Void> submitHint(HintRunnable runnable)
    {
        StorageMetrics.totalHintsInProgress.inc(runnable.targets.size());
        for (InetAddress target : runnable.targets)
            getHintsInProgressFor(target).incrementAndGet();
        return (Future<Void>) StageManager.getStage(Stage.MUTATION).submit(runnable);
    }

    public Long getRpcTimeout() { return DatabaseDescriptor.getRpcTimeout(); }
    public void setRpcTimeout(Long timeoutInMillis) { DatabaseDescriptor.setRpcTimeout(timeoutInMillis); }

    public Long getReadRpcTimeout() { return DatabaseDescriptor.getReadRpcTimeout(); }
    public void setReadRpcTimeout(Long timeoutInMillis) { DatabaseDescriptor.setReadRpcTimeout(timeoutInMillis); }

    public Long getWriteRpcTimeout() { return DatabaseDescriptor.getWriteRpcTimeout(); }
    public void setWriteRpcTimeout(Long timeoutInMillis) { DatabaseDescriptor.setWriteRpcTimeout(timeoutInMillis); }

    public Long getCounterWriteRpcTimeout() { return DatabaseDescriptor.getCounterWriteRpcTimeout(); }
    public void setCounterWriteRpcTimeout(Long timeoutInMillis) { DatabaseDescriptor.setCounterWriteRpcTimeout(timeoutInMillis); }

    public Long getCasContentionTimeout() { return DatabaseDescriptor.getCasContentionTimeout(); }
    public void setCasContentionTimeout(Long timeoutInMillis) { DatabaseDescriptor.setCasContentionTimeout(timeoutInMillis); }

    public Long getRangeRpcTimeout() { return DatabaseDescriptor.getRangeRpcTimeout(); }
    public void setRangeRpcTimeout(Long timeoutInMillis) { DatabaseDescriptor.setRangeRpcTimeout(timeoutInMillis); }

    public Long getTruncateRpcTimeout() { return DatabaseDescriptor.getTruncateRpcTimeout(); }
    public void setTruncateRpcTimeout(Long timeoutInMillis) { DatabaseDescriptor.setTruncateRpcTimeout(timeoutInMillis); }

    public Long getNativeTransportMaxConcurrentConnections() { return DatabaseDescriptor.getNativeTransportMaxConcurrentConnections(); }
    public void setNativeTransportMaxConcurrentConnections(Long nativeTransportMaxConcurrentConnections) { DatabaseDescriptor.setNativeTransportMaxConcurrentConnections(nativeTransportMaxConcurrentConnections); }

    public Long getNativeTransportMaxConcurrentConnectionsPerIp() { return DatabaseDescriptor.getNativeTransportMaxConcurrentConnectionsPerIp(); }
    public void setNativeTransportMaxConcurrentConnectionsPerIp(Long nativeTransportMaxConcurrentConnections) { DatabaseDescriptor.setNativeTransportMaxConcurrentConnectionsPerIp(nativeTransportMaxConcurrentConnections); }

    public void reloadTriggerClasses() { TriggerExecutor.instance.reloadClasses(); }

    public long getReadRepairAttempted() {
        return ReadRepairMetrics.attempted.getCount();
    }

    public long getReadRepairRepairedBlocking() {
        return ReadRepairMetrics.repairedBlocking.getCount();
    }

    public long getReadRepairRepairedBackground() {
        return ReadRepairMetrics.repairedBackground.getCount();
    }

<<<<<<< HEAD
    public long getReadRepairRepairTimedOut()
    {
        return ReadRepairMetrics.timedOut.getCount();
    }

    public int getNumberOfTables()
    {
        return Schema.instance.getNumberOfTables();
    }

    public String setIdealConsistencyLevel(String cl)
    {
        ConsistencyLevel original = DatabaseDescriptor.getIdealConsistencyLevel();
        ConsistencyLevel newCL = ConsistencyLevel.valueOf(cl.trim().toUpperCase());
        DatabaseDescriptor.setIdealConsistencyLevel(newCL);
        return String.format("Updating ideal consistency level new value: %s old value %s", newCL, original.toString());
    }

    @Override
    public long[] getRecentReadLatencyHistogramMicrosV3()
    {
        return readMetrics.recentLatencyHistogram.getBuckets(true);
    }

    @Override
    public long[] getRecentWriteLatencyHistogramMicrosV3()
    {
        return writeMetrics.recentLatencyHistogram.getBuckets(true);
    }

    @Override
    public long[] getRecentRangeLatencyHistogramMicrosV3()
    {
        return rangeMetrics.recentLatencyHistogram.getBuckets(true);
    }

    @Override
    public long[] getRecentCasReadLatencyHistogramMicrosV3()
    {
        return casReadMetrics.recentLatencyHistogram.getBuckets(true);
    }

    @Override
    public long[] getRecentCasWriteLatencyHistogramMicrosV3()
    {
        return casWriteMetrics.recentLatencyHistogram.getBuckets(true);
    }

    @Override
    public long[] getRecentViewWriteLatencyHistogramMicrosV3()
    {
        return viewWriteMetrics.recentLatencyHistogram.getBuckets(true);
    }

    @Override
    public long[] getCasReadContentionHistogram()
    {
        return casReadMetrics.contentionEstimatedHistogram.getBuckets(true);
    }

    @Override
    public long[] getCasWriteContentionHistogram()
    {
        return casWriteMetrics.contentionEstimatedHistogram.getBuckets(true);
    }

    private long[] clientRequestReadConsistencyLevelMicros(ConsistencyLevel cl)
    {
        return readMetricsMap.get(cl).recentLatencyHistogram.getBuckets(true);
    }

    private long[] clientRequestWriteConsistencyLevelMicros(ConsistencyLevel cl)
    {
        return writeMetricsMap.get(cl).recentLatencyHistogram.getBuckets(true);
    }

    @Override
    public long[] getRecentClientRequestReadConsistencyLevelOneMicrosV3()
    {
        return clientRequestReadConsistencyLevelMicros(ConsistencyLevel.ONE);
    }

    @Override
    public long[] getRecentClientRequestWriteConsistencyLevelOneMicrosV3()
    {
        return clientRequestWriteConsistencyLevelMicros(ConsistencyLevel.ONE);
    }

    @Override
    public long[] getRecentClientRequestReadConsistencyLevelTwoMicrosV3()
    {
        return clientRequestReadConsistencyLevelMicros(ConsistencyLevel.TWO);
    }

    @Override
    public long[] getRecentClientRequestWriteConsistencyLevelTwoMicrosV3()
    {
        return clientRequestWriteConsistencyLevelMicros(ConsistencyLevel.TWO);
    }

    @Override
    public long[] getRecentClientRequestReadConsistencyLevelThreeMicrosV3()
    {
        return clientRequestReadConsistencyLevelMicros(ConsistencyLevel.THREE);
    }

    @Override
    public long[] getRecentClientRequestWriteConsistencyLevelThreeMicrosV3()
    {
        return clientRequestWriteConsistencyLevelMicros(ConsistencyLevel.THREE);
    }

    @Override
    public long[] getRecentClientRequestReadConsistencyLevelQuorumMicrosV3()
    {
        return clientRequestReadConsistencyLevelMicros(ConsistencyLevel.QUORUM);
    }

    @Override
    public long[] getRecentClientRequestWriteConsistencyLevelQuorumMicrosV3()
    {
        return clientRequestWriteConsistencyLevelMicros(ConsistencyLevel.QUORUM);
    }

    @Override
    public long[] getRecentClientRequestReadConsistencyLevelLocalOneMicrosV3()
    {
        return clientRequestReadConsistencyLevelMicros(ConsistencyLevel.LOCAL_ONE);
    }

    @Override
    public long[] getRecentClientRequestWriteConsistencyLevelLocalOneMicrosV3()
    {
        return clientRequestWriteConsistencyLevelMicros(ConsistencyLevel.LOCAL_ONE);
    }

    @Override
    public long[] getRecentClientRequestReadConsistencyLevelLocalQuorumMicrosV3()
    {
        return clientRequestReadConsistencyLevelMicros(ConsistencyLevel.LOCAL_QUORUM);
    }

    @Override
    public long[] getRecentClientRequestWriteConsistencyLevelLocalQuorumMicrosV3()
    {
        return clientRequestWriteConsistencyLevelMicros(ConsistencyLevel.LOCAL_QUORUM);
    }

    @Override
    public long[] getRecentClientRequestReadConsistencyLevelEachQuorumMicrosV3()
    {
        return clientRequestReadConsistencyLevelMicros(ConsistencyLevel.EACH_QUORUM);
    }

    @Override
    public long[] getRecentClientRequestWriteConsistencyLevelEachQuorumMicrosV3()
    {
        return clientRequestWriteConsistencyLevelMicros(ConsistencyLevel.EACH_QUORUM);
    }

    @Override
    public long[] getRecentClientRequestReadConsistencyLevelSerialMicrosV3()
    {
        return clientRequestReadConsistencyLevelMicros(ConsistencyLevel.SERIAL);
    }

    @Override
    public long[] getRecentClientRequestWriteConsistencyLevelSerialMicrosV3()
    {
        return clientRequestWriteConsistencyLevelMicros(ConsistencyLevel.SERIAL);
    }

    @Override
    public long[] getRecentClientRequestReadConsistencyLevelLocalSerialMicrosV3()
    {
        return clientRequestReadConsistencyLevelMicros(ConsistencyLevel.LOCAL_SERIAL);
    }

    @Override
    public long[] getRecentClientRequestWriteConsistencyLevelLocalSerialMicrosV3()
    {
        return clientRequestWriteConsistencyLevelMicros(ConsistencyLevel.LOCAL_SERIAL);
    }

    @Override
    public long[] getRecentClientRequestWriteConsistencyLevelAnyMicrosV3()
    {
        return clientRequestWriteConsistencyLevelMicros(ConsistencyLevel.ANY);
=======
    public int getOtcBacklogExpirationInterval() {
        return DatabaseDescriptor.getOtcBacklogExpirationInterval();
    }

    public void setOtcBacklogExpirationInterval(int intervalInMillis) {
        DatabaseDescriptor.setOtcBacklogExpirationInterval(intervalInMillis);
>>>>>>> f3e38cb6
    }
}<|MERGE_RESOLUTION|>--- conflicted
+++ resolved
@@ -2912,7 +2912,6 @@
         return ReadRepairMetrics.repairedBackground.getCount();
     }
 
-<<<<<<< HEAD
     public long getReadRepairRepairTimedOut()
     {
         return ReadRepairMetrics.timedOut.getCount();
@@ -3101,13 +3100,13 @@
     public long[] getRecentClientRequestWriteConsistencyLevelAnyMicrosV3()
     {
         return clientRequestWriteConsistencyLevelMicros(ConsistencyLevel.ANY);
-=======
+    }
+    
     public int getOtcBacklogExpirationInterval() {
         return DatabaseDescriptor.getOtcBacklogExpirationInterval();
     }
 
     public void setOtcBacklogExpirationInterval(int intervalInMillis) {
         DatabaseDescriptor.setOtcBacklogExpirationInterval(intervalInMillis);
->>>>>>> f3e38cb6
     }
 }