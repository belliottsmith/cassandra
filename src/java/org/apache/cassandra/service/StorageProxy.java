/*
 * Licensed to the Apache Software Foundation (ASF) under one
 * or more contributor license agreements.  See the NOTICE file
 * distributed with this work for additional information
 * regarding copyright ownership.  The ASF licenses this file
 * to you under the Apache License, Version 2.0 (the
 * "License"); you may not use this file except in compliance
 * with the License.  You may obtain a copy of the License at
 *
 *     http://www.apache.org/licenses/LICENSE-2.0
 *
 * Unless required by applicable law or agreed to in writing, software
 * distributed under the License is distributed on an "AS IS" BASIS,
 * WITHOUT WARRANTIES OR CONDITIONS OF ANY KIND, either express or implied.
 * See the License for the specific language governing permissions and
 * limitations under the License.
 */
package org.apache.cassandra.service;

import java.nio.ByteBuffer;
import java.util.ArrayList;
import java.util.Arrays;
import java.util.Collection;
import java.util.HashMap;
import java.util.HashSet;
import java.util.Iterator;
import java.util.List;
import java.util.Map;
import java.util.Objects;
import java.util.Optional;
import java.util.Set;
import java.util.UUID;
import java.util.concurrent.ConcurrentHashMap;
import java.util.concurrent.Future;
import java.util.concurrent.ThreadLocalRandom;
import java.util.concurrent.TimeUnit;
import java.util.concurrent.TimeoutException;
import java.util.concurrent.atomic.AtomicInteger;
import java.util.concurrent.atomic.AtomicLong;
import java.util.function.Supplier;
import java.util.stream.Collectors;

import com.google.common.base.Preconditions;
import com.google.common.cache.CacheLoader;
import com.google.common.collect.Iterables;
import com.google.common.primitives.Ints;
import com.google.common.util.concurrent.Uninterruptibles;

import org.apache.cassandra.config.Config;
import org.apache.cassandra.metrics.CassandraMetricsRegistry;
import org.apache.cassandra.metrics.ClientMessageSizeMetrics;
import org.apache.cassandra.service.paxos.*;
import org.apache.cassandra.utils.concurrent.CountDownLatch;

import org.slf4j.Logger;
import org.slf4j.LoggerFactory;

import org.apache.cassandra.batchlog.Batch;
import org.apache.cassandra.batchlog.BatchlogManager;
import org.apache.cassandra.concurrent.Stage;
import org.apache.cassandra.config.CassandraRelevantProperties;
import org.apache.cassandra.config.DatabaseDescriptor;
import org.apache.cassandra.db.ColumnFamilyStore;
import org.apache.cassandra.db.ConsistencyLevel;
import org.apache.cassandra.db.CounterMutation;
import org.apache.cassandra.db.DecoratedKey;
import org.apache.cassandra.db.IMutation;
import org.apache.cassandra.db.Keyspace;
import org.apache.cassandra.db.MessageParams;
import org.apache.cassandra.db.Mutation;
import org.apache.cassandra.db.PartitionRangeReadCommand;
import org.apache.cassandra.db.PartitionSizeCommand;
import org.apache.cassandra.db.ReadCommand;
import org.apache.cassandra.db.ReadExecutionController;
import org.apache.cassandra.db.ReadResponse;
import org.apache.cassandra.db.RejectException;
import org.apache.cassandra.db.SinglePartitionReadCommand;
import org.apache.cassandra.db.TruncateRequest;
import org.apache.cassandra.db.WriteType;
import org.apache.cassandra.db.filter.TombstoneOverwhelmingException;
import org.apache.cassandra.db.partitions.FilteredPartition;
import org.apache.cassandra.db.partitions.PartitionIterator;
import org.apache.cassandra.db.partitions.PartitionIterators;
import org.apache.cassandra.db.partitions.PartitionUpdate;
import org.apache.cassandra.db.partitions.UnfilteredPartitionIterator;
import org.apache.cassandra.db.rows.RowIterator;
import org.apache.cassandra.db.view.ViewUtils;
import org.apache.cassandra.dht.Token;
import org.apache.cassandra.exceptions.CasWriteTimeoutException;
import org.apache.cassandra.exceptions.CasWriteUnknownResultException;
import org.apache.cassandra.exceptions.InvalidRequestException;
import org.apache.cassandra.exceptions.IsBootstrappingException;
import org.apache.cassandra.exceptions.OverloadedException;
import org.apache.cassandra.exceptions.ReadAbortException;
import org.apache.cassandra.exceptions.ReadFailureException;
import org.apache.cassandra.exceptions.ReadTimeoutException;
import org.apache.cassandra.exceptions.RequestFailureException;
import org.apache.cassandra.exceptions.RequestFailureReason;
import org.apache.cassandra.exceptions.RequestTimeoutException;
import org.apache.cassandra.exceptions.UnavailableException;
import org.apache.cassandra.exceptions.WriteFailureException;
import org.apache.cassandra.exceptions.WriteTimeoutException;
import org.apache.cassandra.gms.Gossiper;
import org.apache.cassandra.hints.Hint;
import org.apache.cassandra.hints.HintsService;
import org.apache.cassandra.locator.AbstractReplicationStrategy;
import org.apache.cassandra.locator.EndpointsForToken;
import org.apache.cassandra.locator.IEndpointSnitch;
import org.apache.cassandra.locator.InetAddressAndPort;
import org.apache.cassandra.locator.Replica;
import org.apache.cassandra.locator.ReplicaLayout;
import org.apache.cassandra.locator.ReplicaPlan;
import org.apache.cassandra.locator.ReplicaPlans;
import org.apache.cassandra.locator.Replicas;
import org.apache.cassandra.metrics.CASClientRequestMetrics;
import org.apache.cassandra.metrics.DenylistMetrics;
import org.apache.cassandra.metrics.ReadRepairMetrics;
import org.apache.cassandra.metrics.StorageMetrics;
import org.apache.cassandra.net.ForwardingInfo;
import org.apache.cassandra.net.Message;
import org.apache.cassandra.net.MessageFlag;
import org.apache.cassandra.net.MessagingService;
import org.apache.cassandra.net.RequestCallback;
import org.apache.cassandra.net.Verb;
import org.apache.cassandra.schema.PartitionDenylist;
import org.apache.cassandra.schema.Schema;
import org.apache.cassandra.schema.SchemaConstants;
import org.apache.cassandra.schema.TableId;
import org.apache.cassandra.schema.TableMetadata;
import org.apache.cassandra.service.reads.AbstractReadExecutor;
import org.apache.cassandra.service.reads.PartitionSizeCallback;
import org.apache.cassandra.service.reads.ReadCallback;
import org.apache.cassandra.service.reads.SpeculativeRetryPolicy;
import org.apache.cassandra.service.reads.range.RangeCommandIterator;
import org.apache.cassandra.service.reads.range.RangeCommands;
import org.apache.cassandra.service.reads.repair.ReadRepair;
import org.apache.cassandra.tracing.Tracing;
import org.apache.cassandra.triggers.TriggerExecutor;
import org.apache.cassandra.utils.Clock;
import org.apache.cassandra.utils.FBUtilities;
import org.apache.cassandra.utils.MBeanWrapper;
import org.apache.cassandra.utils.MonotonicClock;
import org.apache.cassandra.utils.NoSpamLogger;
import org.apache.cassandra.utils.Pair;
import org.apache.cassandra.utils.UUIDGen;
import org.apache.cassandra.utils.concurrent.UncheckedInterruptedException;

import static com.google.common.collect.Iterables.concat;
import static java.util.concurrent.TimeUnit.MILLISECONDS;
import static java.util.concurrent.TimeUnit.NANOSECONDS;
import static org.apache.cassandra.db.ConsistencyLevel.SERIAL;
import static org.apache.cassandra.net.Message.out;
import static org.apache.cassandra.metrics.ClientRequestsMetricsHolder.casReadMetrics;
import static org.apache.cassandra.metrics.ClientRequestsMetricsHolder.casWriteMetrics;
import static org.apache.cassandra.metrics.ClientRequestsMetricsHolder.partitionSizeMetrics;
import static org.apache.cassandra.metrics.ClientRequestsMetricsHolder.partitionSizeMetricsForLevel;
import static org.apache.cassandra.metrics.ClientRequestsMetricsHolder.readMetrics;
import static org.apache.cassandra.metrics.ClientRequestsMetricsHolder.readMetricsForLevel;
import static org.apache.cassandra.metrics.ClientRequestsMetricsHolder.viewWriteMetrics;
import static org.apache.cassandra.metrics.ClientRequestsMetricsHolder.writeMetrics;
import static org.apache.cassandra.metrics.ClientRequestsMetricsHolder.writeMetricsForLevel;
import static org.apache.cassandra.net.NoPayload.noPayload;
import static org.apache.cassandra.net.Verb.*;
import static org.apache.cassandra.service.BatchlogResponseHandler.BatchlogCleanup;
import static org.apache.cassandra.service.paxos.BallotGenerator.Global.nextBallotTimestampMicros;
import static org.apache.cassandra.service.paxos.BallotGenerator.Global.randomBallot;
import static org.apache.cassandra.service.paxos.PrepareVerbHandler.doPrepare;
import static org.apache.cassandra.service.paxos.ProposeVerbHandler.doPropose;
import static org.apache.cassandra.utils.Clock.Global.currentTimeMillis;
import static org.apache.cassandra.utils.Clock.Global.nanoTime;
import static org.apache.cassandra.utils.concurrent.CountDownLatch.newCountDownLatch;
import static org.apache.commons.lang3.StringUtils.join;

public class StorageProxy implements StorageProxyMBean
{
    public static final String MBEAN_NAME = "org.apache.cassandra.db:type=StorageProxy";
    private static final Logger logger = LoggerFactory.getLogger(StorageProxy.class);

    public static final String UNREACHABLE = "UNREACHABLE";

    private static final int FAILURE_LOGGING_INTERVAL_SECONDS = CassandraRelevantProperties.FAILURE_LOGGING_INTERVAL_SECONDS.getInt();

    private static final WritePerformer standardWritePerformer;
    private static final WritePerformer counterWritePerformer;
    private static final WritePerformer counterWriteOnCoordinatorPerformer;

    public static final StorageProxy instance = new StorageProxy();

    private static volatile int maxHintsInProgress = 128 * FBUtilities.getAvailableProcessors();
    private static final CacheLoader<InetAddressAndPort, AtomicInteger> hintsInProgress = new CacheLoader<InetAddressAndPort, AtomicInteger>()
    {
        public AtomicInteger load(InetAddressAndPort inetAddress)
        {
            return new AtomicInteger(0);
        }
    };

    private static final CassandraMetricsRegistry.JmxHistogram bytesReceivedPerRequest = new CassandraMetricsRegistry.JmxHistogram(ClientMessageSizeMetrics.bytesReceivedPerRequest, null);
    private static final CassandraMetricsRegistry.JmxHistogram bytesSentPerResponse = new CassandraMetricsRegistry.JmxHistogram(ClientMessageSizeMetrics.bytesSentPerResponse, null);

    private static final DenylistMetrics denylistMetrics = new DenylistMetrics(); //TODO alias old metrics

    private static final PartitionDenylist partitionDenylist = new PartitionDenylist();

    private volatile long logBlockingReadRepairAttemptsUntil = Long.MIN_VALUE;

    private StorageProxy()
    {
    }

    static
    {
        MBeanWrapper.instance.registerMBean(instance, MBEAN_NAME);
        HintsService.instance.registerMBean();

        standardWritePerformer = (mutation, targets, responseHandler, localDataCenter) ->
        {
            assert mutation instanceof Mutation;
            sendToHintedReplicas((Mutation) mutation, targets, responseHandler, localDataCenter, Stage.MUTATION);
        };

        /*
         * We execute counter writes in 2 places: either directly in the coordinator node if it is a replica, or
         * in CounterMutationVerbHandler on a replica othewise. The write must be executed on the COUNTER_MUTATION stage
         * but on the latter case, the verb handler already run on the COUNTER_MUTATION stage, so we must not execute the
         * underlying on the stage otherwise we risk a deadlock. Hence two different performer.
         */
        counterWritePerformer = (mutation, targets, responseHandler, localDataCenter) ->
        {
            EndpointsForToken selected = targets.contacts().withoutSelf();
            Replicas.temporaryAssertFull(selected); // TODO CASSANDRA-14548
            counterWriteTask(mutation, targets.withContact(selected), responseHandler, localDataCenter).run();
        };

        counterWriteOnCoordinatorPerformer = (mutation, targets, responseHandler, localDataCenter) ->
        {
            EndpointsForToken selected = targets.contacts().withoutSelf();
            Replicas.temporaryAssertFull(selected); // TODO CASSANDRA-14548
            Stage.COUNTER_MUTATION.executor()
                                  .execute(counterWriteTask(mutation, targets.withContact(selected), responseHandler, localDataCenter));
        };


        ReadRepairMetrics.init();
    }

    /**
     * Apply @param updates if and only if the current values in the row for @param key
     * match the provided @param conditions.  The algorithm is "raw" Paxos: that is, Paxos
     * minus leader election -- any node in the cluster may propose changes for any row,
     * which (that is, the row) is the unit of values being proposed, not single columns.
     *
     * The Paxos cohort is only the replicas for the given key, not the entire cluster.
     * So we expect performance to be reasonable, but CAS is still intended to be used
     * "when you really need it," not for all your updates.
     *
     * There are three phases to Paxos:
     *  1. Prepare: the coordinator generates a ballot (timeUUID in our case) and asks replicas to (a) promise
     *     not to accept updates from older ballots and (b) tell us about the most recent update it has already
     *     accepted.
     *  2. Accept: if a majority of replicas respond, the coordinator asks replicas to accept the value of the
     *     highest proposal ballot it heard about, or a new value if no in-progress proposals were reported.
     *  3. Commit (Learn): if a majority of replicas acknowledge the accept request, we can commit the new
     *     value.
     *
     *  Commit procedure is not covered in "Paxos Made Simple," and only briefly mentioned in "Paxos Made Live,"
     *  so here is our approach:
     *   3a. The coordinator sends a commit message to all replicas with the ballot and value.
     *   3b. Because of 1-2, this will be the highest-seen commit ballot.  The replicas will note that,
     *       and send it with subsequent promise replies.  This allows us to discard acceptance records
     *       for successfully committed replicas, without allowing incomplete proposals to commit erroneously
     *       later on.
     *
     *  Note that since we are performing a CAS rather than a simple update, we perform a read (of committed
     *  values) between the prepare and accept phases.  This gives us a slightly longer window for another
     *  coordinator to come along and trump our own promise with a newer one but is otherwise safe.
     *
     * @param keyspaceName the keyspace for the CAS
     * @param cfName the column family for the CAS
     * @param key the row key for the row to CAS
     * @param request the conditions for the CAS to apply as well as the update to perform if the conditions hold.
     * @param consistencyForPaxos the consistency for the paxos prepare and propose round. This can only be either SERIAL or LOCAL_SERIAL.
     * @param consistencyForCommit the consistency for write done during the commit phase. This can be anything, except SERIAL or LOCAL_SERIAL.
     *
     * @return null if the operation succeeds in updating the row, or the current values corresponding to conditions.
     * (since, if the CAS doesn't succeed, it means the current value do not match the conditions).
     */
    public static RowIterator cas(String keyspaceName,
                                  String cfName,
                                  DecoratedKey key,
                                  CASRequest request,
                                  ConsistencyLevel consistencyForPaxos,
                                  ConsistencyLevel consistencyForCommit,
                                  ClientState state,
                                  int nowInSeconds,
                                  long queryStartNanoTime)
    throws UnavailableException, IsBootstrappingException, RequestFailureException, RequestTimeoutException, InvalidRequestException, CasWriteUnknownResultException
    {
        final long startTimeForMetrics = nanoTime();
        try
        {
            TableMetadata metadata = Schema.instance.validateTable(keyspaceName, cfName);

            if (DatabaseDescriptor.getEnablePartitionDenylist() && DatabaseDescriptor.getEnableDenylistWrites() && !partitionDenylist.isKeyPermitted(keyspaceName, cfName, key.getKey()))
            {
                denylistMetrics.incrementWritesRejected();
                throw new InvalidRequestException(String.format("Unable to CAS write to denylisted partition [0x%s] in %s/%s",
                                                                key.toString(), keyspaceName, cfName));
            }

            Supplier<Pair<PartitionUpdate, RowIterator>> updateProposer = () ->
            {
                // read the current values and check they validate the conditions
                Tracing.trace("Reading existing values for CAS precondition");
                SinglePartitionReadCommand readCommand = (SinglePartitionReadCommand) request.readCommand(nowInSeconds);
                ConsistencyLevel readConsistency = consistencyForPaxos == ConsistencyLevel.LOCAL_SERIAL ? ConsistencyLevel.LOCAL_QUORUM : ConsistencyLevel.QUORUM;

                FilteredPartition current;
                try (RowIterator rowIter = readOne(readCommand, readConsistency, queryStartNanoTime))
                {
                    current = FilteredPartition.create(rowIter);
                }

                if (!request.appliesTo(current))
                {
                    Tracing.trace("CAS precondition does not match current values {}", current);
                    casWriteMetrics.conditionNotMet.inc();
                    return Pair.create(PartitionUpdate.emptyUpdate(metadata, key), current.rowIterator());
                }

                // Create the desired updates
                PartitionUpdate updates = request.makeUpdates(current, state);

                long size = updates.dataSize();
                casWriteMetrics.mutationSize.update(size);
                writeMetricsForLevel(consistencyForPaxos).mutationSize.update(size);

                // Apply triggers to cas updates. A consideration here is that
                // triggers emit Mutations, and so a given trigger implementation
                // may generate mutations for partitions other than the one this
                // paxos round is scoped for. In this case, TriggerExecutor will
                // validate that the generated mutations are targetted at the same
                // partition as the initial updates and reject (via an
                // InvalidRequestException) any which aren't.
                updates = TriggerExecutor.instance.execute(updates);

                return Pair.create(updates, null);
            };

            return doPaxos(metadata,
                           key,
                           consistencyForPaxos,
                           consistencyForCommit,
                           consistencyForCommit,
                           queryStartNanoTime,
                           casWriteMetrics,
                           updateProposer);

        }
        catch (CasWriteUnknownResultException e)
        {
            casWriteMetrics.unknownResult.mark();
            throw e;
        }
        catch (CasWriteTimeoutException wte)
        {
            casWriteMetrics.timeouts.mark();
            writeMetricsForLevel(consistencyForPaxos).timeouts.mark();
            throw new CasWriteTimeoutException(wte.writeType, wte.consistency, wte.received, wte.blockFor, wte.contentions);
        }
        catch (ReadTimeoutException e)
        {
            casWriteMetrics.timeouts.mark();
            writeMetricsForLevel(consistencyForPaxos).timeouts.mark();
            throw e;
        }
        catch (ReadAbortException e)
        {
            casWriteMetrics.markAbort(e);
            writeMetricsForLevel(consistencyForPaxos).markAbort(e);
            throw e;
        }
        catch (WriteFailureException | ReadFailureException e)
        {
            casWriteMetrics.failures.mark();
            writeMetricsForLevel(consistencyForPaxos).failures.mark();
            throw e;
        }
        catch (UnavailableException e)
        {
            casWriteMetrics.unavailables.mark();
            writeMetricsForLevel(consistencyForPaxos).unavailables.mark();
            throw e;
        }
        finally
        {
            final long latency = nanoTime() - startTimeForMetrics;
            casWriteMetrics.addNano(latency);
            writeMetricsForLevel(consistencyForPaxos).addNano(latency);
        }
    }

    private static void recordCasContention(TableMetadata table,
                                            DecoratedKey key,
                                            CASClientRequestMetrics casMetrics,
                                            int contentions)
    {
        if (contentions == 0)
            return;

        casMetrics.contention.update(contentions);
        Keyspace.open(table.keyspace)
                .getColumnFamilyStore(table.name)
                .metric
                .topCasPartitionContention
                .addSample(key.getKey(), contentions);
    }

    /**
     * Performs the Paxos rounds for a given proposal, retrying when preempted until the timeout.
     *
     * <p>The main 'configurable' of this method is the {@code createUpdateProposal} method: it is called by the method
     * once a ballot has been successfully 'prepared' to generate the update to 'propose' (and commit if the proposal is
     * successful). That method also generates the result that the whole method will return. Note that due to retrying,
     * this method may be called multiple times and does not have to return the same results.
     *
     * @param metadata the table to update with Paxos.
     * @param key the partition updated.
     * @param consistencyForPaxos the serial consistency of the operation (either {@link ConsistencyLevel#SERIAL} or
     *     {@link ConsistencyLevel#LOCAL_SERIAL}).
     * @param consistencyForReplayCommits the consistency for the commit phase of "replayed" in-progress operations.
     * @param consistencyForCommit the consistency for the commit phase of _this_ operation update.
     * @param state the client state.
     * @param queryStartNanoTime the nano time for the start of the query this is part of. This is the base time for
     *     timeouts.
     * @param casMetrics the metrics to update for this operation.
     * @param createUpdateProposal method called after a successful 'prepare' phase to obtain 1) the actual update of
     *     this operation and 2) the result that the whole method should return. This can return {@code null} in the
     *     special where, after having "prepared" (and thus potentially replayed in-progress upgdates), we don't want
     *     to propose anything (the whole method then return {@code null}).
     * @return the second element of the pair returned by {@code createUpdateProposal} (for the last call of that method
     *     if that method is called multiple times due to retries).
     */
    private static RowIterator doPaxos(TableMetadata metadata,
                                       DecoratedKey key,
                                       ConsistencyLevel consistencyForPaxos,
                                       ConsistencyLevel consistencyForReplayCommits,
                                       ConsistencyLevel consistencyForCommit,
                                       long queryStartNanoTime,
                                       CASClientRequestMetrics casMetrics,
                                       Supplier<Pair<PartitionUpdate, RowIterator>> createUpdateProposal)
    throws UnavailableException, IsBootstrappingException, RequestFailureException, RequestTimeoutException, InvalidRequestException
    {
        int contentions = 0;
        Keyspace keyspace = Keyspace.open(metadata.keyspace);
        AbstractReplicationStrategy latestRs = keyspace.getReplicationStrategy();
        try
        {
            consistencyForPaxos.validateForCas();
            consistencyForReplayCommits.validateForCasCommit(latestRs);
            consistencyForCommit.validateForCasCommit(latestRs);

            long timeoutNanos = DatabaseDescriptor.getCasContentionTimeout(NANOSECONDS);
            while (nanoTime() - queryStartNanoTime < timeoutNanos)
            {
                // for simplicity, we'll do a single liveness check at the start of each attempt
                ReplicaPlan.ForPaxosWrite replicaPlan = ReplicaPlans.forPaxos(keyspace, key, consistencyForPaxos);
                latestRs = replicaPlan.replicationStrategy();
                PaxosBallotAndContention pair = beginAndRepairPaxos(queryStartNanoTime,
                                                                    key,
                                                                    metadata,
                                                                    replicaPlan,
                                                                    consistencyForPaxos,
                                                                    consistencyForReplayCommits,
                                                                    casMetrics);

                final UUID ballot = pair.ballot;
                contentions += pair.contentions;

                Pair<PartitionUpdate, RowIterator> proposalPair = createUpdateProposal.get();
                // See method javadoc: null here is code for "stop here and return null".
                if (proposalPair == null)
                    return null;

                Commit proposal = Commit.newProposal(ballot, proposalPair.left);
                Tracing.trace("CAS precondition is met; proposing client-requested updates for {}", ballot);
                if (proposePaxos(proposal, replicaPlan, true, queryStartNanoTime))
                {
                    // We skip committing accepted updates when they are empty. This is an optimization which works
                    // because we also skip replaying those same empty update in beginAndRepairPaxos (see the longer
                    // comment there). As empty update are somewhat common (serial reads and non-applying CAS propose
                    // them), this is worth bothering.
                    if (!proposal.update.isEmpty())
                        commitPaxos(proposal, consistencyForCommit, true, queryStartNanoTime);
                    RowIterator result = proposalPair.right;
                    if (result != null)
                        Tracing.trace("CAS did not apply");
                    else
                        Tracing.trace("CAS applied successfully");
                    return result;
                }

                Tracing.trace("Paxos proposal not accepted (pre-empted by a higher ballot)");
                contentions++;
                Uninterruptibles.sleepUninterruptibly(ThreadLocalRandom.current().nextInt(100), TimeUnit.MILLISECONDS);
                // continue to retry
            }
        }
        catch (CasWriteTimeoutException e)
        {
            // Might be thrown by beginRepairAndPaxos. In that case, any contention that happened within the method and
            // led up to the timeout was not accounted in our local 'contentions' variable and we add it now so it the
            // contention recorded in the finally is correct.
            contentions += e.contentions;
            throw e;
        }
        catch (WriteTimeoutException e)
        {
            // Might be thrown by proposePaxos or commitPaxos
            throw new CasWriteTimeoutException(e.writeType, e.consistency, e.received, e.blockFor, contentions);
        }
        finally
        {
            recordCasContention(metadata, key, casMetrics, contentions);
        }

        throw new CasWriteTimeoutException(WriteType.CAS, consistencyForPaxos, 0, consistencyForPaxos.blockFor(latestRs), contentions);
    }

    /**
     * begin a Paxos session by sending a prepare request and completing any in-progress requests seen in the replies
     *
     * @return the Paxos ballot promised by the replicas if no in-progress requests were seen and a quorum of
     * nodes have seen the mostRecentCommit.  Otherwise, return null.
     */
    private static PaxosBallotAndContention beginAndRepairPaxos(long queryStartNanoTime,
                                                                DecoratedKey key,
                                                                TableMetadata metadata,
                                                                ReplicaPlan.ForPaxosWrite paxosPlan,
                                                                ConsistencyLevel consistencyForPaxos,
                                                                ConsistencyLevel consistencyForCommit,
                                                                CASClientRequestMetrics casMetrics)
    throws WriteTimeoutException, WriteFailureException
    {
        long timeoutNanos = DatabaseDescriptor.getCasContentionTimeout(NANOSECONDS);

        PrepareCallback summary = null;
        int contentions = 0;
        while (nanoTime() - queryStartNanoTime < timeoutNanos)
        {
            // We want a timestamp that is guaranteed to be unique for that node (so that the ballot is globally unique), but if we've got a prepare rejected
            // already we also want to make sure we pick a timestamp that has a chance to be promised, i.e. one that is greater that the most recently known
            // in progress (#5667). Lastly, we don't want to use a timestamp that is older than the last one assigned by ClientState or operations may appear
            // out-of-order (#7801).
            long minTimestampMicrosToUse = summary == null ? Long.MIN_VALUE : 1 + UUIDGen.microsTimestamp(summary.mostRecentInProgressCommit.ballot);
            long ballotMicros = nextBallotTimestampMicros(minTimestampMicrosToUse);
            // Note that ballotMicros is not guaranteed to be unique if two proposal are being handled concurrently by the same coordinator. But we still
            // need ballots to be unique for each proposal so we have to use getRandomTimeUUIDFromMicros.
            UUID ballot = randomBallot(ballotMicros, consistencyForPaxos == SERIAL);

            // prepare
            try
            {
                Tracing.trace("Preparing {}", ballot);
                Commit toPrepare = Commit.newPrepare(key, metadata, ballot);
                summary = preparePaxos(toPrepare, paxosPlan, queryStartNanoTime);
                if (!summary.promised)
                {
                    Tracing.trace("Some replicas have already promised a higher ballot than ours; aborting");
                    contentions++;
                    // sleep a random amount to give the other proposer a chance to finish
                    Uninterruptibles.sleepUninterruptibly(ThreadLocalRandom.current().nextInt(100), MILLISECONDS);
                    continue;
                }

                Commit inProgress = summary.mostRecentInProgressCommit;
                Commit mostRecent = summary.mostRecentCommit;

                // If we have an in-progress ballot greater than the MRC we know, then it's an in-progress round that
                // needs to be completed, so do it.
                // One special case we make is for update that are empty (which are proposed by serial reads and
                // non-applying CAS). While we could handle those as any other updates, we can optimize this somewhat by
                // neither committing those empty updates, nor replaying in-progress ones. The reasoning is this: as the
                // update is empty, we have nothing to apply to storage in the commit phase, so the only reason to commit
                // would be to update the MRC. However, if we skip replaying those empty updates, then we don't need to
                // update the MRC for following updates to make progress (that is, if we didn't had the empty update skip
                // below _but_ skipped updating the MRC on empty updates, then we'd be stuck always proposing that same
                // empty update). And the reason skipping that replay is safe is that when an operation tries to propose
                // an empty value, there can be only 2 cases:
                //  1) the propose succeed, meaning a quorum of nodes accept it, in which case we are guaranteed no earlier
                //     pending operation can ever be replayed (which is what we want to guarantee with the empty update).
                //  2) the propose does not succeed. But then the operation proposing the empty update will not succeed
                //     either (it will retry or ultimately timeout), and we're actually ok if earlier pending operation gets
                //     replayed in that case.
                // Tl;dr, it is safe to skip committing empty updates _as long as_ we also skip replying them below. And
                // doing is more efficient, so we do so.
                if (!inProgress.update.isEmpty() && inProgress.isAfter(mostRecent))
                {
                    Tracing.trace("Finishing incomplete paxos round {}", inProgress);
                    casMetrics.unfinishedCommit.inc();
                    Commit refreshedInProgress = Commit.newProposal(ballot, inProgress.update);
                    if (proposePaxos(refreshedInProgress, paxosPlan, false, queryStartNanoTime))
                    {
                        commitPaxos(refreshedInProgress, consistencyForCommit, false, queryStartNanoTime);
                    }
                    else
                    {
                        Tracing.trace("Some replicas have already promised a higher ballot than ours; aborting");
                        // sleep a random amount to give the other proposer a chance to finish
                        contentions++;
                        Uninterruptibles.sleepUninterruptibly(ThreadLocalRandom.current().nextInt(100), MILLISECONDS);
                    }
                    continue;
                }

                // To be able to propose our value on a new round, we need a quorum of replica to have learn the previous one. Why is explained at:
                // https://issues.apache.org/jira/browse/CASSANDRA-5062?focusedCommentId=13619810&page=com.atlassian.jira.plugin.system.issuetabpanels:comment-tabpanel#comment-13619810)
                // Since we waited for quorum nodes, if some of them haven't seen the last commit (which may just be a timing issue, but may also
                // mean we lost messages), we pro-actively "repair" those nodes, and retry.
                int nowInSec = Ints.checkedCast(TimeUnit.MICROSECONDS.toSeconds(ballotMicros));
                Iterable<InetAddressAndPort> missingMRC = summary.replicasMissingMostRecentCommit(metadata, nowInSec);
                if (Iterables.size(missingMRC) > 0)
                {
                    Tracing.trace("Repairing replicas that missed the most recent commit");
                    sendCommit(mostRecent, missingMRC);
                    // TODO: provided commits don't invalid the prepare we just did above (which they don't), we could just wait
                    // for all the missingMRC to acknowledge this commit and then move on with proposing our value. But that means
                    // adding the ability to have commitPaxos block, which is exactly CASSANDRA-5442 will do. So once we have that
                    // latter ticket, we can pass CL.ALL to the commit above and remove the 'continue'.
                    continue;
                }

                return new PaxosBallotAndContention(ballot, contentions);
            }
            catch (WriteTimeoutException e)
            {
                // We're still doing preparation for the paxos rounds, so we want to use the CAS (see CASSANDRA-8672)
                throw new CasWriteTimeoutException(WriteType.CAS, e.consistency, e.received, e.blockFor, contentions);
            }
        }

        throw new CasWriteTimeoutException(WriteType.CAS, consistencyForPaxos, 0, consistencyForPaxos.blockFor(paxosPlan.replicationStrategy()), contentions);
    }

    /**
     * Unlike commitPaxos, this does not wait for replies
     */
    private static void sendCommit(Commit commit, Iterable<InetAddressAndPort> replicas)
    {
        Message<Commit> message = Message.out(PAXOS_COMMIT_REQ, commit);
        for (InetAddressAndPort target : replicas)
            MessagingService.instance().send(message, target);
    }

    private static PrepareCallback preparePaxos(Commit toPrepare, ReplicaPlan.ForPaxosWrite replicaPlan, long queryStartNanoTime)
    throws WriteTimeoutException
    {
        PrepareCallback callback = new PrepareCallback(toPrepare.update.partitionKey(), toPrepare.update.metadata(), replicaPlan.requiredParticipants(), replicaPlan.consistencyLevel(), queryStartNanoTime);
        Message<Commit> message = Message.out(PAXOS_PREPARE_REQ, toPrepare);

        boolean hasLocalRequest = false;

        for (Replica replica: replicaPlan.contacts())
        {
            if (replica.isSelf())
            {
                hasLocalRequest = true;
                PAXOS_PREPARE_REQ.stage.execute(() -> {
                    try
                    {
                        callback.onResponse(message.responseWith(doPrepare(toPrepare)));
                    }
                    catch (Exception ex)
                    {
                        logger.error("Failed paxos prepare locally", ex);
                    }
                });
            }
            else
            {
                MessagingService.instance().sendWithCallback(message, replica.endpoint(), callback);
            }
        }

        if (hasLocalRequest)
            writeMetrics.localRequests.mark();
        else
            writeMetrics.remoteRequests.mark();

        callback.await();
        return callback;
    }

    /**
     * Propose the {@param proposal} accoding to the {@param replicaPlan}.
     * When {@param backoffIfPartial} is true, the proposer backs off when seeing the proposal being accepted by some but not a quorum.
     * The result of the cooresponding CAS in uncertain as the accepted proposal may or may not be spread to other nodes in later rounds.
     */
    private static boolean proposePaxos(Commit proposal, ReplicaPlan.ForPaxosWrite replicaPlan, boolean backoffIfPartial, long queryStartNanoTime)
    throws WriteTimeoutException, CasWriteUnknownResultException
    {
        ProposeCallback callback = new ProposeCallback(replicaPlan.contacts().size(), replicaPlan.requiredParticipants(), !backoffIfPartial, replicaPlan.consistencyLevel(), queryStartNanoTime);
        Message<Commit> message = Message.out(PAXOS_PROPOSE_REQ, proposal);
        for (Replica replica : replicaPlan.contacts())
        {
            if (replica.isSelf())
            {
                PAXOS_PROPOSE_REQ.stage.execute(() -> {
                    try
                    {
                        Message<Boolean> response = message.responseWith(doPropose(proposal));
                        callback.onResponse(response);
                    }
                    catch (Exception ex)
                    {
                        logger.error("Failed paxos propose locally", ex);
                    }
                });
            }
            else
            {
                MessagingService.instance().sendWithCallback(message, replica.endpoint(), callback);
            }
        }
        callback.await();

        if (callback.isSuccessful())
            return true;

        if (backoffIfPartial && !callback.isFullyRefused())
            throw new CasWriteUnknownResultException(replicaPlan.consistencyLevel(), callback.getAcceptCount(), replicaPlan.requiredParticipants());

        return false;
    }

    private static void commitPaxos(Commit proposal, ConsistencyLevel consistencyLevel, boolean allowHints, long queryStartNanoTime) throws WriteTimeoutException
    {
        boolean shouldBlock = consistencyLevel != ConsistencyLevel.ANY;
        Keyspace keyspace = Keyspace.open(proposal.update.metadata().keyspace);

        Token tk = proposal.update.partitionKey().getToken();

        AbstractWriteResponseHandler<Commit> responseHandler = null;
        // NOTE: this ReplicaPlan is a lie, this usage of ReplicaPlan could do with being clarified - the selected() collection is essentially (I think) never used
        ReplicaPlan.ForTokenWrite replicaPlan = ReplicaPlans.forWrite(keyspace, consistencyLevel, tk, ReplicaPlans.writeAll);
        if (shouldBlock)
        {
            AbstractReplicationStrategy rs = replicaPlan.replicationStrategy();
            responseHandler = rs.getWriteResponseHandler(replicaPlan, null, WriteType.SIMPLE, queryStartNanoTime);
        }

        Message<Commit> message = Message.outWithFlag(PAXOS_COMMIT_REQ, proposal, MessageFlag.CALL_BACK_ON_FAILURE);
        for (Replica replica : replicaPlan.liveAndDown())
        {
            InetAddressAndPort destination = replica.endpoint();
            checkHintOverload(replica);

            if (replicaPlan.isAlive(replica))
            {
                if (shouldBlock)
                {
                    if (replica.isSelf())
                        commitPaxosLocal(replica, message, responseHandler);
                    else
                        MessagingService.instance().sendWriteWithCallback(message, replica, responseHandler, allowHints && shouldHint(replica));
                }
                else
                {
                    MessagingService.instance().send(message, destination);
                }
            }
            else
            {
                if (responseHandler != null)
                {
                    responseHandler.expired();
                }
                if (allowHints && shouldHint(replica))
                {
                    submitHint(proposal.makeMutation(), replica, null);
                }
            }
        }

        if (shouldBlock)
            responseHandler.get();
    }

    /**
     * Commit a PAXOS task locally, and if the task times out rather then submitting a real hint
     * submit a fake one that executes immediately on the mutation stage, but generates the necessary backpressure
     * signal for hints
     */
    private static void commitPaxosLocal(Replica localReplica, final Message<Commit> message, final AbstractWriteResponseHandler<?> responseHandler)
    {
        PAXOS_COMMIT_REQ.stage.maybeExecuteImmediately(new LocalMutationRunnable(localReplica)
        {
            public void runMayThrow()
            {
                try
                {
                    PaxosState.commit(message.payload);
                    if (responseHandler != null)
                        responseHandler.onResponse(null);
                }
                catch (Exception ex)
                {
                    if (!(ex instanceof WriteTimeoutException))
                        logger.error("Failed to apply paxos commit locally : ", ex);
                    responseHandler.onFailure(FBUtilities.getBroadcastAddressAndPort(), RequestFailureReason.forException(ex));
                }
            }

            @Override
            protected Verb verb()
            {
                return PAXOS_COMMIT_REQ;
            }
        });
    }

    private static boolean hasLocalMutation(IMutation mutation)
    {
        return canDoLocalRequest(StorageService.instance.getNaturalEndpointsWithPort(mutation.getKeyspaceName(),
                                                                                     mutation.key().getKey()));
    }

    private static boolean canDoLocalRequest(List<String> endpoints)
    {
        return endpoints.contains(FBUtilities.getBroadcastAddressAndPort().getHostAddressAndPort());
    }

    /**
     * Use this method to have these Mutations applied
     * across all replicas. This method will take care
     * of the possibility of a replica being down and hint
     * the data across to some other replica.
     *
     * @param mutations the mutations to be applied across the replicas
     * @param consistencyLevel the consistency level for the operation
     * @param queryStartNanoTime the value of nanoTime() when the query started to be processed
     */
    public static void mutate(List<? extends IMutation> mutations, ConsistencyLevel consistencyLevel, long queryStartNanoTime)
    throws UnavailableException, OverloadedException, WriteTimeoutException, WriteFailureException
    {
        Tracing.trace("Determining replicas for mutation");
        final String localDataCenter = DatabaseDescriptor.getEndpointSnitch().getLocalDatacenter();

        long startTime = nanoTime();

        List<AbstractWriteResponseHandler<IMutation>> responseHandlers = new ArrayList<>(mutations.size());
        WriteType plainWriteType = mutations.size() <= 1 ? WriteType.SIMPLE : WriteType.UNLOGGED_BATCH;

        try
        {
            for (IMutation mutation : mutations)
            {
                if (hasLocalMutation(mutation))
                    writeMetrics.localRequests.mark();
                else
                    writeMetrics.remoteRequests.mark();

                if (mutation instanceof CounterMutation)
                    responseHandlers.add(mutateCounter((CounterMutation)mutation, localDataCenter, queryStartNanoTime));
                else
                    responseHandlers.add(performWrite(mutation, consistencyLevel, localDataCenter, standardWritePerformer, null, plainWriteType, queryStartNanoTime));
            }

            // upgrade to full quorum any failed cheap quorums
            for (int i = 0 ; i < mutations.size() ; ++i)
            {
                if (!(mutations.get(i) instanceof CounterMutation)) // at the moment, only non-counter writes support cheap quorums
                    responseHandlers.get(i).maybeTryAdditionalReplicas(mutations.get(i), standardWritePerformer, localDataCenter);
            }

            // wait for writes.  throws TimeoutException if necessary
            for (AbstractWriteResponseHandler<IMutation> responseHandler : responseHandlers)
                responseHandler.get();
        }
        catch (WriteTimeoutException|WriteFailureException ex)
        {
            if (consistencyLevel == ConsistencyLevel.ANY)
            {
                hintMutations(mutations);
            }
            else
            {
                if (ex instanceof WriteFailureException)
                {
                    writeMetrics.failures.mark();
                    writeMetricsForLevel(consistencyLevel).failures.mark();
                    WriteFailureException fe = (WriteFailureException)ex;
                    Tracing.trace("Write failure; received {} of {} required replies, failed {} requests",
                                  fe.received, fe.blockFor, fe.failureReasonByEndpoint.size());
                }
                else
                {
                    writeMetrics.timeouts.mark();
                    writeMetricsForLevel(consistencyLevel).timeouts.mark();
                    WriteTimeoutException te = (WriteTimeoutException)ex;
                    Tracing.trace("Write timeout; received {} of {} required replies", te.received, te.blockFor);
                }
                throw ex;
            }
        }
        catch (UnavailableException e)
        {
            writeMetrics.unavailables.mark();
            writeMetricsForLevel(consistencyLevel).unavailables.mark();
            Tracing.trace("Unavailable");
            throw e;
        }
        catch (OverloadedException e)
        {
            writeMetrics.unavailables.mark();
            writeMetricsForLevel(consistencyLevel).unavailables.mark();
            Tracing.trace("Overloaded");
            throw e;
        }
        finally
        {
            long latency = nanoTime() - startTime;
            writeMetrics.addNano(latency);
            writeMetricsForLevel(consistencyLevel).addNano(latency);
            updateCoordinatorWriteLatencyTableMetric(mutations, latency);
        }
    }

    /**
     * Hint all the mutations (except counters, which can't be safely retried).  This means
     * we'll re-hint any successful ones; doesn't seem worth it to track individual success
     * just for this unusual case.
     *
     * Only used for CL.ANY
     *
     * @param mutations the mutations that require hints
     */
    private static void hintMutations(Collection<? extends IMutation> mutations)
    {
        for (IMutation mutation : mutations)
            if (!(mutation instanceof CounterMutation))
                hintMutation((Mutation) mutation);

        Tracing.trace("Wrote hints to satisfy CL.ANY after no replicas acknowledged the write");
    }

    private static void hintMutation(Mutation mutation)
    {
        String keyspaceName = mutation.getKeyspaceName();
        Token token = mutation.key().getToken();

        // local writes can timeout, but cannot be dropped (see LocalMutationRunnable and CASSANDRA-6510),
        // so there is no need to hint or retry.
        EndpointsForToken replicasToHint = ReplicaLayout.forTokenWriteLiveAndDown(Keyspace.open(keyspaceName), token)
                .all()
                .filter(StorageProxy::shouldHint);

        submitHint(mutation, replicasToHint, null);
    }

    public boolean appliesLocally(Mutation mutation)
    {
        String keyspaceName = mutation.getKeyspaceName();
        Token token = mutation.key().getToken();
        InetAddressAndPort local = FBUtilities.getBroadcastAddressAndPort();

        return ReplicaLayout.forTokenWriteLiveAndDown(Keyspace.open(keyspaceName), token)
                .all().endpoints().contains(local);
    }

    /**
     * Use this method to have these Mutations applied
     * across all replicas.
     *
     * @param mutations the mutations to be applied across the replicas
     * @param writeCommitLog if commitlog should be written
     * @param baseComplete time from epoch in ms that the local base mutation was(or will be) completed
     * @param queryStartNanoTime the value of nanoTime() when the query started to be processed
     */
    public static void mutateMV(ByteBuffer dataKey, Collection<Mutation> mutations, boolean writeCommitLog, AtomicLong baseComplete, long queryStartNanoTime)
    throws UnavailableException, OverloadedException, WriteTimeoutException
    {
        Tracing.trace("Determining replicas for mutation");
        final String localDataCenter = DatabaseDescriptor.getEndpointSnitch().getLocalDatacenter();

        long startTime = nanoTime();


        try
        {
            // if we haven't joined the ring, write everything to batchlog because paired replicas may be stale
            final UUID batchUUID = UUIDGen.getTimeUUID();

            if (StorageService.instance.isStarting() || StorageService.instance.isJoining() || StorageService.instance.isMoving())
            {
                BatchlogManager.store(Batch.createLocal(batchUUID, FBUtilities.timestampMicros(),
                                                        mutations), writeCommitLog);
            }
            else
            {
                List<WriteResponseHandlerWrapper> wrappers = new ArrayList<>(mutations.size());
                //non-local mutations rely on the base mutation commit-log entry for eventual consistency
                Set<Mutation> nonLocalMutations = new HashSet<>(mutations);
                Token baseToken = StorageService.instance.getTokenMetadata().partitioner.getToken(dataKey);

                ConsistencyLevel consistencyLevel = ConsistencyLevel.ONE;

                //Since the base -> view replication is 1:1 we only need to store the BL locally
                ReplicaPlan.ForTokenWrite replicaPlan = ReplicaPlans.forLocalBatchlogWrite();
                BatchlogCleanup cleanup = new BatchlogCleanup(mutations.size(),
                                                              () -> asyncRemoveFromBatchlog(replicaPlan, batchUUID));

                // add a handler for each mutation - includes checking availability, but doesn't initiate any writes, yet
                for (Mutation mutation : mutations)
                {
                    if (hasLocalMutation(mutation))
                        writeMetrics.localRequests.mark();
                    else
                        writeMetrics.remoteRequests.mark();

                    String keyspaceName = mutation.getKeyspaceName();
                    Token tk = mutation.key().getToken();
                    AbstractReplicationStrategy replicationStrategy = Keyspace.open(keyspaceName).getReplicationStrategy();
                    Optional<Replica> pairedEndpoint = ViewUtils.getViewNaturalEndpoint(replicationStrategy, baseToken, tk);
                    EndpointsForToken pendingReplicas = StorageService.instance.getTokenMetadata().pendingEndpointsForToken(tk, keyspaceName);

                    // if there are no paired endpoints there are probably range movements going on, so we write to the local batchlog to replay later
                    if (!pairedEndpoint.isPresent())
                    {
                        if (pendingReplicas.isEmpty())
                            logger.warn("Received base materialized view mutation for key {} that does not belong " +
                                        "to this node. There is probably a range movement happening (move or decommission)," +
                                        "but this node hasn't updated its ring metadata yet. Adding mutation to " +
                                        "local batchlog to be replayed later.",
                                        mutation.key());
                        continue;
                    }

                    // When local node is the endpoint we can just apply the mutation locally,
                    // unless there are pending endpoints, in which case we want to do an ordinary
                    // write so the view mutation is sent to the pending endpoint
                    if (pairedEndpoint.get().isSelf() && StorageService.instance.isJoined()
                        && pendingReplicas.isEmpty())
                    {
                        try
                        {
                            mutation.apply(writeCommitLog);
                            nonLocalMutations.remove(mutation);
                            // won't trigger cleanup
                            cleanup.decrement();
                        }
                        catch (Exception exc)
                        {
                            logger.error("Error applying local view update: Mutation (keyspace {}, tables {}, partition key {})",
                                         mutation.getKeyspaceName(), mutation.getTableIds(), mutation.key());
                            throw exc;
                        }
                    }
                    else
                    {
                        ReplicaLayout.ForTokenWrite liveAndDown = ReplicaLayout.forTokenWrite(replicationStrategy,
                                                                                              EndpointsForToken.of(tk, pairedEndpoint.get()),
                                                                                              pendingReplicas);
                        wrappers.add(wrapViewBatchResponseHandler(mutation,
                                                                  consistencyLevel,
                                                                  consistencyLevel,
                                                                  liveAndDown,
                                                                  baseComplete,
                                                                  WriteType.BATCH,
                                                                  cleanup,
                                                                  queryStartNanoTime));
                    }
                }

                // Apply to local batchlog memtable in this thread
                if (!nonLocalMutations.isEmpty())
                    BatchlogManager.store(Batch.createLocal(batchUUID, FBUtilities.timestampMicros(), nonLocalMutations), writeCommitLog);

                // Perform remote writes
                if (!wrappers.isEmpty())
                    asyncWriteBatchedMutations(wrappers, localDataCenter, Stage.VIEW_MUTATION);
            }
        }
        finally
        {
            viewWriteMetrics.addNano(nanoTime() - startTime);
        }
    }

    @SuppressWarnings("unchecked")
    public static void mutateWithTriggers(List<? extends IMutation> mutations,
                                          ConsistencyLevel consistencyLevel,
                                          boolean mutateAtomically,
                                          long queryStartNanoTime)
    throws WriteTimeoutException, WriteFailureException, UnavailableException, OverloadedException, InvalidRequestException
    {
        if (DatabaseDescriptor.getEnablePartitionDenylist() && DatabaseDescriptor.getEnableDenylistWrites())
        {
            for (final IMutation mutation : mutations)
            {
                for (final TableId tid : mutation.getTableIds())
                {
                    if (!partitionDenylist.isKeyPermitted(tid, mutation.key().getKey()))
                    {
                        denylistMetrics.incrementWritesRejected();
                        // While Schema.instance.getTableMetadata() can return a null value, in this case the isKeyPermitted
                        // call above ensures that we cannot have a null associated tid at this point.
                        final TableMetadata tmd = Schema.instance.getTableMetadata(tid);
                        throw new InvalidRequestException(String.format("Unable to write to denylisted partition [0x%s] in %s/%s",
                                                                        mutation.key().toString(), tmd.keyspace, tmd.name));
                    }
                }
            }
        }

        Collection<Mutation> augmented = TriggerExecutor.instance.execute(mutations);

        boolean updatesView = Keyspace.open(mutations.iterator().next().getKeyspaceName())
                              .viewManager
                              .updatesAffectView(mutations, true);

        long size = IMutation.dataSize(mutations);
        writeMetrics.mutationSize.update(size);
        writeMetricsForLevel(consistencyLevel).mutationSize.update(size);

        if (augmented != null)
            mutateAtomically(augmented, consistencyLevel, updatesView, queryStartNanoTime);
        else
        {
            if (mutateAtomically || updatesView)
                mutateAtomically((Collection<Mutation>) mutations, consistencyLevel, updatesView, queryStartNanoTime);
            else
                mutate(mutations, consistencyLevel, queryStartNanoTime);
        }
    }

    /**
     * See mutate. Adds additional steps before and after writing a batch.
     * Before writing the batch (but after doing availability check against the FD for the row replicas):
     *      write the entire batch to a batchlog elsewhere in the cluster.
     * After: remove the batchlog entry (after writing hints for the batch rows, if necessary).
     *
     * @param mutations the Mutations to be applied across the replicas
     * @param consistency_level the consistency level for the operation
     * @param requireQuorumForRemove at least a quorum of nodes will see update before deleting batchlog
     * @param queryStartNanoTime the value of nanoTime() when the query started to be processed
     */
    public static void mutateAtomically(Collection<Mutation> mutations,
                                        ConsistencyLevel consistency_level,
                                        boolean requireQuorumForRemove,
                                        long queryStartNanoTime)
    throws UnavailableException, OverloadedException, WriteTimeoutException
    {
        Tracing.trace("Determining replicas for atomic batch");
        long startTime = nanoTime();

        List<WriteResponseHandlerWrapper> wrappers = new ArrayList<>(mutations.size());

        if (mutations.stream().anyMatch(mutation -> Keyspace.open(mutation.getKeyspaceName()).getReplicationStrategy().hasTransientReplicas()))
            throw new AssertionError("Logged batches are unsupported with transient replication");

        try
        {

            // If we are requiring quorum nodes for removal, we upgrade consistency level to QUORUM unless we already
            // require ALL, or EACH_QUORUM. This is so that *at least* QUORUM nodes see the update.
            ConsistencyLevel batchConsistencyLevel = requireQuorumForRemove
                                                     ? ConsistencyLevel.QUORUM
                                                     : consistency_level;

            switch (consistency_level)
            {
                case ALL:
                case EACH_QUORUM:
                    batchConsistencyLevel = consistency_level;
            }

            ReplicaPlan.ForTokenWrite replicaPlan = ReplicaPlans.forBatchlogWrite(batchConsistencyLevel == ConsistencyLevel.ANY);

            final UUID batchUUID = UUIDGen.getTimeUUID();
            BatchlogCleanup cleanup = new BatchlogCleanup(mutations.size(),
                                                          () -> asyncRemoveFromBatchlog(replicaPlan, batchUUID));

            // add a handler for each mutation - includes checking availability, but doesn't initiate any writes, yet
            for (Mutation mutation : mutations)
            {
                if (hasLocalMutation(mutation))
                    writeMetrics.localRequests.mark();
                else
                    writeMetrics.remoteRequests.mark();

                WriteResponseHandlerWrapper wrapper = wrapBatchResponseHandler(mutation,
                                                                               consistency_level,
                                                                               batchConsistencyLevel,
                                                                               WriteType.BATCH,
                                                                               cleanup,
                                                                               queryStartNanoTime);
                // exit early if we can't fulfill the CL at this time.
                wrappers.add(wrapper);
            }

            // write to the batchlog
            syncWriteToBatchlog(mutations, replicaPlan, batchUUID, queryStartNanoTime);

            // now actually perform the writes and wait for them to complete
            syncWriteBatchedMutations(wrappers, Stage.MUTATION);
        }
        catch (UnavailableException e)
        {
            writeMetrics.unavailables.mark();
            writeMetricsForLevel(consistency_level).unavailables.mark();
            Tracing.trace("Unavailable");
            throw e;
        }
        catch (WriteTimeoutException e)
        {
            writeMetrics.timeouts.mark();
            writeMetricsForLevel(consistency_level).timeouts.mark();
            Tracing.trace("Write timeout; received {} of {} required replies", e.received, e.blockFor);
            throw e;
        }
        catch (WriteFailureException e)
        {
            writeMetrics.failures.mark();
            writeMetricsForLevel(consistency_level).failures.mark();
            Tracing.trace("Write failure; received {} of {} required replies", e.received, e.blockFor);
            throw e;
        }
        finally
        {
            long latency = nanoTime() - startTime;
            writeMetrics.addNano(latency);
            writeMetricsForLevel(consistency_level).addNano(latency);
            updateCoordinatorWriteLatencyTableMetric(mutations, latency);
        }
    }

    private static void updateCoordinatorWriteLatencyTableMetric(Collection<? extends IMutation> mutations, long latency)
    {
        if (null == mutations)
        {
            return;
        }

        try
        {
            //We could potentially pass a callback into performWrite. And add callback provision for mutateCounter or mutateAtomically (sendToHintedEndPoints)
            //However, Trade off between write metric per CF accuracy vs performance hit due to callbacks. Similar issue exists with CoordinatorReadLatency metric.
            mutations.stream()
                     .flatMap(m -> m.getTableIds().stream().map(tableId -> Keyspace.open(m.getKeyspaceName()).getColumnFamilyStore(tableId)))
                     .distinct()
                     .forEach(store -> store.metric.coordinatorWriteLatency.update(latency, TimeUnit.NANOSECONDS));
        }
        catch (Exception ex)
        {
            logger.warn("Exception occurred updating coordinatorWriteLatency metric", ex);
        }
    }

    private static void syncWriteToBatchlog(Collection<Mutation> mutations, ReplicaPlan.ForTokenWrite replicaPlan, UUID uuid, long queryStartNanoTime)
    throws WriteTimeoutException, WriteFailureException
    {
        WriteResponseHandler<?> handler = new WriteResponseHandler(replicaPlan,
                                                                   WriteType.BATCH_LOG,
                                                                   queryStartNanoTime);

        Batch batch = Batch.createLocal(uuid, FBUtilities.timestampMicros(), mutations);
        Message<Batch> message = Message.out(BATCH_STORE_REQ, batch);
        for (Replica replica : replicaPlan.liveAndDown())
        {
            logger.trace("Sending batchlog store request {} to {} for {} mutations", batch.id, replica, batch.size());

            if (replica.isSelf())
                performLocally(Stage.MUTATION, replica, () -> BatchlogManager.store(batch), handler);
            else
                MessagingService.instance().sendWithCallback(message, replica.endpoint(), handler);
        }
        handler.get();
    }

    private static void asyncRemoveFromBatchlog(ReplicaPlan.ForTokenWrite replicaPlan, UUID uuid)
    {
        Message<UUID> message = Message.out(Verb.BATCH_REMOVE_REQ, uuid);
        for (Replica target : replicaPlan.contacts())
        {
            if (logger.isTraceEnabled())
                logger.trace("Sending batchlog remove request {} to {}", uuid, target);

            if (target.isSelf())
                performLocally(Stage.MUTATION, target, () -> BatchlogManager.remove(uuid));
            else
                MessagingService.instance().send(message, target.endpoint());
        }
    }

    private static void asyncWriteBatchedMutations(List<WriteResponseHandlerWrapper> wrappers, String localDataCenter, Stage stage)
    {
        for (WriteResponseHandlerWrapper wrapper : wrappers)
        {
            Replicas.temporaryAssertFull(wrapper.handler.replicaPlan.liveAndDown());  // TODO: CASSANDRA-14549
            ReplicaPlan.ForTokenWrite replicas = wrapper.handler.replicaPlan.withContact(wrapper.handler.replicaPlan.liveAndDown());

            try
            {
                sendToHintedReplicas(wrapper.mutation, replicas, wrapper.handler, localDataCenter, stage);
            }
            catch (OverloadedException | WriteTimeoutException e)
            {
                wrapper.handler.onFailure(FBUtilities.getBroadcastAddressAndPort(), RequestFailureReason.forException(e));
            }
        }
    }

    private static void syncWriteBatchedMutations(List<WriteResponseHandlerWrapper> wrappers, Stage stage)
    throws WriteTimeoutException, OverloadedException
    {
        String localDataCenter = DatabaseDescriptor.getEndpointSnitch().getLocalDatacenter();

        for (WriteResponseHandlerWrapper wrapper : wrappers)
        {
            EndpointsForToken sendTo = wrapper.handler.replicaPlan.liveAndDown();
            Replicas.temporaryAssertFull(sendTo); // TODO: CASSANDRA-14549
            sendToHintedReplicas(wrapper.mutation, wrapper.handler.replicaPlan.withContact(sendTo), wrapper.handler, localDataCenter, stage);
        }

        for (WriteResponseHandlerWrapper wrapper : wrappers)
            wrapper.handler.get();
    }

    /**
     * Perform the write of a mutation given a WritePerformer.
     * Gather the list of write endpoints, apply locally and/or forward the mutation to
     * said write endpoint (deletaged to the actual WritePerformer) and wait for the
     * responses based on consistency level.
     *
     * @param mutation the mutation to be applied
     * @param consistencyLevel the consistency level for the write operation
     * @param performer the WritePerformer in charge of appliying the mutation
     * given the list of write endpoints (either standardWritePerformer for
     * standard writes or counterWritePerformer for counter writes).
     * @param callback an optional callback to be run if and when the write is
     * @param queryStartNanoTime the value of nanoTime() when the query started to be processed
     */
    public static AbstractWriteResponseHandler<IMutation> performWrite(IMutation mutation,
                                                                       ConsistencyLevel consistencyLevel,
                                                                       String localDataCenter,
                                                                       WritePerformer performer,
                                                                       Runnable callback,
                                                                       WriteType writeType,
                                                                       long queryStartNanoTime)
    {
        String keyspaceName = mutation.getKeyspaceName();
        Keyspace keyspace = Keyspace.open(keyspaceName);
        Token tk = mutation.key().getToken();

        ReplicaPlan.ForTokenWrite replicaPlan = ReplicaPlans.forWrite(keyspace, consistencyLevel, tk, ReplicaPlans.writeNormal);
        AbstractReplicationStrategy rs = replicaPlan.replicationStrategy();
        AbstractWriteResponseHandler<IMutation> responseHandler = rs.getWriteResponseHandler(replicaPlan, callback, writeType, queryStartNanoTime);

        performer.apply(mutation, replicaPlan, responseHandler, localDataCenter);
        return responseHandler;
    }

    // same as performWrites except does not initiate writes (but does perform availability checks).
    private static WriteResponseHandlerWrapper wrapBatchResponseHandler(Mutation mutation,
                                                                        ConsistencyLevel consistencyLevel,
                                                                        ConsistencyLevel batchConsistencyLevel,
                                                                        WriteType writeType,
                                                                        BatchlogResponseHandler.BatchlogCleanup cleanup,
                                                                        long queryStartNanoTime)
    {
        Keyspace keyspace = Keyspace.open(mutation.getKeyspaceName());
        Token tk = mutation.key().getToken();

        ReplicaPlan.ForTokenWrite replicaPlan = ReplicaPlans.forWrite(keyspace, consistencyLevel, tk, ReplicaPlans.writeNormal);
        AbstractReplicationStrategy rs = replicaPlan.replicationStrategy();
        AbstractWriteResponseHandler<IMutation> writeHandler = rs.getWriteResponseHandler(replicaPlan,null, writeType, queryStartNanoTime);
        BatchlogResponseHandler<IMutation> batchHandler = new BatchlogResponseHandler<>(writeHandler, batchConsistencyLevel.blockFor(rs), cleanup, queryStartNanoTime);
        return new WriteResponseHandlerWrapper(batchHandler, mutation);
    }

    /**
     * Same as performWrites except does not initiate writes (but does perform availability checks).
     * Keeps track of ViewWriteMetrics
     */
    private static WriteResponseHandlerWrapper wrapViewBatchResponseHandler(Mutation mutation,
                                                                            ConsistencyLevel consistencyLevel,
                                                                            ConsistencyLevel batchConsistencyLevel,
                                                                            ReplicaLayout.ForTokenWrite liveAndDown,
                                                                            AtomicLong baseComplete,
                                                                            WriteType writeType,
                                                                            BatchlogResponseHandler.BatchlogCleanup cleanup,
                                                                            long queryStartNanoTime)
    {
        Keyspace keyspace = Keyspace.open(mutation.getKeyspaceName());
        ReplicaPlan.ForTokenWrite replicaPlan = ReplicaPlans.forWrite(keyspace, consistencyLevel, liveAndDown, ReplicaPlans.writeAll);
        AbstractReplicationStrategy replicationStrategy = replicaPlan.replicationStrategy();
        AbstractWriteResponseHandler<IMutation> writeHandler = replicationStrategy.getWriteResponseHandler(replicaPlan, () -> {
            long delay = Math.max(0, currentTimeMillis() - baseComplete.get());
            viewWriteMetrics.viewWriteLatency.update(delay, MILLISECONDS);
        }, writeType, queryStartNanoTime);
        BatchlogResponseHandler<IMutation> batchHandler = new ViewWriteMetricsWrapped(writeHandler, batchConsistencyLevel.blockFor(replicationStrategy), cleanup, queryStartNanoTime);
        return new WriteResponseHandlerWrapper(batchHandler, mutation);
    }

    // used by atomic_batch_mutate to decouple availability check from the write itself, caches consistency level and endpoints.
    private static class WriteResponseHandlerWrapper
    {
        final BatchlogResponseHandler<IMutation> handler;
        final Mutation mutation;

        WriteResponseHandlerWrapper(BatchlogResponseHandler<IMutation> handler, Mutation mutation)
        {
            this.handler = handler;
            this.mutation = mutation;
        }
    }

    /**
     * Send the mutations to the right targets, write it locally if it corresponds or writes a hint when the node
     * is not available.
     *
     * Note about hints:
     * <pre>
     * {@code
     * | Hinted Handoff | Consist. Level |
     * | on             |       >=1      | --> wait for hints. We DO NOT notify the handler with handler.response() for hints;
     * | on             |       ANY      | --> wait for hints. Responses count towards consistency.
     * | off            |       >=1      | --> DO NOT fire hints. And DO NOT wait for them to complete.
     * | off            |       ANY      | --> DO NOT fire hints. And DO NOT wait for them to complete.
     * }
     * </pre>
     *
     * @throws OverloadedException if the hints cannot be written/enqueued
     */
    public static void sendToHintedReplicas(final Mutation mutation,
                                            ReplicaPlan.ForTokenWrite plan,
                                            AbstractWriteResponseHandler<IMutation> responseHandler,
                                            String localDataCenter,
                                            Stage stage)
    throws OverloadedException
    {
        // this dc replicas:
        Collection<Replica> localDc = null;
        // extra-datacenter replicas, grouped by dc
        Map<String, Collection<Replica>> dcGroups = null;
        // only need to create a Message for non-local writes
        Message<Mutation> message = null;

        boolean insertLocal = false;
        Replica localReplica = null;
        Collection<Replica> endpointsToHint = null;

        List<InetAddressAndPort> backPressureHosts = null;

        for (Replica destination : plan.contacts())
        {
            checkHintOverload(destination);

            if (plan.isAlive(destination))
            {
                if (destination.isSelf())
                {
                    insertLocal = true;
                    localReplica = destination;
                }
                else
                {
                    // belongs on a different server
                    if (message == null)
                        message = Message.outWithFlag(MUTATION_REQ, mutation, MessageFlag.CALL_BACK_ON_FAILURE);

                    String dc = DatabaseDescriptor.getEndpointSnitch().getDatacenter(destination);

                    // direct writes to local DC or old Cassandra versions
                    // (1.1 knows how to forward old-style String message IDs; updated to int in 2.0)
                    if (localDataCenter.equals(dc))
                    {
                        if (localDc == null)
                            localDc = new ArrayList<>(plan.contacts().size());

                        localDc.add(destination);
                    }
                    else
                    {
                        if (dcGroups == null)
                            dcGroups = new HashMap<>();

                        Collection<Replica> messages = dcGroups.get(dc);
                        if (messages == null)
                            messages = dcGroups.computeIfAbsent(dc, (v) -> new ArrayList<>(3)); // most DCs will have <= 3 replicas

                        messages.add(destination);
                    }

                    if (backPressureHosts == null)
                        backPressureHosts = new ArrayList<>(plan.contacts().size());

                    backPressureHosts.add(destination.endpoint());
                }
            }
            else
            {
                //Immediately mark the response as expired since the request will not be sent
                responseHandler.expired();
                if (shouldHint(destination))
                {
                    if (endpointsToHint == null)
                        endpointsToHint = new ArrayList<>();

                    endpointsToHint.add(destination);
                }
            }
        }

        if (endpointsToHint != null)
            submitHint(mutation, EndpointsForToken.copyOf(mutation.key().getToken(), endpointsToHint), responseHandler);

        if (insertLocal)
        {
            Preconditions.checkNotNull(localReplica);
            performLocally(stage, localReplica, mutation::apply, responseHandler);
        }

        if (localDc != null)
        {
            for (Replica destination : localDc)
                MessagingService.instance().sendWriteWithCallback(message, destination, responseHandler, true);
        }
        if (dcGroups != null)
        {
            // for each datacenter, send the message to one node to relay the write to other replicas
            for (Collection<Replica> dcTargets : dcGroups.values())
                sendMessagesToNonlocalDC(message, EndpointsForToken.copyOf(mutation.key().getToken(), dcTargets), responseHandler);
        }
    }

    private static void checkHintOverload(Replica destination)
    {
        // avoid OOMing due to excess hints.  we need to do this check even for "live" nodes, since we can
        // still generate hints for those if it's overloaded or simply dead but not yet known-to-be-dead.
        // The idea is that if we have over maxHintsInProgress hints in flight, this is probably due to
        // a small number of nodes causing problems, so we should avoid shutting down writes completely to
        // healthy nodes.  Any node with no hintsInProgress is considered healthy.
        if (StorageMetrics.totalHintsInProgress.getCount() > maxHintsInProgress
                && (getHintsInProgressFor(destination.endpoint()).get() > 0 && shouldHint(destination)))
        {
            throw new OverloadedException("Too many in flight hints: " + StorageMetrics.totalHintsInProgress.getCount() +
                                          " destination: " + destination +
                                          " destination hints: " + getHintsInProgressFor(destination.endpoint()).get());
        }
    }

    /*
     * Send the message to the first replica of targets, and have it forward the message to others in its DC
     */
    private static void sendMessagesToNonlocalDC(Message<? extends IMutation> message,
                                                 EndpointsForToken targets,
                                                 AbstractWriteResponseHandler<IMutation> handler)
    {
        final Replica target;

        if (targets.size() > 1)
        {
            target = targets.get(ThreadLocalRandom.current().nextInt(0, targets.size()));
            EndpointsForToken forwardToReplicas = targets.filter(r -> r != target, targets.size());

            for (Replica replica : forwardToReplicas)
            {
                MessagingService.instance().callbacks.addWithExpiration(handler, message, replica, handler.replicaPlan.consistencyLevel(), true);
                logger.trace("Adding FWD message to {}@{}", message.id(), replica);
            }

            // starting with 4.0, use the same message id for all replicas
            long[] messageIds = new long[forwardToReplicas.size()];
            Arrays.fill(messageIds, message.id());

            message = message.withForwardTo(new ForwardingInfo(forwardToReplicas.endpointList(), messageIds));
        }
        else
        {
            target = targets.get(0);
        }

        MessagingService.instance().sendWriteWithCallback(message, target, handler, true);
        logger.trace("Sending message to {}@{}", message.id(), target);
    }

    private static void performLocally(Stage stage, Replica localReplica, final Runnable runnable)
    {
        stage.maybeExecuteImmediately(new LocalMutationRunnable(localReplica)
        {
            public void runMayThrow()
            {
                try
                {
                    runnable.run();
                }
                catch (Exception ex)
                {
                    logger.error("Failed to apply mutation locally : ", ex);
                }
            }

            @Override
            protected Verb verb()
            {
                return Verb.MUTATION_REQ;
            }
        });
    }

    private static void performLocally(Stage stage, Replica localReplica, final Runnable runnable, final RequestCallback<?> handler)
    {
        stage.maybeExecuteImmediately(new LocalMutationRunnable(localReplica)
        {
            public void runMayThrow()
            {
                try
                {
                    runnable.run();
                    handler.onResponse(null);
                }
                catch (Exception ex)
                {
                    if (!(ex instanceof WriteTimeoutException))
                        logger.error("Failed to apply mutation locally : ", ex);
                    handler.onFailure(FBUtilities.getBroadcastAddressAndPort(), RequestFailureReason.forException(ex));
                }
            }

            @Override
            protected Verb verb()
            {
                return Verb.MUTATION_REQ;
            }
        });
    }

    /**
     * Handle counter mutation on the coordinator host.
     *
     * A counter mutation needs to first be applied to a replica (that we'll call the leader for the mutation) before being
     * replicated to the other endpoint. To achieve so, there is two case:
     *   1) the coordinator host is a replica: we proceed to applying the update locally and replicate throug
     *   applyCounterMutationOnCoordinator
     *   2) the coordinator is not a replica: we forward the (counter)mutation to a chosen replica (that will proceed through
     *   applyCounterMutationOnLeader upon receive) and wait for its acknowledgment.
     *
     * Implementation note: We check if we can fulfill the CL on the coordinator host even if he is not a replica to allow
     * quicker response and because the WriteResponseHandlers don't make it easy to send back an error. We also always gather
     * the write latencies at the coordinator node to make gathering point similar to the case of standard writes.
     */
    public static AbstractWriteResponseHandler<IMutation> mutateCounter(CounterMutation cm, String localDataCenter, long queryStartNanoTime) throws UnavailableException, OverloadedException
    {
        Replica replica = findSuitableReplica(cm.getKeyspaceName(), cm.key(), localDataCenter, cm.consistency());

        if (replica.isSelf())
        {
            return applyCounterMutationOnCoordinator(cm, localDataCenter, queryStartNanoTime);
        }
        else
        {
            // Exit now if we can't fulfill the CL here instead of forwarding to the leader replica
            String keyspaceName = cm.getKeyspaceName();
            Keyspace keyspace = Keyspace.open(keyspaceName);
            Token tk = cm.key().getToken();

            // we build this ONLY to perform the sufficiency check that happens on construction
            ReplicaPlans.forWrite(keyspace, cm.consistency(), tk, ReplicaPlans.writeAll);

            // Forward the actual update to the chosen leader replica
            AbstractWriteResponseHandler<IMutation> responseHandler = new WriteResponseHandler<>(ReplicaPlans.forForwardingCounterWrite(keyspace, tk, replica),
                                                                                                 WriteType.COUNTER, queryStartNanoTime);

            Tracing.trace("Enqueuing counter update to {}", replica);
            Message message = Message.outWithFlag(Verb.COUNTER_MUTATION_REQ, cm, MessageFlag.CALL_BACK_ON_FAILURE);
            MessagingService.instance().sendWriteWithCallback(message, replica, responseHandler, false);
            return responseHandler;
        }
    }

    /**
     * Find a suitable replica as leader for counter update.
     * For now, we pick a random replica in the local DC (or ask the snitch if
     * there is no replica alive in the local DC).
     * TODO: if we track the latency of the counter writes (which makes sense
     * contrarily to standard writes since there is a read involved), we could
     * trust the dynamic snitch entirely, which may be a better solution. It
     * is unclear we want to mix those latencies with read latencies, so this
     * may be a bit involved.
     */
    private static Replica findSuitableReplica(String keyspaceName, DecoratedKey key, String localDataCenter, ConsistencyLevel cl) throws UnavailableException
    {
        Keyspace keyspace = Keyspace.open(keyspaceName);
        IEndpointSnitch snitch = DatabaseDescriptor.getEndpointSnitch();
        AbstractReplicationStrategy replicationStrategy = keyspace.getReplicationStrategy();
        EndpointsForToken replicas = replicationStrategy.getNaturalReplicasForToken(key);

        // CASSANDRA-13043: filter out those endpoints not accepting clients yet, maybe because still bootstrapping
        replicas = replicas.filter(replica -> StorageService.instance.isRpcReady(replica.endpoint()));

        // TODO have a way to compute the consistency level
        if (replicas.isEmpty())
            throw UnavailableException.create(cl, cl.blockFor(replicationStrategy), 0);

        List<Replica> localReplicas = new ArrayList<>(replicas.size());

        for (Replica replica : replicas)
            if (snitch.getDatacenter(replica).equals(localDataCenter))
                localReplicas.add(replica);

        if (localReplicas.isEmpty())
        {
            // If the consistency required is local then we should not involve other DCs
            if (cl.isDatacenterLocal())
                throw UnavailableException.create(cl, cl.blockFor(replicationStrategy), 0);

            // No endpoint in local DC, pick the closest endpoint according to the snitch
            replicas = snitch.sortedByProximity(FBUtilities.getBroadcastAddressAndPort(), replicas);
            return replicas.get(0);
        }

        return localReplicas.get(ThreadLocalRandom.current().nextInt(localReplicas.size()));
    }

    // Must be called on a replica of the mutation. This replica becomes the
    // leader of this mutation.
    public static AbstractWriteResponseHandler<IMutation> applyCounterMutationOnLeader(CounterMutation cm, String localDataCenter, Runnable callback, long queryStartNanoTime)
    throws UnavailableException, OverloadedException
    {
        return performWrite(cm, cm.consistency(), localDataCenter, counterWritePerformer, callback, WriteType.COUNTER, queryStartNanoTime);
    }

    // Same as applyCounterMutationOnLeader but must with the difference that it use the MUTATION stage to execute the write (while
    // applyCounterMutationOnLeader assumes it is on the MUTATION stage already)
    public static AbstractWriteResponseHandler<IMutation> applyCounterMutationOnCoordinator(CounterMutation cm, String localDataCenter, long queryStartNanoTime)
    throws UnavailableException, OverloadedException
    {
        return performWrite(cm, cm.consistency(), localDataCenter, counterWriteOnCoordinatorPerformer, null, WriteType.COUNTER, queryStartNanoTime);
    }

    private static Runnable counterWriteTask(final IMutation mutation,
                                             final ReplicaPlan.ForTokenWrite replicaPlan,
                                             final AbstractWriteResponseHandler<IMutation> responseHandler,
                                             final String localDataCenter)
    {
        return new DroppableRunnable(Verb.COUNTER_MUTATION_REQ)
        {
            @Override
            public void runMayThrow() throws OverloadedException, WriteTimeoutException
            {
                assert mutation instanceof CounterMutation;

                Mutation result = ((CounterMutation) mutation).applyCounterMutation();
                responseHandler.onResponse(null);
                sendToHintedReplicas(result, replicaPlan, responseHandler, localDataCenter, Stage.COUNTER_MUTATION);
            }
        };
    }

    private static boolean systemKeyspaceQuery(List<? extends ReadCommand> cmds)
    {
        for (ReadCommand cmd : cmds)
            if (!SchemaConstants.isLocalSystemKeyspace(cmd.metadata().keyspace))
                return false;
        return true;
    }

    public static RowIterator readOne(SinglePartitionReadCommand command, ConsistencyLevel consistencyLevel, long queryStartNanoTime)
    throws UnavailableException, IsBootstrappingException, ReadFailureException, ReadTimeoutException, InvalidRequestException
    {
        return readOne(command, consistencyLevel, null, queryStartNanoTime);
    }

    public static RowIterator readOne(SinglePartitionReadCommand command, ConsistencyLevel consistencyLevel, ClientState state, long queryStartNanoTime)
    throws UnavailableException, IsBootstrappingException, ReadFailureException, ReadTimeoutException, InvalidRequestException
    {
        return PartitionIterators.getOnlyElement(read(SinglePartitionReadCommand.Group.one(command), consistencyLevel, state, queryStartNanoTime), command);
    }

    public static PartitionIterator read(SinglePartitionReadCommand.Group group, ConsistencyLevel consistencyLevel, long queryStartNanoTime)
    throws UnavailableException, IsBootstrappingException, ReadFailureException, ReadTimeoutException, InvalidRequestException
    {
        // When using serial CL, the ClientState should be provided
        assert !consistencyLevel.isSerialConsistency();
        return read(group, consistencyLevel, null, queryStartNanoTime);
    }

    /**
     * Performs the actual reading of a row out of the StorageService, fetching
     * a specific set of column names from a given column family.
     */
    public static PartitionIterator read(SinglePartitionReadCommand.Group group, ConsistencyLevel consistencyLevel, ClientState state, long queryStartNanoTime)
    throws UnavailableException, IsBootstrappingException, ReadFailureException, ReadTimeoutException, InvalidRequestException
    {
        if (StorageService.instance.isBootstrapMode() && !systemKeyspaceQuery(group.queries))
        {
            readMetrics.unavailables.mark();
            readMetricsForLevel(consistencyLevel).unavailables.mark();
            IsBootstrappingException exception = new IsBootstrappingException();
            logRequestException(exception, group.queries);
            throw exception;
        }

        if (DatabaseDescriptor.getEnablePartitionDenylist() && DatabaseDescriptor.getEnableDenylistReads())
        {
            for (SinglePartitionReadCommand command : group.queries)
            {
                if (!partitionDenylist.isKeyPermitted(command.metadata().id, command.partitionKey().getKey()))
                {
                    denylistMetrics.incrementReadsRejected();
                    throw new InvalidRequestException(String.format("Unable to read denylisted partition [0x%s] in %s/%s",
                                                                    command.partitionKey().toString(), command.metadata().keyspace, command.metadata().name));
                }
            }
        }

        return consistencyLevel.isSerialConsistency()
             ? readWithPaxos(group, consistencyLevel, state, queryStartNanoTime)
             : readRegular(group, consistencyLevel, queryStartNanoTime);
    }

    private static PartitionIterator readWithPaxos(SinglePartitionReadCommand.Group group, ConsistencyLevel consistencyLevel, ClientState state, long queryStartNanoTime)
    throws InvalidRequestException, UnavailableException, ReadFailureException, ReadTimeoutException
    {
        assert state != null;
        if (group.queries.size() > 1)
            throw new InvalidRequestException("SERIAL/LOCAL_SERIAL consistency may only be requested for one partition at a time");

        long start = nanoTime();
        SinglePartitionReadCommand command = group.queries.get(0);
        TableMetadata metadata = command.metadata();
        DecoratedKey key = command.partitionKey();
        // calculate the blockFor before repair any paxos round to avoid RS being altered in between.
        int blockForRead = consistencyLevel.blockFor(Keyspace.open(metadata.keyspace).getReplicationStrategy());

        PartitionIterator result = null;
        try
        {
            final ConsistencyLevel consistencyForReplayCommitsOrFetch = consistencyLevel == ConsistencyLevel.LOCAL_SERIAL
                                                                        ? ConsistencyLevel.LOCAL_QUORUM
                                                                        : ConsistencyLevel.QUORUM;

            try
            {
                // Commit an empty update to make sure all in-progress updates that should be finished first is, _and_
                // that no other in-progress can get resurrected.
                Supplier<Pair<PartitionUpdate, RowIterator>> updateProposer =
                    Paxos.getPaxosVariant() == Config.PaxosVariant.v1_without_linearizable_reads
                    ? () -> null
                    : () -> Pair.create(PartitionUpdate.emptyUpdate(metadata, key), null);
                // When replaying, we commit at quorum/local quorum, as we want to be sure the following read (done at
                // quorum/local_quorum) sees any replayed updates. Our own update is however empty, and those don't even
                // get committed due to an optimiation described in doPaxos/beingRepairAndPaxos, so the commit
                // consistency is irrelevant (we use ANY just to emphasis that we don't wait on our commit).
                doPaxos(metadata,
                        key,
                        consistencyLevel,
                        consistencyForReplayCommitsOrFetch,
                        ConsistencyLevel.ANY,
                        start,
                        casReadMetrics,
                        updateProposer);
            }
            catch (WriteTimeoutException e)
            {
                throw new ReadTimeoutException(consistencyLevel, 0, blockForRead, false);
            }
            catch (WriteFailureException e)
            {
                throw new ReadFailureException(consistencyLevel, e.received, e.blockFor, false, e.failureReasonByEndpoint);
            }

            result = fetchRows(group.queries, consistencyForReplayCommitsOrFetch, queryStartNanoTime);
        }
        catch (UnavailableException e)
        {
            readMetrics.unavailables.mark();
            casReadMetrics.unavailables.mark();
            readMetricsForLevel(consistencyLevel).unavailables.mark();
            logRequestException(e, group.queries);
            throw e;
        }
        catch (ReadTimeoutException e)
        {
            readMetrics.timeouts.mark();
            casReadMetrics.timeouts.mark();
            readMetricsForLevel(consistencyLevel).timeouts.mark();
            logRequestException(e, group.queries);
            throw e;
        }
        catch (ReadAbortException e)
        {
            readMetrics.markAbort(e);
            casReadMetrics.markAbort(e);
            readMetricsForLevel(consistencyLevel).markAbort(e);
            throw e;
        }
        catch (ReadFailureException e)
        {
            readMetrics.failures.mark();
            casReadMetrics.failures.mark();
            readMetricsForLevel(consistencyLevel).failures.mark();
            throw e;
        }
        finally
        {
            long latency = nanoTime() - start;
            readMetrics.addNano(latency);
            casReadMetrics.addNano(latency);
            readMetricsForLevel(consistencyLevel).addNano(latency);
            Keyspace.open(metadata.keyspace).getColumnFamilyStore(metadata.name).metric.coordinatorReadLatency.update(latency, TimeUnit.NANOSECONDS);
        }

        return result;
    }

    @SuppressWarnings("resource")
    private static PartitionIterator readRegular(SinglePartitionReadCommand.Group group, ConsistencyLevel consistencyLevel, long queryStartNanoTime)
    throws UnavailableException, ReadFailureException, ReadTimeoutException
    {
        long start = nanoTime();
        try
        {
            PartitionIterator result = fetchRows(group.queries, consistencyLevel, queryStartNanoTime);
            // Note that the only difference between the command in a group must be the partition key on which
            // they applied.
            boolean enforceStrictLiveness = group.queries.get(0).metadata().enforceStrictLiveness();
            // If we have more than one command, then despite each read command honoring the limit, the total result
            // might not honor it and so we should enforce it
            if (group.queries.size() > 1)
                result = group.limits().filter(result, group.nowInSec(), group.selectsFullPartition(), enforceStrictLiveness);
            return result;
        }
        catch (UnavailableException e)
        {
            readMetrics.unavailables.mark();
            readMetricsForLevel(consistencyLevel).unavailables.mark();
            logRequestException(e, group.queries);
            throw e;
        }
        catch (ReadTimeoutException e)
        {
            readMetrics.timeouts.mark();
            readMetricsForLevel(consistencyLevel).timeouts.mark();
            logRequestException(e, group.queries);
            throw e;
        }
        catch (ReadAbortException e)
        {
            recordReadRegularAbort(consistencyLevel, e);
            throw e;
        }
        catch (ReadFailureException e)
        {
            readMetrics.failures.mark();
            readMetricsForLevel(consistencyLevel).failures.mark();
            throw e;
        }
        finally
        {
            long latency = nanoTime() - start;
            readMetrics.addNano(latency);
            readMetricsForLevel(consistencyLevel).addNano(latency);
            // TODO avoid giving every command the same latency number.  Can fix this in CASSADRA-5329
            for (ReadCommand command : group.queries)
                Keyspace.openAndGetStore(command.metadata()).metric.coordinatorReadLatency.update(latency, TimeUnit.NANOSECONDS);
        }
    }

    public static void recordReadRegularAbort(ConsistencyLevel consistencyLevel, Throwable cause)
    {
        readMetrics.markAbort(cause);
        readMetricsForLevel(consistencyLevel).markAbort(cause);
    }

    public static PartitionIterator concatAndBlockOnRepair(List<PartitionIterator> iterators, List<ReadRepair<?, ?>> repairs)
    {
        PartitionIterator concatenated = PartitionIterators.concat(iterators);

        if (repairs.isEmpty())
            return concatenated;

        return new PartitionIterator()
        {
            public void close()
            {
                concatenated.close();
                repairs.forEach(ReadRepair::maybeSendAdditionalWrites);
                repairs.forEach(ReadRepair::awaitWrites);
            }

            public boolean hasNext()
            {
                return concatenated.hasNext();
            }

            public RowIterator next()
            {
                return concatenated.next();
            }
        };
    }

    public static Map<InetAddressAndPort, Long> fetchPartitionSize(PartitionSizeCommand command, ConsistencyLevel cl, long queryStartNanoTime) throws ReadTimeoutException, UnavailableException
    {
        long start = nanoTime();
        Keyspace keyspace = Keyspace.open(command.keyspace);
        ColumnFamilyStore cfs = keyspace.getColumnFamilyStore(command.table);

        Token token = cfs.decorateKey(command.key).getToken();
        try
        {
            ReplicaPlan.Shared sharedReplicaPlan = ReplicaPlan.shared(ReplicaPlans.forRead(keyspace, token, cl, SpeculativeRetryPolicy.fromString("never")));

            PartitionSizeCallback callback = new PartitionSizeCallback(sharedReplicaPlan, queryStartNanoTime);
            Message<PartitionSizeCommand> message = command.getMessage();

            InetAddressAndPort broadcastAddress = FBUtilities.getBroadcastAddressAndPort();
            Iterator<InetAddressAndPort> iter = sharedReplicaPlan.get().contacts().endpoints().iterator();
            while (iter.hasNext())
            {
                InetAddressAndPort replica = iter.next();
                if (replica.equals(broadcastAddress))
                {
                    Stage.READ.maybeExecuteImmediately(() -> {
                        long size = command.executeLocally();
                        callback.handleResponse(broadcastAddress, size);
                    });
                }
                else
                {
                    MessagingService.instance().sendWithCallback(message, replica, callback);
                }
            }

            return callback.get();
        }
        catch (UnavailableException e)
        {
            partitionSizeMetricsForLevel(cl).unavailables.mark();
            partitionSizeMetrics.unavailables.mark();
            throw e;
        }
        catch (ReadTimeoutException e)
        {
            partitionSizeMetricsForLevel(cl).timeouts.mark();
            partitionSizeMetrics.timeouts.mark();
            throw e;
        }
        catch (ReadFailureException e)
        {
            partitionSizeMetricsForLevel(cl).failures.mark();
            partitionSizeMetrics.failures.mark();
            throw e;
        }
        finally
        {
            long latency = nanoTime() - start;
            partitionSizeMetrics.addNano(latency);
            partitionSizeMetricsForLevel(cl).addNano(latency);
        }
    }

    /**
     * This function executes local and remote reads, and blocks for the results:
     *
     * 1. Get the replica locations, sorted by response time according to the snitch
     * 2. Send a data request to the closest replica, and digest requests to either
     *    a) all the replicas, if read repair is enabled
     *    b) the closest R-1 replicas, where R is the number required to satisfy the ConsistencyLevel
     * 3. Wait for a response from R replicas
     * 4. If the digests (if any) match the data return the data
     * 5. else carry out read repair by getting data from all the nodes.
     */
    private static PartitionIterator fetchRows(List<SinglePartitionReadCommand> commands, ConsistencyLevel consistencyLevel, long queryStartNanoTime)
    throws UnavailableException, ReadFailureException, ReadTimeoutException
    {
        int cmdCount = commands.size();

        AbstractReadExecutor[] reads = new AbstractReadExecutor[cmdCount];

        // Get the replica locations, sorted by response time according to the snitch, and create a read executor
        // for type of speculation we'll use in this read
        for (int i=0; i<cmdCount; i++)
        {
            reads[i] = AbstractReadExecutor.getReadExecutor(commands.get(i), consistencyLevel, queryStartNanoTime);

            if (canDoLocalRequest(reads[i].getContactedReplicas())) {
                readMetrics.localRequests.mark();
            } else {
                readMetrics.remoteRequests.mark();
            }
        }

        // sends a data request to the closest replica, and a digest request to the others. If we have a speculating
        // read executoe, we'll only send read requests to enough replicas to satisfy the consistency level
        for (int i=0; i<cmdCount; i++)
        {
            reads[i].executeAsync();
        }

        // if we have a speculating read executor and it looks like we may not receive a response from the initial
        // set of replicas we sent messages to, speculatively send an additional messages to an un-contacted replica
        for (int i=0; i<cmdCount; i++)
        {
            reads[i].maybeTryAdditionalReplicas();
        }

        // wait for enough responses to meet the consistency level. If there's a digest mismatch, begin the read
        // repair process by sending full data reads to all replicas we received responses from.
        boolean logBlockingRepairAttempts = currentTimeMillis() <= StorageProxy.instance.logBlockingReadRepairAttemptsUntil;
        for (int i=0; i<cmdCount; i++)
        {
            reads[i].awaitResponses(logBlockingRepairAttempts);
        }

        // read repair - if it looks like we may not receive enough full data responses to meet CL, send
        // an additional request to any remaining replicas we haven't contacted (if there are any)
        for (int i=0; i<cmdCount; i++)
        {
            reads[i].maybeSendAdditionalDataRequests();
        }

        // read repair - block on full data responses
        for (int i=0; i<cmdCount; i++)
        {
            reads[i].awaitReadRepair();
        }

        // if we didn't do a read repair, return the contents of the data response, if we did do a read
        // repair, merge the full data reads
        List<PartitionIterator> results = new ArrayList<>(cmdCount);
        List<ReadRepair<?, ?>> repairs = new ArrayList<>(cmdCount);
        for (int i=0; i<cmdCount; i++)
        {
            results.add(reads[i].getResult());
            repairs.add(reads[i].getReadRepair());
        }

        // if we did a read repair, assemble repair mutation and block on them
        return concatAndBlockOnRepair(results, repairs);
    }

    public static class LocalReadRunnable extends DroppableRunnable
    {
        private final ReadCommand command;
        private final ReadCallback handler;
        private final boolean trackRepairedStatus;

        public LocalReadRunnable(ReadCommand command, ReadCallback handler)
        {
            this(command, handler, false);
        }

        public LocalReadRunnable(ReadCommand command, ReadCallback handler, boolean trackRepairedStatus)
        {
            super(Verb.READ_REQ);
            this.command = command;
            this.handler = handler;
            this.trackRepairedStatus = trackRepairedStatus;
        }

        protected void runMayThrow()
        {
            try
            {
                MessageParams.reset();

                boolean readRejected = false;
                command.setMonitoringTime(approxCreationTimeNanos, false, verb.expiresAfterNanos(), DatabaseDescriptor.getSlowQueryTimeout(NANOSECONDS));

                ReadResponse response;
                try (ReadExecutionController controller = command.executionController(trackRepairedStatus);
                     UnfilteredPartitionIterator iterator = command.executeLocally(controller))
                {
                    response = command.createResponse(iterator, controller.getRepairedDataInfo());
                }
                catch (RejectException e)
                {
                    if (!command.isTrackingWarnings())
                        throw e;
                    
                    response = command.createEmptyResponse();
                    readRejected = true;
                }

                if (command.complete())
                {
                    handler.response(response);
                }
                else
                {
                    MessagingService.instance().metrics.recordSelfDroppedMessage(verb, MonotonicClock.Global.approxTime.now() - approxCreationTimeNanos, NANOSECONDS);
                    handler.onFailure(FBUtilities.getBroadcastAddressAndPort(), RequestFailureReason.UNKNOWN);
                }

                if (!readRejected)
                    MessagingService.instance().latencySubscribers.add(FBUtilities.getBroadcastAddressAndPort(), MonotonicClock.Global.approxTime.now() - approxCreationTimeNanos, NANOSECONDS);
            }
            catch (Throwable t)
            {
                if (t instanceof TombstoneOverwhelmingException)
                {
                    handler.onFailure(FBUtilities.getBroadcastAddressAndPort(), RequestFailureReason.READ_TOO_MANY_TOMBSTONES);
                    logger.error(t.getMessage());
                }
                else
                {
                    handler.onFailure(FBUtilities.getBroadcastAddressAndPort(), RequestFailureReason.UNKNOWN);
                    throw t;
                }
            }
        }
    }

    public static PartitionIterator getRangeSlice(PartitionRangeReadCommand command,
                                                  ConsistencyLevel consistencyLevel,
                                                  long queryStartNanoTime)
    {
        if (DatabaseDescriptor.getEnablePartitionDenylist() && DatabaseDescriptor.getEnableDenylistRangeReads())
        {
            final int denylisted = partitionDenylist.getDeniedKeysInRangeCount(command.metadata().id, command.dataRange().keyRange());
            if (denylisted > 0)
            {
                denylistMetrics.incrementRangeReadsRejected();
                String tokens = command.loggableTokens();
                throw new InvalidRequestException(String.format("Attempted to read a range containing %d denylisted keys in %s/%s." +
                                                                " Range read: %s", denylisted, command.metadata().keyspace, command.metadata().name,
                                                                tokens));
            }
        }
        return RangeCommands.partitions(command, consistencyLevel, queryStartNanoTime);
    }

    public Map<String, List<String>> getSchemaVersions()
    {
        return describeSchemaVersions(false);
    }

    public Map<String, List<String>> getSchemaVersionsWithPort()
    {
        return describeSchemaVersions(true);
    }

    /**
     * initiate a request/response session with each live node to check whether or not everybody is using the same
     * migration id. This is useful for determining if a schema change has propagated through the cluster. Disagreement
     * is assumed if any node fails to respond.
     */
    public static Map<String, List<String>> describeSchemaVersions(boolean withPort)
    {
        final String myVersion = Schema.instance.getVersion().toString();
        final Map<InetAddressAndPort, UUID> versions = new ConcurrentHashMap<>();
        final Set<InetAddressAndPort> liveHosts = Gossiper.instance.getLiveMembers();
        final CountDownLatch latch = newCountDownLatch(liveHosts.size());

        RequestCallback<UUID> cb = message ->
        {
            // record the response from the remote node.
            versions.put(message.from(), message.payload);
            latch.decrement();
        };
        // an empty message acts as a request to the SchemaVersionVerbHandler.
        Message message = out(SCHEMA_VERSION_REQ, noPayload);
        for (InetAddressAndPort endpoint : liveHosts)
            MessagingService.instance().sendWithCallback(message, endpoint, cb);

        try
        {
            // wait for as long as possible. timeout-1s if possible.
            latch.await(DatabaseDescriptor.getRpcTimeout(NANOSECONDS), NANOSECONDS);
        }
        catch (InterruptedException e)
        {
            throw new UncheckedInterruptedException(e);
        }

        // maps versions to hosts that are on that version.
        Map<String, List<String>> results = new HashMap<String, List<String>>();
        Iterable<InetAddressAndPort> allHosts = concat(Gossiper.instance.getLiveMembers(), Gossiper.instance.getUnreachableMembers());
        for (InetAddressAndPort host : allHosts)
        {
            UUID version = versions.get(host);
            String stringVersion = version == null ? UNREACHABLE : version.toString();
            List<String> hosts = results.get(stringVersion);
            if (hosts == null)
            {
                hosts = new ArrayList<String>();
                results.put(stringVersion, hosts);
            }
            hosts.add(host.getHostAddress(withPort));
        }

        // we're done: the results map is ready to return to the client.  the rest is just debug logging:
        if (results.get(UNREACHABLE) != null)
            logger.debug("Hosts not in agreement. Didn't get a response from everybody: {}", join(results.get(UNREACHABLE), ","));
        for (Map.Entry<String, List<String>> entry : results.entrySet())
        {
            // check for version disagreement. log the hosts that don't agree.
            if (entry.getKey().equals(UNREACHABLE) || entry.getKey().equals(myVersion))
                continue;
            for (String host : entry.getValue())
                logger.debug("{} disagrees ({})", host, entry.getKey());
        }
        if (results.size() == 1)
            logger.debug("Schemas are in agreement.");

        return results;
    }

    public boolean getHintedHandoffEnabled()
    {
        return DatabaseDescriptor.hintedHandoffEnabled();
    }

    public void setHintedHandoffEnabled(boolean b)
    {
        synchronized (StorageService.instance)
        {
            if (b)
                StorageService.instance.checkServiceAllowedToStart("hinted handoff");

            DatabaseDescriptor.setHintedHandoffEnabled(b);
        }
    }

    public void enableHintsForDC(String dc)
    {
        DatabaseDescriptor.enableHintsForDC(dc);
    }

    public void disableHintsForDC(String dc)
    {
        DatabaseDescriptor.disableHintsForDC(dc);
    }

    public Set<String> getHintedHandoffDisabledDCs()
    {
        return DatabaseDescriptor.hintedHandoffDisabledDCs();
    }

    public int getMaxHintWindow()
    {
        return DatabaseDescriptor.getMaxHintWindow();
    }

    public void setMaxHintWindow(int ms)
    {
        DatabaseDescriptor.setMaxHintWindow(ms);
    }

    public static boolean shouldHint(Replica replica)
    {
        return shouldHint(replica, true);
    }

    public static boolean shouldHint(Replica replica, boolean tryEnablePersistentWindow)
    {
        if (!DatabaseDescriptor.hintedHandoffEnabled())
            return false;
        if (replica.isTransient() || replica.isSelf())
            return false;

        Set<String> disabledDCs = DatabaseDescriptor.hintedHandoffDisabledDCs();
        if (!disabledDCs.isEmpty())
        {
            final String dc = DatabaseDescriptor.getEndpointSnitch().getDatacenter(replica);
            if (disabledDCs.contains(dc))
            {
                Tracing.trace("Not hinting {} since its data center {} has been disabled {}", replica, dc, disabledDCs);
                return false;
            }
        }

        InetAddressAndPort endpoint = replica.endpoint();
        int maxHintWindow = DatabaseDescriptor.getMaxHintWindow();
        long endpointDowntime = Gossiper.instance.getEndpointDowntime(endpoint);
        boolean hintWindowExpired = endpointDowntime > maxHintWindow;

        if (tryEnablePersistentWindow && !hintWindowExpired && DatabaseDescriptor.hintWindowPersistentEnabled())
        {
            UUID hostIdForEndpoint = StorageService.instance.getHostIdForEndpoint(endpoint);
            if (hostIdForEndpoint != null)
            {
                long earliestHint = HintsService.instance.getEarliestHintForHost(hostIdForEndpoint);
                hintWindowExpired = Clock.Global.currentTimeMillis() - maxHintWindow > earliestHint;
                if (hintWindowExpired)
                    Tracing.trace("Not hinting {} for which there is the earliest hint stored at {}", replica, earliestHint);
            }
        }
        else if (hintWindowExpired)
        {
            Tracing.trace("Not hinting {} which has been down {} ms", replica, endpointDowntime);
        }

        if (hintWindowExpired)
            HintsService.instance.metrics.incrPastWindow(replica.endpoint());

        return !hintWindowExpired;
    }

    /**
     * Performs the truncate operatoin, which effectively deletes all data from
     * the column family cfname
     * @param keyspace
     * @param cfname
     * @throws UnavailableException If some of the hosts in the ring are down.
     * @throws TimeoutException
     */
    public static void truncateBlocking(String keyspace, String cfname) throws UnavailableException, TimeoutException
    {
        logger.debug("Starting a blocking truncate operation on keyspace {}, CF {}", keyspace, cfname);
        if (isAnyStorageHostDown())
        {
            logger.info("Cannot perform truncate, some hosts are down");
            // Since the truncate operation is so aggressive and is typically only
            // invoked by an admin, for simplicity we require that all nodes are up
            // to perform the operation.
            int liveMembers = Gossiper.instance.getLiveMembers().size();
            throw UnavailableException.create(ConsistencyLevel.ALL, liveMembers + Gossiper.instance.getUnreachableMembers().size(), liveMembers);
        }

        Set<InetAddressAndPort> allEndpoints = StorageService.instance.getLiveRingMembers(true);

        int blockFor = allEndpoints.size();
        final TruncateResponseHandler responseHandler = new TruncateResponseHandler(blockFor);

        // Send out the truncate calls and track the responses with the callbacks.
        Tracing.trace("Enqueuing truncate messages to hosts {}", allEndpoints);
        Message<TruncateRequest> message = Message.out(TRUNCATE_REQ, new TruncateRequest(keyspace, cfname));
        for (InetAddressAndPort endpoint : allEndpoints)
            MessagingService.instance().sendWithCallback(message, endpoint, responseHandler);

        // Wait for all
        try
        {
            responseHandler.get();
        }
        catch (TimeoutException e)
        {
            Tracing.trace("Timed out");
            throw e;
        }
    }

    /**
     * Asks the gossiper if there are any nodes that are currently down.
     * @return true if the gossiper thinks all nodes are up.
     */
    private static boolean isAnyStorageHostDown()
    {
        return !Gossiper.instance.getUnreachableTokenOwners().isEmpty();
    }

    public interface WritePerformer
    {
        public void apply(IMutation mutation,
                          ReplicaPlan.ForTokenWrite targets,
                          AbstractWriteResponseHandler<IMutation> responseHandler,
                          String localDataCenter) throws OverloadedException;
    }

    /**
     * This class captures metrics for views writes.
     */
    private static class ViewWriteMetricsWrapped extends BatchlogResponseHandler<IMutation>
    {
        public ViewWriteMetricsWrapped(AbstractWriteResponseHandler<IMutation> writeHandler, int i, BatchlogCleanup cleanup, long queryStartNanoTime)
        {
            super(writeHandler, i, cleanup, queryStartNanoTime);
            viewWriteMetrics.viewReplicasAttempted.inc(candidateReplicaCount());
        }

        public void onResponse(Message<IMutation> msg)
        {
            super.onResponse(msg);
            viewWriteMetrics.viewReplicasSuccess.inc();
        }
    }

    /**
     * A Runnable that aborts if it doesn't start running before it times out
     */
    private static abstract class DroppableRunnable implements Runnable
    {
        final long approxCreationTimeNanos;
        final Verb verb;

        public DroppableRunnable(Verb verb)
        {
            this.approxCreationTimeNanos = MonotonicClock.Global.approxTime.now();
            this.verb = verb;
        }

        public final void run()
        {
            long approxCurrentTimeNanos = MonotonicClock.Global.approxTime.now();
            long expirationTimeNanos = verb.expiresAtNanos(approxCreationTimeNanos);
            if (approxCurrentTimeNanos > expirationTimeNanos)
            {
                long timeTakenNanos = approxCurrentTimeNanos - approxCreationTimeNanos;
                MessagingService.instance().metrics.recordSelfDroppedMessage(verb, timeTakenNanos, NANOSECONDS);
                return;
            }
            try
            {
                runMayThrow();
            }
            catch (Exception e)
            {
                throw new RuntimeException(e);
            }
        }

        abstract protected void runMayThrow() throws Exception;
    }

    /**
     * Like DroppableRunnable, but if it aborts, it will rerun (on the mutation stage) after
     * marking itself as a hint in progress so that the hint backpressure mechanism can function.
     */
    private static abstract class LocalMutationRunnable implements Runnable
    {
        private final long approxCreationTimeNanos = MonotonicClock.Global.approxTime.now();

        private final Replica localReplica;

        LocalMutationRunnable(Replica localReplica)
        {
            this.localReplica = localReplica;
        }

        public final void run()
        {
            final Verb verb = verb();
            long nowNanos = MonotonicClock.Global.approxTime.now();
            long expirationTimeNanos = verb.expiresAtNanos(approxCreationTimeNanos);
            if (nowNanos > expirationTimeNanos)
            {
                long timeTakenNanos = nowNanos - approxCreationTimeNanos;
                MessagingService.instance().metrics.recordSelfDroppedMessage(Verb.MUTATION_REQ, timeTakenNanos, NANOSECONDS);

                HintRunnable runnable = new HintRunnable(EndpointsForToken.of(localReplica.range().right, localReplica))
                {
                    protected void runMayThrow() throws Exception
                    {
                        LocalMutationRunnable.this.runMayThrow();
                    }
                };
                submitHint(runnable);
                return;
            }

            try
            {
                runMayThrow();
            }
            catch (Exception e)
            {
                throw new RuntimeException(e);
            }
        }

        abstract protected Verb verb();
        abstract protected void runMayThrow() throws Exception;
    }

    public static void logRequestException(Exception exception, Collection<? extends ReadCommand> commands)
    {
        NoSpamLogger.log(logger, NoSpamLogger.Level.INFO, FAILURE_LOGGING_INTERVAL_SECONDS, TimeUnit.SECONDS,
                         "\"{}\" while executing {}",
                         () -> new Object[]
                               {
                                   exception.getMessage(),
                                   commands.stream().map(ReadCommand::toCQLString).collect(Collectors.joining("; "))
                               });
    }

    /**
     * HintRunnable will decrease totalHintsInProgress and targetHints when finished.
     * It is the caller's responsibility to increment them initially.
     */
    private abstract static class HintRunnable implements Runnable
    {
        public final EndpointsForToken targets;

        protected HintRunnable(EndpointsForToken targets)
        {
            this.targets = targets;
        }

        public void run()
        {
            try
            {
                runMayThrow();
            }
            catch (Exception e)
            {
                throw new RuntimeException(e);
            }
            finally
            {
                StorageMetrics.totalHintsInProgress.dec(targets.size());
                for (InetAddressAndPort target : targets.endpoints())
                    getHintsInProgressFor(target).decrementAndGet();
            }
        }

        abstract protected void runMayThrow() throws Exception;
    }

    public long getTotalHints()
    {
        return StorageMetrics.totalHints.getCount();
    }

    public int getMaxHintsInProgress()
    {
        return maxHintsInProgress;
    }

    public void setMaxHintsInProgress(int qs)
    {
        maxHintsInProgress = qs;
    }

    public int getHintsInProgress()
    {
        return (int) StorageMetrics.totalHintsInProgress.getCount();
    }

    public void verifyNoHintsInProgress()
    {
        if (getHintsInProgress() > 0)
            logger.warn("Some hints were not written before shutdown.  This is not supposed to happen.  You should (a) run repair, and (b) file a bug report");
    }

    private static AtomicInteger getHintsInProgressFor(InetAddressAndPort destination)
    {
        try
        {
            return hintsInProgress.load(destination);
        }
        catch (Exception e)
        {
            throw new AssertionError(e);
        }
    }

    public static Future<Void> submitHint(Mutation mutation, Replica target, AbstractWriteResponseHandler<IMutation> responseHandler)
    {
        return submitHint(mutation, EndpointsForToken.of(target.range().right, target), responseHandler);
    }

    public static Future<Void> submitHint(Mutation mutation,
                                          EndpointsForToken targets,
                                          AbstractWriteResponseHandler<IMutation> responseHandler)
    {
        Replicas.assertFull(targets); // hints should not be written for transient replicas
        HintRunnable runnable = new HintRunnable(targets)
        {
            public void runMayThrow()
            {
                Set<InetAddressAndPort> validTargets = new HashSet<>(targets.size());
                Set<UUID> hostIds = new HashSet<>(targets.size());
                for (InetAddressAndPort target : targets.endpoints())
                {
                    UUID hostId = StorageService.instance.getHostIdForEndpoint(target);
                    if (hostId != null)
                    {
                        hostIds.add(hostId);
                        validTargets.add(target);
                    }
                    else
                        logger.debug("Discarding hint for endpoint not part of ring: {}", target);
                }
                logger.trace("Adding hints for {}", validTargets);
                HintsService.instance.write(hostIds, Hint.create(mutation, currentTimeMillis()));
                validTargets.forEach(HintsService.instance.metrics::incrCreatedHints);
                // Notify the handler only for CL == ANY
                if (responseHandler != null && responseHandler.replicaPlan.consistencyLevel() == ConsistencyLevel.ANY)
                    responseHandler.onResponse(null);
            }
        };

        return submitHint(runnable);
    }

    private static Future<Void> submitHint(HintRunnable runnable)
    {
        StorageMetrics.totalHintsInProgress.inc(runnable.targets.size());
        for (Replica target : runnable.targets)
            getHintsInProgressFor(target.endpoint()).incrementAndGet();
        return (Future<Void>) Stage.MUTATION.submit(runnable);
    }

    public Long getRpcTimeout() { return DatabaseDescriptor.getRpcTimeout(MILLISECONDS); }
    public void setRpcTimeout(Long timeoutInMillis) { DatabaseDescriptor.setRpcTimeout(timeoutInMillis); }

    public Long getReadRpcTimeout() { return DatabaseDescriptor.getReadRpcTimeout(MILLISECONDS); }
    public void setReadRpcTimeout(Long timeoutInMillis) { DatabaseDescriptor.setReadRpcTimeout(timeoutInMillis); }

    public Long getWriteRpcTimeout() { return DatabaseDescriptor.getWriteRpcTimeout(MILLISECONDS); }
    public void setWriteRpcTimeout(Long timeoutInMillis) { DatabaseDescriptor.setWriteRpcTimeout(timeoutInMillis); }

    public Long getCounterWriteRpcTimeout() { return DatabaseDescriptor.getCounterWriteRpcTimeout(MILLISECONDS); }
    public void setCounterWriteRpcTimeout(Long timeoutInMillis) { DatabaseDescriptor.setCounterWriteRpcTimeout(timeoutInMillis); }

    public Long getCasContentionTimeout() { return DatabaseDescriptor.getCasContentionTimeout(MILLISECONDS); }
    public void setCasContentionTimeout(Long timeoutInMillis) { DatabaseDescriptor.setCasContentionTimeout(timeoutInMillis); }

    public Long getRangeRpcTimeout() { return DatabaseDescriptor.getRangeRpcTimeout(MILLISECONDS); }
    public void setRangeRpcTimeout(Long timeoutInMillis) { DatabaseDescriptor.setRangeRpcTimeout(timeoutInMillis); }

    public Long getTruncateRpcTimeout() { return DatabaseDescriptor.getTruncateRpcTimeout(MILLISECONDS); }
    public void setTruncateRpcTimeout(Long timeoutInMillis) { DatabaseDescriptor.setTruncateRpcTimeout(timeoutInMillis); }

    public Long getNativeTransportMaxConcurrentConnections() { return DatabaseDescriptor.getNativeTransportMaxConcurrentConnections(); }
    public void setNativeTransportMaxConcurrentConnections(Long nativeTransportMaxConcurrentConnections) { DatabaseDescriptor.setNativeTransportMaxConcurrentConnections(nativeTransportMaxConcurrentConnections); }

    public Long getNativeTransportMaxConcurrentConnectionsPerIp() { return DatabaseDescriptor.getNativeTransportMaxConcurrentConnectionsPerIp(); }
    public void setNativeTransportMaxConcurrentConnectionsPerIp(Long nativeTransportMaxConcurrentConnections) { DatabaseDescriptor.setNativeTransportMaxConcurrentConnectionsPerIp(nativeTransportMaxConcurrentConnections); }

    public void reloadTriggerClasses() { TriggerExecutor.instance.reloadClasses(); }

    public long getReadRepairAttempted()
    {
        return ReadRepairMetrics.attempted.getCount();
    }

    public long getReadRepairRepairedBlocking()
    {
        return ReadRepairMetrics.repairedBlocking.getCount();
    }

    public long getReadRepairRepairedBackground()
    {
        return ReadRepairMetrics.repairedBackground.getCount();
    }

    public long getReadRepairRepairTimedOut()
    {
        return ReadRepairMetrics.timedOut.getCount();
    }

    public int getNumberOfTables()
    {
        return Schema.instance.getNumberOfTables();
    }

    public String getIdealConsistencyLevel()
    {
        return Objects.toString(DatabaseDescriptor.getIdealConsistencyLevel(), "");
    }

    public String setIdealConsistencyLevel(String cl)
    {
        ConsistencyLevel original = DatabaseDescriptor.getIdealConsistencyLevel();
        ConsistencyLevel newCL = ConsistencyLevel.valueOf(cl.trim().toUpperCase());
        DatabaseDescriptor.setIdealConsistencyLevel(newCL);
        return String.format("Updating ideal consistency level new value: %s old value %s", newCL, original.toString());
    }

    @Override
    public void logBlockingReadRepairAttemptsForNSeconds(int seconds)
    {
        logBlockingReadRepairAttemptsUntil = currentTimeMillis() + TimeUnit.SECONDS.toMillis(seconds);
    }

    @Deprecated
    public int getOtcBacklogExpirationInterval() {
        return 0;
    }

    @Deprecated
    public void setOtcBacklogExpirationInterval(int intervalInMillis) { }

    @Override
    public void enableRepairedDataTrackingForRangeReads()
    {
        DatabaseDescriptor.setRepairedDataTrackingForRangeReadsEnabled(true);
    }

    @Override
    public void disableRepairedDataTrackingForRangeReads()
    {
        DatabaseDescriptor.setRepairedDataTrackingForRangeReadsEnabled(false);
    }

    @Override
    public boolean getRepairedDataTrackingEnabledForRangeReads()
    {
        return DatabaseDescriptor.getRepairedDataTrackingForRangeReadsEnabled();
    }

    @Override
    public void enableRepairedDataTrackingForPartitionReads()
    {
        DatabaseDescriptor.setRepairedDataTrackingForPartitionReadsEnabled(true);
    }

    @Override
    public void disableRepairedDataTrackingForPartitionReads()
    {
        DatabaseDescriptor.setRepairedDataTrackingForPartitionReadsEnabled(false);
    }

    @Override
    public boolean getRepairedDataTrackingEnabledForPartitionReads()
    {
        return DatabaseDescriptor.getRepairedDataTrackingForPartitionReadsEnabled();
    }

    @Override
    public void enableReportingUnconfirmedRepairedDataMismatches()
    {
        DatabaseDescriptor.reportUnconfirmedRepairedDataMismatches(true);
    }

    @Override
    public void disableReportingUnconfirmedRepairedDataMismatches()
    {
       DatabaseDescriptor.reportUnconfirmedRepairedDataMismatches(false);
    }

    @Override
    public boolean getReportingUnconfirmedRepairedDataMismatchesEnabled()
    {
        return DatabaseDescriptor.reportUnconfirmedRepairedDataMismatches();
    }

    @Override
    public boolean getSnapshotOnRepairedDataMismatchEnabled()
    {
        return DatabaseDescriptor.snapshotOnRepairedDataMismatch();
    }

    @Override
    public void enableSnapshotOnRepairedDataMismatch()
    {
        DatabaseDescriptor.setSnapshotOnRepairedDataMismatch(true);
    }

    @Override
    public void disableSnapshotOnRepairedDataMismatch()
    {
        DatabaseDescriptor.setSnapshotOnRepairedDataMismatch(false);
    }

    static class PaxosBallotAndContention
    {
        final UUID ballot;
        final int contentions;

        PaxosBallotAndContention(UUID ballot, int contentions)
        {
            this.ballot = ballot;
            this.contentions = contentions;
        }

        @Override
        public final int hashCode()
        {
            int hashCode = 31 + (ballot == null ? 0 : ballot.hashCode());
            return 31 * hashCode * this.contentions;
        }

        @Override
        public final boolean equals(Object o)
        {
            if(!(o instanceof PaxosBallotAndContention))
                return false;
            PaxosBallotAndContention that = (PaxosBallotAndContention)o;
            // handles nulls properly
            return Objects.equals(ballot, that.ballot) && contentions == that.contentions;
        }
    }

    @Override
    public void useDeterministicTableID(boolean value)
    {
        DatabaseDescriptor.useDeterministicTableID(value);
    }

    @Override
    public long[] getRecentReadLatencyHistogramMicrosV3()
    {
        return readMetrics.recentLatencyHistogram.getBuckets(true);
    }

    @Override
    public long[] getRecentWriteLatencyHistogramMicrosV3()
    {
        return writeMetrics.recentLatencyHistogram.getBuckets(true);
    }

    @Override
    public long[] getRecentRangeLatencyHistogramMicrosV3()
    {
        return RangeCommandIterator.rangeMetrics.recentLatencyHistogram.getBuckets(true);
    }

    @Override
    public long[] getRecentCasReadLatencyHistogramMicrosV3()
    {
        return casReadMetrics.recentLatencyHistogram.getBuckets(true);
    }

    @Override
    public long[] getRecentCasWriteLatencyHistogramMicrosV3()
    {
        return casWriteMetrics.recentLatencyHistogram.getBuckets(true);
    }

    @Override
    public long[] getRecentViewWriteLatencyHistogramMicrosV3()
    {
        return viewWriteMetrics.recentLatencyHistogram.getBuckets(true);
    }

    @Override
    public long[] getCasReadContentionHistogram()
    {
        return casReadMetrics.contentionEstimatedHistogram.getBuckets(true);
    }

    @Override
    public long[] getCasWriteContentionHistogram()
    {
        return casWriteMetrics.contentionEstimatedHistogram.getBuckets(true);
    }

    private long[] clientRequestReadConsistencyLevelMicros(ConsistencyLevel cl)
    {
        return readMetricsForLevel(cl).recentLatencyHistogram.getBuckets(true);
    }

    private long[] clientRequestWriteConsistencyLevelMicros(ConsistencyLevel cl)
    {
        return writeMetricsForLevel(cl).recentLatencyHistogram.getBuckets(true);
    }

    @Override
    public long[] getRecentClientRequestReadConsistencyLevelOneMicrosV3()
    {
        return clientRequestReadConsistencyLevelMicros(ConsistencyLevel.ONE);
    }

    @Override
    public long[] getRecentClientRequestWriteConsistencyLevelOneMicrosV3()
    {
        return clientRequestWriteConsistencyLevelMicros(ConsistencyLevel.ONE);
    }

    @Override
    public long[] getRecentClientRequestReadConsistencyLevelTwoMicrosV3()
    {
        return clientRequestReadConsistencyLevelMicros(ConsistencyLevel.TWO);
    }

    @Override
    public long[] getRecentClientRequestWriteConsistencyLevelTwoMicrosV3()
    {
        return clientRequestWriteConsistencyLevelMicros(ConsistencyLevel.TWO);
    }

    @Override
    public long[] getRecentClientRequestReadConsistencyLevelThreeMicrosV3()
    {
        return clientRequestReadConsistencyLevelMicros(ConsistencyLevel.THREE);
    }

    @Override
    public long[] getRecentClientRequestWriteConsistencyLevelThreeMicrosV3()
    {
        return clientRequestWriteConsistencyLevelMicros(ConsistencyLevel.THREE);
    }

    @Override
    public long[] getRecentClientRequestReadConsistencyLevelQuorumMicrosV3()
    {
        return clientRequestReadConsistencyLevelMicros(ConsistencyLevel.QUORUM);
    }

    @Override
    public long[] getRecentClientRequestWriteConsistencyLevelQuorumMicrosV3()
    {
        return clientRequestWriteConsistencyLevelMicros(ConsistencyLevel.QUORUM);
    }

    @Override
    public long[] getRecentClientRequestReadConsistencyLevelLocalOneMicrosV3()
    {
        return clientRequestReadConsistencyLevelMicros(ConsistencyLevel.LOCAL_ONE);
    }

    @Override
    public long[] getRecentClientRequestWriteConsistencyLevelLocalOneMicrosV3()
    {
        return clientRequestWriteConsistencyLevelMicros(ConsistencyLevel.LOCAL_ONE);
    }

    @Override
    public long[] getRecentClientRequestReadConsistencyLevelLocalQuorumMicrosV3()
    {
        return clientRequestReadConsistencyLevelMicros(ConsistencyLevel.LOCAL_QUORUM);
    }

    @Override
    public long[] getRecentClientRequestWriteConsistencyLevelLocalQuorumMicrosV3()
    {
        return clientRequestWriteConsistencyLevelMicros(ConsistencyLevel.LOCAL_QUORUM);
    }

    @Override
    public long[] getRecentClientRequestReadConsistencyLevelEachQuorumMicrosV3()
    {
        return clientRequestReadConsistencyLevelMicros(ConsistencyLevel.EACH_QUORUM);
    }

    @Override
    public long[] getRecentClientRequestWriteConsistencyLevelEachQuorumMicrosV3()
    {
        return clientRequestWriteConsistencyLevelMicros(ConsistencyLevel.EACH_QUORUM);
    }

    @Override
    public long[] getRecentClientRequestReadConsistencyLevelSerialMicrosV3()
    {
        return clientRequestReadConsistencyLevelMicros(ConsistencyLevel.SERIAL);
    }

    @Override
    public long[] getRecentClientRequestWriteConsistencyLevelSerialMicrosV3()
    {
        return clientRequestWriteConsistencyLevelMicros(ConsistencyLevel.SERIAL);
    }

    @Override
    public long[] getRecentClientRequestReadConsistencyLevelLocalSerialMicrosV3()
    {
        return clientRequestReadConsistencyLevelMicros(ConsistencyLevel.LOCAL_SERIAL);
    }

    @Override
    public long[] getRecentClientRequestWriteConsistencyLevelLocalSerialMicrosV3()
    {
        return clientRequestWriteConsistencyLevelMicros(ConsistencyLevel.LOCAL_SERIAL);
    }

    @Override
    public long[] getRecentClientRequestWriteConsistencyLevelAnyMicrosV3()
    {
        return clientRequestWriteConsistencyLevelMicros(ConsistencyLevel.ANY);
    }

    @Override
    public long[] getBytesReadPerQueryEstimatedHistogram() {
        return bytesReceivedPerRequest.getRecentValues();
    }

    @Override
    public long[] getBytesWrittenPerQueryEstimatedHistogram() {
        return bytesSentPerResponse.getRecentValues();
    }

    @Override
    public void enableSecondaryIndex()
    {
        DatabaseDescriptor.setEnableSecondaryIndex(true);
    }

    @Override
    public void disableSecondaryIndex()
    {
        DatabaseDescriptor.setEnableSecondaryIndex(false);
    }

    @Override
    public boolean getSecondaryIndexEnabled()
    {
        return DatabaseDescriptor.enableSecondaryIndex();
    }

    @Override
    public boolean getSnapshotOnDuplicateRowDetectionEnabled()
    {
        return DatabaseDescriptor.snapshotOnDuplicateRowDetection();
    }

    @Override
    public void enableSnapshotOnDuplicateRowDetection()
    {
        DatabaseDescriptor.setSnapshotOnDuplicateRowDetection(true);
    }

    @Override
    public void disableSnapshotOnDuplicateRowDetection()
    {
        DatabaseDescriptor.setSnapshotOnDuplicateRowDetection(false);
    }

    @Override
    public boolean getCheckForDuplicateRowsDuringReads()
    {
        return DatabaseDescriptor.checkForDuplicateRowsDuringReads();
    }

    @Override
    public void enableCheckForDuplicateRowsDuringReads()
    {
        DatabaseDescriptor.setCheckForDuplicateRowsDuringReads(true);
    }

    @Override
    public void disableCheckForDuplicateRowsDuringReads()
    {
        DatabaseDescriptor.setCheckForDuplicateRowsDuringReads(false);
    }

    @Override
    public boolean getCheckForDuplicateRowsDuringCompaction()
    {
        return DatabaseDescriptor.checkForDuplicateRowsDuringCompaction();
    }

    @Override
    public void enableCheckForDuplicateRowsDuringCompaction()
    {
        DatabaseDescriptor.setCheckForDuplicateRowsDuringCompaction(true);
    }

    @Override
    public void disableCheckForDuplicateRowsDuringCompaction()
    {
        DatabaseDescriptor.setCheckForDuplicateRowsDuringCompaction(false);
    }

<<<<<<< HEAD
    public void initialLoadPartitionDenylist()
    {
        partitionDenylist.initialLoad();
    }

    @Override
    public void loadPartitionDenylist()
    {
        partitionDenylist.load();
    }

    @Override
    public int getPartitionDenylistLoadAttempts()
    {
        return partitionDenylist.getLoadAttempts();
    }

    @Override
    public int getPartitionDenylistLoadSuccesses()
    {
        return partitionDenylist.getLoadSuccesses();
    }

    @Override
    public void setEnablePartitionDenylist(boolean enabled)
    {
        DatabaseDescriptor.setEnablePartitionDenylist(enabled);
    }

    @Override
    public void setEnableDenylistWrites(boolean enabled)
    {
        DatabaseDescriptor.setEnableDenylistWrites(enabled);
    }

    @Override
    public void setEnableDenylistReads(boolean enabled)
    {
        DatabaseDescriptor.setEnableDenylistReads(enabled);
    }

    @Override
    public void setEnableDenylistRangeReads(boolean enabled)
    {
        DatabaseDescriptor.setEnableDenylistRangeReads(enabled);
    }

    @Override
    public void setDenylistMaxKeysPerTable(int value)
    {
        DatabaseDescriptor.setDenylistMaxKeysPerTable(value);
    }

    @Override
    public void setDenylistMaxKeysTotal(int value)
    {
        DatabaseDescriptor.setDenylistMaxKeysTotal(value);
    }

    /**
     * Actively denies read and write access to the provided Partition Key
     * @param keyspace Name of keyspace containing the PK you wish to deny access to
     * @param table Name of table containing the PK you wish to deny access to
     * @param partitionKeyAsString String representation of the PK you want to deny access to
     * @return true if successfully added, false if failure
     */
    @Override
    public boolean denylistKey(String keyspace, String table, String partitionKeyAsString)
    {
        if (!Schema.instance.getKeyspaces().contains(keyspace))
            return false;

        final ColumnFamilyStore cfs = ColumnFamilyStore.getIfExists(keyspace, table);
        if (cfs == null)
            return false;

        final ByteBuffer bytes = cfs.metadata.get().partitionKeyType.fromString(partitionKeyAsString);
        return partitionDenylist.addKeyToDenylist(keyspace, table, bytes);
    }

    /**
     * Attempts to remove the provided pk from the ks + table deny list
     * @param keyspace Keyspace containing the pk to remove the denylist entry for
     * @param table Table containing the pk to remove denylist entry for
     * @param partitionKeyAsString String representation of the PK you want to re-allow access to
     * @return true if found and removed, false if not
     */
    @Override
    public boolean removeDenylistKey(String keyspace, String table, String partitionKeyAsString)
    {
        if (!Schema.instance.getKeyspaces().contains(keyspace))
            return false;

        final ColumnFamilyStore cfs = ColumnFamilyStore.getIfExists(keyspace, table);
        if (cfs == null)
            return false;

        final ByteBuffer bytes = cfs.metadata.get().partitionKeyType.fromString(partitionKeyAsString);
        return partitionDenylist.removeKeyFromDenylist(keyspace, table, bytes);
    }

    /**
     * A simple check for operators to determine what the denylisted value for a pk is on a node
     */
    public boolean isKeyDenylisted(String keyspace, String table, String partitionKeyAsString)
    {
        if (!Schema.instance.getKeyspaces().contains(keyspace))
            return false;

        final ColumnFamilyStore cfs = ColumnFamilyStore.getIfExists(keyspace, table);
        if (cfs == null)
            return false;

        final ByteBuffer bytes = cfs.metadata.get().partitionKeyType.fromString(partitionKeyAsString);
        return !partitionDenylist.isKeyPermitted(keyspace, table, bytes);
    }

    private static final NoSpamLogger deprecatedDenyListLogger = NoSpamLogger.getLogger(logger, 1, TimeUnit.DAYS);
    private void logDeprecatedDenylistUsage(String method)
    {
        // deliberately adding method to format string to uniquely log methods
        deprecatedDenyListLogger.info("Deprecated partition denylist method called: " + method);
    }

    @Deprecated
    public int getPartitionBlacklistLoadAttempts()
    {
        logDeprecatedDenylistUsage("getPartitionBlacklistLoadAttempts");
        return getPartitionDenylistLoadAttempts();
    }

    @Deprecated
    public int getPartitionBlacklistLoadSuccesses()
    {
        logDeprecatedDenylistUsage("getPartitionBlacklistLoadSuccesses");
        return getPartitionDenylistLoadSuccesses();
    }

    @Deprecated
    public void setEnablePartitionBlacklist(boolean enabled)
    {
        logDeprecatedDenylistUsage("setEnablePartitionBlacklist");
        setEnablePartitionDenylist(enabled);
    }

    @Deprecated
    public void setEnableBlacklistWrites(boolean enabled)
    {
        logDeprecatedDenylistUsage("setEnableBlacklistWrites");
        setEnableDenylistWrites(enabled);
    }

    @Deprecated
    public void setEnableBlacklistReads(boolean enabled)
    {
        logDeprecatedDenylistUsage("setEnableBlacklistReads");
        setEnableDenylistReads(enabled);
    }

    @Deprecated
    public void setEnableBlacklistRangeReads(boolean enabled)
    {
        logDeprecatedDenylistUsage("setEnableBlacklistRangeReads");
        setEnableDenylistRangeReads(enabled);
    }

    @Deprecated
    public boolean blacklistKey(String keyspace, String cf, String keyAsString)
    {
        logDeprecatedDenylistUsage("blacklistKey");
        return denylistKey(keyspace, cf, keyAsString);
    }

    @Deprecated
    public void migrateDenylist()
    {
        PartitionDenylist.maybeMigrate();
    }

    @Override
    public void setPaxosVariant(String variant)
    {
        Preconditions.checkNotNull(variant);
        Paxos.setPaxosVariant(Config.PaxosVariant.valueOf(variant));
    }

    @Override
    public String getPaxosVariant()
    {
        return Paxos.getPaxosVariant().toString();
=======
    public boolean getAllowCompactStorage()
    {
        return DatabaseDescriptor.allowCompactStorage();
    }

    public void setAllowCompactStorage(boolean allowCompactStorage)
    {
        DatabaseDescriptor.setAllowCompactStorage(allowCompactStorage);
>>>>>>> 39312386
    }

    @Override
    public void enableDropCompactStorage()
    {
        DatabaseDescriptor.setEnableDropCompactStorage(true);
    }

    @Override
    public void disableDropCompactStorage()
    {
        DatabaseDescriptor.setEnableDropCompactStorage(false);
    }

    @Override
    public boolean allowDropCompactStorage()
    {
        return DatabaseDescriptor.enableDropCompactStorage();
    }

    @Override
    public void setIgnorePkLivenessForRowCompletion(boolean force)
    {
        DatabaseDescriptor.setIgnorePkLivenessForRowCompletion(force);
    }

    @Override
    public boolean getIgnorePkLivenessForRowCompletion()
    {
        return DatabaseDescriptor.ignorePkLivenessForRowCompletion();
    }

    @Override
    public boolean getDumpHeapOnUncaughtException()
    {
        return DatabaseDescriptor.getDumpHeapOnUncaughtException();
    }

    @Override
    public void setDumpHeapOnUncaughtException(boolean enabled)
    {
        DatabaseDescriptor.setDumpHeapOnUncaughtException(enabled);
    }
}<|MERGE_RESOLUTION|>--- conflicted
+++ resolved
@@ -3139,7 +3139,6 @@
         DatabaseDescriptor.setCheckForDuplicateRowsDuringCompaction(false);
     }
 
-<<<<<<< HEAD
     public void initialLoadPartitionDenylist()
     {
         partitionDenylist.initialLoad();
@@ -3330,7 +3329,9 @@
     public String getPaxosVariant()
     {
         return Paxos.getPaxosVariant().toString();
-=======
+    }
+
+
     public boolean getAllowCompactStorage()
     {
         return DatabaseDescriptor.allowCompactStorage();
@@ -3339,7 +3340,6 @@
     public void setAllowCompactStorage(boolean allowCompactStorage)
     {
         DatabaseDescriptor.setAllowCompactStorage(allowCompactStorage);
->>>>>>> 39312386
     }
 
     @Override
