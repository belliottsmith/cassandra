/*
 * Licensed to the Apache Software Foundation (ASF) under one
 * or more contributor license agreements.  See the NOTICE file
 * distributed with this work for additional information
 * regarding copyright ownership.  The ASF licenses this file
 * to you under the Apache License, Version 2.0 (the
 * "License"); you may not use this file except in compliance
 * with the License.  You may obtain a copy of the License at
 *
 *     http://www.apache.org/licenses/LICENSE-2.0
 *
 * Unless required by applicable law or agreed to in writing, software
 * distributed under the License is distributed on an "AS IS" BASIS,
 * WITHOUT WARRANTIES OR CONDITIONS OF ANY KIND, either express or implied.
 * See the License for the specific language governing permissions and
 * limitations under the License.
 */
package org.apache.cassandra.service;

import java.nio.ByteBuffer;
import java.nio.file.Paths;
import java.util.ArrayList;
import java.util.Arrays;
import java.util.Collection;
import java.util.Collections;
import java.util.EnumMap;
import java.util.HashMap;
import java.util.HashSet;
import java.util.Iterator;
import java.util.List;
import java.util.Map;
import java.util.Objects;
import java.util.Optional;
import java.util.Set;
import java.util.UUID;
import java.util.concurrent.ConcurrentHashMap;
import java.util.concurrent.CountDownLatch;
import java.util.concurrent.Future;
import java.util.concurrent.ThreadLocalRandom;
import java.util.concurrent.TimeUnit;
import java.util.concurrent.TimeoutException;
import java.util.concurrent.atomic.AtomicInteger;
import java.util.concurrent.atomic.AtomicLong;

import com.google.common.annotations.VisibleForTesting;
import com.google.common.base.Preconditions;
import com.google.common.cache.CacheLoader;
import com.google.common.collect.Iterables;
import com.google.common.collect.Iterators;
import com.google.common.collect.PeekingIterator;
import com.google.common.primitives.Ints;
import com.google.common.util.concurrent.Uninterruptibles;
import org.apache.commons.lang3.StringUtils;
import org.slf4j.Logger;
import org.slf4j.LoggerFactory;

import org.apache.cassandra.batchlog.Batch;
import org.apache.cassandra.batchlog.BatchlogManager;
import org.apache.cassandra.concurrent.Stage;
import org.apache.cassandra.config.DatabaseDescriptor;
import org.apache.cassandra.db.ColumnFamilyStore;
import org.apache.cassandra.db.ConsistencyLevel;
import org.apache.cassandra.db.CounterMutation;
import org.apache.cassandra.db.DecoratedKey;
import org.apache.cassandra.db.HintedHandOffManager;
import org.apache.cassandra.db.IMutation;
import org.apache.cassandra.db.Keyspace;
import org.apache.cassandra.db.Mutation;
import org.apache.cassandra.db.PartitionPosition;
import org.apache.cassandra.db.PartitionRangeReadCommand;
import org.apache.cassandra.db.ReadCommand;
import org.apache.cassandra.db.ReadExecutionController;
import org.apache.cassandra.db.ReadResponse;
import org.apache.cassandra.db.SinglePartitionReadCommand;
import org.apache.cassandra.db.TruncateRequest;
import org.apache.cassandra.db.WriteType;
import org.apache.cassandra.db.filter.DataLimits;
import org.apache.cassandra.db.filter.TombstoneOverwhelmingException;
import org.apache.cassandra.db.partitions.FilteredPartition;
import org.apache.cassandra.db.partitions.PartitionIterator;
import org.apache.cassandra.db.partitions.PartitionIterators;
import org.apache.cassandra.db.partitions.PartitionUpdate;
import org.apache.cassandra.db.partitions.UnfilteredPartitionIterator;
import org.apache.cassandra.db.rows.RowIterator;
import org.apache.cassandra.db.view.ViewUtils;
import org.apache.cassandra.dht.AbstractBounds;
import org.apache.cassandra.dht.Bounds;
import org.apache.cassandra.dht.RingPosition;
import org.apache.cassandra.dht.Token;
import org.apache.cassandra.exceptions.CasWriteTimeoutException;
import org.apache.cassandra.exceptions.CasWriteUnknownResultException;
import org.apache.cassandra.exceptions.InvalidRequestException;
import org.apache.cassandra.exceptions.IsBootstrappingException;
import org.apache.cassandra.exceptions.OverloadedException;
import org.apache.cassandra.exceptions.ReadFailureException;
import org.apache.cassandra.exceptions.ReadTimeoutException;
import org.apache.cassandra.exceptions.RequestFailureException;
import org.apache.cassandra.exceptions.RequestFailureReason;
import org.apache.cassandra.exceptions.RequestTimeoutException;
import org.apache.cassandra.exceptions.UnavailableException;
import org.apache.cassandra.exceptions.WriteFailureException;
import org.apache.cassandra.exceptions.WriteTimeoutException;
import org.apache.cassandra.gms.Gossiper;
import org.apache.cassandra.hints.Hint;
import org.apache.cassandra.hints.HintsService;
import org.apache.cassandra.index.Index;
import org.apache.cassandra.locator.AbstractReplicationStrategy;
import org.apache.cassandra.locator.EndpointsForRange;
import org.apache.cassandra.locator.EndpointsForToken;
import org.apache.cassandra.locator.IEndpointSnitch;
import org.apache.cassandra.locator.InetAddressAndPort;
import org.apache.cassandra.locator.LocalStrategy;
import org.apache.cassandra.locator.Replica;
import org.apache.cassandra.locator.ReplicaLayout;
import org.apache.cassandra.locator.ReplicaPlan;
import org.apache.cassandra.locator.ReplicaPlans;
import org.apache.cassandra.locator.Replicas;
import org.apache.cassandra.locator.TokenMetadata;
import org.apache.cassandra.metrics.CASClientRequestMetrics;
import org.apache.cassandra.metrics.CASClientWriteRequestMetrics;
import org.apache.cassandra.metrics.ClientRequestMetrics;
import org.apache.cassandra.metrics.ClientWriteRequestMetrics;
import org.apache.cassandra.metrics.ReadRepairMetrics;
import org.apache.cassandra.metrics.StorageMetrics;
import org.apache.cassandra.metrics.ViewWriteMetrics;
import org.apache.cassandra.net.ForwardingInfo;
import org.apache.cassandra.net.Message;
import org.apache.cassandra.net.MessageFlag;
import org.apache.cassandra.net.MessagingService;
import org.apache.cassandra.net.RequestCallback;
import org.apache.cassandra.net.Verb;
import org.apache.cassandra.schema.Schema;
import org.apache.cassandra.schema.SchemaConstants;
import org.apache.cassandra.schema.TableMetadata;
import org.apache.cassandra.service.paxos.Commit;
import org.apache.cassandra.service.paxos.PaxosState;
import org.apache.cassandra.service.paxos.PrepareCallback;
import org.apache.cassandra.service.paxos.ProposeCallback;
import org.apache.cassandra.service.reads.AbstractReadExecutor;
import org.apache.cassandra.service.reads.DataResolver;
import org.apache.cassandra.service.reads.ReadCallback;
import org.apache.cassandra.service.reads.repair.ReadRepair;
import org.apache.cassandra.tracing.Tracing;
import org.apache.cassandra.triggers.TriggerExecutor;
import org.apache.cassandra.utils.AbstractIterator;
import org.apache.cassandra.utils.FBUtilities;
import org.apache.cassandra.utils.MBeanWrapper;
import org.apache.cassandra.utils.MonotonicClock;
import org.apache.cassandra.utils.Pair;
import org.apache.cassandra.utils.UUIDGen;

import static java.util.concurrent.TimeUnit.MILLISECONDS;
import static java.util.concurrent.TimeUnit.NANOSECONDS;
import static org.apache.cassandra.net.NoPayload.noPayload;
import static org.apache.cassandra.net.Verb.BATCH_STORE_REQ;
import static org.apache.cassandra.net.Verb.MUTATION_REQ;
import static org.apache.cassandra.net.Verb.PAXOS_COMMIT_REQ;
import static org.apache.cassandra.net.Verb.PAXOS_PREPARE_REQ;
import static org.apache.cassandra.net.Verb.PAXOS_PROPOSE_REQ;
import static org.apache.cassandra.net.Verb.TRUNCATE_REQ;
import static org.apache.cassandra.service.BatchlogResponseHandler.BatchlogCleanup;
import static org.apache.cassandra.service.paxos.PrepareVerbHandler.doPrepare;
import static org.apache.cassandra.service.paxos.ProposeVerbHandler.doPropose;

public class StorageProxy implements StorageProxyMBean
{
    public static final String MBEAN_NAME = "org.apache.cassandra.db:type=StorageProxy";
    private static final Logger logger = LoggerFactory.getLogger(StorageProxy.class);

    public static final String UNREACHABLE = "UNREACHABLE";

    private static final WritePerformer standardWritePerformer;
    private static final WritePerformer counterWritePerformer;
    private static final WritePerformer counterWriteOnCoordinatorPerformer;

    public static final StorageProxy instance = new StorageProxy();

    private static volatile int maxHintsInProgress = 128 * FBUtilities.getAvailableProcessors();
    private static final CacheLoader<InetAddressAndPort, AtomicInteger> hintsInProgress = new CacheLoader<InetAddressAndPort, AtomicInteger>()
    {
        public AtomicInteger load(InetAddressAndPort inetAddress)
        {
            return new AtomicInteger(0);
        }
    };
    private static final ClientRequestMetrics readMetrics = new ClientRequestMetrics("Read");
    private static final ClientRequestMetrics rangeMetrics = new ClientRequestMetrics("RangeSlice");
    private static final ClientWriteRequestMetrics writeMetrics = new ClientWriteRequestMetrics("Write");
    private static final CASClientWriteRequestMetrics casWriteMetrics = new CASClientWriteRequestMetrics("CASWrite");
    private static final CASClientRequestMetrics casReadMetrics = new CASClientRequestMetrics("CASRead");
    private static final ViewWriteMetrics viewWriteMetrics = new ViewWriteMetrics("ViewWrite");
    private static final Map<ConsistencyLevel, ClientRequestMetrics> readMetricsMap = new EnumMap<>(ConsistencyLevel.class);
    private static final Map<ConsistencyLevel, ClientWriteRequestMetrics> writeMetricsMap = new EnumMap<>(ConsistencyLevel.class);

    private static final double CONCURRENT_SUBREQUESTS_MARGIN = 0.10;

<<<<<<< HEAD
    /**
     * Introduce a maximum number of sub-ranges that the coordinator can request in parallel for range queries. Previously
     * we would request up to the maximum number of ranges but this causes problems if the number of vnodes is large.
     * By default we pick 10 requests per core, assuming all replicas have the same number of cores. The idea is that we
     * don't want a burst of range requests that will back up, hurting all other queries. At the same time,
     * we want to give range queries a chance to run if resources are available.
     */
    private static final int MAX_CONCURRENT_RANGE_REQUESTS = Math.max(1, Integer.getInteger("cassandra.max_concurrent_range_requests", FBUtilities.getAvailableProcessors() * 10));
=======
    private volatile long logBlockingReadRepairAttemptsUntil = Long.MIN_VALUE;
>>>>>>> ce66c90f

    private StorageProxy()
    {
    }

    static
    {
        MBeanWrapper.instance.registerMBean(instance, MBEAN_NAME);
        HintsService.instance.registerMBean();
        HintedHandOffManager.instance.registerMBean();

        standardWritePerformer = (mutation, targets, responseHandler, localDataCenter) ->
        {
            assert mutation instanceof Mutation;
            sendToHintedReplicas((Mutation) mutation, targets, responseHandler, localDataCenter, Stage.MUTATION);
        };

        /*
         * We execute counter writes in 2 places: either directly in the coordinator node if it is a replica, or
         * in CounterMutationVerbHandler on a replica othewise. The write must be executed on the COUNTER_MUTATION stage
         * but on the latter case, the verb handler already run on the COUNTER_MUTATION stage, so we must not execute the
         * underlying on the stage otherwise we risk a deadlock. Hence two different performer.
         */
        counterWritePerformer = (mutation, targets, responseHandler, localDataCenter) ->
        {
            EndpointsForToken selected = targets.contacts().withoutSelf();
            Replicas.temporaryAssertFull(selected); // TODO CASSANDRA-14548
            counterWriteTask(mutation, targets.withContact(selected), responseHandler, localDataCenter).run();
        };

        counterWriteOnCoordinatorPerformer = (mutation, targets, responseHandler, localDataCenter) ->
        {
            EndpointsForToken selected = targets.contacts().withoutSelf();
            Replicas.temporaryAssertFull(selected); // TODO CASSANDRA-14548
            Stage.COUNTER_MUTATION.executor()
                                  .execute(counterWriteTask(mutation, targets.withContact(selected), responseHandler, localDataCenter));
        };

        for(ConsistencyLevel level : ConsistencyLevel.values())
        {
            readMetricsMap.put(level, new ClientRequestMetrics("Read-" + level.name()));
            writeMetricsMap.put(level, new ClientWriteRequestMetrics("Write-" + level.name()));
        }

        ReadRepairMetrics.init();
    }

    /**
     * Apply @param updates if and only if the current values in the row for @param key
     * match the provided @param conditions.  The algorithm is "raw" Paxos: that is, Paxos
     * minus leader election -- any node in the cluster may propose changes for any row,
     * which (that is, the row) is the unit of values being proposed, not single columns.
     *
     * The Paxos cohort is only the replicas for the given key, not the entire cluster.
     * So we expect performance to be reasonable, but CAS is still intended to be used
     * "when you really need it," not for all your updates.
     *
     * There are three phases to Paxos:
     *  1. Prepare: the coordinator generates a ballot (timeUUID in our case) and asks replicas to (a) promise
     *     not to accept updates from older ballots and (b) tell us about the most recent update it has already
     *     accepted.
     *  2. Accept: if a majority of replicas respond, the coordinator asks replicas to accept the value of the
     *     highest proposal ballot it heard about, or a new value if no in-progress proposals were reported.
     *  3. Commit (Learn): if a majority of replicas acknowledge the accept request, we can commit the new
     *     value.
     *
     *  Commit procedure is not covered in "Paxos Made Simple," and only briefly mentioned in "Paxos Made Live,"
     *  so here is our approach:
     *   3a. The coordinator sends a commit message to all replicas with the ballot and value.
     *   3b. Because of 1-2, this will be the highest-seen commit ballot.  The replicas will note that,
     *       and send it with subsequent promise replies.  This allows us to discard acceptance records
     *       for successfully committed replicas, without allowing incomplete proposals to commit erroneously
     *       later on.
     *
     *  Note that since we are performing a CAS rather than a simple update, we perform a read (of committed
     *  values) between the prepare and accept phases.  This gives us a slightly longer window for another
     *  coordinator to come along and trump our own promise with a newer one but is otherwise safe.
     *
     * @param keyspaceName the keyspace for the CAS
     * @param cfName the column family for the CAS
     * @param key the row key for the row to CAS
     * @param request the conditions for the CAS to apply as well as the update to perform if the conditions hold.
     * @param consistencyForPaxos the consistency for the paxos prepare and propose round. This can only be either SERIAL or LOCAL_SERIAL.
     * @param consistencyForCommit the consistency for write done during the commit phase. This can be anything, except SERIAL or LOCAL_SERIAL.
     *
     * @return null if the operation succeeds in updating the row, or the current values corresponding to conditions.
     * (since, if the CAS doesn't succeed, it means the current value do not match the conditions).
     */
    public static RowIterator cas(String keyspaceName,
                                  String cfName,
                                  DecoratedKey key,
                                  CASRequest request,
                                  ConsistencyLevel consistencyForPaxos,
                                  ConsistencyLevel consistencyForCommit,
                                  ClientState state,
                                  int nowInSeconds,
                                  long queryStartNanoTime)
    throws UnavailableException, IsBootstrappingException, RequestFailureException, RequestTimeoutException, InvalidRequestException, CasWriteUnknownResultException
    {
        final long startTimeForMetrics = System.nanoTime();
        TableMetadata metadata = Schema.instance.getTableMetadata(keyspaceName, cfName);
        int contentions = 0;
        try
        {
            consistencyForPaxos.validateForCas();
            consistencyForCommit.validateForCasCommit(keyspaceName);

            long timeoutNanos = DatabaseDescriptor.getCasContentionTimeout(NANOSECONDS);
            while (System.nanoTime() - queryStartNanoTime < timeoutNanos)
            {
                // for simplicity, we'll do a single liveness check at the start of each attempt
                ReplicaPlan.ForPaxosWrite replicaPlan = ReplicaPlans.forPaxos(Keyspace.open(keyspaceName), key, consistencyForPaxos);

                final PaxosBallotAndContention pair = beginAndRepairPaxos(queryStartNanoTime, key, metadata, replicaPlan, consistencyForPaxos, consistencyForCommit, true, state);
                final UUID ballot = pair.ballot;
                contentions += pair.contentions;

                // read the current values and check they validate the conditions
                Tracing.trace("Reading existing values for CAS precondition");
                SinglePartitionReadCommand readCommand = (SinglePartitionReadCommand) request.readCommand(nowInSeconds);
                ConsistencyLevel readConsistency = consistencyForPaxos == ConsistencyLevel.LOCAL_SERIAL ? ConsistencyLevel.LOCAL_QUORUM : ConsistencyLevel.QUORUM;

                FilteredPartition current;
                try (RowIterator rowIter = readOne(readCommand, readConsistency, queryStartNanoTime))
                {
                    current = FilteredPartition.create(rowIter);
                }

                if (!request.appliesTo(current))
                {
                    Tracing.trace("CAS precondition does not match current values {}", current);
                    casWriteMetrics.conditionNotMet.inc();
                    return current.rowIterator();
                }

                // finish the paxos round w/ the desired updates
                // TODO turn null updates into delete?
                PartitionUpdate updates = request.makeUpdates(current);

                long size = updates.dataSize();
                casWriteMetrics.mutationSize.update(size);
                writeMetricsMap.get(consistencyForPaxos).mutationSize.update(size);

                // Apply triggers to cas updates. A consideration here is that
                // triggers emit Mutations, and so a given trigger implementation
                // may generate mutations for partitions other than the one this
                // paxos round is scoped for. In this case, TriggerExecutor will
                // validate that the generated mutations are targetted at the same
                // partition as the initial updates and reject (via an
                // InvalidRequestException) any which aren't.
                updates = TriggerExecutor.instance.execute(updates);


                Commit proposal = Commit.newProposal(ballot, updates);
                Tracing.trace("CAS precondition is met; proposing client-requested updates for {}", ballot);
                if (proposePaxos(proposal, replicaPlan, true, queryStartNanoTime))
                {
                    commitPaxos(proposal, consistencyForCommit, true, queryStartNanoTime);
                    Tracing.trace("CAS successful");
                    return null;
                }

                Tracing.trace("Paxos proposal not accepted (pre-empted by a higher ballot)");
                contentions++;
                Uninterruptibles.sleepUninterruptibly(ThreadLocalRandom.current().nextInt(100), MILLISECONDS);
                // continue to retry
            }

            throw new WriteTimeoutException(WriteType.CAS, consistencyForPaxos, 0, consistencyForPaxos.blockFor(Keyspace.open(keyspaceName)));
        }
        catch (CasWriteUnknownResultException e)
        {
            casWriteMetrics.unknownResult.mark();
            throw e;
        }
        catch (WriteTimeoutException wte)
        {
            casWriteMetrics.timeouts.mark();
            writeMetricsMap.get(consistencyForPaxos).timeouts.mark();
            throw new CasWriteTimeoutException(wte.writeType, wte.consistency, wte.received, wte.blockFor, contentions);
        }
        catch (ReadTimeoutException e)
        {
            casWriteMetrics.timeouts.mark();
            writeMetricsMap.get(consistencyForPaxos).timeouts.mark();
            throw e;
        }
        catch (WriteFailureException|ReadFailureException e)
        {
            casWriteMetrics.failures.mark();
            writeMetricsMap.get(consistencyForPaxos).failures.mark();
            throw e;
        }
        catch (UnavailableException e)
        {
            casWriteMetrics.unavailables.mark();
            writeMetricsMap.get(consistencyForPaxos).unavailables.mark();
            throw e;
        }
        finally
        {
            recordCasContention(contentions);
            Keyspace.open(keyspaceName).getColumnFamilyStore(cfName).metric.topCasPartitionContention.addSample(key.getKey(), contentions);
            final long latency = System.nanoTime() - startTimeForMetrics;
            casWriteMetrics.addNano(latency);
            writeMetricsMap.get(consistencyForPaxos).addNano(latency);
        }
    }

    private static void recordCasContention(int contentions)
    {
        if(contentions > 0)
            casWriteMetrics.contention.update(contentions);
    }

    /**
     * begin a Paxos session by sending a prepare request and completing any in-progress requests seen in the replies
     *
     * @return the Paxos ballot promised by the replicas if no in-progress requests were seen and a quorum of
     * nodes have seen the mostRecentCommit.  Otherwise, return null.
     */
    private static PaxosBallotAndContention beginAndRepairPaxos(long queryStartNanoTime,
                                                                DecoratedKey key,
                                                                TableMetadata metadata,
                                                                ReplicaPlan.ForPaxosWrite paxosPlan,
                                                                ConsistencyLevel consistencyForPaxos,
                                                                ConsistencyLevel consistencyForCommit,
                                                                final boolean isWrite,
                                                                ClientState state)
    throws WriteTimeoutException, WriteFailureException
    {
        long timeoutNanos = DatabaseDescriptor.getCasContentionTimeout(NANOSECONDS);

        PrepareCallback summary = null;
        int contentions = 0;
        while (System.nanoTime() - queryStartNanoTime < timeoutNanos)
        {
            // We want a timestamp that is guaranteed to be unique for that node (so that the ballot is globally unique), but if we've got a prepare rejected
            // already we also want to make sure we pick a timestamp that has a chance to be promised, i.e. one that is greater that the most recently known
            // in progress (#5667). Lastly, we don't want to use a timestamp that is older than the last one assigned by ClientState or operations may appear
            // out-of-order (#7801).
            long minTimestampMicrosToUse = summary == null ? Long.MIN_VALUE : 1 + UUIDGen.microsTimestamp(summary.mostRecentInProgressCommit.ballot);
            long ballotMicros = state.getTimestampForPaxos(minTimestampMicrosToUse);
            // Note that ballotMicros is not guaranteed to be unique if two proposal are being handled concurrently by the same coordinator. But we still
            // need ballots to be unique for each proposal so we have to use getRandomTimeUUIDFromMicros.
            UUID ballot = UUIDGen.getRandomTimeUUIDFromMicros(ballotMicros);

            // prepare
            Tracing.trace("Preparing {}", ballot);
            Commit toPrepare = Commit.newPrepare(key, metadata, ballot);
            summary = preparePaxos(toPrepare, paxosPlan, queryStartNanoTime);
            if (!summary.promised)
            {
                Tracing.trace("Some replicas have already promised a higher ballot than ours; aborting");
                contentions++;
                // sleep a random amount to give the other proposer a chance to finish
                Uninterruptibles.sleepUninterruptibly(ThreadLocalRandom.current().nextInt(100), MILLISECONDS);
                continue;
            }

            Commit inProgress = summary.mostRecentInProgressCommitWithUpdate;
            Commit mostRecent = summary.mostRecentCommit;

            // If we have an in-progress ballot greater than the MRC we know, then it's an in-progress round that
            // needs to be completed, so do it.
            if (!inProgress.update.isEmpty() && inProgress.isAfter(mostRecent))
            {
                Tracing.trace("Finishing incomplete paxos round {}", inProgress);
                if(isWrite)
                    casWriteMetrics.unfinishedCommit.inc();
                else
                    casReadMetrics.unfinishedCommit.inc();
                Commit refreshedInProgress = Commit.newProposal(ballot, inProgress.update);
                if (proposePaxos(refreshedInProgress, paxosPlan, false, queryStartNanoTime))
                {
                    try
                    {
                        commitPaxos(refreshedInProgress, consistencyForCommit, false, queryStartNanoTime);
                    }
                    catch (WriteTimeoutException e)
                    {
                        recordCasContention(contentions);
                        // We're still doing preparation for the paxos rounds, so we want to use the CAS (see CASSANDRA-8672)
                        throw new WriteTimeoutException(WriteType.CAS, e.consistency, e.received, e.blockFor);
                    }
                }
                else
                {
                    Tracing.trace("Some replicas have already promised a higher ballot than ours; aborting");
                    // sleep a random amount to give the other proposer a chance to finish
                    contentions++;
                    Uninterruptibles.sleepUninterruptibly(ThreadLocalRandom.current().nextInt(100), MILLISECONDS);
                }
                continue;
            }

            // To be able to propose our value on a new round, we need a quorum of replica to have learn the previous one. Why is explained at:
            // https://issues.apache.org/jira/browse/CASSANDRA-5062?focusedCommentId=13619810&page=com.atlassian.jira.plugin.system.issuetabpanels:comment-tabpanel#comment-13619810)
            // Since we waited for quorum nodes, if some of them haven't seen the last commit (which may just be a timing issue, but may also
            // mean we lost messages), we pro-actively "repair" those nodes, and retry.
            int nowInSec = Ints.checkedCast(TimeUnit.MICROSECONDS.toSeconds(ballotMicros));
            Iterable<InetAddressAndPort> missingMRC = summary.replicasMissingMostRecentCommit(metadata, nowInSec);
            if (Iterables.size(missingMRC) > 0)
            {
                Tracing.trace("Repairing replicas that missed the most recent commit");
                sendCommit(mostRecent, missingMRC);
                // TODO: provided commits don't invalid the prepare we just did above (which they don't), we could just wait
                // for all the missingMRC to acknowledge this commit and then move on with proposing our value. But that means
                // adding the ability to have commitPaxos block, which is exactly CASSANDRA-5442 will do. So once we have that
                // latter ticket, we can pass CL.ALL to the commit above and remove the 'continue'.
                continue;
            }

            return new PaxosBallotAndContention(ballot, contentions);
        }

        recordCasContention(contentions);
        throw new WriteTimeoutException(WriteType.CAS, consistencyForPaxos, 0, consistencyForPaxos.blockFor(Keyspace.open(metadata.keyspace)));
    }

    /**
     * Unlike commitPaxos, this does not wait for replies
     */
    private static void sendCommit(Commit commit, Iterable<InetAddressAndPort> replicas)
    {
        Message<Commit> message = Message.out(PAXOS_COMMIT_REQ, commit);
        for (InetAddressAndPort target : replicas)
            MessagingService.instance().send(message, target);
    }

    private static PrepareCallback preparePaxos(Commit toPrepare, ReplicaPlan.ForPaxosWrite replicaPlan, long queryStartNanoTime)
    throws WriteTimeoutException
    {
        PrepareCallback callback = new PrepareCallback(toPrepare.update.partitionKey(), toPrepare.update.metadata(), replicaPlan.requiredParticipants(), replicaPlan.consistencyLevel(), queryStartNanoTime);
        Message<Commit> message = Message.out(PAXOS_PREPARE_REQ, toPrepare);
        for (Replica replica: replicaPlan.contacts())
        {
            if (replica.isSelf())
            {
                PAXOS_PREPARE_REQ.stage.execute(() -> {
                    try
                    {
                        callback.onResponse(message.responseWith(doPrepare(toPrepare)));
                    }
                    catch (Exception ex)
                    {
                        logger.error("Failed paxos prepare locally", ex);
                    }
                });
            }
            else
            {
                MessagingService.instance().sendWithCallback(message, replica.endpoint(), callback);
            }
        }
        callback.await();
        return callback;
    }

    /**
     * Propose the {@param proposal} accoding to the {@param replicaPlan}.
     * When {@param backoffIfPartial} is true, the proposer backs off when seeing the proposal being accepted by some but not a quorum.
     * The result of the cooresponding CAS in uncertain as the accepted proposal may or may not be spread to other nodes in later rounds.
     */
    private static boolean proposePaxos(Commit proposal, ReplicaPlan.ForPaxosWrite replicaPlan, boolean backoffIfPartial, long queryStartNanoTime)
    throws WriteTimeoutException, CasWriteUnknownResultException
    {
        ProposeCallback callback = new ProposeCallback(replicaPlan.contacts().size(), replicaPlan.requiredParticipants(), !backoffIfPartial, replicaPlan.consistencyLevel(), queryStartNanoTime);
        Message<Commit> message = Message.out(PAXOS_PROPOSE_REQ, proposal);
        for (Replica replica : replicaPlan.contacts())
        {
            if (replica.isSelf())
            {
                PAXOS_PROPOSE_REQ.stage.execute(() -> {
                    try
                    {
                        Message<Boolean> response = message.responseWith(doPropose(proposal));
                        callback.onResponse(response);
                    }
                    catch (Exception ex)
                    {
                        logger.error("Failed paxos propose locally", ex);
                    }
                });
            }
            else
            {
                MessagingService.instance().sendWithCallback(message, replica.endpoint(), callback);
            }
        }
        callback.await();

        if (callback.isSuccessful())
            return true;

        if (backoffIfPartial && !callback.isFullyRefused())
            throw new CasWriteUnknownResultException(replicaPlan.consistencyLevel(), callback.getAcceptCount(), replicaPlan.requiredParticipants());

        return false;
    }

    private static void commitPaxos(Commit proposal, ConsistencyLevel consistencyLevel, boolean allowHints, long queryStartNanoTime) throws WriteTimeoutException
    {
        boolean shouldBlock = consistencyLevel != ConsistencyLevel.ANY;
        Keyspace keyspace = Keyspace.open(proposal.update.metadata().keyspace);

        Token tk = proposal.update.partitionKey().getToken();

        AbstractWriteResponseHandler<Commit> responseHandler = null;
        // NOTE: this ReplicaPlan is a lie, this usage of ReplicaPlan could do with being clarified - the selected() collection is essentially (I think) never used
        ReplicaPlan.ForTokenWrite replicaPlan = ReplicaPlans.forWrite(keyspace, consistencyLevel, tk, ReplicaPlans.writeAll);
        if (shouldBlock)
        {
            AbstractReplicationStrategy rs = keyspace.getReplicationStrategy();
            responseHandler = rs.getWriteResponseHandler(replicaPlan, null, WriteType.SIMPLE, queryStartNanoTime);
        }

        Message<Commit> message = Message.outWithFlag(PAXOS_COMMIT_REQ, proposal, MessageFlag.CALL_BACK_ON_FAILURE);
        for (Replica replica : replicaPlan.liveAndDown())
        {
            InetAddressAndPort destination = replica.endpoint();
            checkHintOverload(replica);

            if (replicaPlan.isAlive(replica))
            {
                if (shouldBlock)
                {
                    if (replica.isSelf())
                        commitPaxosLocal(replica, message, responseHandler);
                    else
                        MessagingService.instance().sendWriteWithCallback(message, replica, responseHandler, allowHints && shouldHint(replica));
                }
                else
                {
                    MessagingService.instance().send(message, destination);
                }
            }
            else
            {
                if (responseHandler != null)
                {
                    responseHandler.expired();
                }
                if (allowHints && shouldHint(replica))
                {
                    submitHint(proposal.makeMutation(), replica, null);
                }
            }
        }

        if (shouldBlock)
            responseHandler.get();
    }

    /**
     * Commit a PAXOS task locally, and if the task times out rather then submitting a real hint
     * submit a fake one that executes immediately on the mutation stage, but generates the necessary backpressure
     * signal for hints
     */
    private static void commitPaxosLocal(Replica localReplica, final Message<Commit> message, final AbstractWriteResponseHandler<?> responseHandler)
    {
        PAXOS_COMMIT_REQ.stage.maybeExecuteImmediately(new LocalMutationRunnable(localReplica)
        {
            public void runMayThrow()
            {
                try
                {
                    PaxosState.commit(message.payload);
                    if (responseHandler != null)
                        responseHandler.onResponse(null);
                }
                catch (Exception ex)
                {
                    if (!(ex instanceof WriteTimeoutException))
                        logger.error("Failed to apply paxos commit locally : ", ex);
                    responseHandler.onFailure(FBUtilities.getBroadcastAddressAndPort(), RequestFailureReason.forException(ex));
                }
            }

            @Override
            protected Verb verb()
            {
                return PAXOS_COMMIT_REQ;
            }
        });
    }

    /**
     * Use this method to have these Mutations applied
     * across all replicas. This method will take care
     * of the possibility of a replica being down and hint
     * the data across to some other replica.
     *
     * @param mutations the mutations to be applied across the replicas
     * @param consistencyLevel the consistency level for the operation
     * @param queryStartNanoTime the value of System.nanoTime() when the query started to be processed
     */
    public static void mutate(List<? extends IMutation> mutations, ConsistencyLevel consistencyLevel, long queryStartNanoTime)
    throws UnavailableException, OverloadedException, WriteTimeoutException, WriteFailureException
    {
        Tracing.trace("Determining replicas for mutation");
        final String localDataCenter = DatabaseDescriptor.getEndpointSnitch().getLocalDatacenter();

        long startTime = System.nanoTime();

        List<AbstractWriteResponseHandler<IMutation>> responseHandlers = new ArrayList<>(mutations.size());
        WriteType plainWriteType = mutations.size() <= 1 ? WriteType.SIMPLE : WriteType.UNLOGGED_BATCH;

        try
        {
            for (IMutation mutation : mutations)
            {
                if (mutation instanceof CounterMutation)
                    responseHandlers.add(mutateCounter((CounterMutation)mutation, localDataCenter, queryStartNanoTime));
                else
                    responseHandlers.add(performWrite(mutation, consistencyLevel, localDataCenter, standardWritePerformer, null, plainWriteType, queryStartNanoTime));
            }

            // upgrade to full quorum any failed cheap quorums
            for (int i = 0 ; i < mutations.size() ; ++i)
            {
                if (!(mutations.get(i) instanceof CounterMutation)) // at the moment, only non-counter writes support cheap quorums
                    responseHandlers.get(i).maybeTryAdditionalReplicas(mutations.get(i), standardWritePerformer, localDataCenter);
            }

            // wait for writes.  throws TimeoutException if necessary
            for (AbstractWriteResponseHandler<IMutation> responseHandler : responseHandlers)
                responseHandler.get();
        }
        catch (WriteTimeoutException|WriteFailureException ex)
        {
            if (consistencyLevel == ConsistencyLevel.ANY)
            {
                hintMutations(mutations);
            }
            else
            {
                if (ex instanceof WriteFailureException)
                {
                    writeMetrics.failures.mark();
                    writeMetricsMap.get(consistencyLevel).failures.mark();
                    WriteFailureException fe = (WriteFailureException)ex;
                    Tracing.trace("Write failure; received {} of {} required replies, failed {} requests",
                                  fe.received, fe.blockFor, fe.failureReasonByEndpoint.size());
                }
                else
                {
                    writeMetrics.timeouts.mark();
                    writeMetricsMap.get(consistencyLevel).timeouts.mark();
                    WriteTimeoutException te = (WriteTimeoutException)ex;
                    Tracing.trace("Write timeout; received {} of {} required replies", te.received, te.blockFor);
                }
                throw ex;
            }
        }
        catch (UnavailableException e)
        {
            writeMetrics.unavailables.mark();
            writeMetricsMap.get(consistencyLevel).unavailables.mark();
            Tracing.trace("Unavailable");
            throw e;
        }
        catch (OverloadedException e)
        {
            writeMetrics.unavailables.mark();
            writeMetricsMap.get(consistencyLevel).unavailables.mark();
            Tracing.trace("Overloaded");
            throw e;
        }
        finally
        {
            long latency = System.nanoTime() - startTime;
            writeMetrics.addNano(latency);
            writeMetricsMap.get(consistencyLevel).addNano(latency);
            updateCoordinatorWriteLatencyTableMetric(mutations, latency);
        }
    }

    /**
     * Hint all the mutations (except counters, which can't be safely retried).  This means
     * we'll re-hint any successful ones; doesn't seem worth it to track individual success
     * just for this unusual case.
     *
     * Only used for CL.ANY
     *
     * @param mutations the mutations that require hints
     */
    private static void hintMutations(Collection<? extends IMutation> mutations)
    {
        for (IMutation mutation : mutations)
            if (!(mutation instanceof CounterMutation))
                hintMutation((Mutation) mutation);

        Tracing.trace("Wrote hints to satisfy CL.ANY after no replicas acknowledged the write");
    }

    private static void hintMutation(Mutation mutation)
    {
        String keyspaceName = mutation.getKeyspaceName();
        Token token = mutation.key().getToken();

        // local writes can timeout, but cannot be dropped (see LocalMutationRunnable and CASSANDRA-6510),
        // so there is no need to hint or retry.
        EndpointsForToken replicasToHint = ReplicaLayout.forTokenWriteLiveAndDown(Keyspace.open(keyspaceName), token)
                .all()
                .filter(StorageProxy::shouldHint);

        submitHint(mutation, replicasToHint, null);
    }

    public boolean appliesLocally(Mutation mutation)
    {
        String keyspaceName = mutation.getKeyspaceName();
        Token token = mutation.key().getToken();
        InetAddressAndPort local = FBUtilities.getBroadcastAddressAndPort();

        return ReplicaLayout.forTokenWriteLiveAndDown(Keyspace.open(keyspaceName), token)
                .all().endpoints().contains(local);
    }

    /**
     * Use this method to have these Mutations applied
     * across all replicas.
     *
     * @param mutations the mutations to be applied across the replicas
     * @param writeCommitLog if commitlog should be written
     * @param baseComplete time from epoch in ms that the local base mutation was(or will be) completed
     * @param queryStartNanoTime the value of System.nanoTime() when the query started to be processed
     */
    public static void mutateMV(ByteBuffer dataKey, Collection<Mutation> mutations, boolean writeCommitLog, AtomicLong baseComplete, long queryStartNanoTime)
    throws UnavailableException, OverloadedException, WriteTimeoutException
    {
        Tracing.trace("Determining replicas for mutation");
        final String localDataCenter = DatabaseDescriptor.getEndpointSnitch().getLocalDatacenter();

        long startTime = System.nanoTime();


        try
        {
            // if we haven't joined the ring, write everything to batchlog because paired replicas may be stale
            final UUID batchUUID = UUIDGen.getTimeUUID();

            if (StorageService.instance.isStarting() || StorageService.instance.isJoining() || StorageService.instance.isMoving())
            {
                BatchlogManager.store(Batch.createLocal(batchUUID, FBUtilities.timestampMicros(),
                                                        mutations), writeCommitLog);
            }
            else
            {
                List<WriteResponseHandlerWrapper> wrappers = new ArrayList<>(mutations.size());
                //non-local mutations rely on the base mutation commit-log entry for eventual consistency
                Set<Mutation> nonLocalMutations = new HashSet<>(mutations);
                Token baseToken = StorageService.instance.getTokenMetadata().partitioner.getToken(dataKey);

                ConsistencyLevel consistencyLevel = ConsistencyLevel.ONE;

                //Since the base -> view replication is 1:1 we only need to store the BL locally
                ReplicaPlan.ForTokenWrite replicaPlan = ReplicaPlans.forLocalBatchlogWrite();
                BatchlogCleanup cleanup = new BatchlogCleanup(mutations.size(),
                                                              () -> asyncRemoveFromBatchlog(replicaPlan, batchUUID));

                // add a handler for each mutation - includes checking availability, but doesn't initiate any writes, yet
                for (Mutation mutation : mutations)
                {
                    String keyspaceName = mutation.getKeyspaceName();
                    Token tk = mutation.key().getToken();
                    Optional<Replica> pairedEndpoint = ViewUtils.getViewNaturalEndpoint(keyspaceName, baseToken, tk);
                    EndpointsForToken pendingReplicas = StorageService.instance.getTokenMetadata().pendingEndpointsForToken(tk, keyspaceName);

                    // if there are no paired endpoints there are probably range movements going on, so we write to the local batchlog to replay later
                    if (!pairedEndpoint.isPresent())
                    {
                        if (pendingReplicas.isEmpty())
                            logger.warn("Received base materialized view mutation for key {} that does not belong " +
                                        "to this node. There is probably a range movement happening (move or decommission)," +
                                        "but this node hasn't updated its ring metadata yet. Adding mutation to " +
                                        "local batchlog to be replayed later.",
                                        mutation.key());
                        continue;
                    }

                    // When local node is the endpoint we can just apply the mutation locally,
                    // unless there are pending endpoints, in which case we want to do an ordinary
                    // write so the view mutation is sent to the pending endpoint
                    if (pairedEndpoint.get().isSelf() && StorageService.instance.isJoined()
                        && pendingReplicas.isEmpty())
                    {
                        try
                        {
                            mutation.apply(writeCommitLog);
                            nonLocalMutations.remove(mutation);
                            cleanup.ackMutation();
                        }
                        catch (Exception exc)
                        {
                            logger.error("Error applying local view update to keyspace {}: {}", mutation.getKeyspaceName(), mutation);
                            throw exc;
                        }
                    }
                    else
                    {
                        wrappers.add(wrapViewBatchResponseHandler(mutation,
                                                                  consistencyLevel,
                                                                  consistencyLevel,
                                                                  EndpointsForToken.of(tk, pairedEndpoint.get()),
                                                                  pendingReplicas,
                                                                  baseComplete,
                                                                  WriteType.BATCH,
                                                                  cleanup,
                                                                  queryStartNanoTime));
                    }
                }

                // Apply to local batchlog memtable in this thread
                if (!nonLocalMutations.isEmpty())
                    BatchlogManager.store(Batch.createLocal(batchUUID, FBUtilities.timestampMicros(), nonLocalMutations), writeCommitLog);

                // Perform remote writes
                if (!wrappers.isEmpty())
                    asyncWriteBatchedMutations(wrappers, localDataCenter, Stage.VIEW_MUTATION);
            }
        }
        finally
        {
            viewWriteMetrics.addNano(System.nanoTime() - startTime);
        }
    }

    @SuppressWarnings("unchecked")
    public static void mutateWithTriggers(List<? extends IMutation> mutations,
                                          ConsistencyLevel consistencyLevel,
                                          boolean mutateAtomically,
                                          long queryStartNanoTime)
    throws WriteTimeoutException, WriteFailureException, UnavailableException, OverloadedException, InvalidRequestException
    {
        Collection<Mutation> augmented = TriggerExecutor.instance.execute(mutations);

        boolean updatesView = Keyspace.open(mutations.iterator().next().getKeyspaceName())
                              .viewManager
                              .updatesAffectView(mutations, true);

        long size = IMutation.dataSize(mutations);
        writeMetrics.mutationSize.update(size);
        writeMetricsMap.get(consistencyLevel).mutationSize.update(size);

        if (augmented != null)
            mutateAtomically(augmented, consistencyLevel, updatesView, queryStartNanoTime);
        else
        {
            if (mutateAtomically || updatesView)
                mutateAtomically((Collection<Mutation>) mutations, consistencyLevel, updatesView, queryStartNanoTime);
            else
                mutate(mutations, consistencyLevel, queryStartNanoTime);
        }
    }

    /**
     * See mutate. Adds additional steps before and after writing a batch.
     * Before writing the batch (but after doing availability check against the FD for the row replicas):
     *      write the entire batch to a batchlog elsewhere in the cluster.
     * After: remove the batchlog entry (after writing hints for the batch rows, if necessary).
     *
     * @param mutations the Mutations to be applied across the replicas
     * @param consistency_level the consistency level for the operation
     * @param requireQuorumForRemove at least a quorum of nodes will see update before deleting batchlog
     * @param queryStartNanoTime the value of System.nanoTime() when the query started to be processed
     */
    public static void mutateAtomically(Collection<Mutation> mutations,
                                        ConsistencyLevel consistency_level,
                                        boolean requireQuorumForRemove,
                                        long queryStartNanoTime)
    throws UnavailableException, OverloadedException, WriteTimeoutException
    {
        Tracing.trace("Determining replicas for atomic batch");
        long startTime = System.nanoTime();

        List<WriteResponseHandlerWrapper> wrappers = new ArrayList<WriteResponseHandlerWrapper>(mutations.size());

        if (mutations.stream().anyMatch(mutation -> Keyspace.open(mutation.getKeyspaceName()).getReplicationStrategy().hasTransientReplicas()))
            throw new AssertionError("Logged batches are unsupported with transient replication");

        try
        {

            // If we are requiring quorum nodes for removal, we upgrade consistency level to QUORUM unless we already
            // require ALL, or EACH_QUORUM. This is so that *at least* QUORUM nodes see the update.
            ConsistencyLevel batchConsistencyLevel = requireQuorumForRemove
                                                     ? ConsistencyLevel.QUORUM
                                                     : consistency_level;

            switch (consistency_level)
            {
                case ALL:
                case EACH_QUORUM:
                    batchConsistencyLevel = consistency_level;
            }

            ReplicaPlan.ForTokenWrite replicaPlan = ReplicaPlans.forBatchlogWrite(batchConsistencyLevel == ConsistencyLevel.ANY);

            final UUID batchUUID = UUIDGen.getTimeUUID();
            BatchlogCleanup cleanup = new BatchlogCleanup(mutations.size(),
                                                          () -> asyncRemoveFromBatchlog(replicaPlan, batchUUID));

            // add a handler for each mutation - includes checking availability, but doesn't initiate any writes, yet
            for (Mutation mutation : mutations)
            {
                WriteResponseHandlerWrapper wrapper = wrapBatchResponseHandler(mutation,
                                                                               consistency_level,
                                                                               batchConsistencyLevel,
                                                                               WriteType.BATCH,
                                                                               cleanup,
                                                                               queryStartNanoTime);
                // exit early if we can't fulfill the CL at this time.
                wrappers.add(wrapper);
            }

            // write to the batchlog
            syncWriteToBatchlog(mutations, replicaPlan, batchUUID, queryStartNanoTime);

            // now actually perform the writes and wait for them to complete
            syncWriteBatchedMutations(wrappers, Stage.MUTATION);
        }
        catch (UnavailableException e)
        {
            writeMetrics.unavailables.mark();
            writeMetricsMap.get(consistency_level).unavailables.mark();
            Tracing.trace("Unavailable");
            throw e;
        }
        catch (WriteTimeoutException e)
        {
            writeMetrics.timeouts.mark();
            writeMetricsMap.get(consistency_level).timeouts.mark();
            Tracing.trace("Write timeout; received {} of {} required replies", e.received, e.blockFor);
            throw e;
        }
        catch (WriteFailureException e)
        {
            writeMetrics.failures.mark();
            writeMetricsMap.get(consistency_level).failures.mark();
            Tracing.trace("Write failure; received {} of {} required replies", e.received, e.blockFor);
            throw e;
        }
        finally
        {
            long latency = System.nanoTime() - startTime;
            writeMetrics.addNano(latency);
            writeMetricsMap.get(consistency_level).addNano(latency);
            updateCoordinatorWriteLatencyTableMetric(mutations, latency);
        }
    }

    private static void updateCoordinatorWriteLatencyTableMetric(Collection<? extends IMutation> mutations, long latency)
    {
        if (null == mutations)
        {
            return;
        }

        try
        {
            //We could potentially pass a callback into performWrite. And add callback provision for mutateCounter or mutateAtomically (sendToHintedEndPoints)
            //However, Trade off between write metric per CF accuracy vs performance hit due to callbacks. Similar issue exists with CoordinatorReadLatency metric.
            mutations.stream()
                     .flatMap(m -> m.getTableIds().stream().map(tableId -> Keyspace.open(m.getKeyspaceName()).getColumnFamilyStore(tableId)))
                     .distinct()
                     .forEach(store -> store.metric.coordinatorWriteLatency.update(latency, TimeUnit.NANOSECONDS));
        }
        catch (Exception ex)
        {
            logger.warn("Exception occurred updating coordinatorWriteLatency metric", ex);
        }
    }

    private static void syncWriteToBatchlog(Collection<Mutation> mutations, ReplicaPlan.ForTokenWrite replicaPlan, UUID uuid, long queryStartNanoTime)
    throws WriteTimeoutException, WriteFailureException
    {
        WriteResponseHandler<?> handler = new WriteResponseHandler(replicaPlan,
                                                                   WriteType.BATCH_LOG,
                                                                   queryStartNanoTime);

        Batch batch = Batch.createLocal(uuid, FBUtilities.timestampMicros(), mutations);
        Message<Batch> message = Message.out(BATCH_STORE_REQ, batch);
        for (Replica replica : replicaPlan.liveAndDown())
        {
            logger.trace("Sending batchlog store request {} to {} for {} mutations", batch.id, replica, batch.size());

            if (replica.isSelf())
                performLocally(Stage.MUTATION, replica, () -> BatchlogManager.store(batch), handler);
            else
                MessagingService.instance().sendWithCallback(message, replica.endpoint(), handler);
        }
        handler.get();
    }

    private static void asyncRemoveFromBatchlog(ReplicaPlan.ForTokenWrite replicaPlan, UUID uuid)
    {
        Message<UUID> message = Message.out(Verb.BATCH_REMOVE_REQ, uuid);
        for (Replica target : replicaPlan.contacts())
        {
            if (logger.isTraceEnabled())
                logger.trace("Sending batchlog remove request {} to {}", uuid, target);

            if (target.isSelf())
                performLocally(Stage.MUTATION, target, () -> BatchlogManager.remove(uuid));
            else
                MessagingService.instance().send(message, target.endpoint());
        }
    }

    private static void asyncWriteBatchedMutations(List<WriteResponseHandlerWrapper> wrappers, String localDataCenter, Stage stage)
    {
        for (WriteResponseHandlerWrapper wrapper : wrappers)
        {
            Replicas.temporaryAssertFull(wrapper.handler.replicaPlan.liveAndDown());  // TODO: CASSANDRA-14549
            ReplicaPlan.ForTokenWrite replicas = wrapper.handler.replicaPlan.withContact(wrapper.handler.replicaPlan.liveAndDown());

            try
            {
                sendToHintedReplicas(wrapper.mutation, replicas, wrapper.handler, localDataCenter, stage);
            }
            catch (OverloadedException | WriteTimeoutException e)
            {
                wrapper.handler.onFailure(FBUtilities.getBroadcastAddressAndPort(), RequestFailureReason.forException(e));
            }
        }
    }

    private static void syncWriteBatchedMutations(List<WriteResponseHandlerWrapper> wrappers, Stage stage)
    throws WriteTimeoutException, OverloadedException
    {
        String localDataCenter = DatabaseDescriptor.getEndpointSnitch().getLocalDatacenter();

        for (WriteResponseHandlerWrapper wrapper : wrappers)
        {
            EndpointsForToken sendTo = wrapper.handler.replicaPlan.liveAndDown();
            Replicas.temporaryAssertFull(sendTo); // TODO: CASSANDRA-14549
            sendToHintedReplicas(wrapper.mutation, wrapper.handler.replicaPlan.withContact(sendTo), wrapper.handler, localDataCenter, stage);
        }

        for (WriteResponseHandlerWrapper wrapper : wrappers)
            wrapper.handler.get();
    }

    /**
     * Perform the write of a mutation given a WritePerformer.
     * Gather the list of write endpoints, apply locally and/or forward the mutation to
     * said write endpoint (deletaged to the actual WritePerformer) and wait for the
     * responses based on consistency level.
     *
     * @param mutation the mutation to be applied
     * @param consistencyLevel the consistency level for the write operation
     * @param performer the WritePerformer in charge of appliying the mutation
     * given the list of write endpoints (either standardWritePerformer for
     * standard writes or counterWritePerformer for counter writes).
     * @param callback an optional callback to be run if and when the write is
     * @param queryStartNanoTime the value of System.nanoTime() when the query started to be processed
     */
    public static AbstractWriteResponseHandler<IMutation> performWrite(IMutation mutation,
                                                                       ConsistencyLevel consistencyLevel,
                                                                       String localDataCenter,
                                                                       WritePerformer performer,
                                                                       Runnable callback,
                                                                       WriteType writeType,
                                                                       long queryStartNanoTime)
    {
        String keyspaceName = mutation.getKeyspaceName();
        Keyspace keyspace = Keyspace.open(keyspaceName);
        AbstractReplicationStrategy rs = keyspace.getReplicationStrategy();

        Token tk = mutation.key().getToken();

        ReplicaPlan.ForTokenWrite replicaPlan = ReplicaPlans.forWrite(keyspace, consistencyLevel, tk, ReplicaPlans.writeNormal);
        AbstractWriteResponseHandler<IMutation> responseHandler = rs.getWriteResponseHandler(replicaPlan, callback, writeType, queryStartNanoTime);

        performer.apply(mutation, replicaPlan, responseHandler, localDataCenter);
        return responseHandler;
    }

    // same as performWrites except does not initiate writes (but does perform availability checks).
    private static WriteResponseHandlerWrapper wrapBatchResponseHandler(Mutation mutation,
                                                                        ConsistencyLevel consistencyLevel,
                                                                        ConsistencyLevel batchConsistencyLevel,
                                                                        WriteType writeType,
                                                                        BatchlogResponseHandler.BatchlogCleanup cleanup,
                                                                        long queryStartNanoTime)
    {
        Keyspace keyspace = Keyspace.open(mutation.getKeyspaceName());
        AbstractReplicationStrategy rs = keyspace.getReplicationStrategy();
        Token tk = mutation.key().getToken();

        ReplicaPlan.ForTokenWrite replicaPlan = ReplicaPlans.forWrite(keyspace, consistencyLevel, tk, ReplicaPlans.writeNormal);
        AbstractWriteResponseHandler<IMutation> writeHandler = rs.getWriteResponseHandler(replicaPlan,null, writeType, queryStartNanoTime);
        BatchlogResponseHandler<IMutation> batchHandler = new BatchlogResponseHandler<>(writeHandler, batchConsistencyLevel.blockFor(keyspace), cleanup, queryStartNanoTime);
        return new WriteResponseHandlerWrapper(batchHandler, mutation);
    }

    /**
     * Same as performWrites except does not initiate writes (but does perform availability checks).
     * Keeps track of ViewWriteMetrics
     */
    private static WriteResponseHandlerWrapper wrapViewBatchResponseHandler(Mutation mutation,
                                                                            ConsistencyLevel consistencyLevel,
                                                                            ConsistencyLevel batchConsistencyLevel,
                                                                            EndpointsForToken naturalEndpoints,
                                                                            EndpointsForToken pendingEndpoints,
                                                                            AtomicLong baseComplete,
                                                                            WriteType writeType,
                                                                            BatchlogResponseHandler.BatchlogCleanup cleanup,
                                                                            long queryStartNanoTime)
    {
        Keyspace keyspace = Keyspace.open(mutation.getKeyspaceName());
        AbstractReplicationStrategy rs = keyspace.getReplicationStrategy();

        ReplicaLayout.ForTokenWrite liveAndDown = ReplicaLayout.forTokenWrite(naturalEndpoints, pendingEndpoints);
        ReplicaPlan.ForTokenWrite replicaPlan = ReplicaPlans.forWrite(keyspace, consistencyLevel, liveAndDown, ReplicaPlans.writeAll);

        AbstractWriteResponseHandler<IMutation> writeHandler = rs.getWriteResponseHandler(replicaPlan, () -> {
            long delay = Math.max(0, System.currentTimeMillis() - baseComplete.get());
            viewWriteMetrics.viewWriteLatency.update(delay, MILLISECONDS);
        }, writeType, queryStartNanoTime);
        BatchlogResponseHandler<IMutation> batchHandler = new ViewWriteMetricsWrapped(writeHandler, batchConsistencyLevel.blockFor(keyspace), cleanup, queryStartNanoTime);
        return new WriteResponseHandlerWrapper(batchHandler, mutation);
    }

    // used by atomic_batch_mutate to decouple availability check from the write itself, caches consistency level and endpoints.
    private static class WriteResponseHandlerWrapper
    {
        final BatchlogResponseHandler<IMutation> handler;
        final Mutation mutation;

        WriteResponseHandlerWrapper(BatchlogResponseHandler<IMutation> handler, Mutation mutation)
        {
            this.handler = handler;
            this.mutation = mutation;
        }
    }

    /**
     * Send the mutations to the right targets, write it locally if it corresponds or writes a hint when the node
     * is not available.
     *
     * Note about hints:
     * <pre>
     * {@code
     * | Hinted Handoff | Consist. Level |
     * | on             |       >=1      | --> wait for hints. We DO NOT notify the handler with handler.response() for hints;
     * | on             |       ANY      | --> wait for hints. Responses count towards consistency.
     * | off            |       >=1      | --> DO NOT fire hints. And DO NOT wait for them to complete.
     * | off            |       ANY      | --> DO NOT fire hints. And DO NOT wait for them to complete.
     * }
     * </pre>
     *
     * @throws OverloadedException if the hints cannot be written/enqueued
     */
    public static void sendToHintedReplicas(final Mutation mutation,
                                            ReplicaPlan.ForTokenWrite plan,
                                            AbstractWriteResponseHandler<IMutation> responseHandler,
                                            String localDataCenter,
                                            Stage stage)
    throws OverloadedException
    {
        // this dc replicas:
        Collection<Replica> localDc = null;
        // extra-datacenter replicas, grouped by dc
        Map<String, Collection<Replica>> dcGroups = null;
        // only need to create a Message for non-local writes
        Message<Mutation> message = null;

        boolean insertLocal = false;
        Replica localReplica = null;
        Collection<Replica> endpointsToHint = null;

        List<InetAddressAndPort> backPressureHosts = null;

        for (Replica destination : plan.contacts())
        {
            checkHintOverload(destination);

            if (plan.isAlive(destination))
            {
                if (destination.isSelf())
                {
                    insertLocal = true;
                    localReplica = destination;
                }
                else
                {
                    // belongs on a different server
                    if (message == null)
                        message = Message.outWithFlag(MUTATION_REQ, mutation, MessageFlag.CALL_BACK_ON_FAILURE);

                    String dc = DatabaseDescriptor.getEndpointSnitch().getDatacenter(destination);

                    // direct writes to local DC or old Cassandra versions
                    // (1.1 knows how to forward old-style String message IDs; updated to int in 2.0)
                    if (localDataCenter.equals(dc))
                    {
                        if (localDc == null)
                            localDc = new ArrayList<>(plan.contacts().size());

                        localDc.add(destination);
                    }
                    else
                    {
                        if (dcGroups == null)
                            dcGroups = new HashMap<>();

                        Collection<Replica> messages = dcGroups.get(dc);
                        if (messages == null)
                            messages = dcGroups.computeIfAbsent(dc, (v) -> new ArrayList<>(3)); // most DCs will have <= 3 replicas

                        messages.add(destination);
                    }

                    if (backPressureHosts == null)
                        backPressureHosts = new ArrayList<>(plan.contacts().size());

                    backPressureHosts.add(destination.endpoint());
                }
            }
            else
            {
                //Immediately mark the response as expired since the request will not be sent
                responseHandler.expired();
                if (shouldHint(destination))
                {
                    if (endpointsToHint == null)
                        endpointsToHint = new ArrayList<>();

                    endpointsToHint.add(destination);
                }
            }
        }

        if (endpointsToHint != null)
            submitHint(mutation, EndpointsForToken.copyOf(mutation.key().getToken(), endpointsToHint), responseHandler);

        if (insertLocal)
        {
            Preconditions.checkNotNull(localReplica);
            performLocally(stage, localReplica, mutation::apply, responseHandler);
        }

        if (localDc != null)
        {
            for (Replica destination : localDc)
                MessagingService.instance().sendWriteWithCallback(message, destination, responseHandler, true);
        }
        if (dcGroups != null)
        {
            // for each datacenter, send the message to one node to relay the write to other replicas
            for (Collection<Replica> dcTargets : dcGroups.values())
                sendMessagesToNonlocalDC(message, EndpointsForToken.copyOf(mutation.key().getToken(), dcTargets), responseHandler);
        }
    }

    private static void checkHintOverload(Replica destination)
    {
        // avoid OOMing due to excess hints.  we need to do this check even for "live" nodes, since we can
        // still generate hints for those if it's overloaded or simply dead but not yet known-to-be-dead.
        // The idea is that if we have over maxHintsInProgress hints in flight, this is probably due to
        // a small number of nodes causing problems, so we should avoid shutting down writes completely to
        // healthy nodes.  Any node with no hintsInProgress is considered healthy.
        if (StorageMetrics.totalHintsInProgress.getCount() > maxHintsInProgress
                && (getHintsInProgressFor(destination.endpoint()).get() > 0 && shouldHint(destination)))
        {
            throw new OverloadedException("Too many in flight hints: " + StorageMetrics.totalHintsInProgress.getCount() +
                                          " destination: " + destination +
                                          " destination hints: " + getHintsInProgressFor(destination.endpoint()).get());
        }
    }

    /*
     * Send the message to the first replica of targets, and have it forward the message to others in its DC
     */
    private static void sendMessagesToNonlocalDC(Message<? extends IMutation> message,
                                                 EndpointsForToken targets,
                                                 AbstractWriteResponseHandler<IMutation> handler)
    {
        final Replica target;

        if (targets.size() > 1)
        {
            target = targets.get(ThreadLocalRandom.current().nextInt(0, targets.size()));
            EndpointsForToken forwardToReplicas = targets.filter(r -> r != target, targets.size());

            for (Replica replica : forwardToReplicas)
            {
                MessagingService.instance().callbacks.addWithExpiration(handler, message, replica, handler.replicaPlan.consistencyLevel(), true);
                logger.trace("Adding FWD message to {}@{}", message.id(), replica);
            }

            // starting with 4.0, use the same message id for all replicas
            long[] messageIds = new long[forwardToReplicas.size()];
            Arrays.fill(messageIds, message.id());

            message = message.withForwardTo(new ForwardingInfo(forwardToReplicas.endpointList(), messageIds));
        }
        else
        {
            target = targets.get(0);
        }

        MessagingService.instance().sendWriteWithCallback(message, target, handler, true);
        logger.trace("Sending message to {}@{}", message.id(), target);
    }

    private static void performLocally(Stage stage, Replica localReplica, final Runnable runnable)
    {
        stage.maybeExecuteImmediately(new LocalMutationRunnable(localReplica)
        {
            public void runMayThrow()
            {
                try
                {
                    runnable.run();
                }
                catch (Exception ex)
                {
                    logger.error("Failed to apply mutation locally : ", ex);
                }
            }

            @Override
            protected Verb verb()
            {
                return Verb.MUTATION_REQ;
            }
        });
    }

    private static void performLocally(Stage stage, Replica localReplica, final Runnable runnable, final RequestCallback<?> handler)
    {
        stage.maybeExecuteImmediately(new LocalMutationRunnable(localReplica)
        {
            public void runMayThrow()
            {
                try
                {
                    runnable.run();
                    handler.onResponse(null);
                }
                catch (Exception ex)
                {
                    if (!(ex instanceof WriteTimeoutException))
                        logger.error("Failed to apply mutation locally : ", ex);
                    handler.onFailure(FBUtilities.getBroadcastAddressAndPort(), RequestFailureReason.forException(ex));
                }
            }

            @Override
            protected Verb verb()
            {
                return Verb.MUTATION_REQ;
            }
        });
    }

    /**
     * Handle counter mutation on the coordinator host.
     *
     * A counter mutation needs to first be applied to a replica (that we'll call the leader for the mutation) before being
     * replicated to the other endpoint. To achieve so, there is two case:
     *   1) the coordinator host is a replica: we proceed to applying the update locally and replicate throug
     *   applyCounterMutationOnCoordinator
     *   2) the coordinator is not a replica: we forward the (counter)mutation to a chosen replica (that will proceed through
     *   applyCounterMutationOnLeader upon receive) and wait for its acknowledgment.
     *
     * Implementation note: We check if we can fulfill the CL on the coordinator host even if he is not a replica to allow
     * quicker response and because the WriteResponseHandlers don't make it easy to send back an error. We also always gather
     * the write latencies at the coordinator node to make gathering point similar to the case of standard writes.
     */
    public static AbstractWriteResponseHandler<IMutation> mutateCounter(CounterMutation cm, String localDataCenter, long queryStartNanoTime) throws UnavailableException, OverloadedException
    {
        Replica replica = findSuitableReplica(cm.getKeyspaceName(), cm.key(), localDataCenter, cm.consistency());

        if (replica.isSelf())
        {
            return applyCounterMutationOnCoordinator(cm, localDataCenter, queryStartNanoTime);
        }
        else
        {
            // Exit now if we can't fulfill the CL here instead of forwarding to the leader replica
            String keyspaceName = cm.getKeyspaceName();
            Keyspace keyspace = Keyspace.open(keyspaceName);
            Token tk = cm.key().getToken();

            // we build this ONLY to perform the sufficiency check that happens on construction
            ReplicaPlans.forWrite(keyspace, cm.consistency(), tk, ReplicaPlans.writeAll);

            // Forward the actual update to the chosen leader replica
            AbstractWriteResponseHandler<IMutation> responseHandler = new WriteResponseHandler<>(ReplicaPlans.forForwardingCounterWrite(keyspace, tk, replica),
                                                                                                 WriteType.COUNTER, queryStartNanoTime);

            Tracing.trace("Enqueuing counter update to {}", replica);
            Message message = Message.outWithFlag(Verb.COUNTER_MUTATION_REQ, cm, MessageFlag.CALL_BACK_ON_FAILURE);
            MessagingService.instance().sendWriteWithCallback(message, replica, responseHandler, false);
            return responseHandler;
        }
    }

    /**
     * Find a suitable replica as leader for counter update.
     * For now, we pick a random replica in the local DC (or ask the snitch if
     * there is no replica alive in the local DC).
     * TODO: if we track the latency of the counter writes (which makes sense
     * contrarily to standard writes since there is a read involved), we could
     * trust the dynamic snitch entirely, which may be a better solution. It
     * is unclear we want to mix those latencies with read latencies, so this
     * may be a bit involved.
     */
    private static Replica findSuitableReplica(String keyspaceName, DecoratedKey key, String localDataCenter, ConsistencyLevel cl) throws UnavailableException
    {
        Keyspace keyspace = Keyspace.open(keyspaceName);
        IEndpointSnitch snitch = DatabaseDescriptor.getEndpointSnitch();
        EndpointsForToken replicas = keyspace.getReplicationStrategy().getNaturalReplicasForToken(key);

        // CASSANDRA-13043: filter out those endpoints not accepting clients yet, maybe because still bootstrapping
        replicas = replicas.filter(replica -> StorageService.instance.isRpcReady(replica.endpoint()));

        // TODO have a way to compute the consistency level
        if (replicas.isEmpty())
            throw UnavailableException.create(cl, cl.blockFor(keyspace), 0);

        List<Replica> localReplicas = new ArrayList<>(replicas.size());

        for (Replica replica : replicas)
            if (snitch.getDatacenter(replica).equals(localDataCenter))
                localReplicas.add(replica);

        if (localReplicas.isEmpty())
        {
            // If the consistency required is local then we should not involve other DCs
            if (cl.isDatacenterLocal())
                throw UnavailableException.create(cl, cl.blockFor(keyspace), 0);

            // No endpoint in local DC, pick the closest endpoint according to the snitch
            replicas = snitch.sortedByProximity(FBUtilities.getBroadcastAddressAndPort(), replicas);
            return replicas.get(0);
        }

        return localReplicas.get(ThreadLocalRandom.current().nextInt(localReplicas.size()));
    }

    // Must be called on a replica of the mutation. This replica becomes the
    // leader of this mutation.
    public static AbstractWriteResponseHandler<IMutation> applyCounterMutationOnLeader(CounterMutation cm, String localDataCenter, Runnable callback, long queryStartNanoTime)
    throws UnavailableException, OverloadedException
    {
        return performWrite(cm, cm.consistency(), localDataCenter, counterWritePerformer, callback, WriteType.COUNTER, queryStartNanoTime);
    }

    // Same as applyCounterMutationOnLeader but must with the difference that it use the MUTATION stage to execute the write (while
    // applyCounterMutationOnLeader assumes it is on the MUTATION stage already)
    public static AbstractWriteResponseHandler<IMutation> applyCounterMutationOnCoordinator(CounterMutation cm, String localDataCenter, long queryStartNanoTime)
    throws UnavailableException, OverloadedException
    {
        return performWrite(cm, cm.consistency(), localDataCenter, counterWriteOnCoordinatorPerformer, null, WriteType.COUNTER, queryStartNanoTime);
    }

    private static Runnable counterWriteTask(final IMutation mutation,
                                             final ReplicaPlan.ForTokenWrite replicaPlan,
                                             final AbstractWriteResponseHandler<IMutation> responseHandler,
                                             final String localDataCenter)
    {
        return new DroppableRunnable(Verb.COUNTER_MUTATION_REQ)
        {
            @Override
            public void runMayThrow() throws OverloadedException, WriteTimeoutException
            {
                assert mutation instanceof CounterMutation;

                Mutation result = ((CounterMutation) mutation).applyCounterMutation();
                responseHandler.onResponse(null);
                sendToHintedReplicas(result, replicaPlan, responseHandler, localDataCenter, Stage.COUNTER_MUTATION);
            }
        };
    }

    private static boolean systemKeyspaceQuery(List<? extends ReadCommand> cmds)
    {
        for (ReadCommand cmd : cmds)
            if (!SchemaConstants.isLocalSystemKeyspace(cmd.metadata().keyspace))
                return false;
        return true;
    }

    public static RowIterator readOne(SinglePartitionReadCommand command, ConsistencyLevel consistencyLevel, long queryStartNanoTime)
    throws UnavailableException, IsBootstrappingException, ReadFailureException, ReadTimeoutException, InvalidRequestException
    {
        return readOne(command, consistencyLevel, null, queryStartNanoTime);
    }

    public static RowIterator readOne(SinglePartitionReadCommand command, ConsistencyLevel consistencyLevel, ClientState state, long queryStartNanoTime)
    throws UnavailableException, IsBootstrappingException, ReadFailureException, ReadTimeoutException, InvalidRequestException
    {
        return PartitionIterators.getOnlyElement(read(SinglePartitionReadCommand.Group.one(command), consistencyLevel, state, queryStartNanoTime), command);
    }

    public static PartitionIterator read(SinglePartitionReadCommand.Group group, ConsistencyLevel consistencyLevel, long queryStartNanoTime)
    throws UnavailableException, IsBootstrappingException, ReadFailureException, ReadTimeoutException, InvalidRequestException
    {
        // When using serial CL, the ClientState should be provided
        assert !consistencyLevel.isSerialConsistency();
        return read(group, consistencyLevel, null, queryStartNanoTime);
    }

    /**
     * Performs the actual reading of a row out of the StorageService, fetching
     * a specific set of column names from a given column family.
     */
    public static PartitionIterator read(SinglePartitionReadCommand.Group group, ConsistencyLevel consistencyLevel, ClientState state, long queryStartNanoTime)
    throws UnavailableException, IsBootstrappingException, ReadFailureException, ReadTimeoutException, InvalidRequestException
    {
        if (StorageService.instance.isBootstrapMode() && !systemKeyspaceQuery(group.queries))
        {
            readMetrics.unavailables.mark();
            readMetricsMap.get(consistencyLevel).unavailables.mark();
            throw new IsBootstrappingException();
        }

        return consistencyLevel.isSerialConsistency()
             ? readWithPaxos(group, consistencyLevel, state, queryStartNanoTime)
             : readRegular(group, consistencyLevel, queryStartNanoTime);
    }

    private static PartitionIterator readWithPaxos(SinglePartitionReadCommand.Group group, ConsistencyLevel consistencyLevel, ClientState state, long queryStartNanoTime)
    throws InvalidRequestException, UnavailableException, ReadFailureException, ReadTimeoutException
    {
        assert state != null;
        if (group.queries.size() > 1)
            throw new InvalidRequestException("SERIAL/LOCAL_SERIAL consistency may only be requested for one partition at a time");

        long start = System.nanoTime();
        SinglePartitionReadCommand command = group.queries.get(0);
        TableMetadata metadata = command.metadata();
        DecoratedKey key = command.partitionKey();

        PartitionIterator result = null;
        try
        {
            // make sure any in-progress paxos writes are done (i.e., committed to a majority of replicas), before performing a quorum read
            ReplicaPlan.ForPaxosWrite replicaPlan = ReplicaPlans.forPaxos(Keyspace.open(metadata.keyspace), key, consistencyLevel);

            // does the work of applying in-progress writes; throws UAE or timeout if it can't
            final ConsistencyLevel consistencyForCommitOrFetch = consistencyLevel == ConsistencyLevel.LOCAL_SERIAL
                                                                                   ? ConsistencyLevel.LOCAL_QUORUM
                                                                                   : ConsistencyLevel.QUORUM;

            try
            {
                final PaxosBallotAndContention pair = beginAndRepairPaxos(start, key, metadata, replicaPlan, consistencyLevel, consistencyForCommitOrFetch, false, state);
                if (pair.contentions > 0)
                    casReadMetrics.contention.update(pair.contentions);
            }
            catch (WriteTimeoutException e)
            {
                throw new ReadTimeoutException(consistencyLevel, 0, consistencyLevel.blockFor(Keyspace.open(metadata.keyspace)), false);
            }
            catch (WriteFailureException e)
            {
                throw new ReadFailureException(consistencyLevel, e.received, e.blockFor, false, e.failureReasonByEndpoint);
            }

            result = fetchRows(group.queries, consistencyForCommitOrFetch, queryStartNanoTime);
        }
        catch (UnavailableException e)
        {
            readMetrics.unavailables.mark();
            casReadMetrics.unavailables.mark();
            readMetricsMap.get(consistencyLevel).unavailables.mark();
            throw e;
        }
        catch (ReadTimeoutException e)
        {
            readMetrics.timeouts.mark();
            casReadMetrics.timeouts.mark();
            readMetricsMap.get(consistencyLevel).timeouts.mark();
            throw e;
        }
        catch (ReadFailureException e)
        {
            readMetrics.failures.mark();
            casReadMetrics.failures.mark();
            readMetricsMap.get(consistencyLevel).failures.mark();
            throw e;
        }
        finally
        {
            long latency = System.nanoTime() - start;
            readMetrics.addNano(latency);
            casReadMetrics.addNano(latency);
            readMetricsMap.get(consistencyLevel).addNano(latency);
            Keyspace.open(metadata.keyspace).getColumnFamilyStore(metadata.name).metric.coordinatorReadLatency.update(latency, TimeUnit.NANOSECONDS);
        }

        return result;
    }

    @SuppressWarnings("resource")
    private static PartitionIterator readRegular(SinglePartitionReadCommand.Group group, ConsistencyLevel consistencyLevel, long queryStartNanoTime)
    throws UnavailableException, ReadFailureException, ReadTimeoutException
    {
        long start = System.nanoTime();
        try
        {
            PartitionIterator result = fetchRows(group.queries, consistencyLevel, queryStartNanoTime);
            // Note that the only difference between the command in a group must be the partition key on which
            // they applied.
            boolean enforceStrictLiveness = group.queries.get(0).metadata().enforceStrictLiveness();
            // If we have more than one command, then despite each read command honoring the limit, the total result
            // might not honor it and so we should enforce it
            if (group.queries.size() > 1)
                result = group.limits().filter(result, group.nowInSec(), group.selectsFullPartition(), enforceStrictLiveness);
            return result;
        }
        catch (UnavailableException e)
        {
            readMetrics.unavailables.mark();
            readMetricsMap.get(consistencyLevel).unavailables.mark();
            throw e;
        }
        catch (ReadTimeoutException e)
        {
            readMetrics.timeouts.mark();
            readMetricsMap.get(consistencyLevel).timeouts.mark();
            throw e;
        }
        catch (ReadFailureException e)
        {
            readMetrics.failures.mark();
            readMetricsMap.get(consistencyLevel).failures.mark();
            throw e;
        }
        finally
        {
            long latency = System.nanoTime() - start;
            readMetrics.addNano(latency);
            readMetricsMap.get(consistencyLevel).addNano(latency);
            // TODO avoid giving every command the same latency number.  Can fix this in CASSADRA-5329
            for (ReadCommand command : group.queries)
                Keyspace.openAndGetStore(command.metadata()).metric.coordinatorReadLatency.update(latency, TimeUnit.NANOSECONDS);
        }
    }

    private static PartitionIterator concatAndBlockOnRepair(List<PartitionIterator> iterators, List<ReadRepair> repairs)
    {
        PartitionIterator concatenated = PartitionIterators.concat(iterators);

        if (repairs.isEmpty())
            return concatenated;

        return new PartitionIterator()
        {
            public void close()
            {
                concatenated.close();
                repairs.forEach(ReadRepair::maybeSendAdditionalWrites);
                repairs.forEach(ReadRepair::awaitWrites);
            }

            public boolean hasNext()
            {
                return concatenated.hasNext();
            }

            public RowIterator next()
            {
                return concatenated.next();
            }
        };
    }

    /**
     * This function executes local and remote reads, and blocks for the results:
     *
     * 1. Get the replica locations, sorted by response time according to the snitch
     * 2. Send a data request to the closest replica, and digest requests to either
     *    a) all the replicas, if read repair is enabled
     *    b) the closest R-1 replicas, where R is the number required to satisfy the ConsistencyLevel
     * 3. Wait for a response from R replicas
     * 4. If the digests (if any) match the data return the data
     * 5. else carry out read repair by getting data from all the nodes.
     */
    private static PartitionIterator fetchRows(List<SinglePartitionReadCommand> commands, ConsistencyLevel consistencyLevel, long queryStartNanoTime)
    throws UnavailableException, ReadFailureException, ReadTimeoutException
    {
        int cmdCount = commands.size();

        AbstractReadExecutor[] reads = new AbstractReadExecutor[cmdCount];

        // Get the replica locations, sorted by response time according to the snitch, and create a read executor
        // for type of speculation we'll use in this read
        for (int i=0; i<cmdCount; i++)
        {
            reads[i] = AbstractReadExecutor.getReadExecutor(commands.get(i), consistencyLevel, queryStartNanoTime);
        }

        // sends a data request to the closest replica, and a digest request to the others. If we have a speculating
        // read executoe, we'll only send read requests to enough replicas to satisfy the consistency level
        for (int i=0; i<cmdCount; i++)
        {
            reads[i].executeAsync();
        }

        // if we have a speculating read executor and it looks like we may not receive a response from the initial
        // set of replicas we sent messages to, speculatively send an additional messages to an un-contacted replica
        for (int i=0; i<cmdCount; i++)
        {
            reads[i].maybeTryAdditionalReplicas();
        }

        // wait for enough responses to meet the consistency level. If there's a digest mismatch, begin the read
        // repair process by sending full data reads to all replicas we received responses from.
        boolean logBlockingRepairAttempts = System.currentTimeMillis() <= StorageProxy.instance.logBlockingReadRepairAttemptsUntil;
        for (int i=0; i<cmdCount; i++)
        {
            reads[i].awaitResponses(logBlockingRepairAttempts);
        }

        // read repair - if it looks like we may not receive enough full data responses to meet CL, send
        // an additional request to any remaining replicas we haven't contacted (if there are any)
        for (int i=0; i<cmdCount; i++)
        {
            reads[i].maybeSendAdditionalDataRequests();
        }

        // read repair - block on full data responses
        for (int i=0; i<cmdCount; i++)
        {
            reads[i].awaitReadRepair();
        }

        // if we didn't do a read repair, return the contents of the data response, if we did do a read
        // repair, merge the full data reads
        List<PartitionIterator> results = new ArrayList<>(cmdCount);
        List<ReadRepair> repairs = new ArrayList<>(cmdCount);
        for (int i=0; i<cmdCount; i++)
        {
            results.add(reads[i].getResult());
            repairs.add(reads[i].getReadRepair());
        }

        // if we did a read repair, assemble repair mutation and block on them
        return concatAndBlockOnRepair(results, repairs);
    }

    public static class LocalReadRunnable extends DroppableRunnable
    {
        private final ReadCommand command;
        private final ReadCallback handler;

        public LocalReadRunnable(ReadCommand command, ReadCallback handler)
        {
            super(Verb.READ_REQ);
            this.command = command;
            this.handler = handler;
        }

        protected void runMayThrow()
        {
            try
            {
                command.setMonitoringTime(approxCreationTimeNanos, false, verb.expiresAfterNanos(), DatabaseDescriptor.getSlowQueryTimeout(NANOSECONDS));

                ReadResponse response;
                try (ReadExecutionController executionController = command.executionController();
                     UnfilteredPartitionIterator iterator = command.executeLocally(executionController))
                {
                    response = command.createResponse(iterator);
                }

                if (command.complete())
                {
                    handler.response(response);
                }
                else
                {
                    MessagingService.instance().metrics.recordSelfDroppedMessage(verb, MonotonicClock.approxTime.now() - approxCreationTimeNanos, NANOSECONDS);
                    handler.onFailure(FBUtilities.getBroadcastAddressAndPort(), RequestFailureReason.UNKNOWN);
                }

                MessagingService.instance().latencySubscribers.add(FBUtilities.getBroadcastAddressAndPort(), MonotonicClock.approxTime.now() - approxCreationTimeNanos, NANOSECONDS);
            }
            catch (Throwable t)
            {
                if (t instanceof TombstoneOverwhelmingException)
                {
                    handler.onFailure(FBUtilities.getBroadcastAddressAndPort(), RequestFailureReason.READ_TOO_MANY_TOMBSTONES);
                    logger.error(t.getMessage());
                }
                else
                {
                    handler.onFailure(FBUtilities.getBroadcastAddressAndPort(), RequestFailureReason.UNKNOWN);
                    throw t;
                }
            }
        }
    }

    /**
     * Estimate the number of result rows per range in the ring based on our local data.
     * <p>
     * This assumes that ranges are uniformly distributed across the cluster and
     * that the queried data is also uniformly distributed.
     */
    private static float estimateResultsPerRange(PartitionRangeReadCommand command, Keyspace keyspace)
    {
        ColumnFamilyStore cfs = keyspace.getColumnFamilyStore(command.metadata().id);
        Index index = command.getIndex(cfs);
        float maxExpectedResults = index == null
                                 ? command.limits().estimateTotalResults(cfs)
                                 : index.getEstimatedResultRows();

        // adjust maxExpectedResults by the number of tokens this node has and the replication factor for this ks
        return (maxExpectedResults / DatabaseDescriptor.getNumTokens()) / keyspace.getReplicationStrategy().getReplicationFactor().allReplicas;
    }

    @VisibleForTesting
    public static class RangeIterator extends AbstractIterator<ReplicaPlan.ForRangeRead>
    {
        private final Keyspace keyspace;
        private final ConsistencyLevel consistency;
        private final Iterator<? extends AbstractBounds<PartitionPosition>> ranges;
        private final int rangeCount;

        public RangeIterator(PartitionRangeReadCommand command, Keyspace keyspace, ConsistencyLevel consistency)
        {
            this.keyspace = keyspace;
            this.consistency = consistency;

            List<? extends AbstractBounds<PartitionPosition>> l = keyspace.getReplicationStrategy() instanceof LocalStrategy
                                                          ? command.dataRange().keyRange().unwrap()
                                                          : getRestrictedRanges(command.dataRange().keyRange());
            this.ranges = l.iterator();
            this.rangeCount = l.size();
        }

        public int rangeCount()
        {
            return rangeCount;
        }

        protected ReplicaPlan.ForRangeRead computeNext()
        {
            if (!ranges.hasNext())
                return endOfData();

            return ReplicaPlans.forRangeRead(keyspace, consistency, ranges.next(), 1);
        }
    }

    public static class RangeMerger extends AbstractIterator<ReplicaPlan.ForRangeRead>
    {
        private final Keyspace keyspace;
        private final ConsistencyLevel consistency;
        private final PeekingIterator<ReplicaPlan.ForRangeRead> ranges;

        public RangeMerger(Iterator<ReplicaPlan.ForRangeRead> iterator, Keyspace keyspace, ConsistencyLevel consistency)
        {
            this.keyspace = keyspace;
            this.consistency = consistency;
            this.ranges = Iterators.peekingIterator(iterator);
        }

        protected ReplicaPlan.ForRangeRead computeNext()
        {
            if (!ranges.hasNext())
                return endOfData();

            ReplicaPlan.ForRangeRead current = ranges.next();

            // getRestrictedRange has broken the queried range into per-[vnode] token ranges, but this doesn't take
            // the replication factor into account. If the intersection of live endpoints for 2 consecutive ranges
            // still meets the CL requirements, then we can merge both ranges into the same RangeSliceCommand.
            while (ranges.hasNext())
            {
                // If the current range right is the min token, we should stop merging because CFS.getRangeSlice
                // don't know how to deal with a wrapping range.
                // Note: it would be slightly more efficient to have CFS.getRangeSlice on the destination nodes unwraps
                // the range if necessary and deal with it. However, we can't start sending wrapped range without breaking
                // wire compatibility, so It's likely easier not to bother;
                if (current.range().right.isMinimum())
                    break;

                ReplicaPlan.ForRangeRead next = ranges.peek();
                ReplicaPlan.ForRangeRead merged = ReplicaPlans.maybeMerge(keyspace, consistency, current, next);
                if (merged == null)
                    break;

                current = merged;
                ranges.next(); // consume the range we just merged since we've only peeked so far
            }
            return current;
        }
    }

    private static class SingleRangeResponse extends AbstractIterator<RowIterator> implements PartitionIterator
    {
        private final DataResolver resolver;
        private final ReadCallback handler;
        private final ReadRepair readRepair;
        private PartitionIterator result;

        private SingleRangeResponse(DataResolver resolver, ReadCallback handler, ReadRepair readRepair)
        {
            this.resolver = resolver;
            this.handler = handler;
            this.readRepair = readRepair;
        }

        private void waitForResponse() throws ReadTimeoutException
        {
            if (result != null)
                return;

            handler.awaitResults();
            result = resolver.resolve();
        }

        protected RowIterator computeNext()
        {
            waitForResponse();
            return result.hasNext() ? result.next() : endOfData();
        }

        public void close()
        {
            if (result != null)
                result.close();
        }
    }

    public static class RangeCommandIterator extends AbstractIterator<RowIterator> implements PartitionIterator
    {
        private final Iterator<ReplicaPlan.ForRangeRead> ranges;
        private final int totalRangeCount;
        private final PartitionRangeReadCommand command;
        private final boolean enforceStrictLiveness;

        private final long startTime;
        private final long queryStartNanoTime;
        private DataLimits.Counter counter;
        private PartitionIterator sentQueryIterator;

        private final int maxConcurrencyFactor;
        private int concurrencyFactor;
        // The two following "metric" are maintained to improve the concurrencyFactor
        // when it was not good enough initially.
        private int liveReturned;
        private int rangesQueried;
        private int batchesRequested = 0;

        public RangeCommandIterator(Iterator<ReplicaPlan.ForRangeRead> ranges,
                                    PartitionRangeReadCommand command,
                                    int concurrencyFactor,
                                    int maxConcurrencyFactor,
                                    int totalRangeCount,
                                    long queryStartNanoTime)
        {
            this.command = command;
            this.concurrencyFactor = concurrencyFactor;
            this.maxConcurrencyFactor = maxConcurrencyFactor;
            this.startTime = System.nanoTime();
            this.ranges = ranges;
            this.totalRangeCount = totalRangeCount;
            this.queryStartNanoTime = queryStartNanoTime;
            this.enforceStrictLiveness = command.metadata().enforceStrictLiveness();
        }

        public RowIterator computeNext()
        {
            try
            {
                while (sentQueryIterator == null || !sentQueryIterator.hasNext())
                {
                    // If we don't have more range to handle, we're done
                    if (!ranges.hasNext())
                        return endOfData();

                    // else, sends the next batch of concurrent queries (after having close the previous iterator)
                    if (sentQueryIterator != null)
                    {
                        liveReturned += counter.counted();
                        sentQueryIterator.close();

                        // It's not the first batch of queries and we're not done, so we we can use what has been
                        // returned so far to improve our rows-per-range estimate and update the concurrency accordingly
                        updateConcurrencyFactor();
                    }
                    sentQueryIterator = sendNextRequests();
                }

                return sentQueryIterator.next();
            }
            catch (UnavailableException e)
            {
                rangeMetrics.unavailables.mark();
                throw e;
            }
            catch (ReadTimeoutException e)
            {
                rangeMetrics.timeouts.mark();
                throw e;
            }
            catch (ReadFailureException e)
            {
                rangeMetrics.failures.mark();
                throw e;
            }
        }

        private void updateConcurrencyFactor()
        {
            liveReturned += counter.counted();

            concurrencyFactor = computeConcurrencyFactor(totalRangeCount, rangesQueried, maxConcurrencyFactor, command.limits().count(), liveReturned);
        }

        @VisibleForTesting
        public static int computeConcurrencyFactor(int totalRangeCount, int rangesQueried, int maxConcurrencyFactor, int limit, int liveReturned)
        {
            maxConcurrencyFactor = Math.max(1, Math.min(maxConcurrencyFactor, totalRangeCount - rangesQueried));
            if (liveReturned == 0)
            {
                // we haven't actually gotten any results, so query up to the limit if not results so far
                Tracing.trace("Didn't get any response rows; new concurrent requests: {}", maxConcurrencyFactor);
                return maxConcurrencyFactor;
            }

            // Otherwise, compute how many rows per range we got on average and pick a concurrency factor
            // that should allow us to fetch all remaining rows with the next batch of (concurrent) queries.
            int remainingRows = limit - liveReturned;
            float rowsPerRange = (float)liveReturned / (float)rangesQueried;
            int concurrencyFactor = Math.max(1, Math.min(maxConcurrencyFactor, Math.round(remainingRows / rowsPerRange)));
            logger.trace("Didn't get enough response rows; actual rows per range: {}; remaining rows: {}, new concurrent requests: {}",
                         rowsPerRange, remainingRows, concurrencyFactor);
            return concurrencyFactor;
        }

        /**
         * Queries the provided sub-range.
         *
         * @param replicaPlan the subRange to query.
         * @param isFirst in the case where multiple queries are sent in parallel, whether that's the first query on
         * that batch or not. The reason it matters is that whe paging queries, the command (more specifically the
         * {@code DataLimits}) may have "state" information and that state may only be valid for the first query (in
         * that it's the query that "continues" whatever we're previously queried).
         */
        private SingleRangeResponse query(ReplicaPlan.ForRangeRead replicaPlan, boolean isFirst)
        {
            PartitionRangeReadCommand rangeCommand = command.forSubRange(replicaPlan.range(), isFirst);
            // If enabled, request repaired data tracking info from full replicas but
            // only if there are multiple full replicas to compare results from
            if (DatabaseDescriptor.getRepairedDataTrackingForRangeReadsEnabled()
                && replicaPlan.contacts().filter(Replica::isFull).size() > 1)
            {
                command.trackRepairedStatus();
                rangeCommand.trackRepairedStatus();
            }

            ReplicaPlan.SharedForRangeRead sharedReplicaPlan = ReplicaPlan.shared(replicaPlan);
            ReadRepair<EndpointsForRange, ReplicaPlan.ForRangeRead> readRepair
                    = ReadRepair.create(command, sharedReplicaPlan, queryStartNanoTime);
            DataResolver<EndpointsForRange, ReplicaPlan.ForRangeRead> resolver
                    = new DataResolver<>(rangeCommand, sharedReplicaPlan, readRepair, queryStartNanoTime);
            ReadCallback<EndpointsForRange, ReplicaPlan.ForRangeRead> handler
                    = new ReadCallback<>(resolver, rangeCommand, sharedReplicaPlan, queryStartNanoTime);


            if (replicaPlan.contacts().size() == 1 && replicaPlan.contacts().get(0).isSelf())
            {
                Stage.READ.execute(new LocalReadRunnable(rangeCommand, handler));
            }
            else
            {
                for (Replica replica : replicaPlan.contacts())
                {
                    Tracing.trace("Enqueuing request to {}", replica);
                    ReadCommand command = replica.isFull() ? rangeCommand : rangeCommand.copyAsTransientQuery(replica);
                    Message<ReadCommand> message = command.createMessage(command.isTrackingRepairedStatus() && replica.isFull());
                    MessagingService.instance().sendWithCallback(message, replica.endpoint(), handler);
                }
            }

            return new SingleRangeResponse(resolver, handler, readRepair);
        }

        private PartitionIterator sendNextRequests()
        {
            List<PartitionIterator> concurrentQueries = new ArrayList<>(concurrencyFactor);
            List<ReadRepair> readRepairs = new ArrayList<>(concurrencyFactor);

            try
            {
                for (int i = 0; i < concurrencyFactor && ranges.hasNext();)
                {
                    ReplicaPlan.ForRangeRead range = ranges.next();

                    @SuppressWarnings("resource") // response will be closed by concatAndBlockOnRepair, or in the catch block below
                    SingleRangeResponse response = query(range, i == 0);
                    concurrentQueries.add(response);
                    readRepairs.add(response.readRepair);
                    // due to RangeMerger, coordinator may fetch more ranges than required by concurrency factor.
                    rangesQueried += range.vnodeCount();
                    i += range.vnodeCount();
                }
                batchesRequested++;
            }
            catch (Throwable t)
            {
                for (PartitionIterator response: concurrentQueries)
                    response.close();
                throw t;
            }

            Tracing.trace("Submitted {} concurrent range requests", concurrentQueries.size());
            // We want to count the results for the sake of updating the concurrency factor (see updateConcurrencyFactor) but we don't want to
            // enforce any particular limit at this point (this could break code than rely on postReconciliationProcessing), hence the DataLimits.NONE.
            counter = DataLimits.NONE.newCounter(command.nowInSec(), true, command.selectsFullPartition(), enforceStrictLiveness);
            return counter.applyTo(concatAndBlockOnRepair(concurrentQueries, readRepairs));
        }

        public void close()
        {
            try
            {
                if (sentQueryIterator != null)
                    sentQueryIterator.close();
            }
            finally
            {
                long latency = System.nanoTime() - startTime;
                rangeMetrics.addNano(latency);
                Keyspace.openAndGetStore(command.metadata()).metric.coordinatorScanLatency.update(latency, TimeUnit.NANOSECONDS);
            }
        }

        @VisibleForTesting
        public int rangesQueried()
        {
            return rangesQueried;
        }

        @VisibleForTesting
        public int batchesRequested()
        {
            return batchesRequested;
        }
    }

    @SuppressWarnings("resource")
    public static PartitionIterator getRangeSlice(PartitionRangeReadCommand command, ConsistencyLevel consistencyLevel, long queryStartNanoTime)
    {
        Tracing.trace("Computing ranges to query");

        Keyspace keyspace = Keyspace.open(command.metadata().keyspace);
        RangeIterator ranges = new RangeIterator(command, keyspace, consistencyLevel);

        // our estimate of how many result rows there will be per-range
        float resultsPerRange = estimateResultsPerRange(command, keyspace);
        // underestimate how many rows we will get per-range in order to increase the likelihood that we'll
        // fetch enough rows in the first round
        resultsPerRange -= resultsPerRange * CONCURRENT_SUBREQUESTS_MARGIN;
        int maxConcurrencyFactor = Math.min(ranges.rangeCount(), MAX_CONCURRENT_RANGE_REQUESTS);
        int concurrencyFactor = resultsPerRange == 0.0
                                ? 1
                                : Math.max(1, Math.min(maxConcurrencyFactor, (int) Math.ceil(command.limits().count() / resultsPerRange)));
        logger.trace("Estimated result rows per range: {}; requested rows: {}, ranges.size(): {}; concurrent range requests: {}",
                     resultsPerRange, command.limits().count(), ranges.rangeCount(), concurrencyFactor);
        Tracing.trace("Submitting range requests on {} ranges with a concurrency of {} ({} rows per range expected)", ranges.rangeCount(), concurrencyFactor, resultsPerRange);

        // Note that in general, a RangeCommandIterator will honor the command limit for each range, but will not enforce it globally.
        RangeMerger mergedRanges = new RangeMerger(ranges, keyspace, consistencyLevel);
        RangeCommandIterator rangeCommandIterator = new RangeCommandIterator(mergedRanges,
                                                                             command,
                                                                             concurrencyFactor,
                                                                             maxConcurrencyFactor,
                                                                             ranges.rangeCount(),
                                                                             queryStartNanoTime);
        return command.limits().filter(command.postReconciliationProcessing(rangeCommandIterator),
                                       command.nowInSec(),
                                       command.selectsFullPartition(),
                                       command.metadata().enforceStrictLiveness());
    }

    public Map<String, List<String>> getSchemaVersions()
    {
        return describeSchemaVersions(false);
    }

    public Map<String, List<String>> getSchemaVersionsWithPort()
    {
        return describeSchemaVersions(true);
    }

    /**
     * initiate a request/response session with each live node to check whether or not everybody is using the same
     * migration id. This is useful for determining if a schema change has propagated through the cluster. Disagreement
     * is assumed if any node fails to respond.
     */
    public static Map<String, List<String>> describeSchemaVersions(boolean withPort)
    {
        final String myVersion = Schema.instance.getVersion().toString();
        final Map<InetAddressAndPort, UUID> versions = new ConcurrentHashMap<>();
        final Set<InetAddressAndPort> liveHosts = Gossiper.instance.getLiveMembers();
        final CountDownLatch latch = new CountDownLatch(liveHosts.size());

        RequestCallback<UUID> cb = message ->
        {
            // record the response from the remote node.
            versions.put(message.from(), message.payload);
            latch.countDown();
        };
        // an empty message acts as a request to the SchemaVersionVerbHandler.
        Message message = Message.out(Verb.SCHEMA_VERSION_REQ, noPayload);
        for (InetAddressAndPort endpoint : liveHosts)
            MessagingService.instance().sendWithCallback(message, endpoint, cb);

        try
        {
            // wait for as long as possible. timeout-1s if possible.
            latch.await(DatabaseDescriptor.getRpcTimeout(NANOSECONDS), NANOSECONDS);
        }
        catch (InterruptedException ex)
        {
            throw new AssertionError("This latch shouldn't have been interrupted.");
        }

        // maps versions to hosts that are on that version.
        Map<String, List<String>> results = new HashMap<String, List<String>>();
        Iterable<InetAddressAndPort> allHosts = Iterables.concat(Gossiper.instance.getLiveMembers(), Gossiper.instance.getUnreachableMembers());
        for (InetAddressAndPort host : allHosts)
        {
            UUID version = versions.get(host);
            String stringVersion = version == null ? UNREACHABLE : version.toString();
            List<String> hosts = results.get(stringVersion);
            if (hosts == null)
            {
                hosts = new ArrayList<String>();
                results.put(stringVersion, hosts);
            }
            hosts.add(host.getHostAddress(withPort));
        }

        // we're done: the results map is ready to return to the client.  the rest is just debug logging:
        if (results.get(UNREACHABLE) != null)
            logger.debug("Hosts not in agreement. Didn't get a response from everybody: {}", StringUtils.join(results.get(UNREACHABLE), ","));
        for (Map.Entry<String, List<String>> entry : results.entrySet())
        {
            // check for version disagreement. log the hosts that don't agree.
            if (entry.getKey().equals(UNREACHABLE) || entry.getKey().equals(myVersion))
                continue;
            for (String host : entry.getValue())
                logger.debug("{} disagrees ({})", host, entry.getKey());
        }
        if (results.size() == 1)
            logger.debug("Schemas are in agreement.");

        return results;
    }

    /**
     * Compute all ranges we're going to query, in sorted order. Nodes can be replica destinations for many ranges,
     * so we need to restrict each scan to the specific range we want, or else we'd get duplicate results.
     */
    static <T extends RingPosition<T>> List<AbstractBounds<T>> getRestrictedRanges(final AbstractBounds<T> queryRange)
    {
        // special case for bounds containing exactly 1 (non-minimum) token
        if (queryRange instanceof Bounds && queryRange.left.equals(queryRange.right) && !queryRange.left.isMinimum())
        {
            return Collections.singletonList(queryRange);
        }

        TokenMetadata tokenMetadata = StorageService.instance.getTokenMetadata();

        List<AbstractBounds<T>> ranges = new ArrayList<AbstractBounds<T>>();
        // divide the queryRange into pieces delimited by the ring and minimum tokens
        Iterator<Token> ringIter = TokenMetadata.ringIterator(tokenMetadata.sortedTokens(), queryRange.left.getToken(), true);
        AbstractBounds<T> remainder = queryRange;
        while (ringIter.hasNext())
        {
            /*
             * remainder can be a range/bounds of token _or_ keys and we want to split it with a token:
             *   - if remainder is tokens, then we'll just split using the provided token.
             *   - if remainder is keys, we want to split using token.upperBoundKey. For instance, if remainder
             *     is [DK(10, 'foo'), DK(20, 'bar')], and we have 3 nodes with tokens 0, 15, 30. We want to
             *     split remainder to A=[DK(10, 'foo'), 15] and B=(15, DK(20, 'bar')]. But since we can't mix
             *     tokens and keys at the same time in a range, we uses 15.upperBoundKey() to have A include all
             *     keys having 15 as token and B include none of those (since that is what our node owns).
             * asSplitValue() abstracts that choice.
             */
            Token upperBoundToken = ringIter.next();
            T upperBound = (T)upperBoundToken.upperBound(queryRange.left.getClass());
            if (!remainder.left.equals(upperBound) && !remainder.contains(upperBound))
                // no more splits
                break;
            Pair<AbstractBounds<T>,AbstractBounds<T>> splits = remainder.split(upperBound);
            if (splits == null)
                continue;

            ranges.add(splits.left);
            remainder = splits.right;
        }
        ranges.add(remainder);

        return ranges;
    }

    public boolean getHintedHandoffEnabled()
    {
        return DatabaseDescriptor.hintedHandoffEnabled();
    }

    public void setHintedHandoffEnabled(boolean b)
    {
        synchronized (StorageService.instance)
        {
            if (b)
                StorageService.instance.checkServiceAllowedToStart("hinted handoff");

            DatabaseDescriptor.setHintedHandoffEnabled(b);
        }
    }

    public void enableHintsForDC(String dc)
    {
        DatabaseDescriptor.enableHintsForDC(dc);
    }

    public void disableHintsForDC(String dc)
    {
        DatabaseDescriptor.disableHintsForDC(dc);
    }

    public Set<String> getHintedHandoffDisabledDCs()
    {
        return DatabaseDescriptor.hintedHandoffDisabledDCs();
    }

    public int getMaxHintWindow()
    {
        return DatabaseDescriptor.getMaxHintWindow();
    }

    public void setMaxHintWindow(int ms)
    {
        DatabaseDescriptor.setMaxHintWindow(ms);
    }

    public static boolean shouldHint(Replica replica)
    {
        if (!DatabaseDescriptor.hintedHandoffEnabled())
            return false;
        if (replica.isTransient() || replica.isSelf())
            return false;

        Set<String> disabledDCs = DatabaseDescriptor.hintedHandoffDisabledDCs();
        if (!disabledDCs.isEmpty())
        {
            final String dc = DatabaseDescriptor.getEndpointSnitch().getDatacenter(replica);
            if (disabledDCs.contains(dc))
            {
                Tracing.trace("Not hinting {} since its data center {} has been disabled {}", replica, dc, disabledDCs);
                return false;
            }
        }
        boolean hintWindowExpired = Gossiper.instance.getEndpointDowntime(replica.endpoint()) > DatabaseDescriptor.getMaxHintWindow();
        if (hintWindowExpired)
        {
            HintsService.instance.metrics.incrPastWindow(replica.endpoint());
            Tracing.trace("Not hinting {} which has been down {} ms", replica, Gossiper.instance.getEndpointDowntime(replica.endpoint()));
        }
        return !hintWindowExpired;
    }

    /**
     * Performs the truncate operatoin, which effectively deletes all data from
     * the column family cfname
     * @param keyspace
     * @param cfname
     * @throws UnavailableException If some of the hosts in the ring are down.
     * @throws TimeoutException
     */
    public static void truncateBlocking(String keyspace, String cfname) throws UnavailableException, TimeoutException
    {
        logger.debug("Starting a blocking truncate operation on keyspace {}, CF {}", keyspace, cfname);
        if (isAnyStorageHostDown())
        {
            logger.info("Cannot perform truncate, some hosts are down");
            // Since the truncate operation is so aggressive and is typically only
            // invoked by an admin, for simplicity we require that all nodes are up
            // to perform the operation.
            int liveMembers = Gossiper.instance.getLiveMembers().size();
            throw UnavailableException.create(ConsistencyLevel.ALL, liveMembers + Gossiper.instance.getUnreachableMembers().size(), liveMembers);
        }

        Set<InetAddressAndPort> allEndpoints = StorageService.instance.getLiveRingMembers(true);

        int blockFor = allEndpoints.size();
        final TruncateResponseHandler responseHandler = new TruncateResponseHandler(blockFor);

        // Send out the truncate calls and track the responses with the callbacks.
        Tracing.trace("Enqueuing truncate messages to hosts {}", allEndpoints);
        Message<TruncateRequest> message = Message.out(TRUNCATE_REQ, new TruncateRequest(keyspace, cfname));
        for (InetAddressAndPort endpoint : allEndpoints)
            MessagingService.instance().sendWithCallback(message, endpoint, responseHandler);

        // Wait for all
        try
        {
            responseHandler.get();
        }
        catch (TimeoutException e)
        {
            Tracing.trace("Timed out");
            throw e;
        }
    }

    /**
     * Asks the gossiper if there are any nodes that are currently down.
     * @return true if the gossiper thinks all nodes are up.
     */
    private static boolean isAnyStorageHostDown()
    {
        return !Gossiper.instance.getUnreachableTokenOwners().isEmpty();
    }

    public interface WritePerformer
    {
        public void apply(IMutation mutation,
                          ReplicaPlan.ForTokenWrite targets,
                          AbstractWriteResponseHandler<IMutation> responseHandler,
                          String localDataCenter) throws OverloadedException;
    }

    /**
     * This class captures metrics for views writes.
     */
    private static class ViewWriteMetricsWrapped extends BatchlogResponseHandler<IMutation>
    {
        public ViewWriteMetricsWrapped(AbstractWriteResponseHandler<IMutation> writeHandler, int i, BatchlogCleanup cleanup, long queryStartNanoTime)
        {
            super(writeHandler, i, cleanup, queryStartNanoTime);
            viewWriteMetrics.viewReplicasAttempted.inc(candidateReplicaCount());
        }

        public void onResponse(Message<IMutation> msg)
        {
            super.onResponse(msg);
            viewWriteMetrics.viewReplicasSuccess.inc();
        }
    }

    /**
     * A Runnable that aborts if it doesn't start running before it times out
     */
    private static abstract class DroppableRunnable implements Runnable
    {
        final long approxCreationTimeNanos;
        final Verb verb;

        public DroppableRunnable(Verb verb)
        {
            this.approxCreationTimeNanos = MonotonicClock.approxTime.now();
            this.verb = verb;
        }

        public final void run()
        {
            long approxCurrentTimeNanos = MonotonicClock.approxTime.now();
            long expirationTimeNanos = verb.expiresAtNanos(approxCreationTimeNanos);
            if (approxCurrentTimeNanos > expirationTimeNanos)
            {
                long timeTakenNanos = approxCurrentTimeNanos - approxCreationTimeNanos;
                MessagingService.instance().metrics.recordSelfDroppedMessage(verb, timeTakenNanos, NANOSECONDS);
                return;
            }
            try
            {
                runMayThrow();
            }
            catch (Exception e)
            {
                throw new RuntimeException(e);
            }
        }

        abstract protected void runMayThrow() throws Exception;
    }

    /**
     * Like DroppableRunnable, but if it aborts, it will rerun (on the mutation stage) after
     * marking itself as a hint in progress so that the hint backpressure mechanism can function.
     */
    private static abstract class LocalMutationRunnable implements Runnable
    {
        private final long approxCreationTimeNanos = MonotonicClock.approxTime.now();

        private final Replica localReplica;

        LocalMutationRunnable(Replica localReplica)
        {
            this.localReplica = localReplica;
        }

        public final void run()
        {
            final Verb verb = verb();
            long nowNanos = MonotonicClock.approxTime.now();
            long expirationTimeNanos = verb.expiresAtNanos(approxCreationTimeNanos);
            if (nowNanos > expirationTimeNanos)
            {
                long timeTakenNanos = nowNanos - approxCreationTimeNanos;
                MessagingService.instance().metrics.recordSelfDroppedMessage(Verb.MUTATION_REQ, timeTakenNanos, NANOSECONDS);

                HintRunnable runnable = new HintRunnable(EndpointsForToken.of(localReplica.range().right, localReplica))
                {
                    protected void runMayThrow() throws Exception
                    {
                        LocalMutationRunnable.this.runMayThrow();
                    }
                };
                submitHint(runnable);
                return;
            }

            try
            {
                runMayThrow();
            }
            catch (Exception e)
            {
                throw new RuntimeException(e);
            }
        }

        abstract protected Verb verb();
        abstract protected void runMayThrow() throws Exception;
    }

    /**
     * HintRunnable will decrease totalHintsInProgress and targetHints when finished.
     * It is the caller's responsibility to increment them initially.
     */
    private abstract static class HintRunnable implements Runnable
    {
        public final EndpointsForToken targets;

        protected HintRunnable(EndpointsForToken targets)
        {
            this.targets = targets;
        }

        public void run()
        {
            try
            {
                runMayThrow();
            }
            catch (Exception e)
            {
                throw new RuntimeException(e);
            }
            finally
            {
                StorageMetrics.totalHintsInProgress.dec(targets.size());
                for (InetAddressAndPort target : targets.endpoints())
                    getHintsInProgressFor(target).decrementAndGet();
            }
        }

        abstract protected void runMayThrow() throws Exception;
    }

    public long getTotalHints()
    {
        return StorageMetrics.totalHints.getCount();
    }

    public int getMaxHintsInProgress()
    {
        return maxHintsInProgress;
    }

    public void setMaxHintsInProgress(int qs)
    {
        maxHintsInProgress = qs;
    }

    public int getHintsInProgress()
    {
        return (int) StorageMetrics.totalHintsInProgress.getCount();
    }

    public void verifyNoHintsInProgress()
    {
        if (getHintsInProgress() > 0)
            logger.warn("Some hints were not written before shutdown.  This is not supposed to happen.  You should (a) run repair, and (b) file a bug report");
    }

    private static AtomicInteger getHintsInProgressFor(InetAddressAndPort destination)
    {
        try
        {
            return hintsInProgress.load(destination);
        }
        catch (Exception e)
        {
            throw new AssertionError(e);
        }
    }

    public static Future<Void> submitHint(Mutation mutation, Replica target, AbstractWriteResponseHandler<IMutation> responseHandler)
    {
        return submitHint(mutation, EndpointsForToken.of(target.range().right, target), responseHandler);
    }

    public static Future<Void> submitHint(Mutation mutation,
                                          EndpointsForToken targets,
                                          AbstractWriteResponseHandler<IMutation> responseHandler)
    {
        Replicas.assertFull(targets); // hints should not be written for transient replicas
        HintRunnable runnable = new HintRunnable(targets)
        {
            public void runMayThrow()
            {
                Set<InetAddressAndPort> validTargets = new HashSet<>(targets.size());
                Set<UUID> hostIds = new HashSet<>(targets.size());
                for (InetAddressAndPort target : targets.endpoints())
                {
                    UUID hostId = StorageService.instance.getHostIdForEndpoint(target);
                    if (hostId != null)
                    {
                        hostIds.add(hostId);
                        validTargets.add(target);
                    }
                    else
                        logger.debug("Discarding hint for endpoint not part of ring: {}", target);
                }
                logger.trace("Adding hints for {}", validTargets);
                HintsService.instance.write(hostIds, Hint.create(mutation, System.currentTimeMillis()));
                validTargets.forEach(HintsService.instance.metrics::incrCreatedHints);
                // Notify the handler only for CL == ANY
                if (responseHandler != null && responseHandler.replicaPlan.consistencyLevel() == ConsistencyLevel.ANY)
                    responseHandler.onResponse(null);
            }
        };

        return submitHint(runnable);
    }

    private static Future<Void> submitHint(HintRunnable runnable)
    {
        StorageMetrics.totalHintsInProgress.inc(runnable.targets.size());
        for (Replica target : runnable.targets)
            getHintsInProgressFor(target.endpoint()).incrementAndGet();
        return (Future<Void>) Stage.MUTATION.submit(runnable);
    }

    public Long getRpcTimeout() { return DatabaseDescriptor.getRpcTimeout(MILLISECONDS); }
    public void setRpcTimeout(Long timeoutInMillis) { DatabaseDescriptor.setRpcTimeout(timeoutInMillis); }

    public Long getReadRpcTimeout() { return DatabaseDescriptor.getReadRpcTimeout(MILLISECONDS); }
    public void setReadRpcTimeout(Long timeoutInMillis) { DatabaseDescriptor.setReadRpcTimeout(timeoutInMillis); }

    public Long getWriteRpcTimeout() { return DatabaseDescriptor.getWriteRpcTimeout(MILLISECONDS); }
    public void setWriteRpcTimeout(Long timeoutInMillis) { DatabaseDescriptor.setWriteRpcTimeout(timeoutInMillis); }

    public Long getCounterWriteRpcTimeout() { return DatabaseDescriptor.getCounterWriteRpcTimeout(MILLISECONDS); }
    public void setCounterWriteRpcTimeout(Long timeoutInMillis) { DatabaseDescriptor.setCounterWriteRpcTimeout(timeoutInMillis); }

    public Long getCasContentionTimeout() { return DatabaseDescriptor.getCasContentionTimeout(MILLISECONDS); }
    public void setCasContentionTimeout(Long timeoutInMillis) { DatabaseDescriptor.setCasContentionTimeout(timeoutInMillis); }

    public Long getRangeRpcTimeout() { return DatabaseDescriptor.getRangeRpcTimeout(MILLISECONDS); }
    public void setRangeRpcTimeout(Long timeoutInMillis) { DatabaseDescriptor.setRangeRpcTimeout(timeoutInMillis); }

    public Long getTruncateRpcTimeout() { return DatabaseDescriptor.getTruncateRpcTimeout(MILLISECONDS); }
    public void setTruncateRpcTimeout(Long timeoutInMillis) { DatabaseDescriptor.setTruncateRpcTimeout(timeoutInMillis); }

    public Long getNativeTransportMaxConcurrentConnections() { return DatabaseDescriptor.getNativeTransportMaxConcurrentConnections(); }
    public void setNativeTransportMaxConcurrentConnections(Long nativeTransportMaxConcurrentConnections) { DatabaseDescriptor.setNativeTransportMaxConcurrentConnections(nativeTransportMaxConcurrentConnections); }

    public Long getNativeTransportMaxConcurrentConnectionsPerIp() { return DatabaseDescriptor.getNativeTransportMaxConcurrentConnectionsPerIp(); }
    public void setNativeTransportMaxConcurrentConnectionsPerIp(Long nativeTransportMaxConcurrentConnections) { DatabaseDescriptor.setNativeTransportMaxConcurrentConnectionsPerIp(nativeTransportMaxConcurrentConnections); }

    public void reloadTriggerClasses() { TriggerExecutor.instance.reloadClasses(); }

    public long getReadRepairAttempted()
    {
        return ReadRepairMetrics.attempted.getCount();
    }

    public long getReadRepairRepairedBlocking()
    {
        return ReadRepairMetrics.repairedBlocking.getCount();
    }

    public long getReadRepairRepairedBackground()
    {
        return ReadRepairMetrics.repairedBackground.getCount();
    }

    public int getNumberOfTables()
    {
        return Schema.instance.getNumberOfTables();
    }

    public String getIdealConsistencyLevel()
    {
        return DatabaseDescriptor.getIdealConsistencyLevel().toString();
    }

    public String setIdealConsistencyLevel(String cl)
    {
        ConsistencyLevel original = DatabaseDescriptor.getIdealConsistencyLevel();
        ConsistencyLevel newCL = ConsistencyLevel.valueOf(cl.trim().toUpperCase());
        DatabaseDescriptor.setIdealConsistencyLevel(newCL);
        return String.format("Updating ideal consistency level new value: %s old value %s", newCL, original.toString());
    }

    @Override
    public void logBlockingReadRepairAttemptsForNSeconds(int seconds)
    {
        logBlockingReadRepairAttemptsUntil = System.currentTimeMillis() + TimeUnit.SECONDS.toMillis(seconds);
    }

    @Deprecated
    public int getOtcBacklogExpirationInterval() {
        return 0;
    }

    @Deprecated
    public void setOtcBacklogExpirationInterval(int intervalInMillis) { }

    @Override
    public void enableRepairedDataTrackingForRangeReads()
    {
        DatabaseDescriptor.setRepairedDataTrackingForRangeReadsEnabled(true);
    }

    @Override
    public void disableRepairedDataTrackingForRangeReads()
    {
        DatabaseDescriptor.setRepairedDataTrackingForRangeReadsEnabled(false);
    }

    @Override
    public boolean getRepairedDataTrackingEnabledForRangeReads()
    {
        return DatabaseDescriptor.getRepairedDataTrackingForRangeReadsEnabled();
    }

    @Override
    public void enableRepairedDataTrackingForPartitionReads()
    {
        DatabaseDescriptor.setRepairedDataTrackingForPartitionReadsEnabled(true);
    }

    @Override
    public void disableRepairedDataTrackingForPartitionReads()
    {
        DatabaseDescriptor.setRepairedDataTrackingForPartitionReadsEnabled(false);
    }

    @Override
    public boolean getRepairedDataTrackingEnabledForPartitionReads()
    {
        return DatabaseDescriptor.getRepairedDataTrackingForPartitionReadsEnabled();
    }

    @Override
    public void enableReportingUnconfirmedRepairedDataMismatches()
    {
        DatabaseDescriptor.reportUnconfirmedRepairedDataMismatches(true);
    }

    @Override
    public void disableReportingUnconfirmedRepairedDataMismatches()
    {
       DatabaseDescriptor.reportUnconfirmedRepairedDataMismatches(false);
    }

    @Override
    public boolean getReportingUnconfirmedRepairedDataMismatchesEnabled()
    {
        return DatabaseDescriptor.reportUnconfirmedRepairedDataMismatches();
    }

    @Override
    public boolean getSnapshotOnRepairedDataMismatchEnabled()
    {
        return DatabaseDescriptor.snapshotOnRepairedDataMismatch();
    }

    @Override
    public void enableSnapshotOnRepairedDataMismatch()
    {
        DatabaseDescriptor.setSnapshotOnRepairedDataMismatch(true);
    }

    @Override
    public void disableSnapshotOnRepairedDataMismatch()
    {
        DatabaseDescriptor.setSnapshotOnRepairedDataMismatch(false);
    }

    static class PaxosBallotAndContention
    {
        final UUID ballot;
        final int contentions;

        PaxosBallotAndContention(UUID ballot, int contentions)
        {
            this.ballot = ballot;
            this.contentions = contentions;
        }

        @Override
        public final int hashCode()
        {
            int hashCode = 31 + (ballot == null ? 0 : ballot.hashCode());
            return 31 * hashCode * this.contentions;
        }

        @Override
        public final boolean equals(Object o)
        {
            if(!(o instanceof PaxosBallotAndContention))
                return false;
            PaxosBallotAndContention that = (PaxosBallotAndContention)o;
            // handles nulls properly
            return Objects.equals(ballot, that.ballot) && contentions == that.contentions;
        }
    }

    @Override
    public boolean getSnapshotOnDuplicateRowDetectionEnabled()
    {
        return DatabaseDescriptor.snapshotOnDuplicateRowDetection();
    }

    @Override
    public void enableSnapshotOnDuplicateRowDetection()
    {
        DatabaseDescriptor.setSnapshotOnDuplicateRowDetection(true);
    }

    @Override
    public void disableSnapshotOnDuplicateRowDetection()
    {
        DatabaseDescriptor.setSnapshotOnDuplicateRowDetection(false);
    }

    @Override
    public boolean getCheckForDuplicateRowsDuringReads()
    {
        return DatabaseDescriptor.checkForDuplicateRowsDuringReads();
    }

    @Override
    public void enableCheckForDuplicateRowsDuringReads()
    {
        DatabaseDescriptor.setCheckForDuplicateRowsDuringReads(true);
    }

    @Override
    public void disableCheckForDuplicateRowsDuringReads()
    {
        DatabaseDescriptor.setCheckForDuplicateRowsDuringReads(false);
    }

    @Override
    public boolean getCheckForDuplicateRowsDuringCompaction()
    {
        return DatabaseDescriptor.checkForDuplicateRowsDuringCompaction();
    }

    @Override
    public void enableCheckForDuplicateRowsDuringCompaction()
    {
        DatabaseDescriptor.setCheckForDuplicateRowsDuringCompaction(true);
    }

    @Override
    public void disableCheckForDuplicateRowsDuringCompaction()
    {
        DatabaseDescriptor.setCheckForDuplicateRowsDuringCompaction(false);
    }
}<|MERGE_RESOLUTION|>--- conflicted
+++ resolved
@@ -194,7 +194,6 @@
 
     private static final double CONCURRENT_SUBREQUESTS_MARGIN = 0.10;
 
-<<<<<<< HEAD
     /**
      * Introduce a maximum number of sub-ranges that the coordinator can request in parallel for range queries. Previously
      * we would request up to the maximum number of ranges but this causes problems if the number of vnodes is large.
@@ -203,9 +202,8 @@
      * we want to give range queries a chance to run if resources are available.
      */
     private static final int MAX_CONCURRENT_RANGE_REQUESTS = Math.max(1, Integer.getInteger("cassandra.max_concurrent_range_requests", FBUtilities.getAvailableProcessors() * 10));
-=======
+
     private volatile long logBlockingReadRepairAttemptsUntil = Long.MIN_VALUE;
->>>>>>> ce66c90f
 
     private StorageProxy()
     {
