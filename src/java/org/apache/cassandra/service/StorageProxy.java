/*
 * Licensed to the Apache Software Foundation (ASF) under one
 * or more contributor license agreements.  See the NOTICE file
 * distributed with this work for additional information
 * regarding copyright ownership.  The ASF licenses this file
 * to you under the Apache License, Version 2.0 (the
 * "License"); you may not use this file except in compliance
 * with the License.  You may obtain a copy of the License at
 *
 *     http://www.apache.org/licenses/LICENSE-2.0
 *
 * Unless required by applicable law or agreed to in writing, software
 * distributed under the License is distributed on an "AS IS" BASIS,
 * WITHOUT WARRANTIES OR CONDITIONS OF ANY KIND, either express or implied.
 * See the License for the specific language governing permissions and
 * limitations under the License.
 */
package org.apache.cassandra.service;

import java.nio.ByteBuffer;
import java.util.ArrayList;
import java.util.Arrays;
import java.util.Collection;
import java.util.HashMap;
import java.util.HashSet;
import java.util.Iterator;
import java.util.List;
import java.util.Map;
import java.util.Objects;
import java.util.Optional;
import java.util.Set;
import java.util.UUID;
import java.util.concurrent.ConcurrentHashMap;
import java.util.concurrent.Future;
import java.util.concurrent.ThreadLocalRandom;
import java.util.concurrent.TimeUnit;
import java.util.concurrent.TimeoutException;
import java.util.concurrent.atomic.AtomicInteger;
import java.util.concurrent.atomic.AtomicLong;
import java.util.function.Supplier;
import java.util.stream.Collectors;

import com.google.common.base.Preconditions;
import com.google.common.cache.CacheLoader;
import com.google.common.collect.Iterables;
import com.google.common.primitives.Ints;
import com.google.common.util.concurrent.Uninterruptibles;

import org.apache.cassandra.config.Config;
import org.apache.cassandra.service.paxos.*;
import org.apache.cassandra.utils.concurrent.CountDownLatch;

import org.slf4j.Logger;
import org.slf4j.LoggerFactory;

import org.apache.cassandra.batchlog.Batch;
import org.apache.cassandra.batchlog.BatchlogManager;
import org.apache.cassandra.concurrent.Stage;
<<<<<<< HEAD
import org.apache.cassandra.config.CassandraRelevantProperties;
=======
import org.apache.cassandra.db.ColumnFamilyStore;
import org.apache.cassandra.db.PartitionPosition;
import org.apache.cassandra.db.PartitionSizeCommand;
import org.apache.cassandra.metrics.BlacklistMetrics;
import org.apache.cassandra.schema.PartitionBlacklist;
import org.apache.cassandra.schema.TableId;
import org.apache.cassandra.service.reads.AbstractReadExecutor;
import org.apache.cassandra.service.reads.PartitionSizeCallback;
import org.apache.cassandra.service.reads.ReadCallback;
import org.apache.cassandra.service.reads.SpeculativeRetryPolicy;
import org.apache.cassandra.service.reads.repair.ReadRepair;
import org.apache.cassandra.schema.TableMetadata;
>>>>>>> 0d1750d7
import org.apache.cassandra.config.DatabaseDescriptor;
import org.apache.cassandra.db.ColumnFamilyStore;
import org.apache.cassandra.db.ConsistencyLevel;
import org.apache.cassandra.db.CounterMutation;
import org.apache.cassandra.db.DecoratedKey;
import org.apache.cassandra.db.IMutation;
import org.apache.cassandra.db.Keyspace;
import org.apache.cassandra.db.MessageParams;
import org.apache.cassandra.db.Mutation;
import org.apache.cassandra.db.PartitionRangeReadCommand;
import org.apache.cassandra.db.ReadCommand;
import org.apache.cassandra.db.ReadExecutionController;
import org.apache.cassandra.db.ReadResponse;
import org.apache.cassandra.db.RejectException;
import org.apache.cassandra.db.SinglePartitionReadCommand;
import org.apache.cassandra.db.TruncateRequest;
import org.apache.cassandra.db.WriteType;
import org.apache.cassandra.db.filter.TombstoneOverwhelmingException;
import org.apache.cassandra.db.partitions.FilteredPartition;
import org.apache.cassandra.db.partitions.PartitionIterator;
import org.apache.cassandra.db.partitions.PartitionIterators;
import org.apache.cassandra.db.partitions.PartitionUpdate;
import org.apache.cassandra.db.partitions.UnfilteredPartitionIterator;
import org.apache.cassandra.db.rows.RowIterator;
import org.apache.cassandra.db.view.ViewUtils;
import org.apache.cassandra.dht.Token;
import org.apache.cassandra.exceptions.CasWriteTimeoutException;
import org.apache.cassandra.exceptions.CasWriteUnknownResultException;
import org.apache.cassandra.exceptions.InvalidRequestException;
import org.apache.cassandra.exceptions.IsBootstrappingException;
import org.apache.cassandra.exceptions.OverloadedException;
import org.apache.cassandra.exceptions.ReadAbortException;
import org.apache.cassandra.exceptions.ReadFailureException;
import org.apache.cassandra.exceptions.ReadTimeoutException;
import org.apache.cassandra.exceptions.RequestFailureException;
import org.apache.cassandra.exceptions.RequestFailureReason;
import org.apache.cassandra.exceptions.RequestTimeoutException;
import org.apache.cassandra.exceptions.UnavailableException;
import org.apache.cassandra.exceptions.WriteFailureException;
import org.apache.cassandra.exceptions.WriteTimeoutException;
import org.apache.cassandra.gms.Gossiper;
import org.apache.cassandra.hints.Hint;
import org.apache.cassandra.hints.HintsService;
import org.apache.cassandra.locator.AbstractReplicationStrategy;
import org.apache.cassandra.locator.EndpointsForToken;
import org.apache.cassandra.locator.IEndpointSnitch;
import org.apache.cassandra.locator.InetAddressAndPort;
import org.apache.cassandra.locator.Replica;
import org.apache.cassandra.locator.ReplicaLayout;
import org.apache.cassandra.locator.ReplicaPlan;
import org.apache.cassandra.locator.ReplicaPlans;
import org.apache.cassandra.locator.Replicas;
import org.apache.cassandra.metrics.CASClientRequestMetrics;
import org.apache.cassandra.metrics.DenylistMetrics;
import org.apache.cassandra.metrics.ReadRepairMetrics;
import org.apache.cassandra.metrics.StorageMetrics;
import org.apache.cassandra.net.ForwardingInfo;
import org.apache.cassandra.net.Message;
import org.apache.cassandra.net.MessageFlag;
import org.apache.cassandra.net.MessagingService;
import org.apache.cassandra.net.RequestCallback;
import org.apache.cassandra.net.Verb;
import org.apache.cassandra.schema.PartitionDenylist;
import org.apache.cassandra.schema.Schema;
import org.apache.cassandra.schema.SchemaConstants;
<<<<<<< HEAD
import org.apache.cassandra.schema.TableId;
import org.apache.cassandra.schema.TableMetadata;
=======
import org.apache.cassandra.service.paxos.Commit;
import org.apache.cassandra.service.paxos.PaxosState;
import org.apache.cassandra.service.paxos.PrepareCallback;
import org.apache.cassandra.service.paxos.ProposeCallback;
>>>>>>> 0d1750d7
import org.apache.cassandra.service.reads.AbstractReadExecutor;
import org.apache.cassandra.service.reads.ReadCallback;
import org.apache.cassandra.service.reads.range.RangeCommandIterator;
import org.apache.cassandra.service.reads.range.RangeCommands;
import org.apache.cassandra.service.reads.repair.ReadRepair;
import org.apache.cassandra.tracing.Tracing;
import org.apache.cassandra.triggers.TriggerExecutor;
import org.apache.cassandra.utils.Clock;
import org.apache.cassandra.utils.FBUtilities;
import org.apache.cassandra.utils.MBeanWrapper;
import org.apache.cassandra.utils.MonotonicClock;
import org.apache.cassandra.utils.NoSpamLogger;
import org.apache.cassandra.utils.Pair;
import org.apache.cassandra.utils.UUIDGen;
import org.apache.cassandra.utils.concurrent.UncheckedInterruptedException;

import static com.google.common.collect.Iterables.concat;
import static java.util.concurrent.TimeUnit.MILLISECONDS;
import static java.util.concurrent.TimeUnit.NANOSECONDS;
import static org.apache.cassandra.db.ConsistencyLevel.SERIAL;
import static org.apache.cassandra.net.Message.out;
import static org.apache.cassandra.metrics.ClientRequestsMetricsHolder.casReadMetrics;
import static org.apache.cassandra.metrics.ClientRequestsMetricsHolder.casWriteMetrics;
import static org.apache.cassandra.metrics.ClientRequestsMetricsHolder.readMetrics;
import static org.apache.cassandra.metrics.ClientRequestsMetricsHolder.readMetricsForLevel;
import static org.apache.cassandra.metrics.ClientRequestsMetricsHolder.viewWriteMetrics;
import static org.apache.cassandra.metrics.ClientRequestsMetricsHolder.writeMetrics;
import static org.apache.cassandra.metrics.ClientRequestsMetricsHolder.writeMetricsForLevel;
import static org.apache.cassandra.net.NoPayload.noPayload;
import static org.apache.cassandra.net.Verb.*;
import static org.apache.cassandra.service.BatchlogResponseHandler.BatchlogCleanup;
import static org.apache.cassandra.service.paxos.BallotGenerator.Global.nextBallotTimestampMicros;
import static org.apache.cassandra.service.paxos.BallotGenerator.Global.randomBallot;
import static org.apache.cassandra.service.paxos.PrepareVerbHandler.doPrepare;
import static org.apache.cassandra.service.paxos.ProposeVerbHandler.doPropose;
import static org.apache.cassandra.utils.Clock.Global.currentTimeMillis;
import static org.apache.cassandra.utils.Clock.Global.nanoTime;
import static org.apache.cassandra.utils.concurrent.CountDownLatch.newCountDownLatch;
import static org.apache.commons.lang3.StringUtils.join;

public class StorageProxy implements StorageProxyMBean
{
    public static final String MBEAN_NAME = "org.apache.cassandra.db:type=StorageProxy";
    private static final Logger logger = LoggerFactory.getLogger(StorageProxy.class);

    public static final String UNREACHABLE = "UNREACHABLE";

    private static final int FAILURE_LOGGING_INTERVAL_SECONDS = CassandraRelevantProperties.FAILURE_LOGGING_INTERVAL_SECONDS.getInt();

    private static final WritePerformer standardWritePerformer;
    private static final WritePerformer counterWritePerformer;
    private static final WritePerformer counterWriteOnCoordinatorPerformer;

    public static final StorageProxy instance = new StorageProxy();

    private static volatile int maxHintsInProgress = 128 * FBUtilities.getAvailableProcessors();
    private static final CacheLoader<InetAddressAndPort, AtomicInteger> hintsInProgress = new CacheLoader<InetAddressAndPort, AtomicInteger>()
    {
        public AtomicInteger load(InetAddressAndPort inetAddress)
        {
            return new AtomicInteger(0);
        }
    };
<<<<<<< HEAD
=======
    private static final ClientRequestMetrics readMetrics = new ClientRequestMetrics("Read");
    @VisibleForTesting
    public static final ClientRequestMetrics rangeMetrics = new ClientRequestMetrics("RangeSlice");
    private static final ClientRequestMetrics partitionSizeMetrics = new ClientRequestMetrics("PartitionSize");
    private static final ClientWriteRequestMetrics writeMetrics = new ClientWriteRequestMetrics("Write");
    private static final CASClientWriteRequestMetrics casWriteMetrics = new CASClientWriteRequestMetrics("CASWrite");
    private static final CASClientRequestMetrics casReadMetrics = new CASClientRequestMetrics("CASRead");
    private static final ViewWriteMetrics viewWriteMetrics = new ViewWriteMetrics("ViewWrite");
    private static final EnumMap<ConsistencyLevel, ClientRequestMetrics> partitionSizeMetricsMap = new EnumMap<>(ConsistencyLevel.class);
    private static final Map<ConsistencyLevel, ClientRequestMetrics> readMetricsMap = new EnumMap<>(ConsistencyLevel.class);
    private static final Map<ConsistencyLevel, ClientWriteRequestMetrics> writeMetricsMap = new EnumMap<>(ConsistencyLevel.class);
    private static final BlacklistMetrics blacklistMetrics = new BlacklistMetrics();

    private static final String DISABLE_SERIAL_READ_LINEARIZABILITY_KEY = "cassandra.unsafe.disable-serial-reads-linearizability";
    private static final boolean disableSerialReadLinearizability =
        Boolean.parseBoolean(System.getProperty(DISABLE_SERIAL_READ_LINEARIZABILITY_KEY, "false"));

    public static final PartitionBlacklist partitionBlacklist = new PartitionBlacklist();
>>>>>>> 0d1750d7

    private static final DenylistMetrics denylistMetrics = new DenylistMetrics(); //TODO alias old metrics

    private static final PartitionDenylist partitionDenylist = new PartitionDenylist();

    private volatile long logBlockingReadRepairAttemptsUntil = Long.MIN_VALUE;

    private StorageProxy()
    {
    }

    static
    {
        MBeanWrapper.instance.registerMBean(instance, MBEAN_NAME);
        HintsService.instance.registerMBean();

        standardWritePerformer = (mutation, targets, responseHandler, localDataCenter) ->
        {
            assert mutation instanceof Mutation;
            sendToHintedReplicas((Mutation) mutation, targets, responseHandler, localDataCenter, Stage.MUTATION);
        };

        /*
         * We execute counter writes in 2 places: either directly in the coordinator node if it is a replica, or
         * in CounterMutationVerbHandler on a replica othewise. The write must be executed on the COUNTER_MUTATION stage
         * but on the latter case, the verb handler already run on the COUNTER_MUTATION stage, so we must not execute the
         * underlying on the stage otherwise we risk a deadlock. Hence two different performer.
         */
        counterWritePerformer = (mutation, targets, responseHandler, localDataCenter) ->
        {
            EndpointsForToken selected = targets.contacts().withoutSelf();
            Replicas.temporaryAssertFull(selected); // TODO CASSANDRA-14548
            counterWriteTask(mutation, targets.withContact(selected), responseHandler, localDataCenter).run();
        };

        counterWriteOnCoordinatorPerformer = (mutation, targets, responseHandler, localDataCenter) ->
        {
            EndpointsForToken selected = targets.contacts().withoutSelf();
            Replicas.temporaryAssertFull(selected); // TODO CASSANDRA-14548
            Stage.COUNTER_MUTATION.executor()
                                  .execute(counterWriteTask(mutation, targets.withContact(selected), responseHandler, localDataCenter));
        };

<<<<<<< HEAD
=======
        for(ConsistencyLevel level : ConsistencyLevel.values())
        {
            readMetricsMap.put(level, new ClientRequestMetrics("Read-" + level.name()));
            writeMetricsMap.put(level, new ClientWriteRequestMetrics("Write-" + level.name()));
            partitionSizeMetricsMap.put(level, new ClientRequestMetrics("PartitionSize-" + level.name()));
        }
>>>>>>> 0d1750d7

        ReadRepairMetrics.init();
    }

    /**
     * Apply @param updates if and only if the current values in the row for @param key
     * match the provided @param conditions.  The algorithm is "raw" Paxos: that is, Paxos
     * minus leader election -- any node in the cluster may propose changes for any row,
     * which (that is, the row) is the unit of values being proposed, not single columns.
     *
     * The Paxos cohort is only the replicas for the given key, not the entire cluster.
     * So we expect performance to be reasonable, but CAS is still intended to be used
     * "when you really need it," not for all your updates.
     *
     * There are three phases to Paxos:
     *  1. Prepare: the coordinator generates a ballot (timeUUID in our case) and asks replicas to (a) promise
     *     not to accept updates from older ballots and (b) tell us about the most recent update it has already
     *     accepted.
     *  2. Accept: if a majority of replicas respond, the coordinator asks replicas to accept the value of the
     *     highest proposal ballot it heard about, or a new value if no in-progress proposals were reported.
     *  3. Commit (Learn): if a majority of replicas acknowledge the accept request, we can commit the new
     *     value.
     *
     *  Commit procedure is not covered in "Paxos Made Simple," and only briefly mentioned in "Paxos Made Live,"
     *  so here is our approach:
     *   3a. The coordinator sends a commit message to all replicas with the ballot and value.
     *   3b. Because of 1-2, this will be the highest-seen commit ballot.  The replicas will note that,
     *       and send it with subsequent promise replies.  This allows us to discard acceptance records
     *       for successfully committed replicas, without allowing incomplete proposals to commit erroneously
     *       later on.
     *
     *  Note that since we are performing a CAS rather than a simple update, we perform a read (of committed
     *  values) between the prepare and accept phases.  This gives us a slightly longer window for another
     *  coordinator to come along and trump our own promise with a newer one but is otherwise safe.
     *
     * @param keyspaceName the keyspace for the CAS
     * @param cfName the column family for the CAS
     * @param key the row key for the row to CAS
     * @param request the conditions for the CAS to apply as well as the update to perform if the conditions hold.
     * @param consistencyForPaxos the consistency for the paxos prepare and propose round. This can only be either SERIAL or LOCAL_SERIAL.
     * @param consistencyForCommit the consistency for write done during the commit phase. This can be anything, except SERIAL or LOCAL_SERIAL.
     *
     * @return null if the operation succeeds in updating the row, or the current values corresponding to conditions.
     * (since, if the CAS doesn't succeed, it means the current value do not match the conditions).
     */
    public static RowIterator cas(String keyspaceName,
                                  String cfName,
                                  DecoratedKey key,
                                  CASRequest request,
                                  ConsistencyLevel consistencyForPaxos,
                                  ConsistencyLevel consistencyForCommit,
                                  ClientState state,
                                  int nowInSeconds,
                                  long queryStartNanoTime)
    throws UnavailableException, IsBootstrappingException, RequestFailureException, RequestTimeoutException, InvalidRequestException, CasWriteUnknownResultException
    {
        final long startTimeForMetrics = nanoTime();
        try
        {
            TableMetadata metadata = Schema.instance.validateTable(keyspaceName, cfName);

            if (DatabaseDescriptor.getEnablePartitionDenylist() && DatabaseDescriptor.getEnableDenylistWrites() && !partitionDenylist.isKeyPermitted(keyspaceName, cfName, key.getKey()))
            {
                denylistMetrics.incrementWritesRejected();
                throw new InvalidRequestException(String.format("Unable to CAS write to denylisted partition [0x%s] in %s/%s",
                                                                key.toString(), keyspaceName, cfName));
            }

            Supplier<Pair<PartitionUpdate, RowIterator>> updateProposer = () ->
            {
                // read the current values and check they validate the conditions
                Tracing.trace("Reading existing values for CAS precondition");
                SinglePartitionReadCommand readCommand = (SinglePartitionReadCommand) request.readCommand(nowInSeconds);
                ConsistencyLevel readConsistency = consistencyForPaxos == ConsistencyLevel.LOCAL_SERIAL ? ConsistencyLevel.LOCAL_QUORUM : ConsistencyLevel.QUORUM;

                FilteredPartition current;
                try (RowIterator rowIter = readOne(readCommand, readConsistency, queryStartNanoTime))
                {
                    current = FilteredPartition.create(rowIter);
                }

                if (!request.appliesTo(current))
                {
                    Tracing.trace("CAS precondition does not match current values {}", current);
                    casWriteMetrics.conditionNotMet.inc();
                    return Pair.create(PartitionUpdate.emptyUpdate(metadata, key), current.rowIterator());
                }

                // Create the desired updates
                PartitionUpdate updates = request.makeUpdates(current, state);

                long size = updates.dataSize();
                casWriteMetrics.mutationSize.update(size);
                writeMetricsForLevel(consistencyForPaxos).mutationSize.update(size);

                // Apply triggers to cas updates. A consideration here is that
                // triggers emit Mutations, and so a given trigger implementation
                // may generate mutations for partitions other than the one this
                // paxos round is scoped for. In this case, TriggerExecutor will
                // validate that the generated mutations are targetted at the same
                // partition as the initial updates and reject (via an
                // InvalidRequestException) any which aren't.
                updates = TriggerExecutor.instance.execute(updates);

                return Pair.create(updates, null);
            };

            return doPaxos(metadata,
                           key,
                           consistencyForPaxos,
                           consistencyForCommit,
                           consistencyForCommit,
                           queryStartNanoTime,
                           casWriteMetrics,
                           updateProposer);

        }
        catch (CasWriteUnknownResultException e)
        {
            casWriteMetrics.unknownResult.mark();
            throw e;
        }
        catch (CasWriteTimeoutException wte)
        {
            casWriteMetrics.timeouts.mark();
            writeMetricsForLevel(consistencyForPaxos).timeouts.mark();
            throw new CasWriteTimeoutException(wte.writeType, wte.consistency, wte.received, wte.blockFor, wte.contentions);
        }
        catch (ReadTimeoutException e)
        {
            casWriteMetrics.timeouts.mark();
            writeMetricsForLevel(consistencyForPaxos).timeouts.mark();
            throw e;
        }
        catch (ReadAbortException e)
        {
            casWriteMetrics.markAbort(e);
            writeMetricsForLevel(consistencyForPaxos).markAbort(e);
            throw e;
        }
        catch (WriteFailureException | ReadFailureException e)
        {
            casWriteMetrics.failures.mark();
            writeMetricsForLevel(consistencyForPaxos).failures.mark();
            throw e;
        }
        catch (UnavailableException e)
        {
            casWriteMetrics.unavailables.mark();
            writeMetricsForLevel(consistencyForPaxos).unavailables.mark();
            throw e;
        }
        finally
        {
            final long latency = nanoTime() - startTimeForMetrics;
            casWriteMetrics.addNano(latency);
            writeMetricsForLevel(consistencyForPaxos).addNano(latency);
        }
    }

    private static void recordCasContention(TableMetadata table,
                                            DecoratedKey key,
                                            CASClientRequestMetrics casMetrics,
                                            int contentions)
    {
        if (contentions == 0)
            return;

        casMetrics.contention.update(contentions);
        Keyspace.open(table.keyspace)
                .getColumnFamilyStore(table.name)
                .metric
                .topCasPartitionContention
                .addSample(key.getKey(), contentions);
    }

    /**
     * Performs the Paxos rounds for a given proposal, retrying when preempted until the timeout.
     *
     * <p>The main 'configurable' of this method is the {@code createUpdateProposal} method: it is called by the method
     * once a ballot has been successfully 'prepared' to generate the update to 'propose' (and commit if the proposal is
     * successful). That method also generates the result that the whole method will return. Note that due to retrying,
     * this method may be called multiple times and does not have to return the same results.
     *
     * @param metadata the table to update with Paxos.
     * @param key the partition updated.
     * @param consistencyForPaxos the serial consistency of the operation (either {@link ConsistencyLevel#SERIAL} or
     *     {@link ConsistencyLevel#LOCAL_SERIAL}).
     * @param consistencyForReplayCommits the consistency for the commit phase of "replayed" in-progress operations.
     * @param consistencyForCommit the consistency for the commit phase of _this_ operation update.
     * @param state the client state.
     * @param queryStartNanoTime the nano time for the start of the query this is part of. This is the base time for
     *     timeouts.
     * @param casMetrics the metrics to update for this operation.
     * @param createUpdateProposal method called after a successful 'prepare' phase to obtain 1) the actual update of
     *     this operation and 2) the result that the whole method should return. This can return {@code null} in the
     *     special where, after having "prepared" (and thus potentially replayed in-progress upgdates), we don't want
     *     to propose anything (the whole method then return {@code null}).
     * @return the second element of the pair returned by {@code createUpdateProposal} (for the last call of that method
     *     if that method is called multiple times due to retries).
     */
    private static RowIterator doPaxos(TableMetadata metadata,
                                       DecoratedKey key,
                                       ConsistencyLevel consistencyForPaxos,
                                       ConsistencyLevel consistencyForReplayCommits,
                                       ConsistencyLevel consistencyForCommit,
                                       long queryStartNanoTime,
                                       CASClientRequestMetrics casMetrics,
                                       Supplier<Pair<PartitionUpdate, RowIterator>> createUpdateProposal)
    throws UnavailableException, IsBootstrappingException, RequestFailureException, RequestTimeoutException, InvalidRequestException
    {
        int contentions = 0;
        Keyspace keyspace = Keyspace.open(metadata.keyspace);
        AbstractReplicationStrategy latestRs = keyspace.getReplicationStrategy();
        try
        {
            consistencyForPaxos.validateForCas();
            consistencyForReplayCommits.validateForCasCommit(latestRs);
            consistencyForCommit.validateForCasCommit(latestRs);

            long timeoutNanos = DatabaseDescriptor.getCasContentionTimeout(NANOSECONDS);
            while (nanoTime() - queryStartNanoTime < timeoutNanos)
            {
                // for simplicity, we'll do a single liveness check at the start of each attempt
                ReplicaPlan.ForPaxosWrite replicaPlan = ReplicaPlans.forPaxos(keyspace, key, consistencyForPaxos);
                latestRs = replicaPlan.replicationStrategy();
                PaxosBallotAndContention pair = beginAndRepairPaxos(queryStartNanoTime,
                                                                    key,
                                                                    metadata,
                                                                    replicaPlan,
                                                                    consistencyForPaxos,
                                                                    consistencyForReplayCommits,
                                                                    casMetrics);

                final UUID ballot = pair.ballot;
                contentions += pair.contentions;

                Pair<PartitionUpdate, RowIterator> proposalPair = createUpdateProposal.get();
                // See method javadoc: null here is code for "stop here and return null".
                if (proposalPair == null)
                    return null;

                Commit proposal = Commit.newProposal(ballot, proposalPair.left);
                Tracing.trace("CAS precondition is met; proposing client-requested updates for {}", ballot);
                if (proposePaxos(proposal, replicaPlan, true, queryStartNanoTime))
                {
                    // We skip committing accepted updates when they are empty. This is an optimization which works
                    // because we also skip replaying those same empty update in beginAndRepairPaxos (see the longer
                    // comment there). As empty update are somewhat common (serial reads and non-applying CAS propose
                    // them), this is worth bothering.
                    if (!proposal.update.isEmpty())
                        commitPaxos(proposal, consistencyForCommit, true, queryStartNanoTime);
                    RowIterator result = proposalPair.right;
                    if (result != null)
                        Tracing.trace("CAS did not apply");
                    else
                        Tracing.trace("CAS applied successfully");
                    return result;
                }

                Tracing.trace("Paxos proposal not accepted (pre-empted by a higher ballot)");
                contentions++;
                Uninterruptibles.sleepUninterruptibly(ThreadLocalRandom.current().nextInt(100), TimeUnit.MILLISECONDS);
                // continue to retry
            }
        }
        catch (CasWriteTimeoutException e)
        {
            // Might be thrown by beginRepairAndPaxos. In that case, any contention that happened within the method and
            // led up to the timeout was not accounted in our local 'contentions' variable and we add it now so it the
            // contention recorded in the finally is correct.
            contentions += e.contentions;
            throw e;
        }
        catch (WriteTimeoutException e)
        {
            // Might be thrown by proposePaxos or commitPaxos
            throw new CasWriteTimeoutException(e.writeType, e.consistency, e.received, e.blockFor, contentions);
        }
        finally
        {
            recordCasContention(metadata, key, casMetrics, contentions);
        }

        throw new CasWriteTimeoutException(WriteType.CAS, consistencyForPaxos, 0, consistencyForPaxos.blockFor(latestRs), contentions);
    }

    /**
     * begin a Paxos session by sending a prepare request and completing any in-progress requests seen in the replies
     *
     * @return the Paxos ballot promised by the replicas if no in-progress requests were seen and a quorum of
     * nodes have seen the mostRecentCommit.  Otherwise, return null.
     */
    private static PaxosBallotAndContention beginAndRepairPaxos(long queryStartNanoTime,
                                                                DecoratedKey key,
                                                                TableMetadata metadata,
                                                                ReplicaPlan.ForPaxosWrite paxosPlan,
                                                                ConsistencyLevel consistencyForPaxos,
                                                                ConsistencyLevel consistencyForCommit,
                                                                CASClientRequestMetrics casMetrics)
    throws WriteTimeoutException, WriteFailureException
    {
        long timeoutNanos = DatabaseDescriptor.getCasContentionTimeout(NANOSECONDS);

        PrepareCallback summary = null;
        int contentions = 0;
        while (nanoTime() - queryStartNanoTime < timeoutNanos)
        {
            // We want a timestamp that is guaranteed to be unique for that node (so that the ballot is globally unique), but if we've got a prepare rejected
            // already we also want to make sure we pick a timestamp that has a chance to be promised, i.e. one that is greater that the most recently known
            // in progress (#5667). Lastly, we don't want to use a timestamp that is older than the last one assigned by ClientState or operations may appear
            // out-of-order (#7801).
            long minTimestampMicrosToUse = summary == null ? Long.MIN_VALUE : 1 + UUIDGen.microsTimestamp(summary.mostRecentInProgressCommit.ballot);
            long ballotMicros = nextBallotTimestampMicros(minTimestampMicrosToUse);
            // Note that ballotMicros is not guaranteed to be unique if two proposal are being handled concurrently by the same coordinator. But we still
            // need ballots to be unique for each proposal so we have to use getRandomTimeUUIDFromMicros.
            UUID ballot = randomBallot(ballotMicros, consistencyForPaxos == SERIAL);

            // prepare
            try
            {
                Tracing.trace("Preparing {}", ballot);
                Commit toPrepare = Commit.newPrepare(key, metadata, ballot);
                summary = preparePaxos(toPrepare, paxosPlan, queryStartNanoTime);
                if (!summary.promised)
                {
                    Tracing.trace("Some replicas have already promised a higher ballot than ours; aborting");
                    contentions++;
                    // sleep a random amount to give the other proposer a chance to finish
                    Uninterruptibles.sleepUninterruptibly(ThreadLocalRandom.current().nextInt(100), MILLISECONDS);
                    continue;
                }

                Commit inProgress = summary.mostRecentInProgressCommit;
                Commit mostRecent = summary.mostRecentCommit;

                // If we have an in-progress ballot greater than the MRC we know, then it's an in-progress round that
                // needs to be completed, so do it.
                // One special case we make is for update that are empty (which are proposed by serial reads and
                // non-applying CAS). While we could handle those as any other updates, we can optimize this somewhat by
                // neither committing those empty updates, nor replaying in-progress ones. The reasoning is this: as the
                // update is empty, we have nothing to apply to storage in the commit phase, so the only reason to commit
                // would be to update the MRC. However, if we skip replaying those empty updates, then we don't need to
                // update the MRC for following updates to make progress (that is, if we didn't had the empty update skip
                // below _but_ skipped updating the MRC on empty updates, then we'd be stuck always proposing that same
                // empty update). And the reason skipping that replay is safe is that when an operation tries to propose
                // an empty value, there can be only 2 cases:
                //  1) the propose succeed, meaning a quorum of nodes accept it, in which case we are guaranteed no earlier
                //     pending operation can ever be replayed (which is what we want to guarantee with the empty update).
                //  2) the propose does not succeed. But then the operation proposing the empty update will not succeed
                //     either (it will retry or ultimately timeout), and we're actually ok if earlier pending operation gets
                //     replayed in that case.
                // Tl;dr, it is safe to skip committing empty updates _as long as_ we also skip replying them below. And
                // doing is more efficient, so we do so.
                if (!inProgress.update.isEmpty() && inProgress.isAfter(mostRecent))
                {
                    Tracing.trace("Finishing incomplete paxos round {}", inProgress);
                    casMetrics.unfinishedCommit.inc();
                    Commit refreshedInProgress = Commit.newProposal(ballot, inProgress.update);
                    if (proposePaxos(refreshedInProgress, paxosPlan, false, queryStartNanoTime))
                    {
                        commitPaxos(refreshedInProgress, consistencyForCommit, false, queryStartNanoTime);
                    }
                    else
                    {
                        Tracing.trace("Some replicas have already promised a higher ballot than ours; aborting");
                        // sleep a random amount to give the other proposer a chance to finish
                        contentions++;
                        Uninterruptibles.sleepUninterruptibly(ThreadLocalRandom.current().nextInt(100), MILLISECONDS);
                    }
                    continue;
                }

                // To be able to propose our value on a new round, we need a quorum of replica to have learn the previous one. Why is explained at:
                // https://issues.apache.org/jira/browse/CASSANDRA-5062?focusedCommentId=13619810&page=com.atlassian.jira.plugin.system.issuetabpanels:comment-tabpanel#comment-13619810)
                // Since we waited for quorum nodes, if some of them haven't seen the last commit (which may just be a timing issue, but may also
                // mean we lost messages), we pro-actively "repair" those nodes, and retry.
                int nowInSec = Ints.checkedCast(TimeUnit.MICROSECONDS.toSeconds(ballotMicros));
                Iterable<InetAddressAndPort> missingMRC = summary.replicasMissingMostRecentCommit(metadata, nowInSec);
                if (Iterables.size(missingMRC) > 0)
                {
                    Tracing.trace("Repairing replicas that missed the most recent commit");
                    sendCommit(mostRecent, missingMRC);
                    // TODO: provided commits don't invalid the prepare we just did above (which they don't), we could just wait
                    // for all the missingMRC to acknowledge this commit and then move on with proposing our value. But that means
                    // adding the ability to have commitPaxos block, which is exactly CASSANDRA-5442 will do. So once we have that
                    // latter ticket, we can pass CL.ALL to the commit above and remove the 'continue'.
                    continue;
                }

                return new PaxosBallotAndContention(ballot, contentions);
            }
            catch (WriteTimeoutException e)
            {
                // We're still doing preparation for the paxos rounds, so we want to use the CAS (see CASSANDRA-8672)
                throw new CasWriteTimeoutException(WriteType.CAS, e.consistency, e.received, e.blockFor, contentions);
            }
        }

        throw new CasWriteTimeoutException(WriteType.CAS, consistencyForPaxos, 0, consistencyForPaxos.blockFor(paxosPlan.replicationStrategy()), contentions);
    }

    /**
     * Unlike commitPaxos, this does not wait for replies
     */
    private static void sendCommit(Commit commit, Iterable<InetAddressAndPort> replicas)
    {
        Message<Commit> message = Message.out(PAXOS_COMMIT_REQ, commit);
        for (InetAddressAndPort target : replicas)
            MessagingService.instance().send(message, target);
    }

    private static PrepareCallback preparePaxos(Commit toPrepare, ReplicaPlan.ForPaxosWrite replicaPlan, long queryStartNanoTime)
    throws WriteTimeoutException
    {
        PrepareCallback callback = new PrepareCallback(toPrepare.update.partitionKey(), toPrepare.update.metadata(), replicaPlan.requiredParticipants(), replicaPlan.consistencyLevel(), queryStartNanoTime);
        Message<Commit> message = Message.out(PAXOS_PREPARE_REQ, toPrepare);

        boolean hasLocalRequest = false;

        for (Replica replica: replicaPlan.contacts())
        {
            if (replica.isSelf())
            {
                hasLocalRequest = true;
                PAXOS_PREPARE_REQ.stage.execute(() -> {
                    try
                    {
                        callback.onResponse(message.responseWith(doPrepare(toPrepare)));
                    }
                    catch (Exception ex)
                    {
                        logger.error("Failed paxos prepare locally", ex);
                    }
                });
            }
            else
            {
                MessagingService.instance().sendWithCallback(message, replica.endpoint(), callback);
            }
        }

        if (hasLocalRequest)
            writeMetrics.localRequests.mark();
        else
            writeMetrics.remoteRequests.mark();

        callback.await();
        return callback;
    }

    /**
     * Propose the {@param proposal} accoding to the {@param replicaPlan}.
     * When {@param backoffIfPartial} is true, the proposer backs off when seeing the proposal being accepted by some but not a quorum.
     * The result of the cooresponding CAS in uncertain as the accepted proposal may or may not be spread to other nodes in later rounds.
     */
    private static boolean proposePaxos(Commit proposal, ReplicaPlan.ForPaxosWrite replicaPlan, boolean backoffIfPartial, long queryStartNanoTime)
    throws WriteTimeoutException, CasWriteUnknownResultException
    {
        ProposeCallback callback = new ProposeCallback(replicaPlan.contacts().size(), replicaPlan.requiredParticipants(), !backoffIfPartial, replicaPlan.consistencyLevel(), queryStartNanoTime);
        Message<Commit> message = Message.out(PAXOS_PROPOSE_REQ, proposal);
        for (Replica replica : replicaPlan.contacts())
        {
            if (replica.isSelf())
            {
                PAXOS_PROPOSE_REQ.stage.execute(() -> {
                    try
                    {
                        Message<Boolean> response = message.responseWith(doPropose(proposal));
                        callback.onResponse(response);
                    }
                    catch (Exception ex)
                    {
                        logger.error("Failed paxos propose locally", ex);
                    }
                });
            }
            else
            {
                MessagingService.instance().sendWithCallback(message, replica.endpoint(), callback);
            }
        }
        callback.await();

        if (callback.isSuccessful())
            return true;

        if (backoffIfPartial && !callback.isFullyRefused())
            throw new CasWriteUnknownResultException(replicaPlan.consistencyLevel(), callback.getAcceptCount(), replicaPlan.requiredParticipants());

        return false;
    }

    private static void commitPaxos(Commit proposal, ConsistencyLevel consistencyLevel, boolean allowHints, long queryStartNanoTime) throws WriteTimeoutException
    {
        boolean shouldBlock = consistencyLevel != ConsistencyLevel.ANY;
        Keyspace keyspace = Keyspace.open(proposal.update.metadata().keyspace);

        Token tk = proposal.update.partitionKey().getToken();

        AbstractWriteResponseHandler<Commit> responseHandler = null;
        // NOTE: this ReplicaPlan is a lie, this usage of ReplicaPlan could do with being clarified - the selected() collection is essentially (I think) never used
        ReplicaPlan.ForTokenWrite replicaPlan = ReplicaPlans.forWrite(keyspace, consistencyLevel, tk, ReplicaPlans.writeAll);
        if (shouldBlock)
        {
            AbstractReplicationStrategy rs = replicaPlan.replicationStrategy();
            responseHandler = rs.getWriteResponseHandler(replicaPlan, null, WriteType.SIMPLE, queryStartNanoTime);
        }

        Message<Commit> message = Message.outWithFlag(PAXOS_COMMIT_REQ, proposal, MessageFlag.CALL_BACK_ON_FAILURE);
        for (Replica replica : replicaPlan.liveAndDown())
        {
            InetAddressAndPort destination = replica.endpoint();
            checkHintOverload(replica);

            if (replicaPlan.isAlive(replica))
            {
                if (shouldBlock)
                {
                    if (replica.isSelf())
                        commitPaxosLocal(replica, message, responseHandler);
                    else
                        MessagingService.instance().sendWriteWithCallback(message, replica, responseHandler, allowHints && shouldHint(replica));
                }
                else
                {
                    MessagingService.instance().send(message, destination);
                }
            }
            else
            {
                if (responseHandler != null)
                {
                    responseHandler.expired();
                }
                if (allowHints && shouldHint(replica))
                {
                    submitHint(proposal.makeMutation(), replica, null);
                }
            }
        }

        if (shouldBlock)
            responseHandler.get();
    }

    /**
     * Commit a PAXOS task locally, and if the task times out rather then submitting a real hint
     * submit a fake one that executes immediately on the mutation stage, but generates the necessary backpressure
     * signal for hints
     */
    private static void commitPaxosLocal(Replica localReplica, final Message<Commit> message, final AbstractWriteResponseHandler<?> responseHandler)
    {
        PAXOS_COMMIT_REQ.stage.maybeExecuteImmediately(new LocalMutationRunnable(localReplica)
        {
            public void runMayThrow()
            {
                try
                {
                    PaxosState.commit(message.payload);
                    if (responseHandler != null)
                        responseHandler.onResponse(null);
                }
                catch (Exception ex)
                {
                    if (!(ex instanceof WriteTimeoutException))
                        logger.error("Failed to apply paxos commit locally : ", ex);
                    responseHandler.onFailure(FBUtilities.getBroadcastAddressAndPort(), RequestFailureReason.forException(ex));
                }
            }

            @Override
            protected Verb verb()
            {
                return PAXOS_COMMIT_REQ;
            }
        });
    }

    private static boolean hasLocalMutation(IMutation mutation)
    {
        return canDoLocalRequest(StorageService.instance.getNaturalEndpointsWithPort(mutation.getKeyspaceName(),
                                                                                     mutation.key().getKey()));
    }

    private static boolean canDoLocalRequest(List<String> endpoints)
    {
        return endpoints.contains(FBUtilities.getBroadcastAddressAndPort().getHostAddressAndPort());
    }

    /**
     * Use this method to have these Mutations applied
     * across all replicas. This method will take care
     * of the possibility of a replica being down and hint
     * the data across to some other replica.
     *
     * @param mutations the mutations to be applied across the replicas
     * @param consistencyLevel the consistency level for the operation
     * @param queryStartNanoTime the value of nanoTime() when the query started to be processed
     */
    public static void mutate(List<? extends IMutation> mutations, ConsistencyLevel consistencyLevel, long queryStartNanoTime)
    throws UnavailableException, OverloadedException, WriteTimeoutException, WriteFailureException
    {
        Tracing.trace("Determining replicas for mutation");
        final String localDataCenter = DatabaseDescriptor.getEndpointSnitch().getLocalDatacenter();

        long startTime = nanoTime();

        List<AbstractWriteResponseHandler<IMutation>> responseHandlers = new ArrayList<>(mutations.size());
        WriteType plainWriteType = mutations.size() <= 1 ? WriteType.SIMPLE : WriteType.UNLOGGED_BATCH;

        try
        {
            for (IMutation mutation : mutations)
            {
                if (hasLocalMutation(mutation))
                    writeMetrics.localRequests.mark();
                else
                    writeMetrics.remoteRequests.mark();

                if (mutation instanceof CounterMutation)
                    responseHandlers.add(mutateCounter((CounterMutation)mutation, localDataCenter, queryStartNanoTime));
                else
                    responseHandlers.add(performWrite(mutation, consistencyLevel, localDataCenter, standardWritePerformer, null, plainWriteType, queryStartNanoTime));
            }

            // upgrade to full quorum any failed cheap quorums
            for (int i = 0 ; i < mutations.size() ; ++i)
            {
                if (!(mutations.get(i) instanceof CounterMutation)) // at the moment, only non-counter writes support cheap quorums
                    responseHandlers.get(i).maybeTryAdditionalReplicas(mutations.get(i), standardWritePerformer, localDataCenter);
            }

            // wait for writes.  throws TimeoutException if necessary
            for (AbstractWriteResponseHandler<IMutation> responseHandler : responseHandlers)
                responseHandler.get();
        }
        catch (WriteTimeoutException|WriteFailureException ex)
        {
            if (consistencyLevel == ConsistencyLevel.ANY)
            {
                hintMutations(mutations);
            }
            else
            {
                if (ex instanceof WriteFailureException)
                {
                    writeMetrics.failures.mark();
                    writeMetricsForLevel(consistencyLevel).failures.mark();
                    WriteFailureException fe = (WriteFailureException)ex;
                    Tracing.trace("Write failure; received {} of {} required replies, failed {} requests",
                                  fe.received, fe.blockFor, fe.failureReasonByEndpoint.size());
                }
                else
                {
                    writeMetrics.timeouts.mark();
                    writeMetricsForLevel(consistencyLevel).timeouts.mark();
                    WriteTimeoutException te = (WriteTimeoutException)ex;
                    Tracing.trace("Write timeout; received {} of {} required replies", te.received, te.blockFor);
                }
                throw ex;
            }
        }
        catch (UnavailableException e)
        {
            writeMetrics.unavailables.mark();
            writeMetricsForLevel(consistencyLevel).unavailables.mark();
            Tracing.trace("Unavailable");
            throw e;
        }
        catch (OverloadedException e)
        {
            writeMetrics.unavailables.mark();
            writeMetricsForLevel(consistencyLevel).unavailables.mark();
            Tracing.trace("Overloaded");
            throw e;
        }
        finally
        {
            long latency = nanoTime() - startTime;
            writeMetrics.addNano(latency);
            writeMetricsForLevel(consistencyLevel).addNano(latency);
            updateCoordinatorWriteLatencyTableMetric(mutations, latency);
        }
    }

    /**
     * Hint all the mutations (except counters, which can't be safely retried).  This means
     * we'll re-hint any successful ones; doesn't seem worth it to track individual success
     * just for this unusual case.
     *
     * Only used for CL.ANY
     *
     * @param mutations the mutations that require hints
     */
    private static void hintMutations(Collection<? extends IMutation> mutations)
    {
        for (IMutation mutation : mutations)
            if (!(mutation instanceof CounterMutation))
                hintMutation((Mutation) mutation);

        Tracing.trace("Wrote hints to satisfy CL.ANY after no replicas acknowledged the write");
    }

    private static void hintMutation(Mutation mutation)
    {
        String keyspaceName = mutation.getKeyspaceName();
        Token token = mutation.key().getToken();

        // local writes can timeout, but cannot be dropped (see LocalMutationRunnable and CASSANDRA-6510),
        // so there is no need to hint or retry.
        EndpointsForToken replicasToHint = ReplicaLayout.forTokenWriteLiveAndDown(Keyspace.open(keyspaceName), token)
                .all()
                .filter(StorageProxy::shouldHint);

        submitHint(mutation, replicasToHint, null);
    }

    public boolean appliesLocally(Mutation mutation)
    {
        String keyspaceName = mutation.getKeyspaceName();
        Token token = mutation.key().getToken();
        InetAddressAndPort local = FBUtilities.getBroadcastAddressAndPort();

        return ReplicaLayout.forTokenWriteLiveAndDown(Keyspace.open(keyspaceName), token)
                .all().endpoints().contains(local);
    }

    /**
     * Use this method to have these Mutations applied
     * across all replicas.
     *
     * @param mutations the mutations to be applied across the replicas
     * @param writeCommitLog if commitlog should be written
     * @param baseComplete time from epoch in ms that the local base mutation was(or will be) completed
     * @param queryStartNanoTime the value of nanoTime() when the query started to be processed
     */
    public static void mutateMV(ByteBuffer dataKey, Collection<Mutation> mutations, boolean writeCommitLog, AtomicLong baseComplete, long queryStartNanoTime)
    throws UnavailableException, OverloadedException, WriteTimeoutException
    {
        Tracing.trace("Determining replicas for mutation");
        final String localDataCenter = DatabaseDescriptor.getEndpointSnitch().getLocalDatacenter();

        long startTime = nanoTime();


        try
        {
            // if we haven't joined the ring, write everything to batchlog because paired replicas may be stale
            final UUID batchUUID = UUIDGen.getTimeUUID();

            if (StorageService.instance.isStarting() || StorageService.instance.isJoining() || StorageService.instance.isMoving())
            {
                BatchlogManager.store(Batch.createLocal(batchUUID, FBUtilities.timestampMicros(),
                                                        mutations), writeCommitLog);
            }
            else
            {
                List<WriteResponseHandlerWrapper> wrappers = new ArrayList<>(mutations.size());
                //non-local mutations rely on the base mutation commit-log entry for eventual consistency
                Set<Mutation> nonLocalMutations = new HashSet<>(mutations);
                Token baseToken = StorageService.instance.getTokenMetadata().partitioner.getToken(dataKey);

                ConsistencyLevel consistencyLevel = ConsistencyLevel.ONE;

                //Since the base -> view replication is 1:1 we only need to store the BL locally
                ReplicaPlan.ForTokenWrite replicaPlan = ReplicaPlans.forLocalBatchlogWrite();
                BatchlogCleanup cleanup = new BatchlogCleanup(mutations.size(),
                                                              () -> asyncRemoveFromBatchlog(replicaPlan, batchUUID));

                // add a handler for each mutation - includes checking availability, but doesn't initiate any writes, yet
                for (Mutation mutation : mutations)
                {
                    if (hasLocalMutation(mutation))
                        writeMetrics.localRequests.mark();
                    else
                        writeMetrics.remoteRequests.mark();

                    String keyspaceName = mutation.getKeyspaceName();
                    Token tk = mutation.key().getToken();
                    AbstractReplicationStrategy replicationStrategy = Keyspace.open(keyspaceName).getReplicationStrategy();
                    Optional<Replica> pairedEndpoint = ViewUtils.getViewNaturalEndpoint(replicationStrategy, baseToken, tk);
                    EndpointsForToken pendingReplicas = StorageService.instance.getTokenMetadata().pendingEndpointsForToken(tk, keyspaceName);

                    // if there are no paired endpoints there are probably range movements going on, so we write to the local batchlog to replay later
                    if (!pairedEndpoint.isPresent())
                    {
                        if (pendingReplicas.isEmpty())
                            logger.warn("Received base materialized view mutation for key {} that does not belong " +
                                        "to this node. There is probably a range movement happening (move or decommission)," +
                                        "but this node hasn't updated its ring metadata yet. Adding mutation to " +
                                        "local batchlog to be replayed later.",
                                        mutation.key());
                        continue;
                    }

                    // When local node is the endpoint we can just apply the mutation locally,
                    // unless there are pending endpoints, in which case we want to do an ordinary
                    // write so the view mutation is sent to the pending endpoint
                    if (pairedEndpoint.get().isSelf() && StorageService.instance.isJoined()
                        && pendingReplicas.isEmpty())
                    {
                        try
                        {
                            mutation.apply(writeCommitLog);
                            nonLocalMutations.remove(mutation);
                            // won't trigger cleanup
                            cleanup.decrement();
                        }
                        catch (Exception exc)
                        {
                            logger.error("Error applying local view update: Mutation (keyspace {}, tables {}, partition key {})",
                                         mutation.getKeyspaceName(), mutation.getTableIds(), mutation.key());
                            throw exc;
                        }
                    }
                    else
                    {
                        ReplicaLayout.ForTokenWrite liveAndDown = ReplicaLayout.forTokenWrite(replicationStrategy,
                                                                                              EndpointsForToken.of(tk, pairedEndpoint.get()),
                                                                                              pendingReplicas);
                        wrappers.add(wrapViewBatchResponseHandler(mutation,
                                                                  consistencyLevel,
                                                                  consistencyLevel,
                                                                  liveAndDown,
                                                                  baseComplete,
                                                                  WriteType.BATCH,
                                                                  cleanup,
                                                                  queryStartNanoTime));
                    }
                }

                // Apply to local batchlog memtable in this thread
                if (!nonLocalMutations.isEmpty())
                    BatchlogManager.store(Batch.createLocal(batchUUID, FBUtilities.timestampMicros(), nonLocalMutations), writeCommitLog);

                // Perform remote writes
                if (!wrappers.isEmpty())
                    asyncWriteBatchedMutations(wrappers, localDataCenter, Stage.VIEW_MUTATION);
            }
        }
        finally
        {
            viewWriteMetrics.addNano(nanoTime() - startTime);
        }
    }

    @SuppressWarnings("unchecked")
    public static void mutateWithTriggers(List<? extends IMutation> mutations,
                                          ConsistencyLevel consistencyLevel,
                                          boolean mutateAtomically,
                                          long queryStartNanoTime)
    throws WriteTimeoutException, WriteFailureException, UnavailableException, OverloadedException, InvalidRequestException
    {
        if (DatabaseDescriptor.getEnablePartitionDenylist() && DatabaseDescriptor.getEnableDenylistWrites())
        {
            for (final IMutation mutation : mutations)
            {
                for (final TableId tid : mutation.getTableIds())
                {
                    if (!partitionDenylist.isKeyPermitted(tid, mutation.key().getKey()))
                    {
                        denylistMetrics.incrementWritesRejected();
                        // While Schema.instance.getTableMetadata() can return a null value, in this case the isKeyPermitted
                        // call above ensures that we cannot have a null associated tid at this point.
                        final TableMetadata tmd = Schema.instance.getTableMetadata(tid);
                        throw new InvalidRequestException(String.format("Unable to write to denylisted partition [0x%s] in %s/%s",
                                                                        mutation.key().toString(), tmd.keyspace, tmd.name));
                    }
                }
            }
        }

        Collection<Mutation> augmented = TriggerExecutor.instance.execute(mutations);

        boolean updatesView = Keyspace.open(mutations.iterator().next().getKeyspaceName())
                              .viewManager
                              .updatesAffectView(mutations, true);

        long size = IMutation.dataSize(mutations);
        writeMetrics.mutationSize.update(size);
        writeMetricsForLevel(consistencyLevel).mutationSize.update(size);

        if (augmented != null)
            mutateAtomically(augmented, consistencyLevel, updatesView, queryStartNanoTime);
        else
        {
            if (mutateAtomically || updatesView)
                mutateAtomically((Collection<Mutation>) mutations, consistencyLevel, updatesView, queryStartNanoTime);
            else
                mutate(mutations, consistencyLevel, queryStartNanoTime);
        }
    }

    /**
     * See mutate. Adds additional steps before and after writing a batch.
     * Before writing the batch (but after doing availability check against the FD for the row replicas):
     *      write the entire batch to a batchlog elsewhere in the cluster.
     * After: remove the batchlog entry (after writing hints for the batch rows, if necessary).
     *
     * @param mutations the Mutations to be applied across the replicas
     * @param consistency_level the consistency level for the operation
     * @param requireQuorumForRemove at least a quorum of nodes will see update before deleting batchlog
     * @param queryStartNanoTime the value of nanoTime() when the query started to be processed
     */
    public static void mutateAtomically(Collection<Mutation> mutations,
                                        ConsistencyLevel consistency_level,
                                        boolean requireQuorumForRemove,
                                        long queryStartNanoTime)
    throws UnavailableException, OverloadedException, WriteTimeoutException
    {
        Tracing.trace("Determining replicas for atomic batch");
        long startTime = nanoTime();

        List<WriteResponseHandlerWrapper> wrappers = new ArrayList<>(mutations.size());

        if (mutations.stream().anyMatch(mutation -> Keyspace.open(mutation.getKeyspaceName()).getReplicationStrategy().hasTransientReplicas()))
            throw new AssertionError("Logged batches are unsupported with transient replication");

        try
        {

            // If we are requiring quorum nodes for removal, we upgrade consistency level to QUORUM unless we already
            // require ALL, or EACH_QUORUM. This is so that *at least* QUORUM nodes see the update.
            ConsistencyLevel batchConsistencyLevel = requireQuorumForRemove
                                                     ? ConsistencyLevel.QUORUM
                                                     : consistency_level;

            switch (consistency_level)
            {
                case ALL:
                case EACH_QUORUM:
                    batchConsistencyLevel = consistency_level;
            }

            ReplicaPlan.ForTokenWrite replicaPlan = ReplicaPlans.forBatchlogWrite(batchConsistencyLevel == ConsistencyLevel.ANY);

            final UUID batchUUID = UUIDGen.getTimeUUID();
            BatchlogCleanup cleanup = new BatchlogCleanup(mutations.size(),
                                                          () -> asyncRemoveFromBatchlog(replicaPlan, batchUUID));

            // add a handler for each mutation - includes checking availability, but doesn't initiate any writes, yet
            for (Mutation mutation : mutations)
            {
                if (hasLocalMutation(mutation))
                    writeMetrics.localRequests.mark();
                else
                    writeMetrics.remoteRequests.mark();

                WriteResponseHandlerWrapper wrapper = wrapBatchResponseHandler(mutation,
                                                                               consistency_level,
                                                                               batchConsistencyLevel,
                                                                               WriteType.BATCH,
                                                                               cleanup,
                                                                               queryStartNanoTime);
                // exit early if we can't fulfill the CL at this time.
                wrappers.add(wrapper);
            }

            // write to the batchlog
            syncWriteToBatchlog(mutations, replicaPlan, batchUUID, queryStartNanoTime);

            // now actually perform the writes and wait for them to complete
            syncWriteBatchedMutations(wrappers, Stage.MUTATION);
        }
        catch (UnavailableException e)
        {
            writeMetrics.unavailables.mark();
            writeMetricsForLevel(consistency_level).unavailables.mark();
            Tracing.trace("Unavailable");
            throw e;
        }
        catch (WriteTimeoutException e)
        {
            writeMetrics.timeouts.mark();
            writeMetricsForLevel(consistency_level).timeouts.mark();
            Tracing.trace("Write timeout; received {} of {} required replies", e.received, e.blockFor);
            throw e;
        }
        catch (WriteFailureException e)
        {
            writeMetrics.failures.mark();
            writeMetricsForLevel(consistency_level).failures.mark();
            Tracing.trace("Write failure; received {} of {} required replies", e.received, e.blockFor);
            throw e;
        }
        finally
        {
            long latency = nanoTime() - startTime;
            writeMetrics.addNano(latency);
            writeMetricsForLevel(consistency_level).addNano(latency);
            updateCoordinatorWriteLatencyTableMetric(mutations, latency);
        }
    }

    private static void updateCoordinatorWriteLatencyTableMetric(Collection<? extends IMutation> mutations, long latency)
    {
        if (null == mutations)
        {
            return;
        }

        try
        {
            //We could potentially pass a callback into performWrite. And add callback provision for mutateCounter or mutateAtomically (sendToHintedEndPoints)
            //However, Trade off between write metric per CF accuracy vs performance hit due to callbacks. Similar issue exists with CoordinatorReadLatency metric.
            mutations.stream()
                     .flatMap(m -> m.getTableIds().stream().map(tableId -> Keyspace.open(m.getKeyspaceName()).getColumnFamilyStore(tableId)))
                     .distinct()
                     .forEach(store -> store.metric.coordinatorWriteLatency.update(latency, TimeUnit.NANOSECONDS));
        }
        catch (Exception ex)
        {
            logger.warn("Exception occurred updating coordinatorWriteLatency metric", ex);
        }
    }

    private static void syncWriteToBatchlog(Collection<Mutation> mutations, ReplicaPlan.ForTokenWrite replicaPlan, UUID uuid, long queryStartNanoTime)
    throws WriteTimeoutException, WriteFailureException
    {
        WriteResponseHandler<?> handler = new WriteResponseHandler(replicaPlan,
                                                                   WriteType.BATCH_LOG,
                                                                   queryStartNanoTime);

        Batch batch = Batch.createLocal(uuid, FBUtilities.timestampMicros(), mutations);
        Message<Batch> message = Message.out(BATCH_STORE_REQ, batch);
        for (Replica replica : replicaPlan.liveAndDown())
        {
            logger.trace("Sending batchlog store request {} to {} for {} mutations", batch.id, replica, batch.size());

            if (replica.isSelf())
                performLocally(Stage.MUTATION, replica, () -> BatchlogManager.store(batch), handler);
            else
                MessagingService.instance().sendWithCallback(message, replica.endpoint(), handler);
        }
        handler.get();
    }

    private static void asyncRemoveFromBatchlog(ReplicaPlan.ForTokenWrite replicaPlan, UUID uuid)
    {
        Message<UUID> message = Message.out(Verb.BATCH_REMOVE_REQ, uuid);
        for (Replica target : replicaPlan.contacts())
        {
            if (logger.isTraceEnabled())
                logger.trace("Sending batchlog remove request {} to {}", uuid, target);

            if (target.isSelf())
                performLocally(Stage.MUTATION, target, () -> BatchlogManager.remove(uuid));
            else
                MessagingService.instance().send(message, target.endpoint());
        }
    }

    private static void asyncWriteBatchedMutations(List<WriteResponseHandlerWrapper> wrappers, String localDataCenter, Stage stage)
    {
        for (WriteResponseHandlerWrapper wrapper : wrappers)
        {
            Replicas.temporaryAssertFull(wrapper.handler.replicaPlan.liveAndDown());  // TODO: CASSANDRA-14549
            ReplicaPlan.ForTokenWrite replicas = wrapper.handler.replicaPlan.withContact(wrapper.handler.replicaPlan.liveAndDown());

            try
            {
                sendToHintedReplicas(wrapper.mutation, replicas, wrapper.handler, localDataCenter, stage);
            }
            catch (OverloadedException | WriteTimeoutException e)
            {
                wrapper.handler.onFailure(FBUtilities.getBroadcastAddressAndPort(), RequestFailureReason.forException(e));
            }
        }
    }

    private static void syncWriteBatchedMutations(List<WriteResponseHandlerWrapper> wrappers, Stage stage)
    throws WriteTimeoutException, OverloadedException
    {
        String localDataCenter = DatabaseDescriptor.getEndpointSnitch().getLocalDatacenter();

        for (WriteResponseHandlerWrapper wrapper : wrappers)
        {
            EndpointsForToken sendTo = wrapper.handler.replicaPlan.liveAndDown();
            Replicas.temporaryAssertFull(sendTo); // TODO: CASSANDRA-14549
            sendToHintedReplicas(wrapper.mutation, wrapper.handler.replicaPlan.withContact(sendTo), wrapper.handler, localDataCenter, stage);
        }

        for (WriteResponseHandlerWrapper wrapper : wrappers)
            wrapper.handler.get();
    }

    /**
     * Perform the write of a mutation given a WritePerformer.
     * Gather the list of write endpoints, apply locally and/or forward the mutation to
     * said write endpoint (deletaged to the actual WritePerformer) and wait for the
     * responses based on consistency level.
     *
     * @param mutation the mutation to be applied
     * @param consistencyLevel the consistency level for the write operation
     * @param performer the WritePerformer in charge of appliying the mutation
     * given the list of write endpoints (either standardWritePerformer for
     * standard writes or counterWritePerformer for counter writes).
     * @param callback an optional callback to be run if and when the write is
     * @param queryStartNanoTime the value of nanoTime() when the query started to be processed
     */
    public static AbstractWriteResponseHandler<IMutation> performWrite(IMutation mutation,
                                                                       ConsistencyLevel consistencyLevel,
                                                                       String localDataCenter,
                                                                       WritePerformer performer,
                                                                       Runnable callback,
                                                                       WriteType writeType,
                                                                       long queryStartNanoTime)
    {
        String keyspaceName = mutation.getKeyspaceName();
        Keyspace keyspace = Keyspace.open(keyspaceName);
        Token tk = mutation.key().getToken();

        ReplicaPlan.ForTokenWrite replicaPlan = ReplicaPlans.forWrite(keyspace, consistencyLevel, tk, ReplicaPlans.writeNormal);
        AbstractReplicationStrategy rs = replicaPlan.replicationStrategy();
        AbstractWriteResponseHandler<IMutation> responseHandler = rs.getWriteResponseHandler(replicaPlan, callback, writeType, queryStartNanoTime);

        performer.apply(mutation, replicaPlan, responseHandler, localDataCenter);
        return responseHandler;
    }

    // same as performWrites except does not initiate writes (but does perform availability checks).
    private static WriteResponseHandlerWrapper wrapBatchResponseHandler(Mutation mutation,
                                                                        ConsistencyLevel consistencyLevel,
                                                                        ConsistencyLevel batchConsistencyLevel,
                                                                        WriteType writeType,
                                                                        BatchlogResponseHandler.BatchlogCleanup cleanup,
                                                                        long queryStartNanoTime)
    {
        Keyspace keyspace = Keyspace.open(mutation.getKeyspaceName());
        Token tk = mutation.key().getToken();

        ReplicaPlan.ForTokenWrite replicaPlan = ReplicaPlans.forWrite(keyspace, consistencyLevel, tk, ReplicaPlans.writeNormal);
        AbstractReplicationStrategy rs = replicaPlan.replicationStrategy();
        AbstractWriteResponseHandler<IMutation> writeHandler = rs.getWriteResponseHandler(replicaPlan,null, writeType, queryStartNanoTime);
        BatchlogResponseHandler<IMutation> batchHandler = new BatchlogResponseHandler<>(writeHandler, batchConsistencyLevel.blockFor(rs), cleanup, queryStartNanoTime);
        return new WriteResponseHandlerWrapper(batchHandler, mutation);
    }

    /**
     * Same as performWrites except does not initiate writes (but does perform availability checks).
     * Keeps track of ViewWriteMetrics
     */
    private static WriteResponseHandlerWrapper wrapViewBatchResponseHandler(Mutation mutation,
                                                                            ConsistencyLevel consistencyLevel,
                                                                            ConsistencyLevel batchConsistencyLevel,
                                                                            ReplicaLayout.ForTokenWrite liveAndDown,
                                                                            AtomicLong baseComplete,
                                                                            WriteType writeType,
                                                                            BatchlogResponseHandler.BatchlogCleanup cleanup,
                                                                            long queryStartNanoTime)
    {
        Keyspace keyspace = Keyspace.open(mutation.getKeyspaceName());
        ReplicaPlan.ForTokenWrite replicaPlan = ReplicaPlans.forWrite(keyspace, consistencyLevel, liveAndDown, ReplicaPlans.writeAll);
        AbstractReplicationStrategy replicationStrategy = replicaPlan.replicationStrategy();
        AbstractWriteResponseHandler<IMutation> writeHandler = replicationStrategy.getWriteResponseHandler(replicaPlan, () -> {
            long delay = Math.max(0, currentTimeMillis() - baseComplete.get());
            viewWriteMetrics.viewWriteLatency.update(delay, MILLISECONDS);
        }, writeType, queryStartNanoTime);
        BatchlogResponseHandler<IMutation> batchHandler = new ViewWriteMetricsWrapped(writeHandler, batchConsistencyLevel.blockFor(replicationStrategy), cleanup, queryStartNanoTime);
        return new WriteResponseHandlerWrapper(batchHandler, mutation);
    }

    // used by atomic_batch_mutate to decouple availability check from the write itself, caches consistency level and endpoints.
    private static class WriteResponseHandlerWrapper
    {
        final BatchlogResponseHandler<IMutation> handler;
        final Mutation mutation;

        WriteResponseHandlerWrapper(BatchlogResponseHandler<IMutation> handler, Mutation mutation)
        {
            this.handler = handler;
            this.mutation = mutation;
        }
    }

    /**
     * Send the mutations to the right targets, write it locally if it corresponds or writes a hint when the node
     * is not available.
     *
     * Note about hints:
     * <pre>
     * {@code
     * | Hinted Handoff | Consist. Level |
     * | on             |       >=1      | --> wait for hints. We DO NOT notify the handler with handler.response() for hints;
     * | on             |       ANY      | --> wait for hints. Responses count towards consistency.
     * | off            |       >=1      | --> DO NOT fire hints. And DO NOT wait for them to complete.
     * | off            |       ANY      | --> DO NOT fire hints. And DO NOT wait for them to complete.
     * }
     * </pre>
     *
     * @throws OverloadedException if the hints cannot be written/enqueued
     */
    public static void sendToHintedReplicas(final Mutation mutation,
                                            ReplicaPlan.ForTokenWrite plan,
                                            AbstractWriteResponseHandler<IMutation> responseHandler,
                                            String localDataCenter,
                                            Stage stage)
    throws OverloadedException
    {
        // this dc replicas:
        Collection<Replica> localDc = null;
        // extra-datacenter replicas, grouped by dc
        Map<String, Collection<Replica>> dcGroups = null;
        // only need to create a Message for non-local writes
        Message<Mutation> message = null;

        boolean insertLocal = false;
        Replica localReplica = null;
        Collection<Replica> endpointsToHint = null;

        List<InetAddressAndPort> backPressureHosts = null;

        for (Replica destination : plan.contacts())
        {
            checkHintOverload(destination);

            if (plan.isAlive(destination))
            {
                if (destination.isSelf())
                {
                    insertLocal = true;
                    localReplica = destination;
                }
                else
                {
                    // belongs on a different server
                    if (message == null)
                        message = Message.outWithFlag(MUTATION_REQ, mutation, MessageFlag.CALL_BACK_ON_FAILURE);

                    String dc = DatabaseDescriptor.getEndpointSnitch().getDatacenter(destination);

                    // direct writes to local DC or old Cassandra versions
                    // (1.1 knows how to forward old-style String message IDs; updated to int in 2.0)
                    if (localDataCenter.equals(dc))
                    {
                        if (localDc == null)
                            localDc = new ArrayList<>(plan.contacts().size());

                        localDc.add(destination);
                    }
                    else
                    {
                        if (dcGroups == null)
                            dcGroups = new HashMap<>();

                        Collection<Replica> messages = dcGroups.get(dc);
                        if (messages == null)
                            messages = dcGroups.computeIfAbsent(dc, (v) -> new ArrayList<>(3)); // most DCs will have <= 3 replicas

                        messages.add(destination);
                    }

                    if (backPressureHosts == null)
                        backPressureHosts = new ArrayList<>(plan.contacts().size());

                    backPressureHosts.add(destination.endpoint());
                }
            }
            else
            {
                //Immediately mark the response as expired since the request will not be sent
                responseHandler.expired();
                if (shouldHint(destination))
                {
                    if (endpointsToHint == null)
                        endpointsToHint = new ArrayList<>();

                    endpointsToHint.add(destination);
                }
            }
        }

        if (endpointsToHint != null)
            submitHint(mutation, EndpointsForToken.copyOf(mutation.key().getToken(), endpointsToHint), responseHandler);

        if (insertLocal)
        {
            Preconditions.checkNotNull(localReplica);
            performLocally(stage, localReplica, mutation::apply, responseHandler);
        }

        if (localDc != null)
        {
            for (Replica destination : localDc)
                MessagingService.instance().sendWriteWithCallback(message, destination, responseHandler, true);
        }
        if (dcGroups != null)
        {
            // for each datacenter, send the message to one node to relay the write to other replicas
            for (Collection<Replica> dcTargets : dcGroups.values())
                sendMessagesToNonlocalDC(message, EndpointsForToken.copyOf(mutation.key().getToken(), dcTargets), responseHandler);
        }
    }

    private static void checkHintOverload(Replica destination)
    {
        // avoid OOMing due to excess hints.  we need to do this check even for "live" nodes, since we can
        // still generate hints for those if it's overloaded or simply dead but not yet known-to-be-dead.
        // The idea is that if we have over maxHintsInProgress hints in flight, this is probably due to
        // a small number of nodes causing problems, so we should avoid shutting down writes completely to
        // healthy nodes.  Any node with no hintsInProgress is considered healthy.
        if (StorageMetrics.totalHintsInProgress.getCount() > maxHintsInProgress
                && (getHintsInProgressFor(destination.endpoint()).get() > 0 && shouldHint(destination)))
        {
            throw new OverloadedException("Too many in flight hints: " + StorageMetrics.totalHintsInProgress.getCount() +
                                          " destination: " + destination +
                                          " destination hints: " + getHintsInProgressFor(destination.endpoint()).get());
        }
    }

    /*
     * Send the message to the first replica of targets, and have it forward the message to others in its DC
     */
    private static void sendMessagesToNonlocalDC(Message<? extends IMutation> message,
                                                 EndpointsForToken targets,
                                                 AbstractWriteResponseHandler<IMutation> handler)
    {
        final Replica target;

        if (targets.size() > 1)
        {
            target = targets.get(ThreadLocalRandom.current().nextInt(0, targets.size()));
            EndpointsForToken forwardToReplicas = targets.filter(r -> r != target, targets.size());

            for (Replica replica : forwardToReplicas)
            {
                MessagingService.instance().callbacks.addWithExpiration(handler, message, replica, handler.replicaPlan.consistencyLevel(), true);
                logger.trace("Adding FWD message to {}@{}", message.id(), replica);
            }

            // starting with 4.0, use the same message id for all replicas
            long[] messageIds = new long[forwardToReplicas.size()];
            Arrays.fill(messageIds, message.id());

            message = message.withForwardTo(new ForwardingInfo(forwardToReplicas.endpointList(), messageIds));
        }
        else
        {
            target = targets.get(0);
        }

        MessagingService.instance().sendWriteWithCallback(message, target, handler, true);
        logger.trace("Sending message to {}@{}", message.id(), target);
    }

    private static void performLocally(Stage stage, Replica localReplica, final Runnable runnable)
    {
        stage.maybeExecuteImmediately(new LocalMutationRunnable(localReplica)
        {
            public void runMayThrow()
            {
                try
                {
                    runnable.run();
                }
                catch (Exception ex)
                {
                    logger.error("Failed to apply mutation locally : ", ex);
                }
            }

            @Override
            protected Verb verb()
            {
                return Verb.MUTATION_REQ;
            }
        });
    }

    private static void performLocally(Stage stage, Replica localReplica, final Runnable runnable, final RequestCallback<?> handler)
    {
        stage.maybeExecuteImmediately(new LocalMutationRunnable(localReplica)
        {
            public void runMayThrow()
            {
                try
                {
                    runnable.run();
                    handler.onResponse(null);
                }
                catch (Exception ex)
                {
                    if (!(ex instanceof WriteTimeoutException))
                        logger.error("Failed to apply mutation locally : ", ex);
                    handler.onFailure(FBUtilities.getBroadcastAddressAndPort(), RequestFailureReason.forException(ex));
                }
            }

            @Override
            protected Verb verb()
            {
                return Verb.MUTATION_REQ;
            }
        });
    }

    /**
     * Handle counter mutation on the coordinator host.
     *
     * A counter mutation needs to first be applied to a replica (that we'll call the leader for the mutation) before being
     * replicated to the other endpoint. To achieve so, there is two case:
     *   1) the coordinator host is a replica: we proceed to applying the update locally and replicate throug
     *   applyCounterMutationOnCoordinator
     *   2) the coordinator is not a replica: we forward the (counter)mutation to a chosen replica (that will proceed through
     *   applyCounterMutationOnLeader upon receive) and wait for its acknowledgment.
     *
     * Implementation note: We check if we can fulfill the CL on the coordinator host even if he is not a replica to allow
     * quicker response and because the WriteResponseHandlers don't make it easy to send back an error. We also always gather
     * the write latencies at the coordinator node to make gathering point similar to the case of standard writes.
     */
    public static AbstractWriteResponseHandler<IMutation> mutateCounter(CounterMutation cm, String localDataCenter, long queryStartNanoTime) throws UnavailableException, OverloadedException
    {
        Replica replica = findSuitableReplica(cm.getKeyspaceName(), cm.key(), localDataCenter, cm.consistency());

        if (replica.isSelf())
        {
            return applyCounterMutationOnCoordinator(cm, localDataCenter, queryStartNanoTime);
        }
        else
        {
            // Exit now if we can't fulfill the CL here instead of forwarding to the leader replica
            String keyspaceName = cm.getKeyspaceName();
            Keyspace keyspace = Keyspace.open(keyspaceName);
            Token tk = cm.key().getToken();

            // we build this ONLY to perform the sufficiency check that happens on construction
            ReplicaPlans.forWrite(keyspace, cm.consistency(), tk, ReplicaPlans.writeAll);

            // Forward the actual update to the chosen leader replica
            AbstractWriteResponseHandler<IMutation> responseHandler = new WriteResponseHandler<>(ReplicaPlans.forForwardingCounterWrite(keyspace, tk, replica),
                                                                                                 WriteType.COUNTER, queryStartNanoTime);

            Tracing.trace("Enqueuing counter update to {}", replica);
            Message message = Message.outWithFlag(Verb.COUNTER_MUTATION_REQ, cm, MessageFlag.CALL_BACK_ON_FAILURE);
            MessagingService.instance().sendWriteWithCallback(message, replica, responseHandler, false);
            return responseHandler;
        }
    }

    /**
     * Find a suitable replica as leader for counter update.
     * For now, we pick a random replica in the local DC (or ask the snitch if
     * there is no replica alive in the local DC).
     * TODO: if we track the latency of the counter writes (which makes sense
     * contrarily to standard writes since there is a read involved), we could
     * trust the dynamic snitch entirely, which may be a better solution. It
     * is unclear we want to mix those latencies with read latencies, so this
     * may be a bit involved.
     */
    private static Replica findSuitableReplica(String keyspaceName, DecoratedKey key, String localDataCenter, ConsistencyLevel cl) throws UnavailableException
    {
        Keyspace keyspace = Keyspace.open(keyspaceName);
        IEndpointSnitch snitch = DatabaseDescriptor.getEndpointSnitch();
        AbstractReplicationStrategy replicationStrategy = keyspace.getReplicationStrategy();
        EndpointsForToken replicas = replicationStrategy.getNaturalReplicasForToken(key);

        // CASSANDRA-13043: filter out those endpoints not accepting clients yet, maybe because still bootstrapping
        replicas = replicas.filter(replica -> StorageService.instance.isRpcReady(replica.endpoint()));

        // TODO have a way to compute the consistency level
        if (replicas.isEmpty())
            throw UnavailableException.create(cl, cl.blockFor(replicationStrategy), 0);

        List<Replica> localReplicas = new ArrayList<>(replicas.size());

        for (Replica replica : replicas)
            if (snitch.getDatacenter(replica).equals(localDataCenter))
                localReplicas.add(replica);

        if (localReplicas.isEmpty())
        {
            // If the consistency required is local then we should not involve other DCs
            if (cl.isDatacenterLocal())
                throw UnavailableException.create(cl, cl.blockFor(replicationStrategy), 0);

            // No endpoint in local DC, pick the closest endpoint according to the snitch
            replicas = snitch.sortedByProximity(FBUtilities.getBroadcastAddressAndPort(), replicas);
            return replicas.get(0);
        }

        return localReplicas.get(ThreadLocalRandom.current().nextInt(localReplicas.size()));
    }

    // Must be called on a replica of the mutation. This replica becomes the
    // leader of this mutation.
    public static AbstractWriteResponseHandler<IMutation> applyCounterMutationOnLeader(CounterMutation cm, String localDataCenter, Runnable callback, long queryStartNanoTime)
    throws UnavailableException, OverloadedException
    {
        return performWrite(cm, cm.consistency(), localDataCenter, counterWritePerformer, callback, WriteType.COUNTER, queryStartNanoTime);
    }

    // Same as applyCounterMutationOnLeader but must with the difference that it use the MUTATION stage to execute the write (while
    // applyCounterMutationOnLeader assumes it is on the MUTATION stage already)
    public static AbstractWriteResponseHandler<IMutation> applyCounterMutationOnCoordinator(CounterMutation cm, String localDataCenter, long queryStartNanoTime)
    throws UnavailableException, OverloadedException
    {
        return performWrite(cm, cm.consistency(), localDataCenter, counterWriteOnCoordinatorPerformer, null, WriteType.COUNTER, queryStartNanoTime);
    }

    private static Runnable counterWriteTask(final IMutation mutation,
                                             final ReplicaPlan.ForTokenWrite replicaPlan,
                                             final AbstractWriteResponseHandler<IMutation> responseHandler,
                                             final String localDataCenter)
    {
        return new DroppableRunnable(Verb.COUNTER_MUTATION_REQ)
        {
            @Override
            public void runMayThrow() throws OverloadedException, WriteTimeoutException
            {
                assert mutation instanceof CounterMutation;

                Mutation result = ((CounterMutation) mutation).applyCounterMutation();
                responseHandler.onResponse(null);
                sendToHintedReplicas(result, replicaPlan, responseHandler, localDataCenter, Stage.COUNTER_MUTATION);
            }
        };
    }

    private static boolean systemKeyspaceQuery(List<? extends ReadCommand> cmds)
    {
        for (ReadCommand cmd : cmds)
            if (!SchemaConstants.isLocalSystemKeyspace(cmd.metadata().keyspace))
                return false;
        return true;
    }

    public static RowIterator readOne(SinglePartitionReadCommand command, ConsistencyLevel consistencyLevel, long queryStartNanoTime)
    throws UnavailableException, IsBootstrappingException, ReadFailureException, ReadTimeoutException, InvalidRequestException
    {
        return readOne(command, consistencyLevel, null, queryStartNanoTime);
    }

    public static RowIterator readOne(SinglePartitionReadCommand command, ConsistencyLevel consistencyLevel, ClientState state, long queryStartNanoTime)
    throws UnavailableException, IsBootstrappingException, ReadFailureException, ReadTimeoutException, InvalidRequestException
    {
        return PartitionIterators.getOnlyElement(read(SinglePartitionReadCommand.Group.one(command), consistencyLevel, state, queryStartNanoTime), command);
    }

    public static PartitionIterator read(SinglePartitionReadCommand.Group group, ConsistencyLevel consistencyLevel, long queryStartNanoTime)
    throws UnavailableException, IsBootstrappingException, ReadFailureException, ReadTimeoutException, InvalidRequestException
    {
        // When using serial CL, the ClientState should be provided
        assert !consistencyLevel.isSerialConsistency();
        return read(group, consistencyLevel, null, queryStartNanoTime);
    }

    /**
     * Performs the actual reading of a row out of the StorageService, fetching
     * a specific set of column names from a given column family.
     */
    public static PartitionIterator read(SinglePartitionReadCommand.Group group, ConsistencyLevel consistencyLevel, ClientState state, long queryStartNanoTime)
    throws UnavailableException, IsBootstrappingException, ReadFailureException, ReadTimeoutException, InvalidRequestException
    {
        if (StorageService.instance.isBootstrapMode() && !systemKeyspaceQuery(group.queries))
        {
            readMetrics.unavailables.mark();
            readMetricsForLevel(consistencyLevel).unavailables.mark();
            IsBootstrappingException exception = new IsBootstrappingException();
            logRequestException(exception, group.queries);
            throw exception;
        }

        if (DatabaseDescriptor.getEnablePartitionDenylist() && DatabaseDescriptor.getEnableDenylistReads())
        {
            for (SinglePartitionReadCommand command : group.queries)
            {
                if (!partitionDenylist.isKeyPermitted(command.metadata().id, command.partitionKey().getKey()))
                {
                    denylistMetrics.incrementReadsRejected();
                    throw new InvalidRequestException(String.format("Unable to read denylisted partition [0x%s] in %s/%s",
                                                                    command.partitionKey().toString(), command.metadata().keyspace, command.metadata().name));
                }
            }
        }

        return consistencyLevel.isSerialConsistency()
             ? readWithPaxos(group, consistencyLevel, state, queryStartNanoTime)
             : readRegular(group, consistencyLevel, queryStartNanoTime);
    }

    private static PartitionIterator readWithPaxos(SinglePartitionReadCommand.Group group, ConsistencyLevel consistencyLevel, ClientState state, long queryStartNanoTime)
    throws InvalidRequestException, UnavailableException, ReadFailureException, ReadTimeoutException
    {
        assert state != null;
        if (group.queries.size() > 1)
            throw new InvalidRequestException("SERIAL/LOCAL_SERIAL consistency may only be requested for one partition at a time");

        long start = nanoTime();
        SinglePartitionReadCommand command = group.queries.get(0);
        TableMetadata metadata = command.metadata();
        DecoratedKey key = command.partitionKey();
        // calculate the blockFor before repair any paxos round to avoid RS being altered in between.
        int blockForRead = consistencyLevel.blockFor(Keyspace.open(metadata.keyspace).getReplicationStrategy());

        PartitionIterator result = null;
        try
        {
            final ConsistencyLevel consistencyForReplayCommitsOrFetch = consistencyLevel == ConsistencyLevel.LOCAL_SERIAL
                                                                        ? ConsistencyLevel.LOCAL_QUORUM
                                                                        : ConsistencyLevel.QUORUM;

            try
            {
                // Commit an empty update to make sure all in-progress updates that should be finished first is, _and_
                // that no other in-progress can get resurrected.
                Supplier<Pair<PartitionUpdate, RowIterator>> updateProposer =
                    Paxos.getPaxosVariant() == Config.PaxosVariant.v1_without_linearizable_reads
                    ? () -> null
                    : () -> Pair.create(PartitionUpdate.emptyUpdate(metadata, key), null);
                // When replaying, we commit at quorum/local quorum, as we want to be sure the following read (done at
                // quorum/local_quorum) sees any replayed updates. Our own update is however empty, and those don't even
                // get committed due to an optimiation described in doPaxos/beingRepairAndPaxos, so the commit
                // consistency is irrelevant (we use ANY just to emphasis that we don't wait on our commit).
                doPaxos(metadata,
                        key,
                        consistencyLevel,
                        consistencyForReplayCommitsOrFetch,
                        ConsistencyLevel.ANY,
                        start,
                        casReadMetrics,
                        updateProposer);
            }
            catch (WriteTimeoutException e)
            {
                throw new ReadTimeoutException(consistencyLevel, 0, blockForRead, false);
            }
            catch (WriteFailureException e)
            {
                throw new ReadFailureException(consistencyLevel, e.received, e.blockFor, false, e.failureReasonByEndpoint);
            }

            result = fetchRows(group.queries, consistencyForReplayCommitsOrFetch, queryStartNanoTime);
        }
        catch (UnavailableException e)
        {
            readMetrics.unavailables.mark();
            casReadMetrics.unavailables.mark();
            readMetricsForLevel(consistencyLevel).unavailables.mark();
            logRequestException(e, group.queries);
            throw e;
        }
        catch (ReadTimeoutException e)
        {
            readMetrics.timeouts.mark();
            casReadMetrics.timeouts.mark();
            readMetricsForLevel(consistencyLevel).timeouts.mark();
            logRequestException(e, group.queries);
            throw e;
        }
        catch (ReadAbortException e)
        {
            readMetrics.markAbort(e);
            casReadMetrics.markAbort(e);
            readMetricsForLevel(consistencyLevel).markAbort(e);
            throw e;
        }
        catch (ReadFailureException e)
        {
            readMetrics.failures.mark();
            casReadMetrics.failures.mark();
            readMetricsForLevel(consistencyLevel).failures.mark();
            throw e;
        }
        finally
        {
            long latency = nanoTime() - start;
            readMetrics.addNano(latency);
            casReadMetrics.addNano(latency);
            readMetricsForLevel(consistencyLevel).addNano(latency);
            Keyspace.open(metadata.keyspace).getColumnFamilyStore(metadata.name).metric.coordinatorReadLatency.update(latency, TimeUnit.NANOSECONDS);
        }

        return result;
    }

    @SuppressWarnings("resource")
    private static PartitionIterator readRegular(SinglePartitionReadCommand.Group group, ConsistencyLevel consistencyLevel, long queryStartNanoTime)
    throws UnavailableException, ReadFailureException, ReadTimeoutException
    {
        long start = nanoTime();
        try
        {
            PartitionIterator result = fetchRows(group.queries, consistencyLevel, queryStartNanoTime);
            // Note that the only difference between the command in a group must be the partition key on which
            // they applied.
            boolean enforceStrictLiveness = group.queries.get(0).metadata().enforceStrictLiveness();
            // If we have more than one command, then despite each read command honoring the limit, the total result
            // might not honor it and so we should enforce it
            if (group.queries.size() > 1)
                result = group.limits().filter(result, group.nowInSec(), group.selectsFullPartition(), enforceStrictLiveness);
            return result;
        }
        catch (UnavailableException e)
        {
            readMetrics.unavailables.mark();
            readMetricsForLevel(consistencyLevel).unavailables.mark();
            logRequestException(e, group.queries);
            throw e;
        }
        catch (ReadTimeoutException e)
        {
            readMetrics.timeouts.mark();
            readMetricsForLevel(consistencyLevel).timeouts.mark();
            logRequestException(e, group.queries);
            throw e;
        }
        catch (ReadAbortException e)
        {
            recordReadRegularAbort(consistencyLevel, e);
            throw e;
        }
        catch (ReadFailureException e)
        {
            readMetrics.failures.mark();
            readMetricsForLevel(consistencyLevel).failures.mark();
            throw e;
        }
        finally
        {
            long latency = nanoTime() - start;
            readMetrics.addNano(latency);
            readMetricsForLevel(consistencyLevel).addNano(latency);
            // TODO avoid giving every command the same latency number.  Can fix this in CASSADRA-5329
            for (ReadCommand command : group.queries)
                Keyspace.openAndGetStore(command.metadata()).metric.coordinatorReadLatency.update(latency, TimeUnit.NANOSECONDS);
        }
    }

    public static void recordReadRegularAbort(ConsistencyLevel consistencyLevel, Throwable cause)
    {
        readMetrics.markAbort(cause);
        readMetricsForLevel(consistencyLevel).markAbort(cause);
    }

    public static PartitionIterator concatAndBlockOnRepair(List<PartitionIterator> iterators, List<ReadRepair<?, ?>> repairs)
    {
        PartitionIterator concatenated = PartitionIterators.concat(iterators);

        if (repairs.isEmpty())
            return concatenated;

        return new PartitionIterator()
        {
            public void close()
            {
                concatenated.close();
                repairs.forEach(ReadRepair::maybeSendAdditionalWrites);
                repairs.forEach(ReadRepair::awaitWrites);
            }

            public boolean hasNext()
            {
                return concatenated.hasNext();
            }

            public RowIterator next()
            {
                return concatenated.next();
            }
        };
    }

    public static Map<InetAddressAndPort, Long> fetchPartitionSize(PartitionSizeCommand command, ConsistencyLevel cl, long queryStartNanoTime) throws ReadTimeoutException, UnavailableException
    {
        long start = System.nanoTime();
        Keyspace keyspace = Keyspace.open(command.keyspace);
        ColumnFamilyStore cfs = keyspace.getColumnFamilyStore(command.table);

        Token token = cfs.decorateKey(command.key).getToken();
        try
        {
            ReplicaPlan.Shared sharedReplicaPlan = ReplicaPlan.shared(ReplicaPlans.forRead(keyspace, token, cl, SpeculativeRetryPolicy.fromString("never")));

            PartitionSizeCallback callback = new PartitionSizeCallback(sharedReplicaPlan, queryStartNanoTime);
            Message<PartitionSizeCommand> message = command.getMessage();

            InetAddressAndPort broadcastAddress = FBUtilities.getBroadcastAddressAndPort();
            Iterator<InetAddressAndPort> iter = sharedReplicaPlan.get().contacts().endpoints().iterator();
            while (iter.hasNext())
            {
                InetAddressAndPort replica = iter.next();
                if (replica.equals(broadcastAddress))
                {
                    Stage.READ.maybeExecuteImmediately(() -> {
                        long size = command.executeLocally();
                        callback.handleResponse(broadcastAddress, size);
                    });
                }
                else
                {
                    MessagingService.instance().sendWithCallback(message, replica, callback);
                }
            }

            return callback.get();
        }
        catch (UnavailableException e)
        {
            partitionSizeMetricsMap.get(cl).unavailables.mark();
            partitionSizeMetrics.unavailables.mark();
            throw e;
        }
        catch (ReadTimeoutException e)
        {
            partitionSizeMetricsMap.get(cl).timeouts.mark();
            partitionSizeMetrics.timeouts.mark();
            throw e;
        }
        catch (ReadFailureException e)
        {
            partitionSizeMetricsMap.get(cl).failures.mark();
            partitionSizeMetrics.failures.mark();
            throw e;
        }
        finally
        {
            long latency = System.nanoTime() - start;
            partitionSizeMetrics.addNano(latency);
            partitionSizeMetricsMap.get(cl).addNano(latency);
        }
    }

    /**
     * This function executes local and remote reads, and blocks for the results:
     *
     * 1. Get the replica locations, sorted by response time according to the snitch
     * 2. Send a data request to the closest replica, and digest requests to either
     *    a) all the replicas, if read repair is enabled
     *    b) the closest R-1 replicas, where R is the number required to satisfy the ConsistencyLevel
     * 3. Wait for a response from R replicas
     * 4. If the digests (if any) match the data return the data
     * 5. else carry out read repair by getting data from all the nodes.
     */
    private static PartitionIterator fetchRows(List<SinglePartitionReadCommand> commands, ConsistencyLevel consistencyLevel, long queryStartNanoTime)
    throws UnavailableException, ReadFailureException, ReadTimeoutException
    {
        int cmdCount = commands.size();

        AbstractReadExecutor[] reads = new AbstractReadExecutor[cmdCount];

        // Get the replica locations, sorted by response time according to the snitch, and create a read executor
        // for type of speculation we'll use in this read
        for (int i=0; i<cmdCount; i++)
        {
            reads[i] = AbstractReadExecutor.getReadExecutor(commands.get(i), consistencyLevel, queryStartNanoTime);

            if (canDoLocalRequest(reads[i].getContactedReplicas())) {
                readMetrics.localRequests.mark();
            } else {
                readMetrics.remoteRequests.mark();
            }
        }

        // sends a data request to the closest replica, and a digest request to the others. If we have a speculating
        // read executoe, we'll only send read requests to enough replicas to satisfy the consistency level
        for (int i=0; i<cmdCount; i++)
        {
            reads[i].executeAsync();
        }

        // if we have a speculating read executor and it looks like we may not receive a response from the initial
        // set of replicas we sent messages to, speculatively send an additional messages to an un-contacted replica
        for (int i=0; i<cmdCount; i++)
        {
            reads[i].maybeTryAdditionalReplicas();
        }

        // wait for enough responses to meet the consistency level. If there's a digest mismatch, begin the read
        // repair process by sending full data reads to all replicas we received responses from.
        boolean logBlockingRepairAttempts = currentTimeMillis() <= StorageProxy.instance.logBlockingReadRepairAttemptsUntil;
        for (int i=0; i<cmdCount; i++)
        {
            reads[i].awaitResponses(logBlockingRepairAttempts);
        }

        // read repair - if it looks like we may not receive enough full data responses to meet CL, send
        // an additional request to any remaining replicas we haven't contacted (if there are any)
        for (int i=0; i<cmdCount; i++)
        {
            reads[i].maybeSendAdditionalDataRequests();
        }

        // read repair - block on full data responses
        for (int i=0; i<cmdCount; i++)
        {
            reads[i].awaitReadRepair();
        }

        // if we didn't do a read repair, return the contents of the data response, if we did do a read
        // repair, merge the full data reads
        List<PartitionIterator> results = new ArrayList<>(cmdCount);
        List<ReadRepair<?, ?>> repairs = new ArrayList<>(cmdCount);
        for (int i=0; i<cmdCount; i++)
        {
            results.add(reads[i].getResult());
            repairs.add(reads[i].getReadRepair());
        }

        // if we did a read repair, assemble repair mutation and block on them
        return concatAndBlockOnRepair(results, repairs);
    }

    public static class LocalReadRunnable extends DroppableRunnable
    {
        private final ReadCommand command;
        private final ReadCallback handler;
        private final boolean trackRepairedStatus;

        public LocalReadRunnable(ReadCommand command, ReadCallback handler)
        {
            this(command, handler, false);
        }

        public LocalReadRunnable(ReadCommand command, ReadCallback handler, boolean trackRepairedStatus)
        {
            super(Verb.READ_REQ);
            this.command = command;
            this.handler = handler;
            this.trackRepairedStatus = trackRepairedStatus;
        }

        protected void runMayThrow()
        {
            try
            {
                MessageParams.reset();

                boolean readRejected = false;
                command.setMonitoringTime(approxCreationTimeNanos, false, verb.expiresAfterNanos(), DatabaseDescriptor.getSlowQueryTimeout(NANOSECONDS));

                ReadResponse response;
                try (ReadExecutionController controller = command.executionController(trackRepairedStatus);
                     UnfilteredPartitionIterator iterator = command.executeLocally(controller))
                {
                    response = command.createResponse(iterator, controller.getRepairedDataInfo());
                }
                catch (RejectException e)
                {
                    if (!command.isTrackingWarnings())
                        throw e;
                    
                    response = command.createEmptyResponse();
                    readRejected = true;
                }

                if (command.complete())
                {
                    handler.response(response);
                }
                else
                {
                    MessagingService.instance().metrics.recordSelfDroppedMessage(verb, MonotonicClock.Global.approxTime.now() - approxCreationTimeNanos, NANOSECONDS);
                    handler.onFailure(FBUtilities.getBroadcastAddressAndPort(), RequestFailureReason.UNKNOWN);
                }

                if (!readRejected)
                    MessagingService.instance().latencySubscribers.add(FBUtilities.getBroadcastAddressAndPort(), MonotonicClock.Global.approxTime.now() - approxCreationTimeNanos, NANOSECONDS);
            }
            catch (Throwable t)
            {
                if (t instanceof TombstoneOverwhelmingException)
                {
                    handler.onFailure(FBUtilities.getBroadcastAddressAndPort(), RequestFailureReason.READ_TOO_MANY_TOMBSTONES);
                    logger.error(t.getMessage());
                }
                else
                {
                    handler.onFailure(FBUtilities.getBroadcastAddressAndPort(), RequestFailureReason.UNKNOWN);
                    throw t;
                }
            }
        }
    }

    public static PartitionIterator getRangeSlice(PartitionRangeReadCommand command,
                                                  ConsistencyLevel consistencyLevel,
                                                  long queryStartNanoTime)
    {
        if (DatabaseDescriptor.getEnablePartitionDenylist() && DatabaseDescriptor.getEnableDenylistRangeReads())
        {
            final int denylisted = partitionDenylist.getDeniedKeysInRangeCount(command.metadata().id, command.dataRange().keyRange());
            if (denylisted > 0)
            {
                denylistMetrics.incrementRangeReadsRejected();
                String tokens = command.loggableTokens();
                throw new InvalidRequestException(String.format("Attempted to read a range containing %d denylisted keys in %s/%s." +
                                                                " Range read: %s", denylisted, command.metadata().keyspace, command.metadata().name,
                                                                tokens));
            }
        }
        return RangeCommands.partitions(command, consistencyLevel, queryStartNanoTime);
    }

    public Map<String, List<String>> getSchemaVersions()
    {
        return describeSchemaVersions(false);
    }

    public Map<String, List<String>> getSchemaVersionsWithPort()
    {
        return describeSchemaVersions(true);
    }

    /**
     * initiate a request/response session with each live node to check whether or not everybody is using the same
     * migration id. This is useful for determining if a schema change has propagated through the cluster. Disagreement
     * is assumed if any node fails to respond.
     */
    public static Map<String, List<String>> describeSchemaVersions(boolean withPort)
    {
        final String myVersion = Schema.instance.getVersion().toString();
        final Map<InetAddressAndPort, UUID> versions = new ConcurrentHashMap<>();
        final Set<InetAddressAndPort> liveHosts = Gossiper.instance.getLiveMembers();
        final CountDownLatch latch = newCountDownLatch(liveHosts.size());

        RequestCallback<UUID> cb = message ->
        {
            // record the response from the remote node.
            versions.put(message.from(), message.payload);
            latch.decrement();
        };
        // an empty message acts as a request to the SchemaVersionVerbHandler.
        Message message = out(SCHEMA_VERSION_REQ, noPayload);
        for (InetAddressAndPort endpoint : liveHosts)
            MessagingService.instance().sendWithCallback(message, endpoint, cb);

        try
        {
            // wait for as long as possible. timeout-1s if possible.
            latch.await(DatabaseDescriptor.getRpcTimeout(NANOSECONDS), NANOSECONDS);
        }
        catch (InterruptedException e)
        {
            throw new UncheckedInterruptedException(e);
        }

        // maps versions to hosts that are on that version.
        Map<String, List<String>> results = new HashMap<String, List<String>>();
        Iterable<InetAddressAndPort> allHosts = concat(Gossiper.instance.getLiveMembers(), Gossiper.instance.getUnreachableMembers());
        for (InetAddressAndPort host : allHosts)
        {
            UUID version = versions.get(host);
            String stringVersion = version == null ? UNREACHABLE : version.toString();
            List<String> hosts = results.get(stringVersion);
            if (hosts == null)
            {
                hosts = new ArrayList<String>();
                results.put(stringVersion, hosts);
            }
            hosts.add(host.getHostAddress(withPort));
        }

        // we're done: the results map is ready to return to the client.  the rest is just debug logging:
        if (results.get(UNREACHABLE) != null)
            logger.debug("Hosts not in agreement. Didn't get a response from everybody: {}", join(results.get(UNREACHABLE), ","));
        for (Map.Entry<String, List<String>> entry : results.entrySet())
        {
            // check for version disagreement. log the hosts that don't agree.
            if (entry.getKey().equals(UNREACHABLE) || entry.getKey().equals(myVersion))
                continue;
            for (String host : entry.getValue())
                logger.debug("{} disagrees ({})", host, entry.getKey());
        }
        if (results.size() == 1)
            logger.debug("Schemas are in agreement.");

        return results;
    }

    public boolean getHintedHandoffEnabled()
    {
        return DatabaseDescriptor.hintedHandoffEnabled();
    }

    public void setHintedHandoffEnabled(boolean b)
    {
        synchronized (StorageService.instance)
        {
            if (b)
                StorageService.instance.checkServiceAllowedToStart("hinted handoff");

            DatabaseDescriptor.setHintedHandoffEnabled(b);
        }
    }

    public void enableHintsForDC(String dc)
    {
        DatabaseDescriptor.enableHintsForDC(dc);
    }

    public void disableHintsForDC(String dc)
    {
        DatabaseDescriptor.disableHintsForDC(dc);
    }

    public Set<String> getHintedHandoffDisabledDCs()
    {
        return DatabaseDescriptor.hintedHandoffDisabledDCs();
    }

    public int getMaxHintWindow()
    {
        return DatabaseDescriptor.getMaxHintWindow();
    }

    public void setMaxHintWindow(int ms)
    {
        DatabaseDescriptor.setMaxHintWindow(ms);
    }

    public static boolean shouldHint(Replica replica)
    {
        return shouldHint(replica, true);
    }

    public static boolean shouldHint(Replica replica, boolean tryEnablePersistentWindow)
    {
        if (!DatabaseDescriptor.hintedHandoffEnabled())
            return false;
        if (replica.isTransient() || replica.isSelf())
            return false;

        Set<String> disabledDCs = DatabaseDescriptor.hintedHandoffDisabledDCs();
        if (!disabledDCs.isEmpty())
        {
            final String dc = DatabaseDescriptor.getEndpointSnitch().getDatacenter(replica);
            if (disabledDCs.contains(dc))
            {
                Tracing.trace("Not hinting {} since its data center {} has been disabled {}", replica, dc, disabledDCs);
                return false;
            }
        }

        InetAddressAndPort endpoint = replica.endpoint();
        int maxHintWindow = DatabaseDescriptor.getMaxHintWindow();
        long endpointDowntime = Gossiper.instance.getEndpointDowntime(endpoint);
        boolean hintWindowExpired = endpointDowntime > maxHintWindow;

        if (tryEnablePersistentWindow && !hintWindowExpired && DatabaseDescriptor.hintWindowPersistentEnabled())
        {
            UUID hostIdForEndpoint = StorageService.instance.getHostIdForEndpoint(endpoint);
            if (hostIdForEndpoint != null)
            {
                long earliestHint = HintsService.instance.getEarliestHintForHost(hostIdForEndpoint);
                hintWindowExpired = Clock.Global.currentTimeMillis() - maxHintWindow > earliestHint;
                if (hintWindowExpired)
                    Tracing.trace("Not hinting {} for which there is the earliest hint stored at {}", replica, earliestHint);
            }
        }
        else if (hintWindowExpired)
        {
            Tracing.trace("Not hinting {} which has been down {} ms", replica, endpointDowntime);
        }

        if (hintWindowExpired)
            HintsService.instance.metrics.incrPastWindow(replica.endpoint());

        return !hintWindowExpired;
    }

    /**
     * Performs the truncate operatoin, which effectively deletes all data from
     * the column family cfname
     * @param keyspace
     * @param cfname
     * @throws UnavailableException If some of the hosts in the ring are down.
     * @throws TimeoutException
     */
    public static void truncateBlocking(String keyspace, String cfname) throws UnavailableException, TimeoutException
    {
        logger.debug("Starting a blocking truncate operation on keyspace {}, CF {}", keyspace, cfname);
        if (isAnyStorageHostDown())
        {
            logger.info("Cannot perform truncate, some hosts are down");
            // Since the truncate operation is so aggressive and is typically only
            // invoked by an admin, for simplicity we require that all nodes are up
            // to perform the operation.
            int liveMembers = Gossiper.instance.getLiveMembers().size();
            throw UnavailableException.create(ConsistencyLevel.ALL, liveMembers + Gossiper.instance.getUnreachableMembers().size(), liveMembers);
        }

        Set<InetAddressAndPort> allEndpoints = StorageService.instance.getLiveRingMembers(true);

        int blockFor = allEndpoints.size();
        final TruncateResponseHandler responseHandler = new TruncateResponseHandler(blockFor);

        // Send out the truncate calls and track the responses with the callbacks.
        Tracing.trace("Enqueuing truncate messages to hosts {}", allEndpoints);
        Message<TruncateRequest> message = Message.out(TRUNCATE_REQ, new TruncateRequest(keyspace, cfname));
        for (InetAddressAndPort endpoint : allEndpoints)
            MessagingService.instance().sendWithCallback(message, endpoint, responseHandler);

        // Wait for all
        try
        {
            responseHandler.get();
        }
        catch (TimeoutException e)
        {
            Tracing.trace("Timed out");
            throw e;
        }
    }

    /**
     * Asks the gossiper if there are any nodes that are currently down.
     * @return true if the gossiper thinks all nodes are up.
     */
    private static boolean isAnyStorageHostDown()
    {
        return !Gossiper.instance.getUnreachableTokenOwners().isEmpty();
    }

    public interface WritePerformer
    {
        public void apply(IMutation mutation,
                          ReplicaPlan.ForTokenWrite targets,
                          AbstractWriteResponseHandler<IMutation> responseHandler,
                          String localDataCenter) throws OverloadedException;
    }

    /**
     * This class captures metrics for views writes.
     */
    private static class ViewWriteMetricsWrapped extends BatchlogResponseHandler<IMutation>
    {
        public ViewWriteMetricsWrapped(AbstractWriteResponseHandler<IMutation> writeHandler, int i, BatchlogCleanup cleanup, long queryStartNanoTime)
        {
            super(writeHandler, i, cleanup, queryStartNanoTime);
            viewWriteMetrics.viewReplicasAttempted.inc(candidateReplicaCount());
        }

        public void onResponse(Message<IMutation> msg)
        {
            super.onResponse(msg);
            viewWriteMetrics.viewReplicasSuccess.inc();
        }
    }

    /**
     * A Runnable that aborts if it doesn't start running before it times out
     */
    private static abstract class DroppableRunnable implements Runnable
    {
        final long approxCreationTimeNanos;
        final Verb verb;

        public DroppableRunnable(Verb verb)
        {
            this.approxCreationTimeNanos = MonotonicClock.Global.approxTime.now();
            this.verb = verb;
        }

        public final void run()
        {
            long approxCurrentTimeNanos = MonotonicClock.Global.approxTime.now();
            long expirationTimeNanos = verb.expiresAtNanos(approxCreationTimeNanos);
            if (approxCurrentTimeNanos > expirationTimeNanos)
            {
                long timeTakenNanos = approxCurrentTimeNanos - approxCreationTimeNanos;
                MessagingService.instance().metrics.recordSelfDroppedMessage(verb, timeTakenNanos, NANOSECONDS);
                return;
            }
            try
            {
                runMayThrow();
            }
            catch (Exception e)
            {
                throw new RuntimeException(e);
            }
        }

        abstract protected void runMayThrow() throws Exception;
    }

    /**
     * Like DroppableRunnable, but if it aborts, it will rerun (on the mutation stage) after
     * marking itself as a hint in progress so that the hint backpressure mechanism can function.
     */
    private static abstract class LocalMutationRunnable implements Runnable
    {
        private final long approxCreationTimeNanos = MonotonicClock.Global.approxTime.now();

        private final Replica localReplica;

        LocalMutationRunnable(Replica localReplica)
        {
            this.localReplica = localReplica;
        }

        public final void run()
        {
            final Verb verb = verb();
            long nowNanos = MonotonicClock.Global.approxTime.now();
            long expirationTimeNanos = verb.expiresAtNanos(approxCreationTimeNanos);
            if (nowNanos > expirationTimeNanos)
            {
                long timeTakenNanos = nowNanos - approxCreationTimeNanos;
                MessagingService.instance().metrics.recordSelfDroppedMessage(Verb.MUTATION_REQ, timeTakenNanos, NANOSECONDS);

                HintRunnable runnable = new HintRunnable(EndpointsForToken.of(localReplica.range().right, localReplica))
                {
                    protected void runMayThrow() throws Exception
                    {
                        LocalMutationRunnable.this.runMayThrow();
                    }
                };
                submitHint(runnable);
                return;
            }

            try
            {
                runMayThrow();
            }
            catch (Exception e)
            {
                throw new RuntimeException(e);
            }
        }

        abstract protected Verb verb();
        abstract protected void runMayThrow() throws Exception;
    }

    public static void logRequestException(Exception exception, Collection<? extends ReadCommand> commands)
    {
        NoSpamLogger.log(logger, NoSpamLogger.Level.INFO, FAILURE_LOGGING_INTERVAL_SECONDS, TimeUnit.SECONDS,
                         "\"{}\" while executing {}",
                         () -> new Object[]
                               {
                                   exception.getMessage(),
                                   commands.stream().map(ReadCommand::toCQLString).collect(Collectors.joining("; "))
                               });
    }

    /**
     * HintRunnable will decrease totalHintsInProgress and targetHints when finished.
     * It is the caller's responsibility to increment them initially.
     */
    private abstract static class HintRunnable implements Runnable
    {
        public final EndpointsForToken targets;

        protected HintRunnable(EndpointsForToken targets)
        {
            this.targets = targets;
        }

        public void run()
        {
            try
            {
                runMayThrow();
            }
            catch (Exception e)
            {
                throw new RuntimeException(e);
            }
            finally
            {
                StorageMetrics.totalHintsInProgress.dec(targets.size());
                for (InetAddressAndPort target : targets.endpoints())
                    getHintsInProgressFor(target).decrementAndGet();
            }
        }

        abstract protected void runMayThrow() throws Exception;
    }

    public long getTotalHints()
    {
        return StorageMetrics.totalHints.getCount();
    }

    public int getMaxHintsInProgress()
    {
        return maxHintsInProgress;
    }

    public void setMaxHintsInProgress(int qs)
    {
        maxHintsInProgress = qs;
    }

    public int getHintsInProgress()
    {
        return (int) StorageMetrics.totalHintsInProgress.getCount();
    }

    public void verifyNoHintsInProgress()
    {
        if (getHintsInProgress() > 0)
            logger.warn("Some hints were not written before shutdown.  This is not supposed to happen.  You should (a) run repair, and (b) file a bug report");
    }

    private static AtomicInteger getHintsInProgressFor(InetAddressAndPort destination)
    {
        try
        {
            return hintsInProgress.load(destination);
        }
        catch (Exception e)
        {
            throw new AssertionError(e);
        }
    }

    public static Future<Void> submitHint(Mutation mutation, Replica target, AbstractWriteResponseHandler<IMutation> responseHandler)
    {
        return submitHint(mutation, EndpointsForToken.of(target.range().right, target), responseHandler);
    }

    public static Future<Void> submitHint(Mutation mutation,
                                          EndpointsForToken targets,
                                          AbstractWriteResponseHandler<IMutation> responseHandler)
    {
        Replicas.assertFull(targets); // hints should not be written for transient replicas
        HintRunnable runnable = new HintRunnable(targets)
        {
            public void runMayThrow()
            {
                Set<InetAddressAndPort> validTargets = new HashSet<>(targets.size());
                Set<UUID> hostIds = new HashSet<>(targets.size());
                for (InetAddressAndPort target : targets.endpoints())
                {
                    UUID hostId = StorageService.instance.getHostIdForEndpoint(target);
                    if (hostId != null)
                    {
                        hostIds.add(hostId);
                        validTargets.add(target);
                    }
                    else
                        logger.debug("Discarding hint for endpoint not part of ring: {}", target);
                }
                logger.trace("Adding hints for {}", validTargets);
                HintsService.instance.write(hostIds, Hint.create(mutation, currentTimeMillis()));
                validTargets.forEach(HintsService.instance.metrics::incrCreatedHints);
                // Notify the handler only for CL == ANY
                if (responseHandler != null && responseHandler.replicaPlan.consistencyLevel() == ConsistencyLevel.ANY)
                    responseHandler.onResponse(null);
            }
        };

        return submitHint(runnable);
    }

    private static Future<Void> submitHint(HintRunnable runnable)
    {
        StorageMetrics.totalHintsInProgress.inc(runnable.targets.size());
        for (Replica target : runnable.targets)
            getHintsInProgressFor(target.endpoint()).incrementAndGet();
        return (Future<Void>) Stage.MUTATION.submit(runnable);
    }

    public Long getRpcTimeout() { return DatabaseDescriptor.getRpcTimeout(MILLISECONDS); }
    public void setRpcTimeout(Long timeoutInMillis) { DatabaseDescriptor.setRpcTimeout(timeoutInMillis); }

    public Long getReadRpcTimeout() { return DatabaseDescriptor.getReadRpcTimeout(MILLISECONDS); }
    public void setReadRpcTimeout(Long timeoutInMillis) { DatabaseDescriptor.setReadRpcTimeout(timeoutInMillis); }

    public Long getWriteRpcTimeout() { return DatabaseDescriptor.getWriteRpcTimeout(MILLISECONDS); }
    public void setWriteRpcTimeout(Long timeoutInMillis) { DatabaseDescriptor.setWriteRpcTimeout(timeoutInMillis); }

    public Long getCounterWriteRpcTimeout() { return DatabaseDescriptor.getCounterWriteRpcTimeout(MILLISECONDS); }
    public void setCounterWriteRpcTimeout(Long timeoutInMillis) { DatabaseDescriptor.setCounterWriteRpcTimeout(timeoutInMillis); }

    public Long getCasContentionTimeout() { return DatabaseDescriptor.getCasContentionTimeout(MILLISECONDS); }
    public void setCasContentionTimeout(Long timeoutInMillis) { DatabaseDescriptor.setCasContentionTimeout(timeoutInMillis); }

    public Long getRangeRpcTimeout() { return DatabaseDescriptor.getRangeRpcTimeout(MILLISECONDS); }
    public void setRangeRpcTimeout(Long timeoutInMillis) { DatabaseDescriptor.setRangeRpcTimeout(timeoutInMillis); }

    public Long getTruncateRpcTimeout() { return DatabaseDescriptor.getTruncateRpcTimeout(MILLISECONDS); }
    public void setTruncateRpcTimeout(Long timeoutInMillis) { DatabaseDescriptor.setTruncateRpcTimeout(timeoutInMillis); }

    public Long getNativeTransportMaxConcurrentConnections() { return DatabaseDescriptor.getNativeTransportMaxConcurrentConnections(); }
    public void setNativeTransportMaxConcurrentConnections(Long nativeTransportMaxConcurrentConnections) { DatabaseDescriptor.setNativeTransportMaxConcurrentConnections(nativeTransportMaxConcurrentConnections); }

    public Long getNativeTransportMaxConcurrentConnectionsPerIp() { return DatabaseDescriptor.getNativeTransportMaxConcurrentConnectionsPerIp(); }
    public void setNativeTransportMaxConcurrentConnectionsPerIp(Long nativeTransportMaxConcurrentConnections) { DatabaseDescriptor.setNativeTransportMaxConcurrentConnectionsPerIp(nativeTransportMaxConcurrentConnections); }

    public void reloadTriggerClasses() { TriggerExecutor.instance.reloadClasses(); }

    public long getReadRepairAttempted()
    {
        return ReadRepairMetrics.attempted.getCount();
    }

    public long getReadRepairRepairedBlocking()
    {
        return ReadRepairMetrics.repairedBlocking.getCount();
    }

    public long getReadRepairRepairedBackground()
    {
        return ReadRepairMetrics.repairedBackground.getCount();
    }

    public long getReadRepairRepairTimedOut()
    {
        return ReadRepairMetrics.timedOut.getCount();
    }

    public int getNumberOfTables()
    {
        return Schema.instance.getNumberOfTables();
    }

    public String getIdealConsistencyLevel()
    {
        return Objects.toString(DatabaseDescriptor.getIdealConsistencyLevel(), "");
    }

    public String setIdealConsistencyLevel(String cl)
    {
        ConsistencyLevel original = DatabaseDescriptor.getIdealConsistencyLevel();
        ConsistencyLevel newCL = ConsistencyLevel.valueOf(cl.trim().toUpperCase());
        DatabaseDescriptor.setIdealConsistencyLevel(newCL);
        return String.format("Updating ideal consistency level new value: %s old value %s", newCL, original.toString());
    }

    @Override
    public void logBlockingReadRepairAttemptsForNSeconds(int seconds)
    {
        logBlockingReadRepairAttemptsUntil = currentTimeMillis() + TimeUnit.SECONDS.toMillis(seconds);
    }

    @Deprecated
    public int getOtcBacklogExpirationInterval() {
        return 0;
    }

    @Deprecated
    public void setOtcBacklogExpirationInterval(int intervalInMillis) { }

    @Override
    public void enableRepairedDataTrackingForRangeReads()
    {
        DatabaseDescriptor.setRepairedDataTrackingForRangeReadsEnabled(true);
    }

    @Override
    public void disableRepairedDataTrackingForRangeReads()
    {
        DatabaseDescriptor.setRepairedDataTrackingForRangeReadsEnabled(false);
    }

    @Override
    public boolean getRepairedDataTrackingEnabledForRangeReads()
    {
        return DatabaseDescriptor.getRepairedDataTrackingForRangeReadsEnabled();
    }

    @Override
    public void enableRepairedDataTrackingForPartitionReads()
    {
        DatabaseDescriptor.setRepairedDataTrackingForPartitionReadsEnabled(true);
    }

    @Override
    public void disableRepairedDataTrackingForPartitionReads()
    {
        DatabaseDescriptor.setRepairedDataTrackingForPartitionReadsEnabled(false);
    }

    @Override
    public boolean getRepairedDataTrackingEnabledForPartitionReads()
    {
        return DatabaseDescriptor.getRepairedDataTrackingForPartitionReadsEnabled();
    }

    @Override
    public void enableReportingUnconfirmedRepairedDataMismatches()
    {
        DatabaseDescriptor.reportUnconfirmedRepairedDataMismatches(true);
    }

    @Override
    public void disableReportingUnconfirmedRepairedDataMismatches()
    {
       DatabaseDescriptor.reportUnconfirmedRepairedDataMismatches(false);
    }

    @Override
    public boolean getReportingUnconfirmedRepairedDataMismatchesEnabled()
    {
        return DatabaseDescriptor.reportUnconfirmedRepairedDataMismatches();
    }

    @Override
    public boolean getSnapshotOnRepairedDataMismatchEnabled()
    {
        return DatabaseDescriptor.snapshotOnRepairedDataMismatch();
    }

    @Override
    public void enableSnapshotOnRepairedDataMismatch()
    {
        DatabaseDescriptor.setSnapshotOnRepairedDataMismatch(true);
    }

    @Override
    public void disableSnapshotOnRepairedDataMismatch()
    {
        DatabaseDescriptor.setSnapshotOnRepairedDataMismatch(false);
    }

    static class PaxosBallotAndContention
    {
        final UUID ballot;
        final int contentions;

        PaxosBallotAndContention(UUID ballot, int contentions)
        {
            this.ballot = ballot;
            this.contentions = contentions;
        }

        @Override
        public final int hashCode()
        {
            int hashCode = 31 + (ballot == null ? 0 : ballot.hashCode());
            return 31 * hashCode * this.contentions;
        }

        @Override
        public final boolean equals(Object o)
        {
            if(!(o instanceof PaxosBallotAndContention))
                return false;
            PaxosBallotAndContention that = (PaxosBallotAndContention)o;
            // handles nulls properly
            return Objects.equals(ballot, that.ballot) && contentions == that.contentions;
        }
    }

    @Override
    public void useDeterministicTableID(boolean value)
    {
        DatabaseDescriptor.useDeterministicTableID(value);
    }

    @Override
    public long[] getRecentReadLatencyHistogramMicrosV3()
    {
        return readMetrics.recentLatencyHistogram.getBuckets(true);
    }

    @Override
    public long[] getRecentWriteLatencyHistogramMicrosV3()
    {
        return writeMetrics.recentLatencyHistogram.getBuckets(true);
    }

    @Override
    public long[] getRecentRangeLatencyHistogramMicrosV3()
    {
        return RangeCommandIterator.rangeMetrics.recentLatencyHistogram.getBuckets(true);
    }

    @Override
    public long[] getRecentCasReadLatencyHistogramMicrosV3()
    {
        return casReadMetrics.recentLatencyHistogram.getBuckets(true);
    }

    @Override
    public long[] getRecentCasWriteLatencyHistogramMicrosV3()
    {
        return casWriteMetrics.recentLatencyHistogram.getBuckets(true);
    }

    @Override
    public long[] getRecentViewWriteLatencyHistogramMicrosV3()
    {
        return viewWriteMetrics.recentLatencyHistogram.getBuckets(true);
    }

    @Override
    public long[] getCasReadContentionHistogram()
    {
        return casReadMetrics.contentionEstimatedHistogram.getBuckets(true);
    }

    @Override
    public long[] getCasWriteContentionHistogram()
    {
        return casWriteMetrics.contentionEstimatedHistogram.getBuckets(true);
    }

    private long[] clientRequestReadConsistencyLevelMicros(ConsistencyLevel cl)
    {
        return readMetricsForLevel(cl).recentLatencyHistogram.getBuckets(true);
    }

    private long[] clientRequestWriteConsistencyLevelMicros(ConsistencyLevel cl)
    {
        return writeMetricsForLevel(cl).recentLatencyHistogram.getBuckets(true);
    }

    @Override
    public long[] getRecentClientRequestReadConsistencyLevelOneMicrosV3()
    {
        return clientRequestReadConsistencyLevelMicros(ConsistencyLevel.ONE);
    }

    @Override
    public long[] getRecentClientRequestWriteConsistencyLevelOneMicrosV3()
    {
        return clientRequestWriteConsistencyLevelMicros(ConsistencyLevel.ONE);
    }

    @Override
    public long[] getRecentClientRequestReadConsistencyLevelTwoMicrosV3()
    {
        return clientRequestReadConsistencyLevelMicros(ConsistencyLevel.TWO);
    }

    @Override
    public long[] getRecentClientRequestWriteConsistencyLevelTwoMicrosV3()
    {
        return clientRequestWriteConsistencyLevelMicros(ConsistencyLevel.TWO);
    }

    @Override
    public long[] getRecentClientRequestReadConsistencyLevelThreeMicrosV3()
    {
        return clientRequestReadConsistencyLevelMicros(ConsistencyLevel.THREE);
    }

    @Override
    public long[] getRecentClientRequestWriteConsistencyLevelThreeMicrosV3()
    {
        return clientRequestWriteConsistencyLevelMicros(ConsistencyLevel.THREE);
    }

    @Override
    public long[] getRecentClientRequestReadConsistencyLevelQuorumMicrosV3()
    {
        return clientRequestReadConsistencyLevelMicros(ConsistencyLevel.QUORUM);
    }

    @Override
    public long[] getRecentClientRequestWriteConsistencyLevelQuorumMicrosV3()
    {
        return clientRequestWriteConsistencyLevelMicros(ConsistencyLevel.QUORUM);
    }

    @Override
    public long[] getRecentClientRequestReadConsistencyLevelLocalOneMicrosV3()
    {
        return clientRequestReadConsistencyLevelMicros(ConsistencyLevel.LOCAL_ONE);
    }

    @Override
    public long[] getRecentClientRequestWriteConsistencyLevelLocalOneMicrosV3()
    {
        return clientRequestWriteConsistencyLevelMicros(ConsistencyLevel.LOCAL_ONE);
    }

    @Override
    public long[] getRecentClientRequestReadConsistencyLevelLocalQuorumMicrosV3()
    {
        return clientRequestReadConsistencyLevelMicros(ConsistencyLevel.LOCAL_QUORUM);
    }

    @Override
    public long[] getRecentClientRequestWriteConsistencyLevelLocalQuorumMicrosV3()
    {
        return clientRequestWriteConsistencyLevelMicros(ConsistencyLevel.LOCAL_QUORUM);
    }

    @Override
    public long[] getRecentClientRequestReadConsistencyLevelEachQuorumMicrosV3()
    {
        return clientRequestReadConsistencyLevelMicros(ConsistencyLevel.EACH_QUORUM);
    }

    @Override
    public long[] getRecentClientRequestWriteConsistencyLevelEachQuorumMicrosV3()
    {
        return clientRequestWriteConsistencyLevelMicros(ConsistencyLevel.EACH_QUORUM);
    }

    @Override
    public long[] getRecentClientRequestReadConsistencyLevelSerialMicrosV3()
    {
        return clientRequestReadConsistencyLevelMicros(ConsistencyLevel.SERIAL);
    }

    @Override
    public long[] getRecentClientRequestWriteConsistencyLevelSerialMicrosV3()
    {
        return clientRequestWriteConsistencyLevelMicros(ConsistencyLevel.SERIAL);
    }

    @Override
    public long[] getRecentClientRequestReadConsistencyLevelLocalSerialMicrosV3()
    {
        return clientRequestReadConsistencyLevelMicros(ConsistencyLevel.LOCAL_SERIAL);
    }

    @Override
    public long[] getRecentClientRequestWriteConsistencyLevelLocalSerialMicrosV3()
    {
        return clientRequestWriteConsistencyLevelMicros(ConsistencyLevel.LOCAL_SERIAL);
    }

    @Override
    public long[] getRecentClientRequestWriteConsistencyLevelAnyMicrosV3()
    {
        return clientRequestWriteConsistencyLevelMicros(ConsistencyLevel.ANY);
    }

    @Override
    public void enableSecondaryIndex()
    {
        DatabaseDescriptor.setEnableSecondaryIndex(true);
    }

    @Override
    public void disableSecondaryIndex()
    {
        DatabaseDescriptor.setEnableSecondaryIndex(false);
    }

    @Override
    public boolean getSecondaryIndexEnabled()
    {
        return DatabaseDescriptor.enableSecondaryIndex();
    }

    @Override
    public boolean getSnapshotOnDuplicateRowDetectionEnabled()
    {
        return DatabaseDescriptor.snapshotOnDuplicateRowDetection();
    }

    @Override
    public void enableSnapshotOnDuplicateRowDetection()
    {
        DatabaseDescriptor.setSnapshotOnDuplicateRowDetection(true);
    }

    @Override
    public void disableSnapshotOnDuplicateRowDetection()
    {
        DatabaseDescriptor.setSnapshotOnDuplicateRowDetection(false);
    }

    @Override
    public boolean getCheckForDuplicateRowsDuringReads()
    {
        return DatabaseDescriptor.checkForDuplicateRowsDuringReads();
    }

    @Override
    public void enableCheckForDuplicateRowsDuringReads()
    {
        DatabaseDescriptor.setCheckForDuplicateRowsDuringReads(true);
    }

    @Override
    public void disableCheckForDuplicateRowsDuringReads()
    {
        DatabaseDescriptor.setCheckForDuplicateRowsDuringReads(false);
    }

    @Override
    public boolean getCheckForDuplicateRowsDuringCompaction()
    {
        return DatabaseDescriptor.checkForDuplicateRowsDuringCompaction();
    }

    @Override
    public void enableCheckForDuplicateRowsDuringCompaction()
    {
        DatabaseDescriptor.setCheckForDuplicateRowsDuringCompaction(true);
    }

    @Override
    public void disableCheckForDuplicateRowsDuringCompaction()
    {
        DatabaseDescriptor.setCheckForDuplicateRowsDuringCompaction(false);
    }

    public void initialLoadPartitionDenylist()
    {
        partitionDenylist.initialLoad();
    }

    @Override
    public void loadPartitionDenylist()
    {
        partitionDenylist.load();
    }

    @Override
    public int getPartitionDenylistLoadAttempts()
    {
        return partitionDenylist.getLoadAttempts();
    }

    @Override
    public int getPartitionDenylistLoadSuccesses()
    {
        return partitionDenylist.getLoadSuccesses();
    }

    @Override
    public void setEnablePartitionDenylist(boolean enabled)
    {
        DatabaseDescriptor.setEnablePartitionDenylist(enabled);
    }

    @Override
    public void setEnableDenylistWrites(boolean enabled)
    {
        DatabaseDescriptor.setEnableDenylistWrites(enabled);
    }

    @Override
    public void setEnableDenylistReads(boolean enabled)
    {
        DatabaseDescriptor.setEnableDenylistReads(enabled);
    }

    @Override
    public void setEnableDenylistRangeReads(boolean enabled)
    {
        DatabaseDescriptor.setEnableDenylistRangeReads(enabled);
    }

    @Override
    public void setDenylistMaxKeysPerTable(int value)
    {
        DatabaseDescriptor.setDenylistMaxKeysPerTable(value);
    }

    @Override
    public void setDenylistMaxKeysTotal(int value)
    {
        DatabaseDescriptor.setDenylistMaxKeysTotal(value);
    }

    /**
     * Actively denies read and write access to the provided Partition Key
     * @param keyspace Name of keyspace containing the PK you wish to deny access to
     * @param table Name of table containing the PK you wish to deny access to
     * @param partitionKeyAsString String representation of the PK you want to deny access to
     * @return true if successfully added, false if failure
     */
    @Override
    public boolean denylistKey(String keyspace, String table, String partitionKeyAsString)
    {
        if (!Schema.instance.getKeyspaces().contains(keyspace))
            return false;

        final ColumnFamilyStore cfs = ColumnFamilyStore.getIfExists(keyspace, table);
        if (cfs == null)
            return false;

        final ByteBuffer bytes = cfs.metadata.get().partitionKeyType.fromString(partitionKeyAsString);
        return partitionDenylist.addKeyToDenylist(keyspace, table, bytes);
    }

    /**
     * Attempts to remove the provided pk from the ks + table deny list
     * @param keyspace Keyspace containing the pk to remove the denylist entry for
     * @param table Table containing the pk to remove denylist entry for
     * @param partitionKeyAsString String representation of the PK you want to re-allow access to
     * @return true if found and removed, false if not
     */
    @Override
    public boolean removeDenylistKey(String keyspace, String table, String partitionKeyAsString)
    {
        if (!Schema.instance.getKeyspaces().contains(keyspace))
            return false;

        final ColumnFamilyStore cfs = ColumnFamilyStore.getIfExists(keyspace, table);
        if (cfs == null)
            return false;

        final ByteBuffer bytes = cfs.metadata.get().partitionKeyType.fromString(partitionKeyAsString);
        return partitionDenylist.removeKeyFromDenylist(keyspace, table, bytes);
    }

    /**
     * A simple check for operators to determine what the denylisted value for a pk is on a node
     */
    public boolean isKeyDenylisted(String keyspace, String table, String partitionKeyAsString)
    {
        if (!Schema.instance.getKeyspaces().contains(keyspace))
            return false;

        final ColumnFamilyStore cfs = ColumnFamilyStore.getIfExists(keyspace, table);
        if (cfs == null)
            return false;

        final ByteBuffer bytes = cfs.metadata.get().partitionKeyType.fromString(partitionKeyAsString);
        return !partitionDenylist.isKeyPermitted(keyspace, table, bytes);
    }

    private static final NoSpamLogger deprecatedDenyListLogger = NoSpamLogger.getLogger(logger, 1, TimeUnit.DAYS);
    private void logDeprecatedDenylistUsage(String method)
    {
        // deliberately adding method to format string to uniquely log methods
        deprecatedDenyListLogger.info("Deprecated partition denylist method called: " + method);
    }

    @Deprecated
    public int getPartitionBlacklistLoadAttempts()
    {
        logDeprecatedDenylistUsage("getPartitionBlacklistLoadAttempts");
        return getPartitionDenylistLoadAttempts();
    }

    @Deprecated
    public int getPartitionBlacklistLoadSuccesses()
    {
        logDeprecatedDenylistUsage("getPartitionBlacklistLoadSuccesses");
        return getPartitionDenylistLoadSuccesses();
    }

    @Deprecated
    public void setEnablePartitionBlacklist(boolean enabled)
    {
        logDeprecatedDenylistUsage("setEnablePartitionBlacklist");
        setEnablePartitionDenylist(enabled);
    }

    @Deprecated
    public void setEnableBlacklistWrites(boolean enabled)
    {
        logDeprecatedDenylistUsage("setEnableBlacklistWrites");
        setEnableDenylistWrites(enabled);
    }

    @Deprecated
    public void setEnableBlacklistReads(boolean enabled)
    {
        logDeprecatedDenylistUsage("setEnableBlacklistReads");
        setEnableDenylistReads(enabled);
    }

    @Deprecated
    public void setEnableBlacklistRangeReads(boolean enabled)
    {
        logDeprecatedDenylistUsage("setEnableBlacklistRangeReads");
        setEnableDenylistRangeReads(enabled);
    }

    @Deprecated
    public boolean blacklistKey(String keyspace, String cf, String keyAsString)
    {
        logDeprecatedDenylistUsage("blacklistKey");
        return denylistKey(keyspace, cf, keyAsString);
    }

    @Deprecated
    public void migrateDenylist()
    {
        PartitionDenylist.maybeMigrate();
    }

    @Override
    public void setPaxosVariant(String variant)
    {
        Preconditions.checkNotNull(variant);
        Paxos.setPaxosVariant(Config.PaxosVariant.valueOf(variant));
    }

    @Override
    public String getPaxosVariant()
    {
        return Paxos.getPaxosVariant().toString();
    }
}<|MERGE_RESOLUTION|>--- conflicted
+++ resolved
@@ -56,22 +56,7 @@
 import org.apache.cassandra.batchlog.Batch;
 import org.apache.cassandra.batchlog.BatchlogManager;
 import org.apache.cassandra.concurrent.Stage;
-<<<<<<< HEAD
 import org.apache.cassandra.config.CassandraRelevantProperties;
-=======
-import org.apache.cassandra.db.ColumnFamilyStore;
-import org.apache.cassandra.db.PartitionPosition;
-import org.apache.cassandra.db.PartitionSizeCommand;
-import org.apache.cassandra.metrics.BlacklistMetrics;
-import org.apache.cassandra.schema.PartitionBlacklist;
-import org.apache.cassandra.schema.TableId;
-import org.apache.cassandra.service.reads.AbstractReadExecutor;
-import org.apache.cassandra.service.reads.PartitionSizeCallback;
-import org.apache.cassandra.service.reads.ReadCallback;
-import org.apache.cassandra.service.reads.SpeculativeRetryPolicy;
-import org.apache.cassandra.service.reads.repair.ReadRepair;
-import org.apache.cassandra.schema.TableMetadata;
->>>>>>> 0d1750d7
 import org.apache.cassandra.config.DatabaseDescriptor;
 import org.apache.cassandra.db.ColumnFamilyStore;
 import org.apache.cassandra.db.ConsistencyLevel;
@@ -82,6 +67,7 @@
 import org.apache.cassandra.db.MessageParams;
 import org.apache.cassandra.db.Mutation;
 import org.apache.cassandra.db.PartitionRangeReadCommand;
+import org.apache.cassandra.db.PartitionSizeCommand;
 import org.apache.cassandra.db.ReadCommand;
 import org.apache.cassandra.db.ReadExecutionController;
 import org.apache.cassandra.db.ReadResponse;
@@ -137,17 +123,12 @@
 import org.apache.cassandra.schema.PartitionDenylist;
 import org.apache.cassandra.schema.Schema;
 import org.apache.cassandra.schema.SchemaConstants;
-<<<<<<< HEAD
 import org.apache.cassandra.schema.TableId;
 import org.apache.cassandra.schema.TableMetadata;
-=======
-import org.apache.cassandra.service.paxos.Commit;
-import org.apache.cassandra.service.paxos.PaxosState;
-import org.apache.cassandra.service.paxos.PrepareCallback;
-import org.apache.cassandra.service.paxos.ProposeCallback;
->>>>>>> 0d1750d7
 import org.apache.cassandra.service.reads.AbstractReadExecutor;
+import org.apache.cassandra.service.reads.PartitionSizeCallback;
 import org.apache.cassandra.service.reads.ReadCallback;
+import org.apache.cassandra.service.reads.SpeculativeRetryPolicy;
 import org.apache.cassandra.service.reads.range.RangeCommandIterator;
 import org.apache.cassandra.service.reads.range.RangeCommands;
 import org.apache.cassandra.service.reads.repair.ReadRepair;
@@ -169,6 +150,8 @@
 import static org.apache.cassandra.net.Message.out;
 import static org.apache.cassandra.metrics.ClientRequestsMetricsHolder.casReadMetrics;
 import static org.apache.cassandra.metrics.ClientRequestsMetricsHolder.casWriteMetrics;
+import static org.apache.cassandra.metrics.ClientRequestsMetricsHolder.partitionSizeMetrics;
+import static org.apache.cassandra.metrics.ClientRequestsMetricsHolder.partitionSizeMetricsForLevel;
 import static org.apache.cassandra.metrics.ClientRequestsMetricsHolder.readMetrics;
 import static org.apache.cassandra.metrics.ClientRequestsMetricsHolder.readMetricsForLevel;
 import static org.apache.cassandra.metrics.ClientRequestsMetricsHolder.viewWriteMetrics;
@@ -209,27 +192,6 @@
             return new AtomicInteger(0);
         }
     };
-<<<<<<< HEAD
-=======
-    private static final ClientRequestMetrics readMetrics = new ClientRequestMetrics("Read");
-    @VisibleForTesting
-    public static final ClientRequestMetrics rangeMetrics = new ClientRequestMetrics("RangeSlice");
-    private static final ClientRequestMetrics partitionSizeMetrics = new ClientRequestMetrics("PartitionSize");
-    private static final ClientWriteRequestMetrics writeMetrics = new ClientWriteRequestMetrics("Write");
-    private static final CASClientWriteRequestMetrics casWriteMetrics = new CASClientWriteRequestMetrics("CASWrite");
-    private static final CASClientRequestMetrics casReadMetrics = new CASClientRequestMetrics("CASRead");
-    private static final ViewWriteMetrics viewWriteMetrics = new ViewWriteMetrics("ViewWrite");
-    private static final EnumMap<ConsistencyLevel, ClientRequestMetrics> partitionSizeMetricsMap = new EnumMap<>(ConsistencyLevel.class);
-    private static final Map<ConsistencyLevel, ClientRequestMetrics> readMetricsMap = new EnumMap<>(ConsistencyLevel.class);
-    private static final Map<ConsistencyLevel, ClientWriteRequestMetrics> writeMetricsMap = new EnumMap<>(ConsistencyLevel.class);
-    private static final BlacklistMetrics blacklistMetrics = new BlacklistMetrics();
-
-    private static final String DISABLE_SERIAL_READ_LINEARIZABILITY_KEY = "cassandra.unsafe.disable-serial-reads-linearizability";
-    private static final boolean disableSerialReadLinearizability =
-        Boolean.parseBoolean(System.getProperty(DISABLE_SERIAL_READ_LINEARIZABILITY_KEY, "false"));
-
-    public static final PartitionBlacklist partitionBlacklist = new PartitionBlacklist();
->>>>>>> 0d1750d7
 
     private static final DenylistMetrics denylistMetrics = new DenylistMetrics(); //TODO alias old metrics
 
@@ -273,15 +235,6 @@
                                   .execute(counterWriteTask(mutation, targets.withContact(selected), responseHandler, localDataCenter));
         };
 
-<<<<<<< HEAD
-=======
-        for(ConsistencyLevel level : ConsistencyLevel.values())
-        {
-            readMetricsMap.put(level, new ClientRequestMetrics("Read-" + level.name()));
-            writeMetricsMap.put(level, new ClientWriteRequestMetrics("Write-" + level.name()));
-            partitionSizeMetricsMap.put(level, new ClientRequestMetrics("PartitionSize-" + level.name()));
-        }
->>>>>>> 0d1750d7
 
         ReadRepairMetrics.init();
     }
@@ -2047,7 +2000,7 @@
 
     public static Map<InetAddressAndPort, Long> fetchPartitionSize(PartitionSizeCommand command, ConsistencyLevel cl, long queryStartNanoTime) throws ReadTimeoutException, UnavailableException
     {
-        long start = System.nanoTime();
+        long start = nanoTime();
         Keyspace keyspace = Keyspace.open(command.keyspace);
         ColumnFamilyStore cfs = keyspace.getColumnFamilyStore(command.table);
 
@@ -2081,27 +2034,27 @@
         }
         catch (UnavailableException e)
         {
-            partitionSizeMetricsMap.get(cl).unavailables.mark();
+            partitionSizeMetricsForLevel(cl).unavailables.mark();
             partitionSizeMetrics.unavailables.mark();
             throw e;
         }
         catch (ReadTimeoutException e)
         {
-            partitionSizeMetricsMap.get(cl).timeouts.mark();
+            partitionSizeMetricsForLevel(cl).timeouts.mark();
             partitionSizeMetrics.timeouts.mark();
             throw e;
         }
         catch (ReadFailureException e)
         {
-            partitionSizeMetricsMap.get(cl).failures.mark();
+            partitionSizeMetricsForLevel(cl).failures.mark();
             partitionSizeMetrics.failures.mark();
             throw e;
         }
         finally
         {
-            long latency = System.nanoTime() - start;
+            long latency = nanoTime() - start;
             partitionSizeMetrics.addNano(latency);
-            partitionSizeMetricsMap.get(cl).addNano(latency);
+            partitionSizeMetricsForLevel(cl).addNano(latency);
         }
     }
 
