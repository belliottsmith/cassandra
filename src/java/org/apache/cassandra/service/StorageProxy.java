--- conflicted
+++ resolved
@@ -459,7 +459,6 @@
                                        Supplier<Pair<PartitionUpdate, RowIterator>> createUpdateProposal)
     throws UnavailableException, IsBootstrappingException, RequestFailureException, RequestTimeoutException, InvalidRequestException
     {
-<<<<<<< HEAD
         int contentions = 0;
         Keyspace keyspace = Keyspace.open(metadata.keyspace);
         try
@@ -533,13 +532,6 @@
         }
 
         throw new CasWriteTimeoutException(WriteType.CAS, consistencyForPaxos, 0, consistencyForPaxos.blockFor(keyspace), contentions);
-=======
-        if(contentions > 0)
-        {
-            casWriteMetrics.contention.update(contentions);
-            casWriteMetrics.contentionEstimatedHistogram.add(contentions);
-        }
->>>>>>> 8aebcd0b
     }
 
     /**
@@ -1787,7 +1779,6 @@
 
             try
             {
-<<<<<<< HEAD
                 // Commit an empty update to make sure all in-progress updates that should be finished first is, _and_
                 // that no other in-progress can get resurrected.
                 Supplier<Pair<PartitionUpdate, RowIterator>> updateProposer =
@@ -1807,14 +1798,6 @@
                         start,
                         casReadMetrics,
                         updateProposer);
-=======
-                final PaxosBallotAndContention pair = beginAndRepairPaxos(start, key, metadata, replicaPlan, consistencyLevel, consistencyForCommitOrFetch, false, state);
-                if (pair.contentions > 0)
-                {
-                    casReadMetrics.contention.update(pair.contentions);
-                    casReadMetrics.contentionEstimatedHistogram.add(pair.contentions);
-                }
->>>>>>> 8aebcd0b
             }
             catch (WriteTimeoutException e)
             {
