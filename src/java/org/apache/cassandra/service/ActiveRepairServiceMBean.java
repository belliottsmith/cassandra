/*
 * Licensed to the Apache Software Foundation (ASF) under one
 * or more contributor license agreements.  See the NOTICE file
 * distributed with this work for additional information
 * regarding copyright ownership.  The ASF licenses this file
 * to you under the Apache License, Version 2.0 (the
 * "License"); you may not use this file except in compliance
 * with the License.  You may obtain a copy of the License at
 *
 *     http://www.apache.org/licenses/LICENSE-2.0
 *
 * Unless required by applicable law or agreed to in writing, software
 * distributed under the License is distributed on an "AS IS" BASIS,
 * WITHOUT WARRANTIES OR CONDITIONS OF ANY KIND, either express or implied.
 * See the License for the specific language governing permissions and
 * limitations under the License.
 */

package org.apache.cassandra.service;

import java.util.List;
import java.util.Map;
import javax.management.openmbean.CompositeData;

public interface ActiveRepairServiceMBean
{
    public static final String MBEAN_NAME = "org.apache.cassandra.db:type=RepairService";

    public List<Map<String, String>> getSessions(boolean all, String rangesStr);
    public void failSession(String session, boolean force);

    @Deprecated
    public void setRepairSessionSpaceInMegabytes(int sizeInMegabytes);
    @Deprecated
    public int getRepairSessionSpaceInMegabytes();

    public void setRepairSessionSpaceInMebibytes(int sizeInMebibytes);
    public int getRepairSessionSpaceInMebibytes();

    public boolean getUseOffheapMerkleTrees();
    public void setUseOffheapMerkleTrees(boolean value);

    public int getRepairPendingCompactionRejectThreshold();
    public void setRepairPendingCompactionRejectThreshold(int value);

    public List<CompositeData> getRepairStats(List<String> schemaArgs, String rangeString);
    public List<CompositeData> getPendingStats(List<String> schemaArgs, String rangeString);
    public List<CompositeData> cleanupPending(List<String> schemaArgs, String rangeString, boolean force);

    /**
     * Each ongoing repair (incremental and non-incremental) is represented by a
     * {@link ActiveRepairService.ParentRepairSession} entry in the {@link ActiveRepairService} cache.
     * Returns the current number of ongoing repairs (the current number of cached entries).
     *
     * @return current size of the internal cache holding {@link ActiveRepairService.ParentRepairSession} instances
     */
    int parentRepairSessionsCount();
<<<<<<< HEAD
    public int getPaxosRepairParallelism();
    public void setPaxosRepairParallelism(int v);
=======

    void setRepairMessageTimeoutMillis(long timeoutMillis);
    long getRepairMessageTimeoutMillis();
>>>>>>> 3168a198
}<|MERGE_RESOLUTION|>--- conflicted
+++ resolved
@@ -55,12 +55,9 @@
      * @return current size of the internal cache holding {@link ActiveRepairService.ParentRepairSession} instances
      */
     int parentRepairSessionsCount();
-<<<<<<< HEAD
     public int getPaxosRepairParallelism();
     public void setPaxosRepairParallelism(int v);
-=======
 
     void setRepairMessageTimeoutMillis(long timeoutMillis);
     long getRepairMessageTimeoutMillis();
->>>>>>> 3168a198
 }