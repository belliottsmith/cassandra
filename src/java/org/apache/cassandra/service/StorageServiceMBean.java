--- conflicted
+++ resolved
@@ -985,7 +985,6 @@
     public void setSkipPaxosRepairCompatibilityCheck(boolean v);
     public boolean getSkipPaxosRepairCompatibilityCheck();
 
-<<<<<<< HEAD
     String getToken(String keyspaceName, String table, String partitionKey);
     public boolean topPartitionsEnabled();
     public int getMaxTopSizePartitionCount();
@@ -996,11 +995,10 @@
     public void setMinTrackedPartitionSize(String value);
     public long getMinTrackedPartitionTombstoneCount();
     public void setMinTrackedPartitionTombstoneCount(long value);
-=======
+
     /** Returns boolean representing whether or not alter table is enabled */
     public boolean getAlterTableEnabled();
 
     /** Sets the boolean representing whether or not alter table is enabled */
     public void setAlterTableEnabled(boolean alterTableEnabled);
->>>>>>> 3081980c
 }