--- conflicted
+++ resolved
@@ -122,7 +122,6 @@
 import org.apache.cassandra.repair.*;
 import org.apache.cassandra.repair.messages.RepairOption;
 import org.apache.cassandra.schema.KeyspaceMetadata;
-<<<<<<< HEAD
 import org.apache.cassandra.net.AsyncOneResponse;
 import org.apache.cassandra.net.IVerbHandler;
 import org.apache.cassandra.net.MessageIn;
@@ -131,9 +130,7 @@
 import org.apache.cassandra.net.ResponseVerbHandler;
 import org.apache.cassandra.repair.RepairMessageVerbHandler;
 import org.apache.cassandra.repair.RepairParallelism;
-=======
 import org.apache.cassandra.schema.SchemaKeyspace;
->>>>>>> d73f45ba
 import org.apache.cassandra.service.paxos.CommitVerbHandler;
 import org.apache.cassandra.service.paxos.PrepareVerbHandler;
 import org.apache.cassandra.service.paxos.ProposeVerbHandler;
@@ -1093,10 +1090,10 @@
     {
         try
         {
-<<<<<<< HEAD
-            MigrationManager.announceNewKeyspace(ksm, useCurrentTime? FBUtilities.timestampMicros() : 0, false);
-=======
             /*
+             * MJK (2/26/18): Leaving comment below as is from OSS while merging. Our branch has useCurrentTime
+             * to enable "to stop drop and recreate of tables". Comment for why "0" still applies though.
+             *
              * We use timestamp of 0, intentionally, so that varying timestamps wouldn't cause schema mismatches on
              * newly added nodes.
              *
@@ -1106,8 +1103,7 @@
              * In case that we need to make incompatible changes to those kesypaces/tables, we'd need to bump the timestamp
              * on per-keyspace/per-table basis. So far we've never needed to.
              */
-            MigrationManager.announceNewKeyspace(ksm, 0, false);
->>>>>>> d73f45ba
+            MigrationManager.announceNewKeyspace(ksm, useCurrentTime? FBUtilities.timestampMicros() : 0, false);
         }
         catch (AlreadyExistsException e)
         {
