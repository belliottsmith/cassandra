--- conflicted
+++ resolved
@@ -405,7 +405,7 @@
         {
             throw new IllegalStateException("No configured daemon");
         }
-        
+
         try
         {
             daemon.startNativeTransport();
@@ -1571,15 +1571,14 @@
         return getTokenMetadata().getHostId(FBUtilities.getBroadcastAddress()).toString();
     }
 
-<<<<<<< HEAD
     public UUID getLocalHostUUID()
     {
         return getTokenMetadata().getHostId(FBUtilities.getBroadcastAddress());
-=======
+    }
+
     public Map<String, String> getHostIdMap()
     {
         return getEndpointToHostId();
->>>>>>> 74bc1cc7
     }
 
     public Map<String, String> getEndpointToHostId()
