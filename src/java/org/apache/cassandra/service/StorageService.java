/*
 * Licensed to the Apache Software Foundation (ASF) under one
 * or more contributor license agreements.  See the NOTICE file
 * distributed with this work for additional information
 * regarding copyright ownership.  The ASF licenses this file
 * to you under the Apache License, Version 2.0 (the
 * "License"); you may not use this file except in compliance
 * with the License.  You may obtain a copy of the License at
 *
 *     http://www.apache.org/licenses/LICENSE-2.0
 *
 * Unless required by applicable law or agreed to in writing, software
 * distributed under the License is distributed on an "AS IS" BASIS,
 * WITHOUT WARRANTIES OR CONDITIONS OF ANY KIND, either express or implied.
 * See the License for the specific language governing permissions and
 * limitations under the License.
 */
package org.apache.cassandra.service;

import java.io.*;
import java.lang.management.ManagementFactory;
import java.net.InetAddress;
import java.net.UnknownHostException;
import java.nio.ByteBuffer;
import java.util.*;
import java.util.Map.Entry;
import java.util.concurrent.*;
import java.util.concurrent.CopyOnWriteArrayList;
import java.util.concurrent.ExecutionException;
import java.util.concurrent.ExecutorService;
import java.util.concurrent.Future;
import java.util.concurrent.FutureTask;
import java.util.concurrent.TimeUnit;
import java.util.concurrent.TimeoutException;
import java.util.concurrent.atomic.AtomicBoolean;
import java.util.concurrent.atomic.AtomicInteger;
import java.util.regex.MatchResult;
import java.util.regex.Pattern;
import javax.annotation.Nullable;
import javax.management.*;
import javax.management.openmbean.TabularData;
import javax.management.openmbean.TabularDataSupport;

import com.google.common.annotations.VisibleForTesting;
import com.google.common.base.Predicate;
import com.google.common.collect.*;
import com.google.common.util.concurrent.*;
import org.apache.commons.lang3.StringUtils;
import org.slf4j.Logger;
import org.slf4j.LoggerFactory;

<<<<<<< HEAD
import org.apache.logging.log4j.Level;
import org.apache.logging.log4j.LogManager;
import org.apache.logging.log4j.core.Appender;
import org.apache.logging.log4j.core.LoggerContext;
import org.apache.logging.log4j.core.config.Configuration;
import org.apache.logging.log4j.core.config.LoggerConfig;
=======
import ch.qos.logback.classic.LoggerContext;
import ch.qos.logback.classic.jmx.JMXConfiguratorMBean;
import ch.qos.logback.classic.spi.ILoggingEvent;
import ch.qos.logback.core.Appender;
import ch.qos.logback.core.hook.DelayingShutdownHook;
>>>>>>> d6a3ef48
import org.apache.cassandra.auth.AuthKeyspace;
import org.apache.cassandra.auth.AuthMigrationListener;
import org.apache.cassandra.batchlog.BatchRemoveVerbHandler;
import org.apache.cassandra.batchlog.BatchStoreVerbHandler;
import org.apache.cassandra.batchlog.BatchlogManager;
import org.apache.cassandra.concurrent.ScheduledExecutors;
import org.apache.cassandra.concurrent.Stage;
import org.apache.cassandra.concurrent.StageManager;
import org.apache.cassandra.config.CFMetaData;
import org.apache.cassandra.config.DatabaseDescriptor;
import org.apache.cassandra.config.Schema;
import org.apache.cassandra.db.*;
import org.apache.cassandra.db.commitlog.CommitLog;
import org.apache.cassandra.db.compaction.CompactionManager;
import org.apache.cassandra.db.lifecycle.LifecycleTransaction;
import org.apache.cassandra.dht.*;
import org.apache.cassandra.dht.Range;
import org.apache.cassandra.dht.Token.TokenFactory;
import org.apache.cassandra.exceptions.*;
import org.apache.cassandra.gms.*;
import org.apache.cassandra.hints.HintVerbHandler;
import org.apache.cassandra.hints.HintsService;
import org.apache.cassandra.io.sstable.SSTableLoader;
import org.apache.cassandra.io.util.FileUtils;
import org.apache.cassandra.locator.*;
import org.apache.cassandra.metrics.StorageMetrics;
import org.apache.cassandra.net.*;
import org.apache.cassandra.repair.*;
import org.apache.cassandra.repair.messages.RepairOption;
import org.apache.cassandra.schema.KeyspaceMetadata;
import org.apache.cassandra.service.paxos.CommitVerbHandler;
import org.apache.cassandra.service.paxos.PrepareVerbHandler;
import org.apache.cassandra.service.paxos.ProposeVerbHandler;
import org.apache.cassandra.streaming.*;
import org.apache.cassandra.thrift.EndpointDetails;
import org.apache.cassandra.thrift.TokenRange;
import org.apache.cassandra.thrift.cassandraConstants;
import org.apache.cassandra.tracing.TraceKeyspace;
import org.apache.cassandra.utils.*;
import org.apache.cassandra.utils.progress.ProgressEvent;
import org.apache.cassandra.utils.progress.ProgressEventType;
import org.apache.cassandra.utils.progress.jmx.JMXProgressSupport;
import org.apache.cassandra.utils.progress.jmx.LegacyJMXProgressSupport;

import static java.util.Arrays.asList;
import static java.util.stream.Collectors.toList;
import static org.apache.cassandra.index.SecondaryIndexManager.getIndexName;
import static org.apache.cassandra.index.SecondaryIndexManager.isIndexColumnFamily;

/**
 * This abstraction contains the token/identifier of this node
 * on the identifier space. This token gets gossiped around.
 * This class will also maintain histograms of the load information
 * of other nodes in the cluster.
 */
public class StorageService extends NotificationBroadcasterSupport implements IEndpointStateChangeSubscriber, StorageServiceMBean
{
    private static final Logger logger = LoggerFactory.getLogger(StorageService.class);

    public static final int RING_DELAY = getRingDelay(); // delay after which we assume ring has stablized

    private final JMXProgressSupport progressSupport = new JMXProgressSupport(this);

    /**
     * @deprecated backward support to previous notification interface
     * Will be removed on 4.0
     */
    @Deprecated
    private final LegacyJMXProgressSupport legacyProgressSupport;

    private static int getRingDelay()
    {
        String newdelay = System.getProperty("cassandra.ring_delay_ms");
        if (newdelay != null)
        {
            logger.info("Overriding RING_DELAY to {}ms", newdelay);
            return Integer.parseInt(newdelay);
        }
        else
            return 30 * 1000;
    }

    /* This abstraction maintains the token/endpoint metadata information */
    private TokenMetadata tokenMetadata = new TokenMetadata();

    public volatile VersionedValue.VersionedValueFactory valueFactory = new VersionedValue.VersionedValueFactory(tokenMetadata.partitioner);

    private Thread drainOnShutdown = null;
    private volatile boolean isShutdown = false;

    public static final StorageService instance = new StorageService();

    @Deprecated
    public boolean isInShutdownHook()
    {
        return isShutdown();
    }

    public boolean isShutdown()
    {
        return isShutdown;
    }

    public Collection<Range<Token>> getLocalRanges(String keyspaceName)
    {
        return getRangesForEndpoint(keyspaceName, FBUtilities.getBroadcastAddress());
    }

    public Collection<Range<Token>> getPrimaryRanges(String keyspace)
    {
        return getPrimaryRangesForEndpoint(keyspace, FBUtilities.getBroadcastAddress());
    }

    public Collection<Range<Token>> getPrimaryRangesWithinDC(String keyspace)
    {
        return getPrimaryRangeForEndpointWithinDC(keyspace, FBUtilities.getBroadcastAddress());
    }

    private final Set<InetAddress> replicatingNodes = Collections.synchronizedSet(new HashSet<InetAddress>());
    private CassandraDaemon daemon;

    private InetAddress removingNode;

    /* Are we starting this node in bootstrap mode? */
    private volatile boolean isBootstrapMode;

    /* we bootstrap but do NOT join the ring unless told to do so */
    private boolean isSurveyMode = Boolean.parseBoolean(System.getProperty("cassandra.write_survey", "false"));
    /* true if node is rebuilding and receiving data */
    private final AtomicBoolean isRebuilding = new AtomicBoolean();

    private boolean initialized;
    private volatile boolean joined = false;

    /* the probability for tracing any particular request, 0 disables tracing and 1 enables for all */
    private double traceProbability = 0.0;

    private static enum Mode { STARTING, NORMAL, JOINING, LEAVING, DECOMMISSIONED, MOVING, DRAINING, DRAINED }
    private volatile Mode operationMode = Mode.STARTING;

    /* Used for tracking drain progress */
    private volatile int totalCFs, remainingCFs;

    private static final AtomicInteger nextRepairCommand = new AtomicInteger();

    private final List<IEndpointLifecycleSubscriber> lifecycleSubscribers = new CopyOnWriteArrayList<>();

    private static final BackgroundActivityMonitor bgMonitor = new BackgroundActivityMonitor();

    private final ObjectName jmxObjectName;

    private Collection<Token> bootstrapTokens = null;

    // true when keeping strict consistency while bootstrapping
    private boolean useStrictConsistency = Boolean.parseBoolean(System.getProperty("cassandra.consistent.rangemovement", "true"));
    private static final boolean allowSimultaneousMoves = Boolean.valueOf(System.getProperty("cassandra.consistent.simultaneousmoves.allow","false"));
    private static final boolean joinRing = Boolean.parseBoolean(System.getProperty("cassandra.join_ring", "true"));
    private boolean replacing;
    private UUID replacingId;

    private final StreamStateStore streamStateStore = new StreamStateStore();

    /** This method updates the local token on disk  */
    public void setTokens(Collection<Token> tokens)
    {
        if (logger.isDebugEnabled())
            logger.debug("Setting tokens to {}", tokens);
        SystemKeyspace.updateTokens(tokens);
        Collection<Token> localTokens = getLocalTokens();
        setGossipTokens(localTokens);
        tokenMetadata.updateNormalTokens(tokens, FBUtilities.getBroadcastAddress());
        setMode(Mode.NORMAL, false);
    }

    public void setGossipTokens(Collection<Token> tokens)
    {
        List<Pair<ApplicationState, VersionedValue>> states = new ArrayList<Pair<ApplicationState, VersionedValue>>();
        states.add(Pair.create(ApplicationState.TOKENS, valueFactory.tokens(tokens)));
        states.add(Pair.create(ApplicationState.STATUS, valueFactory.normal(tokens)));
        Gossiper.instance.addLocalApplicationStates(states);
    }

    public StorageService()
    {
        // use dedicated executor for sending JMX notifications
        super(Executors.newSingleThreadExecutor());

        MBeanServer mbs = ManagementFactory.getPlatformMBeanServer();
        try
        {
            jmxObjectName = new ObjectName("org.apache.cassandra.db:type=StorageService");
            mbs.registerMBean(this, jmxObjectName);
            mbs.registerMBean(StreamManager.instance, new ObjectName(StreamManager.OBJECT_NAME));
        }
        catch (Exception e)
        {
            throw new RuntimeException(e);
        }

        legacyProgressSupport = new LegacyJMXProgressSupport(this, jmxObjectName);

        /* register the verb handlers */
        MessagingService.instance().registerVerbHandlers(MessagingService.Verb.MUTATION, new MutationVerbHandler());
        MessagingService.instance().registerVerbHandlers(MessagingService.Verb.READ_REPAIR, new ReadRepairVerbHandler());
        MessagingService.instance().registerVerbHandlers(MessagingService.Verb.READ, new ReadCommandVerbHandler());
        MessagingService.instance().registerVerbHandlers(MessagingService.Verb.RANGE_SLICE, new RangeSliceVerbHandler());
        MessagingService.instance().registerVerbHandlers(MessagingService.Verb.PAGED_RANGE, new RangeSliceVerbHandler());
        MessagingService.instance().registerVerbHandlers(MessagingService.Verb.COUNTER_MUTATION, new CounterMutationVerbHandler());
        MessagingService.instance().registerVerbHandlers(MessagingService.Verb.TRUNCATE, new TruncateVerbHandler());
        MessagingService.instance().registerVerbHandlers(MessagingService.Verb.PAXOS_PREPARE, new PrepareVerbHandler());
        MessagingService.instance().registerVerbHandlers(MessagingService.Verb.PAXOS_PROPOSE, new ProposeVerbHandler());
        MessagingService.instance().registerVerbHandlers(MessagingService.Verb.PAXOS_COMMIT, new CommitVerbHandler());
        MessagingService.instance().registerVerbHandlers(MessagingService.Verb.HINT, new HintVerbHandler());

        // see BootStrapper for a summary of how the bootstrap verbs interact
        MessagingService.instance().registerVerbHandlers(MessagingService.Verb.REPLICATION_FINISHED, new ReplicationFinishedVerbHandler());
        MessagingService.instance().registerVerbHandlers(MessagingService.Verb.REQUEST_RESPONSE, new ResponseVerbHandler());
        MessagingService.instance().registerVerbHandlers(MessagingService.Verb.INTERNAL_RESPONSE, new ResponseVerbHandler());
        MessagingService.instance().registerVerbHandlers(MessagingService.Verb.REPAIR_MESSAGE, new RepairMessageVerbHandler());
        MessagingService.instance().registerVerbHandlers(MessagingService.Verb.GOSSIP_SHUTDOWN, new GossipShutdownVerbHandler());

        MessagingService.instance().registerVerbHandlers(MessagingService.Verb.GOSSIP_DIGEST_SYN, new GossipDigestSynVerbHandler());
        MessagingService.instance().registerVerbHandlers(MessagingService.Verb.GOSSIP_DIGEST_ACK, new GossipDigestAckVerbHandler());
        MessagingService.instance().registerVerbHandlers(MessagingService.Verb.GOSSIP_DIGEST_ACK2, new GossipDigestAck2VerbHandler());

        MessagingService.instance().registerVerbHandlers(MessagingService.Verb.DEFINITIONS_UPDATE, new DefinitionsUpdateVerbHandler());
        MessagingService.instance().registerVerbHandlers(MessagingService.Verb.SCHEMA_CHECK, new SchemaCheckVerbHandler());
        MessagingService.instance().registerVerbHandlers(MessagingService.Verb.MIGRATION_REQUEST, new MigrationRequestVerbHandler());

        MessagingService.instance().registerVerbHandlers(MessagingService.Verb.SNAPSHOT, new SnapshotVerbHandler());
        MessagingService.instance().registerVerbHandlers(MessagingService.Verb.ECHO, new EchoVerbHandler());

        MessagingService.instance().registerVerbHandlers(MessagingService.Verb.BATCH_STORE, new BatchStoreVerbHandler());
        MessagingService.instance().registerVerbHandlers(MessagingService.Verb.BATCH_REMOVE, new BatchRemoveVerbHandler());

        MessagingService.instance().registerVerbHandlers(MessagingService.Verb.PARTITION_SIZE, new PartitionSizeVerbHandler());
    }

    public void registerDaemon(CassandraDaemon daemon)
    {
        this.daemon = daemon;
    }

    public void register(IEndpointLifecycleSubscriber subscriber)
    {
        lifecycleSubscribers.add(subscriber);
    }

    public void unregister(IEndpointLifecycleSubscriber subscriber)
    {
        lifecycleSubscribers.remove(subscriber);
    }

    // should only be called via JMX
    public void stopGossiping()
    {
        if (initialized)
        {
            logger.warn("Stopping gossip by operator request");
            Gossiper.instance.stop();
            initialized = false;
        }
    }

    // should only be called via JMX
    public synchronized void startGossiping()
    {
        if (!initialized)
        {
            checkServiceAllowedToStart("gossip");

            logger.warn("Starting gossip by operator request");
            Collection<Token> tokens = SystemKeyspace.getSavedTokens();

            boolean validTokens = tokens != null && !tokens.isEmpty();

            // shouldn't be called before these are set if we intend to join the ring/are in the process of doing so
            if (joined || joinRing)
                assert validTokens : "Cannot start gossiping for a node intended to join without valid tokens";

            if (validTokens)
                setGossipTokens(tokens);

            Gossiper.instance.forceNewerGeneration();
            Gossiper.instance.start((int) (System.currentTimeMillis() / 1000));
            initialized = true;
        }
    }

    // should only be called via JMX
    public boolean isGossipRunning()
    {
        return Gossiper.instance.isEnabled();
    }

    // should only be called via JMX
    public synchronized void startRPCServer()
    {
        checkServiceAllowedToStart("thrift");

        if (daemon == null)
        {
            throw new IllegalStateException("No configured daemon");
        }
        daemon.thriftServer.start();
    }

    public void stopRPCServer()
    {
        if (daemon == null)
        {
            throw new IllegalStateException("No configured daemon");
        }
        if (daemon.thriftServer != null)
            daemon.thriftServer.stop();
    }

    public boolean isRPCServerRunning()
    {
        if ((daemon == null) || (daemon.thriftServer == null))
        {
            return false;
        }
        return daemon.thriftServer.isRunning();
    }

    public synchronized void startNativeTransport()
    {
        checkServiceAllowedToStart("native transport");

        if (daemon == null)
        {
            throw new IllegalStateException("No configured daemon");
        }

        try
        {
            daemon.startNativeTransport();
        }
        catch (Exception e)
        {
            throw new RuntimeException("Error starting native transport: " + e.getMessage());
        }
    }

    public void stopNativeTransport()
    {
        if (daemon == null)
        {
            throw new IllegalStateException("No configured daemon");
        }
        daemon.stopNativeTransport();
    }

    public boolean isNativeTransportRunning()
    {
        if (daemon == null)
        {
            return false;
        }
        return daemon.isNativeTransportRunning();
    }

    public void stopTransports()
    {
        if (isInitialized())
        {
            logger.error("Stopping gossiper");
            stopGossiping();
        }
        if (isRPCServerRunning())
        {
            logger.error("Stopping RPC server");
            stopRPCServer();
        }
        if (isNativeTransportRunning())
        {
            logger.error("Stopping native transport");
            stopNativeTransport();
        }
    }

    private void shutdownClientServers()
    {
        stopRPCServer();
        stopNativeTransport();
    }

    public void stopClient()
    {
        Gossiper.instance.unregister(this);
        Gossiper.instance.stop();
        MessagingService.instance().shutdown();
        // give it a second so that task accepted before the MessagingService shutdown gets submitted to the stage (to avoid RejectedExecutionException)
        Uninterruptibles.sleepUninterruptibly(1, TimeUnit.SECONDS);
        StageManager.shutdownNow();
    }

    public boolean isInitialized()
    {
        return initialized;
    }

    public boolean isSetupCompleted()
    {
        return daemon == null
               ? false
               : daemon.setupCompleted();
    }

    public void stopDaemon()
    {
        if (daemon == null)
            throw new IllegalStateException("No configured daemon");
        daemon.deactivate();
    }

    public synchronized Collection<Token> prepareReplacementInfo() throws ConfigurationException
    {
        logger.info("Gathering node replacement information for {}", DatabaseDescriptor.getReplaceAddress());
        if (!MessagingService.instance().isListening())
            MessagingService.instance().listen();

        // make magic happen
        Gossiper.instance.doShadowRound();

        // now that we've gossiped at least once, we should be able to find the node we're replacing
        if (Gossiper.instance.getEndpointStateForEndpoint(DatabaseDescriptor.getReplaceAddress())== null)
            throw new RuntimeException("Cannot replace_address " + DatabaseDescriptor.getReplaceAddress() + " because it doesn't exist in gossip");
        replacingId = Gossiper.instance.getHostId(DatabaseDescriptor.getReplaceAddress());
        try
        {
            VersionedValue tokensVersionedValue = Gossiper.instance.getEndpointStateForEndpoint(DatabaseDescriptor.getReplaceAddress()).getApplicationState(ApplicationState.TOKENS);
            if (tokensVersionedValue == null)
                throw new RuntimeException("Could not find tokens for " + DatabaseDescriptor.getReplaceAddress() + " to replace");
            Collection<Token> tokens = TokenSerializer.deserialize(tokenMetadata.partitioner, new DataInputStream(new ByteArrayInputStream(tokensVersionedValue.toBytes())));

            if (isReplacingSameAddress())
            {
                SystemKeyspace.setLocalHostId(replacingId); // use the replacee's host Id as our own so we receive hints, etc
            }
            Gossiper.instance.resetEndpointStateMap(); // clean up since we have what we need
            return tokens;
        }
        catch (IOException e)
        {
            throw new RuntimeException(e);
        }
    }

    public synchronized void checkForEndpointCollision() throws ConfigurationException
    {
        logger.debug("Starting shadow gossip round to check for endpoint collision");
        if (!MessagingService.instance().isListening())
            MessagingService.instance().listen();
        Gossiper.instance.doShadowRound();
        if (!Gossiper.instance.isSafeForBootstrap(FBUtilities.getBroadcastAddress()))
        {
            throw new RuntimeException(String.format("A node with address %s already exists, cancelling join. " +
                                                     "Use cassandra.replace_address if you want to replace this node.",
                                                     FBUtilities.getBroadcastAddress()));
        }
        if (useStrictConsistency && !allowSimultaneousMoves())
        {
            for (Map.Entry<InetAddress, EndpointState> entry : Gossiper.instance.getEndpointStates())
            {
                // ignore local node or empty status
                if (entry.getKey().equals(FBUtilities.getBroadcastAddress()) || entry.getValue().getApplicationState(ApplicationState.STATUS) == null)
                    continue;
                String[] pieces = splitValue(entry.getValue().getApplicationState(ApplicationState.STATUS));
                assert (pieces.length > 0);
                String state = pieces[0];
                if (state.equals(VersionedValue.STATUS_BOOTSTRAPPING) || state.equals(VersionedValue.STATUS_LEAVING) || state.equals(VersionedValue.STATUS_MOVING))
                    throw new UnsupportedOperationException("Other bootstrapping/leaving/moving nodes detected, cannot bootstrap while cassandra.consistent.rangemovement is true");
            }
        }
        Gossiper.instance.resetEndpointStateMap();
    }

    private boolean allowSimultaneousMoves()
    {
        return allowSimultaneousMoves && DatabaseDescriptor.getNumTokens() == 1;
    }

    // for testing only
    public void unsafeInitialize() throws ConfigurationException
    {
        initialized = true;
        Gossiper.instance.register(this);
        Gossiper.instance.start((int) (System.currentTimeMillis() / 1000)); // needed for node-ring gathering.
        Gossiper.instance.addLocalApplicationState(ApplicationState.NET_VERSION, valueFactory.networkVersion());
        if (!MessagingService.instance().isListening())
            MessagingService.instance().listen();
    }

    public void populateTokenMetadata()
    {
        if (Boolean.parseBoolean(System.getProperty("cassandra.load_ring_state", "true")))
        {
            logger.info("Populating token metadata from system tables");
            Multimap<InetAddress, Token> loadedTokens = SystemKeyspace.loadTokens();
            if (!shouldBootstrap()) // if we have not completed bootstrapping, we should not add ourselves as a normal token
                loadedTokens.putAll(FBUtilities.getBroadcastAddress(), SystemKeyspace.getSavedTokens());
            for (InetAddress ep : loadedTokens.keySet())
                tokenMetadata.updateNormalTokens(loadedTokens.get(ep), ep);

            logger.info("Token metadata: {}", tokenMetadata);
        }
    }

    public synchronized void initServer() throws ConfigurationException
    {
        initServer(RING_DELAY);
    }

    public synchronized void initServer(int delay) throws ConfigurationException
    {
        logger.info("Cassandra version: {}", FBUtilities.getReleaseVersionString());
        logger.info("Thrift API version: {}", cassandraConstants.VERSION);
        logger.info("CQL supported versions: {} (default: {})",
                StringUtils.join(ClientState.getCQLSupportedVersion(), ","), ClientState.DEFAULT_CQL_VERSION);

        initialized = true;

        try
        {
            // Ensure StorageProxy is initialized on start-up; see CASSANDRA-3797.
            Class.forName("org.apache.cassandra.service.StorageProxy");
            // also IndexSummaryManager, which is otherwise unreferenced
            Class.forName("org.apache.cassandra.io.sstable.IndexSummaryManager");
        }
        catch (ClassNotFoundException e)
        {
            throw new AssertionError(e);
        }

        if (Boolean.parseBoolean(System.getProperty("cassandra.load_ring_state", "true")))
        {
            logger.info("Loading persisted ring state");
            Multimap<InetAddress, Token> loadedTokens = SystemKeyspace.loadTokens();
            Map<InetAddress, UUID> loadedHostIds = SystemKeyspace.loadHostIds();
            for (InetAddress ep : loadedTokens.keySet())
            {
                if (ep.equals(FBUtilities.getBroadcastAddress()))
                {
                    // entry has been mistakenly added, delete it
                    SystemKeyspace.removeEndpoint(ep);
                }
                else
                {
                    if (loadedHostIds.containsKey(ep))
                        tokenMetadata.updateHostId(loadedHostIds.get(ep), ep);
                    Gossiper.instance.addSavedEndpoint(ep);
                }
            }
        }

        // daemon threads, like our executors', continue to run while shutdown hooks are invoked
        drainOnShutdown = new Thread(new WrappedRunnable()
        {
            @Override
            public void runMayThrow() throws InterruptedException, ExecutionException, IOException
            {
                drain(true);

                if (FBUtilities.isWindows())
                    WindowsTimer.endTimerPeriod(DatabaseDescriptor.getWindowsTimerInterval());

                // Cleanup logback
                DelayingShutdownHook logbackHook = new DelayingShutdownHook();
                logbackHook.setContext((LoggerContext)LoggerFactory.getILoggerFactory());
                logbackHook.run();
            }
        }, "StorageServiceShutdownHook");
        Runtime.getRuntime().addShutdownHook(drainOnShutdown);

        replacing = DatabaseDescriptor.isReplacing();

        if (!Boolean.parseBoolean(System.getProperty("cassandra.start_gossip", "true")))
        {
            logger.info("Not starting gossip as requested.");
            return;
        }

        prepareToJoin();

        // Has to be called after the host id has potentially changed in prepareToJoin().
        try
        {
            CacheService.instance.counterCache.loadSavedAsync().get();
        }
        catch (Throwable t)
        {
            JVMStabilityInspector.inspectThrowable(t);
            logger.warn("Error loading counter cache", t);
        }

        if (joinRing)
        {
            joinTokenRing(delay);
        }
        else
        {
            Collection<Token> tokens = SystemKeyspace.getSavedTokens();
            if (!tokens.isEmpty())
            {
                tokenMetadata.updateNormalTokens(tokens, FBUtilities.getBroadcastAddress());
                // order is important here, the gossiper can fire in between adding these two states.  It's ok to send TOKENS without STATUS, but *not* vice versa.
                List<Pair<ApplicationState, VersionedValue>> states = new ArrayList<Pair<ApplicationState, VersionedValue>>();
                states.add(Pair.create(ApplicationState.TOKENS, valueFactory.tokens(tokens)));
                states.add(Pair.create(ApplicationState.STATUS, valueFactory.hibernate(true)));
                Gossiper.instance.addLocalApplicationStates(states);
            }
            logger.info("Not joining ring as requested. Use JMX (StorageService->joinRing()) to initiate ring joining");
        }
    }

    /**
     * In the event of forceful termination we need to remove the shutdown hook to prevent hanging (OOM for instance)
     */
    public void removeShutdownHook()
    {
        if (drainOnShutdown != null)
            Runtime.getRuntime().removeShutdownHook(drainOnShutdown);

        if (FBUtilities.isWindows())
            WindowsTimer.endTimerPeriod(DatabaseDescriptor.getWindowsTimerInterval());
    }

    private boolean shouldBootstrap()
    {
        return DatabaseDescriptor.isAutoBootstrap() && !SystemKeyspace.bootstrapComplete() && !DatabaseDescriptor.getSeeds().contains(FBUtilities.getBroadcastAddress());
    }

    private void prepareToJoin() throws ConfigurationException
    {
        if (!joined)
        {
            Map<ApplicationState, VersionedValue> appStates = new EnumMap<>(ApplicationState.class);

            if (SystemKeyspace.wasDecommissioned())
            {
                if (Boolean.getBoolean("cassandra.override_decommission"))
                {
                    logger.warn("This node was decommissioned, but overriding by operator request.");
                    SystemKeyspace.setBootstrapState(SystemKeyspace.BootstrapState.COMPLETED);
                }
                else
                    throw new ConfigurationException("This node was decommissioned and will not rejoin the ring unless cassandra.override_decommission=true has been set, or all existing data is removed and the node is bootstrapped again");
            }
            if (replacing && !joinRing)
                throw new ConfigurationException("Cannot set both join_ring=false and attempt to replace a node");
            if (DatabaseDescriptor.getReplaceTokens().size() > 0 || DatabaseDescriptor.getReplaceNode() != null)
                throw new RuntimeException("Replace method removed; use cassandra.replace_address instead");
            if (replacing)
            {
                if (SystemKeyspace.bootstrapComplete())
                    throw new RuntimeException("Cannot replace address with a node that is already bootstrapped");
                if (!DatabaseDescriptor.isAutoBootstrap())
                    throw new RuntimeException("Trying to replace_address with auto_bootstrap disabled will not work, check your configuration");
                bootstrapTokens = prepareReplacementInfo();
                if (isReplacingSameAddress())
                {
                    logger.warn("Writes will not be forwarded to this node during replacement because it has the same address as " +
                                "the node to be replaced ({}). If the previous node has been down for longer than max_hint_window_in_ms, " +
                                "repair must be run after the replacement process in order to make this node consistent.",
                                DatabaseDescriptor.getReplaceAddress());
                    appStates.put(ApplicationState.TOKENS, valueFactory.tokens(bootstrapTokens));
                    appStates.put(ApplicationState.STATUS, valueFactory.hibernate(true));
                }
            }
            else if (shouldBootstrap())
            {
                checkForEndpointCollision();
            }

            // have to start the gossip service before we can see any info on other nodes.  this is necessary
            // for bootstrap to get the load info it needs.
            // (we won't be part of the storage ring though until we add a counterId to our state, below.)
            // Seed the host ID-to-endpoint map with our own ID.
            UUID localHostId = SystemKeyspace.getLocalHostId();
            getTokenMetadata().updateHostId(localHostId, FBUtilities.getBroadcastAddress());
            appStates.put(ApplicationState.NET_VERSION, valueFactory.networkVersion());
            appStates.put(ApplicationState.HOST_ID, valueFactory.hostId(localHostId));
            appStates.put(ApplicationState.RPC_ADDRESS, valueFactory.rpcaddress(FBUtilities.getBroadcastRpcAddress()));
            appStates.put(ApplicationState.RELEASE_VERSION, valueFactory.releaseVersion());
            logger.info("Starting up server gossip");
            Gossiper.instance.register(this);
            Gossiper.instance.start(SystemKeyspace.incrementAndGetGeneration(), appStates); // needed for node-ring gathering.
            // gossip snitch infos (local DC and rack)
            gossipSnitchInfo();
            // gossip Schema.emptyVersion forcing immediate check for schema updates (see MigrationManager#maybeScheduleSchemaPull)
            Schema.instance.updateVersionAndAnnounce(); // Ensure we know our own actual Schema UUID in preparation for updates

            if (!MessagingService.instance().isListening())
                MessagingService.instance().listen();
            LoadBroadcaster.instance.startBroadcasting();

            HintsService.instance.startDispatch();
            BatchlogManager.instance.start();
        }
    }

    private void joinTokenRing(int delay) throws ConfigurationException
    {
        joined = true;

        // We bootstrap if we haven't successfully bootstrapped before, as long as we are not a seed.
        // If we are a seed, or if the user manually sets auto_bootstrap to false,
        // we'll skip streaming data from other nodes and jump directly into the ring.
        //
        // The seed check allows us to skip the RING_DELAY sleep for the single-node cluster case,
        // which is useful for both new users and testing.
        //
        // We attempted to replace this with a schema-presence check, but you need a meaningful sleep
        // to get schema info from gossip which defeats the purpose.  See CASSANDRA-4427 for the gory details.
        Set<InetAddress> current = new HashSet<>();
        if (logger.isDebugEnabled())
        {
            logger.debug("Bootstrap variables: {} {} {} {}",
                         DatabaseDescriptor.isAutoBootstrap(),
                         SystemKeyspace.bootstrapInProgress(),
                         SystemKeyspace.bootstrapComplete(),
                         DatabaseDescriptor.getSeeds().contains(FBUtilities.getBroadcastAddress()));
        }
        if (DatabaseDescriptor.isAutoBootstrap() && !SystemKeyspace.bootstrapComplete() && DatabaseDescriptor.getSeeds().contains(FBUtilities.getBroadcastAddress()))
        {
            logger.info("This node will not auto bootstrap because it is configured to be a seed node.");
        }

        boolean dataAvailable = true; // make this to false when bootstrap streaming failed
        if (shouldBootstrap())
        {
            if (SystemKeyspace.bootstrapInProgress())
                logger.warn("Detected previous bootstrap failure; retrying");
            else
                SystemKeyspace.setBootstrapState(SystemKeyspace.BootstrapState.IN_PROGRESS);
            setMode(Mode.JOINING, "waiting for ring information", true);
            // first sleep the delay to make sure we see all our peers
            for (int i = 0; i < delay; i += 1000)
            {
                // if we see schema, we can proceed to the next check directly
                if (!Schema.instance.getVersion().equals(Schema.emptyVersion))
                {
                    logger.debug("got schema: {}", Schema.instance.getVersion());
                    break;
                }
                Uninterruptibles.sleepUninterruptibly(1, TimeUnit.SECONDS);
            }
            // if our schema hasn't matched yet, wait until it has
            // we do this by waiting for all in-flight migration requests and responses to complete
            // (post CASSANDRA-1391 we don't expect this to be necessary very often, but it doesn't hurt to be careful)
            if (!MigrationManager.isReadyForBootstrap())
            {
                setMode(Mode.JOINING, "waiting for schema information to complete", true);
                MigrationManager.waitUntilReadyForBootstrap();
            }
            setMode(Mode.JOINING, "schema complete, ready to bootstrap", true);
            setMode(Mode.JOINING, "waiting for pending range calculation", true);
            PendingRangeCalculatorService.instance.blockUntilFinished();
            setMode(Mode.JOINING, "calculation complete, ready to bootstrap", true);

            logger.debug("... got ring + schema info");

            if (useStrictConsistency && !allowSimultaneousMoves() &&
                    (
                        tokenMetadata.getBootstrapTokens().valueSet().size() > 0 ||
                        tokenMetadata.getLeavingEndpoints().size() > 0 ||
                        tokenMetadata.getMovingEndpoints().size() > 0
                    ))
            {
                throw new UnsupportedOperationException("Other bootstrapping/leaving/moving nodes detected, cannot bootstrap while cassandra.consistent.rangemovement is true");
            }

            // get bootstrap tokens
            if (!replacing)
            {
                if (tokenMetadata.isMember(FBUtilities.getBroadcastAddress()))
                {
                    String s = "This node is already a member of the token ring; bootstrap aborted. (If replacing a dead node, remove the old one from the ring first.)";
                    throw new UnsupportedOperationException(s);
                }
                setMode(Mode.JOINING, "getting bootstrap token", true);
                bootstrapTokens = BootStrapper.getBootstrapTokens(tokenMetadata, FBUtilities.getBroadcastAddress());
            }
            else
            {
                if (!isReplacingSameAddress())
                {
                    try
                    {
                        // Sleep additionally to make sure that the server actually is not alive
                        // and giving it more time to gossip if alive.
                        Thread.sleep(LoadBroadcaster.BROADCAST_INTERVAL);
                    }
                    catch (InterruptedException e)
                    {
                        throw new AssertionError(e);
                    }

                    // check for operator errors...
                    for (Token token : bootstrapTokens)
                    {
                        InetAddress existing = tokenMetadata.getEndpoint(token);
                        if (existing != null)
                        {
                            long nanoDelay = delay * 1000000L;
                            if (Gossiper.instance.getEndpointStateForEndpoint(existing).getUpdateTimestamp() > (System.nanoTime() - nanoDelay))
                                throw new UnsupportedOperationException("Cannot replace a live node... ");
                            current.add(existing);
                        }
                        else
                        {
                            throw new UnsupportedOperationException("Cannot replace token " + token + " which does not exist!");
                        }
                    }
                }
                else
                {
                    try
                    {
                        Thread.sleep(RING_DELAY);
                    }
                    catch (InterruptedException e)
                    {
                        throw new AssertionError(e);
                    }

                }
                setMode(Mode.JOINING, "Replacing a node with token(s): " + bootstrapTokens, true);
            }

            dataAvailable = bootstrap(bootstrapTokens);
        }
        else
        {
            bootstrapTokens = SystemKeyspace.getSavedTokens();
            if (bootstrapTokens.isEmpty())
            {
                Collection<String> initialTokens = DatabaseDescriptor.getInitialTokens();
                if (initialTokens.size() < 1)
                {
                    bootstrapTokens = BootStrapper.getRandomTokens(tokenMetadata, DatabaseDescriptor.getNumTokens());
                    if (DatabaseDescriptor.getNumTokens() == 1)
                        logger.warn("Generated random token {}. Random tokens will result in an unbalanced ring; see http://wiki.apache.org/cassandra/Operations", bootstrapTokens);
                    else
                        logger.info("Generated random tokens. tokens are {}", bootstrapTokens);
                }
                else
                {
                    bootstrapTokens = new ArrayList<>(initialTokens.size());
                    for (String token : initialTokens)
                        bootstrapTokens.add(getTokenFactory().fromString(token));
                    logger.info("Saved tokens not found. Using configuration value: {}", bootstrapTokens);
                }
            }
            else
            {
                if (bootstrapTokens.size() != DatabaseDescriptor.getNumTokens())
                    throw new ConfigurationException("Cannot change the number of tokens from " + bootstrapTokens.size() + " to " + DatabaseDescriptor.getNumTokens());
                else
                    logger.info("Using saved tokens {}", bootstrapTokens);
            }
        }

        // if we don't have system_traces keyspace at this point, then create it manually
        maybeAddOrUpdateKeyspace(TraceKeyspace.metadata(), false);
        maybeAddOrUpdateKeyspace(SystemDistributedKeyspace.metadata(), false);
        maybeAddOrUpdateKeyspace(CIEInternalKeyspace.metadata(), true);
        maybeAddOrUpdateKeyspace(CIEInternalLocalKeyspace.metadata(), true);

        if (!isSurveyMode)
        {
            if (dataAvailable)
            {
                finishJoiningRing();

                // remove the existing info about the replaced node.
                if (!current.isEmpty())
                {
                    for (InetAddress existing : current)
                        Gossiper.instance.replacedEndpoint(existing);
                }
            }
            else
            {
                logger.warn("Some data streaming failed. Use nodetool to check bootstrap state and resume. For more, see `nodetool help bootstrap`. {}", SystemKeyspace.getBootstrapState());
            }

            StorageProxy.instance.loadPartitionBlacklist();
        }
        else
        {
            logger.info("Startup complete, but write survey mode is active, not becoming an active ring member. Use JMX (StorageService->joinRing()) to finalize ring joining.");
        }
    }

    public static boolean isReplacingSameAddress()
    {
        return DatabaseDescriptor.getReplaceAddress().equals(FBUtilities.getBroadcastAddress());
    }

    public void gossipSnitchInfo()
    {
        IEndpointSnitch snitch = DatabaseDescriptor.getEndpointSnitch();
        String dc = snitch.getDatacenter(FBUtilities.getBroadcastAddress());
        String rack = snitch.getRack(FBUtilities.getBroadcastAddress());
        Gossiper.instance.addLocalApplicationState(ApplicationState.DC, StorageService.instance.valueFactory.datacenter(dc));
        Gossiper.instance.addLocalApplicationState(ApplicationState.RACK, StorageService.instance.valueFactory.rack(rack));
    }

    public synchronized void joinRing() throws IOException
    {
        if (!joined)
        {
            logger.info("Joining ring by operator request");
            try
            {
                joinTokenRing(0);
            }
            catch (ConfigurationException e)
            {
                throw new IOException(e.getMessage());
            }
        }
        else if (isSurveyMode)
        {
            isSurveyMode = false;
            logger.info("Leaving write survey mode and joining ring at operator request");
            finishJoiningRing();
        }
    }

    private void finishJoiningRing()
    {
        // start participating in the ring.
        SystemKeyspace.setBootstrapState(SystemKeyspace.BootstrapState.COMPLETED);
        setTokens(bootstrapTokens);

        assert tokenMetadata.sortedTokens().size() > 0;
        doAuthSetup();
    }

    private void doAuthSetup()
    {
        maybeAddOrUpdateKeyspace(AuthKeyspace.metadata(), false);

        DatabaseDescriptor.getRoleManager().setup();
        DatabaseDescriptor.getAuthenticator().setup();
        DatabaseDescriptor.getAuthorizer().setup();
        MigrationManager.instance.register(new AuthMigrationListener());
    }

    private void maybeAddKeyspace(KeyspaceMetadata ksm, boolean useCurrentTime)
    {
        try
        {
            MigrationManager.announceNewKeyspace(ksm, useCurrentTime? FBUtilities.timestampMicros() : 0, false);
        }
        catch (AlreadyExistsException e)
        {
            logger.debug("Attempted to create new keyspace {}, but it already exists", ksm.name);
        }
    }

    /**
     * Ensure the schema of a pseudo-system keyspace (a distributed system keyspace: traces, auth and the so-called distributedKeyspace),
     * is up to date with what we expected (creating it if it doesn't exist and updating tables that may have been upgraded).
     */
    private void maybeAddOrUpdateKeyspace(KeyspaceMetadata expected, boolean useCurrentTime)
    {
        // Note that want to deal with the keyspace and its table a bit differently: for the keyspace definition
        // itself, we want to create it if it doesn't exist yet, but if it does exist, we don't want to modify it,
        // because user can modify the definition to change the replication factor (#6016) and we don't want to
        // override it. For the tables however, we have to deal with the fact that new version can add new columns
        // (#8162 being an example), so even if the table definition exists, we still need to force the "current"
        // version of the schema, the one the node will be expecting.

        KeyspaceMetadata defined = Schema.instance.getKSMetaData(expected.name);
        // If the keyspace doesn't exist, create it
        if (defined == null)
        {
            maybeAddKeyspace(expected, useCurrentTime);
            defined = Schema.instance.getKSMetaData(expected.name);
        }

        // While the keyspace exists, it might miss table or have outdated one
        // There is also the potential for a race, as schema migrations add the bare
        // keyspace into Schema.instance before adding its tables, so double check that
        // all the expected tables are present
        for (CFMetaData expectedTable : expected.tables)
        {
            CFMetaData definedTable = defined.tables.get(expectedTable.cfName).orElse(null);
            if (definedTable == null || !definedTable.equals(expectedTable))
                MigrationManager.forceAnnounceNewColumnFamily(expectedTable);
        }
    }

    public boolean isJoined()
    {
        return tokenMetadata.isMember(FBUtilities.getBroadcastAddress()) && !isSurveyMode;
    }

    public void rebuild(String sourceDc)
    {
<<<<<<< HEAD
        rebuild(sourceDc, null, null, null);
    }

    public void rebuild(String sourceDc, String keyspace, String tokens, String specificSources)
    {
        // check on going rebuild
=======
        // check ongoing rebuild
>>>>>>> d6a3ef48
        if (!isRebuilding.compareAndSet(false, true))
        {
            throw new IllegalStateException("Node is still rebuilding. Check nodetool netstats.");
        }

        // check the arguments
        if (keyspace == null && tokens != null)
        {
            throw new IllegalArgumentException("Cannot specify tokens without keyspace.");
        }

        logger.info("rebuild from dc: {}, {}, {}", sourceDc == null ? "(any dc)" : sourceDc,
                    keyspace == null ? "(All keyspaces)" : keyspace,
                    tokens == null ? "(All tokens)" : tokens);

        try
        {
            RangeStreamer streamer = new RangeStreamer(tokenMetadata,
                                                       null,
                                                       FBUtilities.getBroadcastAddress(),
                                                       "Rebuild",
                                                       !replacing && useStrictConsistency,
                                                       DatabaseDescriptor.getEndpointSnitch(),
                                                       streamStateStore);
            streamer.addSourceFilter(new RangeStreamer.FailureDetectorSourceFilter(FailureDetector.instance));
            if (sourceDc != null)
                streamer.addSourceFilter(new RangeStreamer.SingleDatacenterFilter(DatabaseDescriptor.getEndpointSnitch(), sourceDc));

            if (keyspace == null)
            {
                for (String keyspaceName : Schema.instance.getNonSystemKeyspaces())
                    streamer.addRanges(keyspaceName, getLocalRanges(keyspaceName));
            }
            else if (tokens == null)
            {
                streamer.addRanges(keyspace, getLocalRanges(keyspace));
            }
            else
            {
                Token.TokenFactory factory = getTokenFactory();
                List<Range<Token>> ranges = new ArrayList<>();
                Pattern rangePattern = Pattern.compile("\\(\\s*(-?\\w+)\\s*,\\s*(-?\\w+)\\s*\\]");
                try (Scanner tokenScanner = new Scanner(tokens))
                {
                    while (tokenScanner.findInLine(rangePattern) != null)
                    {
                        MatchResult range = tokenScanner.match();
                        Token startToken = factory.fromString(range.group(1));
                        Token endToken = factory.fromString(range.group(2));
                        logger.info(String.format("adding range: (%s,%s]", startToken, endToken));
                        ranges.add(new Range<>(startToken, endToken));
                    }
                    if (tokenScanner.hasNext())
                        throw new IllegalArgumentException("Unexpected string: " + tokenScanner.next());
                }

                // Ensure all specified ranges are actually ranges owned by this host
                Collection<Range<Token>> localRanges = getLocalRanges(keyspace);
                for (Range<Token> specifiedRange : ranges)
                {
                    boolean foundParentRange = false;
                    for (Range<Token> localRange : localRanges)
                    {
                        if (localRange.contains(specifiedRange))
                        {
                            foundParentRange = true;
                            break;
                        }
                    }
                    if (!foundParentRange)
                    {
                        throw new IllegalArgumentException(String.format("The specified range %s is not a range that is owned by this node. Please ensure that all token ranges specified to be rebuilt belong to this node.", specifiedRange.toString()));
                    }
                }

                if (specificSources != null)
                {
                    String[] stringHosts = specificSources.split(",");
                    Set<InetAddress> sources = new HashSet<>(stringHosts.length);
                    for (String stringHost : stringHosts)
                    {
                        try
                        {
                            InetAddress endpoint = InetAddress.getByName(stringHost);
                            if (FBUtilities.getBroadcastAddress().equals(endpoint))
                            {
                                throw new IllegalArgumentException("This host was specified as a source for rebuilding. Sources for a rebuild can only be other nodes in the cluster.");
                            }
                            sources.add(endpoint);
                        }
                        catch (UnknownHostException ex)
                        {
                            throw new IllegalArgumentException("Unknown host specified " + stringHost, ex);
                        }
                    }
                    streamer.addSourceFilter(new RangeStreamer.WhitelistedSourcesFilter(sources));
                }

                streamer.addRanges(keyspace, ranges);
            }

            StreamResultFuture resultFuture = streamer.fetchAsync();
            // wait for result
            resultFuture.get();
        }
        catch (InterruptedException e)
        {
            throw new RuntimeException("Interrupted while waiting on rebuild streaming");
        }
        catch (ExecutionException e)
        {
            // This is used exclusively through JMX, so log the full trace but only throw a simple RTE
            logger.error("Error while rebuilding node", e.getCause());
            throw new RuntimeException("Error while rebuilding node: " + e.getCause().getMessage());
        }
        finally
        {
            // rebuild is done (successfully or not)
            isRebuilding.set(false);
        }
    }

    public void setStreamThroughputMbPerSec(int value)
    {
        DatabaseDescriptor.setStreamThroughputOutboundMegabitsPerSec(value);
        logger.info("setstreamthroughput: throttle set to {}", value);
    }

    public int getStreamThroughputMbPerSec()
    {
        return DatabaseDescriptor.getStreamThroughputOutboundMegabitsPerSec();
    }

    public void setInterDCStreamThroughputMbPerSec(int value)
    {
        DatabaseDescriptor.setInterDCStreamThroughputOutboundMegabitsPerSec(value);
        logger.info("setinterdcstreamthroughput: throttle set to {}", value);
    }

    public int getInterDCStreamThroughputMbPerSec()
    {
        return DatabaseDescriptor.getInterDCStreamThroughputOutboundMegabitsPerSec();
    }


    public int getCompactionThroughputMbPerSec()
    {
        return DatabaseDescriptor.getCompactionThroughputMbPerSec();
    }

    public void setCompactionThroughputMbPerSec(int value)
    {
        DatabaseDescriptor.setCompactionThroughputMbPerSec(value);
        CompactionManager.instance.setRate(value);
    }

    public boolean isIncrementalBackupsEnabled()
    {
        return DatabaseDescriptor.isIncrementalBackupsEnabled();
    }

    public void setIncrementalBackupsEnabled(boolean value)
    {
        DatabaseDescriptor.setIncrementalBackupsEnabled(value);
    }

    private void setMode(Mode m, boolean log)
    {
        setMode(m, null, log);
    }

    private void setMode(Mode m, String msg, boolean log)
    {
        operationMode = m;
        String logMsg = msg == null ? m.toString() : String.format("%s: %s", m, msg);
        if (log)
            logger.info(logMsg);
        else
            logger.debug(logMsg);
    }

    /**
     * Bootstrap node by fetching data from other nodes.
     * If node is bootstrapping as a new node, then this also announces bootstrapping to the cluster.
     *
     * This blocks until streaming is done.
     *
     * @param tokens bootstrapping tokens
     * @return true if bootstrap succeeds.
     */
    private boolean bootstrap(final Collection<Token> tokens)
    {
        isBootstrapMode = true;
        SystemKeyspace.updateTokens(tokens); // DON'T use setToken, that makes us part of the ring locally which is incorrect until we are done bootstrapping

        if (!replacing || !isReplacingSameAddress())
        {
            // if not an existing token then bootstrap
            List<Pair<ApplicationState, VersionedValue>> states = new ArrayList<>();
            states.add(Pair.create(ApplicationState.TOKENS, valueFactory.tokens(tokens)));
            states.add(Pair.create(ApplicationState.STATUS, replacing?
                                                            valueFactory.bootReplacing(DatabaseDescriptor.getReplaceAddress()) :
                                                            valueFactory.bootstrapping(tokens)));
            Gossiper.instance.addLocalApplicationStates(states);
            setMode(Mode.JOINING, "sleeping " + RING_DELAY + " ms for pending range setup", true);
            Uninterruptibles.sleepUninterruptibly(RING_DELAY, TimeUnit.MILLISECONDS);
        }
        else
        {
            // Dont set any state for the node which is bootstrapping the existing token...
            tokenMetadata.updateNormalTokens(tokens, FBUtilities.getBroadcastAddress());
            SystemKeyspace.removeEndpoint(DatabaseDescriptor.getReplaceAddress());
        }
        if (!Gossiper.instance.seenAnySeed())
            throw new IllegalStateException("Unable to contact any seeds!");

        if (Boolean.getBoolean("cassandra.reset_bootstrap_progress"))
        {
            logger.info("Resetting bootstrap progress to start fresh");
            SystemKeyspace.resetAvailableRanges();
        }

        setMode(Mode.JOINING, "Starting to bootstrap...", true);
        BootStrapper bootstrapper = new BootStrapper(FBUtilities.getBroadcastAddress(), tokens, tokenMetadata);
        bootstrapper.addProgressListener(progressSupport);
        ListenableFuture<StreamState> bootstrapStream = bootstrapper.bootstrap(streamStateStore, !replacing && useStrictConsistency); // handles token update
        Futures.addCallback(bootstrapStream, new FutureCallback<StreamState>()
        {
            @Override
            public void onSuccess(StreamState streamState)
            {
                isBootstrapMode = false;
                logger.info("Bootstrap completed! for the tokens {}", tokens);
            }

            @Override
            public void onFailure(Throwable e)
            {
                logger.warn("Error during bootstrap.", e);
            }
        });
        try
        {
            bootstrapStream.get();
            return true;
        }
        catch (Throwable e)
        {
            logger.error("Error while waiting on bootstrap to complete. Bootstrap will have to be restarted.", e);
            return false;
        }
    }

    public boolean resumeBootstrap()
    {
        if (isBootstrapMode && SystemKeyspace.bootstrapInProgress())
        {
            logger.info("Resuming bootstrap...");

            // get bootstrap tokens saved in system keyspace
            final Collection<Token> tokens = SystemKeyspace.getSavedTokens();
            // already bootstrapped ranges are filtered during bootstrap
            BootStrapper bootstrapper = new BootStrapper(FBUtilities.getBroadcastAddress(), tokens, tokenMetadata);
            bootstrapper.addProgressListener(progressSupport);
            ListenableFuture<StreamState> bootstrapStream = bootstrapper.bootstrap(streamStateStore, !replacing && useStrictConsistency); // handles token update
            Futures.addCallback(bootstrapStream, new FutureCallback<StreamState>()
            {
                @Override
                public void onSuccess(StreamState streamState)
                {
                    isBootstrapMode = false;
                    // start participating in the ring.
                    // pretend we are in survey mode so we can use joinRing() here
                    isSurveyMode = true;
                    try
                    {
                        progressSupport.progress("bootstrap", ProgressEvent.createNotification("Joining ring..."));
                        joinRing();
                    }
                    catch (IOException ignore)
                    {
                        // joinRing with survey mode does not throw IOException
                    }
                    progressSupport.progress("bootstrap", new ProgressEvent(ProgressEventType.COMPLETE, 1, 1, "Resume bootstrap complete"));
                    logger.info("Resume complete");
                }

                @Override
                public void onFailure(Throwable e)
                {
                    String message = "Error during bootstrap: " + e.getCause().getMessage();
                    logger.error(message, e.getCause());
                    progressSupport.progress("bootstrap", new ProgressEvent(ProgressEventType.ERROR, 1, 1, message));
                    progressSupport.progress("bootstrap", new ProgressEvent(ProgressEventType.COMPLETE, 1, 1, "Resume bootstrap complete"));
                }
            });
            return true;
        }
        else
        {
            logger.info("Resuming bootstrap is requested, but the node is already bootstrapped.");
            return false;
        }
    }

    public boolean isBootstrapMode()
    {
        return isBootstrapMode;
    }

    public TokenMetadata getTokenMetadata()
    {
        return tokenMetadata;
    }

    /**
     * Increment about the known Compaction severity of the events in this node
     */
    public void reportSeverity(double incr)
    {
        bgMonitor.incrCompactionSeverity(incr);
    }

    public void reportManualSeverity(double incr)
    {
        bgMonitor.incrManualSeverity(incr);
    }

    public double getSeverity(InetAddress endpoint)
    {
        return bgMonitor.getSeverity(endpoint);
    }

    /**
     * for a keyspace, return the ranges and corresponding listen addresses.
     * @param keyspace
     * @return the endpoint map
     */
    public Map<List<String>, List<String>> getRangeToEndpointMap(String keyspace)
    {
        /* All the ranges for the tokens */
        Map<List<String>, List<String>> map = new HashMap<>();
        for (Map.Entry<Range<Token>,List<InetAddress>> entry : getRangeToAddressMap(keyspace).entrySet())
        {
            map.put(entry.getKey().asList(), stringify(entry.getValue()));
        }
        return map;
    }

    /**
     * Return the rpc address associated with an endpoint as a string.
     * @param endpoint The endpoint to get rpc address for
     * @return the rpc address
     */
    public String getRpcaddress(InetAddress endpoint)
    {
        if (endpoint.equals(FBUtilities.getBroadcastAddress()))
            return FBUtilities.getBroadcastRpcAddress().getHostAddress();
        else if (Gossiper.instance.getEndpointStateForEndpoint(endpoint).getApplicationState(ApplicationState.RPC_ADDRESS) == null)
            return endpoint.getHostAddress();
        else
            return Gossiper.instance.getEndpointStateForEndpoint(endpoint).getApplicationState(ApplicationState.RPC_ADDRESS).value;
    }

    /**
     * for a keyspace, return the ranges and corresponding RPC addresses for a given keyspace.
     * @param keyspace
     * @return the endpoint map
     */
    public Map<List<String>, List<String>> getRangeToRpcaddressMap(String keyspace)
    {
        /* All the ranges for the tokens */
        Map<List<String>, List<String>> map = new HashMap<>();
        for (Map.Entry<Range<Token>, List<InetAddress>> entry : getRangeToAddressMap(keyspace).entrySet())
        {
            List<String> rpcaddrs = new ArrayList<>(entry.getValue().size());
            for (InetAddress endpoint: entry.getValue())
            {
                rpcaddrs.add(getRpcaddress(endpoint));
            }
            map.put(entry.getKey().asList(), rpcaddrs);
        }
        return map;
    }

    public Map<List<String>, List<String>> getPendingRangeToEndpointMap(String keyspace)
    {
        // some people just want to get a visual representation of things. Allow null and set it to the first
        // non-system keyspace.
        if (keyspace == null)
            keyspace = Schema.instance.getNonLocalStrategyKeyspaces().get(0);

        Map<List<String>, List<String>> map = new HashMap<>();
        for (Map.Entry<Range<Token>, Collection<InetAddress>> entry : tokenMetadata.getPendingRangesMM(keyspace).asMap().entrySet())
        {
            List<InetAddress> l = new ArrayList<>(entry.getValue());
            map.put(entry.getKey().asList(), stringify(l));
        }
        return map;
    }

    public Map<Range<Token>, List<InetAddress>> getRangeToAddressMap(String keyspace)
    {
        return getRangeToAddressMap(keyspace, tokenMetadata.sortedTokens());
    }

    public Map<Range<Token>, List<InetAddress>> getRangeToAddressMapInLocalDC(String keyspace)
    {
        Predicate<InetAddress> isLocalDC = new Predicate<InetAddress>()
        {
            public boolean apply(InetAddress address)
            {
                return isLocalDC(address);
            }
        };

        Map<Range<Token>, List<InetAddress>> origMap = getRangeToAddressMap(keyspace, getTokensInLocalDC());
        Map<Range<Token>, List<InetAddress>> filteredMap = Maps.newHashMap();
        for (Map.Entry<Range<Token>, List<InetAddress>> entry : origMap.entrySet())
        {
            List<InetAddress> endpointsInLocalDC = Lists.newArrayList(Collections2.filter(entry.getValue(), isLocalDC));
            filteredMap.put(entry.getKey(), endpointsInLocalDC);
        }

        return filteredMap;
    }

    private List<Token> getTokensInLocalDC()
    {
        List<Token> filteredTokens = Lists.newArrayList();
        for (Token token : tokenMetadata.sortedTokens())
        {
            InetAddress endpoint = tokenMetadata.getEndpoint(token);
            if (isLocalDC(endpoint))
                filteredTokens.add(token);
        }
        return filteredTokens;
    }

    private boolean isLocalDC(InetAddress targetHost)
    {
        String remoteDC = DatabaseDescriptor.getEndpointSnitch().getDatacenter(targetHost);
        String localDC = DatabaseDescriptor.getEndpointSnitch().getDatacenter(FBUtilities.getBroadcastAddress());
        return remoteDC.equals(localDC);
    }

    private Map<Range<Token>, List<InetAddress>> getRangeToAddressMap(String keyspace, List<Token> sortedTokens)
    {
        // some people just want to get a visual representation of things. Allow null and set it to the first
        // non-system keyspace.
        if (keyspace == null)
            keyspace = Schema.instance.getNonLocalStrategyKeyspaces().get(0);

        List<Range<Token>> ranges = getAllRanges(sortedTokens);
        return constructRangeToEndpointMap(keyspace, ranges);
    }


    /**
     * The same as {@code describeRing(String)} but converts TokenRange to the String for JMX compatibility
     *
     * @param keyspace The keyspace to fetch information about
     *
     * @return a List of TokenRange(s) converted to String for the given keyspace
     */
    public List<String> describeRingJMX(String keyspace) throws IOException
    {
        List<TokenRange> tokenRanges;
        try
        {
            tokenRanges = describeRing(keyspace);
        }
        catch (InvalidRequestException e)
        {
            throw new IOException(e.getMessage());
        }
        List<String> result = new ArrayList<>(tokenRanges.size());

        for (TokenRange tokenRange : tokenRanges)
            result.add(tokenRange.toString());

        return result;
    }

    /**
     * The TokenRange for a given keyspace.
     *
     * @param keyspace The keyspace to fetch information about
     *
     * @return a List of TokenRange(s) for the given keyspace
     *
     * @throws InvalidRequestException if there is no ring information available about keyspace
     */
    public List<TokenRange> describeRing(String keyspace) throws InvalidRequestException
    {
        return describeRing(keyspace, false);
    }

    /**
     * The same as {@code describeRing(String)} but considers only the part of the ring formed by nodes in the local DC.
     */
    public List<TokenRange> describeLocalRing(String keyspace) throws InvalidRequestException
    {
        return describeRing(keyspace, true);
    }

    private List<TokenRange> describeRing(String keyspace, boolean includeOnlyLocalDC) throws InvalidRequestException
    {
        if (!Schema.instance.getKeyspaces().contains(keyspace))
            throw new InvalidRequestException("No such keyspace: " + keyspace);

        if (keyspace == null || Keyspace.open(keyspace).getReplicationStrategy() instanceof LocalStrategy)
            throw new InvalidRequestException("There is no ring for the keyspace: " + keyspace);

        List<TokenRange> ranges = new ArrayList<>();
        Token.TokenFactory tf = getTokenFactory();

        Map<Range<Token>, List<InetAddress>> rangeToAddressMap =
                includeOnlyLocalDC
                        ? getRangeToAddressMapInLocalDC(keyspace)
                        : getRangeToAddressMap(keyspace);

        for (Map.Entry<Range<Token>, List<InetAddress>> entry : rangeToAddressMap.entrySet())
        {
            Range<Token> range = entry.getKey();
            List<InetAddress> addresses = entry.getValue();
            List<String> endpoints = new ArrayList<>(addresses.size());
            List<String> rpc_endpoints = new ArrayList<>(addresses.size());
            List<EndpointDetails> epDetails = new ArrayList<>(addresses.size());

            for (InetAddress endpoint : addresses)
            {
                EndpointDetails details = new EndpointDetails();
                details.host = endpoint.getHostAddress();
                details.datacenter = DatabaseDescriptor.getEndpointSnitch().getDatacenter(endpoint);
                details.rack = DatabaseDescriptor.getEndpointSnitch().getRack(endpoint);

                endpoints.add(details.host);
                rpc_endpoints.add(getRpcaddress(endpoint));

                epDetails.add(details);
            }

            TokenRange tr = new TokenRange(tf.toString(range.left.getToken()), tf.toString(range.right.getToken()), endpoints)
                                    .setEndpoint_details(epDetails)
                                    .setRpc_endpoints(rpc_endpoints);

            ranges.add(tr);
        }

        return ranges;
    }

    public Map<String, String> getTokenToEndpointMap()
    {
        Map<Token, InetAddress> mapInetAddress = tokenMetadata.getNormalAndBootstrappingTokenToEndpointMap();
        // in order to preserve tokens in ascending order, we use LinkedHashMap here
        Map<String, String> mapString = new LinkedHashMap<>(mapInetAddress.size());
        List<Token> tokens = new ArrayList<>(mapInetAddress.keySet());
        Collections.sort(tokens);
        for (Token token : tokens)
        {
            mapString.put(token.toString(), mapInetAddress.get(token).getHostAddress());
        }
        return mapString;
    }

    public String getLocalHostId()
    {
        return getTokenMetadata().getHostId(FBUtilities.getBroadcastAddress()).toString();
    }

    public UUID getLocalHostUUID()
    {
        return getTokenMetadata().getHostId(FBUtilities.getBroadcastAddress());
    }

    public Map<String, String> getHostIdMap()
    {
        return getEndpointToHostId();
    }

    public Map<String, String> getEndpointToHostId()
    {
        Map<String, String> mapOut = new HashMap<>();
        for (Map.Entry<InetAddress, UUID> entry : getTokenMetadata().getEndpointToHostIdMapForReading().entrySet())
            mapOut.put(entry.getKey().getHostAddress(), entry.getValue().toString());
        return mapOut;
    }

    public Map<String, String> getHostIdToEndpoint()
    {
        Map<String, String> mapOut = new HashMap<>();
        for (Map.Entry<InetAddress, UUID> entry : getTokenMetadata().getEndpointToHostIdMapForReading().entrySet())
            mapOut.put(entry.getValue().toString(), entry.getKey().getHostAddress());
        return mapOut;
    }

    /**
     * Construct the range to endpoint mapping based on the true view
     * of the world.
     * @param ranges
     * @return mapping of ranges to the replicas responsible for them.
    */
    private Map<Range<Token>, List<InetAddress>> constructRangeToEndpointMap(String keyspace, List<Range<Token>> ranges)
    {
        Map<Range<Token>, List<InetAddress>> rangeToEndpointMap = new HashMap<>(ranges.size());
        for (Range<Token> range : ranges)
        {
            rangeToEndpointMap.put(range, Keyspace.open(keyspace).getReplicationStrategy().getNaturalEndpoints(range.right));
        }
        return rangeToEndpointMap;
    }

    public void beforeChange(InetAddress endpoint, EndpointState currentState, ApplicationState newStateKey, VersionedValue newValue)
    {
        // no-op
    }

    /*
     * Handle the reception of a new particular ApplicationState for a particular endpoint. Note that the value of the
     * ApplicationState has not necessarily "changed" since the last known value, if we already received the same update
     * from somewhere else.
     *
     * onChange only ever sees one ApplicationState piece change at a time (even if many ApplicationState updates were
     * received at the same time), so we perform a kind of state machine here. We are concerned with two events: knowing
     * the token associated with an endpoint, and knowing its operation mode. Nodes can start in either bootstrap or
     * normal mode, and from bootstrap mode can change mode to normal. A node in bootstrap mode needs to have
     * pendingranges set in TokenMetadata; a node in normal mode should instead be part of the token ring.
     *
     * Normal progression of ApplicationState.STATUS values for a node should be like this:
     * STATUS_BOOTSTRAPPING,token
     *   if bootstrapping. stays this way until all files are received.
     * STATUS_NORMAL,token
     *   ready to serve reads and writes.
     * STATUS_LEAVING,token
     *   get ready to leave the cluster as part of a decommission
     * STATUS_LEFT,token
     *   set after decommission is completed.
     *
     * Other STATUS values that may be seen (possibly anywhere in the normal progression):
     * STATUS_MOVING,newtoken
     *   set if node is currently moving to a new token in the ring
     * REMOVING_TOKEN,deadtoken
     *   set if the node is dead and is being removed by its REMOVAL_COORDINATOR
     * REMOVED_TOKEN,deadtoken
     *   set if the node is dead and has been removed by its REMOVAL_COORDINATOR
     *
     * Note: Any time a node state changes from STATUS_NORMAL, it will not be visible to new nodes. So it follows that
     * you should never bootstrap a new node during a removenode, decommission or move.
     */
    public void onChange(InetAddress endpoint, ApplicationState state, VersionedValue value)
    {
        if (state == ApplicationState.STATUS)
        {
            String[] pieces = splitValue(value);
            assert (pieces.length > 0);

            String moveName = pieces[0];

            switch (moveName)
            {
                case VersionedValue.STATUS_BOOTSTRAPPING_REPLACE:
                    handleStateBootreplacing(endpoint, pieces);
                    break;
                case VersionedValue.STATUS_BOOTSTRAPPING:
                    handleStateBootstrap(endpoint);
                    break;
                case VersionedValue.STATUS_NORMAL:
                    handleStateNormal(endpoint, VersionedValue.STATUS_NORMAL);
                    break;
                case VersionedValue.SHUTDOWN:
                    handleStateNormal(endpoint, VersionedValue.SHUTDOWN);
                    break;
                case VersionedValue.REMOVING_TOKEN:
                case VersionedValue.REMOVED_TOKEN:
                    handleStateRemoving(endpoint, pieces);
                    break;
                case VersionedValue.STATUS_LEAVING:
                    handleStateLeaving(endpoint);
                    break;
                case VersionedValue.STATUS_LEFT:
                    handleStateLeft(endpoint, pieces);
                    break;
                case VersionedValue.STATUS_MOVING:
                    handleStateMoving(endpoint, pieces);
                    break;
            }
        }
        else
        {
            EndpointState epState = Gossiper.instance.getEndpointStateForEndpoint(endpoint);
            if (epState == null || Gossiper.instance.isDeadState(epState))
            {
                logger.debug("Ignoring state change for dead or unknown endpoint: {}", endpoint);
                return;
            }

            if (getTokenMetadata().isMember(endpoint))
            {
                switch (state)
                {
                    case RELEASE_VERSION:
                        SystemKeyspace.updatePeerInfo(endpoint, "release_version", value.value);
                        break;
                    case DC:
                        updateTopology(endpoint);
                        SystemKeyspace.updatePeerInfo(endpoint, "data_center", value.value);
                        break;
                    case RACK:
                        updateTopology(endpoint);
                        SystemKeyspace.updatePeerInfo(endpoint, "rack", value.value);
                        break;
                    case RPC_ADDRESS:
                        try
                        {
                            SystemKeyspace.updatePeerInfo(endpoint, "rpc_address", InetAddress.getByName(value.value));
                        }
                        catch (UnknownHostException e)
                        {
                            throw new RuntimeException(e);
                        }
                        break;
                    case SCHEMA:
                        SystemKeyspace.updatePeerInfo(endpoint, "schema_version", UUID.fromString(value.value));
                        MigrationManager.instance.scheduleSchemaPull(endpoint, epState);
                        break;
                    case HOST_ID:
                        SystemKeyspace.updatePeerInfo(endpoint, "host_id", UUID.fromString(value.value));
                        break;
                    case RPC_READY:
                        notifyRpcChange(endpoint, epState.isRpcReady());
                        break;
                    case NET_VERSION:
                        updateNetVersion(endpoint, value);
                        break;
                }
            }
        }
    }

    private static String[] splitValue(VersionedValue value)
    {
        return value.value.split(VersionedValue.DELIMITER_STR, -1);
    }

    private void updateNetVersion(InetAddress endpoint, VersionedValue value)
    {
        try
        {
            MessagingService.instance().setVersion(endpoint, Integer.valueOf(value.value));
        }
        catch (NumberFormatException e)
        {
            throw new AssertionError("Got invalid value for NET_VERSION application state: " + value.value);
        }
    }

    public void updateTopology(InetAddress endpoint)
    {
        if (getTokenMetadata().isMember(endpoint))
        {
            getTokenMetadata().updateTopology(endpoint);
        }
    }

    public void updateTopology()
    {
        getTokenMetadata().updateTopology();
    }

    private void updatePeerInfo(InetAddress endpoint)
    {
        EndpointState epState = Gossiper.instance.getEndpointStateForEndpoint(endpoint);
        for (Map.Entry<ApplicationState, VersionedValue> entry : epState.states())
        {
            switch (entry.getKey())
            {
                case RELEASE_VERSION:
                    SystemKeyspace.updatePeerInfo(endpoint, "release_version", entry.getValue().value);
                    break;
                case DC:
                    SystemKeyspace.updatePeerInfo(endpoint, "data_center", entry.getValue().value);
                    break;
                case RACK:
                    SystemKeyspace.updatePeerInfo(endpoint, "rack", entry.getValue().value);
                    break;
                case RPC_ADDRESS:
                    try
                    {
                        SystemKeyspace.updatePeerInfo(endpoint, "rpc_address", InetAddress.getByName(entry.getValue().value));
                    }
                    catch (UnknownHostException e)
                    {
                        throw new RuntimeException(e);
                    }
                    break;
                case SCHEMA:
                    SystemKeyspace.updatePeerInfo(endpoint, "schema_version", UUID.fromString(entry.getValue().value));
                    break;
                case HOST_ID:
                    SystemKeyspace.updatePeerInfo(endpoint, "host_id", UUID.fromString(entry.getValue().value));
                    break;
            }
        }
    }

    private void notifyRpcChange(InetAddress endpoint, boolean ready)
    {
        if (ready)
            notifyUp(endpoint);
        else
            notifyDown(endpoint);
    }

    private void notifyUp(InetAddress endpoint)
    {
        if (!isRpcReady(endpoint) || !Gossiper.instance.isAlive(endpoint))
            return;

        for (IEndpointLifecycleSubscriber subscriber : lifecycleSubscribers)
            subscriber.onUp(endpoint);
    }

    private void notifyDown(InetAddress endpoint)
    {
        for (IEndpointLifecycleSubscriber subscriber : lifecycleSubscribers)
            subscriber.onDown(endpoint);
    }

    private void notifyJoined(InetAddress endpoint)
    {
        if (!isStatus(endpoint, VersionedValue.STATUS_NORMAL))
            return;

        for (IEndpointLifecycleSubscriber subscriber : lifecycleSubscribers)
            subscriber.onJoinCluster(endpoint);
    }

    private void notifyMoved(InetAddress endpoint)
    {
        for (IEndpointLifecycleSubscriber subscriber : lifecycleSubscribers)
            subscriber.onMove(endpoint);
    }

    private void notifyLeft(InetAddress endpoint)
    {
        for (IEndpointLifecycleSubscriber subscriber : lifecycleSubscribers)
            subscriber.onLeaveCluster(endpoint);
    }

    private boolean isStatus(InetAddress endpoint, String status)
    {
        return Gossiper.instance.getEndpointStateForEndpoint(endpoint).getStatus().equals(status);
    }

    public boolean isRpcReady(InetAddress endpoint)
    {
        return MessagingService.instance().getVersion(endpoint) < MessagingService.VERSION_22 ||
                Gossiper.instance.getEndpointStateForEndpoint(endpoint).isRpcReady();
    }

    public void setRpcReady(boolean value)
    {
        Gossiper.instance.addLocalApplicationState(ApplicationState.RPC_READY, valueFactory.rpcReady(value));
    }

    private Collection<Token> getTokensFor(InetAddress endpoint)
    {
        try
        {
            EndpointState state = Gossiper.instance.getEndpointStateForEndpoint(endpoint);
            if (state == null)
                return Collections.emptyList();

            VersionedValue versionedValue = state.getApplicationState(ApplicationState.TOKENS);
            if (versionedValue == null)
                return Collections.emptyList();

            return TokenSerializer.deserialize(tokenMetadata.partitioner, new DataInputStream(new ByteArrayInputStream(versionedValue.toBytes())));
        }
        catch (IOException e)
        {
            throw new RuntimeException(e);
        }
    }

    /**
     * Handle node bootstrap
     *
     * @param endpoint bootstrapping node
     */
    private void handleStateBootstrap(InetAddress endpoint)
    {
        Collection<Token> tokens;
        // explicitly check for TOKENS, because a bootstrapping node might be bootstrapping in legacy mode; that is, not using vnodes and no token specified
        tokens = getTokensFor(endpoint);

        if (logger.isDebugEnabled())
            logger.debug("Node {} state bootstrapping, token {}", endpoint, tokens);

        // if this node is present in token metadata, either we have missed intermediate states
        // or the node had crashed. Print warning if needed, clear obsolete stuff and
        // continue.
        if (tokenMetadata.isMember(endpoint))
        {
            // If isLeaving is false, we have missed both LEAVING and LEFT. However, if
            // isLeaving is true, we have only missed LEFT. Waiting time between completing
            // leave operation and rebootstrapping is relatively short, so the latter is quite
            // common (not enough time for gossip to spread). Therefore we report only the
            // former in the log.
            if (!tokenMetadata.isLeaving(endpoint))
                logger.info("Node {} state jump to bootstrap", endpoint);
            tokenMetadata.removeEndpoint(endpoint);
        }

        tokenMetadata.addBootstrapTokens(tokens, endpoint);
        PendingRangeCalculatorService.instance.update();

        tokenMetadata.updateHostId(Gossiper.instance.getHostId(endpoint), endpoint);
    }

    private void handleStateBootreplacing(InetAddress newNode, String[] pieces)
    {
        InetAddress oldNode;
        try
        {
            oldNode = InetAddress.getByName(pieces[1]);
        }
        catch (Exception e)
        {
            logger.error("Node {} tried to replace malformed endpoint {}.", newNode, pieces[1], e);
            return;
        }

        if (FailureDetector.instance.isAlive(oldNode))
        {
            throw new RuntimeException(String.format("Node %s is trying to replace alive node %s.", newNode, oldNode));
        }

        Optional<InetAddress> replacingNode = tokenMetadata.getReplacingNode(newNode);
        if (replacingNode.isPresent() && !replacingNode.get().equals(oldNode))
        {
            throw new RuntimeException(String.format("Node %s is already replacing %s but is trying to replace %s.",
                                                     newNode, replacingNode.get(), oldNode));
        }

        Collection<Token> tokens = getTokensFor(newNode);

        if (logger.isDebugEnabled())
            logger.debug("Node {} is replacing {}, tokens {}", newNode, oldNode, tokens);

        tokenMetadata.addReplaceTokens(tokens, newNode, oldNode);
        PendingRangeCalculatorService.instance.update();

        tokenMetadata.updateHostId(Gossiper.instance.getHostId(newNode), newNode);
    }

    /**
     * Handle node move to normal state. That is, node is entering token ring and participating
     * in reads.
     *
     * @param endpoint node
     */
    private void handleStateNormal(final InetAddress endpoint, final String status)
    {
        Collection<Token> tokens = getTokensFor(endpoint);
        Set<Token> tokensToUpdateInMetadata = new HashSet<>();
        Set<Token> tokensToUpdateInSystemKeyspace = new HashSet<>();
        Set<InetAddress> endpointsToRemove = new HashSet<>();

        if (logger.isDebugEnabled())
            logger.debug("Node {} state {}, token {}", endpoint, status, tokens);

        if (tokenMetadata.isMember(endpoint))
            logger.info("Node {} state jump to {}", endpoint, status);

        if (tokens.isEmpty() && status.equals(VersionedValue.STATUS_NORMAL))
            logger.error("Node {} is in state normal but it has no tokens, state: {}",
                         endpoint,
                         Gossiper.instance.getEndpointStateForEndpoint(endpoint));

        Optional<InetAddress> replacingNode = tokenMetadata.getReplacingNode(endpoint);
        if (replacingNode.isPresent())
        {
            assert !endpoint.equals(replacingNode.get()) : "Pending replacement endpoint with same address is not supported";
            logger.info("Node {} will complete replacement of {} for tokens {}", endpoint, replacingNode.get(), tokens);
            if (FailureDetector.instance.isAlive(replacingNode.get()))
            {
                logger.error("Node {} cannot complete replacement of alive node {}.", endpoint, replacingNode.get());
                return;
            }
            endpointsToRemove.add(replacingNode.get());
        }

        Optional<InetAddress> replacementNode = tokenMetadata.getReplacementNode(endpoint);
        if (replacementNode.isPresent())
        {
            logger.warn("Node {} is currently being replaced by node {}.", endpoint, replacementNode.get());
        }

        updatePeerInfo(endpoint);
        // Order Matters, TM.updateHostID() should be called before TM.updateNormalToken(), (see CASSANDRA-4300).
        UUID hostId = Gossiper.instance.getHostId(endpoint);
        InetAddress existing = tokenMetadata.getEndpointForHostId(hostId);
        if (replacing && isReplacingSameAddress() && Gossiper.instance.getEndpointStateForEndpoint(DatabaseDescriptor.getReplaceAddress()) != null
            && (hostId.equals(Gossiper.instance.getHostId(DatabaseDescriptor.getReplaceAddress()))))
            logger.warn("Not updating token metadata for {} because I am replacing it", endpoint);
        else
        {
            if (existing != null && !existing.equals(endpoint))
            {
                if (existing.equals(FBUtilities.getBroadcastAddress()))
                {
                    logger.warn("Not updating host ID {} for {} because it's mine", hostId, endpoint);
                    tokenMetadata.removeEndpoint(endpoint);
                    endpointsToRemove.add(endpoint);
                }
                else if (Gossiper.instance.compareEndpointStartup(endpoint, existing) > 0)
                {
                    logger.warn("Host ID collision for {} between {} and {}; {} is the new owner", hostId, existing, endpoint, endpoint);
                    tokenMetadata.removeEndpoint(existing);
                    endpointsToRemove.add(existing);
                    tokenMetadata.updateHostId(hostId, endpoint);
                }
                else
                {
                    logger.warn("Host ID collision for {} between {} and {}; ignored {}", hostId, existing, endpoint, endpoint);
                    tokenMetadata.removeEndpoint(endpoint);
                    endpointsToRemove.add(endpoint);
                }
            }
            else
                tokenMetadata.updateHostId(hostId, endpoint);
        }

        for (final Token token : tokens)
        {
            // we don't want to update if this node is responsible for the token and it has a later startup time than endpoint.
            InetAddress currentOwner = tokenMetadata.getEndpoint(token);
            if (currentOwner == null)
            {
                logger.debug("New node {} at token {}", endpoint, token);
                tokensToUpdateInMetadata.add(token);
                tokensToUpdateInSystemKeyspace.add(token);
            }
            else if (endpoint.equals(currentOwner))
            {
                // set state back to normal, since the node may have tried to leave, but failed and is now back up
                tokensToUpdateInMetadata.add(token);
                tokensToUpdateInSystemKeyspace.add(token);
            }
            else if (Gossiper.instance.compareEndpointStartup(endpoint, currentOwner) > 0)
            {
                tokensToUpdateInMetadata.add(token);
                tokensToUpdateInSystemKeyspace.add(token);

                // currentOwner is no longer current, endpoint is.  Keep track of these moves, because when
                // a host no longer has any tokens, we'll want to remove it.
                Multimap<InetAddress, Token> epToTokenCopy = getTokenMetadata().getEndpointToTokenMapForReading();
                epToTokenCopy.get(currentOwner).remove(token);
                if (epToTokenCopy.get(currentOwner).size() < 1)
                    endpointsToRemove.add(currentOwner);

                logger.info(String.format("Nodes %s and %s have the same token %s.  %s is the new owner",
                                          endpoint,
                                          currentOwner,
                                          token,
                                          endpoint));
            }
            else
            {
                logger.info(String.format("Nodes %s and %s have the same token %s.  Ignoring %s",
                                           endpoint,
                                           currentOwner,
                                           token,
                                           endpoint));
            }
        }

        // capture because updateNormalTokens clears moving and member status
        boolean isMember = tokenMetadata.isMember(endpoint);
        boolean isMoving = tokenMetadata.isMoving(endpoint);
        tokenMetadata.updateNormalTokens(tokensToUpdateInMetadata, endpoint);
        for (InetAddress ep : endpointsToRemove)
        {
            removeEndpoint(ep);
            if (replacing && DatabaseDescriptor.getReplaceAddress().equals(ep))
                Gossiper.instance.replacementQuarantine(ep); // quarantine locally longer than normally; see CASSANDRA-8260
        }
        if (!tokensToUpdateInSystemKeyspace.isEmpty())
            SystemKeyspace.updateTokens(endpoint, tokensToUpdateInSystemKeyspace);

        if (isMoving || operationMode == Mode.MOVING)
        {
            tokenMetadata.removeFromMoving(endpoint);
            notifyMoved(endpoint);
        }
        else if (!isMember) // prior to this, the node was not a member
        {
            notifyJoined(endpoint);
        }

        PendingRangeCalculatorService.instance.update();
    }

    /**
     * Handle node preparing to leave the ring
     *
     * @param endpoint node
     */
    private void handleStateLeaving(InetAddress endpoint)
    {
        Collection<Token> tokens = getTokensFor(endpoint);

        if (logger.isDebugEnabled())
            logger.debug("Node {} state leaving, tokens {}", endpoint, tokens);

        // If the node is previously unknown or tokens do not match, update tokenmetadata to
        // have this node as 'normal' (it must have been using this token before the
        // leave). This way we'll get pending ranges right.
        if (!tokenMetadata.isMember(endpoint))
        {
            logger.info("Node {} state jump to leaving", endpoint);
            tokenMetadata.updateNormalTokens(tokens, endpoint);
        }
        else if (!tokenMetadata.getTokens(endpoint).containsAll(tokens))
        {
            logger.warn("Node {} 'leaving' token mismatch. Long network partition?", endpoint);
            tokenMetadata.updateNormalTokens(tokens, endpoint);
        }

        // at this point the endpoint is certainly a member with this token, so let's proceed
        // normally
        tokenMetadata.addLeavingEndpoint(endpoint);
        PendingRangeCalculatorService.instance.update();
    }

    /**
     * Handle node leaving the ring. This will happen when a node is decommissioned
     *
     * @param endpoint If reason for leaving is decommission, endpoint is the leaving node.
     * @param pieces STATE_LEFT,token
     */
    private void handleStateLeft(InetAddress endpoint, String[] pieces)
    {
        assert pieces.length >= 2;
        Collection<Token> tokens = getTokensFor(endpoint);

        if (logger.isDebugEnabled())
            logger.debug("Node {} state left, tokens {}", endpoint, tokens);

        excise(tokens, endpoint, extractExpireTime(pieces));
    }

    /**
     * Handle node moving inside the ring.
     *
     * @param endpoint moving endpoint address
     * @param pieces STATE_MOVING, token
     */
    private void handleStateMoving(InetAddress endpoint, String[] pieces)
    {
        assert pieces.length >= 2;
        Token token = getTokenFactory().fromString(pieces[1]);

        if (logger.isDebugEnabled())
            logger.debug("Node {} state moving, new token {}", endpoint, token);

        tokenMetadata.addMovingEndpoint(token, endpoint);

        PendingRangeCalculatorService.instance.update();
    }

    /**
     * Handle notification that a node being actively removed from the ring via 'removenode'
     *
     * @param endpoint node
     * @param pieces either REMOVED_TOKEN (node is gone) or REMOVING_TOKEN (replicas need to be restored)
     */
    private void handleStateRemoving(InetAddress endpoint, String[] pieces)
    {
        assert (pieces.length > 0);

        if (endpoint.equals(FBUtilities.getBroadcastAddress()))
        {
            logger.info("Received removenode gossip about myself. Is this node rejoining after an explicit removenode?");
            try
            {
                drain();
            }
            catch (Exception e)
            {
                throw new RuntimeException(e);
            }
            return;
        }
        if (tokenMetadata.isMember(endpoint))
        {
            String state = pieces[0];
            Collection<Token> removeTokens = tokenMetadata.getTokens(endpoint);

            if (VersionedValue.REMOVED_TOKEN.equals(state))
            {
                excise(removeTokens, endpoint, extractExpireTime(pieces));
            }
            else if (VersionedValue.REMOVING_TOKEN.equals(state))
            {
                if (logger.isDebugEnabled())
                    logger.debug("Tokens {} removed manually (endpoint was {})", removeTokens, endpoint);

                // Note that the endpoint is being removed
                tokenMetadata.addLeavingEndpoint(endpoint);
                PendingRangeCalculatorService.instance.update();

                // find the endpoint coordinating this removal that we need to notify when we're done
                String[] coordinator = splitValue(Gossiper.instance.getEndpointStateForEndpoint(endpoint).getApplicationState(ApplicationState.REMOVAL_COORDINATOR));
                UUID hostId = UUID.fromString(coordinator[1]);
                // grab any data we are now responsible for and notify responsible node
                restoreReplicaCount(endpoint, tokenMetadata.getEndpointForHostId(hostId));
            }
        }
        else // now that the gossiper has told us about this nonexistent member, notify the gossiper to remove it
        {
            if (VersionedValue.REMOVED_TOKEN.equals(pieces[0]))
                addExpireTimeIfFound(endpoint, extractExpireTime(pieces));
            removeEndpoint(endpoint);
        }
    }

    private void excise(Collection<Token> tokens, InetAddress endpoint)
    {
        logger.info("Removing tokens {} for {}", tokens, endpoint);

        if (tokenMetadata.isMember(endpoint))
            HintsService.instance.excise(tokenMetadata.getHostId(endpoint));

        removeEndpoint(endpoint);
        tokenMetadata.removeEndpoint(endpoint);
        if (!tokens.isEmpty())
            tokenMetadata.removeBootstrapTokens(tokens);
        notifyLeft(endpoint);
        PendingRangeCalculatorService.instance.update();
    }

    private void excise(Collection<Token> tokens, InetAddress endpoint, long expireTime)
    {
        addExpireTimeIfFound(endpoint, expireTime);
        excise(tokens, endpoint);
    }

    /** unlike excise we just need this endpoint gone without going through any notifications **/
    private void removeEndpoint(InetAddress endpoint)
    {
        Gossiper.instance.removeEndpoint(endpoint);
        SystemKeyspace.removeEndpoint(endpoint);
    }

    protected void addExpireTimeIfFound(InetAddress endpoint, long expireTime)
    {
        if (expireTime != 0L)
        {
            Gossiper.instance.addExpireTimeForEndpoint(endpoint, expireTime);
        }
    }

    protected long extractExpireTime(String[] pieces)
    {
        return Long.parseLong(pieces[2]);
    }

    /**
     * Finds living endpoints responsible for the given ranges
     *
     * @param keyspaceName the keyspace ranges belong to
     * @param ranges the ranges to find sources for
     * @return multimap of addresses to ranges the address is responsible for
     */
    private Multimap<InetAddress, Range<Token>> getNewSourceRanges(String keyspaceName, Set<Range<Token>> ranges)
    {
        InetAddress myAddress = FBUtilities.getBroadcastAddress();
        Multimap<Range<Token>, InetAddress> rangeAddresses = Keyspace.open(keyspaceName).getReplicationStrategy().getRangeAddresses(tokenMetadata.cloneOnlyTokenMap());
        Multimap<InetAddress, Range<Token>> sourceRanges = HashMultimap.create();
        IFailureDetector failureDetector = FailureDetector.instance;

        // find alive sources for our new ranges
        for (Range<Token> range : ranges)
        {
            Collection<InetAddress> possibleRanges = rangeAddresses.get(range);
            IEndpointSnitch snitch = DatabaseDescriptor.getEndpointSnitch();
            List<InetAddress> sources = snitch.getSortedListByProximity(myAddress, possibleRanges);

            assert (!sources.contains(myAddress));

            for (InetAddress source : sources)
            {
                if (failureDetector.isAlive(source))
                {
                    sourceRanges.put(source, range);
                    break;
                }
            }
        }
        return sourceRanges;
    }

    /**
     * Sends a notification to a node indicating we have finished replicating data.
     *
     * @param remote node to send notification to
     */
    private void sendReplicationNotification(InetAddress remote)
    {
        // notify the remote token
        MessageOut msg = new MessageOut(MessagingService.Verb.REPLICATION_FINISHED);
        IFailureDetector failureDetector = FailureDetector.instance;
        if (logger.isDebugEnabled())
            logger.debug("Notifying {} of replication completion\n", remote);
        while (failureDetector.isAlive(remote))
        {
            AsyncOneResponse iar = MessagingService.instance().sendRR(msg, remote);
            try
            {
                iar.get(DatabaseDescriptor.getRpcTimeout(), TimeUnit.MILLISECONDS);
                return; // done
            }
            catch(TimeoutException e)
            {
                // try again
            }
        }
    }

    /**
     * Called when an endpoint is removed from the ring. This function checks
     * whether this node becomes responsible for new ranges as a
     * consequence and streams data if needed.
     *
     * This is rather ineffective, but it does not matter so much
     * since this is called very seldom
     *
     * @param endpoint the node that left
     */
    private void restoreReplicaCount(InetAddress endpoint, final InetAddress notifyEndpoint)
    {
        Multimap<String, Map.Entry<InetAddress, Collection<Range<Token>>>> rangesToFetch = HashMultimap.create();

        InetAddress myAddress = FBUtilities.getBroadcastAddress();

        for (String keyspaceName : Schema.instance.getNonLocalStrategyKeyspaces())
        {
            Multimap<Range<Token>, InetAddress> changedRanges = getChangedRangesForLeaving(keyspaceName, endpoint);
            Set<Range<Token>> myNewRanges = new HashSet<>();
            for (Map.Entry<Range<Token>, InetAddress> entry : changedRanges.entries())
            {
                if (entry.getValue().equals(myAddress))
                    myNewRanges.add(entry.getKey());
            }
            Multimap<InetAddress, Range<Token>> sourceRanges = getNewSourceRanges(keyspaceName, myNewRanges);
            for (Map.Entry<InetAddress, Collection<Range<Token>>> entry : sourceRanges.asMap().entrySet())
            {
                rangesToFetch.put(keyspaceName, entry);
            }
        }

        StreamPlan stream = new StreamPlan("Restore replica count");
        for (String keyspaceName : rangesToFetch.keySet())
        {
            for (Map.Entry<InetAddress, Collection<Range<Token>>> entry : rangesToFetch.get(keyspaceName))
            {
                InetAddress source = entry.getKey();
                InetAddress preferred = SystemKeyspace.getPreferredIP(source);
                Collection<Range<Token>> ranges = entry.getValue();
                if (logger.isDebugEnabled())
                    logger.debug("Requesting from {} ranges {}", source, StringUtils.join(ranges, ", "));
                stream.requestRanges(source, preferred, keyspaceName, ranges);
            }
        }
        StreamResultFuture future = stream.execute();
        Futures.addCallback(future, new FutureCallback<StreamState>()
        {
            public void onSuccess(StreamState finalState)
            {
                sendReplicationNotification(notifyEndpoint);
            }

            public void onFailure(Throwable t)
            {
                logger.warn("Streaming to restore replica count failed", t);
                // We still want to send the notification
                sendReplicationNotification(notifyEndpoint);
            }
        });
    }

    // needs to be modified to accept either a keyspace or ARS.
    private Multimap<Range<Token>, InetAddress> getChangedRangesForLeaving(String keyspaceName, InetAddress endpoint)
    {
        // First get all ranges the leaving endpoint is responsible for
        Collection<Range<Token>> ranges = getRangesForEndpoint(keyspaceName, endpoint);

        if (logger.isDebugEnabled())
            logger.debug("Node {} ranges [{}]", endpoint, StringUtils.join(ranges, ", "));

        Map<Range<Token>, List<InetAddress>> currentReplicaEndpoints = new HashMap<>(ranges.size());

        // Find (for each range) all nodes that store replicas for these ranges as well
        TokenMetadata metadata = tokenMetadata.cloneOnlyTokenMap(); // don't do this in the loop! #7758
        for (Range<Token> range : ranges)
            currentReplicaEndpoints.put(range, Keyspace.open(keyspaceName).getReplicationStrategy().calculateNaturalEndpoints(range.right, metadata));

        TokenMetadata temp = tokenMetadata.cloneAfterAllLeft();

        // endpoint might or might not be 'leaving'. If it was not leaving (that is, removenode
        // command was used), it is still present in temp and must be removed.
        if (temp.isMember(endpoint))
            temp.removeEndpoint(endpoint);

        Multimap<Range<Token>, InetAddress> changedRanges = HashMultimap.create();

        // Go through the ranges and for each range check who will be
        // storing replicas for these ranges when the leaving endpoint
        // is gone. Whoever is present in newReplicaEndpoints list, but
        // not in the currentReplicaEndpoints list, will be needing the
        // range.
        for (Range<Token> range : ranges)
        {
            Collection<InetAddress> newReplicaEndpoints = Keyspace.open(keyspaceName).getReplicationStrategy().calculateNaturalEndpoints(range.right, temp);
            newReplicaEndpoints.removeAll(currentReplicaEndpoints.get(range));
            if (logger.isDebugEnabled())
                if (newReplicaEndpoints.isEmpty())
                    logger.debug("Range {} already in all replicas", range);
                else
                    logger.debug("Range {} will be responsibility of {}", range, StringUtils.join(newReplicaEndpoints, ", "));
            changedRanges.putAll(range, newReplicaEndpoints);
        }

        return changedRanges;
    }

    public void onJoin(InetAddress endpoint, EndpointState epState)
    {
        for (Map.Entry<ApplicationState, VersionedValue> entry : epState.states())
        {
            onChange(endpoint, entry.getKey(), entry.getValue());
        }
        MigrationManager.instance.scheduleSchemaPull(endpoint, epState);
    }

    public void onAlive(InetAddress endpoint, EndpointState state)
    {
        MigrationManager.instance.scheduleSchemaPull(endpoint, state);

        if (tokenMetadata.isMember(endpoint))
            notifyUp(endpoint);
    }

    public void onRemove(InetAddress endpoint)
    {
        tokenMetadata.removeEndpoint(endpoint);
        PendingRangeCalculatorService.instance.update();
    }

    public void onDead(InetAddress endpoint, EndpointState state)
    {
        MessagingService.instance().convict(endpoint);
        notifyDown(endpoint);
    }

    public void onRestart(InetAddress endpoint, EndpointState state)
    {
        // If we have restarted before the node was even marked down, we need to reset the connection pool
        if (state.isAlive())
            onDead(endpoint, state);

        // Then, the node may have been upgraded and changed its messaging protocol version. If so, we
        // want to update that before we mark the node live again to avoid problems like CASSANDRA-11128.
        VersionedValue netVersion = state.getApplicationState(ApplicationState.NET_VERSION);
        if (netVersion != null)
            updateNetVersion(endpoint, netVersion);
    }


    public String getLoadString()
    {
        return FileUtils.stringifyFileSize(StorageMetrics.load.getCount());
    }

    public Map<String, String> getLoadMap()
    {
        Map<String, String> map = new HashMap<>();
        for (Map.Entry<InetAddress,Double> entry : LoadBroadcaster.instance.getLoadInfo().entrySet())
        {
            map.put(entry.getKey().getHostAddress(), FileUtils.stringifyFileSize(entry.getValue()));
        }
        // gossiper doesn't see its own updates, so we need to special-case the local node
        map.put(FBUtilities.getBroadcastAddress().getHostAddress(), getLoadString());
        return map;
    }

    // TODO
    public final void deliverHints(String host) throws UnknownHostException
    {
        throw new UnsupportedOperationException();
    }

    public Collection<Token> getLocalTokens()
    {
        Collection<Token> tokens = SystemKeyspace.getSavedTokens();
        assert tokens != null && !tokens.isEmpty(); // should not be called before initServer sets this
        return tokens;
    }

    @Nullable
    public InetAddress getEndpointForHostId(UUID hostId)
    {
        return tokenMetadata.getEndpointForHostId(hostId);
    }

    @Nullable
    public UUID getHostIdForEndpoint(InetAddress address)
    {
        return tokenMetadata.getHostId(address);
    }

    /* These methods belong to the MBean interface */

    public List<String> getTokens()
    {
        return getTokens(FBUtilities.getBroadcastAddress());
    }

    public List<String> getTokens(String endpoint) throws UnknownHostException
    {
        return getTokens(InetAddress.getByName(endpoint));
    }

    private List<String> getTokens(InetAddress endpoint)
    {
        List<String> strTokens = new ArrayList<>();
        for (Token tok : getTokenMetadata().getTokens(endpoint))
            strTokens.add(tok.toString());
        return strTokens;
    }

    public String getReleaseVersion()
    {
        return FBUtilities.getReleaseVersionString();
    }

    public String getSchemaVersion()
    {
        return Schema.instance.getVersion().toString();
    }

    public List<String> getLeavingNodes()
    {
        return stringify(tokenMetadata.getLeavingEndpoints());
    }

    public List<String> getMovingNodes()
    {
        List<String> endpoints = new ArrayList<>();

        for (Pair<Token, InetAddress> node : tokenMetadata.getMovingEndpoints())
        {
            endpoints.add(node.right.getHostAddress());
        }

        return endpoints;
    }

    public List<String> getJoiningNodes()
    {
        return stringify(tokenMetadata.getBootstrapTokens().valueSet());
    }

    public List<String> getLiveNodes()
    {
        return stringify(Gossiper.instance.getLiveMembers());
    }

    public Set<InetAddress> getLiveRingMembers()
    {
        return getLiveRingMembers(false);
    }

    public Set<InetAddress> getLiveRingMembers(boolean excludeDeadStates)
    {
        Set<InetAddress> ret = new HashSet<>();
        for (InetAddress ep : Gossiper.instance.getLiveMembers())
        {
            if (excludeDeadStates)
            {
                EndpointState epState = Gossiper.instance.getEndpointStateForEndpoint(ep);
                if (epState == null || Gossiper.instance.isDeadState(epState))
                    continue;
            }

            if (tokenMetadata.isMember(ep))
                ret.add(ep);
        }
        return ret;
    }


    public List<String> getUnreachableNodes()
    {
        return stringify(Gossiper.instance.getUnreachableMembers());
    }

    public String[] getAllDataFileLocations()
    {
        String[] locations = DatabaseDescriptor.getAllDataFileLocations();
        for (int i = 0; i < locations.length; i++)
            locations[i] = FileUtils.getCanonicalPath(locations[i]);
        return locations;
    }

    public String getCommitLogLocation()
    {
        return FileUtils.getCanonicalPath(DatabaseDescriptor.getCommitLogLocation());
    }

    public String getSavedCachesLocation()
    {
        return FileUtils.getCanonicalPath(DatabaseDescriptor.getSavedCachesLocation());
    }

    private List<String> stringify(Iterable<InetAddress> endpoints)
    {
        List<String> stringEndpoints = new ArrayList<>();
        for (InetAddress ep : endpoints)
        {
            stringEndpoints.add(ep.getHostAddress());
        }
        return stringEndpoints;
    }

    public int getCurrentGenerationNumber()
    {
        return Gossiper.instance.getCurrentGenerationNumber(FBUtilities.getBroadcastAddress());
    }

    public int forceKeyspaceCleanup(String keyspaceName, String... tables) throws IOException, ExecutionException, InterruptedException
    {
        return forceKeyspaceCleanup(0, keyspaceName, tables);
    }

    public int forceKeyspaceCleanup(int jobs, String keyspaceName, String... tables) throws IOException, ExecutionException, InterruptedException
    {
        if (Schema.isSystemKeyspace(keyspaceName))
            throw new RuntimeException("Cleanup of the system keyspace is neither necessary nor wise");

        CompactionManager.AllSSTableOpStatus status = CompactionManager.AllSSTableOpStatus.SUCCESSFUL;
        for (ColumnFamilyStore cfStore : getValidColumnFamilies(false, false, keyspaceName, tables))
        {
            CompactionManager.AllSSTableOpStatus oneStatus = cfStore.forceCleanup(jobs);
            if (oneStatus != CompactionManager.AllSSTableOpStatus.SUCCESSFUL)
                status = oneStatus;
        }
        return status.statusCode;
    }

    public int scrub(boolean disableSnapshot, boolean skipCorrupted, String keyspaceName, String... tables) throws IOException, ExecutionException, InterruptedException
    {
        return scrub(disableSnapshot, skipCorrupted, true, 0, keyspaceName, tables);
    }

    public int scrub(boolean disableSnapshot, boolean skipCorrupted, boolean checkData, String keyspaceName, String... tables) throws IOException, ExecutionException, InterruptedException
    {
        return scrub(disableSnapshot, skipCorrupted, checkData, 0, keyspaceName, tables);
    }

    public int scrub(boolean disableSnapshot, boolean skipCorrupted, boolean checkData, int jobs, String keyspaceName, String... tables) throws IOException, ExecutionException, InterruptedException
    {
        CompactionManager.AllSSTableOpStatus status = CompactionManager.AllSSTableOpStatus.SUCCESSFUL;
        for (ColumnFamilyStore cfStore : getValidColumnFamilies(true, false, keyspaceName, tables))
        {
            CompactionManager.AllSSTableOpStatus oneStatus = cfStore.scrub(disableSnapshot, skipCorrupted, checkData, jobs);
            if (oneStatus != CompactionManager.AllSSTableOpStatus.SUCCESSFUL)
                status = oneStatus;
        }
        return status.statusCode;
    }

    public int verify(boolean extendedVerify, String keyspaceName, String... tableNames) throws IOException, ExecutionException, InterruptedException
    {
        CompactionManager.AllSSTableOpStatus status = CompactionManager.AllSSTableOpStatus.SUCCESSFUL;
        for (ColumnFamilyStore cfStore : getValidColumnFamilies(false, false, keyspaceName, tableNames))
        {
            CompactionManager.AllSSTableOpStatus oneStatus = cfStore.verify(extendedVerify);
            if (oneStatus != CompactionManager.AllSSTableOpStatus.SUCCESSFUL)
                status = oneStatus;
        }
        return status.statusCode;
    }

    public int upgradeSSTables(String keyspaceName, boolean excludeCurrentVersion, String... tableNames) throws IOException, ExecutionException, InterruptedException
    {
        return upgradeSSTables(keyspaceName, excludeCurrentVersion, 0, tableNames);
    }

    public int upgradeSSTables(String keyspaceName, boolean excludeCurrentVersion, int jobs, String... tableNames) throws IOException, ExecutionException, InterruptedException
    {
        CompactionManager.AllSSTableOpStatus status = CompactionManager.AllSSTableOpStatus.SUCCESSFUL;
        for (ColumnFamilyStore cfStore : getValidColumnFamilies(true, true, keyspaceName, tableNames))
        {
            CompactionManager.AllSSTableOpStatus oneStatus = cfStore.sstablesRewrite(excludeCurrentVersion, jobs);
            if (oneStatus != CompactionManager.AllSSTableOpStatus.SUCCESSFUL)
                status = oneStatus;
        }
        return status.statusCode;
    }

    public void forceKeyspaceCompaction(boolean splitOutput, String keyspaceName, String... tableNames) throws IOException, ExecutionException, InterruptedException
    {
        for (ColumnFamilyStore cfStore : getValidColumnFamilies(true, false, keyspaceName, tableNames))
        {
            cfStore.forceMajorCompaction(splitOutput);
        }
    }


    public void forceKeyspaceCompactionForTokenRange(String keyspaceName, String startToken, String endToken, String... tableNames) throws IOException, ExecutionException, InterruptedException
    {
        Collection<Range<Token>> tokenRanges = createRepairRangeFrom(startToken, endToken);

        for (ColumnFamilyStore cfStore : getValidColumnFamilies(true, false, keyspaceName, tableNames))
        {
            cfStore.forceCompactionForTokenRange(tokenRanges);
        }
    }

    /**
     * Takes the snapshot for the given keyspaces. A snapshot name must be specified.
     *
     * @param tag the tag given to the snapshot; may not be null or empty
     * @param keyspaceNames the names of the keyspaces to snapshot; empty means "all."
     */
    public void takeSnapshot(String tag, String... keyspaceNames) throws IOException
    {
        if (operationMode == Mode.JOINING)
            throw new IOException("Cannot snapshot until bootstrap completes");
        if (tag == null || tag.equals(""))
            throw new IOException("You must supply a snapshot name.");

        Iterable<Keyspace> keyspaces;
        if (keyspaceNames.length == 0)
        {
            keyspaces = Keyspace.all();
        }
        else
        {
            ArrayList<Keyspace> t = new ArrayList<>(keyspaceNames.length);
            for (String keyspaceName : keyspaceNames)
                t.add(getValidKeyspace(keyspaceName));
            keyspaces = t;
        }

        // Do a check to see if this snapshot exists before we actually snapshot
        for (Keyspace keyspace : keyspaces)
            if (keyspace.snapshotExists(tag))
                throw new IOException("Snapshot " + tag + " already exists.");


        for (Keyspace keyspace : keyspaces)
            keyspace.snapshot(tag, null);
    }

    /**
     * Takes the snapshot of a specific table. A snapshot name must be specified.
     *
     * @param keyspaceName the keyspace which holds the specified table
     * @param tableName the table to snapshot
     * @param tag the tag given to the snapshot; may not be null or empty
     */
    public void takeTableSnapshot(String keyspaceName, String tableName, String tag) throws IOException
    {
        if (keyspaceName == null)
            throw new IOException("You must supply a keyspace name");
        if (operationMode == Mode.JOINING)
            throw new IOException("Cannot snapshot until bootstrap completes");

        if (tableName == null)
            throw new IOException("You must supply a table name");
        if (tableName.contains("."))
            throw new IllegalArgumentException("Cannot take a snapshot of a secondary index by itself. Run snapshot on the table that owns the index.");

        if (tag == null || tag.equals(""))
            throw new IOException("You must supply a snapshot name.");

        Keyspace keyspace = getValidKeyspace(keyspaceName);
        ColumnFamilyStore columnFamilyStore = keyspace.getColumnFamilyStore(tableName);
        if (columnFamilyStore.snapshotExists(tag))
            throw new IOException("Snapshot " + tag + " already exists.");

        columnFamilyStore.snapshot(tag);
    }

    /**
     * Takes the snapshot of a multiple column family from different keyspaces. A snapshot name must be specified.
     *
     *
     * @param tag
     *            the tag given to the snapshot; may not be null or empty
     * @param tableList
     *            list of tables from different keyspace in the form of ks1.cf1 ks2.cf2
     */
    @Override
    public void takeMultipleTableSnapshot(String tag, String... tableList)
            throws IOException
    {
        Map<Keyspace, List<String>> keyspaceColumnfamily = new HashMap<Keyspace, List<String>>();
        for (String table : tableList)
        {
            String splittedString[] = table.split("\\.");
            if (splittedString.length == 2)
            {
                String keyspaceName = splittedString[0];
                String tableName = splittedString[1];

                if (keyspaceName == null)
                    throw new IOException("You must supply a keyspace name");
                if (operationMode.equals(Mode.JOINING))
                    throw new IOException("Cannot snapshot until bootstrap completes");

                if (tableName == null)
                    throw new IOException("You must supply a table name");
                if (tag == null || tag.equals(""))
                    throw new IOException("You must supply a snapshot name.");

                Keyspace keyspace = getValidKeyspace(keyspaceName);
                ColumnFamilyStore columnFamilyStore = keyspace.getColumnFamilyStore(tableName);
                // As there can be multiple column family from same keyspace check if snapshot exist for that specific
                // columnfamily and not for whole keyspace

                if (columnFamilyStore.snapshotExists(tag))
                    throw new IOException("Snapshot " + tag + " already exists.");
                if (!keyspaceColumnfamily.containsKey(keyspace))
                {
                    keyspaceColumnfamily.put(keyspace, new ArrayList<String>());
                }

                // Add Keyspace columnfamily to map in order to support atomicity for snapshot process.
                // So no snapshot should happen if any one of the above conditions fail for any keyspace or columnfamily
                keyspaceColumnfamily.get(keyspace).add(tableName);

            }
            else
            {
                throw new IllegalArgumentException(
                        "Cannot take a snapshot on secondary index or invalid column family name. You must supply a column family name in the form of keyspace.columnfamily");
            }
        }

        for (Entry<Keyspace, List<String>> entry : keyspaceColumnfamily.entrySet())
        {
            for (String table : entry.getValue())
                entry.getKey().snapshot(tag, table);
        }

    }

    private Keyspace getValidKeyspace(String keyspaceName) throws IOException
    {
        if (!Schema.instance.getKeyspaces().contains(keyspaceName))
        {
            throw new IOException("Keyspace " + keyspaceName + " does not exist");
        }
        return Keyspace.open(keyspaceName);
    }

    /**
     * Remove the snapshot with the given name from the given keyspaces.
     * If no tag is specified we will remove all snapshots.
     */
    public void clearSnapshot(String tag, String... keyspaceNames) throws IOException
    {
        if(tag == null)
            tag = "";

        Set<String> keyspaces = new HashSet<>();
        for (String dataDir : DatabaseDescriptor.getAllDataFileLocations())
        {
            for(String keyspaceDir : new File(dataDir).list())
            {
                // Only add a ks if it has been specified as a param, assuming params were actually provided.
                if (keyspaceNames.length > 0 && !Arrays.asList(keyspaceNames).contains(keyspaceDir))
                    continue;
                keyspaces.add(keyspaceDir);
            }
        }

        for (String keyspace : keyspaces)
            Keyspace.clearSnapshot(tag, keyspace);

        if (logger.isDebugEnabled())
            logger.debug("Cleared out snapshot directories");
    }

    public Map<String, TabularData> getSnapshotDetails()
    {
        Map<String, TabularData> snapshotMap = new HashMap<>();
        for (Keyspace keyspace : Keyspace.all())
        {
            if (Schema.isSystemKeyspace(keyspace.getName()))
                continue;

            for (ColumnFamilyStore cfStore : keyspace.getColumnFamilyStores())
            {
                for (Map.Entry<String, Pair<Long,Long>> snapshotDetail : cfStore.getSnapshotDetails().entrySet())
                {
                    TabularDataSupport data = (TabularDataSupport)snapshotMap.get(snapshotDetail.getKey());
                    if (data == null)
                    {
                        data = new TabularDataSupport(SnapshotDetailsTabularData.TABULAR_TYPE);
                        snapshotMap.put(snapshotDetail.getKey(), data);
                    }

                    SnapshotDetailsTabularData.from(snapshotDetail.getKey(), keyspace.getName(), cfStore.getColumnFamilyName(), snapshotDetail, data);
                }
            }
        }
        return snapshotMap;
    }

    public long trueSnapshotsSize()
    {
        long total = 0;
        for (Keyspace keyspace : Keyspace.all())
        {
            if (Schema.isSystemKeyspace(keyspace.getName()))
                continue;

            for (ColumnFamilyStore cfStore : keyspace.getColumnFamilyStores())
            {
                total += cfStore.trueSnapshotsSize();
            }
        }

        return total;
    }

    public void refreshSizeEstimates() throws ExecutionException
    {
        FBUtilities.waitOnFuture(ScheduledExecutors.optionalTasks.submit(SizeEstimatesRecorder.instance));
    }

    /**
     * @param allowIndexes Allow index CF names to be passed in
     * @param autoAddIndexes Automatically add secondary indexes if a CF has them
     * @param keyspaceName keyspace
     * @param cfNames CFs
     * @throws java.lang.IllegalArgumentException when given CF name does not exist
     */
    public Iterable<ColumnFamilyStore> getValidColumnFamilies(boolean allowIndexes, boolean autoAddIndexes, String keyspaceName, String... cfNames) throws IOException
    {
        Keyspace keyspace = getValidKeyspace(keyspaceName);
        return keyspace.getValidColumnFamilies(allowIndexes, autoAddIndexes, cfNames);
    }

    /**
     * Flush all memtables for a keyspace and column families.
     * @param keyspaceName
     * @param tableNames
     * @throws IOException
     */
    public void forceKeyspaceFlush(String keyspaceName, String... tableNames) throws IOException
    {
        for (ColumnFamilyStore cfStore : getValidColumnFamilies(true, false, keyspaceName, tableNames))
        {
            logger.debug("Forcing flush on keyspace {}, CF {}", keyspaceName, cfStore.name);
            cfStore.forceBlockingFlush();
        }
    }

    public int repairAsync(String keyspace, Map<String, String> repairSpec)
    {
        RepairOption option = RepairOption.parse(repairSpec, tokenMetadata.partitioner);
        // if ranges are not specified
        if (option.getRanges().isEmpty())
        {
            if (option.isPrimaryRange())
            {
                // when repairing only primary range, neither dataCenters nor hosts can be set
                if (option.getDataCenters().isEmpty() && option.getHosts().isEmpty())
                    option.getRanges().addAll(getPrimaryRanges(keyspace));
                    // except dataCenters only contain local DC (i.e. -local)
                else if (option.isInLocalDCOnly())
                    option.getRanges().addAll(getPrimaryRangesWithinDC(keyspace));
                else
                    throw new IllegalArgumentException("You need to run primary range repair on all nodes in the cluster.");
            }
            else
            {
                option.getRanges().addAll(getLocalRanges(keyspace));
            }
        }
        return forceRepairAsync(keyspace, option, false);
    }

    @Deprecated
    public int forceRepairAsync(String keyspace,
                                boolean isSequential,
                                Collection<String> dataCenters,
                                Collection<String> hosts,
                                boolean primaryRange,
                                boolean fullRepair,
                                String... tableNames)
    {
        return forceRepairAsync(keyspace, isSequential ? RepairParallelism.SEQUENTIAL.ordinal() : RepairParallelism.PARALLEL.ordinal(), dataCenters, hosts, primaryRange, fullRepair, tableNames);
    }

    @Deprecated
    public int forceRepairAsync(String keyspace,
                                int parallelismDegree,
                                Collection<String> dataCenters,
                                Collection<String> hosts,
                                boolean primaryRange,
                                boolean fullRepair,
                                String... tableNames)
    {
        if (parallelismDegree < 0 || parallelismDegree > RepairParallelism.values().length - 1)
        {
            throw new IllegalArgumentException("Invalid parallelism degree specified: " + parallelismDegree);
        }
        RepairParallelism parallelism = RepairParallelism.values()[parallelismDegree];
        if (FBUtilities.isWindows() && parallelism != RepairParallelism.PARALLEL)
        {
            logger.warn("Snapshot-based repair is not yet supported on Windows.  Reverting to parallel repair.");
            parallelism = RepairParallelism.PARALLEL;
        }

        RepairOption options = new RepairOption(parallelism, primaryRange, !fullRepair, false, 1, Collections.<Range<Token>>emptyList(), false, false, false);
        if (dataCenters != null)
        {
            options.getDataCenters().addAll(dataCenters);
        }
        if (hosts != null)
        {
            options.getHosts().addAll(hosts);
        }
        if (primaryRange)
        {
            // when repairing only primary range, neither dataCenters nor hosts can be set
            if (options.getDataCenters().isEmpty() && options.getHosts().isEmpty())
                options.getRanges().addAll(getPrimaryRanges(keyspace));
                // except dataCenters only contain local DC (i.e. -local)
            else if (options.getDataCenters().size() == 1 && options.getDataCenters().contains(DatabaseDescriptor.getLocalDataCenter()))
                options.getRanges().addAll(getPrimaryRangesWithinDC(keyspace));
            else
                throw new IllegalArgumentException("You need to run primary range repair on all nodes in the cluster.");
        }
        else
        {
            options.getRanges().addAll(getLocalRanges(keyspace));
        }
        if (tableNames != null)
        {
            for (String table : tableNames)
            {
                options.getColumnFamilies().add(table);
            }
        }
        return forceRepairAsync(keyspace, options, true);
    }

    @Deprecated
    public int forceRepairAsync(String keyspace,
                                boolean isSequential,
                                boolean isLocal,
                                boolean primaryRange,
                                boolean fullRepair,
                                String... tableNames)
    {
        Set<String> dataCenters = null;
        if (isLocal)
        {
            dataCenters = Sets.newHashSet(DatabaseDescriptor.getLocalDataCenter());
        }
        return forceRepairAsync(keyspace, isSequential, dataCenters, null, primaryRange, fullRepair, tableNames);
    }

    @Deprecated
    public int forceRepairRangeAsync(String beginToken,
                                     String endToken,
                                     String keyspaceName,
                                     boolean isSequential,
                                     Collection<String> dataCenters,
                                     Collection<String> hosts,
                                     boolean fullRepair,
                                     String... tableNames)
    {
        return forceRepairRangeAsync(beginToken, endToken, keyspaceName,
                                     isSequential ? RepairParallelism.SEQUENTIAL.ordinal() : RepairParallelism.PARALLEL.ordinal(),
                                     dataCenters, hosts, fullRepair, tableNames);
    }

    @Deprecated
    public int forceRepairRangeAsync(String beginToken,
                                     String endToken,
                                     String keyspaceName,
                                     int parallelismDegree,
                                     Collection<String> dataCenters,
                                     Collection<String> hosts,
                                     boolean fullRepair,
                                     String... tableNames)
    {
        if (parallelismDegree < 0 || parallelismDegree > RepairParallelism.values().length - 1)
        {
            throw new IllegalArgumentException("Invalid parallelism degree specified: " + parallelismDegree);
        }
        RepairParallelism parallelism = RepairParallelism.values()[parallelismDegree];
        if (FBUtilities.isWindows() && parallelism != RepairParallelism.PARALLEL)
        {
            logger.warn("Snapshot-based repair is not yet supported on Windows.  Reverting to parallel repair.");
            parallelism = RepairParallelism.PARALLEL;
        }

        if (!fullRepair)
            logger.warn("Incremental repair can't be requested with subrange repair " +
                        "because each subrange repair would generate an anti-compacted table. " +
                        "The repair will occur but without anti-compaction.");
        Collection<Range<Token>> repairingRange = createRepairRangeFrom(beginToken, endToken);

        RepairOption options = new RepairOption(parallelism, false, !fullRepair, false, 1, repairingRange, true, false, false);
        if (dataCenters != null)
        {
            options.getDataCenters().addAll(dataCenters);
        }
        if (hosts != null)
        {
            options.getHosts().addAll(hosts);
        }
        if (tableNames != null)
        {
            for (String table : tableNames)
            {
                options.getColumnFamilies().add(table);
            }
        }

        logger.info("starting user-requested repair of range {} for keyspace {} and column families {}",
                    repairingRange, keyspaceName, tableNames);
        return forceRepairAsync(keyspaceName, options, true);
    }

    @Deprecated
    public int forceRepairRangeAsync(String beginToken,
                                     String endToken,
                                     String keyspaceName,
                                     boolean isSequential,
                                     boolean isLocal,
                                     boolean fullRepair,
                                     String... tableNames)
    {
        Set<String> dataCenters = null;
        if (isLocal)
        {
            dataCenters = Sets.newHashSet(DatabaseDescriptor.getLocalDataCenter());
        }
        return forceRepairRangeAsync(beginToken, endToken, keyspaceName, isSequential, dataCenters, null, fullRepair, tableNames);
    }

    /**
     * Create collection of ranges that match ring layout from given tokens.
     *
     * @param beginToken beginning token of the range
     * @param endToken end token of the range
     * @return collection of ranges that match ring layout in TokenMetadata
     */
    @VisibleForTesting
    Collection<Range<Token>> createRepairRangeFrom(String beginToken, String endToken)
    {
        Token parsedBeginToken = getTokenFactory().fromString(beginToken);
        Token parsedEndToken = getTokenFactory().fromString(endToken);

        // Break up given range to match ring layout in TokenMetadata
        ArrayList<Range<Token>> repairingRange = new ArrayList<>();

        ArrayList<Token> tokens = new ArrayList<>(tokenMetadata.sortedTokens());
        if (!tokens.contains(parsedBeginToken))
        {
            tokens.add(parsedBeginToken);
        }
        if (!tokens.contains(parsedEndToken))
        {
            tokens.add(parsedEndToken);
        }
        // tokens now contain all tokens including our endpoints
        Collections.sort(tokens);

        int start = tokens.indexOf(parsedBeginToken), end = tokens.indexOf(parsedEndToken);
        for (int i = start; i != end; i = (i+1) % tokens.size())
        {
            Range<Token> range = new Range<>(tokens.get(i), tokens.get((i+1) % tokens.size()));
            repairingRange.add(range);
        }

        return repairingRange;
    }

    public TokenFactory getTokenFactory()
    {
        return tokenMetadata.partitioner.getTokenFactory();
    }

    public int forceRepairAsync(String keyspace, RepairOption options, boolean legacy)
    {
        if (options.getRanges().isEmpty() || Keyspace.open(keyspace).getReplicationStrategy().getReplicationFactor() < 2)
            return 0;

        int cmd = nextRepairCommand.incrementAndGet();
        new Thread(createRepairTask(cmd, keyspace, options, legacy)).start();
        return cmd;
    }

    private FutureTask<Object> createRepairTask(final int cmd, final String keyspace, final RepairOption options, boolean legacy)
    {
        //Disabling incremental repair in Apple 3.0 version
        if(DatabaseDescriptor.disableIncrementalRepair() && options.isIncremental())
        {
            throw new IllegalArgumentException("Incremental repair is not supported in 3.0 by Apple");
        }

        if (!options.getDataCenters().isEmpty() && !options.getDataCenters().contains(DatabaseDescriptor.getLocalDataCenter()))
        {
            throw new IllegalArgumentException("the local data center must be part of the repair");
        }

        RepairRunnable task = new RepairRunnable(this, cmd, options, keyspace);
        task.addProgressListener(progressSupport);
        if (legacy)
            task.addProgressListener(legacyProgressSupport);
        return new FutureTask<>(task, null);
    }

    public void forceTerminateAllRepairSessions() {
        ActiveRepairService.instance.terminateSessions();
    }

    /* End of MBean interface methods */

    /**
     * Get the "primary ranges" for the specified keyspace and endpoint.
     * "Primary ranges" are the ranges that the node is responsible for storing replica primarily.
     * The node that stores replica primarily is defined as the first node returned
     * by {@link AbstractReplicationStrategy#calculateNaturalEndpoints}.
     *
     * @param keyspace Keyspace name to check primary ranges
     * @param ep endpoint we are interested in.
     * @return primary ranges for the specified endpoint.
     */
    public Collection<Range<Token>> getPrimaryRangesForEndpoint(String keyspace, InetAddress ep)
    {
        AbstractReplicationStrategy strategy = Keyspace.open(keyspace).getReplicationStrategy();
        Collection<Range<Token>> primaryRanges = new HashSet<>();
        TokenMetadata metadata = tokenMetadata.cloneOnlyTokenMap();
        for (Token token : metadata.sortedTokens())
        {
            List<InetAddress> endpoints = strategy.calculateNaturalEndpoints(token, metadata);
            if (endpoints.size() > 0 && endpoints.get(0).equals(ep))
                primaryRanges.add(new Range<>(metadata.getPredecessor(token), token));
        }
        return primaryRanges;
    }

    /**
     * Get the "primary ranges" within local DC for the specified keyspace and endpoint.
     *
     * @see #getPrimaryRangesForEndpoint(String, java.net.InetAddress)
     * @param keyspace Keyspace name to check primary ranges
     * @param referenceEndpoint endpoint we are interested in.
     * @return primary ranges within local DC for the specified endpoint.
     */
    public Collection<Range<Token>> getPrimaryRangeForEndpointWithinDC(String keyspace, InetAddress referenceEndpoint)
    {
        TokenMetadata metadata = tokenMetadata.cloneOnlyTokenMap();
        String localDC = DatabaseDescriptor.getEndpointSnitch().getDatacenter(referenceEndpoint);
        Collection<InetAddress> localDcNodes = metadata.getTopology().getDatacenterEndpoints().get(localDC);
        AbstractReplicationStrategy strategy = Keyspace.open(keyspace).getReplicationStrategy();

        Collection<Range<Token>> localDCPrimaryRanges = new HashSet<>();
        for (Token token : metadata.sortedTokens())
        {
            List<InetAddress> endpoints = strategy.calculateNaturalEndpoints(token, metadata);
            for (InetAddress endpoint : endpoints)
            {
                if (localDcNodes.contains(endpoint))
                {
                    if (endpoint.equals(referenceEndpoint))
                    {
                        localDCPrimaryRanges.add(new Range<>(metadata.getPredecessor(token), token));
                    }
                    break;
                }
            }
        }

        return localDCPrimaryRanges;
    }

    /**
     * Get all ranges an endpoint is responsible for (by keyspace)
     * @param ep endpoint we are interested in.
     * @return ranges for the specified endpoint.
     */
    Collection<Range<Token>> getRangesForEndpoint(String keyspaceName, InetAddress ep)
    {
        return Keyspace.open(keyspaceName).getReplicationStrategy().getAddressRanges().get(ep);
    }

    /**
     * Get all ranges that span the ring given a set
     * of tokens. All ranges are in sorted order of
     * ranges.
     * @return ranges in sorted order
    */
    public List<Range<Token>> getAllRanges(List<Token> sortedTokens)
    {
        if (logger.isTraceEnabled())
            logger.trace("computing ranges for {}", StringUtils.join(sortedTokens, ", "));

        if (sortedTokens.isEmpty())
            return Collections.emptyList();
        int size = sortedTokens.size();
        List<Range<Token>> ranges = new ArrayList<>(size + 1);
        for (int i = 1; i < size; ++i)
        {
            Range<Token> range = new Range<>(sortedTokens.get(i - 1), sortedTokens.get(i));
            ranges.add(range);
        }
        Range<Token> range = new Range<>(sortedTokens.get(size - 1), sortedTokens.get(0));
        ranges.add(range);

        return ranges;
    }

    /**
     * This method returns the N endpoints that are responsible for storing the
     * specified key i.e for replication.
     *
     * @param keyspaceName keyspace name also known as keyspace
     * @param cf Column family name
     * @param key key for which we need to find the endpoint
     * @return the endpoint responsible for this key
     */
    public List<InetAddress> getNaturalEndpoints(String keyspaceName, String cf, String key)
    {
        KeyspaceMetadata ksMetaData = Schema.instance.getKSMetaData(keyspaceName);
        if (ksMetaData == null)
            throw new IllegalArgumentException("Unknown keyspace '" + keyspaceName + "'");

        CFMetaData cfMetaData = ksMetaData.getTableOrViewNullable(cf);
        if (cfMetaData == null)
            throw new IllegalArgumentException("Unknown table '" + cf + "' in keyspace '" + keyspaceName + "'");

        return getNaturalEndpoints(keyspaceName, tokenMetadata.partitioner.getToken(cfMetaData.getKeyValidator().fromString(key)));
    }

    public List<InetAddress> getNaturalEndpoints(String keyspaceName, ByteBuffer key)
    {
        return getNaturalEndpoints(keyspaceName, tokenMetadata.partitioner.getToken(key));
    }

    /**
     * This method returns the N endpoints that are responsible for storing the
     * specified key i.e for replication.
     *
     * @param keyspaceName keyspace name also known as keyspace
     * @param pos position for which we need to find the endpoint
     * @return the endpoint responsible for this token
     */
    public List<InetAddress> getNaturalEndpoints(String keyspaceName, RingPosition pos)
    {
        return Keyspace.open(keyspaceName).getReplicationStrategy().getNaturalEndpoints(pos);
    }

    /**
     * Returns the endpoints currently responsible for storing the token plus pending ones
     */
    public Iterable<InetAddress> getNaturalAndPendingEndpoints(String keyspaceName, Token token)
    {
        return Iterables.concat(getNaturalEndpoints(keyspaceName, token), tokenMetadata.pendingEndpointsFor(token, keyspaceName));
    }

    /**
     * This method attempts to return N endpoints that are responsible for storing the
     * specified key i.e for replication.
     *
     * @param keyspace keyspace name also known as keyspace
     * @param key key for which we need to find the endpoint
     * @return the endpoint responsible for this key
     */
    public List<InetAddress> getLiveNaturalEndpoints(Keyspace keyspace, ByteBuffer key)
    {
        return getLiveNaturalEndpoints(keyspace, tokenMetadata.decorateKey(key));
    }

    public List<InetAddress> getLiveNaturalEndpoints(Keyspace keyspace, RingPosition pos)
    {
        List<InetAddress> endpoints = keyspace.getReplicationStrategy().getNaturalEndpoints(pos);
        List<InetAddress> liveEps = new ArrayList<>(endpoints.size());

        for (InetAddress endpoint : endpoints)
        {
            if (FailureDetector.instance.isAlive(endpoint))
                liveEps.add(endpoint);
        }

        return liveEps;
    }

    public void setLoggingLevel(String classQualifier, String rawLevel) throws Exception
    {
        final Class<?> logClass = this.getClass().getClassLoader().loadClass(classQualifier);
        LoggerContext ctx = (LoggerContext) LogManager.getContext(false);
        Configuration config = ctx.getConfiguration();
        LoggerConfig rootLoggerConfig = config.getLoggerConfig(LogManager.ROOT_LOGGER_NAME);
        Map<String, Appender> rootAppenderRefs = rootLoggerConfig.getAppenders();

        Level desiredLevel = Level.toLevel(rawLevel);
        if (config.getLoggers().containsKey(logClass.getName())) {
            LoggerConfig classSpecificConfig = config.getLoggerConfig(logClass.getName());
            classSpecificConfig.setLevel(desiredLevel);
        } else {
            LoggerConfig classSpecificConfig = new LoggerConfig(logClass.getName(), desiredLevel, false);
            for (Map.Entry<String, Appender> entry : rootAppenderRefs.entrySet()) {
                classSpecificConfig.addAppender(entry.getValue(), null, null);
            }
            config.addLogger(logClass.getName(), classSpecificConfig);
        }
        ctx.updateLoggers();
        logger.info("set log level to {} for classes under '{}' (if the level doesn't look like '{}' then the logger couldn't parse '{}')", desiredLevel, classQualifier, rawLevel, rawLevel);
    }

    /**
     * @return the runtime logging levels for all the configured loggers
     */
    @Override
    public Map<String,String>getLoggingLevels() {
        Map<String, String> logLevelMaps = Maps.newLinkedHashMap();
        LoggerContext ctx = (LoggerContext) LogManager.getContext(false);
        Configuration config = ctx.getConfiguration();
        for (Map.Entry<String, LoggerConfig> loggerEntry : config.getLoggers().entrySet()) {
            logLevelMaps.put(loggerEntry.getKey(), loggerEntry.getValue().getLevel().toString());
        }
        return logLevelMaps;
    }

    /**
     * @return list of Token ranges (_not_ keys!) together with estimated key count,
     *      breaking up the data this node is responsible for into pieces of roughly keysPerSplit
     */
    public List<Pair<Range<Token>, Long>> getSplits(String keyspaceName, String cfName, Range<Token> range, int keysPerSplit)
    {
        Keyspace t = Keyspace.open(keyspaceName);
        ColumnFamilyStore cfs = t.getColumnFamilyStore(cfName);
        List<DecoratedKey> keys = keySamples(Collections.singleton(cfs), range);

        long totalRowCountEstimate = cfs.estimatedKeysForRange(range);

        // splitCount should be much smaller than number of key samples, to avoid huge sampling error
        int minSamplesPerSplit = 4;
        int maxSplitCount = keys.size() / minSamplesPerSplit + 1;
        int splitCount = Math.max(1, Math.min(maxSplitCount, (int)(totalRowCountEstimate / keysPerSplit)));

        List<Token> tokens = keysToTokens(range, keys);
        return getSplits(tokens, splitCount, cfs);
    }

    private List<Pair<Range<Token>, Long>> getSplits(List<Token> tokens, int splitCount, ColumnFamilyStore cfs)
    {
        double step = (double) (tokens.size() - 1) / splitCount;
        Token prevToken = tokens.get(0);
        List<Pair<Range<Token>, Long>> splits = Lists.newArrayListWithExpectedSize(splitCount);
        for (int i = 1; i <= splitCount; i++)
        {
            int index = (int) Math.round(i * step);
            Token token = tokens.get(index);
            Range<Token> range = new Range<>(prevToken, token);
            // always return an estimate > 0 (see CASSANDRA-7322)
            splits.add(Pair.create(range, Math.max(cfs.metadata.params.minIndexInterval, cfs.estimatedKeysForRange(range))));
            prevToken = token;
        }
        return splits;
    }

    private List<Token> keysToTokens(Range<Token> range, List<DecoratedKey> keys)
    {
        List<Token> tokens = Lists.newArrayListWithExpectedSize(keys.size() + 2);
        tokens.add(range.left);
        for (DecoratedKey key : keys)
            tokens.add(key.getToken());
        tokens.add(range.right);
        return tokens;
    }

    private List<DecoratedKey> keySamples(Iterable<ColumnFamilyStore> cfses, Range<Token> range)
    {
        List<DecoratedKey> keys = new ArrayList<>();
        for (ColumnFamilyStore cfs : cfses)
            Iterables.addAll(keys, cfs.keySamples(range));
        FBUtilities.sortSampledKeys(keys, range);
        return keys;
    }

    /**
     * Broadcast leaving status and update local tokenMetadata accordingly
     */
    private void startLeaving()
    {
        Gossiper.instance.addLocalApplicationState(ApplicationState.STATUS, valueFactory.leaving(getLocalTokens()));
        tokenMetadata.addLeavingEndpoint(FBUtilities.getBroadcastAddress());
        PendingRangeCalculatorService.instance.update();
    }

    public void decommission() throws InterruptedException
    {
        if (!tokenMetadata.isMember(FBUtilities.getBroadcastAddress()))
            throw new UnsupportedOperationException("local node is not a member of the token ring yet");
        if (tokenMetadata.cloneAfterAllLeft().sortedTokens().size() < 2)
            throw new UnsupportedOperationException("no other normal nodes in the ring; decommission would be pointless");
        if (operationMode != Mode.NORMAL)
            throw new UnsupportedOperationException("Node in " + operationMode + " state; wait for status to become normal or restart");

        PendingRangeCalculatorService.instance.blockUntilFinished();
        for (String keyspaceName : Schema.instance.getNonLocalStrategyKeyspaces())
        {
            if (tokenMetadata.getPendingRanges(keyspaceName, FBUtilities.getBroadcastAddress()).size() > 0)
                throw new UnsupportedOperationException("data is currently moving to this node; unable to leave the ring");
        }

        if (logger.isDebugEnabled())
            logger.debug("DECOMMISSIONING");
        startLeaving();
        long timeout = Math.max(RING_DELAY, BatchlogManager.instance.getBatchlogTimeout());
        setMode(Mode.LEAVING, "sleeping " + timeout + " ms for batch processing and pending range setup", true);
        Thread.sleep(timeout);

        Runnable finishLeaving = new Runnable()
        {
            public void run()
            {
                shutdownClientServers();
                Gossiper.instance.stop();
                try {
                    MessagingService.instance().shutdown();
                } catch (IOError ioe) {
                    logger.info("failed to shutdown message service: {}", ioe);
                }
                StageManager.shutdownNow();
                SystemKeyspace.setBootstrapState(SystemKeyspace.BootstrapState.DECOMMISSIONED);
                setMode(Mode.DECOMMISSIONED, true);
                // let op be responsible for killing the process
            }
        };
        unbootstrap(finishLeaving);
    }

    private void leaveRing()
    {
        SystemKeyspace.setBootstrapState(SystemKeyspace.BootstrapState.NEEDS_BOOTSTRAP);
        tokenMetadata.removeEndpoint(FBUtilities.getBroadcastAddress());
        PendingRangeCalculatorService.instance.update();

        Gossiper.instance.addLocalApplicationState(ApplicationState.STATUS, valueFactory.left(getLocalTokens(),Gossiper.computeExpireTime()));
        int delay = Math.max(RING_DELAY, Gossiper.intervalInMillis * 2);
        logger.info("Announcing that I have left the ring for {}ms", delay);
        Uninterruptibles.sleepUninterruptibly(delay, TimeUnit.MILLISECONDS);
    }

    private void unbootstrap(Runnable onFinish)
    {
        Map<String, Multimap<Range<Token>, InetAddress>> rangesToStream = new HashMap<>();

        for (String keyspaceName : Schema.instance.getNonLocalStrategyKeyspaces())
        {
            Multimap<Range<Token>, InetAddress> rangesMM = getChangedRangesForLeaving(keyspaceName, FBUtilities.getBroadcastAddress());

            if (logger.isDebugEnabled())
                logger.debug("Ranges needing transfer are [{}]", StringUtils.join(rangesMM.keySet(), ","));

            rangesToStream.put(keyspaceName, rangesMM);
        }

        setMode(Mode.LEAVING, "replaying batch log and streaming data to other nodes", true);

        // Start with BatchLog replay, which may create hints but no writes since this is no longer a valid endpoint.
        Future<?> batchlogReplay = BatchlogManager.instance.startBatchlogReplay();
        Future<StreamState> streamSuccess = streamRanges(rangesToStream);

        // Wait for batch log to complete before streaming hints.
        logger.debug("waiting for batch log processing.");
        try
        {
            batchlogReplay.get();
        }
        catch (ExecutionException | InterruptedException e)
        {
            throw new RuntimeException(e);
        }

        setMode(Mode.LEAVING, "streaming hints to other nodes", true);

        Future hintsSuccess = streamHints();

        // wait for the transfer runnables to signal the latch.
        logger.debug("waiting for stream acks.");
        try
        {
            streamSuccess.get();
            hintsSuccess.get();
        }
        catch (ExecutionException | InterruptedException e)
        {
            throw new RuntimeException(e);
        }
        logger.debug("stream acks all received.");
        leaveRing();
        onFinish.run();
    }

    private Future streamHints()
    {
        return HintsService.instance.transferHints(this::getPreferredHintsStreamTarget);
    }

    /**
     * Find the best target to stream hints to. Currently the closest peer according to the snitch
     */
    private UUID getPreferredHintsStreamTarget()
    {
        List<InetAddress> candidates = new ArrayList<>(StorageService.instance.getTokenMetadata().cloneAfterAllLeft().getAllEndpoints());
        candidates.remove(FBUtilities.getBroadcastAddress());
        for (Iterator<InetAddress> iter = candidates.iterator(); iter.hasNext(); )
        {
            InetAddress address = iter.next();
            if (!FailureDetector.instance.isAlive(address))
                iter.remove();
        }

        if (candidates.isEmpty())
        {
            logger.warn("Unable to stream hints since no live endpoints seen");
            throw new RuntimeException("Unable to stream hints since no live endpoints seen");
        }
        else
        {
            // stream to the closest peer as chosen by the snitch
            DatabaseDescriptor.getEndpointSnitch().sortByProximity(FBUtilities.getBroadcastAddress(), candidates);
            InetAddress hintsDestinationHost = candidates.get(0);
            InetAddress preferred = SystemKeyspace.getPreferredIP(hintsDestinationHost);
            return tokenMetadata.getHostId(preferred);
        }
    }

    public void move(String newToken) throws IOException
    {
        try
        {
            getTokenFactory().validate(newToken);
        }
        catch (ConfigurationException e)
        {
            throw new IOException(e.getMessage());
        }
        move(getTokenFactory().fromString(newToken));
    }

    /**
     * move the node to new token or find a new token to boot to according to load
     *
     * @param newToken new token to boot to, or if null, find balanced token to boot to
     *
     * @throws IOException on any I/O operation error
     */
    private void move(Token newToken) throws IOException
    {
        if (newToken == null)
            throw new IOException("Can't move to the undefined (null) token.");

        if (tokenMetadata.sortedTokens().contains(newToken))
            throw new IOException("target token " + newToken + " is already owned by another node.");

        // address of the current node
        InetAddress localAddress = FBUtilities.getBroadcastAddress();

        // This doesn't make any sense in a vnodes environment.
        if (getTokenMetadata().getTokens(localAddress).size() > 1)
        {
            logger.error("Invalid request to move(Token); This node has more than one token and cannot be moved thusly.");
            throw new UnsupportedOperationException("This node has more than one token and cannot be moved thusly.");
        }

        List<String> keyspacesToProcess = Schema.instance.getNonLocalStrategyKeyspaces();

        PendingRangeCalculatorService.instance.blockUntilFinished();
        // checking if data is moving to this node
        for (String keyspaceName : keyspacesToProcess)
        {
            if (tokenMetadata.getPendingRanges(keyspaceName, localAddress).size() > 0)
                throw new UnsupportedOperationException("data is currently moving to this node; unable to leave the ring");
        }

        Gossiper.instance.addLocalApplicationState(ApplicationState.STATUS, valueFactory.moving(newToken));
        setMode(Mode.MOVING, String.format("Moving %s from %s to %s.", localAddress, getLocalTokens().iterator().next(), newToken), true);

        setMode(Mode.MOVING, String.format("Sleeping %s ms before start streaming/fetching ranges", RING_DELAY), true);
        Uninterruptibles.sleepUninterruptibly(RING_DELAY, TimeUnit.MILLISECONDS);

        RangeRelocator relocator = new RangeRelocator(Collections.singleton(newToken), keyspacesToProcess);

        if (relocator.streamsNeeded())
        {
            setMode(Mode.MOVING, "fetching new ranges and streaming old ranges", true);
            try
            {
                relocator.stream().get();
            }
            catch (ExecutionException | InterruptedException e)
            {
                throw new RuntimeException("Interrupted while waiting for stream/fetch ranges to finish: " + e.getMessage());
            }
        }
        else
        {
            setMode(Mode.MOVING, "No ranges to fetch/stream", true);
        }

        setTokens(Collections.singleton(newToken)); // setting new token as we have everything settled

        if (logger.isDebugEnabled())
            logger.debug("Successfully moved to new token {}", getLocalTokens().iterator().next());
    }

    private class RangeRelocator
    {
        private final StreamPlan streamPlan = new StreamPlan("Relocation");

        private RangeRelocator(Collection<Token> tokens, List<String> keyspaceNames)
        {
            calculateToFromStreams(tokens, keyspaceNames);
        }

        private void calculateToFromStreams(Collection<Token> newTokens, List<String> keyspaceNames)
        {
            InetAddress localAddress = FBUtilities.getBroadcastAddress();
            IEndpointSnitch snitch = DatabaseDescriptor.getEndpointSnitch();
            TokenMetadata tokenMetaCloneAllSettled = tokenMetadata.cloneAfterAllSettled();
            // clone to avoid concurrent modification in calculateNaturalEndpoints
            TokenMetadata tokenMetaClone = tokenMetadata.cloneOnlyTokenMap();

            for (String keyspace : keyspaceNames)
            {
                if(Keyspace.open(keyspace).getReplicationStrategy() instanceof LocalStrategy)
                {
                    logger.info("Skipping Local Strategy keyspace=" + keyspace);
                    return;
                }
                // replication strategy of the current keyspace
                AbstractReplicationStrategy strategy = Keyspace.open(keyspace).getReplicationStrategy();
                Multimap<InetAddress, Range<Token>> endpointToRanges = strategy.getAddressRanges();

                logger.debug("Calculating ranges to stream and request for keyspace {}", keyspace);
                for (Token newToken : newTokens)
                {
                    // getting collection of the currently used ranges by this keyspace
                    Collection<Range<Token>> currentRanges = endpointToRanges.get(localAddress);
                    // collection of ranges which this node will serve after move to the new token
                    Collection<Range<Token>> updatedRanges = strategy.getPendingAddressRanges(tokenMetaClone, newToken, localAddress);

                    // ring ranges and endpoints associated with them
                    // this used to determine what nodes should we ping about range data
                    Multimap<Range<Token>, InetAddress> rangeAddresses = strategy.getRangeAddresses(tokenMetaClone);

                    // calculated parts of the ranges to request/stream from/to nodes in the ring
                    Pair<Set<Range<Token>>, Set<Range<Token>>> rangesPerKeyspace = calculateStreamAndFetchRanges(currentRanges, updatedRanges);

                    /**
                     * In this loop we are going through all ranges "to fetch" and determining
                     * nodes in the ring responsible for data we are interested in
                     */
                    Multimap<Range<Token>, InetAddress> rangesToFetchWithPreferredEndpoints = ArrayListMultimap.create();
                    for (Range<Token> toFetch : rangesPerKeyspace.right)
                    {
                        for (Range<Token> range : rangeAddresses.keySet())
                        {
                            if (range.contains(toFetch))
                            {
                                List<InetAddress> endpoints = null;

                                if (useStrictConsistency)
                                {
                                    Set<InetAddress> oldEndpoints = Sets.newHashSet(rangeAddresses.get(range));
                                    Set<InetAddress> newEndpoints = Sets.newHashSet(strategy.calculateNaturalEndpoints(toFetch.right, tokenMetaCloneAllSettled));

                                    //Due to CASSANDRA-5953 we can have a higher RF then we have endpoints.
                                    //So we need to be careful to only be strict when endpoints == RF
                                    if (oldEndpoints.size() == strategy.getReplicationFactor())
                                    {
                                        oldEndpoints.removeAll(newEndpoints);

                                        //No relocation required
                                        if (oldEndpoints.isEmpty())
                                            continue;

                                        assert oldEndpoints.size() == 1 : "Expected 1 endpoint but found " + oldEndpoints.size();
                                    }

                                    endpoints = Lists.newArrayList(oldEndpoints.iterator().next());
                                }
                                else
                                {
                                    endpoints = snitch.getSortedListByProximity(localAddress, rangeAddresses.get(range));
                                }

                                // storing range and preferred endpoint set
                                rangesToFetchWithPreferredEndpoints.putAll(toFetch, endpoints);
                            }
                        }

                        Collection<InetAddress> addressList = rangesToFetchWithPreferredEndpoints.get(toFetch);
                        if (addressList == null || addressList.isEmpty())
                            continue;

                        if (useStrictConsistency)
                        {
                            if (addressList.size() > 1)
                                throw new IllegalStateException("Multiple strict sources found for " + toFetch);

                            InetAddress sourceIp = addressList.iterator().next();
                            if (Gossiper.instance.isEnabled() && !Gossiper.instance.getEndpointStateForEndpoint(sourceIp).isAlive())
                                throw new RuntimeException("A node required to move the data consistently is down ("+sourceIp+").  If you wish to move the data from a potentially inconsistent replica, restart the node with -Dcassandra.consistent.rangemovement=false");
                        }
                    }

                    // calculating endpoints to stream current ranges to if needed
                    // in some situations node will handle current ranges as part of the new ranges
                    Multimap<InetAddress, Range<Token>> endpointRanges = HashMultimap.create();
                    for (Range<Token> toStream : rangesPerKeyspace.left)
                    {
                        Set<InetAddress> currentEndpoints = ImmutableSet.copyOf(strategy.calculateNaturalEndpoints(toStream.right, tokenMetaClone));
                        Set<InetAddress> newEndpoints = ImmutableSet.copyOf(strategy.calculateNaturalEndpoints(toStream.right, tokenMetaCloneAllSettled));
                        logger.debug("Range: {} Current endpoints: {} New endpoints: {}", toStream, currentEndpoints, newEndpoints);
                        for (InetAddress address : Sets.difference(newEndpoints, currentEndpoints))
                        {
                            logger.debug("Range {} has new owner {}", toStream, address);
                            endpointRanges.put(address, toStream);
                        }
                    }

                    // stream ranges
                    for (InetAddress address : endpointRanges.keySet())
                    {
                        logger.debug("Will stream range {} of keyspace {} to endpoint {}", endpointRanges.get(address), keyspace, address);
                        InetAddress preferred = SystemKeyspace.getPreferredIP(address);
                        streamPlan.transferRanges(address, preferred, keyspace, endpointRanges.get(address));
                    }

                    // stream requests
                    Multimap<InetAddress, Range<Token>> workMap = RangeStreamer.getWorkMap(rangesToFetchWithPreferredEndpoints, keyspace, FailureDetector.instance, useStrictConsistency);
                    for (InetAddress address : workMap.keySet())
                    {
                        logger.debug("Will request range {} of keyspace {} from endpoint {}", workMap.get(address), keyspace, address);
                        InetAddress preferred = SystemKeyspace.getPreferredIP(address);
                        streamPlan.requestRanges(address, preferred, keyspace, workMap.get(address));
                    }

                    logger.debug("Keyspace {}: work map {}.", keyspace, workMap);
                }
            }
        }

        public Future<StreamState> stream()
        {
            return streamPlan.execute();
        }

        public boolean streamsNeeded()
        {
            return !streamPlan.isEmpty();
        }
    }

    /**
     * Get the status of a token removal.
     */
    public String getRemovalStatus()
    {
        if (removingNode == null) {
            return "No token removals in process.";
        }
        return String.format("Removing token (%s). Waiting for replication confirmation from [%s].",
                             tokenMetadata.getToken(removingNode),
                             StringUtils.join(replicatingNodes, ","));
    }

    /**
     * Force a remove operation to complete. This may be necessary if a remove operation
     * blocks forever due to node/stream failure. removeToken() must be called
     * first, this is a last resort measure.  No further attempt will be made to restore replicas.
     */
    public void forceRemoveCompletion()
    {
        if (!replicatingNodes.isEmpty()  || !tokenMetadata.getLeavingEndpoints().isEmpty())
        {
            logger.warn("Removal not confirmed for for {}", StringUtils.join(this.replicatingNodes, ","));
            for (InetAddress endpoint : tokenMetadata.getLeavingEndpoints())
            {
                UUID hostId = tokenMetadata.getHostId(endpoint);
                Gossiper.instance.advertiseTokenRemoved(endpoint, hostId);
                excise(tokenMetadata.getTokens(endpoint), endpoint);
            }
            replicatingNodes.clear();
            removingNode = null;
        }
        else
        {
            logger.warn("No tokens to force removal on, call 'removenode' first");
        }
    }

    /**
     * Remove a node that has died, attempting to restore the replica count.
     * If the node is alive, decommission should be attempted.  If decommission
     * fails, then removeToken should be called.  If we fail while trying to
     * restore the replica count, finally forceRemoveCompleteion should be
     * called to forcibly remove the node without regard to replica count.
     *
     * @param hostIdString token for the node
     */
    public void removeNode(String hostIdString)
    {
        InetAddress myAddress = FBUtilities.getBroadcastAddress();
        UUID localHostId = tokenMetadata.getHostId(myAddress);
        UUID hostId = UUID.fromString(hostIdString);
        InetAddress endpoint = tokenMetadata.getEndpointForHostId(hostId);

        if (endpoint == null)
            throw new UnsupportedOperationException("Host ID not found.");

        Collection<Token> tokens = tokenMetadata.getTokens(endpoint);

        if (endpoint.equals(myAddress))
             throw new UnsupportedOperationException("Cannot remove self");

        if (Gossiper.instance.getLiveMembers().contains(endpoint))
            throw new UnsupportedOperationException("Node " + endpoint + " is alive and owns this ID. Use decommission command to remove it from the ring");

        // A leaving endpoint that is dead is already being removed.
        if (tokenMetadata.isLeaving(endpoint))
            logger.warn("Node {} is already being removed, continuing removal anyway", endpoint);

        if (!replicatingNodes.isEmpty())
            throw new UnsupportedOperationException("This node is already processing a removal. Wait for it to complete, or use 'removenode force' if this has failed.");

        // Find the endpoints that are going to become responsible for data
        for (String keyspaceName : Schema.instance.getNonLocalStrategyKeyspaces())
        {
            // if the replication factor is 1 the data is lost so we shouldn't wait for confirmation
            if (Keyspace.open(keyspaceName).getReplicationStrategy().getReplicationFactor() == 1)
                continue;

            // get all ranges that change ownership (that is, a node needs
            // to take responsibility for new range)
            Multimap<Range<Token>, InetAddress> changedRanges = getChangedRangesForLeaving(keyspaceName, endpoint);
            IFailureDetector failureDetector = FailureDetector.instance;
            for (InetAddress ep : changedRanges.values())
            {
                if (failureDetector.isAlive(ep))
                    replicatingNodes.add(ep);
                else
                    logger.warn("Endpoint {} is down and will not receive data for re-replication of {}", ep, endpoint);
            }
        }
        removingNode = endpoint;

        tokenMetadata.addLeavingEndpoint(endpoint);
        PendingRangeCalculatorService.instance.update();

        // the gossiper will handle spoofing this node's state to REMOVING_TOKEN for us
        // we add our own token so other nodes to let us know when they're done
        Gossiper.instance.advertiseRemoving(endpoint, hostId, localHostId);

        // kick off streaming commands
        restoreReplicaCount(endpoint, myAddress);

        // wait for ReplicationFinishedVerbHandler to signal we're done
        while (!replicatingNodes.isEmpty())
        {
            Uninterruptibles.sleepUninterruptibly(100, TimeUnit.MILLISECONDS);
        }

        excise(tokens, endpoint);

        // gossiper will indicate the token has left
        Gossiper.instance.advertiseTokenRemoved(endpoint, hostId);

        replicatingNodes.clear();
        removingNode = null;
    }

    public void confirmReplication(InetAddress node)
    {
        // replicatingNodes can be empty in the case where this node used to be a removal coordinator,
        // but restarted before all 'replication finished' messages arrived. In that case, we'll
        // still go ahead and acknowledge it.
        if (!replicatingNodes.isEmpty())
        {
            replicatingNodes.remove(node);
        }
        else
        {
            logger.info("Received unexpected REPLICATION_FINISHED message from {}. Was this node recently a removal coordinator?", node);
        }
    }

    public String getOperationMode()
    {
        return operationMode.toString();
    }

    public boolean isStarting()
    {
        return operationMode == Mode.STARTING;
    }

    public boolean isMoving()
    {
        return operationMode == Mode.MOVING;
    }

    public boolean isJoining()
    {
        return operationMode == Mode.JOINING;
    }

    public boolean isDrained()
    {
        return operationMode == Mode.DRAINED;
    }

    public boolean isDraining()
    {
        return operationMode == Mode.DRAINING;
    }

    public String getDrainProgress()
    {
        return String.format("Drained %s/%s ColumnFamilies", remainingCFs, totalCFs);
    }

    /**
     * Shuts node off to writes, empties memtables and the commit log.
     */
    public synchronized void drain() throws IOException, InterruptedException, ExecutionException
    {
        drain(false);
    }

    protected synchronized void drain(boolean isFinalShutdown) throws IOException, InterruptedException, ExecutionException
    {
        ExecutorService counterMutationStage = StageManager.getStage(Stage.COUNTER_MUTATION);
        ExecutorService viewMutationStage = StageManager.getStage(Stage.VIEW_MUTATION);
        ExecutorService mutationStage = StageManager.getStage(Stage.MUTATION);

        if (mutationStage.isTerminated()
            && counterMutationStage.isTerminated()
            && viewMutationStage.isTerminated())
        {
            if (!isFinalShutdown)
                logger.warn("Cannot drain node (did it already happen?)");
            return;
        }

        assert !isShutdown;
        isShutdown = true;

        try
        {
            setMode(Mode.DRAINING, "starting drain process", !isFinalShutdown);

            BatchlogManager.instance.shutdown();
            HintsService.instance.pauseDispatch();

            if (daemon != null)
                shutdownClientServers();
            ScheduledExecutors.optionalTasks.shutdown();
            Gossiper.instance.stop();

            if (!isFinalShutdown)
                setMode(Mode.DRAINING, "shutting down MessageService", false);

            // In-progress writes originating here could generate hints to be written, so shut down MessagingService
            // before mutation stage, so we can get all the hints saved before shutting down
            MessagingService.instance().shutdown();

            if (!isFinalShutdown)
                setMode(Mode.DRAINING, "clearing mutation stage", false);
            viewMutationStage.shutdown();
            counterMutationStage.shutdown();
            mutationStage.shutdown();
            viewMutationStage.awaitTermination(3600, TimeUnit.SECONDS);
            counterMutationStage.awaitTermination(3600, TimeUnit.SECONDS);
            mutationStage.awaitTermination(3600, TimeUnit.SECONDS);

            StorageProxy.instance.verifyNoHintsInProgress();

            if (!isFinalShutdown)
                setMode(Mode.DRAINING, "flushing column families", false);

            // disable autocompaction - we don't want to start any new compactions while we are draining
            for (Keyspace keyspace : Keyspace.all())
                for (ColumnFamilyStore cfs : keyspace.getColumnFamilyStores())
                    cfs.disableAutoCompaction();

            // count CFs first, since forceFlush could block for the flushWriter to get a queue slot empty
            totalCFs = 0;
            for (Keyspace keyspace : Keyspace.nonSystem())
                totalCFs += keyspace.getColumnFamilyStores().size();
            remainingCFs = totalCFs;
            // flush
            List<Future<?>> flushes = new ArrayList<>();
            for (Keyspace keyspace : Keyspace.nonSystem())
            {
                for (ColumnFamilyStore cfs : keyspace.getColumnFamilyStores())
                    flushes.add(cfs.forceFlush());
            }
            // wait for the flushes.
            // TODO this is a godawful way to track progress, since they flush in parallel.  a long one could
            // thus make several short ones "instant" if we wait for them later.
            for (Future f : flushes)
            {
                try
                {
                    FBUtilities.waitOnFuture(f);
                }
                catch (Throwable t)
                {
                    JVMStabilityInspector.inspectThrowable(t);
                    // don't let this stop us from shutting down the commitlog and other thread pools
                    logger.warn("Caught exception while waiting for memtable flushes during shutdown hook", t);
                }

                remainingCFs--;
            }

            // Interrupt ongoing compactions and shutdown CM to prevent further compactions.
            CompactionManager.instance.forceShutdown();
            // Flush the system tables after all other tables are flushed, just in case flushing modifies any system state
            // like CASSANDRA-5151. Don't bother with progress tracking since system data is tiny.
            // Flush system tables after stopping compactions since they modify
            // system tables (for example compactions can obsolete sstables and the tidiers in SSTableReader update
            // system tables, see SSTableReader.GlobalTidy)
            flushes.clear();
            for (Keyspace keyspace : Keyspace.system())
            {
                for (ColumnFamilyStore cfs : keyspace.getColumnFamilyStores())
                    flushes.add(cfs.forceFlush());
            }
            FBUtilities.waitOnFutures(flushes);

            HintsService.instance.shutdownBlocking();

            // Interrupt ongoing compactions and shutdown CM to prevent further compactions.
            CompactionManager.instance.forceShutdown();

            // whilst we've flushed all the CFs, which will have recycled all completed segments, we want to ensure
            // there are no segments to replay, so we force the recycling of any remaining (should be at most one)
            CommitLog.instance.forceRecycleAllSegments();

            CommitLog.instance.shutdownBlocking();

            // wait for miscellaneous tasks like sstable and commitlog segment deletion
            ScheduledExecutors.nonPeriodicTasks.shutdown();
            if (!ScheduledExecutors.nonPeriodicTasks.awaitTermination(1, TimeUnit.MINUTES))
                logger.warn("Failed to wait for non periodic tasks to shutdown");

            ColumnFamilyStore.shutdownPostFlushExecutor();
            setMode(Mode.DRAINED, !isFinalShutdown);
        }
        catch (Throwable t)
        {
            logger.error("Caught an exception while draining ", t);
        }
    }

    /**
     * Some services are shutdown during draining and we should not attempt to start them again.
     *
     * @param service - the name of the service we are trying to start.
     * @throws IllegalStateException - an exception that nodetool is able to convert into a message to display to the user
     */
    synchronized void checkServiceAllowedToStart(String service)
    {
        if (isDraining()) // when draining isShutdown is also true, so we check first to return a more accurate message
            throw new IllegalStateException(String.format("Unable to start %s because the node is draining.", service));

        if (isShutdown()) // do not rely on operationMode in case it gets changed to decomissioned or other
            throw new IllegalStateException(String.format("Unable to start %s because the node was drained.", service));
    }

    // Never ever do this at home. Used by tests.
    @VisibleForTesting
    public IPartitioner setPartitionerUnsafe(IPartitioner newPartitioner)
    {
        IPartitioner oldPartitioner = DatabaseDescriptor.setPartitionerUnsafe(newPartitioner);
        tokenMetadata = tokenMetadata.cloneWithNewPartitioner(newPartitioner);
        valueFactory = new VersionedValue.VersionedValueFactory(newPartitioner);
        return oldPartitioner;
    }

    TokenMetadata setTokenMetadataUnsafe(TokenMetadata tmd)
    {
        TokenMetadata old = tokenMetadata;
        tokenMetadata = tmd;
        return old;
    }

    public void truncate(String keyspace, String table) throws TimeoutException, IOException
    {
        try
        {
            StorageProxy.truncateBlocking(keyspace, table);
        }
        catch (UnavailableException e)
        {
            throw new IOException(e.getMessage());
        }
    }

    public Map<InetAddress, Float> getOwnership()
    {
        List<Token> sortedTokens = tokenMetadata.sortedTokens();
        // describeOwnership returns tokens in an unspecified order, let's re-order them
        Map<Token, Float> tokenMap = new TreeMap<Token, Float>(tokenMetadata.partitioner.describeOwnership(sortedTokens));
        Map<InetAddress, Float> nodeMap = new LinkedHashMap<>();
        for (Map.Entry<Token, Float> entry : tokenMap.entrySet())
        {
            InetAddress endpoint = tokenMetadata.getEndpoint(entry.getKey());
            Float tokenOwnership = entry.getValue();
            if (nodeMap.containsKey(endpoint))
                nodeMap.put(endpoint, nodeMap.get(endpoint) + tokenOwnership);
            else
                nodeMap.put(endpoint, tokenOwnership);
        }
        return nodeMap;
    }

    /**
     * Calculates ownership. If there are multiple DC's and the replication strategy is DC aware then ownership will be
     * calculated per dc, i.e. each DC will have total ring ownership divided amongst its nodes. Without replication
     * total ownership will be a multiple of the number of DC's and this value will then go up within each DC depending
     * on the number of replicas within itself. For DC unaware replication strategies, ownership without replication
     * will be 100%.
     *
     * @throws IllegalStateException when node is not configured properly.
     */
    public LinkedHashMap<InetAddress, Float> effectiveOwnership(String keyspace) throws IllegalStateException
    {
        AbstractReplicationStrategy strategy;
        if (keyspace != null)
        {
            Keyspace keyspaceInstance = Schema.instance.getKeyspaceInstance(keyspace);
            if (keyspaceInstance == null)
                throw new IllegalArgumentException("The keyspace " + keyspace + ", does not exist");

            if (keyspaceInstance.getReplicationStrategy() instanceof LocalStrategy)
                throw new IllegalStateException("Ownership values for keyspaces with LocalStrategy are meaningless");
            strategy = keyspaceInstance.getReplicationStrategy();
        }
        else
        {
            List<String> userKeyspaces = Schema.instance.getUserKeyspaces();

            if (userKeyspaces.size() > 0)
            {
                keyspace = userKeyspaces.get(0);
                AbstractReplicationStrategy replicationStrategy = Schema.instance.getKeyspaceInstance(keyspace).getReplicationStrategy();
                for (String keyspaceName : userKeyspaces)
                {
                    if (!Schema.instance.getKeyspaceInstance(keyspaceName).getReplicationStrategy().hasSameSettings(replicationStrategy))
                        throw new IllegalStateException("Non-system keyspaces don't have the same replication settings, effective ownership information is meaningless");
                }
            }
            else
            {
                keyspace = "system_traces";
            }

            Keyspace keyspaceInstance = Schema.instance.getKeyspaceInstance(keyspace);
            if (keyspaceInstance == null)
                throw new IllegalArgumentException("The node does not have " + keyspace + " yet, probably still bootstrapping");
            strategy = keyspaceInstance.getReplicationStrategy();
        }

        TokenMetadata metadata = tokenMetadata.cloneOnlyTokenMap();

        Collection<Collection<InetAddress>> endpointsGroupedByDc = new ArrayList<>();
        // mapping of dc's to nodes, use sorted map so that we get dcs sorted
        SortedMap<String, Collection<InetAddress>> sortedDcsToEndpoints = new TreeMap<>();
        sortedDcsToEndpoints.putAll(metadata.getTopology().getDatacenterEndpoints().asMap());
        for (Collection<InetAddress> endpoints : sortedDcsToEndpoints.values())
            endpointsGroupedByDc.add(endpoints);

        Map<Token, Float> tokenOwnership = tokenMetadata.partitioner.describeOwnership(tokenMetadata.sortedTokens());
        LinkedHashMap<InetAddress, Float> finalOwnership = Maps.newLinkedHashMap();

        Multimap<InetAddress, Range<Token>> endpointToRanges = strategy.getAddressRanges();
        // calculate ownership per dc
        for (Collection<InetAddress> endpoints : endpointsGroupedByDc)
        {
            // calculate the ownership with replication and add the endpoint to the final ownership map
            for (InetAddress endpoint : endpoints)
            {
                float ownership = 0.0f;
                for (Range<Token> range : endpointToRanges.get(endpoint))
                {
                    if (tokenOwnership.containsKey(range.right))
                        ownership += tokenOwnership.get(range.right);
                }
                finalOwnership.put(endpoint, ownership);
            }
        }
        return finalOwnership;
    }

    public List<String> getKeyspaces()
    {
        List<String> keyspaceNamesList = new ArrayList<>(Schema.instance.getKeyspaces());
        return Collections.unmodifiableList(keyspaceNamesList);
    }

    public List<String> getNonSystemKeyspaces()
    {
        return Collections.unmodifiableList(Schema.instance.getNonSystemKeyspaces());
    }

    public List<String> getNonLocalStrategyKeyspaces()
    {
        return Collections.unmodifiableList(Schema.instance.getNonLocalStrategyKeyspaces());
    }

    public void updateSnitch(String epSnitchClassName, Boolean dynamic, Integer dynamicUpdateInterval, Integer dynamicResetInterval, Double dynamicBadnessThreshold) throws ClassNotFoundException
    {
        IEndpointSnitch oldSnitch = DatabaseDescriptor.getEndpointSnitch();

        // new snitch registers mbean during construction
        IEndpointSnitch newSnitch;
        try
        {
            newSnitch = FBUtilities.construct(epSnitchClassName, "snitch");
        }
        catch (ConfigurationException e)
        {
            throw new ClassNotFoundException(e.getMessage());
        }
        if (dynamic)
        {
            DatabaseDescriptor.setDynamicUpdateInterval(dynamicUpdateInterval);
            DatabaseDescriptor.setDynamicResetInterval(dynamicResetInterval);
            DatabaseDescriptor.setDynamicBadnessThreshold(dynamicBadnessThreshold);
            newSnitch = new DynamicEndpointSnitch(newSnitch);
        }

        // point snitch references to the new instance
        DatabaseDescriptor.setEndpointSnitch(newSnitch);
        for (String ks : Schema.instance.getKeyspaces())
        {
            Keyspace.open(ks).getReplicationStrategy().snitch = newSnitch;
        }

        if (oldSnitch instanceof DynamicEndpointSnitch)
            ((DynamicEndpointSnitch)oldSnitch).unregisterMBean();

        updateTopology();
    }

    /**
     * Seed data to the endpoints that will be responsible for it at the future
     *
     * @param rangesToStreamByKeyspace keyspaces and data ranges with endpoints included for each
     * @return async Future for whether stream was success
     */
    private Future<StreamState> streamRanges(Map<String, Multimap<Range<Token>, InetAddress>> rangesToStreamByKeyspace)
    {
        // First, we build a list of ranges to stream to each host, per table
        Map<String, Map<InetAddress, List<Range<Token>>>> sessionsToStreamByKeyspace = new HashMap<>();
        for (Map.Entry<String, Multimap<Range<Token>, InetAddress>> entry : rangesToStreamByKeyspace.entrySet())
        {
            String keyspace = entry.getKey();
            Multimap<Range<Token>, InetAddress> rangesWithEndpoints = entry.getValue();

            if (rangesWithEndpoints.isEmpty())
                continue;

            Map<InetAddress, List<Range<Token>>> rangesPerEndpoint = new HashMap<>();
            for (Map.Entry<Range<Token>, InetAddress> endPointEntry : rangesWithEndpoints.entries())
            {
                Range<Token> range = endPointEntry.getKey();
                InetAddress endpoint = endPointEntry.getValue();

                List<Range<Token>> curRanges = rangesPerEndpoint.get(endpoint);
                if (curRanges == null)
                {
                    curRanges = new LinkedList<>();
                    rangesPerEndpoint.put(endpoint, curRanges);
                }
                curRanges.add(range);
            }

            sessionsToStreamByKeyspace.put(keyspace, rangesPerEndpoint);
        }

        StreamPlan streamPlan = new StreamPlan("Unbootstrap");
        for (Map.Entry<String, Map<InetAddress, List<Range<Token>>>> entry : sessionsToStreamByKeyspace.entrySet())
        {
            String keyspaceName = entry.getKey();
            Map<InetAddress, List<Range<Token>>> rangesPerEndpoint = entry.getValue();

            for (Map.Entry<InetAddress, List<Range<Token>>> rangesEntry : rangesPerEndpoint.entrySet())
            {
                List<Range<Token>> ranges = rangesEntry.getValue();
                InetAddress newEndpoint = rangesEntry.getKey();
                InetAddress preferred = SystemKeyspace.getPreferredIP(newEndpoint);

                // TODO each call to transferRanges re-flushes, this is potentially a lot of waste
                streamPlan.transferRanges(newEndpoint, preferred, keyspaceName, ranges);
            }
        }
        return streamPlan.execute();
    }

    /**
     * Calculate pair of ranges to stream/fetch for given two range collections
     * (current ranges for keyspace and ranges after move to new token)
     *
     * @param current collection of the ranges by current token
     * @param updated collection of the ranges after token is changed
     * @return pair of ranges to stream/fetch for given current and updated range collections
     */
    public Pair<Set<Range<Token>>, Set<Range<Token>>> calculateStreamAndFetchRanges(Collection<Range<Token>> current, Collection<Range<Token>> updated)
    {
        Set<Range<Token>> toStream = new HashSet<>();
        Set<Range<Token>> toFetch  = new HashSet<>();


        for (Range<Token> r1 : current)
        {
            boolean intersect = false;
            for (Range<Token> r2 : updated)
            {
                if (r1.intersects(r2))
                {
                    // adding difference ranges to fetch from a ring
                    toStream.addAll(r1.subtract(r2));
                    intersect = true;
                }
            }
            if (!intersect)
            {
                toStream.add(r1); // should seed whole old range
            }
        }

        for (Range<Token> r2 : updated)
        {
            boolean intersect = false;
            for (Range<Token> r1 : current)
            {
                if (r2.intersects(r1))
                {
                    // adding difference ranges to fetch from a ring
                    toFetch.addAll(r2.subtract(r1));
                    intersect = true;
                }
            }
            if (!intersect)
            {
                toFetch.add(r2); // should fetch whole old range
            }
        }

        return Pair.create(toStream, toFetch);
    }

    public void bulkLoad(String directory)
    {
        try
        {
            bulkLoadInternal(directory).get();
        }
        catch (Exception e)
        {
            throw new RuntimeException(e);
        }
    }

    public String bulkLoadAsync(String directory)
    {
        return bulkLoadInternal(directory).planId.toString();
    }

    private StreamResultFuture bulkLoadInternal(String directory)
    {
        File dir = new File(directory);

        if (!dir.exists() || !dir.isDirectory())
            throw new IllegalArgumentException("Invalid directory " + directory);

        SSTableLoader.Client client = new SSTableLoader.Client()
        {
            private String keyspace;

            public void init(String keyspace)
            {
                this.keyspace = keyspace;
                try
                {
                    for (Map.Entry<Range<Token>, List<InetAddress>> entry : StorageService.instance.getRangeToAddressMap(keyspace).entrySet())
                    {
                        Range<Token> range = entry.getKey();
                        for (InetAddress endpoint : entry.getValue())
                            addRangeForEndpoint(range, endpoint);
                    }
                }
                catch (Exception e)
                {
                    throw new RuntimeException(e);
                }
            }

            public CFMetaData getTableMetadata(String tableName)
            {
                return Schema.instance.getCFMetaData(keyspace, tableName);
            }
        };

        return new SSTableLoader(dir, client, new OutputHandler.LogOutput()).stream();
    }

    public void rescheduleFailedDeletions()
    {
        LifecycleTransaction.rescheduleFailedDeletions();
    }

    /**
     * #{@inheritDoc}
     */
    public void loadNewSSTables(String ksName, String cfName)
    {
        ColumnFamilyStore.loadNewSSTables(ksName, cfName);
    }

    /**
     * #{@inheritDoc}
     */
    public List<String> sampleKeyRange() // do not rename to getter - see CASSANDRA-4452 for details
    {
        List<DecoratedKey> keys = new ArrayList<>();
        for (Keyspace keyspace : Keyspace.nonLocalStrategy())
        {
            for (Range<Token> range : getPrimaryRangesForEndpoint(keyspace.getName(), FBUtilities.getBroadcastAddress()))
                keys.addAll(keySamples(keyspace.getColumnFamilyStores(), range));
        }

        List<String> sampledKeys = new ArrayList<>(keys.size());
        for (DecoratedKey key : keys)
            sampledKeys.add(key.getToken().toString());
        return sampledKeys;
    }

    public void rebuildSecondaryIndex(String ksName, String cfName, String... idxNames)
    {
        String[] indices = asList(idxNames).stream()
                                           .map(p -> isIndexColumnFamily(p) ? getIndexName(p) : p)
                                           .collect(toList())
                                           .toArray(new String[idxNames.length]);

        ColumnFamilyStore.rebuildSecondaryIndex(ksName, cfName, indices);
    }

    public void resetLocalSchema() throws IOException
    {
        MigrationManager.resetLocalSchema();
    }

    public void setTraceProbability(double probability)
    {
        this.traceProbability = probability;
    }

    public double getTraceProbability()
    {
        return traceProbability;
    }

    public void disableAutoCompaction(String ks, String... tables) throws IOException
    {
        for (ColumnFamilyStore cfs : getValidColumnFamilies(true, true, ks, tables))
        {
            cfs.disableAutoCompaction();
        }
    }

    public synchronized void enableAutoCompaction(String ks, String... tables) throws IOException
    {
        checkServiceAllowedToStart("auto compaction");

        for (ColumnFamilyStore cfs : getValidColumnFamilies(true, true, ks, tables))
        {
            cfs.enableAutoCompaction();
        }
    }

    /** Returns the name of the cluster */
    public String getClusterName()
    {
        return DatabaseDescriptor.getClusterName();
    }

    /** Returns the cluster partitioner */
    public String getPartitionerName()
    {
        return DatabaseDescriptor.getPartitionerName();
    }

    public int getTombstoneWarnThreshold()
    {
        return DatabaseDescriptor.getTombstoneWarnThreshold();
    }

    public void setTombstoneWarnThreshold(int threshold)
    {
        DatabaseDescriptor.setTombstoneWarnThreshold(threshold);
    }

    public int getTombstoneFailureThreshold()
    {
        return DatabaseDescriptor.getTombstoneFailureThreshold();
    }

    public void setTombstoneFailureThreshold(int threshold)
    {
        DatabaseDescriptor.setTombstoneFailureThreshold(threshold);
    }

    @Override
    public boolean isTombstoneCountGCable() {
        return DatabaseDescriptor.isTombstoneCountGCable();
    }

    @Override
    public void setTombstoneCountGCable(boolean countGCable) {
        DatabaseDescriptor.setTombstoneCountGCable(countGCable);
    }

    public int getBatchSizeFailureThreshold()
    {
        return DatabaseDescriptor.getBatchSizeFailThresholdInKB();
    }

    public void setBatchSizeFailureThreshold(int threshold)
    {
        DatabaseDescriptor.setBatchSizeFailThresholdInKB(threshold);
    }

    public int getInitialRangeTombstoneAllocationSize()
    {
        return DatabaseDescriptor.getInitialRangeTombstoneAllocationSize();
    }

    public void setInitialRangeTombstoneAllocationSize(int size)
    {
        if(size > 1024)
        {
            throw new IllegalStateException("Not updating initial_range_tombstone_allocation_size as it must be < 1024");
        }
        int originalSize = DatabaseDescriptor.getInitialRangeTombstoneAllocationSize();
        DatabaseDescriptor.setInitialRangeTombstoneAllocationSize(size);
        logger.info("Updated initial_range_tombstone_allocation_size from {} to {}", originalSize, size);
    }

    public double getRangeTombstoneResizeGrowthFactor()
    {
        return DatabaseDescriptor.getRangeTombstoneResizeFactor();
    }

    public void setRangeTombstoneResizeGrowthFactor(double growthFactor) throws IllegalStateException
    {
        if (growthFactor < 1.2 || growthFactor > 5)
        {
            throw new IllegalStateException("Not updating range_tombstone_resize_factor as growth factor must be > 1.2 and <= 5");
        }
        else
        {
            double originalGrowthFactor = DatabaseDescriptor.getRangeTombstoneResizeFactor();
            DatabaseDescriptor.setRangeTombstoneResizeFactor(growthFactor);
            logger.info("Updated range_tombstone_resize_factor from {} to {}", originalGrowthFactor, growthFactor);
        }
    }

    public void setHintedHandoffThrottleInKB(int throttleInKB)
    {
        DatabaseDescriptor.setHintedHandoffThrottleInKB(throttleInKB);
        logger.info(String.format("Updated hinted_handoff_throttle_in_kb to %d", throttleInKB));
    }

}<|MERGE_RESOLUTION|>--- conflicted
+++ resolved
@@ -49,20 +49,12 @@
 import org.slf4j.Logger;
 import org.slf4j.LoggerFactory;
 
-<<<<<<< HEAD
 import org.apache.logging.log4j.Level;
 import org.apache.logging.log4j.LogManager;
 import org.apache.logging.log4j.core.Appender;
 import org.apache.logging.log4j.core.LoggerContext;
 import org.apache.logging.log4j.core.config.Configuration;
 import org.apache.logging.log4j.core.config.LoggerConfig;
-=======
-import ch.qos.logback.classic.LoggerContext;
-import ch.qos.logback.classic.jmx.JMXConfiguratorMBean;
-import ch.qos.logback.classic.spi.ILoggingEvent;
-import ch.qos.logback.core.Appender;
-import ch.qos.logback.core.hook.DelayingShutdownHook;
->>>>>>> d6a3ef48
 import org.apache.cassandra.auth.AuthKeyspace;
 import org.apache.cassandra.auth.AuthMigrationListener;
 import org.apache.cassandra.batchlog.BatchRemoveVerbHandler;
@@ -630,11 +622,6 @@
 
                 if (FBUtilities.isWindows())
                     WindowsTimer.endTimerPeriod(DatabaseDescriptor.getWindowsTimerInterval());
-
-                // Cleanup logback
-                DelayingShutdownHook logbackHook = new DelayingShutdownHook();
-                logbackHook.setContext((LoggerContext)LoggerFactory.getILoggerFactory());
-                logbackHook.run();
             }
         }, "StorageServiceShutdownHook");
         Runtime.getRuntime().addShutdownHook(drainOnShutdown);
@@ -1068,16 +1055,12 @@
 
     public void rebuild(String sourceDc)
     {
-<<<<<<< HEAD
         rebuild(sourceDc, null, null, null);
     }
 
     public void rebuild(String sourceDc, String keyspace, String tokens, String specificSources)
     {
         // check on going rebuild
-=======
-        // check ongoing rebuild
->>>>>>> d6a3ef48
         if (!isRebuilding.compareAndSet(false, true))
         {
             throw new IllegalStateException("Node is still rebuilding. Check nodetool netstats.");
