--- conflicted
+++ resolved
@@ -4737,15 +4737,14 @@
         return operationMode == Mode.DRAINING;
     }
 
-<<<<<<< HEAD
     public boolean isNormal()
     {
         return operationMode == Mode.NORMAL;
-=======
+    }
+
     public boolean isDecommissioned()
     {
         return operationMode == Mode.DECOMMISSIONED;
->>>>>>> 709ca15b
     }
 
     public String getDrainProgress()
