/*
 * Licensed to the Apache Software Foundation (ASF) under one
 * or more contributor license agreements.  See the NOTICE file
 * distributed with this work for additional information
 * regarding copyright ownership.  The ASF licenses this file
 * to you under the Apache License, Version 2.0 (the
 * "License"); you may not use this file except in compliance
 * with the License.  You may obtain a copy of the License at
 *
 *     http://www.apache.org/licenses/LICENSE-2.0
 *
 * Unless required by applicable law or agreed to in writing, software
 * distributed under the License is distributed on an "AS IS" BASIS,
 * WITHOUT WARRANTIES OR CONDITIONS OF ANY KIND, either express or implied.
 * See the License for the specific language governing permissions and
 * limitations under the License.
 */
package org.apache.cassandra.service;

import java.io.*;
import java.net.InetAddress;
import java.net.UnknownHostException;
import java.nio.ByteBuffer;
import java.nio.file.Paths;
import java.util.*;
import java.util.Map.Entry;
import java.util.concurrent.*;
import java.util.concurrent.atomic.AtomicBoolean;
import java.util.concurrent.atomic.AtomicInteger;
import java.util.regex.MatchResult;
import java.util.regex.Pattern;
import java.util.stream.Collectors;
import java.util.stream.Stream;
import java.util.stream.StreamSupport;

import javax.annotation.Nullable;
import javax.management.*;
import javax.management.openmbean.CompositeData;
import javax.management.openmbean.OpenDataException;
import javax.management.openmbean.TabularData;
import javax.management.openmbean.TabularDataSupport;

import com.google.common.annotations.VisibleForTesting;
import com.google.common.base.Preconditions;
import com.google.common.base.Predicate;
import com.google.common.base.Predicates;
import com.google.common.collect.*;
import com.google.common.util.concurrent.*;

import org.apache.cassandra.audit.AuditLogOptionsCompositeData;
import org.apache.cassandra.auth.AuthenticatedUser;
import org.apache.cassandra.auth.Roles;
import org.apache.cassandra.config.CassandraRelevantProperties;
import org.apache.cassandra.config.ParameterizedClass;
import org.apache.cassandra.dht.RangeStreamer.FetchReplica;
import org.apache.cassandra.fql.FullQueryLogger;
import org.apache.cassandra.fql.FullQueryLoggerOptions;
import org.apache.cassandra.fql.FullQueryLoggerOptionsCompositeData;
import org.apache.cassandra.locator.ReplicaCollection.Builder.Conflict;
import org.apache.commons.lang3.StringUtils;

import org.slf4j.Logger;
import org.slf4j.LoggerFactory;

import org.apache.logging.log4j.Level;
import org.apache.logging.log4j.LogManager;
import org.apache.logging.log4j.core.Appender;
import org.apache.logging.log4j.core.LoggerContext;
import org.apache.logging.log4j.core.config.Configuration;
import org.apache.logging.log4j.core.config.LoggerConfig;
import org.apache.cassandra.audit.AuditLogManager;
import org.apache.cassandra.audit.AuditLogOptions;
import org.apache.cassandra.auth.AuthKeyspace;
import org.apache.cassandra.auth.AuthSchemaChangeListener;
import org.apache.cassandra.batchlog.BatchlogManager;
import org.apache.cassandra.concurrent.ExecutorLocals;
import org.apache.cassandra.concurrent.NamedThreadFactory;
import org.apache.cassandra.concurrent.ScheduledExecutors;
import org.apache.cassandra.concurrent.Stage;
import org.apache.cassandra.config.Config;
import org.apache.cassandra.config.DatabaseDescriptor;
import org.apache.cassandra.config.Duration;
import org.apache.cassandra.cql3.QueryProcessor;
import org.apache.cassandra.db.*;
import org.apache.cassandra.db.commitlog.CommitLog;
import org.apache.cassandra.db.compaction.CompactionManager;
import org.apache.cassandra.db.compaction.Verifier;
import org.apache.cassandra.db.lifecycle.LifecycleTransaction;
import org.apache.cassandra.db.partitions.AtomicBTreePartition;
import org.apache.cassandra.db.virtual.VirtualKeyspaceRegistry;
import org.apache.cassandra.dht.*;
import org.apache.cassandra.dht.Range;
import org.apache.cassandra.dht.Token.TokenFactory;
import org.apache.cassandra.exceptions.*;
import org.apache.cassandra.gms.*;
import org.apache.cassandra.hints.HintsService;
import org.apache.cassandra.dht.RangeStreamer;
import org.apache.cassandra.dht.Token;
import org.apache.cassandra.exceptions.ConfigurationException;
import org.apache.cassandra.exceptions.InvalidRequestException;
import org.apache.cassandra.exceptions.UnavailableException;
import org.apache.cassandra.gms.ApplicationState;
import org.apache.cassandra.gms.EndpointState;
import org.apache.cassandra.gms.FailureDetector;
import org.apache.cassandra.gms.Gossiper;
import org.apache.cassandra.gms.IEndpointStateChangeSubscriber;
import org.apache.cassandra.gms.IFailureDetector;
import org.apache.cassandra.gms.TokenSerializer;
import org.apache.cassandra.gms.VersionedValue;
import org.apache.cassandra.io.sstable.SSTableLoader;
import org.apache.cassandra.io.sstable.format.SSTableFormat;
import org.apache.cassandra.io.sstable.format.VersionAndType;
import org.apache.cassandra.io.util.FileUtils;
import org.apache.cassandra.locator.*;
import org.apache.cassandra.metrics.StorageMetrics;
import org.apache.cassandra.net.*;
import org.apache.cassandra.repair.*;
import org.apache.cassandra.repair.messages.RepairOption;
import org.apache.cassandra.repair.messages.UpdateRepairedRanges;
import org.apache.cassandra.schema.CIEInternalKeyspace;
import org.apache.cassandra.schema.CompactionParams.TombstoneOption;
import org.apache.cassandra.schema.KeyspaceMetadata;
import org.apache.cassandra.schema.MigrationCoordinator;
import org.apache.cassandra.schema.MigrationManager;
import org.apache.cassandra.schema.ReplicationParams;
import org.apache.cassandra.schema.Schema;
import org.apache.cassandra.schema.SchemaConstants;
import org.apache.cassandra.schema.TableMetadata;
import org.apache.cassandra.schema.TableMetadataRef;
import org.apache.cassandra.schema.ViewMetadata;
import org.apache.cassandra.service.snapshot.SnapshotManager;
import org.apache.cassandra.service.snapshot.TableSnapshot;
import org.apache.cassandra.streaming.*;
import org.apache.cassandra.tracing.TraceKeyspace;
import org.apache.cassandra.transport.ClientResourceLimits;
import org.apache.cassandra.transport.ProtocolVersion;
import org.apache.cassandra.utils.*;
import org.apache.cassandra.utils.logging.LoggingSupportFactory;
import org.apache.cassandra.utils.progress.ProgressEvent;
import org.apache.cassandra.utils.progress.ProgressEventType;
import org.apache.cassandra.utils.progress.ProgressListener;
import org.apache.cassandra.utils.progress.jmx.JMXBroadcastExecutor;
import org.apache.cassandra.utils.progress.jmx.JMXProgressSupport;

import static com.google.common.collect.Iterables.transform;
import static com.google.common.collect.Iterables.tryFind;
import static java.util.Arrays.asList;
import static java.util.Arrays.stream;
import static java.util.concurrent.TimeUnit.MINUTES;
import static java.util.concurrent.TimeUnit.MILLISECONDS;
import static java.util.concurrent.TimeUnit.NANOSECONDS;
import static java.util.stream.Collectors.toList;
import static java.util.stream.Collectors.toMap;
import static org.apache.cassandra.config.CassandraRelevantProperties.BOOTSTRAP_SCHEMA_DELAY_MS;
import static org.apache.cassandra.config.CassandraRelevantProperties.BOOTSTRAP_SKIP_SCHEMA_CHECK;
import static org.apache.cassandra.config.CassandraRelevantProperties.REPLACEMENT_ALLOW_EMPTY;
import static org.apache.cassandra.index.SecondaryIndexManager.getIndexName;
import static org.apache.cassandra.index.SecondaryIndexManager.isIndexColumnFamily;
import static org.apache.cassandra.net.NoPayload.noPayload;
import static org.apache.cassandra.net.Verb.REPLICATION_DONE_REQ;
import static org.apache.cassandra.schema.MigrationManager.evolveSystemKeyspace;

/**
 * This abstraction contains the token/identifier of this node
 * on the identifier space. This token gets gossiped around.
 * This class will also maintain histograms of the load information
 * of other nodes in the cluster.
 */
public class StorageService extends NotificationBroadcasterSupport implements IEndpointStateChangeSubscriber, StorageServiceMBean
{
    private static final Logger logger = LoggerFactory.getLogger(StorageService.class);

    public static final int INDEFINITE = -1;
    public static final int RING_DELAY = getRingDelay(); // delay after which we assume ring has stablized
    public static final int SCHEMA_DELAY_MILLIS = getSchemaDelay();

    private static final boolean REQUIRE_SCHEMAS = !BOOTSTRAP_SKIP_SCHEMA_CHECK.getBoolean();

    private final JMXProgressSupport progressSupport = new JMXProgressSupport(this);

    private static int getRingDelay()
    {
        String newdelay = System.getProperty("cassandra.ring_delay_ms");
        if (newdelay != null)
        {
            logger.info("Overriding RING_DELAY to {}ms", newdelay);
            return Integer.parseInt(newdelay);
        }
        else
        {
            return 30 * 1000;
        }
    }

    private static int getSchemaDelay()
    {
        String newdelay = BOOTSTRAP_SCHEMA_DELAY_MS.getString();
        if (newdelay != null)
        {
            logger.info("Overriding SCHEMA_DELAY_MILLIS to {}ms", newdelay);
            return Integer.parseInt(newdelay);
        }
        else
        {
            return 30 * 1000;
        }
    }

    /* This abstraction maintains the token/endpoint metadata information */
    private TokenMetadata tokenMetadata = new TokenMetadata();

    public volatile VersionedValue.VersionedValueFactory valueFactory = new VersionedValue.VersionedValueFactory(tokenMetadata.partitioner);

    private Thread drainOnShutdown = null;
    private volatile boolean isShutdown = false;
    private final List<Runnable> preShutdownHooks = new ArrayList<>();
    private final List<Runnable> postShutdownHooks = new ArrayList<>();

    private final SnapshotManager snapshotManager = new SnapshotManager();

    public static final StorageService instance = new StorageService();

    private final java.util.function.Predicate<Keyspace> anyOutOfRangeOpsRecorded
            = keyspace -> keyspace.metric.outOfRangeTokenReads.getCount() > 0
                          || keyspace.metric.outOfRangeTokenWrites.getCount() > 0
                          || keyspace.metric.outOfRangeTokenPaxosRequests.getCount() > 0;

    private long[] getOutOfRangeOperationCounts(Keyspace keyspace)
    {
        return new long[]
        {
               keyspace.metric.outOfRangeTokenReads.getCount(),
               keyspace.metric.outOfRangeTokenWrites.getCount(),
               keyspace.metric.outOfRangeTokenPaxosRequests.getCount()
        };
    }

    public Map<String, long[]> getOutOfRangeOperationCounts()
    {
        return Schema.instance.getKeyspaces()
                              .stream()
                              .map(Keyspace::open)
                              .filter(anyOutOfRangeOpsRecorded)
                              .collect(Collectors.toMap(Keyspace::getName, this::getOutOfRangeOperationCounts));
    }

    public void incOutOfRangeOperationCount()
    {
        (isStarting() ? StorageMetrics.startupOpsForInvalidToken : StorageMetrics.totalOpsForInvalidToken).inc();
    }

    @Deprecated
    public boolean isInShutdownHook()
    {
        return isShutdown();
    }

    public boolean isShutdown()
    {
        return isShutdown;
    }

    /**
     * for in-jvm dtest use - forces isShutdown to be set to whatever passed in.
     */
    @VisibleForTesting
    public void setIsShutdownUnsafeForTests(boolean isShutdown)
    {
        this.isShutdown = isShutdown;
    }

    public RangesAtEndpoint getLocalReplicas(String keyspaceName)
    {
        return Keyspace.open(keyspaceName).getReplicationStrategy()
                .getAddressReplicas(FBUtilities.getBroadcastAddressAndPort());
    }

    public List<Range<Token>> getLocalAndPendingRanges(String ks)
    {
        InetAddressAndPort broadcastAddress = FBUtilities.getBroadcastAddressAndPort();
        Keyspace keyspace = Keyspace.open(ks);
        List<Range<Token>> ranges = new ArrayList<>();
        for (Replica r : keyspace.getReplicationStrategy().getAddressReplicas(broadcastAddress))
            ranges.add(r.range());
        for (Replica r : getTokenMetadata().getPendingRanges(ks, broadcastAddress))
            ranges.add(r.range());
        return ranges;
    }

    public OwnedRanges getNormalizedLocalRanges(String keyspaceName)
    {
        return new OwnedRanges(getLocalReplicas(keyspaceName).ranges());
    }

    public Collection<Range<Token>> getPrimaryRanges(String keyspace)
    {
        return getPrimaryRangesForEndpoint(keyspace, FBUtilities.getBroadcastAddressAndPort());
    }

    public Collection<Range<Token>> getPrimaryRangesWithinDC(String keyspace)
    {
        return getPrimaryRangeForEndpointWithinDC(keyspace, FBUtilities.getBroadcastAddressAndPort());
    }

    private final Set<InetAddressAndPort> replicatingNodes = Sets.newConcurrentHashSet();
    private CassandraDaemon daemon;

    private InetAddressAndPort removingNode;

    /* Are we starting this node in bootstrap mode? */
    private volatile boolean isBootstrapMode;

    /* we bootstrap but do NOT join the ring unless told to do so */
    private boolean isSurveyMode = Boolean.parseBoolean(System.getProperty
            ("cassandra.write_survey", "false"));
    /* true if node is rebuilding and receiving data */
    private final AtomicBoolean isRebuilding = new AtomicBoolean();
    private final AtomicBoolean isDecommissioning = new AtomicBoolean();

    private volatile boolean initialized = false;
    private volatile boolean joined = false;
    private volatile boolean gossipActive = false;
    private final AtomicBoolean authSetupCalled = new AtomicBoolean(false);
    private volatile boolean authSetupComplete = false;

    /* the probability for tracing any particular request, 0 disables tracing and 1 enables for all */
    private double traceProbability = 0.0;

    private static enum Mode { STARTING, NORMAL, JOINING, LEAVING, DECOMMISSIONED, MOVING, DRAINING, DRAINED }
    private volatile Mode operationMode = Mode.STARTING;

    /* Used for tracking drain progress */
    private volatile int totalCFs, remainingCFs;

    private static final AtomicInteger nextRepairCommand = new AtomicInteger();

    private final List<IEndpointLifecycleSubscriber> lifecycleSubscribers = new CopyOnWriteArrayList<>();

    private final String jmxObjectName;

    private Collection<Token> bootstrapTokens = null;

    // true when keeping strict consistency while bootstrapping
    public static final boolean useStrictConsistency = Boolean.parseBoolean(System.getProperty("cassandra.consistent.rangemovement", "true"));
    private static final boolean allowSimultaneousMoves = Boolean.parseBoolean(System.getProperty("cassandra.consistent.simultaneousmoves.allow","false"));
    private static final boolean joinRing = Boolean.parseBoolean(System.getProperty("cassandra.join_ring", "true"));
    private boolean replacing;

    private final StreamStateStore streamStateStore = new StreamStateStore();

    public final SSTablesGlobalTracker sstablesTracker;

    public boolean isSurveyMode()
    {
        return isSurveyMode;
    }

    public boolean hasJoined()
    {
        return joined;
    }

    /**
     * This method updates the local token on disk
     */
    public void setTokens(Collection<Token> tokens)
    {
        assert tokens != null && !tokens.isEmpty() : "Node needs at least one token.";
        if (logger.isDebugEnabled())
            logger.debug("Setting tokens to {}", tokens);
        SystemKeyspace.updateTokens(tokens);
        Collection<Token> localTokens = getLocalTokens();
        setGossipTokens(localTokens);
        tokenMetadata.updateNormalTokens(tokens, FBUtilities.getBroadcastAddressAndPort());
        setMode(Mode.NORMAL, false);
    }

    public void setGossipTokens(Collection<Token> tokens)
    {
        List<Pair<ApplicationState, VersionedValue>> states = new ArrayList<Pair<ApplicationState, VersionedValue>>();
        states.add(Pair.create(ApplicationState.TOKENS, valueFactory.tokens(tokens)));
        states.add(Pair.create(ApplicationState.STATUS_WITH_PORT, valueFactory.normal(tokens)));
        states.add(Pair.create(ApplicationState.STATUS, valueFactory.normal(tokens)));
        Gossiper.instance.addLocalApplicationStates(states);
    }

    public StorageService()
    {
        // use dedicated executor for handling JMX notifications
        super(JMXBroadcastExecutor.executor);

        jmxObjectName = "org.apache.cassandra.db:type=StorageService";
        MBeanWrapper.instance.registerMBean(this, jmxObjectName);
        MBeanWrapper.instance.registerMBean(StreamManager.instance, StreamManager.OBJECT_NAME);

        sstablesTracker = new SSTablesGlobalTracker(SSTableFormat.Type.current());
    }

    public void registerDaemon(CassandraDaemon daemon)
    {
        this.daemon = daemon;
    }

    public void register(IEndpointLifecycleSubscriber subscriber)
    {
        lifecycleSubscribers.add(subscriber);
    }

    public void unregister(IEndpointLifecycleSubscriber subscriber)
    {
        lifecycleSubscribers.remove(subscriber);
    }

    // should only be called via JMX
    public void stopGossiping()
    {
        if (gossipActive)
        {
            if (!isNormal())
                throw new IllegalStateException("Unable to stop gossip because the node is not in the normal state. Try to stop the node instead.");

            logger.warn("Stopping gossip by operator request");

            if (isNativeTransportRunning())
            {
                logger.warn("Disabling gossip while native transport is still active is unsafe");
            }

            Gossiper.instance.stop();
            gossipActive = false;
        }
    }

    // should only be called via JMX
    public synchronized void startGossiping()
    {
        if (!gossipActive)
        {
            checkServiceAllowedToStart("gossip");

            logger.warn("Starting gossip by operator request");
            Collection<Token> tokens = SystemKeyspace.getSavedTokens();

            boolean validTokens = tokens != null && !tokens.isEmpty();

            // shouldn't be called before these are set if we intend to join the ring/are in the process of doing so
            if (joined || joinRing)
                assert validTokens : "Cannot start gossiping for a node intended to join without valid tokens";

            if (validTokens)
                setGossipTokens(tokens);

            Gossiper.instance.forceNewerGeneration();
            Gossiper.instance.start((int) (System.currentTimeMillis() / 1000));
            gossipActive = true;
        }
    }

    // should only be called via JMX
    public boolean isGossipRunning()
    {
        return Gossiper.instance.isEnabled();
    }

    public synchronized void startNativeTransport()
    {
        checkServiceAllowedToStart("native transport");

        if (daemon == null)
        {
            throw new IllegalStateException("No configured daemon");
        }

        try
        {
            daemon.startNativeTransport();
        }
        catch (Exception e)
        {
            throw new RuntimeException("Error starting native transport: " + e.getMessage());
        }
    }

    public void stopNativeTransport()
    {
        if (daemon == null)
        {
            throw new IllegalStateException("No configured daemon");
        }
        daemon.stopNativeTransport();
    }

    public boolean isNativeTransportRunning()
    {
        if (daemon == null)
        {
            return false;
        }
        return daemon.isNativeTransportRunning();
    }

    @Override
    public void enableNativeTransportOldProtocolVersions()
    {
        DatabaseDescriptor.setNativeTransportAllowOlderProtocols(true);
    }

    @Override
    public void disableNativeTransportOldProtocolVersions()
    {
        DatabaseDescriptor.setNativeTransportAllowOlderProtocols(false);
    }

    public void stopTransports()
    {
        if (isNativeTransportRunning())
        {
            logger.error("Stopping native transport");
            stopNativeTransport();
        }
        if (isGossipActive())
        {
            logger.error("Stopping gossiper");
            stopGossiping();
        }
    }

    /**
     * Set the Gossip flag RPC_READY to false and then
     * shutdown the client services (thrift and CQL).
     *
     * Note that other nodes will do this for us when
     * they get the Gossip shutdown message, so even if
     * we don't get time to broadcast this, it is not a problem.
     *
     * See {@link Gossiper#markAsShutdown(InetAddressAndPort)}
     */
    private void shutdownClientServers()
    {
        setRpcReady(false);
        stopNativeTransport();
    }

    public void stopClient()
    {
        Gossiper.instance.unregister(this);
        Gossiper.instance.stop();
        MessagingService.instance().shutdown();
        // give it a second so that task accepted before the MessagingService shutdown gets submitted to the stage (to avoid RejectedExecutionException)
        Uninterruptibles.sleepUninterruptibly(1, TimeUnit.SECONDS);
        Stage.shutdownNow();
    }

    public boolean isInitialized()
    {
        return initialized;
    }

    public boolean isGossipActive()
    {
        return gossipActive;
    }

    public boolean isDaemonSetupCompleted()
    {
        return daemon == null
               ? false
               : daemon.setupCompleted();
    }

    public void stopDaemon()
    {
        if (daemon == null)
            throw new IllegalStateException("No configured daemon");
        daemon.deactivate();
    }

    private synchronized UUID prepareForReplacement() throws ConfigurationException
    {
        if (SystemKeyspace.bootstrapComplete())
            throw new RuntimeException("Cannot replace address with a node that is already bootstrapped");

        if (!joinRing)
            throw new ConfigurationException("Cannot set both join_ring=false and attempt to replace a node");

        if (!shouldBootstrap() && !Boolean.getBoolean("cassandra.allow_unsafe_replace"))
            throw new RuntimeException("Replacing a node without bootstrapping risks invalidating consistency " +
                                       "guarantees as the expected data may not be present until repair is run. " +
                                       "To perform this operation, please restart with " +
                                       "-Dcassandra.allow_unsafe_replace=true");

        InetAddressAndPort replaceAddress = DatabaseDescriptor.getReplaceAddress();
        logger.info("Gathering node replacement information for {}", replaceAddress);
        Map<InetAddressAndPort, EndpointState> epStates = Gossiper.instance.doShadowRound();
        // as we've completed the shadow round of gossip, we should be able to find the node we're replacing
        EndpointState state = epStates.get(replaceAddress);
        if (state == null)
            throw new RuntimeException(String.format("Cannot replace_address %s because it doesn't exist in gossip", replaceAddress));

        validateEndpointSnitch(epStates.values().iterator());

        try
        {
            VersionedValue tokensVersionedValue = state.getApplicationState(ApplicationState.TOKENS);
            if (tokensVersionedValue == null)
                throw new RuntimeException(String.format("Could not find tokens for %s to replace", replaceAddress));

            Collection<Token> tokens = TokenSerializer.deserialize(tokenMetadata.partitioner, new DataInputStream(new ByteArrayInputStream(tokensVersionedValue.toBytes())));
            bootstrapTokens = validateReplacementBootstrapTokens(tokenMetadata, replaceAddress, tokens);

            if (state.isEmptyWithoutStatus() && REPLACEMENT_ALLOW_EMPTY.getBoolean())
            {
                logger.warn("Gossip state not present for replacing node {}. Adding temporary entry to continue.", replaceAddress);

                // When replacing a node, we take ownership of all its tokens.
                // If that node is currently down and not present in the gossip info
                // of any other live peers, then we will not be able to take ownership
                // of its tokens during bootstrap as they have no way of being propagated
                // to this node's TokenMetadata. TM is loaded at startup (in which case
                // it will be/ empty for a new replacement node) and only updated with
                // tokens for an endpoint during normal state propagation (which will not
                // occur if no peers have gossip state for it).
                // However, the presence of host id and tokens in the system tables implies
                // that the node managed to complete bootstrap at some point in the past.
                // Peers may include this information loaded directly from system tables
                // in a GossipDigestAck *only if* the GossipDigestSyn was sent as part of a
                // shadow round (otherwise, a GossipDigestAck contains only state about peers
                // learned via gossip).
                // It is safe to do this here as since we completed a shadow round we know
                // that :
                // * replaceAddress successfully bootstrapped at some point and owned these
                //   tokens
                // * we know that no other node currently owns these tokens
                // * we are going to completely take over replaceAddress's ownership of
                //   these tokens.
                tokenMetadata.updateNormalTokens(bootstrapTokens, replaceAddress);
                UUID hostId = Gossiper.instance.getHostId(replaceAddress, epStates);
                if (hostId != null)
                    tokenMetadata.updateHostId(hostId, replaceAddress);

                // If we were only able to learn about the node being replaced through the
                // shadow gossip round (i.e. there is no state in gossip across the cluster
                // about it, perhaps because the entire cluster has been bounced since it went
                // down), then we're safe to proceed with the replacement. In this case, there
                // will be no local endpoint state as we discard the results of the shadow
                // round after preparing replacement info. We inject a minimal EndpointState
                // to keep FailureDetector::isAlive and Gossiper::compareEndpointStartup from
                // failing later in the replacement, as they both expect the replaced node to
                // be fully present in gossip.
                // Otherwise, if the replaced node is present in gossip, we need check that
                // it is not in fact live.
                // We choose to not include the EndpointState provided during the shadow round
                // as its possible to include more state than is desired, so by creating a
                // new empty endpoint without that information we can control what is in our
                // local gossip state
                Gossiper.instance.initializeUnreachableNodeUnsafe(replaceAddress);
            }
        }
        catch (IOException e)
        {
            throw new RuntimeException(e);
        }

        UUID localHostId = SystemKeyspace.getOrInitializeLocalHostId();

        if (isReplacingSameAddress())
        {
            localHostId = Gossiper.instance.getHostId(replaceAddress, epStates);
            SystemKeyspace.setLocalHostId(localHostId); // use the replacee's host Id as our own so we receive hints, etc
        }

        return localHostId;
    }

    private static Collection<Token> validateReplacementBootstrapTokens(TokenMetadata tokenMetadata,
                                                                        InetAddressAndPort replaceAddress,
                                                                        Collection<Token> bootstrapTokens)
    {
        Map<Token, InetAddressAndPort> conflicts = new HashMap<>();
        for (Token token : bootstrapTokens)
        {
            InetAddressAndPort conflict = tokenMetadata.getEndpoint(token);
            if (null != conflict && !conflict.equals(replaceAddress))
                conflicts.put(token, tokenMetadata.getEndpoint(token));
        }

        if (!conflicts.isEmpty())
        {
            String error = String.format("Conflicting token ownership information detected between " +
                                         "gossip and current ring view during proposed replacement " +
                                         "of %s. Some tokens identified in gossip for the node being " +
                                         "replaced are currently owned by other peers: %s",
                                         replaceAddress,
                                         conflicts.entrySet()
                                                  .stream()
                                                  .map(e -> e.getKey() + "(" + e.getValue() + ")" )
                                                  .collect(Collectors.joining(",")));
            throw new RuntimeException(error);

        }
        return bootstrapTokens;
    }

    public synchronized void checkForEndpointCollision(UUID localHostId, Set<InetAddressAndPort> peers) throws ConfigurationException
    {
        if (Boolean.getBoolean("cassandra.allow_unsafe_join"))
        {
            logger.warn("Skipping endpoint collision check as cassandra.allow_unsafe_join=true");
            return;
        }

        logger.debug("Starting shadow gossip round to check for endpoint collision");
        Map<InetAddressAndPort, EndpointState> epStates = Gossiper.instance.doShadowRound(peers);

        if (epStates.isEmpty() && DatabaseDescriptor.getSeeds().contains(FBUtilities.getBroadcastAddressAndPort()))
            logger.info("Unable to gossip with any peers but continuing anyway since node is in its own seed list");

        // If bootstrapping, check whether any previously known status for the endpoint makes it unsafe to do so.
        // If not bootstrapping, compare the host id for this endpoint learned from gossip (if any) with the local
        // one, which was either read from system.local or generated at startup. If a learned id is present &
        // doesn't match the local, then the node needs replacing
        if (!Gossiper.instance.isSafeForStartup(FBUtilities.getBroadcastAddressAndPort(), localHostId, shouldBootstrap(), epStates))
        {
            throw new RuntimeException(String.format("A node with address %s already exists, cancelling join. " +
                                                     "Use cassandra.replace_address if you want to replace this node.",
                                                     FBUtilities.getBroadcastAddressAndPort()));
        }

        validateEndpointSnitch(epStates.values().iterator());

        if (shouldBootstrap() && useStrictConsistency && !allowSimultaneousMoves())
        {
            for (Map.Entry<InetAddressAndPort, EndpointState> entry : epStates.entrySet())
            {
                // ignore local node or empty status
                if (entry.getKey().equals(FBUtilities.getBroadcastAddressAndPort()) || (entry.getValue().getApplicationState(ApplicationState.STATUS_WITH_PORT) == null & entry.getValue().getApplicationState(ApplicationState.STATUS) == null))
                    continue;

                VersionedValue value = entry.getValue().getApplicationState(ApplicationState.STATUS_WITH_PORT);
                if (value == null)
                {
                    value = entry.getValue().getApplicationState(ApplicationState.STATUS);
                }

                String[] pieces = splitValue(value);
                assert (pieces.length > 0);
                String state = pieces[0];
                if (state.equals(VersionedValue.STATUS_BOOTSTRAPPING) || state.equals(VersionedValue.STATUS_LEAVING) || state.equals(VersionedValue.STATUS_MOVING))
                    throw new UnsupportedOperationException("Other bootstrapping/leaving/moving nodes detected, cannot bootstrap while cassandra.consistent.rangemovement is true");
            }
        }
    }

    private static void validateEndpointSnitch(Iterator<EndpointState> endpointStates)
    {
        Set<String> datacenters = new HashSet<>();
        Set<String> racks = new HashSet<>();
        while (endpointStates.hasNext())
        {
            EndpointState state = endpointStates.next();
            VersionedValue val = state.getApplicationState(ApplicationState.DC);
            if (val != null)
                datacenters.add(val.value);
            val = state.getApplicationState(ApplicationState.RACK);
            if (val != null)
                racks.add(val.value);
        }

        IEndpointSnitch snitch = DatabaseDescriptor.getEndpointSnitch();
        if (!snitch.validate(datacenters, racks))
        {
            throw new IllegalStateException();
        }
    }

    private boolean allowSimultaneousMoves()
    {
        return allowSimultaneousMoves && DatabaseDescriptor.getNumTokens() == 1;
    }

    // for testing only
    public void unsafeInitialize() throws ConfigurationException
    {
        initialized = true;
        gossipActive = true;
        Gossiper.instance.register(this);
        Gossiper.instance.start((int) (System.currentTimeMillis() / 1000)); // needed for node-ring gathering.
        Gossiper.instance.addLocalApplicationState(ApplicationState.NET_VERSION, valueFactory.networkVersion());
        MessagingService.instance().listen();
    }

    public synchronized void initServer() throws ConfigurationException
    {
        initServer(RING_DELAY);
    }

    public synchronized void initServer(int delay) throws ConfigurationException
    {
        logger.info("Cassandra version: {}", FBUtilities.getReleaseVersionString());
        logger.info("CQL version: {}", QueryProcessor.CQL_VERSION);
        logger.info("Native protocol supported versions: {} (default: {})",
                    StringUtils.join(ProtocolVersion.supportedVersions(), ", "), ProtocolVersion.CURRENT);

        try
        {
            // Ensure StorageProxy is initialized on start-up; see CASSANDRA-3797.
            Class.forName("org.apache.cassandra.service.StorageProxy");
            // also IndexSummaryManager, which is otherwise unreferenced
            Class.forName("org.apache.cassandra.io.sstable.IndexSummaryManager");
        }
        catch (ClassNotFoundException e)
        {
            throw new AssertionError(e);
        }

        if (Boolean.parseBoolean(System.getProperty("cassandra.load_ring_state", "true")))
        {
            logger.info("Loading persisted ring state");
            populatePeerTokenMetadata();
            for (InetAddressAndPort endpoint : tokenMetadata.getAllEndpoints())
                Gossiper.runInGossipStageBlocking(() -> Gossiper.instance.addSavedEndpoint(endpoint));
        }

        // daemon threads, like our executors', continue to run while shutdown hooks are invoked
        drainOnShutdown = NamedThreadFactory.createThread(new WrappedRunnable()
        {
            @Override
            public void runMayThrow() throws InterruptedException, ExecutionException, IOException
            {
                drain(true);

                if (FBUtilities.isWindows)
                    WindowsTimer.endTimerPeriod(DatabaseDescriptor.getWindowsTimerInterval());

                LoggingSupportFactory.getLoggingSupport().onShutdown();
            }
        }, "StorageServiceShutdownHook");
        Runtime.getRuntime().addShutdownHook(drainOnShutdown);

        replacing = isReplacing();

        if (!Boolean.parseBoolean(System.getProperty("cassandra.start_gossip", "true")))
        {
            logger.info("Not starting gossip as requested.");
            initialized = true;
            return;
        }

        prepareToJoin();

        // Has to be called after the host id has potentially changed in prepareToJoin().
        try
        {
            CacheService.instance.counterCache.loadSavedAsync().get();
        }
        catch (Throwable t)
        {
            JVMStabilityInspector.inspectThrowable(t);
            logger.warn("Error loading counter cache", t);
        }

        if (joinRing)
        {
            joinTokenRing(delay);
        }
        else
        {
            Collection<Token> tokens = SystemKeyspace.getSavedTokens();
            if (!tokens.isEmpty())
            {
                tokenMetadata.updateNormalTokens(tokens, FBUtilities.getBroadcastAddressAndPort());
                // order is important here, the gossiper can fire in between adding these two states.  It's ok to send TOKENS without STATUS, but *not* vice versa.
                List<Pair<ApplicationState, VersionedValue>> states = new ArrayList<Pair<ApplicationState, VersionedValue>>();
                states.add(Pair.create(ApplicationState.TOKENS, valueFactory.tokens(tokens)));
                states.add(Pair.create(ApplicationState.STATUS_WITH_PORT, valueFactory.hibernate(true)));
                states.add(Pair.create(ApplicationState.STATUS, valueFactory.hibernate(true)));
                Gossiper.instance.addLocalApplicationStates(states);
            }
            doAuthSetup(true);
            logger.info("Not joining ring as requested. Use JMX (StorageService->joinRing()) to initiate ring joining");
        }

        initialized = true;
    }

    public void populateTokenMetadata()
    {
        if (Boolean.parseBoolean(System.getProperty("cassandra.load_ring_state", "true")))
        {
            populatePeerTokenMetadata();
            // if we have not completed bootstrapping, we should not add ourselves as a normal token
            if (!shouldBootstrap())
                tokenMetadata.updateNormalTokens(SystemKeyspace.getSavedTokens(), FBUtilities.getBroadcastAddressAndPort());

            logger.info("Token metadata: {}", tokenMetadata);
        }
    }

    private void populatePeerTokenMetadata()
    {
        logger.info("Populating token metadata from system tables");
        Multimap<InetAddressAndPort, Token> loadedTokens = SystemKeyspace.loadTokens();

        // entry has been mistakenly added, delete it
        if (loadedTokens.containsKey(FBUtilities.getBroadcastAddressAndPort()))
            SystemKeyspace.removeEndpoint(FBUtilities.getBroadcastAddressAndPort());

        Map<InetAddressAndPort, UUID> loadedHostIds = SystemKeyspace.loadHostIds();
        Map<UUID, InetAddressAndPort> hostIdToEndpointMap = new HashMap<>();
        for (InetAddressAndPort ep : loadedTokens.keySet())
        {
            UUID hostId = loadedHostIds.get(ep);
            if (hostId != null)
                hostIdToEndpointMap.put(hostId, ep);
        }
        tokenMetadata.updateNormalTokens(loadedTokens);
        tokenMetadata.updateHostIds(hostIdToEndpointMap);
    }

    private boolean isReplacing()
    {
        if (System.getProperty("cassandra.replace_address_first_boot", null) != null && SystemKeyspace.bootstrapComplete())
        {
            logger.info("Replace address on first boot requested; this node is already bootstrapped");
            return false;
        }
        return DatabaseDescriptor.getReplaceAddress() != null;
    }

    /**
     * In the event of forceful termination we need to remove the shutdown hook to prevent hanging (OOM for instance)
     */
    public void removeShutdownHook()
    {
        if (drainOnShutdown != null)
            Runtime.getRuntime().removeShutdownHook(drainOnShutdown);

        if (FBUtilities.isWindows)
            WindowsTimer.endTimerPeriod(DatabaseDescriptor.getWindowsTimerInterval());
    }

    private boolean shouldBootstrap()
    {
        return DatabaseDescriptor.isAutoBootstrap() && !SystemKeyspace.bootstrapComplete() && !isSeed();
    }

    public static boolean isSeed()
    {
        return DatabaseDescriptor.getSeeds().contains(FBUtilities.getBroadcastAddressAndPort());
    }

    private void prepareToJoin() throws ConfigurationException
    {
        MigrationCoordinator.instance.start();
        if (!joined)
        {
            Map<ApplicationState, VersionedValue> appStates = new EnumMap<>(ApplicationState.class);

            if (SystemKeyspace.wasDecommissioned())
            {
                if (Boolean.getBoolean("cassandra.override_decommission"))
                {
                    logger.warn("This node was decommissioned, but overriding by operator request.");
                    SystemKeyspace.setBootstrapState(SystemKeyspace.BootstrapState.COMPLETED);
                }
                else
                    throw new ConfigurationException("This node was decommissioned and will not rejoin the ring unless cassandra.override_decommission=true has been set, or all existing data is removed and the node is bootstrapped again");
            }

            if (DatabaseDescriptor.getReplaceTokens().size() > 0 || DatabaseDescriptor.getReplaceNode() != null)
                throw new RuntimeException("Replace method removed; use cassandra.replace_address instead");

            MessagingService.instance().listen();

            UUID localHostId = SystemKeyspace.getOrInitializeLocalHostId();

            if (replacing)
            {
                localHostId = prepareForReplacement();
                appStates.put(ApplicationState.TOKENS, valueFactory.tokens(bootstrapTokens));

                if (!shouldBootstrap())
                {
                    // Will not do replace procedure, persist the tokens we're taking over locally
                    // so that they don't get clobbered with auto generated ones in joinTokenRing
                    SystemKeyspace.updateTokens(bootstrapTokens);
                }
                else if (isReplacingSameAddress())
                {
                    //only go into hibernate state if replacing the same address (CASSANDRA-8523)
                    logger.warn("Writes will not be forwarded to this node during replacement because it has the same address as " +
                                "the node to be replaced ({}). If the previous node has been down for longer than max_hint_window_in_ms, " +
                                "repair must be run after the replacement process in order to make this node consistent.",
                                DatabaseDescriptor.getReplaceAddress());
                    appStates.put(ApplicationState.STATUS_WITH_PORT, valueFactory.hibernate(true));
                    appStates.put(ApplicationState.STATUS, valueFactory.hibernate(true));
                }
                MigrationCoordinator.instance.removeAndIgnoreEndpoint(DatabaseDescriptor.getReplaceAddress());
            }
            else
            {
                checkForEndpointCollision(localHostId, SystemKeyspace.loadHostIds().keySet());
                if (SystemKeyspace.bootstrapComplete())
                {
                    Preconditions.checkState(!Config.isClientMode());
                    // tokens are only ever saved to system.local after bootstrap has completed and we're joining the ring,
                    // or when token update operations (move, decom) are completed
                    Collection<Token> savedTokens = SystemKeyspace.getSavedTokens();
                    if (!savedTokens.isEmpty())
                        appStates.put(ApplicationState.TOKENS, valueFactory.tokens(savedTokens));
                }
            }

            // have to start the gossip service before we can see any info on other nodes.  this is necessary
            // for bootstrap to get the load info it needs.
            // (we won't be part of the storage ring though until we add a counterId to our state, below.)
            // Seed the host ID-to-endpoint map with our own ID.
            getTokenMetadata().updateHostId(localHostId, FBUtilities.getBroadcastAddressAndPort());
            appStates.put(ApplicationState.NET_VERSION, valueFactory.networkVersion());
            appStates.put(ApplicationState.HOST_ID, valueFactory.hostId(localHostId));
            appStates.put(ApplicationState.NATIVE_ADDRESS_AND_PORT, valueFactory.nativeaddressAndPort(FBUtilities.getBroadcastNativeAddressAndPort()));
            appStates.put(ApplicationState.RPC_ADDRESS, valueFactory.rpcaddress(FBUtilities.getJustBroadcastNativeAddress()));
            appStates.put(ApplicationState.RELEASE_VERSION, valueFactory.releaseVersion());
            appStates.put(ApplicationState.SSTABLE_VERSIONS, valueFactory.sstableVersions(sstablesTracker.versionsInUse()));

            logger.info("Starting up server gossip");
            Gossiper.instance.register(this);
            Gossiper.instance.start(SystemKeyspace.incrementAndGetGeneration(), appStates); // needed for node-ring gathering.
            gossipActive = true;

            sstablesTracker.register((notification, o) -> {
                if (!(notification instanceof SSTablesVersionsInUseChangeNotification))
                    return;

                Set<VersionAndType> versions = ((SSTablesVersionsInUseChangeNotification)notification).versionsInUse;
                logger.debug("Updating local sstables version in Gossip to {}", versions);

                Gossiper.instance.addLocalApplicationState(ApplicationState.SSTABLE_VERSIONS,
                                                           valueFactory.sstableVersions(versions));
            });

            // gossip snitch infos (local DC and rack)
            gossipSnitchInfo();
            // gossip Schema.emptyVersion forcing immediate check for schema updates (see MigrationManager#maybeScheduleSchemaPull)
            Schema.instance.updateVersionAndAnnounce(); // Ensure we know our own actual Schema UUID in preparation for updates
            LoadBroadcaster.instance.startBroadcasting();
            HintsService.instance.startDispatch();
            BatchlogManager.instance.start();
            snapshotManager.start();
        }
    }

    public void waitForSchema(long delay)
    {
        // first sleep the delay to make sure we see all our peers
        for (long i = 0; i < delay; i += 1000)
        {
            // if we see schema, we can proceed to the next check directly
            if (!Schema.instance.isEmpty())
            {
                logger.debug("current schema version: {}", Schema.instance.getVersion());
                break;
            }
            Uninterruptibles.sleepUninterruptibly(1, TimeUnit.SECONDS);
        }

        boolean schemasReceived = MigrationCoordinator.instance.awaitSchemaRequests(SCHEMA_DELAY_MILLIS);

        if (schemasReceived)
            return;

        logger.warn(String.format("There are nodes in the cluster with a different schema version than us we did not merged schemas from, " +
                                  "our version : (%s), outstanding versions -> endpoints : %s. Use -Dcassandra.skip_schema_check=true " +
                                  "to ignore this, -Dcassandra.skip_schema_check_for_endpoints=<ep1[,epN]> to skip specific endpoints," +
                                  "or -Dcassandra.skip_schema_check_for_versions=<ver1[,verN]> to skip specific schema versions",
                                  Schema.instance.getVersion(),
                                  MigrationCoordinator.instance.outstandingVersions()));

        if (REQUIRE_SCHEMAS)
            throw new RuntimeException("Didn't receive schemas for all known versions within the timeout. " +
                                       "Use -Dcassandra.skip_schema_check=true to skip this check.");
    }

    private void joinTokenRing(long schemaTimeoutMillis) throws ConfigurationException
    {
        joinTokenRing(!isSurveyMode, shouldBootstrap(), schemaTimeoutMillis, INDEFINITE);
    }

    @VisibleForTesting
    public void joinTokenRing(boolean finishJoiningRing,
                              boolean shouldBootstrap,
                              long schemaTimeoutMillis,
                              long bootstrapTimeoutMillis) throws ConfigurationException
    {
        joined = true;

        // We bootstrap if we haven't successfully bootstrapped before, as long as we are not a seed.
        // If we are a seed, or if the user manually sets auto_bootstrap to false,
        // we'll skip streaming data from other nodes and jump directly into the ring.
        //
        // The seed check allows us to skip the RING_DELAY sleep for the single-node cluster case,
        // which is useful for both new users and testing.
        //
        // We attempted to replace this with a schema-presence check, but you need a meaningful sleep
        // to get schema info from gossip which defeats the purpose.  See CASSANDRA-4427 for the gory details.
        Set<InetAddressAndPort> current = new HashSet<>();
        if (logger.isDebugEnabled())
        {
            logger.debug("Bootstrap variables: {} {} {} {}",
                         DatabaseDescriptor.isAutoBootstrap(),
                         SystemKeyspace.bootstrapInProgress(),
                         SystemKeyspace.bootstrapComplete(),
                         DatabaseDescriptor.getSeeds().contains(FBUtilities.getBroadcastAddressAndPort()));
        }
        if (DatabaseDescriptor.isAutoBootstrap() && !SystemKeyspace.bootstrapComplete() && DatabaseDescriptor.getSeeds().contains(FBUtilities.getBroadcastAddressAndPort()))
        {
            logger.info("This node will not auto bootstrap because it is configured to be a seed node.");
        }

        boolean dataAvailable = true; // make this to false when bootstrap streaming failed

        if (shouldBootstrap)
        {
            current.addAll(prepareForBootstrap(schemaTimeoutMillis));
            dataAvailable = bootstrap(bootstrapTokens, bootstrapTimeoutMillis);
        }
        else
        {
            bootstrapTokens = SystemKeyspace.getSavedTokens();
            if (bootstrapTokens.isEmpty())
            {
                bootstrapTokens = BootStrapper.getBootstrapTokens(tokenMetadata, FBUtilities.getBroadcastAddressAndPort(), schemaTimeoutMillis);
            }
            else
            {
                if (bootstrapTokens.size() != DatabaseDescriptor.getNumTokens())
                    throw new ConfigurationException("Cannot change the number of tokens from " + bootstrapTokens.size() + " to " + DatabaseDescriptor.getNumTokens());
                else
                    logger.info("Using saved tokens {}", bootstrapTokens);
            }
        }

        setUpDistributedSystemKeyspaces();

        if (finishJoiningRing)
        {
            if (dataAvailable)
            {
                finishJoiningRing(shouldBootstrap, bootstrapTokens);
                // remove the existing info about the replaced node.
                if (!current.isEmpty())
                {
                    Gossiper.runInGossipStageBlocking(() -> {
                        for (InetAddressAndPort existing : current)
                            Gossiper.instance.replacedEndpoint(existing);
                    });
                }
            }
            else
            {
                logger.warn("Some data streaming failed. Use nodetool to check bootstrap state and resume. For more, see `nodetool help bootstrap`. {}", SystemKeyspace.getBootstrapState());
            }

            StorageProxy.instance.initialLoadPartitionBlacklist();
        }
        else
        {
            if (dataAvailable)
                logger.info("Startup complete, but write survey mode is active, not becoming an active ring member. Use JMX (StorageService->joinRing()) to finalize ring joining.");
            else
                logger.warn("Some data streaming failed. Use nodetool to check bootstrap state and resume. For more, see `nodetool help bootstrap`. {}", SystemKeyspace.getBootstrapState());
        }
    }

    public static boolean isReplacingSameAddress()
    {
        InetAddressAndPort replaceAddress = DatabaseDescriptor.getReplaceAddress();
        return replaceAddress != null && replaceAddress.equals(FBUtilities.getBroadcastAddressAndPort());
    }

    public void gossipSnitchInfo()
    {
        IEndpointSnitch snitch = DatabaseDescriptor.getEndpointSnitch();
        String dc = snitch.getLocalDatacenter();
        String rack = snitch.getLocalRack();
        Gossiper.instance.addLocalApplicationState(ApplicationState.DC, StorageService.instance.valueFactory.datacenter(dc));
        Gossiper.instance.addLocalApplicationState(ApplicationState.RACK, StorageService.instance.valueFactory.rack(rack));
    }

    public void joinRing() throws IOException
    {
        SystemKeyspace.BootstrapState state = SystemKeyspace.getBootstrapState();
        joinRing(state.equals(SystemKeyspace.BootstrapState.IN_PROGRESS));
    }

    private synchronized void joinRing(boolean resumedBootstrap) throws IOException
    {
        if (!joined)
        {
            logger.info("Joining ring by operator request");
            try
            {
                joinTokenRing(0);
                doAuthSetup(false);
            }
            catch (ConfigurationException e)
            {
                throw new IOException(e.getMessage());
            }
        }
        else if (isSurveyMode)
        {
            // if isSurveyMode is on then verify isBootstrapMode
            // node can join the ring even if isBootstrapMode is true which should not happen
            if (!isBootstrapMode())
            {
                logger.info("Leaving write survey mode and joining ring at operator request");
                finishJoiningRing(resumedBootstrap, SystemKeyspace.getSavedTokens());
                doAuthSetup(false);
                isSurveyMode = false;
                daemon.start();
            }
            else
            {
                logger.warn("Can't join the ring because in write_survey mode and bootstrap hasn't completed");
            }
        }
        else if (isBootstrapMode())
        {
            // bootstrap is not complete hence node cannot join the ring
            logger.warn("Can't join the ring because bootstrap hasn't completed.");
        }
    }

    private void executePreJoinTasks(boolean bootstrap)
    {
        StreamSupport.stream(ColumnFamilyStore.all().spliterator(), false)
                .filter(cfs -> Schema.instance.getUserKeyspaces().contains(cfs.keyspace.getName()))
                .forEach(cfs -> cfs.indexManager.executePreJoinTasksBlocking(bootstrap));
    }

    @VisibleForTesting
    public void finishJoiningRing(boolean didBootstrap, Collection<Token> tokens)
    {
        // start participating in the ring.
        setMode(Mode.JOINING, "Finish joining ring", true);
        SystemKeyspace.setBootstrapState(SystemKeyspace.BootstrapState.COMPLETED);
        executePreJoinTasks(didBootstrap);
        setTokens(tokens);

        assert tokenMetadata.sortedTokens().size() > 0;
    }

    @VisibleForTesting
    public void doAuthSetup(boolean setUpSchema)
    {
        if (!authSetupCalled.getAndSet(true))
        {
            if (setUpSchema)
            {
                Optional<Mutation> mutation = evolveSystemKeyspace(AuthKeyspace.metadata(), AuthKeyspace.GENERATION);
                mutation.ifPresent(value -> FBUtilities.waitOnFuture(MigrationManager.announceWithoutPush(Collections.singleton(value))));
            }

            DatabaseDescriptor.getRoleManager().setup();
            DatabaseDescriptor.getAuthenticator().setup();
            DatabaseDescriptor.getAuthorizer().setup();
            DatabaseDescriptor.getNetworkAuthorizer().setup();
            AuthenticatedUser.init();
            Roles.init();
            Schema.instance.registerListener(new AuthSchemaChangeListener());
            authSetupComplete = true;
        }
    }

    public boolean isAuthSetupComplete()
    {
        return authSetupComplete;
    }

    @VisibleForTesting
    public boolean authSetupCalled()
    {
        return authSetupCalled.get();
    }


    @VisibleForTesting
    public void setUpDistributedSystemKeyspaces()
    {
        Collection<Mutation> changes = new ArrayList<>(5);

        evolveSystemKeyspace(             AuthKeyspace.metadata(),              AuthKeyspace.GENERATION).ifPresent(changes::add);
        evolveSystemKeyspace(            TraceKeyspace.metadata(),             TraceKeyspace.GENERATION).ifPresent(changes::add);
        evolveSystemKeyspace(SystemDistributedKeyspace.metadata(), SystemDistributedKeyspace.GENERATION).ifPresent(changes::add);

        evolveSystemKeyspace(      CIEInternalKeyspace.metadata(),       CIEInternalKeyspace.GENERATION).ifPresent(changes::add);

        if (!changes.isEmpty())
            FBUtilities.waitOnFuture(MigrationManager.announceWithoutPush(changes));
    }

    public boolean isJoined()
    {
        return tokenMetadata.isMember(FBUtilities.getBroadcastAddressAndPort()) && !isSurveyMode;
    }

    public void rebuild(String sourceDc)
    {
        rebuild(sourceDc, null, null, null);
    }

    public void rebuild(String sourceDc, String keyspace, String tokens, String specificSources)
    {
        // check ongoing rebuild
        if (!isRebuilding.compareAndSet(false, true))
        {
            throw new IllegalStateException("Node is still rebuilding. Check nodetool netstats.");
        }

        // check the arguments
        if (keyspace == null && tokens != null)
        {
            throw new IllegalArgumentException("Cannot specify tokens without keyspace.");
        }

        logger.info("rebuild from dc: {}, {}, {}", sourceDc == null ? "(any dc)" : sourceDc,
                    keyspace == null ? "(All keyspaces)" : keyspace,
                    tokens == null ? "(All tokens)" : tokens);

        try
        {
            RangeStreamer streamer = new RangeStreamer(tokenMetadata,
                                                       null,
                                                       FBUtilities.getBroadcastAddressAndPort(),
                                                       StreamOperation.REBUILD,
                                                       useStrictConsistency && !replacing,
                                                       DatabaseDescriptor.getEndpointSnitch(),
                                                       streamStateStore,
                                                       false,
                                                       DatabaseDescriptor.getStreamingConnectionsPerHost());
            if (sourceDc != null)
                streamer.addSourceFilter(new RangeStreamer.SingleDatacenterFilter(DatabaseDescriptor.getEndpointSnitch(), sourceDc));

            if (keyspace == null)
            {
                for (String keyspaceName : Schema.instance.getNonLocalStrategyKeyspaces())
                    streamer.addRanges(keyspaceName, getLocalReplicas(keyspaceName));
            }
            else if (tokens == null)
            {
                streamer.addRanges(keyspace, getLocalReplicas(keyspace));
            }
            else
            {
                Token.TokenFactory factory = getTokenFactory();
                List<Range<Token>> ranges = new ArrayList<>();
                Pattern rangePattern = Pattern.compile("\\(\\s*(-?\\w+)\\s*,\\s*(-?\\w+)\\s*\\]");
                try (Scanner tokenScanner = new Scanner(tokens))
                {
                    while (tokenScanner.findInLine(rangePattern) != null)
                    {
                        MatchResult range = tokenScanner.match();
                        Token startToken = factory.fromString(range.group(1));
                        Token endToken = factory.fromString(range.group(2));
                        logger.info("adding range: ({},{}]", startToken, endToken);
                        ranges.add(new Range<>(startToken, endToken));
                    }
                    if (tokenScanner.hasNext())
                        throw new IllegalArgumentException("Unexpected string: " + tokenScanner.next());
                }

                // Ensure all specified ranges are actually ranges owned by this host
                RangesAtEndpoint localReplicas = getLocalReplicas(keyspace);
                RangesAtEndpoint.Builder streamRanges = new RangesAtEndpoint.Builder(FBUtilities.getBroadcastAddressAndPort(), ranges.size());
                for (Range<Token> specifiedRange : ranges)
                {
                    boolean foundParentRange = false;
                    for (Replica localReplica : localReplicas)
                    {
                        if (localReplica.contains(specifiedRange))
                        {
                            streamRanges.add(localReplica.decorateSubrange(specifiedRange));
                            foundParentRange = true;
                            break;
                        }
                    }
                    if (!foundParentRange)
                    {
                        throw new IllegalArgumentException(String.format("The specified range %s is not a range that is owned by this node. Please ensure that all token ranges specified to be rebuilt belong to this node.", specifiedRange.toString()));
                    }
                }

                if (specificSources != null)
                {
                    String[] stringHosts = specificSources.split(",");
                    Set<InetAddressAndPort> sources = new HashSet<>(stringHosts.length);
                    for (String stringHost : stringHosts)
                    {
                        try
                        {
                            InetAddressAndPort endpoint = InetAddressAndPort.getByName(stringHost);
                            if (FBUtilities.getBroadcastAddressAndPort().equals(endpoint))
                            {
                                throw new IllegalArgumentException("This host was specified as a source for rebuilding. Sources for a rebuild can only be other nodes in the cluster.");
                            }
                            sources.add(endpoint);
                        }
                        catch (UnknownHostException ex)
                        {
                            throw new IllegalArgumentException("Unknown host specified " + stringHost, ex);
                        }
                    }
                    streamer.addSourceFilter(new RangeStreamer.AllowedSourcesFilter(sources));
                }

                streamer.addRanges(keyspace, streamRanges.build());
            }

            StreamResultFuture resultFuture = streamer.fetchAsync();
            // wait for result
            resultFuture.get();
            streamer.fetchRepairedRanges(4);
        }
        catch (InterruptedException e)
        {
            throw new RuntimeException("Interrupted while waiting on rebuild streaming");
        }
        catch (ExecutionException e)
        {
            // This is used exclusively through JMX, so log the full trace but only throw a simple RTE
            logger.error("Error while rebuilding node", e.getCause());
            throw new RuntimeException("Error while rebuilding node: " + e.getCause().getMessage());
        }
        finally
        {
            // rebuild is done (successfully or not)
            isRebuilding.set(false);
        }
    }

    public void setRpcTimeout(long value)
    {
        DatabaseDescriptor.setRpcTimeout(value);
        logger.info("set rpc timeout to {} ms", value);
    }

    public long getRpcTimeout()
    {
        return DatabaseDescriptor.getRpcTimeout(MILLISECONDS);
    }

    public void setReadRpcTimeout(long value)
    {
        DatabaseDescriptor.setReadRpcTimeout(value);
        logger.info("set read rpc timeout to {} ms", value);
    }

    public long getReadRpcTimeout()
    {
        return DatabaseDescriptor.getReadRpcTimeout(MILLISECONDS);
    }

    public void setRangeRpcTimeout(long value)
    {
        DatabaseDescriptor.setRangeRpcTimeout(value);
        logger.info("set range rpc timeout to {} ms", value);
    }

    public long getRangeRpcTimeout()
    {
        return DatabaseDescriptor.getRangeRpcTimeout(MILLISECONDS);
    }

    public void setWriteRpcTimeout(long value)
    {
        DatabaseDescriptor.setWriteRpcTimeout(value);
        logger.info("set write rpc timeout to {} ms", value);
    }

    public long getWriteRpcTimeout()
    {
        return DatabaseDescriptor.getWriteRpcTimeout(MILLISECONDS);
    }

    public void setInternodeTcpConnectTimeoutInMS(int value)
    {
        DatabaseDescriptor.setInternodeTcpConnectTimeoutInMS(value);
        logger.info("set internode tcp connect timeout to {} ms", value);
    }

    public int getInternodeTcpConnectTimeoutInMS()
    {
        return DatabaseDescriptor.getInternodeTcpConnectTimeoutInMS();
    }

    public void setInternodeTcpUserTimeoutInMS(int value)
    {
        DatabaseDescriptor.setInternodeTcpUserTimeoutInMS(value);
        logger.info("set internode tcp user timeout to {} ms", value);
    }

    public int getInternodeTcpUserTimeoutInMS()
    {
        return DatabaseDescriptor.getInternodeTcpUserTimeoutInMS();
    }

    public void setInternodeStreamingTcpUserTimeoutInMS(int value)
    {
        Preconditions.checkArgument(value >= 0, "TCP user timeout cannot be negative for internode streaming connection. Got %s", value);
        DatabaseDescriptor.setInternodeStreamingTcpUserTimeoutInMS(value);
        logger.info("set internode streaming tcp user timeout to {} ms", value);
    }

    public int getInternodeStreamingTcpUserTimeoutInMS()
    {
        return DatabaseDescriptor.getInternodeStreamingTcpUserTimeoutInMS();
    }

    public void setCounterWriteRpcTimeout(long value)
    {
        DatabaseDescriptor.setCounterWriteRpcTimeout(value);
        logger.info("set counter write rpc timeout to {} ms", value);
    }

    public long getCounterWriteRpcTimeout()
    {
        return DatabaseDescriptor.getCounterWriteRpcTimeout(MILLISECONDS);
    }

    public void setCasContentionTimeout(long value)
    {
        DatabaseDescriptor.setCasContentionTimeout(value);
        logger.info("set cas contention rpc timeout to {} ms", value);
    }

    public long getCasContentionTimeout()
    {
        return DatabaseDescriptor.getCasContentionTimeout(MILLISECONDS);
    }

    public void setTruncateRpcTimeout(long value)
    {
        DatabaseDescriptor.setTruncateRpcTimeout(value);
        logger.info("set truncate rpc timeout to {} ms", value);
    }

    public long getTruncateRpcTimeout()
    {
        return DatabaseDescriptor.getTruncateRpcTimeout(MILLISECONDS);
    }

    public void setStreamThroughputMbPerSec(int value)
    {
        DatabaseDescriptor.setStreamThroughputOutboundMegabitsPerSec(value);
        logger.info("setstreamthroughput: throttle set to {}", value);
    }

    public int getStreamThroughputMbPerSec()
    {
        return DatabaseDescriptor.getStreamThroughputOutboundMegabitsPerSec();
    }

    public void setInterDCStreamThroughputMbPerSec(int value)
    {
        DatabaseDescriptor.setInterDCStreamThroughputOutboundMegabitsPerSec(value);
        logger.info("setinterdcstreamthroughput: throttle set to {}", value);
    }

    public int getInterDCStreamThroughputMbPerSec()
    {
        return DatabaseDescriptor.getInterDCStreamThroughputOutboundMegabitsPerSec();
    }


    public int getCompactionThroughputMbPerSec()
    {
        return DatabaseDescriptor.getCompactionThroughputMbPerSec();
    }

    public void setCompactionThroughputMbPerSec(int value)
    {
        DatabaseDescriptor.setCompactionThroughputMbPerSec(value);
        CompactionManager.instance.setRate(value);
    }

    public int getBatchlogReplayThrottleInKB()
    {
        return DatabaseDescriptor.getBatchlogReplayThrottleInKB();
    }

    public void setBatchlogReplayThrottleInKB(int throttleInKB)
    {
        DatabaseDescriptor.setBatchlogReplayThrottleInKB(throttleInKB);
        BatchlogManager.instance.setRate(throttleInKB);
    }

    public int getConcurrentCompactors()
    {
        return DatabaseDescriptor.getConcurrentCompactors();
    }

    public void setConcurrentCompactors(int value)
    {
        if (value <= 0)
            throw new IllegalArgumentException("Number of concurrent compactors should be greater than 0.");
        DatabaseDescriptor.setConcurrentCompactors(value);
        CompactionManager.instance.setConcurrentCompactors(value);
    }

    public void bypassConcurrentValidatorsLimit()
    {
        logger.info("Enabling the ability to set concurrent validations to an unlimited value");
        DatabaseDescriptor.allowUnlimitedConcurrentValidations = true ;
    }

    public void enforceConcurrentValidatorsLimit()
    {
        logger.info("Disabling the ability to set concurrent validations to an unlimited value");
        DatabaseDescriptor.allowUnlimitedConcurrentValidations = false ;
    }

    public boolean isConcurrentValidatorsLimitEnforced()
    {
        return DatabaseDescriptor.allowUnlimitedConcurrentValidations;
    }

    public int getConcurrentValidators()
    {
        return DatabaseDescriptor.getConcurrentValidations();
    }

    public void setConcurrentValidators(int value)
    {
        int concurrentCompactors = DatabaseDescriptor.getConcurrentCompactors();
        if (value > concurrentCompactors && !DatabaseDescriptor.allowUnlimitedConcurrentValidations)
            throw new IllegalArgumentException(
            String.format("Cannot set concurrent_validations greater than concurrent_compactors (%d)",
                          concurrentCompactors));

        if (value <= 0)
        {
            logger.info("Using default value of concurrent_compactors ({}) for concurrent_validations", concurrentCompactors);
            value = concurrentCompactors;
        }
        else
        {
            logger.info("Setting concurrent_validations to {}", value);
        }

        DatabaseDescriptor.setConcurrentValidations(value);
        CompactionManager.instance.setConcurrentValidations();
    }

    public int getConcurrentViewBuilders()
    {
        return DatabaseDescriptor.getConcurrentViewBuilders();
    }

    public void setConcurrentViewBuilders(int value)
    {
        if (value <= 0)
            throw new IllegalArgumentException("Number of concurrent view builders should be greater than 0.");
        DatabaseDescriptor.setConcurrentViewBuilders(value);
        CompactionManager.instance.setConcurrentViewBuilders(DatabaseDescriptor.getConcurrentViewBuilders());
    }

    public void setMemtableExcessWasteBytes(long memtable_excess_waste_bytes)
    {
        AtomicBTreePartition.updateExcessWasteBytes(memtable_excess_waste_bytes);
    }

    public void setMemtableClockShift(int memtable_clock_shift)
    {
        AtomicBTreePartition.updateClockShift(memtable_clock_shift);
    }

    public long getMemtableExcessWasteBytes()
    {
        return AtomicBTreePartition.getMemtableExcessWasteBytes();
    }

    public int getMemtableClockShift()
    {
        return AtomicBTreePartition.getMemtableClockShift();
    }

    public boolean isIncrementalBackupsEnabled()
    {
        return DatabaseDescriptor.isIncrementalBackupsEnabled();
    }

    public void setIncrementalBackupsEnabled(boolean value)
    {
        DatabaseDescriptor.setIncrementalBackupsEnabled(value);
    }

    @VisibleForTesting // only used by test
    public void setMovingModeUnsafe()
    {
        setMode(Mode.MOVING, true);
    }

    /**
     * Only used in jvm dtest when not using GOSSIP.
     * See org.apache.cassandra.distributed.impl.Instance#startup(org.apache.cassandra.distributed.api.ICluster)
     */
    @VisibleForTesting
    public void setNormalModeUnsafe()
    {
        setMode(Mode.NORMAL, true);
    }

    private void setMode(Mode m, boolean log)
    {
        setMode(m, null, log);
    }

    private void setMode(Mode m, String msg, boolean log)
    {
        operationMode = m;
        String logMsg = msg == null ? m.toString() : String.format("%s: %s", m, msg);
        if (log)
            logger.info(logMsg);
        else
            logger.debug(logMsg);
    }

    @VisibleForTesting
    public Collection<InetAddressAndPort> prepareForBootstrap(long schemaDelay)
    {
        Set<InetAddressAndPort> collisions = new HashSet<>();
        if (SystemKeyspace.bootstrapInProgress())
            logger.warn("Detected previous bootstrap failure; retrying");
        else
            SystemKeyspace.setBootstrapState(SystemKeyspace.BootstrapState.IN_PROGRESS);
        setMode(Mode.JOINING, "waiting for ring information", true);
        waitForSchema(schemaDelay);
        setMode(Mode.JOINING, "schema complete, ready to bootstrap", true);
        setMode(Mode.JOINING, "waiting for pending range calculation", true);
        PendingRangeCalculatorService.instance.blockUntilFinished();
        setMode(Mode.JOINING, "calculation complete, ready to bootstrap", true);

        logger.debug("... got ring + schema info");

        if (useStrictConsistency && !allowSimultaneousMoves() &&
            (
            tokenMetadata.getBootstrapTokens().valueSet().size() > 0 ||
            tokenMetadata.getSizeOfLeavingEndpoints() > 0 ||
            tokenMetadata.getSizeOfMovingEndpoints() > 0
            ))
        {
            String bootstrapTokens = StringUtils.join(tokenMetadata.getBootstrapTokens().valueSet(), ',');
            String leavingTokens = StringUtils.join(tokenMetadata.getLeavingEndpoints(), ',');
            String movingTokens = StringUtils.join(tokenMetadata.getMovingEndpoints().stream().map(e -> e.right).toArray(), ',');
            throw new UnsupportedOperationException(String.format("Other bootstrapping/leaving/moving nodes detected, cannot bootstrap while cassandra.consistent.rangemovement is true. Nodes detected, bootstrapping: %s; leaving: %s; moving: %s;", bootstrapTokens, leavingTokens, movingTokens));
        }

        // get bootstrap tokens
        if (!replacing)
        {
            if (tokenMetadata.isMember(FBUtilities.getBroadcastAddressAndPort()))
            {
                String s = "This node is already a member of the token ring; bootstrap aborted. (If replacing a dead node, remove the old one from the ring first.)";
                throw new UnsupportedOperationException(s);
            }
            setMode(Mode.JOINING, "getting bootstrap token", true);
            bootstrapTokens = BootStrapper.getBootstrapTokens(tokenMetadata, FBUtilities.getBroadcastAddressAndPort(), schemaDelay);
        }
        else
        {
            if (!isReplacingSameAddress())
            {
                try
                {
                    // Sleep additionally to make sure that the server actually is not alive
                    // and giving it more time to gossip if alive.
                    Thread.sleep(LoadBroadcaster.BROADCAST_INTERVAL);
                }
                catch (InterruptedException e)
                {
                    throw new AssertionError(e);
                }

                // check for operator errors...
                for (Token token : bootstrapTokens)
                {
                    InetAddressAndPort existing = tokenMetadata.getEndpoint(token);
                    if (existing != null)
                    {
                        long nanoDelay = schemaDelay * 1000000L;
                        if (Gossiper.instance.getEndpointStateForEndpoint(existing).getUpdateTimestamp() > (System.nanoTime() - nanoDelay))
                            throw new UnsupportedOperationException("Cannot replace a live node... ");
                        collisions.add(existing);
                    }
                    else
                    {
                        throw new UnsupportedOperationException("Cannot replace token " + token + " which does not exist!");
                    }
                }
            }
            else
            {
                try
                {
                    Thread.sleep(RING_DELAY);
                }
                catch (InterruptedException e)
                {
                    throw new AssertionError(e);
                }

            }
            setMode(Mode.JOINING, "Replacing a node with token(s): " + bootstrapTokens, true);
        }
        return collisions;
    }

    /**
     * Bootstrap node by fetching data from other nodes.
     * If node is bootstrapping as a new node, then this also announces bootstrapping to the cluster.
     *
     * This blocks until streaming is done.
     *
     * @param tokens bootstrapping tokens
     * @return true if bootstrap succeeds.
     */
    @VisibleForTesting
    public boolean bootstrap(final Collection<Token> tokens, long bootstrapTimeoutMillis)
    {
        isBootstrapMode = true;
        SystemKeyspace.updateTokens(tokens); // DON'T use setToken, that makes us part of the ring locally which is incorrect until we are done bootstrapping

        if (!replacing || !isReplacingSameAddress())
        {
            // if not an existing token then bootstrap
            List<Pair<ApplicationState, VersionedValue>> states = new ArrayList<>();
            states.add(Pair.create(ApplicationState.TOKENS, valueFactory.tokens(tokens)));
            states.add(Pair.create(ApplicationState.STATUS_WITH_PORT, replacing?
                                                            valueFactory.bootReplacingWithPort(DatabaseDescriptor.getReplaceAddress()) :
                                                            valueFactory.bootstrapping(tokens)));
            states.add(Pair.create(ApplicationState.STATUS, replacing?
                                                            valueFactory.bootReplacing(DatabaseDescriptor.getReplaceAddress().address) :
                                                            valueFactory.bootstrapping(tokens)));
            Gossiper.instance.addLocalApplicationStates(states);
            setMode(Mode.JOINING, "sleeping " + RING_DELAY + " ms for pending range setup", true);
            Uninterruptibles.sleepUninterruptibly(RING_DELAY, MILLISECONDS);
        }
        else
        {
            // Dont set any state for the node which is bootstrapping the existing token...
            tokenMetadata.updateNormalTokens(tokens, FBUtilities.getBroadcastAddressAndPort());
            SystemKeyspace.removeEndpoint(DatabaseDescriptor.getReplaceAddress());
        }
        if (!Gossiper.instance.seenAnySeed())
            throw new IllegalStateException("Unable to contact any seeds: " + Gossiper.instance.getSeeds());

        if (Boolean.getBoolean("cassandra.reset_bootstrap_progress"))
        {
            logger.info("Resetting bootstrap progress to start fresh");
            SystemKeyspace.resetAvailableRanges();
        }

        // Force disk boundary invalidation now that local tokens are set
        invalidateDiskBoundaries();

        Future<StreamState> bootstrapStream = startBootstrap(tokens);
        try
        {
            if (bootstrapTimeoutMillis > 0)
                bootstrapStream.get(bootstrapTimeoutMillis, MILLISECONDS);
            else
                bootstrapStream.get();
            bootstrapFinished();
            logger.info("Bootstrap completed for tokens {}", tokens);
            return true;
        }
        catch (Throwable e)
        {
            logger.error("Error while waiting on bootstrap to complete. Bootstrap will have to be restarted.", e);
            return false;
        }
    }

    public Future<StreamState> startBootstrap(Collection<Token> tokens)
    {
        setMode(Mode.JOINING, "Starting to bootstrap...", true);
        BootStrapper bootstrapper = new BootStrapper(FBUtilities.getBroadcastAddressAndPort(), tokens, tokenMetadata);
        bootstrapper.addProgressListener(progressSupport);
        return bootstrapper.bootstrap(streamStateStore, useStrictConsistency && !replacing); // handles token update
    }

    private void invalidateDiskBoundaries()
    {
        for (Keyspace keyspace : Keyspace.all())
        {
            for (ColumnFamilyStore cfs : keyspace.getColumnFamilyStores())
            {
                for (final ColumnFamilyStore store : cfs.concatWithIndexes())
                {
                    store.invalidateDiskBoundaries();
                }
            }
        }
    }

    /**
     * All MVs have been created during bootstrap, so mark them as built
     */
    private void markViewsAsBuilt() {
        for (String keyspace : Schema.instance.getUserKeyspaces())
        {
            for (ViewMetadata view: Schema.instance.getKeyspaceMetadata(keyspace).views)
                SystemKeyspace.finishViewBuildStatus(view.keyspace(), view.name());
        }
    }

    /**
     * Called when bootstrap did finish successfully
     */
    private void bootstrapFinished() {
        markViewsAsBuilt();
        isBootstrapMode = false;
    }

    public boolean resumeBootstrap()
    {
        if (isBootstrapMode && SystemKeyspace.bootstrapInProgress())
        {
            logger.info("Resuming bootstrap...");

            // get bootstrap tokens saved in system keyspace
            final Collection<Token> tokens = SystemKeyspace.getSavedTokens();
            // already bootstrapped ranges are filtered during bootstrap
            BootStrapper bootstrapper = new BootStrapper(FBUtilities.getBroadcastAddressAndPort(), tokens, tokenMetadata);
            bootstrapper.addProgressListener(progressSupport);
            ListenableFuture<StreamState> bootstrapStream = bootstrapper.bootstrap(streamStateStore, useStrictConsistency && !replacing); // handles token update
            Futures.addCallback(bootstrapStream, new FutureCallback<StreamState>()
            {
                @Override
                public void onSuccess(StreamState streamState)
                {
                    try
                    {
                        bootstrapFinished();
                        if (isSurveyMode)
                        {
                            logger.info("Startup complete, but write survey mode is active, not becoming an active ring member. Use JMX (StorageService->joinRing()) to finalize ring joining.");
                        }
                        else
                        {
                            isSurveyMode = false;
                            progressSupport.progress("bootstrap", ProgressEvent.createNotification("Joining ring..."));
                            finishJoiningRing(true, bootstrapTokens);
                            doAuthSetup(false);
                        }
                        progressSupport.progress("bootstrap", new ProgressEvent(ProgressEventType.COMPLETE, 1, 1, "Resume bootstrap complete"));
                        if (!isNativeTransportRunning())
                            daemon.initializeClientTransports();
                        daemon.start();
                        logger.info("Resume complete");
                    }
                    catch(Exception e)
                    {
                        onFailure(e);
                        throw e;
                    }
                }

                @Override
                public void onFailure(Throwable e)
                {
                    String message = "Error during bootstrap: ";
                    if (e instanceof ExecutionException && e.getCause() != null)
                    {
                        message += e.getCause().getMessage();
                    }
                    else
                    {
                        message += e.getMessage();
                    }
                    logger.error(message, e);
                    progressSupport.progress("bootstrap", new ProgressEvent(ProgressEventType.ERROR, 1, 1, message));
                    progressSupport.progress("bootstrap", new ProgressEvent(ProgressEventType.COMPLETE, 1, 1, "Resume bootstrap complete"));
                }
            }, MoreExecutors.directExecutor());
            return true;
        }
        else
        {
            logger.info("Resuming bootstrap is requested, but the node is already bootstrapped.");
            return false;
        }
    }

    public Map<String,List<Integer>> getConcurrency(List<String> stageNames)
    {
        Stream<Stage> stageStream = stageNames.isEmpty() ? stream(Stage.values()) : stageNames.stream().map(Stage::fromPoolName);
        return stageStream.collect(toMap(s -> s.jmxName,
                                         s -> Arrays.asList(s.getCorePoolSize(), s.getMaximumPoolSize())));
    }

    public void setConcurrency(String threadPoolName, int newCorePoolSize, int newMaximumPoolSize)
    {
        Stage stage = Stage.fromPoolName(threadPoolName);
        if (newCorePoolSize >= 0)
            stage.setCorePoolSize(newCorePoolSize);
        stage.setMaximumPoolSize(newMaximumPoolSize);
    }

    public boolean isBootstrapMode()
    {
        return isBootstrapMode;
    }

    public TokenMetadata getTokenMetadata()
    {
        return tokenMetadata;
    }

    public Map<List<String>, List<String>> getRangeToEndpointMap(String keyspace)
    {
        return getRangeToEndpointMap(keyspace, false);
    }

    public Map<List<String>, List<String>> getRangeToEndpointWithPortMap(String keyspace)
    {
         return getRangeToEndpointMap(keyspace, true);
    }

    /**
     * for a keyspace, return the ranges and corresponding listen addresses.
     * @param keyspace
     * @return the endpoint map
     */
    public Map<List<String>, List<String>> getRangeToEndpointMap(String keyspace, boolean withPort)
    {
        /* All the ranges for the tokens */
        Map<List<String>, List<String>> map = new HashMap<>();
        for (Map.Entry<Range<Token>, EndpointsForRange> entry : getRangeToAddressMap(keyspace).entrySet())
        {
            map.put(entry.getKey().asList(), Replicas.stringify(entry.getValue(), withPort));
        }
        return map;
    }

    /**
     * Return the native address associated with an endpoint as a string.
     * @param endpoint The endpoint to get rpc address for
     * @return the native address
     */
    public String getNativeaddress(InetAddressAndPort endpoint, boolean withPort)
    {
        if (endpoint.equals(FBUtilities.getBroadcastAddressAndPort()))
            return FBUtilities.getBroadcastNativeAddressAndPort().getHostAddress(withPort);
        else if (Gossiper.instance.getEndpointStateForEndpoint(endpoint).getApplicationState(ApplicationState.NATIVE_ADDRESS_AND_PORT) != null)
        {
            try
            {
                InetAddressAndPort address = InetAddressAndPort.getByName(Gossiper.instance.getEndpointStateForEndpoint(endpoint).getApplicationState(ApplicationState.NATIVE_ADDRESS_AND_PORT).value);
                return address.getHostAddress(withPort);
            }
            catch (UnknownHostException e)
            {
                throw new RuntimeException(e);
            }
        }
        else if (Gossiper.instance.getEndpointStateForEndpoint(endpoint).getApplicationState(ApplicationState.RPC_ADDRESS) == null)
            return endpoint.address.getHostAddress() + ":" + DatabaseDescriptor.getNativeTransportPort();
        else
            return Gossiper.instance.getEndpointStateForEndpoint(endpoint).getApplicationState(ApplicationState.RPC_ADDRESS).value + ":" + DatabaseDescriptor.getNativeTransportPort();
    }

    public Map<List<String>, List<String>> getRangeToRpcaddressMap(String keyspace)
    {
        return getRangeToNativeaddressMap(keyspace, false);
    }

    public Map<List<String>, List<String>> getRangeToNativeaddressWithPortMap(String keyspace)
    {
        return getRangeToNativeaddressMap(keyspace, true);
    }

    /**
     * for a keyspace, return the ranges and corresponding RPC addresses for a given keyspace.
     * @param keyspace
     * @return the endpoint map
     */
    private Map<List<String>, List<String>> getRangeToNativeaddressMap(String keyspace, boolean withPort)
    {
        /* All the ranges for the tokens */
        Map<List<String>, List<String>> map = new HashMap<>();
        for (Map.Entry<Range<Token>, EndpointsForRange> entry : getRangeToAddressMap(keyspace).entrySet())
        {
            List<String> rpcaddrs = new ArrayList<>(entry.getValue().size());
            for (Replica replicas: entry.getValue())
            {
                rpcaddrs.add(getNativeaddress(replicas.endpoint(), withPort));
            }
            map.put(entry.getKey().asList(), rpcaddrs);
        }
        return map;
    }

    public Map<List<String>, List<String>> getPendingRangeToEndpointMap(String keyspace)
    {
        return getPendingRangeToEndpointMap(keyspace, false);
    }

    public Map<List<String>, List<String>> getPendingRangeToEndpointWithPortMap(String keyspace)
    {
        return getPendingRangeToEndpointMap(keyspace, true);
    }

    private Map<List<String>, List<String>> getPendingRangeToEndpointMap(String keyspace, boolean withPort)
    {
        // some people just want to get a visual representation of things. Allow null and set it to the first
        // non-system keyspace.
        if (keyspace == null)
            keyspace = Schema.instance.getNonLocalStrategyKeyspaces().get(0);

        Map<List<String>, List<String>> map = new HashMap<>();
        for (Map.Entry<Range<Token>, EndpointsForRange> entry : tokenMetadata.getPendingRangesMM(keyspace).asMap().entrySet())
        {
            map.put(entry.getKey().asList(), Replicas.stringify(entry.getValue(), withPort));
        }
        return map;
    }

    public EndpointsByRange getRangeToAddressMap(String keyspace)
    {
        return getRangeToAddressMap(keyspace, tokenMetadata.sortedTokens());
    }

    public EndpointsByRange getRangeToAddressMapInLocalDC(String keyspace)
    {
        Predicate<Replica> isLocalDC = replica -> isLocalDC(replica.endpoint());

        EndpointsByRange origMap = getRangeToAddressMap(keyspace, getTokensInLocalDC());
        Map<Range<Token>, EndpointsForRange> filteredMap = Maps.newHashMap();
        for (Map.Entry<Range<Token>, EndpointsForRange> entry : origMap.entrySet())
        {
            EndpointsForRange endpointsInLocalDC = entry.getValue().filter(isLocalDC);
            filteredMap.put(entry.getKey(), endpointsInLocalDC);
        }

        return new EndpointsByRange(filteredMap);
    }

    private List<Token> getTokensInLocalDC()
    {
        List<Token> filteredTokens = Lists.newArrayList();
        for (Token token : tokenMetadata.sortedTokens())
        {
            InetAddressAndPort endpoint = tokenMetadata.getEndpoint(token);
            if (isLocalDC(endpoint))
                filteredTokens.add(token);
        }
        return filteredTokens;
    }

    private boolean isLocalDC(InetAddressAndPort targetHost)
    {
        String remoteDC = DatabaseDescriptor.getEndpointSnitch().getDatacenter(targetHost);
        String localDC = DatabaseDescriptor.getEndpointSnitch().getLocalDatacenter();
        return remoteDC.equals(localDC);
    }

    private EndpointsByRange getRangeToAddressMap(String keyspace, List<Token> sortedTokens)
    {
        // some people just want to get a visual representation of things. Allow null and set it to the first
        // non-system keyspace.
        if (keyspace == null)
            keyspace = Schema.instance.getNonLocalStrategyKeyspaces().get(0);

        List<Range<Token>> ranges = getAllRanges(sortedTokens);
        return constructRangeToEndpointMap(keyspace, ranges);
    }


    public List<String> describeRingJMX(String keyspace) throws IOException
    {
        return describeRingJMX(keyspace, false);
    }

    public List<String> describeRingWithPortJMX(String keyspace) throws IOException
    {
        return describeRingJMX(keyspace,true);
    }

    /**
     * The same as {@code describeRing(String)} but converts TokenRange to the String for JMX compatibility
     *
     * @param keyspace The keyspace to fetch information about
     *
     * @return a List of TokenRange(s) converted to String for the given keyspace
     */
    private List<String> describeRingJMX(String keyspace, boolean withPort) throws IOException
    {
        List<TokenRange> tokenRanges;
        try
        {
            tokenRanges = describeRing(keyspace, false, withPort);
        }
        catch (InvalidRequestException e)
        {
            throw new IOException(e.getMessage());
        }
        List<String> result = new ArrayList<>(tokenRanges.size());

        for (TokenRange tokenRange : tokenRanges)
            result.add(tokenRange.toString(withPort));

        return result;
    }

    /**
     * The TokenRange for a given keyspace.
     *
     * @param keyspace The keyspace to fetch information about
     *
     * @return a List of TokenRange(s) for the given keyspace
     *
     * @throws InvalidRequestException if there is no ring information available about keyspace
     */
    public List<TokenRange> describeRing(String keyspace) throws InvalidRequestException
    {
        return describeRing(keyspace, false, false);
    }

    /**
     * The same as {@code describeRing(String)} but considers only the part of the ring formed by nodes in the local DC.
     */
    public List<TokenRange> describeLocalRing(String keyspace) throws InvalidRequestException
    {
        return describeRing(keyspace, true, false);
    }

    private List<TokenRange> describeRing(String keyspace, boolean includeOnlyLocalDC, boolean withPort) throws InvalidRequestException
    {
        if (!Schema.instance.getKeyspaces().contains(keyspace))
            throw new InvalidRequestException("No such keyspace: " + keyspace);

        if (keyspace == null || Keyspace.open(keyspace).getReplicationStrategy() instanceof LocalStrategy)
            throw new InvalidRequestException("There is no ring for the keyspace: " + keyspace);

        List<TokenRange> ranges = new ArrayList<>();
        Token.TokenFactory tf = getTokenFactory();

        EndpointsByRange rangeToAddressMap =
                includeOnlyLocalDC
                        ? getRangeToAddressMapInLocalDC(keyspace)
                        : getRangeToAddressMap(keyspace);

        for (Map.Entry<Range<Token>, EndpointsForRange> entry : rangeToAddressMap.entrySet())
            ranges.add(TokenRange.create(tf, entry.getKey(), ImmutableList.copyOf(entry.getValue().endpoints()), withPort));

        return ranges;
    }

    public Map<String, String> getTokenToEndpointMap()
    {
        return getTokenToEndpointMap(false);
    }

    public Map<String, String> getTokenToEndpointWithPortMap()
    {
        return getTokenToEndpointMap(true);
    }

    private Map<String, String> getTokenToEndpointMap(boolean withPort)
    {
        Map<Token, InetAddressAndPort> mapInetAddress = tokenMetadata.getNormalAndBootstrappingTokenToEndpointMap();
        // in order to preserve tokens in ascending order, we use LinkedHashMap here
        Map<String, String> mapString = new LinkedHashMap<>(mapInetAddress.size());
        List<Token> tokens = new ArrayList<>(mapInetAddress.keySet());
        Collections.sort(tokens);
        for (Token token : tokens)
        {
            mapString.put(token.toString(), mapInetAddress.get(token).getHostAddress(withPort));
        }
        return mapString;
    }

    public String getLocalHostId()
    {
        return getTokenMetadata().getHostId(FBUtilities.getBroadcastAddressAndPort()).toString();
    }

    public UUID getLocalHostUUID()
    {
        return getTokenMetadata().getHostId(FBUtilities.getBroadcastAddressAndPort());
    }

    public Map<String, String> getHostIdMap()
    {
        return getEndpointToHostId();
    }


    public Map<String, String> getEndpointToHostId()
    {
        return getEndpointToHostId(false);
    }

    public Map<String, String> getEndpointWithPortToHostId()
    {
        return getEndpointToHostId(true);
    }

    private  Map<String, String> getEndpointToHostId(boolean withPort)
    {
        Map<String, String> mapOut = new HashMap<>();
        for (Map.Entry<InetAddressAndPort, UUID> entry : getTokenMetadata().getEndpointToHostIdMapForReading().entrySet())
            mapOut.put(entry.getKey().getHostAddress(withPort), entry.getValue().toString());
        return mapOut;
    }

    public Map<String, String> getHostIdToEndpoint()
    {
        return getHostIdToEndpoint(false);
    }

    public Map<String, String> getHostIdToEndpointWithPort()
    {
        return getHostIdToEndpoint(true);
    }

    private Map<String, String> getHostIdToEndpoint(boolean withPort)
    {
        Map<String, String> mapOut = new HashMap<>();
        for (Map.Entry<InetAddressAndPort, UUID> entry : getTokenMetadata().getEndpointToHostIdMapForReading().entrySet())
            mapOut.put(entry.getValue().toString(), entry.getKey().getHostAddress(withPort));
        return mapOut;
    }

    /**
     * Construct the range to endpoint mapping based on the true view
     * of the world.
     * @param ranges
     * @return mapping of ranges to the replicas responsible for them.
    */
    private EndpointsByRange constructRangeToEndpointMap(String keyspace, List<Range<Token>> ranges)
    {
        AbstractReplicationStrategy strategy = Keyspace.open(keyspace).getReplicationStrategy();
        Map<Range<Token>, EndpointsForRange> rangeToEndpointMap = new HashMap<>(ranges.size());
        for (Range<Token> range : ranges)
            rangeToEndpointMap.put(range, strategy.getNaturalReplicas(range.right));
        return new EndpointsByRange(rangeToEndpointMap);
    }

    public void beforeChange(InetAddressAndPort endpoint, EndpointState currentState, ApplicationState newStateKey, VersionedValue newValue)
    {
        // no-op
    }

    /*
     * Handle the reception of a new particular ApplicationState for a particular endpoint. Note that the value of the
     * ApplicationState has not necessarily "changed" since the last known value, if we already received the same update
     * from somewhere else.
     *
     * onChange only ever sees one ApplicationState piece change at a time (even if many ApplicationState updates were
     * received at the same time), so we perform a kind of state machine here. We are concerned with two events: knowing
     * the token associated with an endpoint, and knowing its operation mode. Nodes can start in either bootstrap or
     * normal mode, and from bootstrap mode can change mode to normal. A node in bootstrap mode needs to have
     * pendingranges set in TokenMetadata; a node in normal mode should instead be part of the token ring.
     *
     * Normal progression of ApplicationState.STATUS values for a node should be like this:
     * STATUS_BOOTSTRAPPING,token
     *   if bootstrapping. stays this way until all files are received.
     * STATUS_NORMAL,token
     *   ready to serve reads and writes.
     * STATUS_LEAVING,token
     *   get ready to leave the cluster as part of a decommission
     * STATUS_LEFT,token
     *   set after decommission is completed.
     *
     * Other STATUS values that may be seen (possibly anywhere in the normal progression):
     * STATUS_MOVING,newtoken
     *   set if node is currently moving to a new token in the ring
     * REMOVING_TOKEN,deadtoken
     *   set if the node is dead and is being removed by its REMOVAL_COORDINATOR
     * REMOVED_TOKEN,deadtoken
     *   set if the node is dead and has been removed by its REMOVAL_COORDINATOR
     *
     * Note: Any time a node state changes from STATUS_NORMAL, it will not be visible to new nodes. So it follows that
     * you should never bootstrap a new node during a removenode, decommission or move.
     */
    public void onChange(InetAddressAndPort endpoint, ApplicationState state, VersionedValue value)
    {
        if (state == ApplicationState.STATUS || state == ApplicationState.STATUS_WITH_PORT)
        {
            String[] pieces = splitValue(value);
            assert (pieces.length > 0);

            String moveName = pieces[0];

            switch (moveName)
            {
                case VersionedValue.STATUS_BOOTSTRAPPING_REPLACE:
                    handleStateBootreplacing(endpoint, pieces);
                    break;
                case VersionedValue.STATUS_BOOTSTRAPPING:
                    handleStateBootstrap(endpoint);
                    break;
                case VersionedValue.STATUS_NORMAL:
                    handleStateNormal(endpoint, VersionedValue.STATUS_NORMAL);
                    break;
                case VersionedValue.SHUTDOWN:
                    handleStateNormal(endpoint, VersionedValue.SHUTDOWN);
                    break;
                case VersionedValue.REMOVING_TOKEN:
                case VersionedValue.REMOVED_TOKEN:
                    handleStateRemoving(endpoint, pieces);
                    break;
                case VersionedValue.STATUS_LEAVING:
                    handleStateLeaving(endpoint);
                    break;
                case VersionedValue.STATUS_LEFT:
                    handleStateLeft(endpoint, pieces);
                    break;
                case VersionedValue.STATUS_MOVING:
                    handleStateMoving(endpoint, pieces);
                    break;
            }
        }
        else
        {
            EndpointState epState = Gossiper.instance.getEndpointStateForEndpoint(endpoint);
            if (epState == null || Gossiper.instance.isDeadState(epState))
            {
                logger.debug("Ignoring state change for dead or unknown endpoint: {}", endpoint);
                return;
            }

            if (getTokenMetadata().isMember(endpoint))
            {
                switch (state)
                {
                    case RELEASE_VERSION:
                        SystemKeyspace.updatePeerInfo(endpoint, "release_version", value.value);
                        break;
                    case DC:
                        updateTopology(endpoint);
                        SystemKeyspace.updatePeerInfo(endpoint, "data_center", value.value);
                        break;
                    case RACK:
                        updateTopology(endpoint);
                        SystemKeyspace.updatePeerInfo(endpoint, "rack", value.value);
                        break;
                    case RPC_ADDRESS:
                        try
                        {
                            SystemKeyspace.updatePeerInfo(endpoint, "rpc_address", InetAddress.getByName(value.value));
                        }
                        catch (UnknownHostException e)
                        {
                            throw new RuntimeException(e);
                        }
                        break;
                    case NATIVE_ADDRESS_AND_PORT:
                        try
                        {
                            InetAddressAndPort address = InetAddressAndPort.getByName(value.value);
                            SystemKeyspace.updatePeerNativeAddress(endpoint, address);
                        }
                        catch (UnknownHostException e)
                        {
                            throw new RuntimeException(e);
                        }
                        break;
                    case SCHEMA:
                        SystemKeyspace.updatePeerInfo(endpoint, "schema_version", UUID.fromString(value.value));
                        MigrationCoordinator.instance.reportEndpointVersion(endpoint, UUID.fromString(value.value));
                        break;
                    case HOST_ID:
                        SystemKeyspace.updatePeerInfo(endpoint, "host_id", UUID.fromString(value.value));
                        break;
                    case RPC_READY:
                        notifyRpcChange(endpoint, epState.isRpcReady());
                        break;
                    case NET_VERSION:
                        updateNetVersion(endpoint, value);
                        break;
                }
            }
            else
            {
                logger.debug("Ignoring application state {} from {} because it is not a member in token metadata",
                             state, endpoint);
            }
        }
    }

    private static String[] splitValue(VersionedValue value)
    {
        return value.value.split(VersionedValue.DELIMITER_STR, -1);
    }

    private void updateNetVersion(InetAddressAndPort endpoint, VersionedValue value)
    {
        try
        {
            MessagingService.instance().versions.set(endpoint, Integer.parseInt(value.value));
        }
        catch (NumberFormatException e)
        {
            throw new AssertionError("Got invalid value for NET_VERSION application state: " + value.value);
        }
    }

    public void updateTopology(InetAddressAndPort endpoint)
    {
        if (getTokenMetadata().isMember(endpoint))
        {
            getTokenMetadata().updateTopology(endpoint);
        }
    }

    public void updateTopology()
    {
        getTokenMetadata().updateTopology();
    }

    private void updatePeerInfo(InetAddressAndPort endpoint)
    {
        EndpointState epState = Gossiper.instance.getEndpointStateForEndpoint(endpoint);
        InetAddress native_address = null;
        int native_port = DatabaseDescriptor.getNativeTransportPort();

        for (Map.Entry<ApplicationState, VersionedValue> entry : epState.states())
        {
            switch (entry.getKey())
            {
                case RELEASE_VERSION:
                    SystemKeyspace.updatePeerInfo(endpoint, "release_version", entry.getValue().value);
                    break;
                case DC:
                    SystemKeyspace.updatePeerInfo(endpoint, "data_center", entry.getValue().value);
                    break;
                case RACK:
                    SystemKeyspace.updatePeerInfo(endpoint, "rack", entry.getValue().value);
                    break;
                case RPC_ADDRESS:
                    try
                    {
                        native_address = InetAddress.getByName(entry.getValue().value);
                    }
                    catch (UnknownHostException e)
                    {
                        throw new RuntimeException(e);
                    }
                    break;
                case NATIVE_ADDRESS_AND_PORT:
                    try
                    {
                        InetAddressAndPort address = InetAddressAndPort.getByName(entry.getValue().value);
                        native_address = address.address;
                        native_port = address.port;
                    }
                    catch (UnknownHostException e)
                    {
                        throw new RuntimeException(e);
                    }
                    break;
                case SCHEMA:
                    SystemKeyspace.updatePeerInfo(endpoint, "schema_version", UUID.fromString(entry.getValue().value));
                    break;
                case HOST_ID:
                    SystemKeyspace.updatePeerInfo(endpoint, "host_id", UUID.fromString(entry.getValue().value));
                    break;
            }
        }

        //Some tests won't set all the states
        if (native_address != null)
        {
            SystemKeyspace.updatePeerNativeAddress(endpoint,
                                                   InetAddressAndPort.getByAddressOverrideDefaults(native_address,
                                                                                                   native_port));
        }
    }

    private void notifyRpcChange(InetAddressAndPort endpoint, boolean ready)
    {
        if (ready)
            notifyUp(endpoint);
        else
            notifyDown(endpoint);
    }

    private void notifyUp(InetAddressAndPort endpoint)
    {
        if (!isRpcReady(endpoint) || !Gossiper.instance.isAlive(endpoint))
            return;

        for (IEndpointLifecycleSubscriber subscriber : lifecycleSubscribers)
            subscriber.onUp(endpoint);
    }

    private void notifyDown(InetAddressAndPort endpoint)
    {
        for (IEndpointLifecycleSubscriber subscriber : lifecycleSubscribers)
            subscriber.onDown(endpoint);
    }

    private void notifyJoined(InetAddressAndPort endpoint)
    {
        if (!isStatus(endpoint, VersionedValue.STATUS_NORMAL))
            return;

        for (IEndpointLifecycleSubscriber subscriber : lifecycleSubscribers)
            subscriber.onJoinCluster(endpoint);
    }

    private void notifyMoved(InetAddressAndPort endpoint)
    {
        for (IEndpointLifecycleSubscriber subscriber : lifecycleSubscribers)
            subscriber.onMove(endpoint);
    }

    private void notifyLeft(InetAddressAndPort endpoint)
    {
        for (IEndpointLifecycleSubscriber subscriber : lifecycleSubscribers)
            subscriber.onLeaveCluster(endpoint);
    }

    private boolean isStatus(InetAddressAndPort endpoint, String status)
    {
        EndpointState state = Gossiper.instance.getEndpointStateForEndpoint(endpoint);
        return state != null && state.getStatus().equals(status);
    }

    public boolean isRpcReady(InetAddressAndPort endpoint)
    {
        EndpointState state = Gossiper.instance.getEndpointStateForEndpoint(endpoint);
        return state != null && state.isRpcReady();
    }

    /**
     * Set the RPC status. Because when draining a node we need to set the RPC
     * status to not ready, and drain is called by the shutdown hook, it may be that value is false
     * and there is no local endpoint state. In this case it's OK to just do nothing. Therefore,
     * we assert that the local endpoint state is not null only when value is true.
     *
     * @param value - true indicates that RPC is ready, false indicates the opposite.
     */
    public void setRpcReady(boolean value)
    {
        EndpointState state = Gossiper.instance.getEndpointStateForEndpoint(FBUtilities.getBroadcastAddressAndPort());
        // if value is false we're OK with a null state, if it is true we are not.
        assert !value || state != null;

        if (state != null)
            Gossiper.instance.addLocalApplicationState(ApplicationState.RPC_READY, valueFactory.rpcReady(value));
    }

    private Collection<Token> getTokensFor(InetAddressAndPort endpoint)
    {
        try
        {
            EndpointState state = Gossiper.instance.getEndpointStateForEndpoint(endpoint);
            if (state == null)
                return Collections.emptyList();

            VersionedValue versionedValue = state.getApplicationState(ApplicationState.TOKENS);
            if (versionedValue == null)
                return Collections.emptyList();

            return TokenSerializer.deserialize(tokenMetadata.partitioner, new DataInputStream(new ByteArrayInputStream(versionedValue.toBytes())));
        }
        catch (IOException e)
        {
            throw new RuntimeException(e);
        }
    }

    /**
     * Handle node bootstrap
     *
     * @param endpoint bootstrapping node
     */
    private void handleStateBootstrap(InetAddressAndPort endpoint)
    {
        Collection<Token> tokens;
        // explicitly check for TOKENS, because a bootstrapping node might be bootstrapping in legacy mode; that is, not using vnodes and no token specified
        tokens = getTokensFor(endpoint);

        if (logger.isDebugEnabled())
            logger.debug("Node {} state bootstrapping, token {}", endpoint, tokens);

        // if this node is present in token metadata, either we have missed intermediate states
        // or the node had crashed. Print warning if needed, clear obsolete stuff and
        // continue.
        if (tokenMetadata.isMember(endpoint))
        {
            // If isLeaving is false, we have missed both LEAVING and LEFT. However, if
            // isLeaving is true, we have only missed LEFT. Waiting time between completing
            // leave operation and rebootstrapping is relatively short, so the latter is quite
            // common (not enough time for gossip to spread). Therefore we report only the
            // former in the log.
            if (!tokenMetadata.isLeaving(endpoint))
                logger.info("Node {} state jump to bootstrap", endpoint);
            tokenMetadata.removeEndpoint(endpoint);
        }

        tokenMetadata.addBootstrapTokens(tokens, endpoint);
        PendingRangeCalculatorService.instance.update();

        tokenMetadata.updateHostId(Gossiper.instance.getHostId(endpoint), endpoint);
    }

    private void handleStateBootreplacing(InetAddressAndPort newNode, String[] pieces)
    {
        InetAddressAndPort oldNode;
        try
        {
            oldNode = InetAddressAndPort.getByName(pieces[1]);
        }
        catch (Exception e)
        {
            logger.error("Node {} tried to replace malformed endpoint {}.", newNode, pieces[1], e);
            return;
        }

        if (FailureDetector.instance.isAlive(oldNode))
        {
            throw new RuntimeException(String.format("Node %s is trying to replace alive node %s.", newNode, oldNode));
        }

        Optional<InetAddressAndPort> replacingNode = tokenMetadata.getReplacingNode(newNode);
        if (replacingNode.isPresent() && !replacingNode.get().equals(oldNode))
        {
            throw new RuntimeException(String.format("Node %s is already replacing %s but is trying to replace %s.",
                                                     newNode, replacingNode.get(), oldNode));
        }

        Collection<Token> tokens = getTokensFor(newNode);

        if (logger.isDebugEnabled())
            logger.debug("Node {} is replacing {}, tokens {}", newNode, oldNode, tokens);

        tokenMetadata.addReplaceTokens(tokens, newNode, oldNode);
        PendingRangeCalculatorService.instance.update();

        tokenMetadata.updateHostId(Gossiper.instance.getHostId(newNode), newNode);
    }

    private void ensureUpToDateTokenMetadata(String status, InetAddressAndPort endpoint)
    {
        Set<Token> tokens = new TreeSet<>(getTokensFor(endpoint));

        if (logger.isDebugEnabled())
            logger.debug("Node {} state {}, tokens {}", endpoint, status, tokens);

        // If the node is previously unknown or tokens do not match, update tokenmetadata to
        // have this node as 'normal' (it must have been using this token before the
        // leave). This way we'll get pending ranges right.
        if (!tokenMetadata.isMember(endpoint))
        {
            logger.info("Node {} state jump to {}", endpoint, status);
            updateTokenMetadata(endpoint, tokens);
        }
        else if (!tokens.equals(new TreeSet<>(tokenMetadata.getTokens(endpoint))))
        {
            logger.warn("Node {} '{}' token mismatch. Long network partition?", endpoint, status);
            updateTokenMetadata(endpoint, tokens);
        }
    }

    private void updateTokenMetadata(InetAddressAndPort endpoint, Iterable<Token> tokens)
    {
        updateTokenMetadata(endpoint, tokens, new HashSet<>());
    }

    private void updateTokenMetadata(InetAddressAndPort endpoint, Iterable<Token> tokens, Set<InetAddressAndPort> endpointsToRemove)
    {
        Set<Token> tokensToUpdateInMetadata = new HashSet<>();
        Set<Token> tokensToUpdateInSystemKeyspace = new HashSet<>();

        for (final Token token : tokens)
        {
            // we don't want to update if this node is responsible for the token and it has a later startup time than endpoint.
            InetAddressAndPort currentOwner = tokenMetadata.getEndpoint(token);
            if (currentOwner == null)
            {
                logger.debug("New node {} at token {}", endpoint, token);
                tokensToUpdateInMetadata.add(token);
                tokensToUpdateInSystemKeyspace.add(token);
            }
            else if (endpoint.equals(currentOwner))
            {
                // set state back to normal, since the node may have tried to leave, but failed and is now back up
                tokensToUpdateInMetadata.add(token);
                tokensToUpdateInSystemKeyspace.add(token);
            }
            else if (Gossiper.instance.compareEndpointStartup(endpoint, currentOwner) > 0)
            {
                tokensToUpdateInMetadata.add(token);
                tokensToUpdateInSystemKeyspace.add(token);

                // currentOwner is no longer current, endpoint is.  Keep track of these moves, because when
                // a host no longer has any tokens, we'll want to remove it.
                Multimap<InetAddressAndPort, Token> epToTokenCopy = getTokenMetadata().getEndpointToTokenMapForReading();
                epToTokenCopy.get(currentOwner).remove(token);
                if (epToTokenCopy.get(currentOwner).isEmpty())
                    endpointsToRemove.add(currentOwner);

                logger.info("Nodes {} and {} have the same token {}. {} is the new owner", endpoint, currentOwner, token, endpoint);
            }
            else
            {
                logger.info("Nodes {} and {} have the same token {}.  Ignoring {}", endpoint, currentOwner, token, endpoint);
            }
        }

        tokenMetadata.updateNormalTokens(tokensToUpdateInMetadata, endpoint);
        for (InetAddressAndPort ep : endpointsToRemove)
        {
            removeEndpoint(ep);
            if (replacing && ep.equals(DatabaseDescriptor.getReplaceAddress()))
                Gossiper.instance.replacementQuarantine(ep); // quarantine locally longer than normally; see CASSANDRA-8260
        }
        if (!tokensToUpdateInSystemKeyspace.isEmpty())
            SystemKeyspace.updateTokens(endpoint, tokensToUpdateInSystemKeyspace);
    }

    @VisibleForTesting
    public boolean isReplacingSameHostAddressAndHostId(UUID hostId)
    {
        try
        {
            return isReplacingSameAddress() &&
                    Gossiper.instance.getEndpointStateForEndpoint(DatabaseDescriptor.getReplaceAddress()) != null
                    && hostId.equals(Gossiper.instance.getHostId(DatabaseDescriptor.getReplaceAddress()));
        }
        catch (RuntimeException ex)
        {
            // If a host is decomissioned and the DNS entry is removed before the
            // bootstrap completes, when it completes and advertises NORMAL state to other nodes, they will be unable
            // to resolve it to an InetAddress unless it happens to be cached. This could happen on nodes
            // storing large amounts of data or with long index rebuild times or if new instances have been added
            // to the cluster through expansion or additional host replacement.
            //
            // The original host replacement must have been able to resolve the replacing address on startup
            // when setting StorageService.replacing, so if it is impossible to resolve now it is probably
            // decommissioned and did not have the same IP address or host id.  Allow the handleStateNormal
            // handling to proceed, otherwise gossip state will be inconistent with some nodes believing the
            // replacement host to be normal, and nodes unable to resolve the hostname will be left in JOINING.
            if (ex.getCause() != null && ex.getCause().getClass() == UnknownHostException.class)
            {
                logger.info("Suppressed exception while checking isReplacingSameHostAddressAndHostId({}). Original host was probably decommissioned. ({})",
                        hostId, ex.getMessage());
                return false;
            }
            throw ex; // otherwise rethrow
        }
    }

    /**
     * Handle node move to normal state. That is, node is entering token ring and participating
     * in reads.
     *
     * @param endpoint node
     */
    private void handleStateNormal(final InetAddressAndPort endpoint, final String status)
    {
        Collection<Token> tokens = getTokensFor(endpoint);
        Set<InetAddressAndPort> endpointsToRemove = new HashSet<>();

        if (logger.isDebugEnabled())
            logger.debug("Node {} state {}, token {}", endpoint, status, tokens);

        if (tokenMetadata.isMember(endpoint))
            logger.info("Node {} state jump to {}", endpoint, status);

        if (tokens.isEmpty() && status.equals(VersionedValue.STATUS_NORMAL))
            logger.error("Node {} is in state normal but it has no tokens, state: {}",
                         endpoint,
                         Gossiper.instance.getEndpointStateForEndpoint(endpoint));

        Optional<InetAddressAndPort> replacingNode = tokenMetadata.getReplacingNode(endpoint);
        if (replacingNode.isPresent())
        {
            assert !endpoint.equals(replacingNode.get()) : "Pending replacement endpoint with same address is not supported";
            logger.info("Node {} will complete replacement of {} for tokens {}", endpoint, replacingNode.get(), tokens);
            if (FailureDetector.instance.isAlive(replacingNode.get()))
            {
                logger.error("Node {} cannot complete replacement of alive node {}.", endpoint, replacingNode.get());
                return;
            }
            endpointsToRemove.add(replacingNode.get());
        }

        Optional<InetAddressAndPort> replacementNode = tokenMetadata.getReplacementNode(endpoint);
        if (replacementNode.isPresent())
        {
            logger.warn("Node {} is currently being replaced by node {}.", endpoint, replacementNode.get());
        }

        updatePeerInfo(endpoint);
        // Order Matters, TM.updateHostID() should be called before TM.updateNormalToken(), (see CASSANDRA-4300).
        UUID hostId = Gossiper.instance.getHostId(endpoint);
        InetAddressAndPort existing = tokenMetadata.getEndpointForHostId(hostId);
        if (replacing && isReplacingSameHostAddressAndHostId(hostId))
        {
            logger.warn("Not updating token metadata for {} because I am replacing it", endpoint);
        }
        else
        {
            if (existing != null && !existing.equals(endpoint))
            {
                if (existing.equals(FBUtilities.getBroadcastAddressAndPort()))
                {
                    logger.warn("Not updating host ID {} for {} because it's mine", hostId, endpoint);
                    tokenMetadata.removeEndpoint(endpoint);
                    endpointsToRemove.add(endpoint);
                }
                else if (Gossiper.instance.compareEndpointStartup(endpoint, existing) > 0)
                {
                    logger.warn("Host ID collision for {} between {} and {}; {} is the new owner", hostId, existing, endpoint, endpoint);
                    tokenMetadata.removeEndpoint(existing);
                    endpointsToRemove.add(existing);
                    tokenMetadata.updateHostId(hostId, endpoint);
                }
                else
                {
                    logger.warn("Host ID collision for {} between {} and {}; ignored {}", hostId, existing, endpoint, endpoint);
                    tokenMetadata.removeEndpoint(endpoint);
                    endpointsToRemove.add(endpoint);
                }
            }
            else
                tokenMetadata.updateHostId(hostId, endpoint);
        }

        // capture because updateNormalTokens clears moving and member status
        boolean isMember = tokenMetadata.isMember(endpoint);
        boolean isMoving = tokenMetadata.isMoving(endpoint);

        updateTokenMetadata(endpoint, tokens, endpointsToRemove);

        if (isMoving || operationMode == Mode.MOVING)
        {
            tokenMetadata.removeFromMoving(endpoint);
            notifyMoved(endpoint);
        }
        else if (!isMember) // prior to this, the node was not a member
        {
            notifyJoined(endpoint);
        }

        PendingRangeCalculatorService.instance.update();
    }

    /**
     * Handle node preparing to leave the ring
     *
     * @param endpoint node
     */
    private void handleStateLeaving(InetAddressAndPort endpoint)
    {
        // If the node is previously unknown or tokens do not match, update tokenmetadata to
        // have this node as 'normal' (it must have been using this token before the
        // leave). This way we'll get pending ranges right.

        ensureUpToDateTokenMetadata(VersionedValue.STATUS_LEAVING, endpoint);

        // at this point the endpoint is certainly a member with this token, so let's proceed
        // normally
        tokenMetadata.addLeavingEndpoint(endpoint);
        PendingRangeCalculatorService.instance.update();
    }

    /**
     * Handle node leaving the ring. This will happen when a node is decommissioned
     *
     * @param endpoint If reason for leaving is decommission, endpoint is the leaving node.
     * @param pieces STATE_LEFT,token
     */
    private void handleStateLeft(InetAddressAndPort endpoint, String[] pieces)
    {
        assert pieces.length >= 2;
        Collection<Token> tokens = getTokensFor(endpoint);

        if (logger.isDebugEnabled())
            logger.debug("Node {} state left, tokens {}", endpoint, tokens);

        excise(tokens, endpoint, extractExpireTime(pieces));
    }

    /**
     * Handle node moving inside the ring.
     *
     * @param endpoint moving endpoint address
     * @param pieces STATE_MOVING, token
     */
    private void handleStateMoving(InetAddressAndPort endpoint, String[] pieces)
    {
        ensureUpToDateTokenMetadata(VersionedValue.STATUS_MOVING, endpoint);

        assert pieces.length >= 2;
        Token token = getTokenFactory().fromString(pieces[1]);

        if (logger.isDebugEnabled())
            logger.debug("Node {} state moving, new token {}", endpoint, token);

        tokenMetadata.addMovingEndpoint(token, endpoint);

        PendingRangeCalculatorService.instance.update();
    }

    /**
     * Handle notification that a node being actively removed from the ring via 'removenode'
     *
     * @param endpoint node
     * @param pieces either REMOVED_TOKEN (node is gone) or REMOVING_TOKEN (replicas need to be restored)
     */
    private void handleStateRemoving(InetAddressAndPort endpoint, String[] pieces)
    {
        assert (pieces.length > 0);

        if (endpoint.equals(FBUtilities.getBroadcastAddressAndPort()))
        {
            logger.info("Received removenode gossip about myself. Is this node rejoining after an explicit removenode?");
            try
            {
                drain();
            }
            catch (Exception e)
            {
                throw new RuntimeException(e);
            }
            return;
        }
        if (tokenMetadata.isMember(endpoint))
        {
            String state = pieces[0];
            Collection<Token> removeTokens = tokenMetadata.getTokens(endpoint);

            if (VersionedValue.REMOVED_TOKEN.equals(state))
            {
                excise(removeTokens, endpoint, extractExpireTime(pieces));
            }
            else if (VersionedValue.REMOVING_TOKEN.equals(state))
            {
                ensureUpToDateTokenMetadata(state, endpoint);

                if (logger.isDebugEnabled())
                    logger.debug("Tokens {} removed manually (endpoint was {})", removeTokens, endpoint);

                // Note that the endpoint is being removed
                tokenMetadata.addLeavingEndpoint(endpoint);
                PendingRangeCalculatorService.instance.update();

                // find the endpoint coordinating this removal that we need to notify when we're done
                String[] coordinator = splitValue(Gossiper.instance.getEndpointStateForEndpoint(endpoint).getApplicationState(ApplicationState.REMOVAL_COORDINATOR));
                UUID hostId = UUID.fromString(coordinator[1]);
                // grab any data we are now responsible for and notify responsible node
                restoreReplicaCount(endpoint, tokenMetadata.getEndpointForHostId(hostId));
            }
        }
        else // now that the gossiper has told us about this nonexistent member, notify the gossiper to remove it
        {
            if (VersionedValue.REMOVED_TOKEN.equals(pieces[0]))
                addExpireTimeIfFound(endpoint, extractExpireTime(pieces));
            removeEndpoint(endpoint);
        }
    }

    private void excise(Collection<Token> tokens, InetAddressAndPort endpoint)
    {
        logger.info("Removing tokens {} for {}", tokens, endpoint);

        UUID hostId = tokenMetadata.getHostId(endpoint);
        if (hostId != null && tokenMetadata.isMember(endpoint))
        {
            // enough time for writes to expire and MessagingService timeout reporter callback to fire, which is where
            // hints are mostly written from - using getMinRpcTimeout() / 2 for the interval.
            long delay = DatabaseDescriptor.getMinRpcTimeout(MILLISECONDS) + DatabaseDescriptor.getWriteRpcTimeout(MILLISECONDS);
            ScheduledExecutors.optionalTasks.schedule(() -> HintsService.instance.excise(hostId), delay, MILLISECONDS);
        }

        removeEndpoint(endpoint);
        tokenMetadata.removeEndpoint(endpoint);
        if (!tokens.isEmpty())
            tokenMetadata.removeBootstrapTokens(tokens);
        notifyLeft(endpoint);
        PendingRangeCalculatorService.instance.update();
    }

    private void excise(Collection<Token> tokens, InetAddressAndPort endpoint, long expireTime)
    {
        addExpireTimeIfFound(endpoint, expireTime);
        excise(tokens, endpoint);
    }

    /** unlike excise we just need this endpoint gone without going through any notifications **/
    private void removeEndpoint(InetAddressAndPort endpoint)
    {
        Gossiper.runInGossipStageBlocking(() -> Gossiper.instance.removeEndpoint(endpoint));
        MigrationCoordinator.instance.removeAndIgnoreEndpoint(endpoint);
        SystemKeyspace.removeEndpoint(endpoint);
    }

    protected void addExpireTimeIfFound(InetAddressAndPort endpoint, long expireTime)
    {
        if (expireTime != 0L)
        {
            Gossiper.instance.addExpireTimeForEndpoint(endpoint, expireTime);
        }
    }

    protected long extractExpireTime(String[] pieces)
    {
        return Long.parseLong(pieces[2]);
    }

    /**
     * Finds living endpoints responsible for the given ranges
     *
     * @param keyspaceName the keyspace ranges belong to
     * @param leavingReplicas the ranges to find sources for
     * @return multimap of addresses to ranges the address is responsible for
     */
    private Multimap<InetAddressAndPort, FetchReplica> getNewSourceReplicas(String keyspaceName, Set<LeavingReplica> leavingReplicas)
    {
        InetAddressAndPort myAddress = FBUtilities.getBroadcastAddressAndPort();
        EndpointsByRange rangeReplicas = Keyspace.open(keyspaceName).getReplicationStrategy().getRangeAddresses(tokenMetadata.cloneOnlyTokenMap());
        Multimap<InetAddressAndPort, FetchReplica> sourceRanges = HashMultimap.create();
        IFailureDetector failureDetector = FailureDetector.instance;

        logger.debug("Getting new source replicas for {}", leavingReplicas);

        // find alive sources for our new ranges
        for (LeavingReplica leaver : leavingReplicas)
        {
            //We need this to find the replicas from before leaving to supply the data
            Replica leavingReplica = leaver.leavingReplica;
            //We need this to know what to fetch and what the transient status is
            Replica ourReplica = leaver.ourReplica;
            //If we are going to be a full replica only consider full replicas
            Predicate<Replica> replicaFilter = ourReplica.isFull() ? Replica::isFull : Predicates.alwaysTrue();
            Predicate<Replica> notSelf = replica -> !replica.endpoint().equals(myAddress);
            EndpointsForRange possibleReplicas = rangeReplicas.get(leavingReplica.range());
            logger.info("Possible replicas for newReplica {} are {}", ourReplica, possibleReplicas);
            IEndpointSnitch snitch = DatabaseDescriptor.getEndpointSnitch();
            EndpointsForRange sortedPossibleReplicas = snitch.sortedByProximity(myAddress, possibleReplicas);
            logger.info("Sorted possible replicas starts as {}", sortedPossibleReplicas);
            Optional<Replica> myCurrentReplica = tryFind(possibleReplicas, replica -> replica.endpoint().equals(myAddress)).toJavaUtil();

            boolean transientToFull = myCurrentReplica.isPresent() && myCurrentReplica.get().isTransient() && ourReplica.isFull();
            assert !sortedPossibleReplicas.endpoints().contains(myAddress) || transientToFull : String.format("My address %s, sortedPossibleReplicas %s, myCurrentReplica %s, myNewReplica %s", myAddress, sortedPossibleReplicas, myCurrentReplica, ourReplica);

            //Originally this didn't log if it couldn't restore replication and that seems wrong
            boolean foundLiveReplica = false;
            for (Replica possibleReplica : sortedPossibleReplicas.filter(Predicates.and(replicaFilter, notSelf)))
            {
                if (failureDetector.isAlive(possibleReplica.endpoint()))
                {
                    foundLiveReplica = true;
                    sourceRanges.put(possibleReplica.endpoint(), new FetchReplica(ourReplica, possibleReplica));
                    break;
                }
                else
                {
                    logger.debug("Skipping down replica {}", possibleReplica);
                }
            }
            if (!foundLiveReplica)
            {
                logger.warn("Didn't find live replica to restore replication for " + ourReplica);
            }
        }
        return sourceRanges;
    }

    /**
     * Sends a notification to a node indicating we have finished replicating data.
     *
     * @param remote node to send notification to
     */
    private void sendReplicationNotification(InetAddressAndPort remote)
    {
        // notify the remote token
        Message msg = Message.out(REPLICATION_DONE_REQ, noPayload);
        IFailureDetector failureDetector = FailureDetector.instance;
        if (logger.isDebugEnabled())
            logger.debug("Notifying {} of replication completion\n", remote);
        while (failureDetector.isAlive(remote))
        {
            AsyncOneResponse ior = new AsyncOneResponse();
            MessagingService.instance().sendWithCallback(msg, remote, ior);

            if (!ior.awaitUninterruptibly(DatabaseDescriptor.getRpcTimeout(NANOSECONDS), NANOSECONDS))
                continue; // try again if we timeout

            if (!ior.isSuccess())
                throw new AssertionError(ior.cause());

            return;
        }
    }

    private static class LeavingReplica
    {
        //The node that is leaving
        private final Replica leavingReplica;

        //Our range and transient status
        private final Replica ourReplica;

        public LeavingReplica(Replica leavingReplica, Replica ourReplica)
        {
            Preconditions.checkNotNull(leavingReplica);
            Preconditions.checkNotNull(ourReplica);
            this.leavingReplica = leavingReplica;
            this.ourReplica = ourReplica;
        }

        public boolean equals(Object o)
        {
            if (this == o) return true;
            if (o == null || getClass() != o.getClass()) return false;

            LeavingReplica that = (LeavingReplica) o;

            if (!leavingReplica.equals(that.leavingReplica)) return false;
            return ourReplica.equals(that.ourReplica);
        }

        public int hashCode()
        {
            int result = leavingReplica.hashCode();
            result = 31 * result + ourReplica.hashCode();
            return result;
        }

        public String toString()
        {
            return "LeavingReplica{" +
                   "leavingReplica=" + leavingReplica +
                   ", ourReplica=" + ourReplica +
                   '}';
        }
    }

    /**
     * Called when an endpoint is removed from the ring. This function checks
     * whether this node becomes responsible for new ranges as a
     * consequence and streams data if needed.
     *
     * This is rather ineffective, but it does not matter so much
     * since this is called very seldom
     *
     * @param endpoint the node that left
     */
    private void restoreReplicaCount(InetAddressAndPort endpoint, final InetAddressAndPort notifyEndpoint)
    {
        Map<String, Multimap<InetAddressAndPort, FetchReplica>> replicasToFetch = new HashMap<>();

        InetAddressAndPort myAddress = FBUtilities.getBroadcastAddressAndPort();

        for (String keyspaceName : Schema.instance.getNonLocalStrategyKeyspaces())
        {
            logger.debug("Restoring replica count for keyspace {}", keyspaceName);
            EndpointsByReplica changedReplicas = getChangedReplicasForLeaving(keyspaceName, endpoint, tokenMetadata, Keyspace.open(keyspaceName).getReplicationStrategy());
            Set<LeavingReplica> myNewReplicas = new HashSet<>();
            for (Map.Entry<Replica, Replica> entry : changedReplicas.flattenEntries())
            {
                Replica replica = entry.getValue();
                if (replica.endpoint().equals(myAddress))
                {
                    //Maybe we don't technically need to fetch transient data from somewhere
                    //but it's probably not a lot and it probably makes things a hair more resilient to people
                    //not running repair when they should.
                    myNewReplicas.add(new LeavingReplica(entry.getKey(), entry.getValue()));
                }
            }
            logger.debug("Changed replicas for leaving {}, myNewReplicas {}", changedReplicas, myNewReplicas);
            replicasToFetch.put(keyspaceName, getNewSourceReplicas(keyspaceName, myNewReplicas));
        }

        StreamPlan stream = new StreamPlan(StreamOperation.RESTORE_REPLICA_COUNT);
        replicasToFetch.forEach((keyspaceName, sources) -> {
            logger.debug("Requesting keyspace {} sources", keyspaceName);
            sources.asMap().forEach((sourceAddress, fetchReplicas) -> {
                logger.debug("Source and our replicas are {}", fetchReplicas);
                //Remember whether this node is providing the full or transient replicas for this range. We are going
                //to pass streaming the local instance of Replica for the range which doesn't tell us anything about the source
                //By encoding it as two separate sets we retain this information about the source.
                RangesAtEndpoint full = fetchReplicas.stream()
                                                             .filter(f -> f.remote.isFull())
                                                             .map(f -> f.local)
                                                             .collect(RangesAtEndpoint.collector(myAddress));
                RangesAtEndpoint transientReplicas = fetchReplicas.stream()
                                                                  .filter(f -> f.remote.isTransient())
                                                                  .map(f -> f.local)
                                                                  .collect(RangesAtEndpoint.collector(myAddress));
                if (logger.isDebugEnabled())
                    logger.debug("Requesting from {} full replicas {} transient replicas {}", sourceAddress, StringUtils.join(full, ", "), StringUtils.join(transientReplicas, ", "));

                stream.requestRanges(sourceAddress, keyspaceName, full, transientReplicas);
            });
        });
        StreamResultFuture future = stream.execute();
        Futures.addCallback(future, new FutureCallback<StreamState>()
        {
            public void onSuccess(StreamState finalState)
            {
                sendReplicationNotification(notifyEndpoint);
            }

            public void onFailure(Throwable t)
            {
                logger.warn("Streaming to restore replica count failed", t);
                // We still want to send the notification
                sendReplicationNotification(notifyEndpoint);
            }
        }, MoreExecutors.directExecutor());
    }

    /**
     * This is used in three contexts, graceful decomission, and restoreReplicaCount/removeNode.
     * Graceful decomission should never lose data and it's going to be important that transient data
     * is streamed to at least one other node from this one for each range.
     *
     * For ranges this node replicates its removal should cause a new replica to be selected either as transient or full
     * for every range. So I believe the current code doesn't have to do anything special because it will engage in streaming
     * for every range it replicates to at least one other node and that should propagate the transient data that was here.
     * When I graphed this out on paper the result of removal looked correct and there are no issues such as
     * this node needing to create a full replica for a range it transiently replicates because what is created is just another
     * transient replica to replace this node.
     * @param keyspaceName
     * @param endpoint
     * @return
     */
    // needs to be modified to accept either a keyspace or ARS.
    static EndpointsByReplica getChangedReplicasForLeaving(String keyspaceName, InetAddressAndPort endpoint, TokenMetadata tokenMetadata, AbstractReplicationStrategy strat)
    {
        // First get all ranges the leaving endpoint is responsible for
        RangesAtEndpoint replicas = strat.getAddressReplicas(endpoint);

        if (logger.isDebugEnabled())
            logger.debug("Node {} replicas [{}]", endpoint, StringUtils.join(replicas, ", "));

        Map<Replica, EndpointsForRange> currentReplicaEndpoints = Maps.newHashMapWithExpectedSize(replicas.size());

        // Find (for each range) all nodes that store replicas for these ranges as well
        TokenMetadata metadata = tokenMetadata.cloneOnlyTokenMap(); // don't do this in the loop! #7758
        for (Replica replica : replicas)
            currentReplicaEndpoints.put(replica, strat.calculateNaturalReplicas(replica.range().right, metadata));

        TokenMetadata temp = tokenMetadata.cloneAfterAllLeft();

        // endpoint might or might not be 'leaving'. If it was not leaving (that is, removenode
        // command was used), it is still present in temp and must be removed.
        if (temp.isMember(endpoint))
            temp.removeEndpoint(endpoint);

        EndpointsByReplica.Builder changedRanges = new EndpointsByReplica.Builder();

        // Go through the ranges and for each range check who will be
        // storing replicas for these ranges when the leaving endpoint
        // is gone. Whoever is present in newReplicaEndpoints list, but
        // not in the currentReplicaEndpoints list, will be needing the
        // range.
        for (Replica replica : replicas)
        {
            EndpointsForRange newReplicaEndpoints = strat.calculateNaturalReplicas(replica.range().right, temp);
            newReplicaEndpoints = newReplicaEndpoints.filter(newReplica -> {
                Optional<Replica> currentReplicaOptional =
                    tryFind(currentReplicaEndpoints.get(replica),
                            currentReplica -> newReplica.endpoint().equals(currentReplica.endpoint())
                    ).toJavaUtil();
                //If it is newly replicating then yes we must do something to get the data there
                if (!currentReplicaOptional.isPresent())
                    return true;

                Replica currentReplica = currentReplicaOptional.get();
                //This transition requires streaming to occur
                //Full -> transient is handled by nodetool cleanup
                //transient -> transient and full -> full don't require any action
                if (currentReplica.isTransient() && newReplica.isFull())
                    return true;
                return false;
            });

            if (logger.isDebugEnabled())
                if (newReplicaEndpoints.isEmpty())
                    logger.debug("Replica {} already in all replicas", replica);
                else
                    logger.debug("Replica {} will be responsibility of {}", replica, StringUtils.join(newReplicaEndpoints, ", "));
            changedRanges.putAll(replica, newReplicaEndpoints, Conflict.NONE);
        }

        return changedRanges.build();
    }


    public void onJoin(InetAddressAndPort endpoint, EndpointState epState)
    {
        // Explicitly process STATUS or STATUS_WITH_PORT before the other
        // application states to maintain pre-4.0 semantics with the order
        // they are processed.  Otherwise the endpoint will not be added
        // to TokenMetadata so non-STATUS* appstates will be ignored.
        ApplicationState statusState = ApplicationState.STATUS_WITH_PORT;
        VersionedValue statusValue;
        statusValue = epState.getApplicationState(statusState);
        if (statusValue == null)
        {
            statusState = ApplicationState.STATUS;
            statusValue = epState.getApplicationState(statusState);
        }
        if (statusValue != null)
            onChange(endpoint, statusState, statusValue);

        for (Map.Entry<ApplicationState, VersionedValue> entry : epState.states())
        {
            if (entry.getKey() == ApplicationState.STATUS_WITH_PORT || entry.getKey() == ApplicationState.STATUS)
                continue;
            onChange(endpoint, entry.getKey(), entry.getValue());
        }
    }

    public void onAlive(InetAddressAndPort endpoint, EndpointState state)
    {
        if (tokenMetadata.isMember(endpoint))
            notifyUp(endpoint);
    }

    public void onRemove(InetAddressAndPort endpoint)
    {
        tokenMetadata.removeEndpoint(endpoint);
        PendingRangeCalculatorService.instance.update();
    }

    public void onDead(InetAddressAndPort endpoint, EndpointState state)
    {
        // interrupt any outbound connection; if the node is failing and we cannot reconnect,
        // this will rapidly lower the number of bytes we are willing to queue to the node
        MessagingService.instance().interruptOutbound(endpoint);
        notifyDown(endpoint);
    }

    public void onRestart(InetAddressAndPort endpoint, EndpointState state)
    {
        // If we have restarted before the node was even marked down, we need to reset the connection pool
        if (state.isAlive())
            onDead(endpoint, state);

        // Then, the node may have been upgraded and changed its messaging protocol version. If so, we
        // want to update that before we mark the node live again to avoid problems like CASSANDRA-11128.
        VersionedValue netVersion = state.getApplicationState(ApplicationState.NET_VERSION);
        if (netVersion != null)
            updateNetVersion(endpoint, netVersion);
    }


    public String getLoadString()
    {
        return FileUtils.stringifyFileSize(StorageMetrics.load.getCount());
    }

    public Map<String, String> getLoadMapWithPort()
    {
        return getLoadMap(true);
    }

    public Map<String, String> getLoadMap()
    {
        return getLoadMap(false);
    }

    private Map<String, String> getLoadMap(boolean withPort)
    {
        Map<String, String> map = new HashMap<>();
        for (Map.Entry<InetAddressAndPort,Double> entry : LoadBroadcaster.instance.getLoadInfo().entrySet())
        {
            map.put(entry.getKey().getHostAddress(withPort), FileUtils.stringifyFileSize(entry.getValue()));
        }
        // gossiper doesn't see its own updates, so we need to special-case the local node
        map.put(FBUtilities.getBroadcastAddressAndPort().getHostAddress(withPort), getLoadString());
        return map;
    }

    // TODO
    public final void deliverHints(String host)
    {
        throw new UnsupportedOperationException();
    }

    public Collection<Token> getLocalTokens()
    {
        Collection<Token> tokens = SystemKeyspace.getSavedTokens();
        assert tokens != null && !tokens.isEmpty(); // should not be called before initServer sets this
        return tokens;
    }

    @Nullable
    public InetAddressAndPort getEndpointForHostId(UUID hostId)
    {
        return tokenMetadata.getEndpointForHostId(hostId);
    }

    @Nullable
    public UUID getHostIdForEndpoint(InetAddressAndPort address)
    {
        return tokenMetadata.getHostId(address);
    }

    /* These methods belong to the MBean interface */

    public List<String> getTokens()
    {
        return getTokens(FBUtilities.getBroadcastAddressAndPort());
    }

    public List<String> getTokens(String endpoint) throws UnknownHostException
    {
        return getTokens(InetAddressAndPort.getByName(endpoint));
    }

    private List<String> getTokens(InetAddressAndPort endpoint)
    {
        List<String> strTokens = new ArrayList<>();
        for (Token tok : getTokenMetadata().getTokens(endpoint))
            strTokens.add(tok.toString());
        return strTokens;
    }

    public String getReleaseVersion()
    {
        return FBUtilities.getReleaseVersionString();
    }

    public String getSchemaVersion()
    {
        return Schema.instance.getVersion().toString();
    }

    public String getKeyspaceReplicationInfo(String keyspaceName)
    {
        Keyspace keyspaceInstance = Schema.instance.getKeyspaceInstance(keyspaceName);
        if (keyspaceInstance == null)
            throw new IllegalArgumentException(); // ideally should never happen
        ReplicationParams replicationParams = keyspaceInstance.getMetadata().params.replication;
        String replicationInfo = replicationParams.klass.getSimpleName() + " " + replicationParams.options.toString();
        return replicationInfo;
    }

    @Deprecated
    public List<String> getLeavingNodes()
    {
        return stringify(tokenMetadata.getLeavingEndpoints(), false);
    }

    public List<String> getLeavingNodesWithPort()
    {
        return stringify(tokenMetadata.getLeavingEndpoints(), true);
    }

    @Deprecated
    public List<String> getMovingNodes()
    {
        List<String> endpoints = new ArrayList<>();

        for (Pair<Token, InetAddressAndPort> node : tokenMetadata.getMovingEndpoints())
        {
            endpoints.add(node.right.address.getHostAddress());
        }

        return endpoints;
    }

    public List<String> getMovingNodesWithPort()
    {
        List<String> endpoints = new ArrayList<>();

        for (Pair<Token, InetAddressAndPort> node : tokenMetadata.getMovingEndpoints())
        {
            endpoints.add(node.right.getHostAddressAndPort());
        }

        return endpoints;
    }

    @Deprecated
    public List<String> getJoiningNodes()
    {
        return stringify(tokenMetadata.getBootstrapTokens().valueSet(), false);
    }

    public List<String> getJoiningNodesWithPort()
    {
        return stringify(tokenMetadata.getBootstrapTokens().valueSet(), true);
    }

    @Deprecated
    public List<String> getLiveNodes()
    {
        return stringify(Gossiper.instance.getLiveMembers(), false);
    }

    public List<String> getLiveNodesWithPort()
    {
        return stringify(Gossiper.instance.getLiveMembers(), true);
    }

    public Set<InetAddressAndPort> getLiveRingMembers()
    {
        return getLiveRingMembers(false);
    }

    public Set<InetAddressAndPort> getLiveRingMembers(boolean excludeDeadStates)
    {
        Set<InetAddressAndPort> ret = new HashSet<>();
        for (InetAddressAndPort ep : Gossiper.instance.getLiveMembers())
        {
            if (excludeDeadStates)
            {
                EndpointState epState = Gossiper.instance.getEndpointStateForEndpoint(ep);
                if (epState == null || Gossiper.instance.isDeadState(epState))
                    continue;
            }

            if (tokenMetadata.isMember(ep))
                ret.add(ep);
        }
        return ret;
    }


    @Deprecated
    public List<String> getUnreachableNodes()
    {
        return stringify(Gossiper.instance.getUnreachableMembers(), false);
    }

    public List<String> getUnreachableNodesWithPort()
    {
        return stringify(Gossiper.instance.getUnreachableMembers(), true);
    }

    @Override
    public String[] getAllDataFileLocations()
    {
        return getCanonicalPaths(DatabaseDescriptor.getAllDataFileLocations());
    }

    private String[] getCanonicalPaths(String[] paths)
    {
        String[] locations = new String[paths.length];
        for (int i = 0; i < paths.length; i++)
            locations[i] = FileUtils.getCanonicalPath(paths[i]);
        return locations;
    }

    @Override
    public String[] getLocalSystemKeyspacesDataFileLocations()
    {
        return getCanonicalPaths(DatabaseDescriptor.getLocalSystemKeyspacesDataFileLocations());
    }

    @Override
    public String[] getNonLocalSystemKeyspacesDataFileLocations()
    {
        return getCanonicalPaths(DatabaseDescriptor.getNonLocalSystemKeyspacesDataFileLocations());
    }

    public String getCommitLogLocation()
    {
        return FileUtils.getCanonicalPath(DatabaseDescriptor.getCommitLogLocation());
    }

    public String getSavedCachesLocation()
    {
        return FileUtils.getCanonicalPath(DatabaseDescriptor.getSavedCachesLocation());
    }

    private List<String> stringify(Iterable<InetAddressAndPort> endpoints, boolean withPort)
    {
        List<String> stringEndpoints = new ArrayList<>();
        for (InetAddressAndPort ep : endpoints)
        {
            stringEndpoints.add(ep.getHostAddress(withPort));
        }
        return stringEndpoints;
    }

    public int getCurrentGenerationNumber()
    {
        return Gossiper.instance.getCurrentGenerationNumber(FBUtilities.getBroadcastAddressAndPort());
    }

    public int forceKeyspaceCleanup(String keyspaceName, String... tables) throws IOException, ExecutionException, InterruptedException
    {
        return forceKeyspaceCleanup(0, keyspaceName, tables);
    }

    public int forceKeyspaceCleanup(int jobs, String keyspaceName, String... tables) throws IOException, ExecutionException, InterruptedException
    {
        if (SchemaConstants.isLocalSystemKeyspace(keyspaceName))
            throw new RuntimeException("Cleanup of the system keyspace is neither necessary nor wise");

        CompactionManager.AllSSTableOpStatus status = CompactionManager.AllSSTableOpStatus.SUCCESSFUL;
        for (ColumnFamilyStore cfStore : getValidColumnFamilies(false, false, keyspaceName, tables))
        {
            CompactionManager.AllSSTableOpStatus oneStatus = cfStore.forceCleanup(jobs);
            if (oneStatus != CompactionManager.AllSSTableOpStatus.SUCCESSFUL)
                status = oneStatus;
        }
        return status.statusCode;
    }

    public int scrub(boolean disableSnapshot, boolean skipCorrupted, String keyspaceName, String... tables) throws IOException, ExecutionException, InterruptedException
    {
        return scrub(disableSnapshot, skipCorrupted, true, 0, keyspaceName, tables);
    }

    public int scrub(boolean disableSnapshot, boolean skipCorrupted, boolean checkData, String keyspaceName, String... tables) throws IOException, ExecutionException, InterruptedException
    {
        return scrub(disableSnapshot, skipCorrupted, checkData, 0, keyspaceName, tables);
    }

    public int scrub(boolean disableSnapshot, boolean skipCorrupted, boolean checkData, int jobs, String keyspaceName, String... tables) throws IOException, ExecutionException, InterruptedException
    {
        return scrub(disableSnapshot, skipCorrupted, checkData, false, jobs, keyspaceName, tables);
    }

    public int scrub(boolean disableSnapshot, boolean skipCorrupted, boolean checkData, boolean reinsertOverflowedTTL, int jobs, String keyspaceName, String... tables) throws IOException, ExecutionException, InterruptedException
    {
        CompactionManager.AllSSTableOpStatus status = CompactionManager.AllSSTableOpStatus.SUCCESSFUL;
        for (ColumnFamilyStore cfStore : getValidColumnFamilies(true, false, keyspaceName, tables))
        {
            CompactionManager.AllSSTableOpStatus oneStatus = cfStore.scrub(disableSnapshot, skipCorrupted, reinsertOverflowedTTL, checkData, jobs);
            if (oneStatus != CompactionManager.AllSSTableOpStatus.SUCCESSFUL)
                status = oneStatus;
        }
        return status.statusCode;
    }

    @Deprecated
    public int verify(boolean extendedVerify, String keyspaceName, String... tableNames) throws IOException, ExecutionException, InterruptedException
    {
        return verify(extendedVerify, false, false, false, false, false, keyspaceName, tableNames);
    }

    public int verify(boolean extendedVerify, boolean checkVersion, boolean diskFailurePolicy, boolean mutateRepairStatus, boolean checkOwnsTokens, boolean quick, String keyspaceName, String... tableNames) throws IOException, ExecutionException, InterruptedException
    {
        CompactionManager.AllSSTableOpStatus status = CompactionManager.AllSSTableOpStatus.SUCCESSFUL;
        Verifier.Options options = Verifier.options().invokeDiskFailurePolicy(diskFailurePolicy)
                                                     .extendedVerification(extendedVerify)
                                                     .checkVersion(checkVersion)
                                                     .mutateRepairStatus(mutateRepairStatus)
                                                     .checkOwnsTokens(checkOwnsTokens)
                                                     .quick(quick).build();
        logger.info("Verifying {}.{} with options = {}", keyspaceName, Arrays.toString(tableNames), options);
        for (ColumnFamilyStore cfStore : getValidColumnFamilies(false, false, keyspaceName, tableNames))
        {
            CompactionManager.AllSSTableOpStatus oneStatus = cfStore.verify(options);
            if (oneStatus != CompactionManager.AllSSTableOpStatus.SUCCESSFUL)
                status = oneStatus;
        }
        return status.statusCode;
    }

    public int upgradeSSTables(String keyspaceName, boolean excludeCurrentVersion, String... tableNames) throws IOException, ExecutionException, InterruptedException
    {
        return upgradeSSTables(keyspaceName, excludeCurrentVersion, 0, tableNames);
    }

    public int upgradeSSTables(String keyspaceName,
                               final boolean skipIfCurrentVersion,
                               final long skipIfNewerThanTimestamp,
                               int jobs,
                               String... tableNames) throws IOException, ExecutionException, InterruptedException
    {
        return rewriteSSTables(keyspaceName, skipIfCurrentVersion, skipIfNewerThanTimestamp, false, jobs, tableNames);
    }

    public int recompressSSTables(String keyspaceName,
                                  int jobs,
                                  String... tableNames) throws IOException, ExecutionException, InterruptedException
    {
        return rewriteSSTables(keyspaceName, false, Long.MAX_VALUE, true, jobs, tableNames);
    }


    public int rewriteSSTables(String keyspaceName,
                               final boolean skipIfCurrentVersion,
                               final long skipIfNewerThanTimestamp,
                               final boolean skipIfCompressionMatches,
                               int jobs,
                               String... tableNames) throws IOException, ExecutionException, InterruptedException
    {
        CompactionManager.AllSSTableOpStatus status = CompactionManager.AllSSTableOpStatus.SUCCESSFUL;
        for (ColumnFamilyStore cfStore : getValidColumnFamilies(true, true, keyspaceName, tableNames))
        {
            CompactionManager.AllSSTableOpStatus oneStatus = cfStore.sstablesRewrite(skipIfCurrentVersion, skipIfNewerThanTimestamp, skipIfCompressionMatches, jobs);
            if (oneStatus != CompactionManager.AllSSTableOpStatus.SUCCESSFUL)
                status = oneStatus;
        }
        return status.statusCode;
    }

    public void forceKeyspaceCompaction(boolean splitOutput, String keyspaceName, String... tableNames) throws IOException, ExecutionException, InterruptedException
    {
        for (ColumnFamilyStore cfStore : getValidColumnFamilies(true, false, keyspaceName, tableNames))
        {
            cfStore.forceMajorCompaction(splitOutput);
        }
    }

    public int relocateSSTables(String keyspaceName, String ... columnFamilies) throws IOException, ExecutionException, InterruptedException
    {
        return relocateSSTables(0, keyspaceName, columnFamilies);
    }

    public int relocateSSTables(int jobs, String keyspaceName, String ... columnFamilies) throws IOException, ExecutionException, InterruptedException
    {
        CompactionManager.AllSSTableOpStatus status = CompactionManager.AllSSTableOpStatus.SUCCESSFUL;
        for (ColumnFamilyStore cfs : getValidColumnFamilies(false, false, keyspaceName, columnFamilies))
        {
            CompactionManager.AllSSTableOpStatus oneStatus = cfs.relocateSSTables(jobs);
            if (oneStatus != CompactionManager.AllSSTableOpStatus.SUCCESSFUL)
                status = oneStatus;
        }
        return status.statusCode;
    }

    public int garbageCollect(String tombstoneOptionString, int jobs, String keyspaceName, String ... columnFamilies) throws IOException, ExecutionException, InterruptedException
    {
        TombstoneOption tombstoneOption = TombstoneOption.valueOf(tombstoneOptionString);
        CompactionManager.AllSSTableOpStatus status = CompactionManager.AllSSTableOpStatus.SUCCESSFUL;
        for (ColumnFamilyStore cfs : getValidColumnFamilies(false, false, keyspaceName, columnFamilies))
        {
            CompactionManager.AllSSTableOpStatus oneStatus = cfs.garbageCollect(tombstoneOption, jobs);
            if (oneStatus != CompactionManager.AllSSTableOpStatus.SUCCESSFUL)
                status = oneStatus;
        }
        return status.statusCode;
    }

    /**
     * Takes the snapshot of a multiple column family from different keyspaces. A snapshot name must be specified.
     *
     * @param tag
     *            the tag given to the snapshot; may not be null or empty
     * @param options
     *            Map of options (skipFlush is the only supported option for now)
     * @param entities
     *            list of keyspaces / tables in the form of empty | ks1 ks2 ... | ks1.cf1,ks2.cf2,...
     */
    @Override
    public void takeSnapshot(String tag, Map<String, String> options, String... entities) throws IOException
    {
        Duration ttl = options.containsKey("ttl") ? new Duration(options.get("ttl")) : null;
        if (ttl != null)
        {
            int minAllowedTtlSecs = CassandraRelevantProperties.SNAPSHOT_MIN_ALLOWED_TTL_SECONDS.getInt();
            if (ttl.toSeconds() < minAllowedTtlSecs)
                throw new IllegalArgumentException(String.format("ttl for snapshot must be at least %d seconds", minAllowedTtlSecs));
        }

        boolean skipFlush = Boolean.parseBoolean(options.getOrDefault("skipFlush", "false"));
        if (entities != null && entities.length > 0 && entities[0].contains("."))
        {
            takeMultipleTableSnapshot(tag, skipFlush, ttl, entities);
        }
        else
        {
            takeSnapshot(tag, skipFlush, ttl, entities);
        }
    }

    /**
     * Takes the snapshot of a specific table. A snapshot name must be
     * specified.
     *
     * @param keyspaceName
     *            the keyspace which holds the specified table
     * @param tableName
     *            the table to snapshot
     * @param tag
     *            the tag given to the snapshot; may not be null or empty
     */
    public void takeTableSnapshot(String keyspaceName, String tableName, String tag)
            throws IOException
    {
        takeMultipleTableSnapshot(tag, false, null, keyspaceName + "." + tableName);
    }

    public void forceKeyspaceCompactionForTokenRange(String keyspaceName, String startToken, String endToken, String... tableNames) throws IOException, ExecutionException, InterruptedException
    {
        Collection<Range<Token>> tokenRanges = createRepairRangeFrom(startToken, endToken);

        for (ColumnFamilyStore cfStore : getValidColumnFamilies(true, false, keyspaceName, tableNames))
        {
            cfStore.forceCompactionForTokenRange(tokenRanges);
        }
    }

    /**
     * Takes the snapshot for the given keyspaces. A snapshot name must be specified.
     *
     * @param tag the tag given to the snapshot; may not be null or empty
     * @param keyspaceNames the names of the keyspaces to snapshot; empty means "all."
     */
    public void takeSnapshot(String tag, String... keyspaceNames) throws IOException
    {
        takeSnapshot(tag, false, null, keyspaceNames);
    }

    /**
     * Takes the snapshot of a multiple column family from different keyspaces. A snapshot name must be specified.
     *
     * @param tag
     *            the tag given to the snapshot; may not be null or empty
     * @param tableList
     *            list of tables from different keyspace in the form of ks1.cf1 ks2.cf2
     */
    public void takeMultipleTableSnapshot(String tag, String... tableList)
            throws IOException
    {
        takeMultipleTableSnapshot(tag, false, null, tableList);
    }

    /**
     * Takes the snapshot for the given keyspaces. A snapshot name must be specified.
     *
     * @param tag the tag given to the snapshot; may not be null or empty
     * @param skipFlush Skip blocking flush of memtable
     * @param keyspaceNames the names of the keyspaces to snapshot; empty means "all."
     */
    private void takeSnapshot(String tag, boolean skipFlush, Duration ttl, String... keyspaceNames) throws IOException
    {
        if (operationMode == Mode.JOINING)
            throw new IOException("Cannot snapshot until bootstrap completes");
        if (tag == null || tag.equals(""))
            throw new IOException("You must supply a snapshot name.");

        Iterable<Keyspace> keyspaces;
        if (keyspaceNames.length == 0)
        {
            keyspaces = Keyspace.all();
        }
        else
        {
            ArrayList<Keyspace> t = new ArrayList<>(keyspaceNames.length);
            for (String keyspaceName : keyspaceNames)
                t.add(getValidKeyspace(keyspaceName));
            keyspaces = t;
        }

        // Do a check to see if this snapshot exists before we actually snapshot
        for (Keyspace keyspace : keyspaces)
            if (keyspace.snapshotExists(tag))
                throw new IOException("Snapshot " + tag + " already exists.");


        RateLimiter snapshotRateLimiter = DatabaseDescriptor.getSnapshotRateLimiter();

        for (Keyspace keyspace : keyspaces)
        {
            keyspace.snapshot(tag, null, skipFlush, ttl, snapshotRateLimiter);
        }
    }

    /**
     * Takes the snapshot of a multiple column family from different keyspaces. A snapshot name must be specified.
     *
     *
     * @param tag
     *            the tag given to the snapshot; may not be null or empty
     * @param skipFlush
     *            Skip blocking flush of memtable
     * @param tableList
     *            list of tables from different keyspace in the form of ks1.cf1 ks2.cf2
     */
    private void takeMultipleTableSnapshot(String tag, boolean skipFlush, Duration ttl, String... tableList)
            throws IOException
    {
        Map<Keyspace, List<String>> keyspaceColumnfamily = new HashMap<Keyspace, List<String>>();
        for (String table : tableList)
        {
            String splittedString[] = StringUtils.split(table, '.');
            if (splittedString.length == 2)
            {
                String keyspaceName = splittedString[0];
                String tableName = splittedString[1];

                if (keyspaceName == null)
                    throw new IOException("You must supply a keyspace name");
                if (operationMode.equals(Mode.JOINING))
                    throw new IOException("Cannot snapshot until bootstrap completes");

                if (tableName == null)
                    throw new IOException("You must supply a table name");
                if (tag == null || tag.equals(""))
                    throw new IOException("You must supply a snapshot name.");

                Keyspace keyspace = getValidKeyspace(keyspaceName);
                ColumnFamilyStore columnFamilyStore = keyspace.getColumnFamilyStore(tableName);
                // As there can be multiple column family from same keyspace check if snapshot exist for that specific
                // columnfamily and not for whole keyspace

                if (columnFamilyStore.snapshotExists(tag))
                    throw new IOException("Snapshot " + tag + " already exists.");
                if (!keyspaceColumnfamily.containsKey(keyspace))
                {
                    keyspaceColumnfamily.put(keyspace, new ArrayList<String>());
                }

                // Add Keyspace columnfamily to map in order to support atomicity for snapshot process.
                // So no snapshot should happen if any one of the above conditions fail for any keyspace or columnfamily
                keyspaceColumnfamily.get(keyspace).add(tableName);

            }
            else
            {
                throw new IllegalArgumentException(
                        "Cannot take a snapshot on secondary index or invalid column family name. You must supply a column family name in the form of keyspace.columnfamily");
            }
        }

        RateLimiter snapshotRateLimiter = DatabaseDescriptor.getSnapshotRateLimiter();

        for (Entry<Keyspace, List<String>> entry : keyspaceColumnfamily.entrySet())
        {
            for (String table : entry.getValue())
                entry.getKey().snapshot(tag, table, skipFlush, ttl, snapshotRateLimiter);
        }

    }

    private void verifyKeyspaceIsValid(String keyspaceName)
    {
        if (null != VirtualKeyspaceRegistry.instance.getKeyspaceNullable(keyspaceName))
            throw new IllegalArgumentException("Cannot perform any operations against virtual keyspace " + keyspaceName);

        if (!Schema.instance.getKeyspaces().contains(keyspaceName))
            throw new IllegalArgumentException("Keyspace " + keyspaceName + " does not exist");
    }

    private Keyspace getValidKeyspace(String keyspaceName)
    {
        verifyKeyspaceIsValid(keyspaceName);
        return Keyspace.open(keyspaceName);
    }

    /**
     * Remove the snapshot with the given name from the given keyspaces.
     * If no tag is specified we will remove all snapshots.
     */
    public void clearSnapshot(String tag, String... keyspaceNames) throws IOException
    {
        if(tag == null)
            tag = "";

        Set<String> keyspaces = new HashSet<>();
        for (String dataDir : DatabaseDescriptor.getAllDataFileLocations())
        {
            for(String keyspaceDir : new File(dataDir).list())
            {
                // Only add a ks if it has been specified as a param, assuming params were actually provided.
                if (keyspaceNames.length > 0 && !Arrays.asList(keyspaceNames).contains(keyspaceDir))
                    continue;
                keyspaces.add(keyspaceDir);
            }
        }

        for (String keyspace : keyspaces)
            Keyspace.clearSnapshot(tag, keyspace);

        if (logger.isDebugEnabled())
            logger.debug("Cleared out snapshot directories");
    }

    public Map<String, TabularData> getSnapshotDetails(Map<String, String> options)
    {
        Map<String, TabularData> snapshotMap = new HashMap<>();
        for (Keyspace keyspace : Keyspace.all())
        {
            for (ColumnFamilyStore cfStore : keyspace.getColumnFamilyStores())
            {
                for (Map.Entry<String, TableSnapshot> snapshotDetail : TableSnapshot.filter(cfStore.listSnapshots(), options).entrySet())
                {
                    TabularDataSupport data = (TabularDataSupport) snapshotMap.get(snapshotDetail.getKey());
                    if (data == null)
                    {
                        data = new TabularDataSupport(SnapshotDetailsTabularData.TABULAR_TYPE);
                        snapshotMap.put(snapshotDetail.getKey(), data);
                    }

                    SnapshotDetailsTabularData.from(snapshotDetail.getValue(), data);
                }
            }
        }
        return snapshotMap;
    }

    @Deprecated
    public Map<String, TabularData> getSnapshotDetails()
    {
        return getSnapshotDetails(ImmutableMap.of());
    }

    public long trueSnapshotsSize()
    {
        long total = 0;
        for (Keyspace keyspace : Keyspace.all())
        {
            if (SchemaConstants.isLocalSystemKeyspace(keyspace.getName()))
                continue;

            for (ColumnFamilyStore cfStore : keyspace.getColumnFamilyStores())
            {
                total += cfStore.trueSnapshotsSize();
            }
        }

        return total;
    }

    public void setSnapshotLinksPerSecond(long throttle)
    {
        logger.info("Setting snapshot throttle to {}", throttle);
        DatabaseDescriptor.setSnapshotLinksPerSecond(throttle);
    }

    public long getSnapshotLinksPerSecond()
    {
        return DatabaseDescriptor.getSnapshotLinksPerSecond();
    }

    public void refreshSizeEstimates() throws ExecutionException
    {
        cleanupSizeEstimates();
        FBUtilities.waitOnFuture(ScheduledExecutors.optionalTasks.submit(SizeEstimatesRecorder.instance));
    }

    public void cleanupSizeEstimates()
    {
        SystemKeyspace.clearAllEstimates();
    }

    /**
     * @param allowIndexes Allow index CF names to be passed in
     * @param autoAddIndexes Automatically add secondary indexes if a CF has them
     * @param keyspaceName keyspace
     * @param cfNames CFs
     * @throws java.lang.IllegalArgumentException when given CF name does not exist
     */
    public Iterable<ColumnFamilyStore> getValidColumnFamilies(boolean allowIndexes, boolean autoAddIndexes, String keyspaceName, String... cfNames) throws IOException
    {
        Keyspace keyspace = getValidKeyspace(keyspaceName);
        return keyspace.getValidColumnFamilies(allowIndexes, autoAddIndexes, cfNames);
    }

    /**
     * Flush all memtables for a keyspace and column families.
     * @param keyspaceName
     * @param tableNames
     * @throws IOException
     */
    public void forceKeyspaceFlush(String keyspaceName, String... tableNames) throws IOException
    {
        for (ColumnFamilyStore cfStore : getValidColumnFamilies(true, false, keyspaceName, tableNames))
        {
            logger.debug("Forcing flush on keyspace {}, CF {}", keyspaceName, cfStore.name);
            cfStore.forceBlockingFlush();
        }
    }

    public int repairAsync(String keyspace, Map<String, String> repairSpec)
    {
        return repair(keyspace, repairSpec, Collections.emptyList()).left;
    }

    public Pair<Integer, Future<?>> repair(String keyspace, Map<String, String> repairSpec, List<ProgressListener> listeners)
    {
        RepairOption option = RepairOption.parse(repairSpec, tokenMetadata.partitioner);
        // if ranges are not specified
        if (option.getRanges().isEmpty())
        {
            if (option.isPrimaryRange())
            {
                // when repairing only primary range, neither dataCenters nor hosts can be set
                if (option.getDataCenters().isEmpty() && option.getHosts().isEmpty())
                    option.getRanges().addAll(getPrimaryRanges(keyspace));
                    // except dataCenters only contain local DC (i.e. -local)
                else if (option.isInLocalDCOnly())
                    option.getRanges().addAll(getPrimaryRangesWithinDC(keyspace));
                else
                    throw new IllegalArgumentException("You need to run primary range repair on all nodes in the cluster.");
            }
            else
            {
                Iterables.addAll(option.getRanges(), getLocalReplicas(keyspace).onlyFull().ranges());
            }
        }
        if (option.getRanges().isEmpty() || Keyspace.open(keyspace).getReplicationStrategy().getReplicationFactor().allReplicas < 2)
            return Pair.create(0, Futures.immediateFuture(null));

        int cmd = nextRepairCommand.incrementAndGet();
        return Pair.create(cmd, ActiveRepairService.repairCommandExecutor().submit(createRepairTask(cmd, keyspace, option, listeners)));
    }

    /**
     * Create collection of ranges that match ring layout from given tokens.
     *
     * @param beginToken beginning token of the range
     * @param endToken end token of the range
     * @return collection of ranges that match ring layout in TokenMetadata
     */
    @VisibleForTesting
    Collection<Range<Token>> createRepairRangeFrom(String beginToken, String endToken)
    {
        Token parsedBeginToken = getTokenFactory().fromString(beginToken);
        Token parsedEndToken = getTokenFactory().fromString(endToken);

        // Break up given range to match ring layout in TokenMetadata
        ArrayList<Range<Token>> repairingRange = new ArrayList<>();

        ArrayList<Token> tokens = new ArrayList<>(tokenMetadata.sortedTokens());
        if (!tokens.contains(parsedBeginToken))
        {
            tokens.add(parsedBeginToken);
        }
        if (!tokens.contains(parsedEndToken))
        {
            tokens.add(parsedEndToken);
        }
        // tokens now contain all tokens including our endpoints
        Collections.sort(tokens);

        int start = tokens.indexOf(parsedBeginToken), end = tokens.indexOf(parsedEndToken);
        for (int i = start; i != end; i = (i+1) % tokens.size())
        {
            Range<Token> range = new Range<>(tokens.get(i), tokens.get((i+1) % tokens.size()));
            repairingRange.add(range);
        }

        return repairingRange;
    }

    public TokenFactory getTokenFactory()
    {
        return tokenMetadata.partitioner.getTokenFactory();
    }

    private FutureTask<Object> createRepairTask(final int cmd, final String keyspace, final RepairOption options, List<ProgressListener> listeners)
    {
        if(DatabaseDescriptor.disableIncrementalRepair() && options.isIncremental())
        {
            throw new IllegalArgumentException("Incremental repair is disabled by configuration");
        }

        if (!options.getDataCenters().isEmpty() && !options.getDataCenters().contains(DatabaseDescriptor.getLocalDataCenter()))
        {
            throw new IllegalArgumentException("the local data center must be part of the repair");
        }

        RepairRunnable task = new RepairRunnable(this, cmd, options, keyspace);
        task.addProgressListener(progressSupport);
        for (ProgressListener listener : listeners)
            task.addProgressListener(listener);

        if (options.isTraced())
        {
            Runnable r = () ->
            {
                try
                {
                    task.run();
                }
                finally
                {
                    ExecutorLocals.set(null);
                }
            };
            return new FutureTask<>(r, null);
        }
        return new FutureTask<>(task, null);
    }

    public void forceTerminateAllRepairSessions()
    {
        ActiveRepairService.instance.terminateSessions();
    }

    @Nullable
    public List<String> getParentRepairStatus(int cmd)
    {
        Pair<ActiveRepairService.ParentRepairStatus, List<String>> pair = ActiveRepairService.instance.getRepairStatus(cmd);
        return pair == null ? null :
               ImmutableList.<String>builder().add(pair.left.name()).addAll(pair.right).build();
    }

    public void setRepairSessionMaxTreeDepth(int depth)
    {
        DatabaseDescriptor.setRepairSessionMaxTreeDepth(depth);
    }

    public int getRepairSessionMaxTreeDepth()
    {
        return DatabaseDescriptor.getRepairSessionMaxTreeDepth();
    }

    /* End of MBean interface methods */

    /**
     * Get the "primary ranges" for the specified keyspace and endpoint.
     * "Primary ranges" are the ranges that the node is responsible for storing replica primarily.
     * The node that stores replica primarily is defined as the first node returned
     * by {@link AbstractReplicationStrategy#calculateNaturalReplicas}.
     *
     * @param keyspace Keyspace name to check primary ranges
     * @param ep endpoint we are interested in.
     * @return primary ranges for the specified endpoint.
     */
    public Collection<Range<Token>> getPrimaryRangesForEndpoint(String keyspace, InetAddressAndPort ep)
    {
        AbstractReplicationStrategy strategy = Keyspace.open(keyspace).getReplicationStrategy();
        Collection<Range<Token>> primaryRanges = new HashSet<>();
        TokenMetadata metadata = tokenMetadata.cloneOnlyTokenMap();
        for (Token token : metadata.sortedTokens())
        {
            EndpointsForRange replicas = strategy.calculateNaturalReplicas(token, metadata);
            if (replicas.size() > 0 && replicas.get(0).endpoint().equals(ep))
            {
                Preconditions.checkState(replicas.get(0).isFull());
                primaryRanges.add(new Range<>(metadata.getPredecessor(token), token));
            }
        }
        return primaryRanges;
    }

    /**
     * Get the "primary ranges" within local DC for the specified keyspace and endpoint.
     *
     * @see #getPrimaryRangesForEndpoint(String, InetAddressAndPort)
     * @param keyspace Keyspace name to check primary ranges
     * @param referenceEndpoint endpoint we are interested in.
     * @return primary ranges within local DC for the specified endpoint.
     */
    public Collection<Range<Token>> getPrimaryRangeForEndpointWithinDC(String keyspace, InetAddressAndPort referenceEndpoint)
    {
        TokenMetadata metadata = tokenMetadata.cloneOnlyTokenMap();
        String localDC = DatabaseDescriptor.getEndpointSnitch().getDatacenter(referenceEndpoint);
        Collection<InetAddressAndPort> localDcNodes = metadata.getTopology().getDatacenterEndpoints().get(localDC);
        AbstractReplicationStrategy strategy = Keyspace.open(keyspace).getReplicationStrategy();

        Collection<Range<Token>> localDCPrimaryRanges = new HashSet<>();
        for (Token token : metadata.sortedTokens())
        {
            EndpointsForRange replicas = strategy.calculateNaturalReplicas(token, metadata);
            for (Replica replica : replicas)
            {
                if (localDcNodes.contains(replica.endpoint()))
                {
                    if (replica.endpoint().equals(referenceEndpoint))
                    {
                        localDCPrimaryRanges.add(new Range<>(metadata.getPredecessor(token), token));
                    }
                    break;
                }
            }
        }

        return localDCPrimaryRanges;
    }

    public Collection<Range<Token>> getLocalPrimaryRange()
    {
        return getLocalPrimaryRangeForEndpoint(FBUtilities.getBroadcastAddressAndPort());
    }

    public Collection<Range<Token>> getLocalPrimaryRangeForEndpoint(InetAddressAndPort referenceEndpoint)
    {
        IEndpointSnitch snitch = DatabaseDescriptor.getEndpointSnitch();
        TokenMetadata tokenMetadata = this.tokenMetadata.cloneOnlyTokenMap();
        String dc = snitch.getDatacenter(referenceEndpoint);
        Set<Token> tokens = new HashSet<>(tokenMetadata.getTokens(referenceEndpoint));

        // filter tokens to the single DC
        List<Token> filteredTokens = Lists.newArrayList();
        for (Token token : tokenMetadata.sortedTokens())
        {
            InetAddressAndPort endpoint = tokenMetadata.getEndpoint(token);
            if (dc.equals(snitch.getDatacenter(endpoint)))
                filteredTokens.add(token);
        }

        return getAllRanges(filteredTokens).stream()
                                           .filter(t -> tokens.contains(t.right))
                                           .collect(Collectors.toList());
    }

    /**
     * Get all ranges that span the ring given a set
     * of tokens. All ranges are in sorted order of
     * ranges.
     * @return ranges in sorted order
    */
    public List<Range<Token>> getAllRanges(List<Token> sortedTokens)
    {
        if (logger.isTraceEnabled())
            logger.trace("computing ranges for {}", StringUtils.join(sortedTokens, ", "));

        if (sortedTokens.isEmpty())
            return Collections.emptyList();
        int size = sortedTokens.size();
        List<Range<Token>> ranges = new ArrayList<>(size + 1);
        for (int i = 1; i < size; ++i)
        {
            Range<Token> range = new Range<>(sortedTokens.get(i - 1), sortedTokens.get(i));
            ranges.add(range);
        }
        Range<Token> range = new Range<>(sortedTokens.get(size - 1), sortedTokens.get(0));
        ranges.add(range);

        return ranges;
    }

    /**
     * This method returns the N endpoints that are responsible for storing the
     * specified key i.e for replication.
     *
     * @param keyspaceName keyspace name also known as keyspace
     * @param cf Column family name
     * @param key key for which we need to find the endpoint
     * @return the endpoint responsible for this key
     */
    @Deprecated
    public List<InetAddress> getNaturalEndpoints(String keyspaceName, String cf, String key)
    {
        EndpointsForToken replicas = getNaturalReplicasForToken(keyspaceName, cf, key);
        List<InetAddress> inetList = new ArrayList<>(replicas.size());
        replicas.forEach(r -> inetList.add(r.endpoint().address));
        return inetList;
    }

    public List<String> getNaturalEndpointsWithPort(String keyspaceName, String cf, String key)
    {
        return Replicas.stringify(getNaturalReplicasForToken(keyspaceName, cf, key), true);
    }

    @Deprecated
    public List<InetAddress> getNaturalEndpoints(String keyspaceName, ByteBuffer key)
    {
        EndpointsForToken replicas = getNaturalReplicasForToken(keyspaceName, key);
        List<InetAddress> inetList = new ArrayList<>(replicas.size());
        replicas.forEach(r -> inetList.add(r.endpoint().address));
        return inetList;
    }

    public List<String> getNaturalEndpointsWithPort(String keyspaceName, ByteBuffer key)
    {
        EndpointsForToken replicas = getNaturalReplicasForToken(keyspaceName, key);
        return Replicas.stringify(replicas, true);
    }

    public EndpointsForToken getNaturalReplicasForToken(String keyspaceName, String cf, String key)
    {
        KeyspaceMetadata ksMetaData = Schema.instance.getKeyspaceMetadata(keyspaceName);
        if (ksMetaData == null)
            throw new IllegalArgumentException("Unknown keyspace '" + keyspaceName + "'");

        TableMetadata metadata = ksMetaData.getTableOrViewNullable(cf);
        if (metadata == null)
            throw new IllegalArgumentException("Unknown table '" + cf + "' in keyspace '" + keyspaceName + "'");

        return getNaturalReplicasForToken(keyspaceName, metadata.partitionKeyType.fromString(key));
    }

    public EndpointsForToken getNaturalReplicasForToken(String keyspaceName, ByteBuffer key)
    {
        Token token = tokenMetadata.partitioner.getToken(key);
        return Keyspace.open(keyspaceName).getReplicationStrategy().getNaturalReplicasForToken(token);
    }

    public boolean isEndpointValidForWrite(String keyspace, Token token)
    {
        AbstractReplicationStrategy replicationStrategy = Keyspace.open(keyspace).getReplicationStrategy();
        return replicationStrategy.getNaturalAndPendingReplicasForToken(token).selfIfPresent() != null;
    }

    public void setLoggingLevel(String classQualifier, String rawLevel) throws Exception
    {
        final Class<?> logClass = this.getClass().getClassLoader().loadClass(classQualifier);

        try (LoggerContext ctx = (LoggerContext) LogManager.getContext(false))
        {
            Configuration config = ctx.getConfiguration();
            LoggerConfig rootLoggerConfig = config.getLoggerConfig(LogManager.ROOT_LOGGER_NAME);
            Map<String, Appender> rootAppenderRefs = rootLoggerConfig.getAppenders();

            Level desiredLevel = Level.toLevel(rawLevel);
            if (config.getLoggers().containsKey(logClass.getName()))
            {
                LoggerConfig classSpecificConfig = config.getLoggerConfig(logClass.getName());
                classSpecificConfig.setLevel(desiredLevel);
            }
            else
            {
                LoggerConfig classSpecificConfig = new LoggerConfig(logClass.getName(), desiredLevel, false);
                for (Map.Entry<String, Appender> entry : rootAppenderRefs.entrySet())
                {
                    classSpecificConfig.addAppender(entry.getValue(), null, null);
                }
                config.addLogger(logClass.getName(), classSpecificConfig);
            }
            ctx.updateLoggers();
            logger.info("set log level to {} for classes under '{}' (if the level doesn't look like '{}' then the logger couldn't parse '{}')", desiredLevel, classQualifier, rawLevel, rawLevel);
        }
    }

    /**
     * @return the runtime logging levels for all the configured loggers
     */
    @Override
    public Map<String,String> getLoggingLevels()
    {
        Map<String, String> logLevelMaps = Maps.newLinkedHashMap();
        try (LoggerContext ctx = (LoggerContext) LogManager.getContext(false))
        {
            Configuration config = ctx.getConfiguration();
            for (Map.Entry<String, LoggerConfig> loggerEntry : config.getLoggers().entrySet())
            {
                logLevelMaps.put(loggerEntry.getKey(), loggerEntry.getValue().getLevel().toString());
            }
            return logLevelMaps;
        }
    }

    /**
     * @return list of Token ranges (_not_ keys!) together with estimated key count,
     *      breaking up the data this node is responsible for into pieces of roughly keysPerSplit
     */
    public List<Pair<Range<Token>, Long>> getSplits(String keyspaceName, String cfName, Range<Token> range, int keysPerSplit)
    {
        Keyspace t = Keyspace.open(keyspaceName);
        ColumnFamilyStore cfs = t.getColumnFamilyStore(cfName);
        List<DecoratedKey> keys = keySamples(Collections.singleton(cfs), range);

        long totalRowCountEstimate = cfs.estimatedKeysForRange(range);

        // splitCount should be much smaller than number of key samples, to avoid huge sampling error
        int minSamplesPerSplit = 4;
        int maxSplitCount = keys.size() / minSamplesPerSplit + 1;
        int splitCount = Math.max(1, Math.min(maxSplitCount, (int)(totalRowCountEstimate / keysPerSplit)));

        List<Token> tokens = keysToTokens(range, keys);
        return getSplits(tokens, splitCount, cfs);
    }

    private List<Pair<Range<Token>, Long>> getSplits(List<Token> tokens, int splitCount, ColumnFamilyStore cfs)
    {
        double step = (double) (tokens.size() - 1) / splitCount;
        Token prevToken = tokens.get(0);
        List<Pair<Range<Token>, Long>> splits = Lists.newArrayListWithExpectedSize(splitCount);
        for (int i = 1; i <= splitCount; i++)
        {
            int index = (int) Math.round(i * step);
            Token token = tokens.get(index);
            Range<Token> range = new Range<>(prevToken, token);
            // always return an estimate > 0 (see CASSANDRA-7322)
            splits.add(Pair.create(range, Math.max(cfs.metadata().params.minIndexInterval, cfs.estimatedKeysForRange(range))));
            prevToken = token;
        }
        return splits;
    }

    private List<Token> keysToTokens(Range<Token> range, List<DecoratedKey> keys)
    {
        List<Token> tokens = Lists.newArrayListWithExpectedSize(keys.size() + 2);
        tokens.add(range.left);
        for (DecoratedKey key : keys)
            tokens.add(key.getToken());
        tokens.add(range.right);
        return tokens;
    }

    private List<DecoratedKey> keySamples(Iterable<ColumnFamilyStore> cfses, Range<Token> range)
    {
        List<DecoratedKey> keys = new ArrayList<>();
        for (ColumnFamilyStore cfs : cfses)
            Iterables.addAll(keys, cfs.keySamples(range));
        FBUtilities.sortSampledKeys(keys, range);
        return keys;
    }

    /**
     * Broadcast leaving status and update local tokenMetadata accordingly
     */
    private void startLeaving()
    {
        Gossiper.instance.addLocalApplicationState(ApplicationState.STATUS_WITH_PORT, valueFactory.leaving(getLocalTokens()));
        Gossiper.instance.addLocalApplicationState(ApplicationState.STATUS, valueFactory.leaving(getLocalTokens()));
        tokenMetadata.addLeavingEndpoint(FBUtilities.getBroadcastAddressAndPort());
        PendingRangeCalculatorService.instance.update();
    }

    public void decommission(boolean force) throws InterruptedException
    {
        TokenMetadata metadata = tokenMetadata.cloneAfterAllLeft();
        if (operationMode != Mode.LEAVING)
        {
            if (!tokenMetadata.isMember(FBUtilities.getBroadcastAddressAndPort()))
                throw new UnsupportedOperationException("local node is not a member of the token ring yet");
            if (metadata.getAllEndpoints().size() < 2)
                    throw new UnsupportedOperationException("no other normal nodes in the ring; decommission would be pointless");
            if (operationMode != Mode.NORMAL)
                throw new UnsupportedOperationException("Node in " + operationMode + " state; wait for status to become normal or restart");
        }
        if (!isDecommissioning.compareAndSet(false, true))
            throw new IllegalStateException("Node is still decommissioning. Check nodetool netstats.");

        if (logger.isDebugEnabled())
            logger.debug("DECOMMISSIONING");

        try
        {
            PendingRangeCalculatorService.instance.blockUntilFinished();

            String dc = DatabaseDescriptor.getEndpointSnitch().getLocalDatacenter();

            if (operationMode != Mode.LEAVING) // If we're already decommissioning there is no point checking RF/pending ranges
            {
                int rf, numNodes;
                for (String keyspaceName : Schema.instance.getNonLocalStrategyKeyspaces())
                {
                    if (!force)
                    {
                        Keyspace keyspace = Keyspace.open(keyspaceName);
                        if (keyspace.getReplicationStrategy() instanceof NetworkTopologyStrategy)
                        {
                            NetworkTopologyStrategy strategy = (NetworkTopologyStrategy) keyspace.getReplicationStrategy();
                            rf = strategy.getReplicationFactor(dc).allReplicas;
                            numNodes = metadata.getTopology().getDatacenterEndpoints().get(dc).size();
                        }
                        else
                        {
                            numNodes = metadata.getAllEndpoints().size();
                            rf = keyspace.getReplicationStrategy().getReplicationFactor().allReplicas;
                        }

                        if (numNodes <= rf)
                            throw new UnsupportedOperationException("Not enough live nodes to maintain replication factor in keyspace "
                                                                    + keyspaceName + " (RF = " + rf + ", N = " + numNodes + ")."
                                                                    + " Perform a forceful decommission to ignore.");
                    }
                    // TODO: do we care about fixing transient/full self-movements here? probably
                    if (tokenMetadata.getPendingRanges(keyspaceName, FBUtilities.getBroadcastAddressAndPort()).size() > 0)
                        throw new UnsupportedOperationException("data is currently moving to this node; unable to leave the ring");
                }
            }

            startLeaving();
            long timeout = Math.max(RING_DELAY, BatchlogManager.instance.getBatchlogTimeout());
            setMode(Mode.LEAVING, "sleeping " + timeout + " ms for batch processing and pending range setup", true);
            Thread.sleep(timeout);

            Runnable finishLeaving = new Runnable()
            {
                public void run()
                {
                    shutdownClientServers();
                    Gossiper.instance.stop();
                    try
                    {
                        MessagingService.instance().shutdown();
                    }
                    catch (IOError ioe)
                    {
                        logger.info("failed to shutdown message service: {}", ioe);
                    }

                    Stage.shutdownNow();
                    SystemKeyspace.setBootstrapState(SystemKeyspace.BootstrapState.DECOMMISSIONED);
                    setMode(Mode.DECOMMISSIONED, true);
                    // let op be responsible for killing the process
                }
            };
            unbootstrap(finishLeaving);
        }
        catch (InterruptedException e)
        {
            throw new RuntimeException("Node interrupted while decommissioning");
        }
        catch (ExecutionException e)
        {
            logger.error("Error while decommissioning node ", e.getCause());
            throw new RuntimeException("Error while decommissioning node: " + e.getCause().getMessage());
        }
        finally
        {
            isDecommissioning.set(false);
        }
    }

    private void leaveRing()
    {
        SystemKeyspace.setBootstrapState(SystemKeyspace.BootstrapState.NEEDS_BOOTSTRAP);
        tokenMetadata.removeEndpoint(FBUtilities.getBroadcastAddressAndPort());
        PendingRangeCalculatorService.instance.update();

        Gossiper.instance.addLocalApplicationState(ApplicationState.STATUS_WITH_PORT, valueFactory.left(getLocalTokens(),Gossiper.computeExpireTime()));
        Gossiper.instance.addLocalApplicationState(ApplicationState.STATUS, valueFactory.left(getLocalTokens(),Gossiper.computeExpireTime()));
        int delay = Math.max(RING_DELAY, Gossiper.intervalInMillis * 2);
        logger.info("Announcing that I have left the ring for {}ms", delay);
        Uninterruptibles.sleepUninterruptibly(delay, MILLISECONDS);
    }

    private void unbootstrap(Runnable onFinish) throws ExecutionException, InterruptedException
    {
        Map<String, EndpointsByReplica> rangesToStream = new HashMap<>();

        for (String keyspaceName : Schema.instance.getNonLocalStrategyKeyspaces())
        {
            EndpointsByReplica rangesMM = getChangedReplicasForLeaving(keyspaceName, FBUtilities.getBroadcastAddressAndPort(), tokenMetadata, Keyspace.open(keyspaceName).getReplicationStrategy());

            if (logger.isDebugEnabled())
                logger.debug("Ranges needing transfer are [{}]", StringUtils.join(rangesMM.keySet(), ","));

            rangesToStream.put(keyspaceName, rangesMM);
        }

        if (DatabaseDescriptor.enableShadowChristmasPatch())
        {
            sendRepairRangesForDecom(rangesToStream);
        }

        setMode(Mode.LEAVING, "replaying batch log and streaming data to other nodes", true);

        // Start with BatchLog replay, which may create hints but no writes since this is no longer a valid endpoint.
        Future<?> batchlogReplay = BatchlogManager.instance.startBatchlogReplay();
        Future<StreamState> streamSuccess = streamRanges(rangesToStream);

        // Wait for batch log to complete before streaming hints.
        logger.debug("waiting for batch log processing.");
        batchlogReplay.get();

        setMode(Mode.LEAVING, "streaming hints to other nodes", true);

        Future hintsSuccess = streamHints();

        // wait for the transfer runnables to signal the latch.
        logger.debug("waiting for stream acks.");
        streamSuccess.get();
        hintsSuccess.get();
        logger.debug("stream acks all received.");
        leaveRing();
        onFinish.run();
    }

    private Future streamHints()
    {
        return HintsService.instance.transferHints(this::getPreferredHintsStreamTarget);
    }

    private static EndpointsForRange getStreamCandidates(Collection<InetAddressAndPort> endpoints)
    {
        endpoints = endpoints.stream()
                             .filter(endpoint -> FailureDetector.instance.isAlive(endpoint) && !FBUtilities.getBroadcastAddressAndPort().equals(endpoint))
                             .collect(Collectors.toList());

        return SystemReplicas.getSystemReplicas(endpoints);
    }
    /**
     * Find the best target to stream hints to. Currently the closest peer according to the snitch
     */
    private UUID getPreferredHintsStreamTarget()
    {
        Set<InetAddressAndPort> endpoints = StorageService.instance.getTokenMetadata().cloneAfterAllLeft().getAllEndpoints();

        EndpointsForRange candidates = getStreamCandidates(endpoints);
        if (candidates.isEmpty())
        {
            logger.warn("Unable to stream hints since no live endpoints seen");
            throw new RuntimeException("Unable to stream hints since no live endpoints seen");
        }
        else
        {
            // stream to the closest peer as chosen by the snitch
            candidates = DatabaseDescriptor.getEndpointSnitch().sortedByProximity(FBUtilities.getBroadcastAddressAndPort(), candidates);
            InetAddressAndPort hintsDestinationHost = candidates.get(0).endpoint();
            return tokenMetadata.getHostId(hintsDestinationHost);
        }
    }

    public void move(String newToken) throws IOException
    {
        try
        {
            getTokenFactory().validate(newToken);
        }
        catch (ConfigurationException e)
        {
            throw new IOException(e.getMessage());
        }
        move(getTokenFactory().fromString(newToken));
    }

    /**
     * move the node to new token or find a new token to boot to according to load
     *
     * @param newToken new token to boot to, or if null, find balanced token to boot to
     *
     * @throws IOException on any I/O operation error
     */
    private void move(Token newToken) throws IOException
    {
        if (newToken == null)
            throw new IOException("Can't move to the undefined (null) token.");

        if (tokenMetadata.sortedTokens().contains(newToken))
            throw new IOException("target token " + newToken + " is already owned by another node.");

        // address of the current node
        InetAddressAndPort localAddress = FBUtilities.getBroadcastAddressAndPort();

        // This doesn't make any sense in a vnodes environment.
        if (getTokenMetadata().getTokens(localAddress).size() > 1)
        {
            logger.error("Invalid request to move(Token); This node has more than one token and cannot be moved thusly.");
            throw new UnsupportedOperationException("This node has more than one token and cannot be moved thusly.");
        }

        List<String> keyspacesToProcess = Schema.instance.getNonLocalStrategyKeyspaces();

        PendingRangeCalculatorService.instance.blockUntilFinished();
        // checking if data is moving to this node
        for (String keyspaceName : keyspacesToProcess)
        {
            // TODO: do we care about fixing transient/full self-movements here?
            if (tokenMetadata.getPendingRanges(keyspaceName, localAddress).size() > 0)
                throw new UnsupportedOperationException("data is currently moving to this node; unable to leave the ring");
        }

        Gossiper.instance.addLocalApplicationState(ApplicationState.STATUS_WITH_PORT, valueFactory.moving(newToken));
        Gossiper.instance.addLocalApplicationState(ApplicationState.STATUS, valueFactory.moving(newToken));
        setMode(Mode.MOVING, String.format("Moving %s from %s to %s.", localAddress, getLocalTokens().iterator().next(), newToken), true);

        setMode(Mode.MOVING, String.format("Sleeping %s ms before start streaming/fetching ranges", RING_DELAY), true);
        Uninterruptibles.sleepUninterruptibly(RING_DELAY, MILLISECONDS);

        RangeRelocator relocator = new RangeRelocator(Collections.singleton(newToken), keyspacesToProcess, tokenMetadata);
        relocator.calculateToFromStreams();

        if (relocator.streamsNeeded())
        {
            setMode(Mode.MOVING, "fetching new ranges and streaming old ranges", true);

            if (DatabaseDescriptor.enableShadowChristmasPatch())
            {
                relocator.sendRepairRanges();
                relocator.fetchRepairedRanges();
            }
            try
            {
                relocator.stream().get();
            }
            catch (ExecutionException | InterruptedException e)
            {
                throw new RuntimeException("Interrupted while waiting for stream/fetch ranges to finish: " + e.getMessage());
            }
        }
        else
        {
            setMode(Mode.MOVING, "No ranges to fetch/stream", true);
        }

        setTokens(Collections.singleton(newToken)); // setting new token as we have everything settled

        if (logger.isDebugEnabled())
            logger.debug("Successfully moved to new token {}", getLocalTokens().iterator().next());
    }


    public void sendRepairRangesForDecom(Map<String, EndpointsByReplica> rangesToStreamByTable)
    {
        for(Map.Entry<String, EndpointsByReplica> entry : rangesToStreamByTable.entrySet())
        {
            //Convert the map to inetAddress to Collection of ranges
            Multimap<InetAddressAndPort, Range<Token>> map =  HashMultimap.create();
            for (Entry<Replica, EndpointsForRange> r : entry.getValue().entrySet())
            {
                map.put(r.getKey().endpoint(), r.getValue().range());
            }

            for(Map.Entry<InetAddressAndPort, Collection<Range<Token>>> addressRangeEntry :  map.asMap().entrySet())
            {
                sendRepairRangesForKeyspace(entry.getKey(), addressRangeEntry.getValue(), addressRangeEntry.getKey());
            }

        }
    }

    void sendRepairRangesForKeyspace(String keyspace, Collection<Range<Token>> ranges, InetAddressAndPort address)
    {
        Map<String, Map<Range<Token>, Integer>> retMap = new HashMap<String, Map<Range<Token>, Integer>>();
        logger.info("Sending repair ranges {} to {} for keyspace {} ", ranges, address, keyspace);
        for (Map.Entry<String, Map<Range<Token>, Integer>> perCf : SystemKeyspace.getLastSuccessfulRepairsForKeyspace(keyspace).entrySet())
        {
            String cf = perCf.getKey();
            //Check if the CF exists then only send the ranges.
            if(!Keyspace.open(keyspace).columnFamilyExists(cf))
            {
                logger.info("Skipping non existent cf = " + cf);
                continue;
            }

            Map<Range<Token>, Integer> repairMap = new HashMap<Range<Token>, Integer>();
            for (Map.Entry<Range<Token>, Integer> entry : perCf.getValue().entrySet())
            {
                Range<Token> locallyRepairedRange = entry.getKey();
                for (Range<Token> requestRange : ranges)
                {
                    for (Range<Token> intersection : locallyRepairedRange.intersectionWith(requestRange))
                    {
                        Integer succeedAt = repairMap.get(intersection);
                        if (succeedAt == null || succeedAt < entry.getValue())
                            repairMap.put(intersection, entry.getValue());
                    }
                }
            }

            retMap.put(cf, repairMap);
        }

        final UpdateRepairedRanges request = new UpdateRepairedRanges(keyspace, retMap);
        //We currently wait indefinitely during bootstrap.
        for (int i = 0; i < 4; i++)
        {
            CompletableFuture<Boolean> result = new CompletableFuture<>();
            MessagingService.instance().sendWithCallback(Message.out(Verb.APPLE_UPDATE_REPAIRED_RANGES_REQ, request), address, new RequestCallback<NoPayload>()
            {
                public void onResponse(Message<NoPayload> msg)
                {
                    result.complete(true);
                }

                public boolean invokeOnFailure()
                {
                    return true;
                }

                public void onFailure(InetAddressAndPort from, RequestFailureReason failureReason)
                {
                    result.complete(false);
                }
            });
            try
            {
                if (result.get(1, MINUTES))
                    return;
                else
                    logger.error("Could not update repaired ranges for {} for keyspace {}. Will retry", address, keyspace);
            }
            catch (TimeoutException | InterruptedException | ExecutionException ex)
            {
                logger.warn("Could not update repaired ranges for {} for keyspace {}. Will retry", address, keyspace);
            }
        }
        logger.error("Could not update repaired ranges for {} for keyspace {}. Giving up.", address, keyspace);
    }


    public String getRemovalStatus()
    {
        return getRemovalStatus(false);
    }

    public String getRemovalStatusWithPort()
    {
        return getRemovalStatus(true);
    }

    /**
     * Get the status of a token removal.
     */
    private String getRemovalStatus(boolean withPort)
    {
        if (removingNode == null)
        {
            return "No token removals in process.";
        }

        Collection toFormat = replicatingNodes;
        if (!withPort)
        {
            toFormat = new ArrayList(replicatingNodes.size());
            for (InetAddressAndPort node : replicatingNodes)
            {
                toFormat.add(node.toString(false));
            }
        }

        return String.format("Removing token (%s). Waiting for replication confirmation from [%s].",
                             tokenMetadata.getToken(removingNode),
                             StringUtils.join(toFormat, ","));
    }

    /**
     * Force a remove operation to complete. This may be necessary if a remove operation
     * blocks forever due to node/stream failure. removeNode() must be called
     * first, this is a last resort measure.  No further attempt will be made to restore replicas.
     */
    public void forceRemoveCompletion()
    {
        if (!replicatingNodes.isEmpty()  || tokenMetadata.getSizeOfLeavingEndpoints() > 0)
        {
            logger.warn("Removal not confirmed for for {}", StringUtils.join(this.replicatingNodes, ","));
            for (InetAddressAndPort endpoint : tokenMetadata.getLeavingEndpoints())
            {
                UUID hostId = tokenMetadata.getHostId(endpoint);
                Gossiper.instance.advertiseTokenRemoved(endpoint, hostId);
                excise(tokenMetadata.getTokens(endpoint), endpoint);
            }
            replicatingNodes.clear();
            removingNode = null;
        }
        else
        {
            logger.warn("No nodes to force removal on, call 'removenode' first");
        }
    }

    /**
     * Remove a node that has died, attempting to restore the replica count.
     * If the node is alive, decommission should be attempted.  If decommission
     * fails, then removeNode should be called.  If we fail while trying to
     * restore the replica count, finally forceRemoveCompleteion should be
     * called to forcibly remove the node without regard to replica count.
     *
     * @param hostIdString Host ID for the node
     */
    public void removeNode(String hostIdString)
    {
        InetAddressAndPort myAddress = FBUtilities.getBroadcastAddressAndPort();
        UUID localHostId = tokenMetadata.getHostId(myAddress);
        UUID hostId = UUID.fromString(hostIdString);
        InetAddressAndPort endpoint = tokenMetadata.getEndpointForHostId(hostId);

        if (endpoint == null)
            throw new UnsupportedOperationException("Host ID not found.");

        if (!tokenMetadata.isMember(endpoint))
            throw new UnsupportedOperationException("Node to be removed is not a member of the token ring");

        if (endpoint.equals(myAddress))
             throw new UnsupportedOperationException("Cannot remove self");

        if (Gossiper.instance.getLiveMembers().contains(endpoint))
            throw new UnsupportedOperationException("Node " + endpoint + " is alive and owns this ID. Use decommission command to remove it from the ring");

        // A leaving endpoint that is dead is already being removed.
        if (tokenMetadata.isLeaving(endpoint))
            logger.warn("Node {} is already being removed, continuing removal anyway", endpoint);

        if (!replicatingNodes.isEmpty())
            throw new UnsupportedOperationException("This node is already processing a removal. Wait for it to complete, or use 'removenode force' if this has failed.");

        Collection<Token> tokens = tokenMetadata.getTokens(endpoint);

        // Find the endpoints that are going to become responsible for data
        for (String keyspaceName : Schema.instance.getNonLocalStrategyKeyspaces())
        {
            // if the replication factor is 1 the data is lost so we shouldn't wait for confirmation
            if (Keyspace.open(keyspaceName).getReplicationStrategy().getReplicationFactor().allReplicas == 1)
                continue;

            // get all ranges that change ownership (that is, a node needs
            // to take responsibility for new range)
            EndpointsByReplica changedRanges = getChangedReplicasForLeaving(keyspaceName, endpoint, tokenMetadata, Keyspace.open(keyspaceName).getReplicationStrategy());
            IFailureDetector failureDetector = FailureDetector.instance;
            for (InetAddressAndPort ep : transform(changedRanges.flattenValues(), Replica::endpoint))
            {
                if (failureDetector.isAlive(ep))
                    replicatingNodes.add(ep);
                else
                    logger.warn("Endpoint {} is down and will not receive data for re-replication of {}", ep, endpoint);
            }
        }
        removingNode = endpoint;

        tokenMetadata.addLeavingEndpoint(endpoint);
        PendingRangeCalculatorService.instance.update();

        // the gossiper will handle spoofing this node's state to REMOVING_TOKEN for us
        // we add our own token so other nodes to let us know when they're done
        Gossiper.instance.advertiseRemoving(endpoint, hostId, localHostId);

        // kick off streaming commands
        restoreReplicaCount(endpoint, myAddress);

        // wait for ReplicationDoneVerbHandler to signal we're done
        while (!replicatingNodes.isEmpty())
        {
            Uninterruptibles.sleepUninterruptibly(100, MILLISECONDS);
        }

        excise(tokens, endpoint);

        // gossiper will indicate the token has left
        Gossiper.instance.advertiseTokenRemoved(endpoint, hostId);

        replicatingNodes.clear();
        removingNode = null;
    }

    public void confirmReplication(InetAddressAndPort node)
    {
        // replicatingNodes can be empty in the case where this node used to be a removal coordinator,
        // but restarted before all 'replication finished' messages arrived. In that case, we'll
        // still go ahead and acknowledge it.
        if (!replicatingNodes.isEmpty())
        {
            replicatingNodes.remove(node);
        }
        else
        {
            logger.info("Received unexpected REPLICATION_FINISHED message from {}. Was this node recently a removal coordinator?", node);
        }
    }

    public String getOperationMode()
    {
        return operationMode.toString();
    }

    public boolean isStarting()
    {
        return operationMode == Mode.STARTING;
    }

    public boolean isMoving()
    {
        return operationMode == Mode.MOVING;
    }

    public boolean isJoining()
    {
        return operationMode == Mode.JOINING;
    }

    public boolean isDrained()
    {
        return operationMode == Mode.DRAINED;
    }

    public boolean isDraining()
    {
        return operationMode == Mode.DRAINING;
    }

    public boolean isNormal()
    {
        return operationMode == Mode.NORMAL;
    }

    public boolean isDecommissioned()
    {
        return operationMode == Mode.DECOMMISSIONED;
    }

    public String getDrainProgress()
    {
        return String.format("Drained %s/%s ColumnFamilies", remainingCFs, totalCFs);
    }

    /**
     * Shuts node off to writes, empties memtables and the commit log.
     */
    public synchronized void drain() throws IOException, InterruptedException, ExecutionException
    {
        drain(false);
    }

    protected synchronized void drain(boolean isFinalShutdown) throws IOException, InterruptedException, ExecutionException
    {
        ExecutorService counterMutationStage = Stage.COUNTER_MUTATION.executor();
        ExecutorService viewMutationStage = Stage.VIEW_MUTATION.executor();
        ExecutorService mutationStage = Stage.MUTATION.executor();

        if (mutationStage.isTerminated()
            && counterMutationStage.isTerminated()
            && viewMutationStage.isTerminated())
        {
            if (!isFinalShutdown)
                logger.warn("Cannot drain node (did it already happen?)");
            return;
        }

        assert !isShutdown;
        isShutdown = true;

        Throwable preShutdownHookThrowable = Throwables.perform(null, preShutdownHooks.stream().map(h -> h::run));
        if (preShutdownHookThrowable != null)
            logger.error("Attempting to continue draining after pre-shutdown hooks returned exception", preShutdownHookThrowable);

        try
        {
            setMode(Mode.DRAINING, "starting drain process", !isFinalShutdown);

            try
            {
                /* not clear this is reasonable time, but propagated from prior embedded behaviour */
                BatchlogManager.instance.shutdownAndWait(1L, MINUTES);
            }
            catch (TimeoutException t)
            {
                logger.error("Batchlog manager timed out shutting down", t);
            }

            snapshotManager.stop();
            HintsService.instance.pauseDispatch();

            if (daemon != null)
                shutdownClientServers();
            ScheduledExecutors.optionalTasks.shutdown();
            Gossiper.instance.stop();
            ActiveRepairService.instance.stop();

            if (!isFinalShutdown)
                setMode(Mode.DRAINING, "shutting down MessageService", false);

            // In-progress writes originating here could generate hints to be written,
            // which is currently scheduled on the mutation stage. So shut down MessagingService
            // before mutation stage, so we can get all the hints saved before shutting down.
            try
            {
                MessagingService.instance().shutdown();
            }
            catch (Throwable t)
            {
                // prevent messaging service timing out shutdown from aborting
                // drain process; otherwise drain and/or shutdown might throw
                logger.error("Messaging service timed out shutting down", t);
            }

            if (!isFinalShutdown)
                setMode(Mode.DRAINING, "clearing mutation stage", false);
            viewMutationStage.shutdown();
            counterMutationStage.shutdown();
            mutationStage.shutdown();

            // FIXME? should these *really* take up to one hour?
            viewMutationStage.awaitTermination(3600, TimeUnit.SECONDS);
            counterMutationStage.awaitTermination(3600, TimeUnit.SECONDS);
            mutationStage.awaitTermination(3600, TimeUnit.SECONDS);

            StorageProxy.instance.verifyNoHintsInProgress();

            if (!isFinalShutdown)
                setMode(Mode.DRAINING, "flushing column families", false);

            // disable autocompaction - we don't want to start any new compactions while we are draining
            for (Keyspace keyspace : Keyspace.all())
                for (ColumnFamilyStore cfs : keyspace.getColumnFamilyStores())
                    cfs.disableAutoCompaction();

            // count CFs first, since forceFlush could block for the flushWriter to get a queue slot empty
            totalCFs = 0;
            for (Keyspace keyspace : Keyspace.nonSystem())
                totalCFs += keyspace.getColumnFamilyStores().size();
            remainingCFs = totalCFs;
            // flush
            List<Future<?>> flushes = new ArrayList<>();
            for (Keyspace keyspace : Keyspace.nonSystem())
            {
                for (ColumnFamilyStore cfs : keyspace.getColumnFamilyStores())
                    flushes.add(cfs.forceFlush());
            }
            // wait for the flushes.
            // TODO this is a godawful way to track progress, since they flush in parallel.  a long one could
            // thus make several short ones "instant" if we wait for them later.
            for (Future f : flushes)
            {
                try
                {
                    FBUtilities.waitOnFuture(f);
                }
                catch (Throwable t)
                {
                    JVMStabilityInspector.inspectThrowable(t);
                    // don't let this stop us from shutting down the commitlog and other thread pools
                    logger.warn("Caught exception while waiting for memtable flushes during shutdown hook", t);
                }

                remainingCFs--;
            }

            // Interrupt ongoing compactions and shutdown CM to prevent further compactions.
            CompactionManager.instance.forceShutdown();
            // Flush the system tables after all other tables are flushed, just in case flushing modifies any system state
            // like CASSANDRA-5151. Don't bother with progress tracking since system data is tiny.
            // Flush system tables after stopping compactions since they modify
            // system tables (for example compactions can obsolete sstables and the tidiers in SSTableReader update
            // system tables, see SSTableReader.GlobalTidy)
            flushes.clear();
            for (Keyspace keyspace : Keyspace.system())
            {
                for (ColumnFamilyStore cfs : keyspace.getColumnFamilyStores())
                    flushes.add(cfs.forceFlush());
            }
            FBUtilities.waitOnFutures(flushes);

            SnapshotManager.shutdownAndWait(1L, MINUTES);
            HintsService.instance.shutdownBlocking();

            // Interrupt ongoing compactions and shutdown CM to prevent further compactions.
            CompactionManager.instance.forceShutdown();

            // whilst we've flushed all the CFs, which will have recycled all completed segments, we want to ensure
            // there are no segments to replay, so we force the recycling of any remaining (should be at most one)
            CommitLog.instance.forceRecycleAllSegments();

            CommitLog.instance.shutdownBlocking();

            // wait for miscellaneous tasks like sstable and commitlog segment deletion
            ScheduledExecutors.nonPeriodicTasks.shutdown();
            if (!ScheduledExecutors.nonPeriodicTasks.awaitTermination(1, MINUTES))
                logger.warn("Unable to terminate non-periodic tasks within 1 minute.");

            ColumnFamilyStore.shutdownPostFlushExecutor();
            setMode(Mode.DRAINED, !isFinalShutdown);
        }
        catch (Throwable t)
        {
            logger.error("Caught an exception while draining ", t);
        }
        finally
        {
            Throwable postShutdownHookThrowable = Throwables.perform(null, postShutdownHooks.stream().map(h -> h::run));
            if (postShutdownHookThrowable != null)
                logger.error("Post-shutdown hooks returned exception", postShutdownHookThrowable);
        }
    }

    /**
     * Add a runnable which will be called before shut down or drain. This is useful for other
     * applications running in the same JVM which may want to shut down first rather than time
     * out attempting to use Cassandra calls which will no longer work.
     * @param hook: the code to run
     * @return true on success, false if Cassandra is already shutting down, in which case the runnable
     * has NOT been added.
     */
    public synchronized boolean addPreShutdownHook(Runnable hook)
    {
        if (!isDraining() && !isDrained())
            return preShutdownHooks.add(hook);

        return false;
    }

    /**
     * Remove a preshutdown hook
     */
    public synchronized boolean removePreShutdownHook(Runnable hook)
    {
        return preShutdownHooks.remove(hook);
    }

    /**
     * Add a runnable which will be called after shutdown or drain. This is useful for other applications
     * running in the same JVM that Cassandra needs to work and should shut down later.
     * @param hook: the code to run
     * @return true on success, false if Cassandra is already shutting down, in which case the runnable has NOT been
     * added.
     */
    public synchronized boolean addPostShutdownHook(Runnable hook)
    {
        if (!isDraining() && !isDrained())
            return postShutdownHooks.add(hook);

        return false;
    }

    /**
     * Remove a postshutdownhook
     */
    public synchronized boolean removePostShutdownHook(Runnable hook)
    {
        return postShutdownHooks.remove(hook);
    }

    /**
     * Some services are shutdown during draining and we should not attempt to start them again.
     *
     * @param service - the name of the service we are trying to start.
     * @throws IllegalStateException - an exception that nodetool is able to convert into a message to display to the user
     */
    synchronized void checkServiceAllowedToStart(String service)
    {
        if (isDraining()) // when draining isShutdown is also true, so we check first to return a more accurate message
            throw new IllegalStateException(String.format("Unable to start %s because the node is draining.", service));

        if (isShutdown()) // do not rely on operationMode in case it gets changed to decomissioned or other
            throw new IllegalStateException(String.format("Unable to start %s because the node was drained.", service));

        if (!isNormal())
            throw new IllegalStateException(String.format("Unable to start %s because the node is not in the normal state.", service));
    }

    // Never ever do this at home. Used by tests.
    @VisibleForTesting
    public IPartitioner setPartitionerUnsafe(IPartitioner newPartitioner)
    {
        IPartitioner oldPartitioner = DatabaseDescriptor.setPartitionerUnsafe(newPartitioner);
        tokenMetadata = tokenMetadata.cloneWithNewPartitioner(newPartitioner);
        valueFactory = new VersionedValue.VersionedValueFactory(newPartitioner);
        return oldPartitioner;
    }

    TokenMetadata setTokenMetadataUnsafe(TokenMetadata tmd)
    {
        TokenMetadata old = tokenMetadata;
        tokenMetadata = tmd;
        return old;
    }

    public void truncate(String keyspace, String table) throws TimeoutException, IOException
    {
        verifyKeyspaceIsValid(keyspace);

        try
        {
            StorageProxy.truncateBlocking(keyspace, table);
        }
        catch (UnavailableException e)
        {
            throw new IOException(e.getMessage());
        }
    }

    public Map<InetAddress, Float> getOwnership()
    {
        List<Token> sortedTokens = tokenMetadata.sortedTokens();
        // describeOwnership returns tokens in an unspecified order, let's re-order them
        Map<Token, Float> tokenMap = new TreeMap<Token, Float>(tokenMetadata.partitioner.describeOwnership(sortedTokens));
        Map<InetAddress, Float> nodeMap = new LinkedHashMap<>();
        for (Map.Entry<Token, Float> entry : tokenMap.entrySet())
        {
            InetAddressAndPort endpoint = tokenMetadata.getEndpoint(entry.getKey());
            Float tokenOwnership = entry.getValue();
            if (nodeMap.containsKey(endpoint.address))
                nodeMap.put(endpoint.address, nodeMap.get(endpoint.address) + tokenOwnership);
            else
                nodeMap.put(endpoint.address, tokenOwnership);
        }
        return nodeMap;
    }

    public Map<String, Float> getOwnershipWithPort()
    {
        List<Token> sortedTokens = tokenMetadata.sortedTokens();
        // describeOwnership returns tokens in an unspecified order, let's re-order them
        Map<Token, Float> tokenMap = new TreeMap<Token, Float>(tokenMetadata.partitioner.describeOwnership(sortedTokens));
        Map<String, Float> nodeMap = new LinkedHashMap<>();
        for (Map.Entry<Token, Float> entry : tokenMap.entrySet())
        {
            InetAddressAndPort endpoint = tokenMetadata.getEndpoint(entry.getKey());
            Float tokenOwnership = entry.getValue();
            if (nodeMap.containsKey(endpoint.toString()))
                nodeMap.put(endpoint.toString(), nodeMap.get(endpoint.toString()) + tokenOwnership);
            else
                nodeMap.put(endpoint.toString(), tokenOwnership);
        }
        return nodeMap;
    }

    /**
     * Calculates ownership. If there are multiple DC's and the replication strategy is DC aware then ownership will be
     * calculated per dc, i.e. each DC will have total ring ownership divided amongst its nodes. Without replication
     * total ownership will be a multiple of the number of DC's and this value will then go up within each DC depending
     * on the number of replicas within itself. For DC unaware replication strategies, ownership without replication
     * will be 100%.
     *
     * @throws IllegalStateException when node is not configured properly.
     */
    private LinkedHashMap<InetAddressAndPort, Float> getEffectiveOwnership(String keyspace)
    {
        AbstractReplicationStrategy strategy;
        if (keyspace != null)
        {
            Keyspace keyspaceInstance = Schema.instance.getKeyspaceInstance(keyspace);
            if (keyspaceInstance == null)
                throw new IllegalArgumentException("The keyspace " + keyspace + ", does not exist");

            if (keyspaceInstance.getReplicationStrategy() instanceof LocalStrategy)
                throw new IllegalStateException("Ownership values for keyspaces with LocalStrategy are meaningless");
            strategy = keyspaceInstance.getReplicationStrategy();
        }
        else
        {
            List<String> userKeyspaces = Schema.instance.getUserKeyspaces();

            if (userKeyspaces.size() > 0)
            {
                keyspace = userKeyspaces.get(0);
                AbstractReplicationStrategy replicationStrategy = Schema.instance.getKeyspaceInstance(keyspace).getReplicationStrategy();
                for (String keyspaceName : userKeyspaces)
                {
                    if (!Schema.instance.getKeyspaceInstance(keyspaceName).getReplicationStrategy().hasSameSettings(replicationStrategy))
                        throw new IllegalStateException("Non-system keyspaces don't have the same replication settings, effective ownership information is meaningless");
                }
            }
            else
            {
                keyspace = "system_traces";
            }

            Keyspace keyspaceInstance = Schema.instance.getKeyspaceInstance(keyspace);
            if (keyspaceInstance == null)
                throw new IllegalStateException("The node does not have " + keyspace + " yet, probably still bootstrapping. Effective ownership information is meaningless.");
            strategy = keyspaceInstance.getReplicationStrategy();
        }

        TokenMetadata metadata = tokenMetadata.cloneOnlyTokenMap();

        Collection<Collection<InetAddressAndPort>> endpointsGroupedByDc = new ArrayList<>();
        // mapping of dc's to nodes, use sorted map so that we get dcs sorted
        SortedMap<String, Collection<InetAddressAndPort>> sortedDcsToEndpoints = new TreeMap<>(metadata.getTopology().getDatacenterEndpoints().asMap());
        for (Collection<InetAddressAndPort> endpoints : sortedDcsToEndpoints.values())
            endpointsGroupedByDc.add(endpoints);

        Map<Token, Float> tokenOwnership = tokenMetadata.partitioner.describeOwnership(tokenMetadata.sortedTokens());
        LinkedHashMap<InetAddressAndPort, Float> finalOwnership = Maps.newLinkedHashMap();

        RangesByEndpoint endpointToRanges = strategy.getAddressReplicas();
        // calculate ownership per dc
        for (Collection<InetAddressAndPort> endpoints : endpointsGroupedByDc)
        {
            // calculate the ownership with replication and add the endpoint to the final ownership map
            for (InetAddressAndPort endpoint : endpoints)
            {
                float ownership = 0.0f;
                for (Replica replica : endpointToRanges.get(endpoint))
                {
                    if (tokenOwnership.containsKey(replica.range().right))
                        ownership += tokenOwnership.get(replica.range().right);
                }
                finalOwnership.put(endpoint, ownership);
            }
        }
        return finalOwnership;
    }

    public LinkedHashMap<InetAddress, Float> effectiveOwnership(String keyspace) throws IllegalStateException
    {
        LinkedHashMap<InetAddressAndPort, Float> result = getEffectiveOwnership(keyspace);
        LinkedHashMap<InetAddress, Float> asInets = new LinkedHashMap<>();
        result.entrySet().stream().forEachOrdered(entry -> asInets.put(entry.getKey().address, entry.getValue()));
        return asInets;
    }

    public LinkedHashMap<String, Float> effectiveOwnershipWithPort(String keyspace) throws IllegalStateException
    {
        LinkedHashMap<InetAddressAndPort, Float> result = getEffectiveOwnership(keyspace);
        LinkedHashMap<String, Float> asStrings = new LinkedHashMap<>();
        result.entrySet().stream().forEachOrdered(entry -> asStrings.put(entry.getKey().getHostAddressAndPort(), entry.getValue()));
        return asStrings;
    }

    public List<String> getKeyspaces()
    {
        List<String> keyspaceNamesList = new ArrayList<>(Schema.instance.getKeyspaces());
        return Collections.unmodifiableList(keyspaceNamesList);
    }

    public List<String> getNonSystemKeyspaces()
    {
        List<String> nonKeyspaceNamesList = new ArrayList<>(Schema.instance.getNonSystemKeyspaces());
        return Collections.unmodifiableList(nonKeyspaceNamesList);
    }

    public List<String> getNonLocalStrategyKeyspaces()
    {
        return Collections.unmodifiableList(Schema.instance.getNonLocalStrategyKeyspaces());
    }

    public Map<String, String> getViewBuildStatuses(String keyspace, String view, boolean withPort)
    {
        Map<UUID, String> coreViewStatus = SystemDistributedKeyspace.viewStatus(keyspace, view);
        Map<InetAddressAndPort, UUID> hostIdToEndpoint = tokenMetadata.getEndpointToHostIdMapForReading();
        Map<String, String> result = new HashMap<>();

        for (Map.Entry<InetAddressAndPort, UUID> entry : hostIdToEndpoint.entrySet())
        {
            UUID hostId = entry.getValue();
            InetAddressAndPort endpoint = entry.getKey();
            result.put(endpoint.toString(withPort),
                       coreViewStatus.getOrDefault(hostId, "UNKNOWN"));
        }

        return Collections.unmodifiableMap(result);
    }

    public Map<String, String> getViewBuildStatuses(String keyspace, String view)
    {
        return getViewBuildStatuses(keyspace, view, false);
    }

    public Map<String, String> getViewBuildStatusesWithPort(String keyspace, String view)
    {
        return getViewBuildStatuses(keyspace, view, true);
    }

    public void setDynamicUpdateInterval(int dynamicUpdateInterval)
    {
        if (DatabaseDescriptor.getEndpointSnitch() instanceof DynamicEndpointSnitch)
        {

            try
            {
                updateSnitch(null, true, dynamicUpdateInterval, null, null);
            }
            catch (ClassNotFoundException e)
            {
                throw new RuntimeException(e);
            }
        }
    }

    public int getDynamicUpdateInterval()
    {
        return DatabaseDescriptor.getDynamicUpdateInterval();
    }

    public void updateSnitch(String epSnitchClassName, Boolean dynamic, Integer dynamicUpdateInterval, Integer dynamicResetInterval, Double dynamicBadnessThreshold) throws ClassNotFoundException
    {
        // apply dynamic snitch configuration
        if (dynamicUpdateInterval != null)
            DatabaseDescriptor.setDynamicUpdateInterval(dynamicUpdateInterval);
        if (dynamicResetInterval != null)
            DatabaseDescriptor.setDynamicResetInterval(dynamicResetInterval);
        if (dynamicBadnessThreshold != null)
            DatabaseDescriptor.setDynamicBadnessThreshold(dynamicBadnessThreshold);

        IEndpointSnitch oldSnitch = DatabaseDescriptor.getEndpointSnitch();

        // new snitch registers mbean during construction
        if(epSnitchClassName != null)
        {

            // need to unregister the mbean _before_ the new dynamic snitch is instantiated (and implicitly initialized
            // and its mbean registered)
            if (oldSnitch instanceof DynamicEndpointSnitch)
                ((DynamicEndpointSnitch)oldSnitch).close();

            IEndpointSnitch newSnitch;
            try
            {
                newSnitch = DatabaseDescriptor.createEndpointSnitch(dynamic != null && dynamic, epSnitchClassName);
            }
            catch (ConfigurationException e)
            {
                throw new ClassNotFoundException(e.getMessage());
            }

            if (newSnitch instanceof DynamicEndpointSnitch)
            {
                logger.info("Created new dynamic snitch {} with update-interval={}, reset-interval={}, badness-threshold={}",
                            ((DynamicEndpointSnitch)newSnitch).subsnitch.getClass().getName(), DatabaseDescriptor.getDynamicUpdateInterval(),
                            DatabaseDescriptor.getDynamicResetInterval(), DatabaseDescriptor.getDynamicBadnessThreshold());
            }
            else
            {
                logger.info("Created new non-dynamic snitch {}", newSnitch.getClass().getName());
            }

            // point snitch references to the new instance
            DatabaseDescriptor.setEndpointSnitch(newSnitch);
            for (String ks : Schema.instance.getKeyspaces())
            {
                Keyspace.open(ks).getReplicationStrategy().snitch = newSnitch;
            }
        }
        else
        {
            if (oldSnitch instanceof DynamicEndpointSnitch)
            {
                logger.info("Applying config change to dynamic snitch {} with update-interval={}, reset-interval={}, badness-threshold={}",
                            ((DynamicEndpointSnitch)oldSnitch).subsnitch.getClass().getName(), DatabaseDescriptor.getDynamicUpdateInterval(),
                            DatabaseDescriptor.getDynamicResetInterval(), DatabaseDescriptor.getDynamicBadnessThreshold());

                DynamicEndpointSnitch snitch = (DynamicEndpointSnitch)oldSnitch;
                snitch.applyConfigChanges();
            }
        }

        updateTopology();
    }

    /**
     * Send data to the endpoints that will be responsible for it in the future
     *
     * @param rangesToStreamByKeyspace keyspaces and data ranges with endpoints included for each
     * @return async Future for whether stream was success
     */
    private Future<StreamState> streamRanges(Map<String, EndpointsByReplica> rangesToStreamByKeyspace)
    {
        // First, we build a list of ranges to stream to each host, per table
        Map<String, RangesByEndpoint> sessionsToStreamByKeyspace = new HashMap<>();

        for (Map.Entry<String, EndpointsByReplica> entry : rangesToStreamByKeyspace.entrySet())
        {
            String keyspace = entry.getKey();
            EndpointsByReplica rangesWithEndpoints = entry.getValue();

            if (rangesWithEndpoints.isEmpty())
                continue;

            //Description is always Unbootstrap? Is that right?
            Map<InetAddressAndPort, Set<Range<Token>>> transferredRangePerKeyspace = SystemKeyspace.getTransferredRanges("Unbootstrap",
                                                                                                                         keyspace,
                                                                                                                         StorageService.instance.getTokenMetadata().partitioner);
            RangesByEndpoint.Builder replicasPerEndpoint = new RangesByEndpoint.Builder();
            for (Map.Entry<Replica, Replica> endPointEntry : rangesWithEndpoints.flattenEntries())
            {
                Replica local = endPointEntry.getKey();
                Replica remote = endPointEntry.getValue();
                Set<Range<Token>> transferredRanges = transferredRangePerKeyspace.get(remote.endpoint());
                if (transferredRanges != null && transferredRanges.contains(local.range()))
                {
                    logger.debug("Skipping transferred range {} of keyspace {}, endpoint {}", local, keyspace, remote);
                    continue;
                }

                replicasPerEndpoint.put(remote.endpoint(), remote.decorateSubrange(local.range()));
            }

            sessionsToStreamByKeyspace.put(keyspace, replicasPerEndpoint.build());
        }

        StreamPlan streamPlan = new StreamPlan(StreamOperation.DECOMMISSION);

        // Vinculate StreamStateStore to current StreamPlan to update transferred rangeas per StreamSession
        streamPlan.listeners(streamStateStore);

        for (Map.Entry<String, RangesByEndpoint> entry : sessionsToStreamByKeyspace.entrySet())
        {
            String keyspaceName = entry.getKey();
            RangesByEndpoint replicasPerEndpoint = entry.getValue();

            for (Map.Entry<InetAddressAndPort, RangesAtEndpoint> rangesEntry : replicasPerEndpoint.asMap().entrySet())
            {
                RangesAtEndpoint replicas = rangesEntry.getValue();
                InetAddressAndPort newEndpoint = rangesEntry.getKey();

                // TODO each call to transferRanges re-flushes, this is potentially a lot of waste
                streamPlan.transferRanges(newEndpoint, keyspaceName, replicas);
            }
        }
        return streamPlan.execute();
    }

    public void bulkLoad(String directory)
    {
        try
        {
            bulkLoadInternal(directory).get();
        }
        catch (Exception e)
        {
            throw new RuntimeException(e);
        }
    }

    public String bulkLoadAsync(String directory)
    {
        return bulkLoadInternal(directory).planId.toString();
    }

    private StreamResultFuture bulkLoadInternal(String directory)
    {
        File dir = new File(directory);

        if (!dir.exists() || !dir.isDirectory())
            throw new IllegalArgumentException("Invalid directory " + directory);

        SSTableLoader.Client client = new SSTableLoader.Client()
        {
            private String keyspace;

            public void init(String keyspace)
            {
                this.keyspace = keyspace;
                try
                {
                    for (Map.Entry<Range<Token>, EndpointsForRange> entry : StorageService.instance.getRangeToAddressMap(keyspace).entrySet())
                    {
                        Range<Token> range = entry.getKey();
                        EndpointsForRange replicas = entry.getValue();
                        Replicas.temporaryAssertFull(replicas);
                        for (InetAddressAndPort endpoint : replicas.endpoints())
                            addRangeForEndpoint(range, endpoint);
                    }
                }
                catch (Exception e)
                {
                    throw new RuntimeException(e);
                }
            }

            public TableMetadataRef getTableMetadata(String tableName)
            {
                return Schema.instance.getTableMetadataRef(keyspace, tableName);
            }
        };

        return new SSTableLoader(dir, client, new OutputHandler.LogOutput()).stream();
    }

    public void rescheduleFailedDeletions()
    {
        LifecycleTransaction.rescheduleFailedDeletions();
    }

    /**
     * #{@inheritDoc}
     */
    @Deprecated
    public void loadNewSSTables(String ksName, String cfName)
    {
        if (!isInitialized())
            throw new RuntimeException("Not yet initialized, can't load new sstables");
        verifyKeyspaceIsValid(ksName);
        ColumnFamilyStore.loadNewSSTables(ksName, cfName);
    }

    /**
     * #{@inheritDoc}
     */
    public List<String> sampleKeyRange() // do not rename to getter - see CASSANDRA-4452 for details
    {
        List<DecoratedKey> keys = new ArrayList<>();
        for (Keyspace keyspace : Keyspace.nonLocalStrategy())
        {
            for (Range<Token> range : getPrimaryRangesForEndpoint(keyspace.getName(), FBUtilities.getBroadcastAddressAndPort()))
                keys.addAll(keySamples(keyspace.getColumnFamilyStores(), range));
        }

        List<String> sampledKeys = new ArrayList<>(keys.size());
        for (DecoratedKey key : keys)
            sampledKeys.add(key.getToken().toString());
        return sampledKeys;
    }

    /*
     * { "sampler_name": [ {table: "", count: i, error: i, value: ""}, ... ] }
     */
    @Override
    public Map<String, List<CompositeData>> samplePartitions(int durationMillis, int capacity, int count,
            List<String> samplers) throws OpenDataException
    {
        ConcurrentHashMap<String, List<CompositeData>> result = new ConcurrentHashMap<>();
        for (String sampler : samplers)
        {
            for (ColumnFamilyStore table : ColumnFamilyStore.all())
            {
                table.beginLocalSampling(sampler, capacity, durationMillis);
            }
        }
        Uninterruptibles.sleepUninterruptibly(durationMillis, MILLISECONDS);

        for (String sampler : samplers)
        {
            List<CompositeData> topk = new ArrayList<>();
            for (ColumnFamilyStore table : ColumnFamilyStore.all())
            {
                topk.addAll(table.finishLocalSampling(sampler, count));
            }
            Collections.sort(topk, new Ordering<CompositeData>()
            {
                public int compare(CompositeData left, CompositeData right)
                {
                    return Long.compare((long) right.get("count"), (long) left.get("count"));
                }
            });
            // sublist is not serializable for jmx
            topk = new ArrayList<>(topk.subList(0, Math.min(topk.size(), count)));
            result.put(sampler, topk);
        }
        return result;
    }

    public void rebuildSecondaryIndex(String ksName, String cfName, String... idxNames)
    {
        String[] indices = asList(idxNames).stream()
                                           .map(p -> isIndexColumnFamily(p) ? getIndexName(p) : p)
                                           .collect(toList())
                                           .toArray(new String[idxNames.length]);

        ColumnFamilyStore.rebuildSecondaryIndex(ksName, cfName, indices);
    }

    public void resetLocalSchema() throws IOException
    {
        MigrationManager.resetLocalSchema();
    }

    public void reloadLocalSchema()
    {
        Schema.instance.reloadSchemaAndAnnounceVersion();
    }

    public void setTraceProbability(double probability)
    {
        this.traceProbability = probability;
    }

    public double getTraceProbability()
    {
        return traceProbability;
    }

    public boolean shouldTraceProbablistically()
    {
        return traceProbability != 0 && ThreadLocalRandom.current().nextDouble() < traceProbability;
    }

    public void disableAutoCompaction(String ks, String... tables) throws IOException
    {
        for (ColumnFamilyStore cfs : getValidColumnFamilies(true, true, ks, tables))
        {
            cfs.disableAutoCompaction();
        }
    }

    public synchronized void enableAutoCompaction(String ks, String... tables) throws IOException
    {
        checkServiceAllowedToStart("auto compaction");

        for (ColumnFamilyStore cfs : getValidColumnFamilies(true, true, ks, tables))
        {
            cfs.enableAutoCompaction();
        }
    }

    public Map<String, Boolean> getAutoCompactionStatus(String ks, String... tables) throws IOException
    {
        Map<String, Boolean> status = new HashMap<String, Boolean>();
        for (ColumnFamilyStore cfs : getValidColumnFamilies(true, true, ks, tables))
            status.put(cfs.getTableName(), cfs.isAutoCompactionDisabled());
        return status;
    }

    /** Returns the name of the cluster */
    public String getClusterName()
    {
        return DatabaseDescriptor.getClusterName();
    }

    /** Returns the cluster partitioner */
    public String getPartitionerName()
    {
        return DatabaseDescriptor.getPartitionerName();
    }

    public void setSSTablePreemptiveOpenIntervalInMB(int intervalInMB)
    {
        DatabaseDescriptor.setSSTablePreemptiveOpenIntervalInMB(intervalInMB);
    }

    public int getSSTablePreemptiveOpenIntervalInMB()
    {
        return DatabaseDescriptor.getSSTablePreemptiveOpenIntervalInMB();
    }

    public boolean getMigrateKeycacheOnCompaction()
    {
        return DatabaseDescriptor.shouldMigrateKeycacheOnCompaction();
    }

    public void setMigrateKeycacheOnCompaction(boolean invalidateKeyCacheOnCompaction)
    {
        DatabaseDescriptor.setMigrateKeycacheOnCompaction(invalidateKeyCacheOnCompaction);
    }

    public int getTombstoneWarnThreshold()
    {
        return DatabaseDescriptor.getTombstoneWarnThreshold();
    }

    public void setTombstoneWarnThreshold(int threshold)
    {
        DatabaseDescriptor.setTombstoneWarnThreshold(threshold);
        logger.info("updated tombstone_warn_threshold to {}", threshold);
    }

    public int getTombstoneFailureThreshold()
    {
        return DatabaseDescriptor.getTombstoneFailureThreshold();
    }

    public void setTombstoneFailureThreshold(int threshold)
    {
        DatabaseDescriptor.setTombstoneFailureThreshold(threshold);
        logger.info("updated tombstone_failure_threshold to {}", threshold);
    }

    public int getCachedReplicaRowsWarnThreshold()
    {
        return DatabaseDescriptor.getCachedReplicaRowsWarnThreshold();
    }

    public void setCachedReplicaRowsWarnThreshold(int threshold)
    {
        DatabaseDescriptor.setCachedReplicaRowsWarnThreshold(threshold);
        logger.info("updated replica_filtering_protection.cached_rows_warn_threshold to {}", threshold);
    }

    public int getCachedReplicaRowsFailThreshold()
    {
        return DatabaseDescriptor.getCachedReplicaRowsFailThreshold();
    }

    public void setCachedReplicaRowsFailThreshold(int threshold)
    {
        DatabaseDescriptor.setCachedReplicaRowsFailThreshold(threshold);
        logger.info("updated replica_filtering_protection.cached_rows_fail_threshold to {}", threshold);
    }

    public int getColumnIndexCacheSize()
    {
        return DatabaseDescriptor.getColumnIndexCacheSizeInKB();
    }

    public void setColumnIndexCacheSize(int cacheSizeInKB)
    {
        DatabaseDescriptor.setColumnIndexCacheSize(cacheSizeInKB);
        logger.info("Updated column_index_cache_size_in_kb to {}", cacheSizeInKB);
    }

    public int getBatchSizeFailureThreshold()
    {
        return DatabaseDescriptor.getBatchSizeFailThresholdInKB();
    }

    public void setBatchSizeFailureThreshold(int threshold)
    {
        DatabaseDescriptor.setBatchSizeFailThresholdInKB(threshold);
        logger.info("updated batch_size_fail_threshold_in_kb to {}", threshold);
    }

    public int getBatchSizeWarnThreshold()
    {
        return DatabaseDescriptor.getBatchSizeWarnThresholdInKB();
    }

    public void setBatchSizeWarnThreshold(int threshold)
    {
        DatabaseDescriptor.setBatchSizeWarnThresholdInKB(threshold);
        logger.info("Updated batch_size_warn_threshold_in_kb to {}", threshold);
    }

    public int getInitialRangeTombstoneListAllocationSize()
    {
        return DatabaseDescriptor.getInitialRangeTombstoneListAllocationSize();
    }

    public void setInitialRangeTombstoneListAllocationSize(int size)
    {
        if (size < 0 || size > 1024)
        {
            throw new IllegalStateException("Not updating initial_range_tombstone_allocation_size as it must be in the range [0, 1024] inclusive");
        }
        int originalSize = DatabaseDescriptor.getInitialRangeTombstoneListAllocationSize();
        DatabaseDescriptor.setInitialRangeTombstoneListAllocationSize(size);
        logger.info("Updated initial_range_tombstone_allocation_size from {} to {}", originalSize, size);
    }

    public double getRangeTombstoneResizeListGrowthFactor()
    {
        return DatabaseDescriptor.getRangeTombstoneListGrowthFactor();
    }

    public void setRangeTombstoneListResizeGrowthFactor(double growthFactor) throws IllegalStateException
    {
        if (growthFactor < 1.2 || growthFactor > 5)
        {
            throw new IllegalStateException("Not updating range_tombstone_resize_factor as growth factor must be in the range [1.2, 5.0] inclusive");
        }
        else
        {
            double originalGrowthFactor = DatabaseDescriptor.getRangeTombstoneListGrowthFactor();
            DatabaseDescriptor.setRangeTombstoneListGrowthFactor(growthFactor);
            logger.info("Updated range_tombstone_resize_factor from {} to {}", originalGrowthFactor, growthFactor);
        }
    }

    public void setHintedHandoffThrottleInKB(int throttleInKB)
    {
        DatabaseDescriptor.setHintedHandoffThrottleInKB(throttleInKB);
        logger.info("updated hinted_handoff_throttle_in_kb to {}", throttleInKB);
    }

    /** Returns boolean representing whether or not alter table is enabled */
    public boolean getAlterTableEnabled()
    {
        return DatabaseDescriptor.getAlterTableEnabled();
    }

    /** Sets the boolean representing whether or not alter table is enabled */
    public void setAlterTableEnabled(boolean alterTableEnabled)
    {
        DatabaseDescriptor.setAlterTableEnabled(alterTableEnabled);
    }

    @Override
    public void clearConnectionHistory()
    {
        daemon.clearConnectionHistory();
        logger.info("Cleared connection history");
    }
    public void disableAuditLog()
    {
        AuditLogManager.instance.disableAuditLog();
        logger.info("Auditlog is disabled");
    }

    @Deprecated
    public void enableAuditLog(String loggerName, String includedKeyspaces, String excludedKeyspaces, String includedCategories, String excludedCategories,
                               String includedUsers, String excludedUsers) throws ConfigurationException, IllegalStateException
    {
        enableAuditLog(loggerName, Collections.emptyMap(), includedKeyspaces, excludedKeyspaces, includedCategories, excludedCategories, includedUsers, excludedUsers,
                       Integer.MIN_VALUE, null, null, Long.MIN_VALUE, Integer.MIN_VALUE, null);
    }

    public void enableAuditLog(String loggerName, String includedKeyspaces, String excludedKeyspaces, String includedCategories, String excludedCategories,
                               String includedUsers, String excludedUsers, Integer maxArchiveRetries, Boolean block, String rollCycle,
                               Long maxLogSize, Integer maxQueueWeight, String archiveCommand) throws ConfigurationException, IllegalStateException
    {
        enableAuditLog(loggerName, Collections.emptyMap(), includedKeyspaces, excludedKeyspaces, includedCategories, excludedCategories, includedUsers, excludedUsers,
                       maxArchiveRetries, block, rollCycle, maxLogSize, maxQueueWeight, archiveCommand);
    }

    @Deprecated
    public void enableAuditLog(String loggerName, Map<String, String> parameters, String includedKeyspaces, String excludedKeyspaces, String includedCategories, String excludedCategories,
                               String includedUsers, String excludedUsers) throws ConfigurationException, IllegalStateException
    {
        enableAuditLog(loggerName, parameters, includedKeyspaces, excludedKeyspaces, includedCategories, excludedCategories, includedUsers, excludedUsers,
                       Integer.MIN_VALUE, null, null, Long.MIN_VALUE, Integer.MIN_VALUE, null);
    }

    public void enableAuditLog(String loggerName, Map<String, String> parameters, String includedKeyspaces, String excludedKeyspaces, String includedCategories, String excludedCategories,
                               String includedUsers, String excludedUsers, Integer maxArchiveRetries, Boolean block, String rollCycle,
                               Long maxLogSize, Integer maxQueueWeight, String archiveCommand) throws ConfigurationException, IllegalStateException
    {
        final AuditLogOptions options = new AuditLogOptions.Builder(DatabaseDescriptor.getAuditLoggingOptions())
                                        .withEnabled(true)
                                        .withLogger(loggerName, parameters)
                                        .withIncludedKeyspaces(includedKeyspaces)
                                        .withExcludedKeyspaces(excludedKeyspaces)
                                        .withIncludedCategories(includedCategories)
                                        .withExcludedCategories(excludedCategories)
                                        .withIncludedUsers(includedUsers)
                                        .withExcludedUsers(excludedUsers)
                                        .withMaxArchiveRetries(maxArchiveRetries)
                                        .withBlock(block)
                                        .withRollCycle(rollCycle)
                                        .withMaxLogSize(maxLogSize)
                                        .withMaxQueueWeight(maxQueueWeight)
                                        .withArchiveCommand(archiveCommand)
                                        .build();

        AuditLogManager.instance.enable(options);
        logger.info("AuditLog is enabled with configuration: {}", options);
    }

    public boolean isAuditLogEnabled()
    {
        return AuditLogManager.instance.isEnabled();
    }

    public String getCorruptedTombstoneStrategy()
    {
        return DatabaseDescriptor.getCorruptedTombstoneStrategy().toString();
    }

    public void setCorruptedTombstoneStrategy(String strategy)
    {
        DatabaseDescriptor.setCorruptedTombstoneStrategy(Config.CorruptedTombstoneStrategy.valueOf(strategy));
        logger.info("Setting corrupted tombstone strategy to {}", strategy);
    }

    @Override
    public long getNativeTransportMaxConcurrentRequestsInBytes()
    {
        return ClientResourceLimits.getGlobalLimit();
    }

    @Override
    public void setNativeTransportMaxConcurrentRequestsInBytes(long newLimit)
    {
        ClientResourceLimits.setGlobalLimit(newLimit);
    }

    @Override
    public long getNativeTransportMaxConcurrentRequestsInBytesPerIp()
    {
        return ClientResourceLimits.getEndpointLimit();
    }

    @Override
    public void setNativeTransportMaxConcurrentRequestsInBytesPerIp(long newLimit)
    {
        ClientResourceLimits.setEndpointLimit(newLimit);
    }

    @Override
    public int getNativeTransportMaxRequestsPerSecond()
    {
        return ClientResourceLimits.getNativeTransportMaxRequestsPerSecond();
    }

    @Override
    public void setNativeTransportMaxRequestsPerSecond(int newPerSecond)
    {
        ClientResourceLimits.setNativeTransportMaxRequestsPerSecond(newPerSecond);
    }

    @Override
    public void setNativeTransportRateLimitingEnabled(boolean enabled)
    {
        DatabaseDescriptor.setNativeTransportRateLimitingEnabled(enabled);
    }

    @Override
    public boolean getNativeTransportRateLimitingEnabled()
    {
        return DatabaseDescriptor.getNativeTransportRateLimitingEnabled();
    }
    public void stopFetchingRepairRanges()
    {
        BootStrapper.stopFetchingRepairRanges = true;
    }

    public boolean isChistmasPatchEnabled()
    {
        return DatabaseDescriptor.enableChristmasPatch();
    }

    public boolean isShadowChistmasPatchEnabled()
    {
        return DatabaseDescriptor.enableShadowChristmasPatch();
    }

    public boolean isKeyspaceQuotaEnabled()
    {
        return DatabaseDescriptor.getEnableKeyspaceQuotas();
    }

    public void setKeyspaceQuotaEnabled(boolean enabled)
    {
        DatabaseDescriptor.setKeyspaceQuotasEnabled(enabled);
    }

    public long getDefaultKeyspaceQuotaBytes()
    {
        return DatabaseDescriptor.getDefaultKeyspaceQuotaBytes();
    }

    public void setDefaultKeyspaceQuotaBytes(long quotaInBytes)
    {
        DatabaseDescriptor.setDefaultKeyspaceQuotaBytes(quotaInBytes);
    }

    public boolean isOutOfTokenRangeRequestLoggingEnabled()
    {
        return DatabaseDescriptor.getLogOutOfTokenRangeRequests();
    }

    public void setOutOfTokenRangeRequestLoggingEnabled(boolean enabled)
    {
        if (enabled)
            logger.info("Enabling logging of requests on tokens outside owned ranges");
        else
            logger.info("Disabling logging of requests on tokens outside owned ranges");

        DatabaseDescriptor.setLogOutOfTokenRangeRequests(enabled);
    }

    public boolean isOutOfTokenRangeRequestRejectionEnabled()
    {
        return DatabaseDescriptor.getRejectOutOfTokenRangeRequests();
    }

    public void setOutOfTokenRangeRequestRejectionEnabled(boolean enabled)
    {
        if (enabled)
            logger.info("Enabling rejection of requests on tokens outside owned ranges");
        else
            logger.info("Disabling rejection of requests on tokens outside owned ranges");

        DatabaseDescriptor.setRejectOutOfTokenRangeRequests(enabled);
    }

    @VisibleForTesting
    public void shutdownServer()
    {
        if (drainOnShutdown != null)
        {
            Runtime.getRuntime().removeShutdownHook(drainOnShutdown);
        }
    }

    @Override
    public void enableFullQueryLogger(String path, String rollCycle, Boolean blocking, int maxQueueWeight, long maxLogSize, String archiveCommand, int maxArchiveRetries)
    {
        FullQueryLoggerOptions fqlOptions = DatabaseDescriptor.getFullQueryLogOptions();
        path = path != null ? path : fqlOptions.log_dir;
        rollCycle = rollCycle != null ? rollCycle : fqlOptions.roll_cycle;
        blocking = blocking != null ? blocking : fqlOptions.block;
        maxQueueWeight = maxQueueWeight != Integer.MIN_VALUE ? maxQueueWeight : fqlOptions.max_queue_weight;
        maxLogSize = maxLogSize != Long.MIN_VALUE ? maxLogSize : fqlOptions.max_log_size;
        archiveCommand = archiveCommand != null ? archiveCommand : fqlOptions.archive_command;
        maxArchiveRetries = maxArchiveRetries != Integer.MIN_VALUE ? maxArchiveRetries : fqlOptions.max_archive_retries;

        Preconditions.checkNotNull(path, "cassandra.yaml did not set log_dir and not set as parameter");
        FullQueryLogger.instance.enable(Paths.get(path), rollCycle, blocking, maxQueueWeight, maxLogSize, archiveCommand, maxArchiveRetries);
    }

    @Override
    public void resetFullQueryLogger()
    {
        FullQueryLogger.instance.reset(DatabaseDescriptor.getFullQueryLogOptions().log_dir);
    }

    @Override
    public void stopFullQueryLogger()
    {
        FullQueryLogger.instance.stop();
    }

    @Override
    public boolean isFullQueryLogEnabled()
    {
        return FullQueryLogger.instance.isEnabled();
    }

    @Override
    public CompositeData getFullQueryLoggerOptions()
    {
        return FullQueryLoggerOptionsCompositeData.toCompositeData(FullQueryLogger.instance.getFullQueryLoggerOptions());
    }

    @Override
    public Map<String, Set<InetAddress>> getOutstandingSchemaVersions()
    {
        Map<UUID, Set<InetAddressAndPort>> outstanding = MigrationCoordinator.instance.outstandingVersions();
        return outstanding.entrySet().stream().collect(Collectors.toMap(e -> e.getKey().toString(),
                                                                        e -> e.getValue().stream().map(i -> i.address).collect(Collectors.toSet())));
    }

    @Override
    public Map<String, Set<String>> getOutstandingSchemaVersionsWithPort()
    {
        Map<UUID, Set<InetAddressAndPort>> outstanding = MigrationCoordinator.instance.outstandingVersions();
        return outstanding.entrySet().stream().collect(Collectors.toMap(e -> e.getKey().toString(),
                                                                        e -> e.getValue().stream().map(InetAddressAndPort::toString).collect(Collectors.toSet())));
    }

    public boolean autoOptimiseIncRepairStreams()
    {
        return DatabaseDescriptor.autoOptimiseIncRepairStreams();
    }

    public void setAutoOptimiseIncRepairStreams(boolean enabled)
    {
        DatabaseDescriptor.setAutoOptimiseIncRepairStreams(enabled);
    }

    public boolean autoOptimiseFullRepairStreams()
    {
        return DatabaseDescriptor.autoOptimiseFullRepairStreams();
    }

    public void setAutoOptimiseFullRepairStreams(boolean enabled)
    {
        DatabaseDescriptor.setAutoOptimiseFullRepairStreams(enabled);
    }

    public boolean autoOptimisePreviewRepairStreams()
    {
        return DatabaseDescriptor.autoOptimisePreviewRepairStreams();
    }

    public void setAutoOptimisePreviewRepairStreams(boolean enabled)
    {
        DatabaseDescriptor.setAutoOptimisePreviewRepairStreams(enabled);
    }

    public int getTableCountWarnThreshold()
    {
        return DatabaseDescriptor.tableCountWarnThreshold();
    }

    public void setTableCountWarnThreshold(int value)
    {
        if (value < 0)
            throw new IllegalStateException("Table count warn threshold should be positive, not "+value);
        logger.info("Changing table count warn threshold from {} to {}", getTableCountWarnThreshold(), value);
        DatabaseDescriptor.setTableCountWarnThreshold(value);
    }

    public int getKeyspaceCountWarnThreshold()
    {
        return DatabaseDescriptor.keyspaceCountWarnThreshold();
    }

    public void setKeyspaceCountWarnThreshold(int value)
    {
        if (value < 0)
            throw new IllegalStateException("Keyspace count warn threshold should be positive, not " + value);
        logger.info("Changing keyspace count warn threshold from {} to {}", getKeyspaceCountWarnThreshold(), value);
        DatabaseDescriptor.setKeyspaceCountWarnThreshold(value);
    }

<<<<<<< HEAD
    public void setCompactionTombstoneWarningThreshold(int count)
    {
        if (count < 0)
            throw new IllegalStateException("compaction tombstone warning threshold needs to be >= 0, not "+count);
        logger.info("Setting compaction_tombstone_warning_threshold to {}", count);
        DatabaseDescriptor.setCompactionTombstoneWarningThreshold(count);
    }

    public int getCompactionTombstoneWarningThreshold()
    {
        return DatabaseDescriptor.getCompactionTombstoneWarningThreshold();
    }

    public void addSnapshot(TableSnapshot snapshot) {
        snapshotManager.addSnapshot(snapshot);
    }

    @Override
    public long getClientLargeReadWarnThresholdKB()
    {
        return DatabaseDescriptor.getClientLargeReadWarnThresholdKB();
    }

    @Override
    public void setClientLargeReadWarnThresholdKB(long threshold)
    {
        DatabaseDescriptor.setClientLargeReadWarnThresholdKB(threshold);
        logger.info("updated client_large_read_warn_threshold_kb to {}", threshold);
    }

    @Override
    public long getClientLargeReadAbortThresholdKB()
    {
        return DatabaseDescriptor.getClientLargeReadAbortThresholdKB();
    }

    @Override
    public void setClientLargeReadAbortThresholdKB(long threshold)
    {
        DatabaseDescriptor.setClientLargeReadAbortThresholdKB(threshold);
        logger.info("updated client_large_read_abort_threshold_kb to {}", threshold);
    }

    @Override
    public boolean getClientTrackWarningsEnabled()
    {
        return DatabaseDescriptor.getClientTrackWarningsEnabled();
    }

    @Override
    public void setClientTrackWarningsEnabled(boolean value)
    {
        DatabaseDescriptor.setClientTrackWarningsEnabled(value);
        logger.info("updated client_track_warnings_enabled to {}", value);
=======
    @Override
    public boolean topPartitionsEnabled()
    {
        return DatabaseDescriptor.topPartitionsEnabled();
    }

    @Override
    public int getMaxTopSizePartitionCount()
    {
        return DatabaseDescriptor.getMaxTopSizePartitionCount();
    }

    @Override
    public void setMaxTopSizePartitionCount(int value)
    {
        DatabaseDescriptor.setMaxTopSizePartitionCount(value);
    }

    @Override
    public int getMaxTopTombstonePartitionCount()
    {
        return DatabaseDescriptor.getMaxTopTombstonePartitionCount();
    }

    @Override
    public void setMaxTopTombstonePartitionCount(int value)
    {
        DatabaseDescriptor.setMaxTopTombstonePartitionCount(value);
    }

    @Override
    public long getMinTrackedPartitionSize()
    {
        return DatabaseDescriptor.getMinTrackedPartitionSize();
    }

    @Override
    public void setMinTrackedPartitionSize(long value)
    {
        DatabaseDescriptor.setMinTrackedPartitionSize(value);
    }

    @Override
    public long getMinTrackedPartitionTombstoneCount()
    {
        return DatabaseDescriptor.getMinTrackedPartitionTombstoneCount();
    }

    @Override
    public void setMinTrackedPartitionTombstoneCount(long value)
    {
        DatabaseDescriptor.setMinTrackedPartitionTombstoneCount(value);
>>>>>>> ea92eb3d
    }
}<|MERGE_RESOLUTION|>--- conflicted
+++ resolved
@@ -6417,12 +6417,11 @@
     public void setKeyspaceCountWarnThreshold(int value)
     {
         if (value < 0)
-            throw new IllegalStateException("Keyspace count warn threshold should be positive, not " + value);
+            throw new IllegalStateException("Keyspace count warn threshold should be positive, not "+value);
         logger.info("Changing keyspace count warn threshold from {} to {}", getKeyspaceCountWarnThreshold(), value);
         DatabaseDescriptor.setKeyspaceCountWarnThreshold(value);
     }
 
-<<<<<<< HEAD
     public void setCompactionTombstoneWarningThreshold(int count)
     {
         if (count < 0)
@@ -6477,7 +6476,8 @@
     {
         DatabaseDescriptor.setClientTrackWarningsEnabled(value);
         logger.info("updated client_track_warnings_enabled to {}", value);
-=======
+    }
+
     @Override
     public boolean topPartitionsEnabled()
     {
@@ -6530,6 +6530,5 @@
     public void setMinTrackedPartitionTombstoneCount(long value)
     {
         DatabaseDescriptor.setMinTrackedPartitionTombstoneCount(value);
->>>>>>> ea92eb3d
     }
 }