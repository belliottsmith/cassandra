--- conflicted
+++ resolved
@@ -95,18 +95,6 @@
     void disableSnapshotOnRepairedDataMismatch();
     boolean getSnapshotOnRepairedDataMismatchEnabled();
 
-<<<<<<< HEAD
-    void enableSnapshotOnDuplicateRowDetection();
-    void disableSnapshotOnDuplicateRowDetection();
-    boolean getSnapshotOnDuplicateRowDetectionEnabled();
-
-    boolean getCheckForDuplicateRowsDuringReads();
-    void enableCheckForDuplicateRowsDuringReads();
-    void disableCheckForDuplicateRowsDuringReads();
-    boolean getCheckForDuplicateRowsDuringCompaction();
-    void enableCheckForDuplicateRowsDuringCompaction();
-    void disableCheckForDuplicateRowsDuringCompaction();
-=======
     public long[] getRecentReadLatencyHistogramMicrosV3();
     public long[] getRecentWriteLatencyHistogramMicrosV3();
     public long[] getRecentRangeLatencyHistogramMicrosV3();
@@ -135,5 +123,15 @@
     public long[] getRecentClientRequestReadConsistencyLevelLocalSerialMicrosV3();
     public long[] getRecentClientRequestWriteConsistencyLevelLocalSerialMicrosV3();
     public long[] getRecentClientRequestWriteConsistencyLevelAnyMicrosV3();
->>>>>>> 71311f97
+
+    void enableSnapshotOnDuplicateRowDetection();
+    void disableSnapshotOnDuplicateRowDetection();
+    boolean getSnapshotOnDuplicateRowDetectionEnabled();
+
+    boolean getCheckForDuplicateRowsDuringReads();
+    void enableCheckForDuplicateRowsDuringReads();
+    void disableCheckForDuplicateRowsDuringReads();
+    boolean getCheckForDuplicateRowsDuringCompaction();
+    void enableCheckForDuplicateRowsDuringCompaction();
+    void disableCheckForDuplicateRowsDuringCompaction();
 }