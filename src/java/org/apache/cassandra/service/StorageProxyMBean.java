--- conflicted
+++ resolved
@@ -210,13 +210,7 @@
 
     boolean getSStableReadRatePersistenceEnabled();
     void setSStableReadRatePersistenceEnabled(boolean enabled);
-<<<<<<< HEAD
-=======
-
-    boolean getUseStatementsEnabled();
-    void setUseStatementsEnabled(boolean enabled);
 
     boolean getClientRequestSizeMetricsEnabled();
     void setClientRequestSizeMetricsEnabled(boolean enabled);
->>>>>>> 497ce2d9
 }