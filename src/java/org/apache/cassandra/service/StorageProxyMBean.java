/*
 * Licensed to the Apache Software Foundation (ASF) under one
 * or more contributor license agreements.  See the NOTICE file
 * distributed with this work for additional information
 * regarding copyright ownership.  The ASF licenses this file
 * to you under the Apache License, Version 2.0 (the
 * "License"); you may not use this file except in compliance
 * with the License.  You may obtain a copy of the License at
 *
 *     http://www.apache.org/licenses/LICENSE-2.0
 *
 * Unless required by applicable law or agreed to in writing, software
 * distributed under the License is distributed on an "AS IS" BASIS,
 * WITHOUT WARRANTIES OR CONDITIONS OF ANY KIND, either express or implied.
 * See the License for the specific language governing permissions and
 * limitations under the License.
 */
package org.apache.cassandra.service;

import java.util.List;
import java.util.Map;
import java.util.Set;


public interface StorageProxyMBean
{
    public long getTotalHints();
    public boolean getHintedHandoffEnabled();
    public void setHintedHandoffEnabled(boolean b);
    public void enableHintsForDC(String dc);
    public void disableHintsForDC(String dc);
    public Set<String> getHintedHandoffDisabledDCs();
    public int getMaxHintWindow();
    public void setMaxHintWindow(int ms);
    public int getMaxHintsInProgress();
    public void setMaxHintsInProgress(int qs);
    public int getHintsInProgress();

    public Long getRpcTimeout();
    public void setRpcTimeout(Long timeoutInMillis);
    public Long getReadRpcTimeout();
    public void setReadRpcTimeout(Long timeoutInMillis);
    public Long getWriteRpcTimeout();
    public void setWriteRpcTimeout(Long timeoutInMillis);
    public Long getCounterWriteRpcTimeout();
    public void setCounterWriteRpcTimeout(Long timeoutInMillis);
    public Long getCasContentionTimeout();
    public void setCasContentionTimeout(Long timeoutInMillis);
    public Long getRangeRpcTimeout();
    public void setRangeRpcTimeout(Long timeoutInMillis);
    public Long getTruncateRpcTimeout();
    public void setTruncateRpcTimeout(Long timeoutInMillis);

    public void setNativeTransportMaxConcurrentConnections(Long nativeTransportMaxConcurrentConnections);
    public Long getNativeTransportMaxConcurrentConnections();

    public void reloadTriggerClasses();

    public long getReadRepairAttempted();
    public long getReadRepairRepairedBlocking();
    public long getReadRepairRepairedBackground();
    public long getReadRepairRepairTimedOut();

    @Deprecated
    public int getOtcBacklogExpirationInterval();
    @Deprecated
    public void setOtcBacklogExpirationInterval(int intervalInMillis);

    /** Returns each live node's schema version */
    @Deprecated public Map<String, List<String>> getSchemaVersions();
    public Map<String, List<String>> getSchemaVersionsWithPort();

    public int getNumberOfTables();

    public String getIdealConsistencyLevel();
    public String setIdealConsistencyLevel(String cl);

    public void logBlockingReadRepairAttemptsForNSeconds(int seconds);

    /**
     * Tracking and reporting of variances in the repaired data set across replicas at read time
     */
    void enableRepairedDataTrackingForRangeReads();
    void disableRepairedDataTrackingForRangeReads();
    boolean getRepairedDataTrackingEnabledForRangeReads();

    void enableRepairedDataTrackingForPartitionReads();
    void disableRepairedDataTrackingForPartitionReads();
    boolean getRepairedDataTrackingEnabledForPartitionReads();

    void enableReportingUnconfirmedRepairedDataMismatches();
    void disableReportingUnconfirmedRepairedDataMismatches();
    boolean getReportingUnconfirmedRepairedDataMismatchesEnabled();

    void enableSnapshotOnRepairedDataMismatch();
    void disableSnapshotOnRepairedDataMismatch();
    boolean getSnapshotOnRepairedDataMismatchEnabled();

    public long[] getRecentReadLatencyHistogramMicrosV3();
    public long[] getRecentWriteLatencyHistogramMicrosV3();
    public long[] getRecentRangeLatencyHistogramMicrosV3();
    public long[] getRecentCasReadLatencyHistogramMicrosV3();
    public long[] getRecentCasWriteLatencyHistogramMicrosV3();
    public long[] getRecentViewWriteLatencyHistogramMicrosV3();
    public long[] getCasReadContentionHistogram();
    public long[] getCasWriteContentionHistogram();

    public long[] getRecentClientRequestReadConsistencyLevelOneMicrosV3();
    public long[] getRecentClientRequestWriteConsistencyLevelOneMicrosV3();
    public long[] getRecentClientRequestReadConsistencyLevelTwoMicrosV3();
    public long[] getRecentClientRequestWriteConsistencyLevelTwoMicrosV3();
    public long[] getRecentClientRequestReadConsistencyLevelThreeMicrosV3();
    public long[] getRecentClientRequestWriteConsistencyLevelThreeMicrosV3();
    public long[] getRecentClientRequestReadConsistencyLevelQuorumMicrosV3();
    public long[] getRecentClientRequestWriteConsistencyLevelQuorumMicrosV3();
    public long[] getRecentClientRequestReadConsistencyLevelLocalOneMicrosV3();
    public long[] getRecentClientRequestWriteConsistencyLevelLocalOneMicrosV3();
    public long[] getRecentClientRequestReadConsistencyLevelLocalQuorumMicrosV3();
    public long[] getRecentClientRequestWriteConsistencyLevelLocalQuorumMicrosV3();
    public long[] getRecentClientRequestReadConsistencyLevelEachQuorumMicrosV3();
    public long[] getRecentClientRequestWriteConsistencyLevelEachQuorumMicrosV3();
    public long[] getRecentClientRequestReadConsistencyLevelSerialMicrosV3();
    public long[] getRecentClientRequestWriteConsistencyLevelSerialMicrosV3();
    public long[] getRecentClientRequestReadConsistencyLevelLocalSerialMicrosV3();
    public long[] getRecentClientRequestWriteConsistencyLevelLocalSerialMicrosV3();
    public long[] getRecentClientRequestWriteConsistencyLevelAnyMicrosV3();

<<<<<<< HEAD
    void enableSnapshotOnDuplicateRowDetection();
    void disableSnapshotOnDuplicateRowDetection();
    boolean getSnapshotOnDuplicateRowDetectionEnabled();

    boolean getCheckForDuplicateRowsDuringReads();
    void enableCheckForDuplicateRowsDuringReads();
    void disableCheckForDuplicateRowsDuringReads();
    boolean getCheckForDuplicateRowsDuringCompaction();
    void enableCheckForDuplicateRowsDuringCompaction();
    void disableCheckForDuplicateRowsDuringCompaction();
=======
    void enableSecondaryIndex();
    void disableSecondaryIndex();
    boolean getSecondaryIndexEnabled();
>>>>>>> df140760
}<|MERGE_RESOLUTION|>--- conflicted
+++ resolved
@@ -125,7 +125,10 @@
     public long[] getRecentClientRequestWriteConsistencyLevelLocalSerialMicrosV3();
     public long[] getRecentClientRequestWriteConsistencyLevelAnyMicrosV3();
 
-<<<<<<< HEAD
+    void enableSecondaryIndex();
+    void disableSecondaryIndex();
+    boolean getSecondaryIndexEnabled();
+
     void enableSnapshotOnDuplicateRowDetection();
     void disableSnapshotOnDuplicateRowDetection();
     boolean getSnapshotOnDuplicateRowDetectionEnabled();
@@ -136,9 +139,4 @@
     boolean getCheckForDuplicateRowsDuringCompaction();
     void enableCheckForDuplicateRowsDuringCompaction();
     void disableCheckForDuplicateRowsDuringCompaction();
-=======
-    void enableSecondaryIndex();
-    void disableSecondaryIndex();
-    boolean getSecondaryIndexEnabled();
->>>>>>> df140760
 }