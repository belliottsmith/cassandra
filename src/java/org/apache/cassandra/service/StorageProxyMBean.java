--- conflicted
+++ resolved
@@ -184,7 +184,6 @@
     void setPaxosVariant(String variant);
     String getPaxosVariant();
 
-<<<<<<< HEAD
     boolean getUseStatementsEnabled();
     void setUseStatementsEnabled(boolean enabled);
 
@@ -193,12 +192,11 @@
 
     void setPaxosCoordinatorLockingDisabled(boolean disabled);
     boolean getPaxosCoordinatorLockingDisabled();
-=======
+
     public void enableDropCompactStorage();
     public void disableDropCompactStorage();
     public boolean allowDropCompactStorage();
 
     public void setIgnorePkLivenessForRowCompletion(boolean ignore);
     public boolean getIgnorePkLivenessForRowCompletion();
->>>>>>> 2814adc6
 }