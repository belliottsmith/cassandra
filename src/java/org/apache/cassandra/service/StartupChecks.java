/*
 * Licensed to the Apache Software Foundation (ASF) under one
 * or more contributor license agreements.  See the NOTICE file
 * distributed with this work for additional information
 * regarding copyright ownership.  The ASF licenses this file
 * to you under the Apache License, Version 2.0 (the
 * "License"); you may not use this file except in compliance
 * with the License.  You may obtain a copy of the License at
 *
 *     http://www.apache.org/licenses/LICENSE-2.0
 *
 * Unless required by applicable law or agreed to in writing, software
 * distributed under the License is distributed on an "AS IS" BASIS,
 * WITHOUT WARRANTIES OR CONDITIONS OF ANY KIND, either express or implied.
 * See the License for the specific language governing permissions and
 * limitations under the License.
 */
package org.apache.cassandra.service;

import java.io.BufferedReader;
import java.io.File;
import java.io.IOException;
import java.lang.management.ManagementFactory;
import java.lang.management.RuntimeMXBean;
import java.nio.file.*;
import java.nio.file.attribute.BasicFileAttributes;
import java.security.Provider;
import java.security.Security;
import java.util.*;
import java.util.stream.Collectors;

import com.google.common.annotations.VisibleForTesting;
import com.google.common.base.Joiner;
import com.google.common.base.Throwables;
import com.google.common.collect.ImmutableList;
import com.google.common.collect.Iterables;
import org.slf4j.Logger;
import org.slf4j.LoggerFactory;

import net.jpountz.lz4.LZ4Factory;
import org.apache.cassandra.cql3.QueryProcessor;
import org.apache.cassandra.cql3.UntypedResultSet;
<<<<<<< HEAD
=======
import org.apache.cassandra.io.sstable.format.big.BigFormat;
import org.apache.cassandra.schema.SchemaKeyspace;
>>>>>>> 645894c4
import org.apache.cassandra.schema.TableMetadata;
import org.apache.cassandra.config.Config;
import org.apache.cassandra.config.DatabaseDescriptor;
import org.apache.cassandra.schema.Schema;
import org.apache.cassandra.schema.SchemaConstants;
import org.apache.cassandra.db.ColumnFamilyStore;
import org.apache.cassandra.db.Directories;
import org.apache.cassandra.db.SystemKeyspace;
import org.apache.cassandra.exceptions.ConfigurationException;
import org.apache.cassandra.exceptions.StartupException;
import org.apache.cassandra.io.sstable.Descriptor;
import org.apache.cassandra.io.util.FileUtils;
import org.apache.cassandra.utils.NativeLibrary;
import org.apache.cassandra.utils.FBUtilities;
import org.apache.cassandra.utils.JavaUtils;
import org.apache.cassandra.utils.NoSpamLogger;
import org.apache.cassandra.utils.SigarLibrary;

import static java.lang.String.format;
import static org.apache.cassandra.config.CassandraRelevantProperties.COM_SUN_MANAGEMENT_JMXREMOTE_PORT;
import static org.apache.cassandra.config.CassandraRelevantProperties.JAVA_VERSION;
import static org.apache.cassandra.config.CassandraRelevantProperties.JAVA_VM_NAME;

/**
 * Verifies that the system and environment is in a fit state to be started.
 * Used in CassandraDaemon#setup() to check various settings and invariants.
 *
 * Each individual test is modelled as an implementation of StartupCheck, these are run
 * at the start of CassandraDaemon#setup() before any local state is mutated. The default
 * checks are a mix of informational tests (inspectJvmOptions), initialization
 * (initSigarLibrary, checkCacheServiceInitialization) and invariant checking
 * (checkValidLaunchDate, checkSystemKeyspaceState, checkSSTablesFormat).
 *
 * In addition, if checkSystemKeyspaceState determines that the release version has
 * changed since last startup (i.e. the node has been upgraded) it snapshots the system
 * keyspace to make it easier to back out if necessary.
 *
 * If any check reports a failure, then the setup method exits with an error (after
 * logging any output from the tests). If all tests report success, setup can continue.
 * We should be careful in future to ensure anything which mutates local state (such as
 * writing new sstables etc) only happens after we've verified the initial setup.
 */
public class StartupChecks
{
    private static final Logger logger = LoggerFactory.getLogger(StartupChecks.class);
<<<<<<< HEAD
=======

    static final String SKIP_MIN_SSTABLE_VERSION_CHECK_PROPERTY = "cassandra.skip_min_sstable_version_startup_check";

>>>>>>> 645894c4
    // List of checks to run before starting up. If any test reports failure, startup will be halted.
    private final List<StartupCheck> preFlightChecks = new ArrayList<>();

    // The default set of pre-flight checks to run. Order is somewhat significant in that we probably
    // always want the system keyspace check run last, as this actually loads the schema for that
    // keyspace. All other checks should not require any schema initialization.
    private final List<StartupCheck> DEFAULT_TESTS = ImmutableList.of(checkJemalloc,
                                                                      checkLz4Native,
                                                                      checkValidLaunchDate,
                                                                      checkJMXPorts,
                                                                      checkJMXProperties,
                                                                      inspectJvmOptions,
                                                                      inspectDefaultSecurityProvider,
                                                                      checkNativeLibraryInitialization,
                                                                      initSigarLibrary,
                                                                      checkMaxMapCount,
                                                                      checkDataDirs,
                                                                      checkSSTablesFormat,
                                                                      checkSystemKeyspaceState,
                                                                      checkDatacenter,
                                                                      checkRack,
                                                                      checkLegacyAuthTables);

    public StartupChecks withDefaultTests()
    {
        preFlightChecks.addAll(DEFAULT_TESTS);
        return this;
    }

    /**
     * Add system test to be run before schema is loaded during startup
     * @param test the system test to include
     */
    public StartupChecks withTest(StartupCheck test)
    {
        preFlightChecks.add(test);
        return this;
    }

    /**
     * Run the configured tests and return a report detailing the results.
     * @throws org.apache.cassandra.exceptions.StartupException if any test determines that the
     * system is not in an valid state to startup
     */
    public void verify() throws StartupException
    {
        for (StartupCheck test : preFlightChecks)
            test.execute();
    }

    public static final StartupCheck checkJemalloc = new StartupCheck()
    {
        public void execute()
        {
            if (FBUtilities.isWindows)
                return;
            String jemalloc = System.getProperty("cassandra.libjemalloc");
            if (jemalloc == null)
                logger.warn("jemalloc shared library could not be preloaded to speed up memory allocations");
            else if ("-".equals(jemalloc))
                logger.info("jemalloc preload explicitly disabled");
            else
                logger.info("jemalloc seems to be preloaded from {}", jemalloc);
        }
    };

    public static final StartupCheck checkLz4Native = () -> {
        try
        {
            LZ4Factory.nativeInstance(); // make sure native loads
        }
        catch (AssertionError | LinkageError e)
        {
            logger.warn("lz4-java was unable to load native libraries; this will lower the performance of lz4 (network/sstables/etc.): {}", Throwables.getRootCause(e).getMessage());
        }
    };

    public static final StartupCheck checkValidLaunchDate = new StartupCheck()
    {
        /**
         * The earliest legit timestamp a casandra instance could have ever launched.
         * Date roughly taken from http://perspectives.mvdirona.com/2008/07/12/FacebookReleasesCassandraAsOpenSource.aspx
         * We use this to ensure the system clock is at least somewhat correct at startup.
         */
        private static final long EARLIEST_LAUNCH_DATE = 1215820800000L;
        public void execute() throws StartupException
        {
            long now = System.currentTimeMillis();
            if (now < EARLIEST_LAUNCH_DATE)
                throw new StartupException(StartupException.ERR_WRONG_MACHINE_STATE,
                                           String.format("current machine time is %s, but that is seemingly incorrect. exiting now.",
                                                         new Date(now).toString()));
        }
    };

    public static final StartupCheck checkJMXPorts = new StartupCheck()
    {
        public void execute()
        {
            String jmxPort = System.getProperty("cassandra.jmx.remote.port");
            if (jmxPort == null)
            {
                logger.warn("JMX is not enabled to receive remote connections. Please see cassandra-env.sh for more info.");
                jmxPort = System.getProperty("cassandra.jmx.local.port");
                if (jmxPort == null)
                    logger.error("cassandra.jmx.local.port missing from cassandra-env.sh, unable to start local JMX service.");
            }
            else
            {
                logger.info("JMX is enabled to receive remote connections on port: {}", jmxPort);
            }
        }
    };

    public static final StartupCheck checkJMXProperties = new StartupCheck()
    {
        public void execute()
        {
            if (COM_SUN_MANAGEMENT_JMXREMOTE_PORT.isPresent())
            {
                logger.warn("Use of com.sun.management.jmxremote.port at startup is deprecated. " +
                            "Please use cassandra.jmx.remote.port instead.");
            }
        }
    };

    public static final StartupCheck inspectJvmOptions = new StartupCheck()
    {
        public void execute()
        {
            // log warnings for different kinds of sub-optimal JVMs.  tldr use 64-bit Oracle >= 1.6u32
            if (!DatabaseDescriptor.hasLargeAddressSpace())
                logger.warn("32bit JVM detected.  It is recommended to run Cassandra on a 64bit JVM for better performance.");

            String javaVmName = JAVA_VM_NAME.getString();
            if (!(javaVmName.contains("HotSpot") || javaVmName.contains("OpenJDK")))
            {
                logger.warn("Non-Oracle JVM detected.  Some features, such as immediate unmap of compacted SSTables, may not work as intended");
            }
            else
            {
                checkOutOfMemoryHandling();
            }
        }

        /**
         * Checks that the JVM is configured to handle OutOfMemoryError
         */
        private void checkOutOfMemoryHandling()
        {
            if (JavaUtils.supportExitOnOutOfMemory(JAVA_VERSION.getString()))
            {
                if (!jvmOptionsContainsOneOf("-XX:OnOutOfMemoryError=", "-XX:+ExitOnOutOfMemoryError", "-XX:+CrashOnOutOfMemoryError"))
                    logger.warn("The JVM is not configured to stop on OutOfMemoryError which can cause data corruption."
                                + " Use one of the following JVM options to configure the behavior on OutOfMemoryError: "
                                + " -XX:+ExitOnOutOfMemoryError, -XX:+CrashOnOutOfMemoryError, or -XX:OnOutOfMemoryError=\"<cmd args>;<cmd args>\"");
            }
            else
            {
                if (!jvmOptionsContainsOneOf("-XX:OnOutOfMemoryError="))
                    logger.warn("The JVM is not configured to stop on OutOfMemoryError which can cause data corruption."
                            + " Either upgrade your JRE to a version greater or equal to 8u92 and use -XX:+ExitOnOutOfMemoryError/-XX:+CrashOnOutOfMemoryError"
                            + " or use -XX:OnOutOfMemoryError=\"<cmd args>;<cmd args>\" on your current JRE.");
            }
        }

        /**
         * Checks if one of the specified options is being used.
         * @param optionNames The name of the options to check
         * @return {@code true} if one of the specified options is being used, {@code false} otherwise.
         */
        private boolean jvmOptionsContainsOneOf(String... optionNames)
        {
            RuntimeMXBean runtimeMxBean = ManagementFactory.getRuntimeMXBean();
            List<String> inputArguments = runtimeMxBean.getInputArguments();
            for (String argument : inputArguments)
            {
                for (String optionName : optionNames)
                    if (argument.startsWith(optionName))
                        return true;
            }
            return false;
        }
    };

    public static final StartupCheck inspectDefaultSecurityProvider = new StartupCheck()
    {
        public void execute()
        {
            Provider[] providers = Security.getProviders();
            for (Provider p : providers)
                logger.info("Detected security provider: " + p);

        }
    };

    public static final StartupCheck checkNativeLibraryInitialization = new StartupCheck()
    {
        public void execute() throws StartupException
        {
            // Fail-fast if the native library could not be linked.
            if (!NativeLibrary.isAvailable())
                throw new StartupException(StartupException.ERR_WRONG_MACHINE_STATE, "The native library could not be initialized properly. ");
        }
    };

    public static final StartupCheck initSigarLibrary = new StartupCheck()
    {
        public void execute()
        {
            SigarLibrary.instance.warnIfRunningInDegradedMode();
        }
    };

    public static final StartupCheck checkMaxMapCount = new StartupCheck()
    {
        private final long EXPECTED_MAX_MAP_COUNT = 1048575;
        private final String MAX_MAP_COUNT_PATH = "/proc/sys/vm/max_map_count";

        private long getMaxMapCount()
        {
            final Path path = Paths.get(MAX_MAP_COUNT_PATH);
            try (final BufferedReader bufferedReader = Files.newBufferedReader(path))
            {
                final String data = bufferedReader.readLine();
                if (data != null)
                {
                    try
                    {
                        return Long.parseLong(data);
                    }
                    catch (final NumberFormatException e)
                    {
                        logger.warn("Unable to parse {}.", path, e);
                    }
                }
            }
            catch (final IOException e)
            {
                logger.warn("IO exception while reading file {}.", path, e);
            }
            return -1;
        }

        public void execute()
        {
            if (!FBUtilities.isLinux)
                return;

            if (DatabaseDescriptor.getDiskAccessMode() == Config.DiskAccessMode.standard &&
                DatabaseDescriptor.getIndexAccessMode() == Config.DiskAccessMode.standard)
                return; // no need to check if disk access mode is only standard and not mmap

            long maxMapCount = getMaxMapCount();
            if (maxMapCount < EXPECTED_MAX_MAP_COUNT)
                logger.warn("Maximum number of memory map areas per process (vm.max_map_count) {} " +
                            "is too low, recommended value: {}, you can change it with sysctl.",
                            maxMapCount, EXPECTED_MAX_MAP_COUNT);
        }
    };

    public static final StartupCheck checkDataDirs = () ->
    {
        // check all directories(data, commitlog, saved cache) for existence and permission
        Iterable<String> dirs = Iterables.concat(Arrays.asList(DatabaseDescriptor.getAllDataFileLocations()),
                                                 Arrays.asList(DatabaseDescriptor.getCommitLogLocation(),
                                                               DatabaseDescriptor.getSavedCachesLocation(),
                                                               DatabaseDescriptor.getHintsDirectory().getAbsolutePath()));

        for (String dataDir : dirs)
        {
            logger.debug("Checking directory {}", dataDir);
            File dir = new File(dataDir);

            // check that directories exist.
            if (!dir.exists())
            {
                logger.warn("Directory {} doesn't exist", dataDir);
                // if they don't, failing their creation, stop cassandra.
                if (!dir.mkdirs())
                    throw new StartupException(StartupException.ERR_WRONG_DISK_STATE,
                                               "Has no permission to create directory "+ dataDir);
            }

            // if directories exist verify their permissions
            if (!Directories.verifyFullPermissions(dir, dataDir))
                throw new StartupException(StartupException.ERR_WRONG_DISK_STATE,
                                           "Insufficient permissions on directory " + dataDir);
        }
    };

    public static final StartupCheck checkSSTablesFormat = new StartupCheck()
    {
        public void execute() throws StartupException
        {
            final Set<String> invalid = new HashSet<>();
            final Set<String> unsupported = new HashSet<>();
            final Set<String> nonSSTablePaths = new HashSet<>();
            nonSSTablePaths.add(FileUtils.getCanonicalPath(DatabaseDescriptor.getCommitLogLocation()));
            nonSSTablePaths.add(FileUtils.getCanonicalPath(DatabaseDescriptor.getSavedCachesLocation()));
            nonSSTablePaths.add(FileUtils.getCanonicalPath(DatabaseDescriptor.getHintsDirectory()));

            FileVisitor<Path> sstableVisitor = new SimpleFileVisitor<Path>()
            {
                public FileVisitResult visitFile(Path path, BasicFileAttributes attrs)
                {
                    File file = path.toFile();
                    if (!Descriptor.isValidFile(file))
                        return FileVisitResult.CONTINUE;

                    try
                    {
                        Descriptor descriptor = Descriptor.fromFilename(file);
                        if (!descriptor.isCompatible())
                            invalid.add(file.toString());

                        if (!Boolean.getBoolean(SKIP_MIN_SSTABLE_VERSION_CHECK_PROPERTY)
                            && !descriptor.version.isCompatibleForCie())
                            unsupported.add(file.toString());
                    }
                    catch (Exception e)
                    {
                        invalid.add(file.toString());
                    }

                    return FileVisitResult.CONTINUE;
                }

                public FileVisitResult preVisitDirectory(Path dir, BasicFileAttributes attrs) throws IOException
                {
                    String[] nameParts = dir.toFile().getCanonicalPath().split(File.separator);
                    if(nameParts.length >= 2)
                    {
                        String tablePart = nameParts[nameParts.length - 1];
                        String ksPart = nameParts[nameParts.length - 2];

                        if (tablePart.contains("-"))
                            tablePart = tablePart.split("-")[0];

                        // In very old versions of cassandra, we wouldn't necessarily delete sstables from dropped system tables
                        // which were removed in various major version upgrades (e.g system.Versions in 1.2)
                        if (ksPart.equals(SchemaConstants.SYSTEM_KEYSPACE_NAME) && !SystemKeyspace.ALL_TABLE_NAMES.contains(tablePart))
                        {
                            logger.warn("Found unknown system directory {}.{} at {} - this is likely left over from a previous " +
                                        "version of cassandra and should be removed" , ksPart, tablePart, dir.toFile().getCanonicalPath());
                            return FileVisitResult.SKIP_SUBTREE;
                        }
                    }

                    String name = dir.getFileName().toString();
                    return (name.equals(Directories.SNAPSHOT_SUBDIR)
                            || name.equals(Directories.BACKUPS_SUBDIR)
                            || nonSSTablePaths.contains(dir.toFile().getCanonicalPath()))
                           ? FileVisitResult.SKIP_SUBTREE
                           : FileVisitResult.CONTINUE;
                }
            };

            for (String dataDir : DatabaseDescriptor.getAllDataFileLocations())
            {
                try
                {
                    Files.walkFileTree(Paths.get(dataDir), sstableVisitor);
                }
                catch (IOException e)
                {
                    throw new StartupException(3, "Unable to verify sstable files on disk", e);
                }
            }

            List<String> errors = new ArrayList<>();
            if (!invalid.isEmpty())
                errors.add(String.format("Detected unreadable sstables %s, please check " +
                                         "NEWS.txt and ensure that you have upgraded through " +
                                         "all required intermediate versions, running " +
                                         "upgradesstables",
                                         Joiner.on(",").join(invalid)));

            if (!unsupported.isEmpty())
                errors.add(String.format("Detected readable but unsupported sstables %s. Please check " +
                                         "that you have run upgradesstables to ensure all files are at " +
                                         "least version %s, set the allowed min version using " +
                                         "-D%s=version or skip the check altogether with -D%s=true",
                                         Joiner.on(",").join(unsupported),
                                         BigFormat.cieMinimumSupportedVersion.getVersion(),
                                         BigFormat.CIE_MIN_SSTABLE_VERSION_PROPERTY,
                                         SKIP_MIN_SSTABLE_VERSION_CHECK_PROPERTY));

            if (!invalid.isEmpty() || !unsupported.isEmpty())
                throw new StartupException(StartupException.ERR_WRONG_DISK_STATE,
                                           String.join(System.lineSeparator(), errors));
        }
    };

    public static final StartupCheck checkSystemKeyspaceState = new StartupCheck()
    {
        public void execute() throws StartupException
        {
            // check the system keyspace to keep user from shooting self in foot by changing partitioner, cluster name, etc.
            // we do a one-off scrub of the system keyspace first; we can't load the list of the rest of the keyspaces,
            // until system keyspace is opened.

            for (TableMetadata cfm : Schema.instance.getTablesAndViews(SchemaConstants.SYSTEM_KEYSPACE_NAME))
                ColumnFamilyStore.scrubDataDirectories(cfm);

            try
            {
                SystemKeyspace.checkHealth();
            }
            catch (ConfigurationException e)
            {
                throw new StartupException(StartupException.ERR_WRONG_CONFIG, "Fatal exception during initialization", e);
            }
        }
    };

    public static final StartupCheck checkDatacenter = new StartupCheck()
    {
        public void execute() throws StartupException
        {
            if (!Boolean.getBoolean("cassandra.ignore_dc"))
            {
                String storedDc = SystemKeyspace.getDatacenter();
                if (storedDc != null)
                {
                    String currentDc = DatabaseDescriptor.getEndpointSnitch().getLocalDatacenter();
                    if (!storedDc.equals(currentDc))
                    {
                        String formatMessage = "Cannot start node if snitch's data center (%s) differs from previous data center (%s). " +
                                               "Please fix the snitch configuration, decommission and rebootstrap this node or use the flag -Dcassandra.ignore_dc=true.";

                        throw new StartupException(StartupException.ERR_WRONG_CONFIG, String.format(formatMessage, currentDc, storedDc));
                    }
                }
            }
        }
    };

    public static final StartupCheck checkRack = new StartupCheck()
    {
        public void execute() throws StartupException
        {
            if (!Boolean.getBoolean("cassandra.ignore_rack"))
            {
                String storedRack = SystemKeyspace.getRack();
                if (storedRack != null)
                {
                    String currentRack = DatabaseDescriptor.getEndpointSnitch().getLocalRack();
                    if (!storedRack.equals(currentRack))
                    {
                        String formatMessage = "Cannot start node if snitch's rack (%s) differs from previous rack (%s). " +
                                               "Please fix the snitch configuration, decommission and rebootstrap this node or use the flag -Dcassandra.ignore_rack=true.";

                        throw new StartupException(StartupException.ERR_WRONG_CONFIG, String.format(formatMessage, currentRack, storedRack));
                    }
                }
            }
        }
    };

    public static final StartupCheck checkLegacyAuthTables = () ->
    {
        Optional<String> errMsg = checkLegacyAuthTablesMessage();
        if (errMsg.isPresent())
            throw new StartupException(StartupException.ERR_WRONG_CONFIG, errMsg.get());
    };

    @VisibleForTesting
    static Optional<String> checkLegacyAuthTablesMessage()
    {
        List<String> existing = new ArrayList<>(SchemaConstants.LEGACY_AUTH_TABLES).stream().filter((legacyAuthTable) ->
            {
                UntypedResultSet result = QueryProcessor.executeOnceInternal(String.format("SELECT table_name FROM %s.%s WHERE keyspace_name='%s' AND table_name='%s'",
                                                                                           SchemaConstants.SCHEMA_KEYSPACE_NAME,
                                                                                           "tables",
                                                                                           SchemaConstants.AUTH_KEYSPACE_NAME,
                                                                                           legacyAuthTable));
                return result != null && !result.isEmpty();
            }).collect(Collectors.toList());

        if (!existing.isEmpty())
            return Optional.of(String.format("Legacy auth tables %s in keyspace %s still exist and have not been properly migrated.",
                        Joiner.on(", ").join(existing), SchemaConstants.AUTH_KEYSPACE_NAME));
        else
            return Optional.empty();
    };
}<|MERGE_RESOLUTION|>--- conflicted
+++ resolved
@@ -40,11 +40,7 @@
 import net.jpountz.lz4.LZ4Factory;
 import org.apache.cassandra.cql3.QueryProcessor;
 import org.apache.cassandra.cql3.UntypedResultSet;
-<<<<<<< HEAD
-=======
 import org.apache.cassandra.io.sstable.format.big.BigFormat;
-import org.apache.cassandra.schema.SchemaKeyspace;
->>>>>>> 645894c4
 import org.apache.cassandra.schema.TableMetadata;
 import org.apache.cassandra.config.Config;
 import org.apache.cassandra.config.DatabaseDescriptor;
@@ -90,12 +86,9 @@
 public class StartupChecks
 {
     private static final Logger logger = LoggerFactory.getLogger(StartupChecks.class);
-<<<<<<< HEAD
-=======
 
     static final String SKIP_MIN_SSTABLE_VERSION_CHECK_PROPERTY = "cassandra.skip_min_sstable_version_startup_check";
 
->>>>>>> 645894c4
     // List of checks to run before starting up. If any test reports failure, startup will be halted.
     private final List<StartupCheck> preFlightChecks = new ArrayList<>();
 
@@ -420,7 +413,6 @@
                     {
                         invalid.add(file.toString());
                     }
-
                     return FileVisitResult.CONTINUE;
                 }
 
