/*
 * Licensed to the Apache Software Foundation (ASF) under one
 * or more contributor license agreements.  See the NOTICE file
 * distributed with this work for additional information
 * regarding copyright ownership.  The ASF licenses this file
 * to you under the Apache License, Version 2.0 (the
 * "License"); you may not use this file except in compliance
 * with the License.  You may obtain a copy of the License at
 *
 *     http://www.apache.org/licenses/LICENSE-2.0
 *
 * Unless required by applicable law or agreed to in writing, software
 * distributed under the License is distributed on an "AS IS" BASIS,
 * WITHOUT WARRANTIES OR CONDITIONS OF ANY KIND, either express or implied.
 * See the License for the specific language governing permissions and
 * limitations under the License.
 */
package org.apache.cassandra.service;

import java.io.BufferedReader;
import java.io.IOException;
import java.lang.management.ManagementFactory;
import java.lang.management.RuntimeMXBean;
import java.nio.file.FileStore;
import java.nio.file.FileVisitResult;
import java.nio.file.FileVisitor;
import java.nio.file.Files;
import java.nio.file.Path;
import java.nio.file.Paths;
import java.nio.file.SimpleFileVisitor;
import java.nio.file.attribute.BasicFileAttributes;
<<<<<<< HEAD
import java.util.ArrayList;
import java.util.Arrays;
import java.util.Date;
import java.util.HashMap;
import java.util.HashSet;
import java.util.List;
import java.util.Map;
import java.util.Optional;
import java.util.Set;
=======
import java.security.Provider;
import java.security.Security;
import java.util.*;
>>>>>>> 3f9b4a4d
import java.util.stream.Collectors;

import com.google.common.annotations.VisibleForTesting;
import com.google.common.base.Joiner;
import com.google.common.base.Throwables;
import com.google.common.collect.ImmutableList;
import com.google.common.collect.Iterables;
import org.apache.commons.lang3.StringUtils;
import org.slf4j.Logger;
import org.slf4j.LoggerFactory;

import net.jpountz.lz4.LZ4Factory;
import org.apache.cassandra.config.CassandraRelevantProperties;
import org.apache.cassandra.config.Config;
import org.apache.cassandra.config.DatabaseDescriptor;
import org.apache.cassandra.config.StartupChecksOptions;
import org.apache.cassandra.cql3.QueryProcessor;
import org.apache.cassandra.cql3.UntypedResultSet;
import org.apache.cassandra.db.ColumnFamilyStore;
import org.apache.cassandra.db.Directories;
import org.apache.cassandra.db.SystemKeyspace;
import org.apache.cassandra.exceptions.ConfigurationException;
import org.apache.cassandra.exceptions.StartupException;
import org.apache.cassandra.io.sstable.Descriptor;
import org.apache.cassandra.io.sstable.UUIDBasedSSTableId;
import org.apache.cassandra.io.util.File;
import org.apache.cassandra.io.util.FileUtils;
import org.apache.cassandra.io.util.PathUtils;
import org.apache.cassandra.schema.Schema;
import org.apache.cassandra.schema.SchemaConstants;
import org.apache.cassandra.schema.TableMetadata;
import org.apache.cassandra.utils.FBUtilities;
import org.apache.cassandra.utils.JavaUtils;
import org.apache.cassandra.utils.NativeLibrary;
import org.apache.cassandra.utils.SigarLibrary;

import static org.apache.cassandra.config.CassandraRelevantProperties.COM_SUN_MANAGEMENT_JMXREMOTE_PORT;
import static org.apache.cassandra.config.CassandraRelevantProperties.JAVA_VERSION;
import static org.apache.cassandra.config.CassandraRelevantProperties.JAVA_VM_NAME;
import static org.apache.cassandra.utils.Clock.Global.currentTimeMillis;

/**
 * Verifies that the system and environment is in a fit state to be started.
 * Used in CassandraDaemon#setup() to check various settings and invariants.
 *
 * Each individual test is modelled as an implementation of StartupCheck, these are run
 * at the start of CassandraDaemon#setup() before any local state is mutated. The default
 * checks are a mix of informational tests (inspectJvmOptions), initialization
 * (initSigarLibrary, checkCacheServiceInitialization) and invariant checking
 * (checkValidLaunchDate, checkSystemKeyspaceState, checkSSTablesFormat).
 *
 * In addition, if checkSystemKeyspaceState determines that the release version has
 * changed since last startup (i.e. the node has been upgraded) it snapshots the system
 * keyspace to make it easier to back out if necessary.
 *
 * If any check reports a failure, then the setup method exits with an error (after
 * logging any output from the tests). If all tests report success, setup can continue.
 * We should be careful in future to ensure anything which mutates local state (such as
 * writing new sstables etc) only happens after we've verified the initial setup.
 */
public class StartupChecks
{
    public enum StartupCheckType
    {
        // non-configurable check is always enabled for execution
        non_configurable_check,
        filesystem_ownership(true),
        dc,
        rack;

        public final boolean disabledByDefault;

        StartupCheckType()
        {
            this(false);
        }

        StartupCheckType(boolean disabledByDefault)
        {
            this.disabledByDefault = disabledByDefault;
        }
    }

    private static final Logger logger = LoggerFactory.getLogger(StartupChecks.class);
    // List of checks to run before starting up. If any test reports failure, startup will be halted.
    private final List<StartupCheck> preFlightChecks = new ArrayList<>();

    // The default set of pre-flight checks to run. Order is somewhat significant in that we probably
    // always want the system keyspace check run last, as this actually loads the schema for that
    // keyspace. All other checks should not require any schema initialization.
    private final List<StartupCheck> DEFAULT_TESTS = ImmutableList.of(checkJemalloc,
                                                                      checkLz4Native,
                                                                      checkValidLaunchDate,
                                                                      checkJMXPorts,
                                                                      checkJMXProperties,
                                                                      inspectJvmOptions,
                                                                      inspectDefaultSecurityProvider,
                                                                      checkNativeLibraryInitialization,
                                                                      initSigarLibrary,
                                                                      checkMaxMapCount,
                                                                      checkReadAheadKbSetting,
                                                                      checkDataDirs,
                                                                      checkSSTablesFormat,
                                                                      checkSystemKeyspaceState,
                                                                      checkDatacenter,
                                                                      checkRack,
                                                                      checkLegacyAuthTables);

    public StartupChecks withDefaultTests()
    {
        preFlightChecks.addAll(DEFAULT_TESTS);
        return this;
    }

    /**
     * Add system test to be run before schema is loaded during startup
     * @param test the system test to include
     */
    public StartupChecks withTest(StartupCheck test)
    {
        preFlightChecks.add(test);
        return this;
    }

    /**
     * Run the configured tests and return a report detailing the results.
     * @throws org.apache.cassandra.exceptions.StartupException if any test determines that the
     * system is not in an valid state to startup
     * @param options options to pass to respective checks for their configration
     */
    public void verify(StartupChecksOptions options) throws StartupException
    {
        for (StartupCheck test : preFlightChecks)
            test.execute(options);
    }

    public static final StartupCheck checkJemalloc = new StartupCheck()
    {
        @Override
        public void execute(StartupChecksOptions options)
        {
            if (options.isDisabled(getStartupCheckType()))
                return;

            String jemalloc = CassandraRelevantProperties.LIBJEMALLOC.getString();
            if (jemalloc == null)
                logger.warn("jemalloc shared library could not be preloaded to speed up memory allocations");
            else if ("-".equals(jemalloc))
                logger.info("jemalloc preload explicitly disabled");
            else
                logger.info("jemalloc seems to be preloaded from {}", jemalloc);
        }
    };

    public static final StartupCheck checkLz4Native = new StartupCheck()
    {
        @Override
        public void execute(StartupChecksOptions options)
        {
            if (options.isDisabled(getStartupCheckType()))
                return;
            try
            {
                LZ4Factory.nativeInstance(); // make sure native loads
            }
            catch (AssertionError | LinkageError e)
            {
                logger.warn("lz4-java was unable to load native libraries; this will lower the performance of lz4 (network/sstables/etc.): {}", Throwables.getRootCause(e).getMessage());
            }
        }
    };

    public static final StartupCheck checkValidLaunchDate = new StartupCheck()
    {
        /**
         * The earliest legit timestamp a casandra instance could have ever launched.
         * Date roughly taken from http://perspectives.mvdirona.com/2008/07/12/FacebookReleasesCassandraAsOpenSource.aspx
         * We use this to ensure the system clock is at least somewhat correct at startup.
         */
        private static final long EARLIEST_LAUNCH_DATE = 1215820800000L;

        @Override
        public void execute(StartupChecksOptions options) throws StartupException
        {
            if (options.isDisabled(getStartupCheckType()))
                return;
            long now = currentTimeMillis();
            if (now < EARLIEST_LAUNCH_DATE)
                throw new StartupException(StartupException.ERR_WRONG_MACHINE_STATE,
                                           String.format("current machine time is %s, but that is seemingly incorrect. exiting now.",
                                                         new Date(now).toString()));
        }
    };

    public static final StartupCheck checkJMXPorts = new StartupCheck()
    {
        @Override
        public void execute(StartupChecksOptions options)
        {
            if (options.isDisabled(getStartupCheckType()))
                return;
            String jmxPort = CassandraRelevantProperties.CASSANDRA_JMX_REMOTE_PORT.getString();
            if (jmxPort == null)
            {
                logger.warn("JMX is not enabled to receive remote connections. Please see cassandra-env.sh for more info.");
                jmxPort = CassandraRelevantProperties.CASSANDRA_JMX_LOCAL_PORT.toString();
                if (jmxPort == null)
                    logger.error("cassandra.jmx.local.port missing from cassandra-env.sh, unable to start local JMX service.");
            }
            else
            {
                logger.info("JMX is enabled to receive remote connections on port: {}", jmxPort);
            }
        }
    };

    public static final StartupCheck checkJMXProperties = new StartupCheck()
    {
        @Override
        public void execute(StartupChecksOptions options)
        {
            if (options.isDisabled(getStartupCheckType()))
                return;
            if (COM_SUN_MANAGEMENT_JMXREMOTE_PORT.isPresent())
            {
                logger.warn("Use of com.sun.management.jmxremote.port at startup is deprecated. " +
                            "Please use cassandra.jmx.remote.port instead.");
            }
        }
    };

    public static final StartupCheck inspectJvmOptions = new StartupCheck()
    {
        @Override
        public void execute(StartupChecksOptions options)
        {
            if (options.isDisabled(getStartupCheckType()))
                return;
            // log warnings for different kinds of sub-optimal JVMs.  tldr use 64-bit Oracle >= 1.6u32
            if (!DatabaseDescriptor.hasLargeAddressSpace())
                logger.warn("32bit JVM detected.  It is recommended to run Cassandra on a 64bit JVM for better performance.");

            String javaVmName = JAVA_VM_NAME.getString();
            if (!(javaVmName.contains("HotSpot") || javaVmName.contains("OpenJDK")))
            {
                logger.warn("Non-Oracle JVM detected.  Some features, such as immediate unmap of compacted SSTables, may not work as intended");
            }
            else
            {
                checkOutOfMemoryHandling();
            }
        }

        /**
         * Checks that the JVM is configured to handle OutOfMemoryError
         */
        private void checkOutOfMemoryHandling()
        {
            if (JavaUtils.supportExitOnOutOfMemory(JAVA_VERSION.getString()))
            {
                if (!jvmOptionsContainsOneOf("-XX:OnOutOfMemoryError=", "-XX:+ExitOnOutOfMemoryError", "-XX:+CrashOnOutOfMemoryError"))
                    logger.warn("The JVM is not configured to stop on OutOfMemoryError which can cause data corruption."
                                + " Use one of the following JVM options to configure the behavior on OutOfMemoryError: "
                                + " -XX:+ExitOnOutOfMemoryError, -XX:+CrashOnOutOfMemoryError, or -XX:OnOutOfMemoryError=\"<cmd args>;<cmd args>\"");
            }
            else
            {
                if (!jvmOptionsContainsOneOf("-XX:OnOutOfMemoryError="))
                    logger.warn("The JVM is not configured to stop on OutOfMemoryError which can cause data corruption."
                            + " Either upgrade your JRE to a version greater or equal to 8u92 and use -XX:+ExitOnOutOfMemoryError/-XX:+CrashOnOutOfMemoryError"
                            + " or use -XX:OnOutOfMemoryError=\"<cmd args>;<cmd args>\" on your current JRE.");
            }
        }

        /**
         * Checks if one of the specified options is being used.
         * @param optionNames The name of the options to check
         * @return {@code true} if one of the specified options is being used, {@code false} otherwise.
         */
        private boolean jvmOptionsContainsOneOf(String... optionNames)
        {
            RuntimeMXBean runtimeMxBean = ManagementFactory.getRuntimeMXBean();
            List<String> inputArguments = runtimeMxBean.getInputArguments();
            for (String argument : inputArguments)
            {
                for (String optionName : optionNames)
                    if (argument.startsWith(optionName))
                        return true;
            }
            return false;
        }
    };

    public static final StartupCheck inspectDefaultSecurityProvider = new StartupCheck()
    {
        public void execute()
        {
            Provider[] providers = Security.getProviders();
            for (Provider p : providers)
                logger.info("Detected security provider: " + p);

        }
    };

    public static final StartupCheck checkNativeLibraryInitialization = new StartupCheck()
    {
        @Override
        public void execute(StartupChecksOptions options) throws StartupException
        {
            if (options.isDisabled(getStartupCheckType()))
                return;
            // Fail-fast if the native library could not be linked.
            if (!NativeLibrary.isAvailable())
                throw new StartupException(StartupException.ERR_WRONG_MACHINE_STATE, "The native library could not be initialized properly. ");
        }
    };

    public static final StartupCheck initSigarLibrary = new StartupCheck()
    {
        @Override
        public void execute(StartupChecksOptions options)
        {
            if (options.isDisabled(getStartupCheckType()))
                return;
            SigarLibrary.instance.warnIfRunningInDegradedMode();
        }
    };

    public static final StartupCheck checkReadAheadKbSetting = new StartupCheck()
    {
        // This value is in KB.
        private static final long MAX_RECOMMENDED_READ_AHEAD_KB_SETTING = 128;

        /**
         * Function to get the block device system path(Example: /dev/sda) from the
         * data directories defined in cassandra config.(cassandra.yaml)
         * @param dataDirectories list of data directories from cassandra.yaml
         * @return Map of block device path and data directory
         */
        private Map<String, String> getBlockDevices(String[] dataDirectories) {
            Map<String, String> blockDevices = new HashMap<String, String>();

            for (String dataDirectory : dataDirectories)
            {
                try
                {
                    Path p = Paths.get(dataDirectory);
                    FileStore fs = Files.getFileStore(p);

                    String blockDirectory = fs.name();
                    if(StringUtils.isNotEmpty(blockDirectory))
                    {
                        blockDevices.put(blockDirectory, dataDirectory);
                    }
                }
                catch (IOException e)
                {
                    logger.warn("IO exception while reading file {}.", dataDirectory, e);
                }
            }
            return blockDevices;
        }

        @Override
        public void execute(StartupChecksOptions options)
        {
            if (options.isDisabled(getStartupCheckType()) || !FBUtilities.isLinux)
                return;

            String[] dataDirectories = DatabaseDescriptor.getRawConfig().data_file_directories;
            Map<String, String> blockDevices = getBlockDevices(dataDirectories);

            for (Map.Entry<String, String> entry: blockDevices.entrySet())
            {
                String blockDeviceDirectory = entry.getKey();
                String dataDirectory = entry.getValue();
                try
                {
                    Path readAheadKBPath = StartupChecks.getReadAheadKBPath(blockDeviceDirectory);

                    if (readAheadKBPath == null || Files.notExists(readAheadKBPath))
                    {
                        logger.debug("No 'read_ahead_kb' setting found for device {} of data directory {}.", blockDeviceDirectory, dataDirectory);
                        continue;
                    }

                    final List<String> data = Files.readAllLines(readAheadKBPath);
                    if (data.isEmpty())
                        continue;

                    int readAheadKbSetting = Integer.parseInt(data.get(0));

                    if (readAheadKbSetting > MAX_RECOMMENDED_READ_AHEAD_KB_SETTING)
                    {
                        logger.warn("Detected high '{}' setting of {} for device '{}' of data directory '{}'. It is " +
                                    "recommended to set this value to 8KB (or lower) on SSDs or 64KB (or lower) on HDDs " +
                                    "to prevent excessive IO usage and page cache churn on read-intensive workloads.",
                                    readAheadKBPath, readAheadKbSetting, blockDeviceDirectory, dataDirectory);
                    }
                }
                catch (final IOException e)
                {
                    logger.warn("IO exception while reading file {}.", blockDeviceDirectory, e);
                }
            }
        }
    };

    public static final StartupCheck checkMaxMapCount = new StartupCheck()
    {
        private final long EXPECTED_MAX_MAP_COUNT = 1048575;
        private final String MAX_MAP_COUNT_PATH = "/proc/sys/vm/max_map_count";

        private long getMaxMapCount()
        {
            final Path path = Paths.get(MAX_MAP_COUNT_PATH);
            try (final BufferedReader bufferedReader = Files.newBufferedReader(path))
            {
                final String data = bufferedReader.readLine();
                if (data != null)
                {
                    try
                    {
                        return Long.parseLong(data);
                    }
                    catch (final NumberFormatException e)
                    {
                        logger.warn("Unable to parse {}.", path, e);
                    }
                }
            }
            catch (final IOException e)
            {
                logger.warn("IO exception while reading file {}.", path, e);
            }
            return -1;
        }

        @Override
        public void execute(StartupChecksOptions options)
        {
            if (options.isDisabled(getStartupCheckType()) || !FBUtilities.isLinux)
                return;

            if (DatabaseDescriptor.getDiskAccessMode() == Config.DiskAccessMode.standard &&
                DatabaseDescriptor.getIndexAccessMode() == Config.DiskAccessMode.standard)
                return; // no need to check if disk access mode is only standard and not mmap

            long maxMapCount = getMaxMapCount();
            if (maxMapCount < EXPECTED_MAX_MAP_COUNT)
                logger.warn("Maximum number of memory map areas per process (vm.max_map_count) {} " +
                            "is too low, recommended value: {}, you can change it with sysctl.",
                            maxMapCount, EXPECTED_MAX_MAP_COUNT);
        }
    };

    public static final StartupCheck checkDataDirs = new StartupCheck()
    {
        @Override
        public void execute(StartupChecksOptions options) throws StartupException
        {
            if (options.isDisabled(getStartupCheckType()))
                return;
            // check all directories(data, commitlog, saved cache) for existence and permission
            Iterable<String> dirs = Iterables.concat(Arrays.asList(DatabaseDescriptor.getAllDataFileLocations()),
                                                     Arrays.asList(DatabaseDescriptor.getCommitLogLocation(),
                                                                   DatabaseDescriptor.getSavedCachesLocation(),
                                                                   DatabaseDescriptor.getHintsDirectory().absolutePath()));
            for (String dataDir : dirs)
            {
                logger.debug("Checking directory {}", dataDir);
                File dir = new File(dataDir);

                // check that directories exist.
                if (!dir.exists())
                {
                    logger.warn("Directory {} doesn't exist", dataDir);
                    // if they don't, failing their creation, stop cassandra.
                    if (!dir.tryCreateDirectories())
                        throw new StartupException(StartupException.ERR_WRONG_DISK_STATE,
                                                   "Has no permission to create directory "+ dataDir);
                }

                // if directories exist verify their permissions
                if (!Directories.verifyFullPermissions(dir, dataDir))
                    throw new StartupException(StartupException.ERR_WRONG_DISK_STATE,
                                               "Insufficient permissions on directory " + dataDir);
            }
        }
    };

    public static final StartupCheck checkSSTablesFormat = new StartupCheck()
    {
        @Override
        public void execute(StartupChecksOptions options) throws StartupException
        {
            if (options.isDisabled(getStartupCheckType()))
                return;
            final Set<String> invalid = new HashSet<>();
            final Set<String> nonSSTablePaths = new HashSet<>();
            final List<String> withIllegalGenId = new ArrayList<>();
            nonSSTablePaths.add(FileUtils.getCanonicalPath(DatabaseDescriptor.getCommitLogLocation()));
            nonSSTablePaths.add(FileUtils.getCanonicalPath(DatabaseDescriptor.getSavedCachesLocation()));
            nonSSTablePaths.add(FileUtils.getCanonicalPath(DatabaseDescriptor.getHintsDirectory()));

            FileVisitor<Path> sstableVisitor = new SimpleFileVisitor<Path>()
            {
                public FileVisitResult visitFile(Path path, BasicFileAttributes attrs)
                {
                    File file = new File(path);
                    if (!Descriptor.isValidFile(file))
                        return FileVisitResult.CONTINUE;

                    try
                    {
                        Descriptor desc = Descriptor.fromFilename(file);
                        if (!desc.isCompatible())
                            invalid.add(file.toString());

                        if (!DatabaseDescriptor.isUUIDSSTableIdentifiersEnabled() && desc.id instanceof UUIDBasedSSTableId)
                            withIllegalGenId.add(file.toString());
                    }
                    catch (Exception e)
                    {
                        invalid.add(file.toString());
                    }
                    return FileVisitResult.CONTINUE;
                }

                public FileVisitResult preVisitDirectory(Path dir, BasicFileAttributes attrs) throws IOException
                {
                    String name = dir.getFileName().toString();
                    return (name.equals(Directories.SNAPSHOT_SUBDIR)
                            || name.equals(Directories.BACKUPS_SUBDIR)
                            || nonSSTablePaths.contains(PathUtils.toCanonicalPath(dir).toString()))
                           ? FileVisitResult.SKIP_SUBTREE
                           : FileVisitResult.CONTINUE;
                }
            };

            for (String dataDir : DatabaseDescriptor.getAllDataFileLocations())
            {
                try
                {
                    Files.walkFileTree(new File(dataDir).toPath(), sstableVisitor);
                }
                catch (IOException e)
                {
                    throw new StartupException(3, "Unable to verify sstable files on disk", e);
                }
            }

            if (!invalid.isEmpty())
                throw new StartupException(StartupException.ERR_WRONG_DISK_STATE,
                                           String.format("Detected unreadable sstables %s, please check " +
                                                         "NEWS.txt and ensure that you have upgraded through " +
                                                         "all required intermediate versions, running " +
                                                         "upgradesstables",
                                                         Joiner.on(",").join(invalid)));

            if (!withIllegalGenId.isEmpty())
                throw new StartupException(StartupException.ERR_WRONG_CONFIG,
                                           "UUID sstable identifiers are disabled but some sstables have been " +
                                           "created with UUID identifiers. You have to either delete those " +
                                           "sstables or enable UUID based sstable identifers in cassandra.yaml " +
                                           "(enable_uuid_sstable_identifiers). The list of affected sstables is: " +
                                           Joiner.on(", ").join(withIllegalGenId) + ". If you decide to delete sstables, " +
                                           "and have that data replicated over other healthy nodes, those will be brought" +
                                           "back during repair");
        }
    };

    public static final StartupCheck checkSystemKeyspaceState = new StartupCheck()
    {
        @Override
        public void execute(StartupChecksOptions options) throws StartupException
        {
            if (options.isDisabled(getStartupCheckType()))
                return;
            // check the system keyspace to keep user from shooting self in foot by changing partitioner, cluster name, etc.
            // we do a one-off scrub of the system keyspace first; we can't load the list of the rest of the keyspaces,
            // until system keyspace is opened.

            for (TableMetadata cfm : Schema.instance.getTablesAndViews(SchemaConstants.SYSTEM_KEYSPACE_NAME))
                ColumnFamilyStore.scrubDataDirectories(cfm);

            try
            {
                SystemKeyspace.checkHealth();
            }
            catch (ConfigurationException e)
            {
                throw new StartupException(StartupException.ERR_WRONG_CONFIG, "Fatal exception during initialization", e);
            }
        }
    };

    public static final StartupCheck checkDatacenter = new StartupCheck()
    {
        @Override
        public void execute(StartupChecksOptions options) throws StartupException
        {
            boolean enabled = options.isEnabled(getStartupCheckType());
            if (CassandraRelevantProperties.IGNORE_DC.isPresent())
            {
                logger.warn(String.format("Cassandra system property flag %s is deprecated and you should " +
                                          "use startup check configuration in cassandra.yaml",
                                          CassandraRelevantProperties.IGNORE_DC.getKey()));
                enabled = !Boolean.getBoolean(CassandraRelevantProperties.IGNORE_DC.getKey());
            }
            if (enabled)
            {
                String storedDc = SystemKeyspace.getDatacenter();
                if (storedDc != null)
                {
                    String currentDc = DatabaseDescriptor.getEndpointSnitch().getLocalDatacenter();
                    if (!storedDc.equals(currentDc))
                    {
                        String formatMessage = "Cannot start node if snitch's data center (%s) differs from previous data center (%s). " +
                                               "Please fix the snitch configuration, decommission and rebootstrap this node or use the flag -Dcassandra.ignore_dc=true.";

                        throw new StartupException(StartupException.ERR_WRONG_CONFIG, String.format(formatMessage, currentDc, storedDc));
                    }
                }
            }
        }

        @Override
        public StartupCheckType getStartupCheckType()
        {
            return StartupCheckType.dc;
        }
    };

    public static final StartupCheck checkRack = new StartupCheck()
    {
        @Override
        public void execute(StartupChecksOptions options) throws StartupException
        {
            boolean enabled = options.isEnabled(getStartupCheckType());
            if (CassandraRelevantProperties.IGNORE_RACK.isPresent())
            {
                logger.warn(String.format("Cassandra system property flag %s is deprecated and you should " +
                                          "use startup check configuration in cassandra.yaml",
                                          CassandraRelevantProperties.IGNORE_RACK.getKey()));
                enabled = !Boolean.getBoolean(CassandraRelevantProperties.IGNORE_RACK.getKey());
            }
            if (enabled)
            {
                String storedRack = SystemKeyspace.getRack();
                if (storedRack != null)
                {
                    String currentRack = DatabaseDescriptor.getEndpointSnitch().getLocalRack();
                    if (!storedRack.equals(currentRack))
                    {
                        String formatMessage = "Cannot start node if snitch's rack (%s) differs from previous rack (%s). " +
                                               "Please fix the snitch configuration, decommission and rebootstrap this node or use the flag -Dcassandra.ignore_rack=true.";

                        throw new StartupException(StartupException.ERR_WRONG_CONFIG, String.format(formatMessage, currentRack, storedRack));
                    }
                }
            }
        }

        @Override
        public StartupCheckType getStartupCheckType()
        {
            return StartupCheckType.rack;
        }
    };

    public static final StartupCheck checkLegacyAuthTables = new StartupCheck()
    {
        @Override
        public void execute(StartupChecksOptions options) throws StartupException
        {
            if (options.isDisabled(getStartupCheckType()))
                return;
            Optional<String> errMsg = checkLegacyAuthTablesMessage();
            if (errMsg.isPresent())
                throw new StartupException(StartupException.ERR_WRONG_CONFIG, errMsg.get());
        }
    };

    @VisibleForTesting
    public static Path getReadAheadKBPath(String blockDirectoryPath)
    {
        Path readAheadKBPath = null;

        final String READ_AHEAD_KB_SETTING_PATH = "/sys/block/%s/queue/read_ahead_kb";
        try
        {
            String[] blockDirComponents = blockDirectoryPath.split("/");
            if (blockDirComponents.length >= 2 && blockDirComponents[1].equals("dev"))
            {
                String deviceName = blockDirComponents[2].replaceAll("[0-9]*$", "");
                if (StringUtils.isNotEmpty(deviceName))
                {
                    readAheadKBPath = Paths.get(String.format(READ_AHEAD_KB_SETTING_PATH, deviceName));
                }
            }
        }
        catch (Exception e)
        {
            logger.error("Error retrieving device path for {}.", blockDirectoryPath);
        }

        return readAheadKBPath;
    }

    @VisibleForTesting
    static Optional<String> checkLegacyAuthTablesMessage()
    {
        List<String> existing = new ArrayList<>(SchemaConstants.LEGACY_AUTH_TABLES).stream().filter((legacyAuthTable) ->
            {
                UntypedResultSet result = QueryProcessor.executeOnceInternal(String.format("SELECT table_name FROM %s.%s WHERE keyspace_name='%s' AND table_name='%s'",
                                                                                           SchemaConstants.SCHEMA_KEYSPACE_NAME,
                                                                                           "tables",
                                                                                           SchemaConstants.AUTH_KEYSPACE_NAME,
                                                                                           legacyAuthTable));
                return result != null && !result.isEmpty();
            }).collect(Collectors.toList());

        if (!existing.isEmpty())
            return Optional.of(String.format("Legacy auth tables %s in keyspace %s still exist and have not been properly migrated.",
                        Joiner.on(", ").join(existing), SchemaConstants.AUTH_KEYSPACE_NAME));
        else
            return Optional.empty();
    };
}<|MERGE_RESOLUTION|>--- conflicted
+++ resolved
@@ -29,7 +29,8 @@
 import java.nio.file.Paths;
 import java.nio.file.SimpleFileVisitor;
 import java.nio.file.attribute.BasicFileAttributes;
-<<<<<<< HEAD
+import java.security.Provider;
+import java.security.Security;
 import java.util.ArrayList;
 import java.util.Arrays;
 import java.util.Date;
@@ -39,11 +40,6 @@
 import java.util.Map;
 import java.util.Optional;
 import java.util.Set;
-=======
-import java.security.Provider;
-import java.security.Security;
-import java.util.*;
->>>>>>> 3f9b4a4d
 import java.util.stream.Collectors;
 
 import com.google.common.annotations.VisibleForTesting;
@@ -339,7 +335,8 @@
 
     public static final StartupCheck inspectDefaultSecurityProvider = new StartupCheck()
     {
-        public void execute()
+        @Override
+        public void execute(StartupChecksOptions options)
         {
             Provider[] providers = Security.getProviders();
             for (Provider p : providers)
