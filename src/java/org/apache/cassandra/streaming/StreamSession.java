/*
 * Licensed to the Apache Software Foundation (ASF) under one
 * or more contributor license agreements.  See the NOTICE file
 * distributed with this work for additional information
 * regarding copyright ownership.  The ASF licenses this file
 * to you under the Apache License, Version 2.0 (the
 * "License"); you may not use this file except in compliance
 * with the License.  You may obtain a copy of the License at
 *
 *     http://www.apache.org/licenses/LICENSE-2.0
 *
 * Unless required by applicable law or agreed to in writing, software
 * distributed under the License is distributed on an "AS IS" BASIS,
 * WITHOUT WARRANTIES OR CONDITIONS OF ANY KIND, either express or implied.
 * See the License for the specific language governing permissions and
 * limitations under the License.
 */
package org.apache.cassandra.streaming;

import java.io.EOFException;
import java.net.SocketTimeoutException;
import java.nio.channels.ClosedChannelException;
import java.nio.file.FileStore;
import java.util.ArrayList;
import java.util.Collection;
import java.util.Collections;
import java.util.HashMap;
import java.util.HashSet;
import java.util.IdentityHashMap;
import java.util.List;
import java.util.Map;
import java.util.Objects;
import java.util.Set;
import java.util.concurrent.ConcurrentHashMap;
import java.util.concurrent.ConcurrentMap;
import java.util.concurrent.TimeUnit;
import java.util.function.Function;
import java.util.stream.Collectors;

import javax.annotation.Nullable;

import com.google.common.annotations.VisibleForTesting;
import com.google.common.collect.ArrayListMultimap;
import com.google.common.collect.Iterables;
import com.google.common.collect.Lists;
import com.google.common.collect.Multimap;
import com.google.common.collect.Sets;

import org.slf4j.Logger;
import org.slf4j.LoggerFactory;

import io.netty.channel.Channel;
import io.netty.util.concurrent.Future; //checkstyle: permit this import
<<<<<<< HEAD

import org.slf4j.Logger;
import org.slf4j.LoggerFactory;

=======
>>>>>>> 8670d984
import org.apache.cassandra.concurrent.ScheduledExecutors;
import org.apache.cassandra.config.DatabaseDescriptor;
import org.apache.cassandra.db.ColumnFamilyStore;
import org.apache.cassandra.db.Directories;
import org.apache.cassandra.db.Keyspace;
import org.apache.cassandra.db.compaction.CompactionManager;
import org.apache.cassandra.db.compaction.CompactionStrategyManager;
import org.apache.cassandra.db.lifecycle.TransactionAlreadyCompletedException;
import org.apache.cassandra.dht.OwnedRanges;
import org.apache.cassandra.dht.Range;
import org.apache.cassandra.dht.Token;
<<<<<<< HEAD
import org.apache.cassandra.io.util.File;
=======
import org.apache.cassandra.gms.EndpointState;
import org.apache.cassandra.gms.IEndpointStateChangeSubscriber;
>>>>>>> 8670d984
import org.apache.cassandra.locator.InetAddressAndPort;
import org.apache.cassandra.locator.RangesAtEndpoint;
import org.apache.cassandra.locator.Replica;
import org.apache.cassandra.metrics.StreamingMetrics;
import org.apache.cassandra.schema.TableId;
import org.apache.cassandra.service.ActiveRepairService;
import org.apache.cassandra.streaming.async.StreamingMultiplexedChannel;
import org.apache.cassandra.service.StorageService;
import org.apache.cassandra.streaming.messages.*;
import org.apache.cassandra.utils.FBUtilities;
import org.apache.cassandra.utils.JVMStabilityInspector;
import org.apache.cassandra.utils.NoSpamLogger;
import org.apache.cassandra.utils.TimeUUID;
import org.apache.cassandra.utils.concurrent.FutureCombiner;

import static com.google.common.collect.Iterables.all;
import static org.apache.cassandra.config.CassandraRelevantProperties.CASSANDRA_STREAMING_DEBUG_STACKTRACE_LIMIT;
import static org.apache.cassandra.utils.Clock.Global.nanoTime;
import static org.apache.cassandra.locator.InetAddressAndPort.hostAddressAndPort;
import static org.apache.cassandra.utils.FBUtilities.getBroadcastAddressAndPort;

/**
 * Handles the streaming a one or more streams to and from a specific remote node.
 *<p/>
 * Both this node and the remote one will create a similar symmetrical {@link StreamSession}. A streaming
 * session has the following life-cycle:
 *<pre>
 * 1. Session Initialization
 *
 *   (a) A node (the initiator in the following) create a new {@link StreamSession},
 *       initialize it {@link #init(StreamResultFuture)}, and then start it ({@link #start()}).
 *       Starting a session causes a {@link StreamInitMessage} to be sent.
 *   (b) Upon reception of that {@link StreamInitMessage}, the follower creates its own {@link StreamSession},
 *       and initializes it if it still does not exist.
 *   (c) After the initiator sends the {@link StreamInitMessage}, it invokes
 *       {@link StreamSession#onInitializationComplete()} to start the streaming prepare phase.
 *
 * 2. Streaming preparation phase
 *
 *   (a) A {@link PrepareSynMessage} is sent that includes a) what files/sections this node will stream to the follower
 *       (stored locally in a {@link StreamTransferTask}, one for each table) and b) what the follower needs to
 *       stream back (stored locally in a {@link StreamReceiveTask}, one for each table).
 *   (b) Upon reception of the {@link PrepareSynMessage}, the follower records which files/sections it will receive
 *       and send back a {@link PrepareSynAckMessage}, which contains a summary of the files/sections that will be sent to
 *       the initiator.
 *   (c) When the initiator receives the {@link PrepareSynAckMessage}, it records which files/sections it will
 *       receive, and then goes to it's Streaming phase (see next section). If the intiator is to receive files,
 *       it sends a {@link PrepareAckMessage} to the follower to indicate that it can start streaming to the initiator.
 *   (d) (Optional) If the follower receives a {@link PrepareAckMessage}, it enters it's Streaming phase.
 *
 * 3. Streaming phase
 *
 *   (a) The streaming phase is started at each node by calling {@link StreamSession#startStreamingFiles(PrepareDirection)}.
 *       This will send, sequentially on each outbound streaming connection (see {@link StreamingMultiplexedChannel}),
 *       an {@link OutgoingStreamMessage} for each stream in each of the {@link StreamTransferTask}.
 *       Each {@link OutgoingStreamMessage} consists of a {@link StreamMessageHeader} that contains metadata about
 *       the stream, followed by the stream content itself. Once all the files for a {@link StreamTransferTask} are sent,
 *       the task is marked complete {@link StreamTransferTask#complete(int)}.
 *   (b) On the receiving side, the incoming data is written to disk, and once the stream is fully received,
 *       it will be marked as complete ({@link StreamReceiveTask#received(IncomingStream)}). When all streams
 *       for the {@link StreamReceiveTask} have been received, the data is added to the CFS (and 2ndary indexes/MV are built),
 *        and the task is marked complete ({@link #taskCompleted(StreamReceiveTask)}).
 *   (b) If during the streaming of a particular stream an error occurs on the receiving end of a stream
 *       (it may be either the initiator or the follower), the node will send a {@link SessionFailedMessage}
 *       to the sender and close the stream session.
 *   (c) When all transfer and receive tasks for a session are complete, the session moves to the Completion phase
 *       ({@link #maybeCompleted()}).
 *
 * 4. Completion phase
 *
 *   (a) When the initiator finishes streaming, it enters the {@link StreamSession.State#WAIT_COMPLETE} state, and waits
 *       for the follower to send a {@link CompleteMessage} once it finishes streaming too. Once the {@link CompleteMessage}
 *       is received, initiator sets its own state to {@link StreamSession.State#COMPLETE} and closes all channels attached
 *       to this session.
 *
 * </pre>
 *
 * In brief, the message passing looks like this (I for initiator, F for follwer):
 * <pre>
 * (session init)
 * I: StreamInitMessage
 * (session prepare)
 * I: PrepareSynMessage
 * F: PrepareSynAckMessage
 * I: PrepareAckMessage
 * (stream - this can happen in both directions)
 * I: OutgoingStreamMessage
 * F: ReceivedMessage
 * (completion)
 * F: CompleteMessage
 *</pre>
 *
 * All messages which derive from {@link StreamMessage} are sent by the standard internode messaging
 * (via {@link org.apache.cassandra.net.MessagingService}, while the actual files themselves are sent by a special
 * "streaming" connection type. See {@link StreamingMultiplexedChannel} for details. Because of the asynchronous
 */
public class StreamSession
{
    private static final Logger logger = LoggerFactory.getLogger(StreamSession.class);
    private static final int DEBUG_STACKTRACE_LIMIT = CASSANDRA_STREAMING_DEBUG_STACKTRACE_LIMIT.getInt();

    public enum PrepareDirection { SEND, ACK }

    // for test purpose to record received message and state transition
    public volatile static MessageStateSink sink = MessageStateSink.NONE;

    private final StreamOperation streamOperation;

    /**
     * Streaming endpoint.
     *
     * Each {@code StreamSession} is identified by this InetAddressAndPort which is broadcast address of the node streaming.
     */
    public final InetAddressAndPort peer;

    private final int index;

    // should not be null when session is started
    private StreamResultFuture streamResult;

    // stream requests to send to the peer
    protected final Set<StreamRequest> requests = Sets.newConcurrentHashSet();
    // streaming tasks are created and managed per ColumnFamily ID
    @VisibleForTesting
    protected final ConcurrentHashMap<TableId, StreamTransferTask> transfers = new ConcurrentHashMap<>();
    // data receivers, filled after receiving prepare message
    private final Map<TableId, StreamReceiveTask> receivers = new ConcurrentHashMap<>();
    private final StreamingMetrics metrics;

    final Map<String, Set<Range<Token>>> transferredRangesPerKeyspace = new HashMap<>();

    private final boolean isFollower;
    private final StreamingMultiplexedChannel channel;
    // contains both inbound and outbound channels
    private final ConcurrentMap<Object, StreamingChannel> inbound = new ConcurrentHashMap<>();
    private final ConcurrentMap<Object, StreamingChannel> outbound = new ConcurrentHashMap<>();

    // "maybeCompleted()" should be executed at most once. Because it can be executed asynchronously by IO
    // threads(serialization/deserialization) and stream messaging processing thread, causing connection closed before
    // receiving peer's CompleteMessage.
    private boolean maybeCompleted = false;
    private Future<?> closeFuture;
    private final Object closeFutureLock = new Object();

    private final TimeUUID pendingRepair;
    private final PreviewKind previewKind;

    public String failureReason;

/**
 * State Transition:
 *
 * <pre>
 *  +------------------+-----> FAILED | ABORTED <---------------+
 *  |                  |              ^                         |
 *  |                  |              |       initiator         |
 *  INITIALIZED --> PREPARING --> STREAMING ------------> WAIT_COMPLETE ----> COMPLETED
 *  |                  |              |                         ^                 ^
 *  |                  |              |       follower          |                 |
 *  |                  |              +-------------------------)-----------------+
 *  |                  |                                        |                 |
 *  |                  |         if preview                     |                 |
 *  |                  +----------------------------------------+                 |
 *  |               nothing to request or to transfer                             |
 *  +-----------------------------------------------------------------------------+
 *                  nothing to request or to transfer
 *
 *  </pre>
 */
    public enum State
    {
        INITIALIZED(false),
        PREPARING(false),
        STREAMING(false),
        WAIT_COMPLETE(false),
        COMPLETE(true),
        FAILED(true),
        ABORTED(true);

        private final boolean finalState;

        State(boolean finalState)
        {
            this.finalState = finalState;
        }

        /**
         * @return true if current state is final, either COMPLETE, FAILED, or ABORTED.
         */
        public boolean isFinalState()
        {
             return finalState;
        }
    }

    private volatile State state = State.INITIALIZED;

    /**
     * Create new streaming session with the peer.
     */
    public StreamSession(StreamOperation streamOperation, InetAddressAndPort peer, StreamingChannel.Factory factory, @Nullable StreamingChannel controlChannel, int messagingVersion,
                         boolean isFollower, int index, TimeUUID pendingRepair, PreviewKind previewKind)
    {
        this.streamOperation = streamOperation;
        this.peer = peer;
        this.isFollower = isFollower;
        this.index = index;

        this.channel = new StreamingMultiplexedChannel(this, factory, peer, controlChannel, messagingVersion);
        this.metrics = StreamingMetrics.get(peer);
        this.pendingRepair = pendingRepair;
        this.previewKind = previewKind;
    }

    public boolean isFollower()
    {
        return isFollower;
    }

    public TimeUUID planId()
    {
        return streamResult == null ? null : streamResult.planId;
    }

    public int sessionIndex()
    {
        return index;
    }

    public StreamOperation streamOperation()
    {
        if (streamResult == null)
        {
            logger.warn("StreamResultFuture not initialized {} {}", channel.connectedTo(), isFollower ? "follower" : "initiator");
            return null;
        }
        else
        {
            return streamResult.streamOperation;
        }
    }

    public StreamOperation getStreamOperation()
    {
        return streamOperation;
    }

    public TimeUUID getPendingRepair()
    {
        return pendingRepair;
    }

    public boolean isPreview()
    {
        return previewKind.isPreview();
    }

    public PreviewKind getPreviewKind()
    {
        return previewKind;
    }

    public StreamReceiver getAggregator(TableId tableId)
    {
        assert receivers.containsKey(tableId) : "Missing tableId " + tableId;
        return receivers.get(tableId).getReceiver();
    }

    /**
     * Bind this session to report to specific {@link StreamResultFuture} and
     * perform pre-streaming initialization.
     *
     * @param streamResult result to report to
     */
    public void init(StreamResultFuture streamResult)
    {
        this.streamResult = streamResult;
        StreamHook.instance.reportStreamFuture(this, streamResult);
    }

    /**
     * Attach a channel to this session upon receiving the first inbound message.
     *
     * @param channel The channel to attach.
     * @return False if the channel was already attached, true otherwise.
     */
    public synchronized boolean attachInbound(StreamingChannel channel)
    {
        failIfFinished();

        boolean attached = inbound.putIfAbsent(channel.id(), channel) == null;
        if (attached)
            channel.onClose(() -> {
                if (null != inbound.remove(channel.id()) && inbound.isEmpty())
                    this.channel.close();
            });
        return attached;
    }

    /**
     * Attach a channel to this session upon sending the first outbound message.
     *
     * @param channel The channel to attach.
     * @return False if the channel was already attached, true otherwise.
     */
    public synchronized boolean attachOutbound(StreamingChannel channel)
    {
        failIfFinished();

        boolean attached = outbound.putIfAbsent(channel.id(), channel) == null;
        if (attached)
            channel.onClose(() -> outbound.remove(channel.id()));
        return attached;
    }

    /**
     * invoked by the node that begins the stream session (it may be sending files, receiving files, or both)
     */
    public void start()
    {
        if (requests.isEmpty() && transfers.isEmpty())
        {
            logger.info("[Stream #{}] Session does not have any tasks.", planId());
            closeSession(State.COMPLETE);
            return;
        }

        try
        {
            logger.info("[Stream #{}] Starting streaming to {}{}", planId(),
                        hostAddressAndPort(channel.peer()),
                        channel.connectedTo().equals(channel.peer()) ? "" : " through " + hostAddressAndPort(channel.connectedTo()));

            StreamInitMessage message = new StreamInitMessage(getBroadcastAddressAndPort(),
                                                              sessionIndex(),
                                                              planId(),
                                                              streamOperation(),
                                                              getPendingRepair(),
                                                              getPreviewKind());

            sendControlMessage(message).sync();
            onInitializationComplete();
        }
        catch (Exception e)
        {
            JVMStabilityInspector.inspectThrowable(e);
            onError(e);
        }
    }

    /**
     * Request data fetch task to this session.
     *
     * Here, we have to encode both _local_ range transientness (encoded in Replica itself, in RangesAtEndpoint)
     * and _remote_ (source) range transientmess, which is encoded by splitting ranges into full and transient.
     *
     * @param keyspace Requesting keyspace
     * @param fullRanges Ranges to retrieve data that will return full data from the source
     * @param transientRanges Ranges to retrieve data that will return transient data from the source
     * @param columnFamilies ColumnFamily names. Can be empty if requesting all CF under the keyspace.
     */
    public void addStreamRequest(String keyspace, RangesAtEndpoint fullRanges, RangesAtEndpoint transientRanges, Collection<String> columnFamilies)
    {
        //It should either be a dummy address for repair or if it's a bootstrap/move/rebuild it should be this node
        assert all(fullRanges, Replica::isSelf) || RangesAtEndpoint.isDummyList(fullRanges) : fullRanges.toString();
        assert all(transientRanges, Replica::isSelf) || RangesAtEndpoint.isDummyList(transientRanges) : transientRanges.toString();

        requests.add(new StreamRequest(keyspace, fullRanges, transientRanges, columnFamilies));
    }

    /**
     * Set up transfer for specific keyspace/ranges/CFs
     *
     * @param keyspace Transfer keyspace
     * @param replicas Transfer ranges
     * @param columnFamilies Transfer ColumnFamilies
     * @param flushTables flush tables?
     */
    synchronized void addTransferRanges(String keyspace, RangesAtEndpoint replicas, Collection<String> columnFamilies, boolean flushTables)
    {
        failIfFinished();
        Collection<ColumnFamilyStore> stores = getColumnFamilyStores(keyspace, columnFamilies);
        if (flushTables)
            flushSSTables(stores);

        //Was it safe to remove this normalize, sorting seems not to matter, merging? Maybe we should have?
        //Do we need to unwrap here also or is that just making it worse?
        //Range and if it's transient
        RangesAtEndpoint unwrappedRanges = replicas.unwrap();
        List<OutgoingStream> streams = getOutgoingStreamsForRanges(unwrappedRanges, stores, pendingRepair, previewKind);
        addTransferStreams(streams);
        Set<Range<Token>> toBeUpdated = transferredRangesPerKeyspace.get(keyspace);
        if (toBeUpdated == null)
        {
            toBeUpdated = new HashSet<>();
        }
        toBeUpdated.addAll(replicas.ranges());
        transferredRangesPerKeyspace.put(keyspace, toBeUpdated);
    }

    private void failIfFinished()
    {
        if (state().isFinalState())
            throw new RuntimeException(String.format("Stream %s is finished with state %s", planId(), state().name()));
    }

    private Collection<ColumnFamilyStore> getColumnFamilyStores(String keyspace, Collection<String> columnFamilies)
    {
        Collection<ColumnFamilyStore> stores = new HashSet<>();
        // if columnfamilies are not specified, we add all cf under the keyspace
        if (columnFamilies.isEmpty())
        {
            stores.addAll(Keyspace.open(keyspace).getColumnFamilyStores());
        }
        else
        {
            for (String cf : columnFamilies)
                stores.add(Keyspace.open(keyspace).getColumnFamilyStore(cf));
        }
        return stores;
    }

    @VisibleForTesting
    public List<OutgoingStream> getOutgoingStreamsForRanges(RangesAtEndpoint replicas, Collection<ColumnFamilyStore> stores, TimeUUID pendingRepair, PreviewKind previewKind)
    {
        List<OutgoingStream> streams = new ArrayList<>();
        try
        {
            for (ColumnFamilyStore cfs: stores)
            {
                streams.addAll(cfs.getStreamManager().createOutgoingStreams(this, replicas, pendingRepair, previewKind));
            }
        }
        catch (Throwable t)
        {
            streams.forEach(OutgoingStream::finish);
            throw t;
        }
        return streams;
    }

    synchronized void addTransferStreams(Collection<OutgoingStream> streams)
    {
        failIfFinished();
        for (OutgoingStream stream: streams)
        {
            TableId tableId = stream.getTableId();
            StreamTransferTask task = transfers.get(tableId);
            if (task == null)
            {
                //guarantee atomicity
                StreamTransferTask newTask = new StreamTransferTask(this, tableId);
                task = transfers.putIfAbsent(tableId, newTask);
                if (task == null)
                    task = newTask;
            }
            task.addTransferStream(stream);
        }
    }

    private Future<?> closeSession(State finalState)
    {
        return closeSession(finalState, null);
    }

    private Future<?> closeSession(State finalState, String failureReason)
    {
        // Keep a separate lock on the closeFuture so that we create it once and only once.
        // Cannot use the StreamSession monitor here as StreamDeserializingTask/StreamSession.messageReceived
        // holds it while calling syncUninterruptibly on sendMessage which can trigger a closeSession in
        // the Netty event loop on error and cause a deadlock.
        synchronized (closeFutureLock)
        {
            if (closeFuture != null)
                return closeFuture;

            closeFuture = ScheduledExecutors.nonPeriodicTasks.submit(() -> {
                synchronized (this) {
                    state(finalState);
                    //this refers to StreamInfo
                    this.failureReason = failureReason;

                    sink.onClose(peer);
                    // closed before init?
                    if (streamResult != null)
                        streamResult.handleSessionComplete(this);
                }}).flatMap(ignore -> {
                    List<Future<?>> futures = new ArrayList<>();
                    // ensure aborting the tasks do not happen on the network IO thread (read: netty event loop)
                    // as we don't want any blocking disk IO to stop the network thread
                    if (finalState == State.FAILED || finalState == State.ABORTED)
                        futures.add(ScheduledExecutors.nonPeriodicTasks.submit(this::abortTasks));

                    // Channels should only be closed by the initiator; but, if this session closed
                    // due to failure, channels should be always closed regardless, even if this is not the initator.
                    if (!isFollower || state != State.COMPLETE)
                    {
                        logger.debug("[Stream #{}] Will close attached inbound {} and outbound {} channels", planId(), inbound, outbound);
                        inbound.values().forEach(channel -> futures.add(channel.close()));
                        outbound.values().forEach(channel -> futures.add(channel.close()));
                    }
                    return FutureCombiner.allOf(futures);
                });

            return closeFuture;
        }
    }

    private void abortTasks()
    {
        try
        {
            receivers.values().forEach(StreamReceiveTask::abort);
            transfers.values().forEach(StreamTransferTask::abort);
        }
        catch (Exception e)
        {
            logger.warn("[Stream #{}] failed to abort some streaming tasks", planId(), e);
        }
    }

    /**
     * Set current state to {@code newState}.
     *
     * @param newState new state to set
     */
    public void state(State newState)
    {
        if (logger.isDebugEnabled())
            logger.debug("[Stream #{}] Changing session state from {} to {}", planId(), state, newState);

        sink.recordState(peer, newState);
        state = newState;
    }

    /**
     * @return current state
     */
    public State state()
    {
        return state;
    }

    public StreamingMultiplexedChannel getChannel()
    {
        return channel;
    }

    /**
     * Return if this session completed successfully.
     *
     * @return true if session completed successfully.
     */
    public boolean isSuccess()
    {
        return state == State.COMPLETE;
    }

    /**
     * Return if this session was failed or aborted
     *
     * @return true if session was failed or aborted
     */
    public boolean isFailedOrAborted()
    {
        return state == State.FAILED || state == State.ABORTED;
    }

    public synchronized void messageReceived(StreamMessage message)
    {
        if (message.type != StreamMessage.Type.KEEP_ALIVE)
            failIfFinished();

        sink.recordMessage(peer, message.type);

        switch (message.type)
        {
            case STREAM_INIT:
                // at follower, nop
                break;
            case PREPARE_SYN:
                // at follower
                PrepareSynMessage msg = (PrepareSynMessage) message;
                prepare(msg.requests, msg.summaries);
                break;
            case PREPARE_SYNACK:
                // at initiator
                prepareSynAck((PrepareSynAckMessage) message);
                break;
            case PREPARE_ACK:
                // at follower
                prepareAck((PrepareAckMessage) message);
                break;
            case STREAM:
                receive((IncomingStreamMessage) message);
                break;
            case RECEIVED:
                ReceivedMessage received = (ReceivedMessage) message;
                received(received.tableId, received.sequenceNumber);
                break;
            case COMPLETE:
                // at initiator
                complete();
                break;
            case KEEP_ALIVE:
                // NOP - we only send/receive the KEEP_ALIVE to force the TCP connection to remain open
                break;
            case SESSION_FAILED:
                sessionFailed();
                break;
            default:
                throw new AssertionError("unhandled StreamMessage type: " + message.getClass().getName());
        }
    }

    /**
     * Call back when connection initialization is complete to start the prepare phase.
     */
    public void onInitializationComplete()
    {
        // send prepare message
        state(State.PREPARING);
        PrepareSynMessage prepare = new PrepareSynMessage();
        prepare.requests.addAll(requests);
        for (StreamTransferTask task : transfers.values())
        {
            prepare.summaries.add(task.getSummary());
        }

        sendControlMessage(prepare).syncUninterruptibly();
    }

    /**
     * Signal an error to this stream session: if it's an EOF exception, it tries to understand if the socket was closed
     * after completion or because the peer was down, otherwise sends a {@link SessionFailedMessage} and closes
     * the session as {@link State#FAILED}.
     */
    public Future<?> onError(Throwable e)
    {
        boolean isEofException = e instanceof EOFException || e instanceof ClosedChannelException;
        if (isEofException)
        {
            State state = this.state;
            if (state.finalState)
            {
                logger.debug("[Stream #{}] Socket closed after session completed with state {}", planId(), state);
                return null;
            }
            else
            {
                logger.error("[Stream #{}] Socket closed before session completion, peer {} is probably down.",
                             planId(),
                             peer.getHostAddressAndPort(),
                             e);
                return closeSession(State.FAILED, "Failed because there was an " + e.getClass().getCanonicalName() + " with state=" + state.name());
            }
        }
        else if (e instanceof TransactionAlreadyCompletedException && isFailedOrAborted())
        {
            // StreamDeserializer threads may actively be writing SSTables when the stream
            // is failed or canceled, which aborts the lifecycle transaction and throws an exception
            // when any new SSTable is added.  Since the stream has already failed, suppress
            // extra streaming log failure messages.
            logger.debug("Stream lifecycle transaction already completed after stream failure (ignore)", e);
            return null;
        }

        logError(e);

        if (channel.connected())
        {
            state(State.FAILED); // make sure subsequent error handling sees the session in a final state
            sendControlMessage(new SessionFailedMessage()).awaitUninterruptibly();
        }
        StringBuilder failureReason = new StringBuilder("Failed because of an unknown exception\n");
        boundStackTrace(e, DEBUG_STACKTRACE_LIMIT, failureReason);
        return closeSession(State.FAILED, failureReason.toString());
    }

    private void logError(Throwable e)
    {
        if (e instanceof SocketTimeoutException)
        {
            logger.error("[Stream #{}] Timeout from peer {}{}. Is peer down? " +
                         "If not, and earlier failure detection is required enable (or lower) streaming_keep_alive_period.",
                         planId(),
                         hostAddressAndPort(channel.peer()),
                         channel.peer().equals(channel.connectedTo()) ? "" : " through " + hostAddressAndPort(channel.connectedTo()),
                         e);
        }
        else
        {
            logger.error("[Stream #{}] Streaming error occurred on session with peer {}{}", planId(),
                         hostAddressAndPort(channel.peer()),
                         channel.peer().equals(channel.connectedTo()) ? "" : " through " + hostAddressAndPort(channel.connectedTo()),
                         e);
        }
    }

    /**
     * Prepare this session for sending/receiving files.
     */
    public void prepare(Collection<StreamRequest> requests, Collection<StreamSummary> summaries)
    {
        // prepare tasks
        state(State.PREPARING);
        ScheduledExecutors.nonPeriodicTasks.execute(() -> {
            try
            {
                prepareAsync(requests, summaries);
            }
            catch (Exception e)
            {
                onError(e);
            }
        });
    }

    public void countStreamedIn(boolean isEntireSSTable)
    {
        metrics.countStreamedIn(isEntireSSTable);
    }

    /**
     * Finish preparing the session. This method is blocking (memtables are flushed in {@link #addTransferRanges}),
     * so the logic should not execute on the main IO thread (read: netty event loop).
     */
    @VisibleForTesting
    public void prepareAsync(Collection<StreamRequest> requests, Collection<StreamSummary> summaries)
    {
<<<<<<< HEAD
        if (StreamOperation.REPAIR == streamOperation())
            checkAvailableDiskSpaceAndCompactions(summaries);
        for (StreamRequest request : requests)
            addTransferRanges(request.keyspace, RangesAtEndpoint.concat(request.full, request.transientReplicas), request.columnFamilies, true); // always flush on stream request
=======
        processStreamRequests(requests);
>>>>>>> 8670d984
        for (StreamSummary summary : summaries)
            prepareReceiving(summary);

        PrepareSynAckMessage prepareSynAck = new PrepareSynAckMessage();
        if (!peer.equals(FBUtilities.getBroadcastAddressAndPort()))
            for (StreamTransferTask task : transfers.values())
                prepareSynAck.summaries.add(task.getSummary());

        streamResult.handleSessionPrepared(this, PrepareDirection.SEND);
        // After sending the message the initiator can close the channel which will cause a ClosedChannelException
        // in buffer logic, this then gets sent to onError which validates the state isFinalState, if not fails
        // the session.  To avoid a race condition between sending and setting state, make sure to update the state
        // before sending the message (without closing the channel)
        // see CASSANDRA-17116
        if (isPreview())
            state(State.COMPLETE);
        sendControlMessage(prepareSynAck).syncUninterruptibly();

        if (isPreview())
            completePreview();
        else
            maybeCompleted();
    }

    private void prepareSynAck(PrepareSynAckMessage msg)
    {
        if (StreamOperation.REPAIR == streamOperation())
            checkAvailableDiskSpaceAndCompactions(msg.summaries);
        if (!msg.summaries.isEmpty())
        {
            for (StreamSummary summary : msg.summaries)
                prepareReceiving(summary);

            // only send the (final) ACK if we are expecting the peer to send this node (the initiator) some files
            if (!isPreview())
                sendControlMessage(new PrepareAckMessage()).syncUninterruptibly();
        }

        if (isPreview())
            completePreview();
        else
            startStreamingFiles(PrepareDirection.ACK);
    }

    private void prepareAck(PrepareAckMessage msg)
    {
        if (isPreview())
            throw new RuntimeException(String.format("[Stream #%s] Cannot receive PrepareAckMessage for preview session", planId()));
        startStreamingFiles(PrepareDirection.ACK);
    }

    private void processStreamRequests(Collection<StreamRequest> requests)
    {
        List<StreamRequest> rejectedRequests = new ArrayList<>();

        // group requests by keyspace
        Multimap<String, StreamRequest> requestsByKeyspace = ArrayListMultimap.create();
        requests.forEach(r -> requestsByKeyspace.put(r.keyspace, r));

        requestsByKeyspace.asMap().forEach((ks, reqs) ->
        {
            OwnedRanges ownedRanges = StorageService.instance.getNormalizedLocalRanges(ks);

            reqs.forEach(req ->
            {
                RangesAtEndpoint allRangesAtEndpoint = RangesAtEndpoint.concat(req.full, req.transientReplicas);
                if (ownedRanges.validateRangeRequest(allRangesAtEndpoint.ranges(), "Stream #" + planId(), "stream request", peer))
                    addTransferRanges(req.keyspace, allRangesAtEndpoint, req.columnFamilies, true); // always flush on stream request
                else
                    rejectedRequests.add(req);
            });
        });

        if (!rejectedRequests.isEmpty())
            throw new StreamRequestOutOfTokenRangeException(rejectedRequests);
    }

    /**
     * In the case where we have an error checking disk space we allow the Operation to continue.
     * In the case where we do _not_ have available space, this method raises a RTE.
     * TODO: Consider revising this to returning a boolean and allowing callers upstream to handle that.
     */
    private void checkAvailableDiskSpaceAndCompactions(Collection<StreamSummary> summaries)
    {
        if (DatabaseDescriptor.getSkipStreamDiskSpaceCheck())
            return;

        boolean hasAvailableSpace = true;

        try
        {
            hasAvailableSpace = checkAvailableDiskSpaceAndCompactions(summaries, planId(), peer.getHostAddress(true), pendingRepair != null);
        }
        catch (Exception e)
        {
            logger.error("[Stream #{}] Could not check available disk space and compactions for {}, summaries = {}", planId(), this, summaries, e);
        }
        if (!hasAvailableSpace)
            throw new RuntimeException(String.format("Not enough disk space for stream %s), summaries=%s", this, summaries));
    }

    /**
     * Makes sure that we expect to have enough disk space available for the new streams, taking into consideration
     * the ongoing compactions and streams.
     */
    @VisibleForTesting
    public static boolean checkAvailableDiskSpaceAndCompactions(Collection<StreamSummary> summaries,
                                                                @Nullable TimeUUID planId,
                                                                @Nullable String remoteAddress,
                                                                boolean isForIncremental)
    {
        Map<TableId, Long> perTableIdIncomingBytes = new HashMap<>();
        Map<TableId, Integer> perTableIdIncomingFiles = new HashMap<>();
        long newStreamTotal = 0;
        for (StreamSummary summary : summaries)
        {
            perTableIdIncomingFiles.merge(summary.tableId, summary.files, Integer::sum);
            perTableIdIncomingBytes.merge(summary.tableId, summary.totalSize, Long::sum);
            newStreamTotal += summary.totalSize;
        }
        if (perTableIdIncomingBytes.isEmpty() || newStreamTotal == 0)
            return true;

        return checkDiskSpace(perTableIdIncomingBytes, planId, Directories::getFileStore) &&
               checkPendingCompactions(perTableIdIncomingBytes, perTableIdIncomingFiles, planId, remoteAddress, isForIncremental, newStreamTotal);
    }

    @VisibleForTesting
    static boolean checkDiskSpace(Map<TableId, Long> perTableIdIncomingBytes,
                                  TimeUUID planId,
                                  Function<File, FileStore> fileStoreMapper)
    {
        Map<FileStore, Long> newStreamBytesToWritePerFileStore = new HashMap<>();
        Set<FileStore> allFileStores = new HashSet<>();
        // Sum up the incoming bytes per file store - we assume that the stream is evenly distributed over the writable
        // file stores for the table.
        for (Map.Entry<TableId, Long> entry : perTableIdIncomingBytes.entrySet())
        {
            ColumnFamilyStore cfs = ColumnFamilyStore.getIfExists(entry.getKey());
            if (cfs == null || perTableIdIncomingBytes.get(entry.getKey()) == 0)
                continue;

            Set<FileStore> allWriteableFileStores = cfs.getDirectories().allFileStores(fileStoreMapper);
            if (allWriteableFileStores.isEmpty())
            {
                logger.error("[Stream #{}] Could not get any writeable FileStores for {}.{}", planId, cfs.getKeyspaceName(), cfs.getTableName());
                continue;
            }
            allFileStores.addAll(allWriteableFileStores);
            long totalBytesInPerFileStore = entry.getValue() / allWriteableFileStores.size();
            for (FileStore fs : allWriteableFileStores)
                newStreamBytesToWritePerFileStore.merge(fs, totalBytesInPerFileStore, Long::sum);
        }
        Map<FileStore, Long> totalCompactionWriteRemaining = Directories.perFileStore(CompactionManager.instance.active.estimatedRemainingWriteBytes(),
                                                                                      fileStoreMapper);
        long totalStreamRemaining = StreamManager.instance.getTotalRemainingOngoingBytes();
        long totalBytesStreamRemainingPerFileStore = totalStreamRemaining / Math.max(1, allFileStores.size());
        Map<FileStore, Long> allWriteData = new HashMap<>();
        for (Map.Entry<FileStore, Long> fsBytes : newStreamBytesToWritePerFileStore.entrySet())
            allWriteData.put(fsBytes.getKey(), fsBytes.getValue() +
                                               totalBytesStreamRemainingPerFileStore +
                                               totalCompactionWriteRemaining.getOrDefault(fsBytes.getKey(), 0L));

        if (!Directories.hasDiskSpaceForCompactionsAndStreams(allWriteData))
        {
            logger.error("[Stream #{}] Not enough disk space to stream {} to {} (stream ongoing remaining={}, compaction ongoing remaining={}, all ongoing writes={})",
                         planId,
                         newStreamBytesToWritePerFileStore,
                         perTableIdIncomingBytes.keySet().stream()
                                                .map(ColumnFamilyStore::getIfExists).filter(Objects::nonNull)
                                                .map(cfs -> cfs.getKeyspaceName() + '.' + cfs.name)
                                                .collect(Collectors.joining(",")),
                         totalStreamRemaining,
                         totalCompactionWriteRemaining,
                         allWriteData);
            return false;
        }
        return true;
    }

    @VisibleForTesting
    static boolean checkPendingCompactions(Map<TableId, Long> perTableIdIncomingBytes,
                                           Map<TableId, Integer> perTableIdIncomingFiles,
                                           TimeUUID planId, String remoteAddress,
                                           boolean isForIncremental,
                                           long newStreamTotal)
    {

        int pendingCompactionsBeforeStreaming = 0;
        int pendingCompactionsAfterStreaming = 0;
        List<String> tables = new ArrayList<>(perTableIdIncomingFiles.size());
        for (Keyspace ks : Keyspace.all())
        {
            Map<ColumnFamilyStore, TableId> cfStreamed = perTableIdIncomingBytes.keySet().stream()
                                                                                .filter(ks::hasColumnFamilyStore)
                                                                                .collect(Collectors.toMap(ks::getColumnFamilyStore, Function.identity()));
            for (ColumnFamilyStore cfs : ks.getColumnFamilyStores())
            {
                CompactionStrategyManager csm = cfs.getCompactionStrategyManager();
                int tasksOther = csm.getEstimatedRemainingTasks();
                int tasksStreamed = tasksOther;
                if (cfStreamed.containsKey(cfs))
                {
                    TableId tableId = cfStreamed.get(cfs);
                    tasksStreamed = csm.getEstimatedRemainingTasks(perTableIdIncomingFiles.get(tableId),
                                                                   perTableIdIncomingBytes.get(tableId),
                                                                   isForIncremental);
                    tables.add(String.format("%s.%s", cfs.getKeyspaceName(), cfs.name));
                }
                pendingCompactionsBeforeStreaming += tasksOther;
                pendingCompactionsAfterStreaming += tasksStreamed;
            }
        }
        Collections.sort(tables);
        int pendingThreshold = ActiveRepairService.instance().getRepairPendingCompactionRejectThreshold();
        if (pendingCompactionsAfterStreaming > pendingThreshold)
        {
            logger.error("[Stream #{}] Rejecting incoming files based on pending compactions calculation " +
                         "pendingCompactionsBeforeStreaming={} pendingCompactionsAfterStreaming={} pendingThreshold={} remoteAddress={}",
                         planId, pendingCompactionsBeforeStreaming, pendingCompactionsAfterStreaming, pendingThreshold, remoteAddress);
            return false;
        }

        long newStreamFiles = perTableIdIncomingFiles.values().stream().mapToInt(i -> i).sum();

        logger.info("[Stream #{}] Accepting incoming files newStreamTotalSSTables={} newStreamTotalBytes={} " +
                    "pendingCompactionsBeforeStreaming={} pendingCompactionsAfterStreaming={} pendingThreshold={} remoteAddress={} " +
                    "streamedTables=\"{}\"",
                    planId, newStreamFiles, newStreamTotal,
                    pendingCompactionsBeforeStreaming, pendingCompactionsAfterStreaming, pendingThreshold, remoteAddress,
                    String.join(",", tables));
        return true;
    }

    /**
     * Call back after sending StreamMessageHeader.
     *
     * @param message sent stream message
     */
    public void streamSent(OutgoingStreamMessage message)
    {
        long headerSize = message.stream.getEstimatedSize();
        StreamingMetrics.totalOutgoingBytes.inc(headerSize);
        metrics.outgoingBytes.inc(headerSize);

        if(StreamOperation.REPAIR == getStreamOperation())
        {
            StreamingMetrics.totalOutgoingRepairBytes.inc(headerSize);
            StreamingMetrics.totalOutgoingRepairSSTables.inc(message.stream.getNumFiles());
        }

        // schedule timeout for receiving ACK
        StreamTransferTask task = transfers.get(message.header.tableId);
        if (task != null)
        {
            task.scheduleTimeout(message.header.sequenceNumber, DatabaseDescriptor.getStreamTransferTaskTimeout().toMilliseconds(), TimeUnit.MILLISECONDS);
        }
    }

    @VisibleForTesting
    protected Future<?> sendControlMessage(StreamMessage message)
    {
        return channel.sendControlMessage(message);
    }

    /**
     * Call back after receiving a stream.
     *
     * @param message received stream
     */
    public void receive(IncomingStreamMessage message)
    {
        if (isPreview())
        {
            throw new RuntimeException(String.format("[Stream #%s] Cannot receive files for preview session", planId()));
        }

        long headerSize = message.stream.getSize();
        StreamingMetrics.totalIncomingBytes.inc(headerSize);
        metrics.incomingBytes.inc(headerSize);
        // send back file received message
        sendControlMessage(new ReceivedMessage(message.header.tableId, message.header.sequenceNumber)).syncUninterruptibly();
        StreamHook.instance.reportIncomingStream(message.header.tableId, message.stream, this, message.header.sequenceNumber);
        long receivedStartNanos = nanoTime();
        try
        {
            receivers.get(message.header.tableId).received(message.stream);
        }
        finally
        {
            long latencyNanos = nanoTime() - receivedStartNanos;
            metrics.incomingProcessTime.update(latencyNanos, TimeUnit.NANOSECONDS);
            long latencyMs = TimeUnit.NANOSECONDS.toMillis(latencyNanos);
            int timeout = DatabaseDescriptor.getInternodeStreamingTcpUserTimeoutInMS();
            if (timeout > 0 && latencyMs > timeout)
                NoSpamLogger.log(logger, NoSpamLogger.Level.WARN,
                                 1, TimeUnit.MINUTES,
                                 "The time taken ({} ms) for processing the incoming stream message ({})" +
                                 " exceeded internode streaming TCP user timeout ({} ms).\n" +
                                 "The streaming connection might be closed due to tcp user timeout.\n" +
                                 "Try to increase the internode_streaming_tcp_user_timeout" +
                                 " or set it to 0 to use system defaults.",
                                 latencyMs, message, timeout);
        }
    }

    public void progress(String filename, ProgressInfo.Direction direction, long bytes, long delta, long total)
    {
        if (delta < 0)
            NoSpamLogger.log(logger, NoSpamLogger.Level.WARN, 1, TimeUnit.MINUTES,
                             "[id={}, key={{}, {}, {})] Stream event reported a negative delta ({})",
                             planId(), peer, filename, direction, delta);
        ProgressInfo progress = new ProgressInfo(peer, index, filename, direction, bytes, delta, total);
        streamResult.handleProgress(progress);
    }

    public void received(TableId tableId, int sequenceNumber)
    {
        transfers.get(tableId).complete(sequenceNumber);
    }

    /**
     * Check if session is completed on receiving {@code StreamMessage.Type.COMPLETE} message.
     */
    public synchronized void complete()
    {
        logger.debug("[Stream #{}] handling Complete message, state = {}", planId(), state);

        if (!isFollower) // initiator
        {
            initiatorCompleteOrWait();
        }
        else // follower
        {
            // pre-4.0 nodes should not be connected via streaming, see {@link MessagingService#accept_streaming}
            throw new IllegalStateException(String.format("[Stream #%s] Complete message can be only received by the initiator!", planId()));
        }
    }

    /**
     * Synchronize both {@link #complete()} and {@link #maybeCompleted()} to avoid racing
     */
    private synchronized boolean maybeCompleted()
    {
        if (!(receivers.isEmpty() && transfers.isEmpty()))
            return false;

        // if already executed once, skip it
        if (maybeCompleted)
            return true;

        maybeCompleted = true;
        if (!isFollower) // initiator
        {
            initiatorCompleteOrWait();
        }
        else // follower
        {
            // After sending the message the initiator can close the channel which will cause a ClosedChannelException
            // in buffer logic, this then gets sent to onError which validates the state isFinalState, if not fails
            // the session.  To avoid a race condition between sending and setting state, make sure to update the state
            // before sending the message (without closing the channel)
            // see CASSANDRA-17116
            state(State.COMPLETE);
            sendControlMessage(new CompleteMessage()).syncUninterruptibly();
            closeSession(State.COMPLETE);
        }

        return true;
    }

    private void initiatorCompleteOrWait()
    {
        // This is called when coordination completes AND when COMPLETE message is seen; it is possible that the
        // COMPLETE method is seen first!
        if (state == State.WAIT_COMPLETE)
            closeSession(State.COMPLETE);
        else
            state(State.WAIT_COMPLETE);
    }

    /**
     * Call back on receiving {@code StreamMessage.Type.SESSION_FAILED} message.
     */
    public synchronized void sessionFailed()
    {
        logger.error("[Stream #{}] Remote peer {} failed stream session.", planId(), peer.toString());
        StringBuilder stringBuilder = new StringBuilder();
        stringBuilder.append("Remote peer ").append(peer).append(" failed stream session");
        closeSession(State.FAILED, stringBuilder.toString());
    }

    /**
     * Call back on receiving {@code StreamMessage.Type.SESSION_FAILED} message.
     */
    public synchronized void sessionTimeout()
    {
        logger.error("[Stream #{}] timeout with {}.", planId(), peer.toString());
        closeSession(State.FAILED, "Session timed out");
    }

    /**
     * @return Current snapshot of this session info.
     */
    public SessionInfo getSessionInfo()
    {
        List<StreamSummary> receivingSummaries = Lists.newArrayList();
        for (StreamTask receiver : receivers.values())
            receivingSummaries.add(receiver.getSummary());
        List<StreamSummary> transferSummaries = Lists.newArrayList();
        for (StreamTask transfer : transfers.values())
            transferSummaries.add(transfer.getSummary());
        return new SessionInfo(channel.peer(), index, channel.connectedTo(), receivingSummaries, transferSummaries, state, failureReason);
    }

    public synchronized void taskCompleted(StreamReceiveTask completedTask)
    {
        receivers.remove(completedTask.tableId);
        maybeCompleted();
    }

    public synchronized void taskCompleted(StreamTransferTask completedTask)
    {
        transfers.remove(completedTask.tableId);
        maybeCompleted();
    }

    private void completePreview()
    {
        try
        {
            if (state != State.COMPLETE) // mark as waiting to complete while closeSession futures run.
                state(State.WAIT_COMPLETE);
            closeSession(State.COMPLETE);
        }
        finally
        {
            // aborting the tasks here needs to be the last thing we do so that we accurately report
            // expected streaming, but don't leak any resources held by the task
            for (StreamTask task : Iterables.concat(receivers.values(), transfers.values()))
                task.abort();
        }
    }

    /**
     * Flushes matching column families from the given keyspace, or all columnFamilies
     * if the cf list is empty.
     */
    private void flushSSTables(Iterable<ColumnFamilyStore> stores)
    {
        List<Future<?>> flushes = new ArrayList<>();
        for (ColumnFamilyStore cfs : stores)
            flushes.add(cfs.forceFlush(ColumnFamilyStore.FlushReason.STREAMING));
        FBUtilities.waitOnFutures(flushes);
    }

    @VisibleForTesting
    public synchronized void prepareReceiving(StreamSummary summary)
    {
        failIfFinished();
        if (summary.files > 0)
            receivers.put(summary.tableId, new StreamReceiveTask(this, summary.tableId, summary.files, summary.totalSize));
    }

    private void startStreamingFiles(@Nullable PrepareDirection prepareDirection)
    {
        if (prepareDirection != null)
            streamResult.handleSessionPrepared(this, prepareDirection);

        state(State.STREAMING);

        for (StreamTransferTask task : transfers.values())
        {
            Collection<OutgoingStreamMessage> messages = task.getFileMessages();
            if (!messages.isEmpty())
            {
                for (OutgoingStreamMessage ofm : messages)
                {
                    // pass the session planId/index to the OFM (which is only set at init(), after the transfers have already been created)
                    ofm.header.addSessionInfo(this);
                    // do not sync here as this does disk access
                    sendControlMessage(ofm);
                }
            }
            else
            {
                taskCompleted(task); // there are no files to send
            }
        }
        maybeCompleted();
    }

    @VisibleForTesting
    public int getNumRequests()
    {
        return requests.size();
    }

    @VisibleForTesting
    public int getNumTransfers()
    {
        return transferredRangesPerKeyspace.size();
    }

    @VisibleForTesting
    public static interface MessageStateSink
    {
        static final MessageStateSink NONE = new MessageStateSink() {
            @Override
            public void recordState(InetAddressAndPort from, State state)
            {
            }

            @Override
            public void recordMessage(InetAddressAndPort from, StreamMessage.Type message)
            {
            }

            @Override
            public void onClose(InetAddressAndPort from)
            {
            }
        };

        /**
         * @param from peer that is connected in the stream session
         * @param state new state to change to
         */
        public void recordState(InetAddressAndPort from, StreamSession.State state);

        /**
         * @param from peer that sends the given message
         * @param message stream message sent by peer
         */
        public void recordMessage(InetAddressAndPort from, StreamMessage.Type message);

        /**
         *
         * @param from peer that is being disconnected
         */
        public void onClose(InetAddressAndPort from);
    }

    public static String createLogTag(StreamSession session)
    {
        return createLogTag(session, (Object) null);
    }

    public static String createLogTag(StreamSession session, StreamingChannel channel)
    {
        return createLogTag(session, channel == null ? null : channel.id());
    }

    public static String createLogTag(StreamSession session, Channel channel)
    {
        return createLogTag(session, channel == null ? null : channel.id());
    }

    public static String createLogTag(StreamSession session, Object channelId)
    {
        StringBuilder sb = new StringBuilder(64);
        sb.append("[Stream");

        if (session != null)
            sb.append(" #").append(session.planId());

        if (channelId != null)
            sb.append(" channel: ").append(channelId);

        sb.append(']');
        return sb.toString();
    }

    public synchronized void abort()
    {
        if (state.isFinalState())
        {
            logger.debug("[Stream #{}] Stream session with peer {} is already in a final state on abort.", planId(), peer);
            return;
        }

        logger.info("[Stream #{}] Aborting stream session with peer {}...", planId(), peer);

        if (channel.connected())
            sendControlMessage(new SessionFailedMessage());

        try
        {
            closeSession(State.ABORTED);
        }
        catch (Exception e)
        {
            logger.error("[Stream #{}] Error aborting stream session with peer {}", planId(), peer);
        }
    }

    @Override
    public String toString()
    {
        return "StreamSession{" +
               "streamOperation=" + streamOperation +
               ", peer=" + peer +
               ", channel=" + channel +
               ", requests=" + requests +
               ", transfers=" + transfers +
               ", isFollower=" + isFollower +
               ", pendingRepair=" + pendingRepair +
               ", previewKind=" + previewKind +
               ", state=" + state +
               '}';
    }

    public static StringBuilder boundStackTrace(Throwable e, int limit, StringBuilder out)
    {
        Set<Throwable> visited = Collections.newSetFromMap(new IdentityHashMap<>());
        return boundStackTrace(e, limit, limit, visited, out);
    }

    public static StringBuilder boundStackTrace(Throwable e, int limit, int counter, Set<Throwable> visited, StringBuilder out)
    {
        if (e == null)
            return out;

        if (!visited.add(e))
            return out.append("[CIRCULAR REFERENCE: ").append(e.getClass().getName()).append(": ").append(e.getMessage()).append("]").append('\n');
        visited.add(e);

        StackTraceElement[] stackTrace = e.getStackTrace();
        out.append(e.getClass().getName() + ": " + e.getMessage()).append('\n');

        // When dealing with the leaf, ignore how many stack traces were already written, and allow the max.
        // This is here as the leaf tends to show where the issue started, so tends to be impactful for debugging
        if (e.getCause() == null)
            counter = limit;

        for (int i = 0, size = Math.min(e.getStackTrace().length, limit); i < size && counter > 0; i++)
        {
            out.append('\t').append(stackTrace[i]).append('\n');
            counter--;
        }

        boundStackTrace(e.getCause(), limit, counter, visited, out);
        return out;
    }
}<|MERGE_RESOLUTION|>--- conflicted
+++ resolved
@@ -46,18 +46,12 @@
 import com.google.common.collect.Multimap;
 import com.google.common.collect.Sets;
 
+import io.netty.channel.Channel;
+import io.netty.util.concurrent.Future; //checkstyle: permit this import
+
 import org.slf4j.Logger;
 import org.slf4j.LoggerFactory;
 
-import io.netty.channel.Channel;
-import io.netty.util.concurrent.Future; //checkstyle: permit this import
-<<<<<<< HEAD
-
-import org.slf4j.Logger;
-import org.slf4j.LoggerFactory;
-
-=======
->>>>>>> 8670d984
 import org.apache.cassandra.concurrent.ScheduledExecutors;
 import org.apache.cassandra.config.DatabaseDescriptor;
 import org.apache.cassandra.db.ColumnFamilyStore;
@@ -69,12 +63,7 @@
 import org.apache.cassandra.dht.OwnedRanges;
 import org.apache.cassandra.dht.Range;
 import org.apache.cassandra.dht.Token;
-<<<<<<< HEAD
 import org.apache.cassandra.io.util.File;
-=======
-import org.apache.cassandra.gms.EndpointState;
-import org.apache.cassandra.gms.IEndpointStateChangeSubscriber;
->>>>>>> 8670d984
 import org.apache.cassandra.locator.InetAddressAndPort;
 import org.apache.cassandra.locator.RangesAtEndpoint;
 import org.apache.cassandra.locator.Replica;
@@ -805,14 +794,9 @@
     @VisibleForTesting
     public void prepareAsync(Collection<StreamRequest> requests, Collection<StreamSummary> summaries)
     {
-<<<<<<< HEAD
         if (StreamOperation.REPAIR == streamOperation())
             checkAvailableDiskSpaceAndCompactions(summaries);
-        for (StreamRequest request : requests)
-            addTransferRanges(request.keyspace, RangesAtEndpoint.concat(request.full, request.transientReplicas), request.columnFamilies, true); // always flush on stream request
-=======
         processStreamRequests(requests);
->>>>>>> 8670d984
         for (StreamSummary summary : summaries)
             prepareReceiving(summary);
 
@@ -862,32 +846,6 @@
         if (isPreview())
             throw new RuntimeException(String.format("[Stream #%s] Cannot receive PrepareAckMessage for preview session", planId()));
         startStreamingFiles(PrepareDirection.ACK);
-    }
-
-    private void processStreamRequests(Collection<StreamRequest> requests)
-    {
-        List<StreamRequest> rejectedRequests = new ArrayList<>();
-
-        // group requests by keyspace
-        Multimap<String, StreamRequest> requestsByKeyspace = ArrayListMultimap.create();
-        requests.forEach(r -> requestsByKeyspace.put(r.keyspace, r));
-
-        requestsByKeyspace.asMap().forEach((ks, reqs) ->
-        {
-            OwnedRanges ownedRanges = StorageService.instance.getNormalizedLocalRanges(ks);
-
-            reqs.forEach(req ->
-            {
-                RangesAtEndpoint allRangesAtEndpoint = RangesAtEndpoint.concat(req.full, req.transientReplicas);
-                if (ownedRanges.validateRangeRequest(allRangesAtEndpoint.ranges(), "Stream #" + planId(), "stream request", peer))
-                    addTransferRanges(req.keyspace, allRangesAtEndpoint, req.columnFamilies, true); // always flush on stream request
-                else
-                    rejectedRequests.add(req);
-            });
-        });
-
-        if (!rejectedRequests.isEmpty())
-            throw new StreamRequestOutOfTokenRangeException(rejectedRequests);
     }
 
     /**
@@ -1047,6 +1005,32 @@
         return true;
     }
 
+    private void processStreamRequests(Collection<StreamRequest> requests)
+    {
+        List<StreamRequest> rejectedRequests = new ArrayList<>();
+
+        // group requests by keyspace
+        Multimap<String, StreamRequest> requestsByKeyspace = ArrayListMultimap.create();
+        requests.forEach(r -> requestsByKeyspace.put(r.keyspace, r));
+
+        requestsByKeyspace.asMap().forEach((ks, reqs) ->
+        {
+            OwnedRanges ownedRanges = StorageService.instance.getNormalizedLocalRanges(ks);
+
+            reqs.forEach(req ->
+            {
+                RangesAtEndpoint allRangesAtEndpoint = RangesAtEndpoint.concat(req.full, req.transientReplicas);
+                if (ownedRanges.validateRangeRequest(allRangesAtEndpoint.ranges(), "Stream #" + planId(), "stream request", peer))
+                    addTransferRanges(req.keyspace, allRangesAtEndpoint, req.columnFamilies, true); // always flush on stream request
+                else
+                    rejectedRequests.add(req);
+            });
+        });
+
+        if (!rejectedRequests.isEmpty())
+            throw new StreamRequestOutOfTokenRangeException(rejectedRequests);
+    }
+
     /**
      * Call back after sending StreamMessageHeader.
      *
