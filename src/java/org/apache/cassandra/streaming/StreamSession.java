--- conflicted
+++ resolved
@@ -630,21 +630,9 @@
         PrepareSynMessage prepare = new PrepareSynMessage();
         prepare.requests.addAll(requests);
         for (StreamTransferTask task : transfers.values())
-        {
             prepare.summaries.add(task.getSummary());
-        }
-
-<<<<<<< HEAD
-        messageSender.sendMessage(prepare);
-=======
-        if(StreamOperation.REPAIR == getStreamOperation())
-        {
-            StreamingMetrics.totalOutgoingRepairBytes.inc(totalBytesToStream);
-            StreamingMetrics.totalOutgoingRepairSSTables.inc(totalSSTablesStreamed);
-        }
 
         getMessageSender().sendMessage(prepare);
->>>>>>> 5f0372c5
     }
 
     /**
