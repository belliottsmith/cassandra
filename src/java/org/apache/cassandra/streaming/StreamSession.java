--- conflicted
+++ resolved
@@ -166,9 +166,8 @@
 
     final Map<String, Set<Range<Token>>> transferredRangesPerKeyspace = new HashMap<>();
 
-<<<<<<< HEAD
     private final boolean isFollower;
-    private final NettyStreamingMessageSender messageSender;
+    private final StreamingMessageSender messageSender;
     // contains both inbound and outbound channels
     private final ConcurrentMap<ChannelId, Channel> channels = new ConcurrentHashMap<>();
 
@@ -177,10 +176,6 @@
     // receiving peer's CompleteMessage.
     private boolean maybeCompleted = false;
     private Future closeFuture;
-=======
-    private final StreamingMessageSender messageSender;
-    private final ConcurrentMap<ChannelId, Channel> incomingChannels = new ConcurrentHashMap<>();
->>>>>>> ccf5c66e
 
     private final UUID pendingRepair;
     private final PreviewKind previewKind;
@@ -314,31 +309,38 @@
      */
     public synchronized boolean attachInbound(Channel channel, boolean isControlChannel)
     {
-<<<<<<< HEAD
         failIfFinished();
 
-        if (!messageSender.hasControlChannel() && isControlChannel)
-            messageSender.injectControlMessageChannel(channel);
+        if (messageSender instanceof NettyStreamingMessageSender)
+        {
+            NettyStreamingMessageSender nettyStreamingMessageSender = (NettyStreamingMessageSender) messageSender;
+            if (!nettyStreamingMessageSender.hasControlChannel() && isControlChannel)
+                nettyStreamingMessageSender.injectControlMessageChannel(channel);
+
+            channel.closeFuture().addListener(ignored -> onChannelClose(channel));
+            return channels.putIfAbsent(channel.id(), channel) == null;
+        }
+        else
+        {
+            throw new IllegalStateException("Tried to attach non-Netty message sender");
+        }
+    }
+
+    /**
+     * Attach a channel to this session upon sending the first outbound message.
+     *
+     * @param channel The channel to attach.
+     * @return False if the channel was already attached, true otherwise.
+     */
+    public synchronized boolean attachOutbound(Channel channel)
+    {
+        failIfFinished();
 
         channel.closeFuture().addListener(ignored -> onChannelClose(channel));
         return channels.putIfAbsent(channel.id(), channel) == null;
     }
 
     /**
-     * Attach a channel to this session upon sending the first outbound message.
-     *
-     * @param channel The channel to attach.
-     * @return False if the channel was already attached, true otherwise.
-     */
-    public synchronized boolean attachOutbound(Channel channel)
-    {
-        failIfFinished();
-
-        channel.closeFuture().addListener(ignored -> onChannelClose(channel));
-        return channels.putIfAbsent(channel.id(), channel) == null;
-    }
-
-    /**
      * On channel closing, if no channels are left just close the message sender; this must be closed last to ensure
      * keep alive messages are sent until the very end of the streaming session.
      */
@@ -346,19 +348,6 @@
     {
         if (channels.remove(channel.id()) != null && channels.isEmpty())
             messageSender.close();
-=======
-        if (messageSender instanceof NettyStreamingMessageSender)
-        {
-            NettyStreamingMessageSender nettyStreamingMessageSender = (NettyStreamingMessageSender) messageSender;
-            if (!nettyStreamingMessageSender.hasControlChannel())
-                nettyStreamingMessageSender.injectControlMessageChannel(channel);
-            return incomingChannels.putIfAbsent(channel.id(), channel) == null;
-        }
-        else
-        {
-            throw new IllegalStateException("Tried to attach non-Netty message sender");
-        }
->>>>>>> ccf5c66e
     }
 
     /**
@@ -506,12 +495,7 @@
 
         state(finalState);
 
-<<<<<<< HEAD
         List<Future> futures = new ArrayList<>();
-=======
-            incomingChannels.values().stream().map(channel -> channel.close());
-            getMessageSender().close();
->>>>>>> ccf5c66e
 
         // ensure aborting the tasks do not happen on the network IO thread (read: netty event loop)
         // as we don't want any blocking disk IO to stop the network thread
@@ -729,12 +713,7 @@
     @VisibleForTesting
     public void prepareAsync(Collection<StreamRequest> requests, Collection<StreamSummary> summaries)
     {
-<<<<<<< HEAD
-        for (StreamRequest request : requests)
-            addTransferRanges(request.keyspace, RangesAtEndpoint.concat(request.full, request.transientReplicas), request.columnFamilies, true); // always flush on stream request
-=======
         processStreamRequests(requests);
->>>>>>> ccf5c66e
         for (StreamSummary summary : summaries)
             prepareReceiving(summary);
 
@@ -760,12 +739,8 @@
                 prepareReceiving(summary);
 
             // only send the (final) ACK if we are expecting the peer to send this node (the initiator) some files
-<<<<<<< HEAD
             if (!isPreview())
-                messageSender.sendMessage(new PrepareAckMessage());
-=======
-            getMessageSender().sendMessage(new PrepareAckMessage());
->>>>>>> ccf5c66e
+                getMessageSender().sendMessage(new PrepareAckMessage());
         }
 
         if (isPreview())
@@ -791,7 +766,7 @@
             requests.forEach(request ->
             {
                 // always flush on stream request
-                addTransferRanges(request.keyspace, request.full, request.columnFamilies, true);
+                addTransferRanges(request.keyspace, RangesAtEndpoint.concat(request.full, request.transientReplicas), request.columnFamilies, true);
             });
 
             return;
@@ -880,19 +855,10 @@
 
         if (!isFollower)
         {
-<<<<<<< HEAD
             if (state == State.WAIT_COMPLETE)
                 closeSession(State.COMPLETE);
             else
                 state(State.WAIT_COMPLETE);
-=======
-            if (!completeSent)
-            {
-                getMessageSender().sendMessage(new CompleteMessage());
-                completeSent = true;
-            }
-            closeSession(State.COMPLETE);
->>>>>>> ccf5c66e
         }
         else
         {
@@ -923,7 +889,7 @@
         }
         else
         {
-            messageSender.sendMessage(new CompleteMessage());
+            getMessageSender().sendMessage(new CompleteMessage());
             closeSession(State.COMPLETE);
         }
 
@@ -1000,34 +966,6 @@
         }
     }
 
-<<<<<<< HEAD
-=======
-    private boolean maybeCompleted()
-    {
-        boolean completed = receivers.isEmpty() && transfers.isEmpty();
-        if (completed)
-        {
-            if (state == State.WAIT_COMPLETE)
-            {
-                if (!completeSent)
-                {
-                    getMessageSender().sendMessage(new CompleteMessage());
-                    completeSent = true;
-                }
-                closeSession(State.COMPLETE);
-            }
-            else
-            {
-                // notify peer that this session is completed
-                getMessageSender().sendMessage(new CompleteMessage());
-                completeSent = true;
-                state(State.WAIT_COMPLETE);
-            }
-        }
-        return completed;
-    }
-
->>>>>>> ccf5c66e
     /**
      * Flushes matching column families from the given keyspace, or all columnFamilies
      * if the cf list is empty.
