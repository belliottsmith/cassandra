--- conflicted
+++ resolved
@@ -125,13 +125,9 @@
             return;
         aborted = true;
 
-<<<<<<< HEAD
+        logger.info("Aborting stream transfer task tableId {} SN {} session channel {}", this.tableId, this.sequenceNumber, this.session.getChannel());
+
         for (ScheduledFuture<?> future : timeoutTasks.values())
-=======
-        logger.info("Aborting stream transfer task tableId {} SN {} session channel {}", this.tableId, this.sequenceNumber, this.session.getChannel());
-
-        for (ScheduledFuture future : timeoutTasks.values())
->>>>>>> 1f6977a5
             future.cancel(false);
         timeoutTasks.clear();
 
