--- conflicted
+++ resolved
@@ -315,10 +315,6 @@
         // Validate the data center names
         super.validateExpectedOptions();
 
-<<<<<<< HEAD
-=======
-        /* CIE */
->>>>>>> d0fc4717
         if (keyspaceName.equalsIgnoreCase(SchemaConstants.AUTH_KEYSPACE_NAME))
         {
             Set<String> differenceSet = Sets.difference((Set<String>) recognizedOptions(), configOptions.keySet());
