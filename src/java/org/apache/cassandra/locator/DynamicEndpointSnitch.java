--- conflicted
+++ resolved
@@ -145,22 +145,10 @@
 
     public void close()
     {
-<<<<<<< HEAD
         updateSchedular.cancel(false);
         resetSchedular.cancel(false);
 
-        MBeanServer mbs = ManagementFactory.getPlatformMBeanServer();
-        try
-        {
-            mbs.unregisterMBean(new ObjectName(mbeanName));
-        }
-        catch (Exception e)
-        {
-            throw new RuntimeException(e);
-        }
-=======
         MBeanWrapper.instance.unregisterMBean(mbeanName);
->>>>>>> d56fd089
     }
 
     @Override
