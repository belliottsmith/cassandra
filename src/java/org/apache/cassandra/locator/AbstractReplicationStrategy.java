/*
 * Licensed to the Apache Software Foundation (ASF) under one
 * or more contributor license agreements.  See the NOTICE file
 * distributed with this work for additional information
 * regarding copyright ownership.  The ASF licenses this file
 * to you under the Apache License, Version 2.0 (the
 * "License"); you may not use this file except in compliance
 * with the License.  You may obtain a copy of the License at
 *
 *     http://www.apache.org/licenses/LICENSE-2.0
 *
 * Unless required by applicable law or agreed to in writing, software
 * distributed under the License is distributed on an "AS IS" BASIS,
 * WITHOUT WARRANTIES OR CONDITIONS OF ANY KIND, either express or implied.
 * See the License for the specific language governing permissions and
 * limitations under the License.
 */
package org.apache.cassandra.locator;

import java.lang.reflect.Constructor;
import java.lang.reflect.InvocationTargetException;
import java.lang.reflect.Method;
import java.util.Collection;
import java.util.Collections;
import java.util.Map;

import com.google.common.base.Preconditions;
import com.google.common.collect.Iterables;

import org.slf4j.Logger;
import org.slf4j.LoggerFactory;

import org.apache.cassandra.auth.AuthKeyspace;
import org.apache.cassandra.config.DatabaseDescriptor;
import org.apache.cassandra.db.ConsistencyLevel;
import org.apache.cassandra.db.WriteType;
import org.apache.cassandra.dht.Range;
import org.apache.cassandra.dht.RingPosition;
import org.apache.cassandra.dht.Token;
import org.apache.cassandra.exceptions.ConfigurationException;
import org.apache.cassandra.locator.ReplicaCollection.Builder.Conflict;
import org.apache.cassandra.schema.SchemaConstants;
import org.apache.cassandra.service.AbstractWriteResponseHandler;
import org.apache.cassandra.service.DatacenterSyncWriteResponseHandler;
import org.apache.cassandra.service.DatacenterWriteResponseHandler;
import org.apache.cassandra.service.WriteResponseHandler;
import org.apache.cassandra.utils.FBUtilities;
import org.cliffc.high_scale_lib.NonBlockingHashMap;

/**
 * A abstract parent for all replication strategies.
*/
public abstract class AbstractReplicationStrategy
{
    private static final Logger logger = LoggerFactory.getLogger(AbstractReplicationStrategy.class);
    public static final String SYSTEM_PROPERTY_MINIMUM_ALLOWED_REPLICATION_FACTOR = "cassandra.minimum_replication_factor";
    public static final String DEFAULT_MINIMUM_REPLICATION_FACTOR = "2";

    public final Map<String, String> configOptions;
    protected final String keyspaceName;
    private final TokenMetadata tokenMetadata;

    // track when the token range changes, signaling we need to invalidate our endpoint cache
    private volatile long lastInvalidatedVersion = 0;

    public IEndpointSnitch snitch;

    protected AbstractReplicationStrategy(String keyspaceName, TokenMetadata tokenMetadata, IEndpointSnitch snitch, Map<String, String> configOptions)
    {
        assert snitch != null;
        assert tokenMetadata != null;
        this.tokenMetadata = tokenMetadata;
        this.snitch = snitch;
        this.configOptions = configOptions == null ? Collections.<String, String>emptyMap() : configOptions;
        this.keyspaceName = keyspaceName;
    }

    private final Map<Token, EndpointsForRange> cachedReplicas = new NonBlockingHashMap<>();

    public EndpointsForRange getCachedReplicas(Token t)
    {
        long lastVersion = tokenMetadata.getRingVersion();

        if (lastVersion > lastInvalidatedVersion)
        {
            synchronized (this)
            {
                if (lastVersion > lastInvalidatedVersion)
                {
                    logger.trace("clearing cached endpoints");
                    cachedReplicas.clear();
                    lastInvalidatedVersion = lastVersion;
                }
            }
        }

        return cachedReplicas.get(t);
    }

    /**
     * get the (possibly cached) endpoints that should store the given Token.
     * Note that while the endpoints are conceptually a Set (no duplicates will be included),
     * we return a List to avoid an extra allocation when sorting by proximity later
     * @param searchPosition the position the natural endpoints are requested for
     * @return a copy of the natural endpoints for the given token
     */
    public EndpointsForToken getNaturalReplicasForToken(RingPosition<?> searchPosition)
    {
        return getNaturalReplicas(searchPosition).forToken(searchPosition.getToken());
    }

    public EndpointsForRange getNaturalReplicas(RingPosition<?> searchPosition)
    {
        Token searchToken = searchPosition.getToken();
        Token keyToken = TokenMetadata.firstToken(tokenMetadata.sortedTokens(), searchToken);
        EndpointsForRange endpoints = getCachedReplicas(keyToken);
        if (endpoints == null)
        {
            TokenMetadata tm = tokenMetadata.cachedOnlyTokenMap();
            // if our cache got invalidated, it's possible there is a new token to account for too
            keyToken = TokenMetadata.firstToken(tm.sortedTokens(), searchToken);
            endpoints = calculateNaturalReplicas(searchToken, tm);
            cachedReplicas.put(keyToken, endpoints);
        }

        return endpoints;
    }

<<<<<<< HEAD
    public Replica getLocalReplicaFor(RingPosition<?> searchPosition)
=======
    /**
     * get the (possibly cached) endpoints that should store the given Token.
     * Note that while the endpoints are conceptually a Set (no duplicates will be included),
     * we return a List to avoid an extra allocation when sorting by proximity later
     * @param token the position the natural endpoints are requested for
     * @return a copy of the natural endpoints for the given token
     */
    public EndpointsForToken getNaturalAndPendingReplicasForToken(Token token)
    {
        EndpointsForToken natural = getNaturalReplicasForToken(token);
        PendingRangeMaps pendingRanges = tokenMetadata.getPendingRanges(keyspaceName);
        if (pendingRanges != null)
        {
            EndpointsForToken pending = pendingRanges.pendingEndpointsFor(token);
            return EndpointsForToken.copyOf(token, Iterables.concat(natural.list, pending.list));
        }
        else
        {
            return natural;
        }
    }

    public Replica getLocalReplicaFor(RingPosition searchPosition)
>>>>>>> 5f0372c5
    {
        return getNaturalReplicas(searchPosition)
               .byEndpoint()
               .get(FBUtilities.getBroadcastAddressAndPort());
    }

    /**
     * Calculate the natural endpoints for the given token. Endpoints are returned in the order
     * they occur in the ring following the searchToken, as defined by the replication strategy.
     *
     * Note that the order of the replicas is _implicitly relied upon_ by the definition of
     * "primary" range in
     * {@link org.apache.cassandra.service.StorageService#getPrimaryRangesForEndpoint(String, InetAddressAndPort)}
     * which is in turn relied on by various components like repair and size estimate calculations.
     *
     * @see #getNaturalReplicasForToken(org.apache.cassandra.dht.RingPosition)
     *
     * @param tokenMetadata the token metadata used to find the searchToken, e.g. contains token to endpoint
     *                      mapping information
     * @param searchToken the token to find the natural endpoints for
     * @return a copy of the natural endpoints for the given token
     */
    public abstract EndpointsForRange calculateNaturalReplicas(Token searchToken, TokenMetadata tokenMetadata);

    public <T> AbstractWriteResponseHandler<T> getWriteResponseHandler(ReplicaPlan.ForTokenWrite replicaPlan,
                                                                       Runnable callback,
                                                                       WriteType writeType,
                                                                       long queryStartNanoTime)
    {
        return getWriteResponseHandler(replicaPlan, callback, writeType, queryStartNanoTime, DatabaseDescriptor.getIdealConsistencyLevel());
    }

    public <T> AbstractWriteResponseHandler<T> getWriteResponseHandler(ReplicaPlan.ForTokenWrite replicaPlan,
                                                                       Runnable callback,
                                                                       WriteType writeType,
                                                                       long queryStartNanoTime,
                                                                       ConsistencyLevel idealConsistencyLevel)
    {
        AbstractWriteResponseHandler<T> resultResponseHandler;
        if (replicaPlan.consistencyLevel().isDatacenterLocal())
        {
            // block for in this context will be localnodes block.
            resultResponseHandler = new DatacenterWriteResponseHandler<T>(replicaPlan, callback, writeType, queryStartNanoTime);
        }
        else if (replicaPlan.consistencyLevel() == ConsistencyLevel.EACH_QUORUM && (this instanceof NetworkTopologyStrategy))
        {
            resultResponseHandler = new DatacenterSyncWriteResponseHandler<T>(replicaPlan, callback, writeType, queryStartNanoTime);
        }
        else
        {
            resultResponseHandler = new WriteResponseHandler<T>(replicaPlan, callback, writeType, queryStartNanoTime);
        }

        //Check if tracking the ideal consistency level is configured
        if (idealConsistencyLevel != null)
        {
            //If ideal and requested are the same just use this handler to track the ideal consistency level
            //This is also used so that the ideal consistency level handler when constructed knows it is the ideal
            //one for tracking purposes
            if (idealConsistencyLevel == replicaPlan.consistencyLevel())
            {
                resultResponseHandler.setIdealCLResponseHandler(resultResponseHandler);
            }
            else
            {
                //Construct a delegate response handler to use to track the ideal consistency level
                AbstractWriteResponseHandler<T> idealHandler = getWriteResponseHandler(replicaPlan.withConsistencyLevel(idealConsistencyLevel),
                                                                                       callback,
                                                                                       writeType,
                                                                                       queryStartNanoTime,
                                                                                       idealConsistencyLevel);
                resultResponseHandler.setIdealCLResponseHandler(idealHandler);
            }
        }

        return resultResponseHandler;
    }

    /**
     * calculate the RF based on strategy_options. When overwriting, ensure that this get()
     *  is FAST, as this is called often.
     *
     * @return the replication factor
     */
    public abstract ReplicationFactor getReplicationFactor();

    public boolean hasTransientReplicas()
    {
        return getReplicationFactor().hasTransientReplicas();
    }

    /*
     * NOTE: this is pretty inefficient. also the inverse (getRangeAddresses) below.
     * this is fine as long as we don't use this on any critical path.
     * (fixing this would probably require merging tokenmetadata into replicationstrategy,
     * so we could cache/invalidate cleanly.)
     */
    public RangesByEndpoint getAddressReplicas(TokenMetadata metadata)
    {
        RangesByEndpoint.Builder map = new RangesByEndpoint.Builder();

        for (Token token : metadata.sortedTokens())
        {
            Range<Token> range = metadata.getPrimaryRangeFor(token);
            for (Replica replica : calculateNaturalReplicas(token, metadata))
            {
                // LocalStrategy always returns (min, min] ranges for it's replicas, so we skip the check here
                Preconditions.checkState(range.equals(replica.range()) || this instanceof LocalStrategy);
                map.put(replica.endpoint(), replica);
            }
        }

        return map.build();
    }

    public RangesAtEndpoint getAddressReplicas(TokenMetadata metadata, InetAddressAndPort endpoint)
    {
        RangesAtEndpoint.Builder builder = RangesAtEndpoint.builder(endpoint);
        for (Token token : metadata.sortedTokens())
        {
            Range<Token> range = metadata.getPrimaryRangeFor(token);
            Replica replica = calculateNaturalReplicas(token, metadata)
                    .byEndpoint().get(endpoint);
            if (replica != null)
            {
                // LocalStrategy always returns (min, min] ranges for it's replicas, so we skip the check here
                Preconditions.checkState(range.equals(replica.range()) || this instanceof LocalStrategy);
                builder.add(replica, Conflict.DUPLICATE);
            }
        }
        return builder.build();
    }


    public EndpointsByRange getRangeAddresses(TokenMetadata metadata)
    {
        EndpointsByRange.Builder map = new EndpointsByRange.Builder();

        for (Token token : metadata.sortedTokens())
        {
            Range<Token> range = metadata.getPrimaryRangeFor(token);
            for (Replica replica : calculateNaturalReplicas(token, metadata))
            {
                // LocalStrategy always returns (min, min] ranges for it's replicas, so we skip the check here
                Preconditions.checkState(range.equals(replica.range()) || this instanceof LocalStrategy);
                map.put(range, replica);
            }
        }

        return map.build();
    }

    public EndpointsByRange getRangeAddresses()
    {
        return getRangeAddresses(tokenMetadata.cachedOnlyTokenMap());
    }

    public RangesByEndpoint getAddressReplicas()
    {
        return getAddressReplicas(tokenMetadata.cloneOnlyTokenMap());
    }

    public RangesAtEndpoint getAddressReplicas(InetAddressAndPort endpoint)
    {
        return getAddressReplicas(tokenMetadata.cloneOnlyTokenMap(), endpoint);
    }

    public RangesAtEndpoint getPendingAddressRanges(TokenMetadata metadata, Token pendingToken, InetAddressAndPort pendingAddress)
    {
        return getPendingAddressRanges(metadata, Collections.singleton(pendingToken), pendingAddress);
    }

    public RangesAtEndpoint getPendingAddressRanges(TokenMetadata metadata, Collection<Token> pendingTokens, InetAddressAndPort pendingAddress)
    {
        TokenMetadata temp = metadata.cloneOnlyTokenMap();
        temp.updateNormalTokens(pendingTokens, pendingAddress);
        return getAddressReplicas(temp, pendingAddress);
    }

    public abstract void validateOptions() throws ConfigurationException;

    public abstract void maybeWarnOnOptions();

    /*
     * The options recognized by the strategy.
     * The empty collection means that no options are accepted, but null means
     * that any option is accepted.
     */
    public Collection<String> recognizedOptions()
    {
        // We default to null for backward compatibility sake
        return null;
    }

    private static AbstractReplicationStrategy createInternal(String keyspaceName,
                                                              Class<? extends AbstractReplicationStrategy> strategyClass,
                                                              TokenMetadata tokenMetadata,
                                                              IEndpointSnitch snitch,
                                                              Map<String, String> strategyOptions)
        throws ConfigurationException
    {
        AbstractReplicationStrategy strategy;
        Class<?>[] parameterTypes = new Class[] {String.class, TokenMetadata.class, IEndpointSnitch.class, Map.class};
        try
        {
            Constructor<? extends AbstractReplicationStrategy> constructor = strategyClass.getConstructor(parameterTypes);
            strategy = constructor.newInstance(keyspaceName, tokenMetadata, snitch, strategyOptions);
        }
        catch (InvocationTargetException e)
        {
            Throwable targetException = e.getTargetException();
            throw new ConfigurationException(targetException.getMessage(), targetException);
        }
        catch (Exception e)
        {
            throw new ConfigurationException("Error constructing replication strategy class", e);
        }
        return strategy;
    }

    public static AbstractReplicationStrategy createReplicationStrategy(String keyspaceName,
                                                                        Class<? extends AbstractReplicationStrategy> strategyClass,
                                                                        TokenMetadata tokenMetadata,
                                                                        IEndpointSnitch snitch,
                                                                        Map<String, String> strategyOptions)
    {
        AbstractReplicationStrategy strategy = createInternal(keyspaceName, strategyClass, tokenMetadata, snitch, strategyOptions);

        // Because we used to not properly validate unrecognized options, we only log a warning if we find one.
        try
        {
            strategy.validateExpectedOptions();
        }
        catch (ConfigurationException e)
        {
            logger.warn("Ignoring {}", e.getMessage());
        }

        strategy.validateOptions();
        return strategy;
    }

    /**
     * Before constructing the ARS we first give it a chance to prepare the options map in any way it
     * would like to. For example datacenter auto-expansion or other templating to make the user interface
     * more usable. Note that this may mutate the passed strategyOptions Map.
     *
     * We do this prior to the construction of the strategyClass itself because at that point the option
     * map is already immutable and comes from {@link org.apache.cassandra.schema.ReplicationParams}
     * (and should probably stay that way so we don't start having bugs related to ReplicationParams being mutable).
     * Instead ARS classes get a static hook here via the prepareOptions(Map, Map) method to mutate the user input
     * before it becomes an immutable part of the ReplicationParams.
     *
     * @param strategyClass The class to call prepareOptions on
     * @param strategyOptions The proposed strategy options that will be potentially mutated by the prepareOptions
     *                        method.
     * @param previousStrategyOptions In the case of an ALTER statement, the previous strategy options of this class.
     *                                This map cannot be mutated.
     */
    public static void prepareReplicationStrategyOptions(Class<? extends AbstractReplicationStrategy> strategyClass,
                                                         Map<String, String> strategyOptions,
                                                         Map<String, String> previousStrategyOptions)
    {
        try
        {
            Method method = strategyClass.getDeclaredMethod("prepareOptions", Map.class, Map.class);
            method.invoke(null, strategyOptions, previousStrategyOptions);
        }
        catch (NoSuchMethodException | IllegalAccessException | InvocationTargetException ign)
        {
            // If the subclass doesn't specify a prepareOptions method, then that means that it
            // doesn't want to do anything to the options. So do nothing on reflection related exceptions.
        }
    }

    public static void validateReplicationStrategy(String keyspaceName,
                                                   Class<? extends AbstractReplicationStrategy> strategyClass,
                                                   TokenMetadata tokenMetadata,
                                                   IEndpointSnitch snitch,
                                                   Map<String, String> strategyOptions) throws ConfigurationException
    {
        AbstractReplicationStrategy strategy = createInternal(keyspaceName, strategyClass, tokenMetadata, snitch, strategyOptions);
        strategy.validateExpectedOptions();
        strategy.validateOptions();
        strategy.maybeWarnOnOptions();
        if (strategy.hasTransientReplicas() && !DatabaseDescriptor.isTransientReplicationEnabled())
        {
            throw new ConfigurationException("Transient replication is disabled. Enable in cassandra.yaml to use.");
        }
    }

    public static Class<AbstractReplicationStrategy> getClass(String cls) throws ConfigurationException
    {
        String className = cls.contains(".") ? cls : "org.apache.cassandra.locator." + cls;

        if ("org.apache.cassandra.locator.OldNetworkTopologyStrategy".equals(className)) // see CASSANDRA-16301 
            throw new ConfigurationException("The support for the OldNetworkTopologyStrategy has been removed in C* version 4.0. The keyspace strategy should be switch to NetworkTopologyStrategy");

        Class<AbstractReplicationStrategy> strategyClass = FBUtilities.classForName(className, "replication strategy");
        if (!AbstractReplicationStrategy.class.isAssignableFrom(strategyClass))
        {
            throw new ConfigurationException(String.format("Specified replication strategy class (%s) is not derived from AbstractReplicationStrategy", className));
        }
        return strategyClass;
    }

    public boolean hasSameSettings(AbstractReplicationStrategy other)
    {
        return getClass().equals(other.getClass()) && getReplicationFactor().equals(other.getReplicationFactor());
    }

    protected void validateReplicationFactor(String s) throws ConfigurationException
    {
        try
        {
            ReplicationFactor rf = ReplicationFactor.fromString(s);
            if (rf.hasTransientReplicas())
            {
                if (DatabaseDescriptor.getNumTokens() > 1)
                    throw new ConfigurationException("Transient replication is not supported with vnodes yet");
            }
        }
        catch (IllegalArgumentException e)
        {
            throw new ConfigurationException(e.getMessage());
        }
    }

    protected void validateExpectedOptions() throws ConfigurationException
    {
        try
        {
            // CIE: Do not accept keyspace query with total replication_factor smaller than configured except for keyspaces created with LocalStrategy.
            // This check is here to allow Cassandra to bootstrap with already present keyspaces which do not follow the restrictions.
            if (!getClass().getSimpleName().equals(LocalStrategy.class.getSimpleName())) // Exclude local strategy from the validations
            {
                final int minimumAllowedReplicationFactor = Integer.parseInt(
                System.getProperty(SYSTEM_PROPERTY_MINIMUM_ALLOWED_REPLICATION_FACTOR, DEFAULT_MINIMUM_REPLICATION_FACTOR));
                final int replication_factor = getReplicationFactor().allReplicas;
                if (replication_factor < minimumAllowedReplicationFactor
                    && !SchemaConstants.isLocalSystemKeyspace(keyspaceName)
                    && !SchemaConstants.isReplicatedSystemKeyspace(keyspaceName))
                {
                    throw new ConfigurationException("Error while creating keyspace " + keyspaceName + " : \"replication_factor\" must be greater than or equal to "
                                                     + minimumAllowedReplicationFactor + " over all data centers; found " + replication_factor);
                }
            }
        }
        catch (NumberFormatException e)
        {
            // Ignore the exception. Same exception will be caught and dealt with in following validateOptions() call.
        }

        Collection<String> expectedOptions = recognizedOptions();
        if (expectedOptions == null)
            return;

        for (String key : configOptions.keySet())
        {
            if (!expectedOptions.contains(key))
                throw new ConfigurationException(String.format("Unrecognized strategy option {%s} passed to %s for keyspace %s", key, getClass().getSimpleName(), keyspaceName));
        }
    }
}<|MERGE_RESOLUTION|>--- conflicted
+++ resolved
@@ -126,9 +126,6 @@
         return endpoints;
     }
 
-<<<<<<< HEAD
-    public Replica getLocalReplicaFor(RingPosition<?> searchPosition)
-=======
     /**
      * get the (possibly cached) endpoints that should store the given Token.
      * Note that while the endpoints are conceptually a Set (no duplicates will be included),
@@ -151,8 +148,7 @@
         }
     }
 
-    public Replica getLocalReplicaFor(RingPosition searchPosition)
->>>>>>> 5f0372c5
+    public Replica getLocalReplicaFor(RingPosition<?> searchPosition)
     {
         return getNaturalReplicas(searchPosition)
                .byEndpoint()
