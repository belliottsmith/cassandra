--- conflicted
+++ resolved
@@ -162,13 +162,10 @@
                 FileUtils.handleFSErrorAndPropagate(e);
             }
         }
-<<<<<<< HEAD
-=======
-        else if (FBUtilities.isWindows || DatabaseDescriptor.isClientInitialized())
+        else if (DatabaseDescriptor.isClientInitialized())
         {
             logger.warn("Unable to open hint directory using Native library. Skipping sync.");
         }
->>>>>>> 86c3949b
         else
         {
             logger.error("Unable to open directory {}", hintsDirectory.absolutePath());
