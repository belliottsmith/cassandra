/*
 * Licensed to the Apache Software Foundation (ASF) under one
 * or more contributor license agreements.  See the NOTICE file
 * distributed with this work for additional information
 * regarding copyright ownership.  The ASF licenses this file
 * to you under the Apache License, Version 2.0 (the
 * "License"); you may not use this file except in compliance
 * with the License.  You may obtain a copy of the License at
 *
 *     http://www.apache.org/licenses/LICENSE-2.0
 *
 * Unless required by applicable law or agreed to in writing, software
 * distributed under the License is distributed on an "AS IS" BASIS,
 * WITHOUT WARRANTIES OR CONDITIONS OF ANY KIND, either express or implied.
 * See the License for the specific language governing permissions and
 * limitations under the License.
 */
package org.apache.cassandra.net;

import java.lang.reflect.Field;
import java.lang.reflect.Modifier;
import java.util.List;
import java.util.concurrent.TimeUnit;
import java.util.function.Supplier;
import java.util.function.ToLongFunction;

import com.google.common.annotations.VisibleForTesting;
import com.google.common.collect.ImmutableList;

import org.apache.cassandra.batchlog.Batch;
import org.apache.cassandra.batchlog.BatchRemoveVerbHandler;
import org.apache.cassandra.batchlog.BatchStoreVerbHandler;
import org.apache.cassandra.concurrent.Stage;
import org.apache.cassandra.config.DatabaseDescriptor;
import org.apache.cassandra.db.CounterMutation;
import org.apache.cassandra.db.CounterMutationVerbHandler;
import org.apache.cassandra.db.Mutation;
import org.apache.cassandra.db.MutationVerbHandler;
import org.apache.cassandra.db.PartitionSizeCommand;
import org.apache.cassandra.db.PartitionSizeResponse;
import org.apache.cassandra.db.PartitionSizeVerbHandler;
import org.apache.cassandra.db.ReadCommand;
import org.apache.cassandra.db.ReadCommandVerbHandler;
import org.apache.cassandra.db.ReadRepairVerbHandler;
import org.apache.cassandra.db.ReadResponse;
import org.apache.cassandra.db.SnapshotCommand;
import org.apache.cassandra.db.TruncateResponse;
import org.apache.cassandra.db.TruncateVerbHandler;
import org.apache.cassandra.db.TruncateRequest;
import org.apache.cassandra.exceptions.RequestFailureReason;
import org.apache.cassandra.gms.GossipDigestAck;
import org.apache.cassandra.gms.GossipDigestAck2;
import org.apache.cassandra.gms.GossipDigestAck2VerbHandler;
import org.apache.cassandra.gms.GossipDigestAckVerbHandler;
import org.apache.cassandra.gms.GossipDigestSyn;
import org.apache.cassandra.gms.GossipDigestSynVerbHandler;
import org.apache.cassandra.gms.GossipShutdownVerbHandler;
import org.apache.cassandra.hints.HintMessage;
import org.apache.cassandra.hints.HintVerbHandler;
import org.apache.cassandra.io.IVersionedAsymmetricSerializer;
import org.apache.cassandra.repair.RepairMessageVerbHandler;
import org.apache.cassandra.repair.messages.CleanupMessage;
import org.apache.cassandra.repair.messages.FailSession;
import org.apache.cassandra.repair.messages.FinalizeCommit;
import org.apache.cassandra.repair.messages.FinalizePromise;
import org.apache.cassandra.repair.messages.FinalizePropose;
import org.apache.cassandra.repair.messages.PrepareConsistentRequest;
import org.apache.cassandra.repair.messages.PrepareConsistentResponse;
import org.apache.cassandra.repair.messages.PrepareMessage;
import org.apache.cassandra.repair.messages.SnapshotMessage;
import org.apache.cassandra.repair.messages.StatusRequest;
import org.apache.cassandra.repair.messages.StatusResponse;
import org.apache.cassandra.repair.messages.SyncResponse;
import org.apache.cassandra.repair.messages.SyncRequest;
import org.apache.cassandra.repair.messages.ValidationResponse;
import org.apache.cassandra.repair.messages.ValidationRequest;
import org.apache.cassandra.schema.SchemaMutationsSerializer;
import org.apache.cassandra.schema.SchemaPullVerbHandler;
import org.apache.cassandra.schema.SchemaPushVerbHandler;
import org.apache.cassandra.schema.SchemaVersionVerbHandler;
import org.apache.cassandra.service.paxos.PaxosCommit;
import org.apache.cassandra.service.paxos.PaxosCommitAndPrepare;
import org.apache.cassandra.service.paxos.PaxosPrepare;
import org.apache.cassandra.service.paxos.PaxosPrepareRefresh;
import org.apache.cassandra.service.paxos.PaxosPropose;
import org.apache.cassandra.service.paxos.PaxosRepair;
import org.apache.cassandra.service.paxos.cleanup.PaxosCleanupHistory;
import org.apache.cassandra.service.paxos.cleanup.PaxosCleanupRequest;
import org.apache.cassandra.service.paxos.cleanup.PaxosCleanupResponse;
import org.apache.cassandra.service.paxos.cleanup.PaxosCleanupComplete;
import org.apache.cassandra.service.paxos.cleanup.PaxosStartPrepareCleanup;
import org.apache.cassandra.service.paxos.cleanup.PaxosFinishPrepareCleanup;
import org.apache.cassandra.utils.BooleanSerializer;
import org.apache.cassandra.service.EchoVerbHandler;
import org.apache.cassandra.service.SnapshotVerbHandler;
import org.apache.cassandra.service.paxos.Commit;
import org.apache.cassandra.service.paxos.Commit.Agreed;
import org.apache.cassandra.service.paxos.PrepareResponse;
import org.apache.cassandra.service.paxos.v1.PrepareVerbHandler;
import org.apache.cassandra.service.paxos.v1.ProposeVerbHandler;
import org.apache.cassandra.streaming.ReplicationDoneVerbHandler;
import org.apache.cassandra.utils.UUIDSerializer;

import static java.util.concurrent.TimeUnit.NANOSECONDS;
import static org.apache.cassandra.concurrent.Stage.*;
import static org.apache.cassandra.net.VerbTimeouts.*;
import static org.apache.cassandra.net.Verb.Kind.*;
import static org.apache.cassandra.net.Verb.Priority.*;

/**
 * Note that priorities except P0 are presently unused.  P0 corresponds to urgent, i.e. what used to be the "Gossip" connection.
 */
public enum Verb
{
    MUTATION_RSP           (60,  P1, writeTimeout,    REQUEST_RESPONSE,  () -> NoPayload.serializer,                 () -> ResponseVerbHandler.instance                             ),
    MUTATION_REQ           (0,   P3, writeTimeout,    MUTATION,          () -> Mutation.serializer,                  () -> MutationVerbHandler.instance,        MUTATION_RSP        ),
    HINT_RSP               (61,  P1, writeTimeout,    REQUEST_RESPONSE,  () -> NoPayload.serializer,                 () -> ResponseVerbHandler.instance                             ),
    HINT_REQ               (1,   P4, writeTimeout,    MUTATION,          () -> HintMessage.serializer,               () -> HintVerbHandler.instance,            HINT_RSP            ),
    READ_REPAIR_RSP        (62,  P1, writeTimeout,    REQUEST_RESPONSE,  () -> NoPayload.serializer,                 () -> ResponseVerbHandler.instance                             ),
    READ_REPAIR_REQ        (2,   P1, writeTimeout,    MUTATION,          () -> Mutation.serializer,                  () -> ReadRepairVerbHandler.instance,      READ_REPAIR_RSP     ),
    BATCH_STORE_RSP        (65,  P1, writeTimeout,    REQUEST_RESPONSE,  () -> NoPayload.serializer,                 () -> ResponseVerbHandler.instance                             ),
    BATCH_STORE_REQ        (5,   P3, writeTimeout,    MUTATION,          () -> Batch.serializer,                     () -> BatchStoreVerbHandler.instance,      BATCH_STORE_RSP     ),
    BATCH_REMOVE_RSP       (66,  P1, writeTimeout,    REQUEST_RESPONSE,  () -> NoPayload.serializer,                 () -> ResponseVerbHandler.instance                             ),
    BATCH_REMOVE_REQ       (6,   P3, writeTimeout,    MUTATION,          () -> UUIDSerializer.serializer,            () -> BatchRemoveVerbHandler.instance,     BATCH_REMOVE_RSP    ),

    PAXOS_PREPARE_RSP      (93,  P2, writeTimeout,    REQUEST_RESPONSE,  () -> PrepareResponse.serializer,           () -> ResponseVerbHandler.instance                             ),
    PAXOS_PREPARE_REQ      (33,  P2, writeTimeout,    MUTATION,          () -> Commit.serializer,                    () -> PrepareVerbHandler.instance,         PAXOS_PREPARE_RSP   ),
    PAXOS_PROPOSE_RSP      (94,  P2, writeTimeout,    REQUEST_RESPONSE,  () -> BooleanSerializer.serializer,         () -> ResponseVerbHandler.instance                             ),
    PAXOS_PROPOSE_REQ      (34,  P2, writeTimeout,    MUTATION,          () -> Commit.serializer,                    () -> ProposeVerbHandler.instance,         PAXOS_PROPOSE_RSP   ),
    PAXOS_COMMIT_RSP       (95,  P2, writeTimeout,    REQUEST_RESPONSE,  () -> NoPayload.serializer,                 () -> ResponseVerbHandler.instance                             ),
    PAXOS_COMMIT_REQ       (35,  P2, writeTimeout,    MUTATION,          () -> Agreed.serializer,                    () -> PaxosCommit.requestHandler,          PAXOS_COMMIT_RSP    ),

    TRUNCATE_RSP           (79,  P0, truncateTimeout, REQUEST_RESPONSE,  () -> TruncateResponse.serializer,          () -> ResponseVerbHandler.instance                             ),
    TRUNCATE_REQ           (19,  P0, truncateTimeout, MUTATION,          () -> TruncateRequest.serializer,           () -> TruncateVerbHandler.instance,        TRUNCATE_RSP        ),

    COUNTER_MUTATION_RSP   (84,  P1, counterTimeout,  REQUEST_RESPONSE,  () -> NoPayload.serializer,                 () -> ResponseVerbHandler.instance                             ),
    COUNTER_MUTATION_REQ   (24,  P2, counterTimeout,  COUNTER_MUTATION,  () -> CounterMutation.serializer,           () -> CounterMutationVerbHandler.instance, COUNTER_MUTATION_RSP),

    READ_RSP               (63,  P2, readTimeout,     REQUEST_RESPONSE,  () -> ReadResponse.serializer,              () -> ResponseVerbHandler.instance                             ),
    READ_REQ               (3,   P3, readTimeout,     READ,              () -> ReadCommand.serializer,               () -> ReadCommandVerbHandler.instance,     READ_RSP            ),
    RANGE_RSP              (69,  P2, rangeTimeout,    REQUEST_RESPONSE,  () -> ReadResponse.serializer,              () -> ResponseVerbHandler.instance                             ),
    RANGE_REQ              (9,   P3, rangeTimeout,    READ,              () -> ReadCommand.serializer,               () -> ReadCommandVerbHandler.instance,     RANGE_RSP           ),
    // CIE - reuses Verb.INDEX_SCAN - remove when there are no more deployed CIE 3.0 clusters.
    CIE3_PARTITION_SIZE_RSP(81,  P2, readTimeout,     REQUEST_RESPONSE,  () -> PartitionSizeResponse.serializer,     () -> ResponseVerbHandler.instance                             ),
    CIE3_PARTITION_SIZE_REQ(21,  P3, readTimeout,     READ,              () -> PartitionSizeCommand.serializer,      () -> PartitionSizeVerbHandler.instance,   CIE3_PARTITION_SIZE_RSP),

    GOSSIP_DIGEST_SYN      (14,  P0, longTimeout,     GOSSIP,            () -> GossipDigestSyn.serializer,           () -> GossipDigestSynVerbHandler.instance                      ),
    GOSSIP_DIGEST_ACK      (15,  P0, longTimeout,     GOSSIP,            () -> GossipDigestAck.serializer,           () -> GossipDigestAckVerbHandler.instance                      ),
    GOSSIP_DIGEST_ACK2     (16,  P0, longTimeout,     GOSSIP,            () -> GossipDigestAck2.serializer,          () -> GossipDigestAck2VerbHandler.instance                     ),
    GOSSIP_SHUTDOWN        (29,  P0, rpcTimeout,      GOSSIP,            () -> NoPayload.serializer,                 () -> GossipShutdownVerbHandler.instance                       ),

    ECHO_RSP               (91,  P0, rpcTimeout,      GOSSIP,            () -> NoPayload.serializer,                 () -> ResponseVerbHandler.instance                             ),
    ECHO_REQ               (31,  P0, rpcTimeout,      GOSSIP,            () -> NoPayload.serializer,                 () -> EchoVerbHandler.instance,            ECHO_RSP            ),
    PING_RSP               (97,  P1, pingTimeout,     GOSSIP,            () -> NoPayload.serializer,                 () -> ResponseVerbHandler.instance                             ),
    PING_REQ               (37,  P1, pingTimeout,     GOSSIP,            () -> PingRequest.serializer,               () -> PingVerbHandler.instance,            PING_RSP            ),

    // P1 because messages can be arbitrarily large or aren't crucial
    SCHEMA_PUSH_RSP        (98,  P1, rpcTimeout,      MIGRATION,         () -> NoPayload.serializer,                 () -> ResponseVerbHandler.instance                             ),
    SCHEMA_PUSH_REQ        (18,  P1, rpcTimeout,      MIGRATION,         () -> SchemaMutationsSerializer.instance,   () -> SchemaPushVerbHandler.instance,      SCHEMA_PUSH_RSP     ),
    SCHEMA_PULL_RSP        (88,  P1, rpcTimeout,      MIGRATION,         () -> SchemaMutationsSerializer.instance,   () -> ResponseVerbHandler.instance                             ),
    SCHEMA_PULL_REQ        (28,  P1, rpcTimeout,      MIGRATION,         () -> NoPayload.serializer,                 () -> SchemaPullVerbHandler.instance,      SCHEMA_PULL_RSP     ),
    SCHEMA_VERSION_RSP     (80,  P1, rpcTimeout,      MIGRATION,         () -> UUIDSerializer.serializer,            () -> ResponseVerbHandler.instance                             ),
    SCHEMA_VERSION_REQ     (20,  P1, rpcTimeout,      MIGRATION,         () -> NoPayload.serializer,                 () -> SchemaVersionVerbHandler.instance,   SCHEMA_VERSION_RSP  ),

    // repair; mostly doesn't use callbacks and sends responses as their own request messages, with matching sessions by uuid; should eventually harmonize and make idiomatic
    REPAIR_RSP             (100, P1, rpcTimeout,      REQUEST_RESPONSE,  () -> NoPayload.serializer,                 () -> ResponseVerbHandler.instance                             ),
    VALIDATION_RSP         (102, P1, rpcTimeout,      ANTI_ENTROPY,      () -> ValidationResponse.serializer,        () -> RepairMessageVerbHandler.instance,   REPAIR_RSP          ),
    VALIDATION_REQ         (101, P1, rpcTimeout,      ANTI_ENTROPY,      () -> ValidationRequest.serializer,         () -> RepairMessageVerbHandler.instance,   REPAIR_RSP          ),
    SYNC_RSP               (104, P1, rpcTimeout,      ANTI_ENTROPY,      () -> SyncResponse.serializer,              () -> RepairMessageVerbHandler.instance,   REPAIR_RSP          ),
    SYNC_REQ               (103, P1, rpcTimeout,      ANTI_ENTROPY,      () -> SyncRequest.serializer,               () -> RepairMessageVerbHandler.instance,   REPAIR_RSP          ),
    PREPARE_MSG            (105, P1, rpcTimeout,      ANTI_ENTROPY,      () -> PrepareMessage.serializer,            () -> RepairMessageVerbHandler.instance,   REPAIR_RSP          ),
    SNAPSHOT_MSG           (106, P1, rpcTimeout,      ANTI_ENTROPY,      () -> SnapshotMessage.serializer,           () -> RepairMessageVerbHandler.instance,   REPAIR_RSP          ),
    CLEANUP_MSG            (107, P1, rpcTimeout,      ANTI_ENTROPY,      () -> CleanupMessage.serializer,            () -> RepairMessageVerbHandler.instance,   REPAIR_RSP          ),
    PREPARE_CONSISTENT_RSP (109, P1, rpcTimeout,      ANTI_ENTROPY,      () -> PrepareConsistentResponse.serializer, () -> RepairMessageVerbHandler.instance,   REPAIR_RSP          ),
    PREPARE_CONSISTENT_REQ (108, P1, rpcTimeout,      ANTI_ENTROPY,      () -> PrepareConsistentRequest.serializer,  () -> RepairMessageVerbHandler.instance,   REPAIR_RSP          ),
    FINALIZE_PROPOSE_MSG   (110, P1, rpcTimeout,      ANTI_ENTROPY,      () -> FinalizePropose.serializer,           () -> RepairMessageVerbHandler.instance,   REPAIR_RSP          ),
    FINALIZE_PROMISE_MSG   (111, P1, rpcTimeout,      ANTI_ENTROPY,      () -> FinalizePromise.serializer,           () -> RepairMessageVerbHandler.instance,   REPAIR_RSP          ),
    FINALIZE_COMMIT_MSG    (112, P1, rpcTimeout,      ANTI_ENTROPY,      () -> FinalizeCommit.serializer,            () -> RepairMessageVerbHandler.instance,   REPAIR_RSP          ),
    FAILED_SESSION_MSG     (113, P1, rpcTimeout,      ANTI_ENTROPY,      () -> FailSession.serializer,               () -> RepairMessageVerbHandler.instance,   REPAIR_RSP          ),
    STATUS_RSP             (115, P1, rpcTimeout,      ANTI_ENTROPY,      () -> StatusResponse.serializer,            () -> RepairMessageVerbHandler.instance,   REPAIR_RSP          ),
    STATUS_REQ             (114, P1, rpcTimeout,      ANTI_ENTROPY,      () -> StatusRequest.serializer,             () -> RepairMessageVerbHandler.instance,   REPAIR_RSP          ),

    REPLICATION_DONE_RSP   (82,  P0, rpcTimeout,      MISC,              () -> NoPayload.serializer,                 () -> ResponseVerbHandler.instance                             ),
    REPLICATION_DONE_REQ   (22,  P0, rpcTimeout,      MISC,              () -> NoPayload.serializer,                 () -> ReplicationDoneVerbHandler.instance, REPLICATION_DONE_RSP),
    SNAPSHOT_RSP           (87,  P0, rpcTimeout,      MISC,              () -> NoPayload.serializer,                 () -> ResponseVerbHandler.instance                             ),
    SNAPSHOT_REQ           (27,  P0, rpcTimeout,      MISC,              () -> SnapshotCommand.serializer,           () -> SnapshotVerbHandler.instance,        SNAPSHOT_RSP        ),

    PAXOS2_COMMIT_REMOTE_REQ         (38, P2, writeTimeout, MUTATION,          () -> Mutation.serializer,                     () -> MutationVerbHandler.instance,                          MUTATION_RSP                     ),
    PAXOS2_COMMIT_REMOTE_RSP         (39, P2, writeTimeout, REQUEST_RESPONSE,  () -> NoPayload.serializer,                    () -> ResponseVerbHandler.instance                                                            ),
    PAXOS2_PREPARE_RSP               (50, P2, writeTimeout, REQUEST_RESPONSE,  () -> PaxosPrepare.responseSerializer,         () -> ResponseVerbHandler.instance                                                            ),
    PAXOS2_PREPARE_REQ               (40, P2, writeTimeout, MUTATION,          () -> PaxosPrepare.requestSerializer,          () -> PaxosPrepare.requestHandler,                           PAXOS2_PREPARE_RSP               ),
    PAXOS2_PREPARE_REFRESH_RSP       (51, P2, writeTimeout, REQUEST_RESPONSE,  () -> PaxosPrepareRefresh.responseSerializer,  () -> ResponseVerbHandler.instance                                                            ),
    PAXOS2_PREPARE_REFRESH_REQ       (41, P2, writeTimeout, MUTATION,          () -> PaxosPrepareRefresh.requestSerializer,   () -> PaxosPrepareRefresh.requestHandler,                    PAXOS2_PREPARE_REFRESH_RSP       ),
    PAXOS2_PROPOSE_RSP               (52, P2, writeTimeout, REQUEST_RESPONSE,  () -> PaxosPropose.responseSerializer,         () -> ResponseVerbHandler.instance                                                            ),
    PAXOS2_PROPOSE_REQ               (42, P2, writeTimeout, MUTATION,          () -> PaxosPropose.requestSerializer,          () -> PaxosPropose.requestHandler,                           PAXOS2_PROPOSE_RSP               ),
    PAXOS2_COMMIT_AND_PREPARE_RSP    (53, P2, writeTimeout, REQUEST_RESPONSE,  () -> PaxosPrepare.responseSerializer,         () -> ResponseVerbHandler.instance                                                            ),
    PAXOS2_COMMIT_AND_PREPARE_REQ    (43, P2, writeTimeout, MUTATION,          () -> PaxosCommitAndPrepare.requestSerializer, () -> PaxosCommitAndPrepare.requestHandler,                  PAXOS2_COMMIT_AND_PREPARE_RSP    ),
    PAXOS2_REPAIR_RSP                (54, P2, writeTimeout, PAXOS_REPAIR,      () -> PaxosRepair.responseSerializer,          () -> ResponseVerbHandler.instance                                                            ),
    PAXOS2_REPAIR_REQ                (44, P2, writeTimeout, PAXOS_REPAIR,      () -> PaxosRepair.requestSerializer,           () -> PaxosRepair.requestHandler,                            PAXOS2_REPAIR_RSP                ),
    PAXOS2_CLEANUP_START_PREPARE_RSP (55, P2, rpcTimeout,   PAXOS_REPAIR,      () -> PaxosCleanupHistory.serializer,          () -> ResponseVerbHandler.instance                                                            ),
    PAXOS2_CLEANUP_START_PREPARE_REQ (45, P2, rpcTimeout,   PAXOS_REPAIR,      () -> PaxosStartPrepareCleanup.serializer,     () -> PaxosStartPrepareCleanup.verbHandler,                  PAXOS2_CLEANUP_START_PREPARE_RSP ),
    PAXOS2_CLEANUP_RSP               (56, P2, rpcTimeout,   PAXOS_REPAIR,      () -> NoPayload.serializer,                    () -> ResponseVerbHandler.instance                                                            ),
    PAXOS2_CLEANUP_REQ               (46, P2, rpcTimeout,   PAXOS_REPAIR,      () -> PaxosCleanupRequest.serializer,          () -> PaxosCleanupRequest.verbHandler,                       PAXOS2_CLEANUP_RSP               ),
    PAXOS2_CLEANUP_RSP2              (57, P2, rpcTimeout,   PAXOS_REPAIR,      () -> PaxosCleanupResponse.serializer,         () -> PaxosCleanupResponse.verbHandler                                                        ),
    PAXOS2_CLEANUP_FINISH_PREPARE_RSP(58, P2, rpcTimeout,   PAXOS_REPAIR,      () -> NoPayload.serializer,                    () -> ResponseVerbHandler.instance                                                            ),
    PAXOS2_CLEANUP_FINISH_PREPARE_REQ(47, P2, rpcTimeout,   IMMEDIATE,         () -> PaxosCleanupHistory.serializer,          () -> PaxosFinishPrepareCleanup.verbHandler,                 PAXOS2_CLEANUP_FINISH_PREPARE_RSP),
    PAXOS2_CLEANUP_COMPLETE_RSP      (59, P2, rpcTimeout,   PAXOS_REPAIR,      () -> NoPayload.serializer,                    () -> ResponseVerbHandler.instance                                                            ),
    PAXOS2_CLEANUP_COMPLETE_REQ      (48, P2, rpcTimeout,   PAXOS_REPAIR,      () -> PaxosCleanupComplete.serializer,         () -> PaxosCleanupComplete.verbHandler,                      PAXOS2_CLEANUP_COMPLETE_RSP      ),

    // generic failure response
    FAILURE_RSP            (99,  P0, noTimeout,       REQUEST_RESPONSE,  () -> RequestFailureReason.serializer,      () -> ResponseVerbHandler.instance                             ),

    // dummy verbs
    _TRACE                 (30,  P1, rpcTimeout,      TRACING,           () -> NoPayload.serializer,                 () -> null                                                     ),
    _SAMPLE                (49,  P1, rpcTimeout,      INTERNAL_RESPONSE, () -> NoPayload.serializer,                 () -> null                                                     ),
    _TEST_1                (10,  P0, writeTimeout,    IMMEDIATE,         () -> NoPayload.serializer,                 () -> null                                                     ),
    _TEST_2                (11,  P1, rpcTimeout,      IMMEDIATE,         () -> NoPayload.serializer,                 () -> null                                                     ),

    @Deprecated
    REQUEST_RSP            (4,   P1, rpcTimeout,      REQUEST_RESPONSE,  () -> null,                                 () -> ResponseVerbHandler.instance                             ),
    @Deprecated
    INTERNAL_RSP           (23,  P1, rpcTimeout,      INTERNAL_RESPONSE, () -> null,                                 () -> ResponseVerbHandler.instance                             ),

    // largest used ID: 116

    // CUSTOM VERBS
    UNUSED_CUSTOM_VERB     (CUSTOM,
                            0,   P1, rpcTimeout,      INTERNAL_RESPONSE, () -> null,                                 () -> null                                                     ),
<<<<<<< HEAD
=======


    // SELECT_SIZE patch - original 3.x reused Verb.INDEX_SCAN id, but has been moved out to custom verb for 4.0
    PARTITION_SIZE_RSP                (CUSTOM,
                                       24,  P2, readTimeout,                      REQUEST_RESPONSE,  () -> PartitionSizeResponse.serializer,     () -> ResponseVerbHandler.instance                                                               ),
    PARTITION_SIZE_REQ                (CUSTOM,
                                       25,  P3, readTimeout,                      READ,              () -> PartitionSizeCommand.serializer,      () -> PartitionSizeVerbHandler.instance, PARTITION_SIZE_RSP) {
        Verb toPre40Verb() {
            return CIE3_PARTITION_SIZE_REQ;
        }
    }
>>>>>>> 69ab05ef
    ;

    public static final List<Verb> VERBS = ImmutableList.copyOf(Verb.values());

    public enum Priority
    {
        P0,  // sends on the urgent connection (i.e. for Gossip, Echo)
        P1,  // small or empty responses
        P2,  // larger messages that can be dropped but who have a larger impact on system stability (e.g. READ_REPAIR, READ_RSP)
        P3,
        P4
    }

    public enum Kind
    {
        NORMAL,
        CUSTOM
    }

    public final int id;
    public final Priority priority;
    public final Stage stage;
    public final Kind kind;

    /**
     * Messages we receive from peers have a Verb that tells us what kind of message it is.
     * Most of the time, this is enough to determine how to deserialize the message payload.
     * The exception is the REQUEST_RSP verb, which just means "a response to something you told me to do."
     * Traditionally, this was fine since each VerbHandler knew what type of payload it expected, and
     * handled the deserialization itself.  Now that we do that in ITC, to avoid the extra copy to an
     * intermediary byte[] (See CASSANDRA-3716), we need to wire that up to the CallbackInfo object
     * (see below).
     *
     * NOTE: we use a Supplier to avoid loading the dependent classes until necessary.
     */
    private final Supplier<? extends IVersionedAsymmetricSerializer<?, ?>> serializer;
    private final Supplier<? extends IVerbHandler<?>> handler;

    public final Verb responseVerb;

    private final ToLongFunction<TimeUnit> expiration;


    /**
     * Verbs it's okay to drop if the request has been queued longer than the request timeout.  These
     * all correspond to client requests or something triggered by them; we don't want to
     * drop internal messages like bootstrap or repair notifications.
     */
    Verb(int id, Priority priority, ToLongFunction<TimeUnit> expiration, Stage stage, Supplier<? extends IVersionedAsymmetricSerializer<?, ?>> serializer, Supplier<? extends IVerbHandler<?>> handler)
    {
        this(id, priority, expiration, stage, serializer, handler, null);
    }

    Verb(int id, Priority priority, ToLongFunction<TimeUnit> expiration, Stage stage, Supplier<? extends IVersionedAsymmetricSerializer<?, ?>> serializer, Supplier<? extends IVerbHandler<?>> handler, Verb responseVerb)
    {
        this(NORMAL, id, priority, expiration, stage, serializer, handler, responseVerb);
    }

    Verb(Kind kind, int id, Priority priority, ToLongFunction<TimeUnit> expiration, Stage stage, Supplier<? extends IVersionedAsymmetricSerializer<?, ?>> serializer, Supplier<? extends IVerbHandler<?>> handler)
    {
        this(kind, id, priority, expiration, stage, serializer, handler, null);
    }

    Verb(Kind kind, int id, Priority priority, ToLongFunction<TimeUnit> expiration, Stage stage, Supplier<? extends IVersionedAsymmetricSerializer<?, ?>> serializer, Supplier<? extends IVerbHandler<?>> handler, Verb responseVerb)
    {
        this.stage = stage;
        if (id < 0)
            throw new IllegalArgumentException("Verb id must be non-negative, got " + id + " for verb " + name());

        if (kind == CUSTOM)
        {
            if (id > MAX_CUSTOM_VERB_ID)
                throw new AssertionError("Invalid custom verb id " + id + " - we only allow custom ids between 0 and " + MAX_CUSTOM_VERB_ID);
            this.id = idForCustomVerb(id);
        }
        else
        {
            if (id > CUSTOM_VERB_START - MAX_CUSTOM_VERB_ID)
                throw new AssertionError("Invalid verb id " + id + " - we only allow ids between 0 and " + (CUSTOM_VERB_START - MAX_CUSTOM_VERB_ID));
            this.id = id;
        }
        this.priority = priority;
        this.serializer = serializer;
        this.handler = handler;
        this.responseVerb = responseVerb;
        this.expiration = expiration;
        this.kind = kind;
    }

    public <In, Out> IVersionedAsymmetricSerializer<In, Out> serializer()
    {
        return (IVersionedAsymmetricSerializer<In, Out>) serializer.get();
    }

    public <T> IVerbHandler<T> handler()
    {
        return (IVerbHandler<T>) handler.get();
    }

    public long expiresAtNanos(long nowNanos)
    {
        return nowNanos + expiresAfterNanos();
    }

    public long expiresAfterNanos()
    {
        return expiration.applyAsLong(NANOSECONDS);
    }

    // this is a little hacky, but reduces the number of parameters up top
    public boolean isResponse()
    {
        return handler.get() == ResponseVerbHandler.instance;
    }

    Verb toPre40Verb()
    {
        if (!isResponse())
            return this;
        if (priority == P0)
            return INTERNAL_RSP;
        return REQUEST_RSP;
    }

    @VisibleForTesting
    Supplier<? extends IVerbHandler<?>> unsafeSetHandler(Supplier<? extends IVerbHandler<?>> handler) throws NoSuchFieldException, IllegalAccessException
    {
        Supplier<? extends IVerbHandler<?>> original = this.handler;
        Field field = Verb.class.getDeclaredField("handler");
        field.setAccessible(true);
        Field modifiers = Field.class.getDeclaredField("modifiers");
        modifiers.setAccessible(true);
        modifiers.setInt(field, field.getModifiers() & ~Modifier.FINAL);
        field.set(this, handler);
        return original;
    }

    @VisibleForTesting
    public Supplier<? extends IVersionedAsymmetricSerializer<?, ?>> unsafeSetSerializer(Supplier<? extends IVersionedAsymmetricSerializer<?, ?>> serializer) throws NoSuchFieldException, IllegalAccessException
    {
        Supplier<? extends IVersionedAsymmetricSerializer<?, ?>> original = this.serializer;
        Field field = Verb.class.getDeclaredField("serializer");
        field.setAccessible(true);
        Field modifiers = Field.class.getDeclaredField("modifiers");
        modifiers.setAccessible(true);
        modifiers.setInt(field, field.getModifiers() & ~Modifier.FINAL);
        field.set(this, serializer);
        return original;
    }

    @VisibleForTesting
    ToLongFunction<TimeUnit> unsafeSetExpiration(ToLongFunction<TimeUnit> expiration) throws NoSuchFieldException, IllegalAccessException
    {
        ToLongFunction<TimeUnit> original = this.expiration;
        Field field = Verb.class.getDeclaredField("expiration");
        field.setAccessible(true);
        Field modifiers = Field.class.getDeclaredField("modifiers");
        modifiers.setAccessible(true);
        modifiers.setInt(field, field.getModifiers() & ~Modifier.FINAL);
        field.set(this, expiration);
        return original;
    }

    // This is the largest number we can store in 2 bytes using VIntCoding (1 bit per byte is used to indicate if there is more data coming).
    // When generating ids we count *down* from this number
    private static final int CUSTOM_VERB_START = (1 << (7 * 2)) - 1;

    // Sanity check for the custom verb ids - avoids someone mistakenly adding a custom verb id close to the normal verbs which
    // could cause a conflict later when new normal verbs are added.
    private static final int MAX_CUSTOM_VERB_ID = 1000;

    private static final Verb[] idToVerbMap;
    private static final Verb[] idToCustomVerbMap;
    private static final int minCustomId;

    static
    {
        Verb[] verbs = values();
        int max = -1;
        int minCustom = Integer.MAX_VALUE;
        for (Verb v : verbs)
        {
            switch (v.kind)
            {
                case NORMAL:
                    max = Math.max(v.id, max);
                    break;
                case CUSTOM:
                    minCustom = Math.min(v.id, minCustom);
                    break;
                default:
                    throw new AssertionError("Unsupported Verb Kind: " + v.kind + " for verb " + v);
            }
        }
        minCustomId = minCustom;

        if (minCustom <= max)
            throw new IllegalStateException("Overlapping verb ids are not allowed");

        Verb[] idMap = new Verb[max + 1];
        int customCount = minCustom < Integer.MAX_VALUE ? CUSTOM_VERB_START - minCustom : 0;
        Verb[] customIdMap = new Verb[customCount + 1];
        for (Verb v : verbs)
        {
            switch (v.kind)
            {
                case NORMAL:
                    if (idMap[v.id] != null)
                        throw new IllegalArgumentException("cannot have two verbs that map to the same id: " + v + " and " + idMap[v.id]);
                    idMap[v.id] = v;
                    break;
                case CUSTOM:
                    int relativeId = idForCustomVerb(v.id);
                    if (customIdMap[relativeId] != null)
                        throw new IllegalArgumentException("cannot have two custom verbs that map to the same id: " + v + " and " + customIdMap[relativeId]);
                    customIdMap[relativeId] = v;
                    break;
                default:
                    throw new AssertionError("Unsupported Verb Kind: " + v.kind + " for verb " + v);
            }
        }

        idToVerbMap = idMap;
        idToCustomVerbMap = customIdMap;
    }

    public static Verb fromId(int id)
    {
        Verb[] verbs = idToVerbMap;
        if (id >= minCustomId)
        {
            id = idForCustomVerb(id);
            verbs = idToCustomVerbMap;
        }
        Verb verb = id >= 0 && id < verbs.length ? verbs[id] : null;
        if (verb == null)
            throw new IllegalArgumentException("Unknown verb id " + id);
        return verb;
    }

    /**
     * calculate an id for a custom verb
     */
    private static int idForCustomVerb(int id)
    {
        return CUSTOM_VERB_START - id;
    }
}

@SuppressWarnings("unused")
class VerbTimeouts
{
    static final ToLongFunction<TimeUnit> rpcTimeout      = DatabaseDescriptor::getRpcTimeout;
    static final ToLongFunction<TimeUnit> writeTimeout    = DatabaseDescriptor::getWriteRpcTimeout;
    static final ToLongFunction<TimeUnit> readTimeout     = DatabaseDescriptor::getReadRpcTimeout;
    static final ToLongFunction<TimeUnit> rangeTimeout    = DatabaseDescriptor::getRangeRpcTimeout;
    static final ToLongFunction<TimeUnit> counterTimeout  = DatabaseDescriptor::getCounterWriteRpcTimeout;
    static final ToLongFunction<TimeUnit> truncateTimeout = DatabaseDescriptor::getTruncateRpcTimeout;
    static final ToLongFunction<TimeUnit> pingTimeout     = DatabaseDescriptor::getPingTimeout;
    static final ToLongFunction<TimeUnit> longTimeout     = units -> Math.max(DatabaseDescriptor.getRpcTimeout(units), units.convert(5L, TimeUnit.MINUTES));
    static final ToLongFunction<TimeUnit> noTimeout       = units -> {  throw new IllegalStateException(); };
}<|MERGE_RESOLUTION|>--- conflicted
+++ resolved
@@ -226,8 +226,6 @@
     // CUSTOM VERBS
     UNUSED_CUSTOM_VERB     (CUSTOM,
                             0,   P1, rpcTimeout,      INTERNAL_RESPONSE, () -> null,                                 () -> null                                                     ),
-<<<<<<< HEAD
-=======
 
 
     // SELECT_SIZE patch - original 3.x reused Verb.INDEX_SCAN id, but has been moved out to custom verb for 4.0
@@ -239,7 +237,6 @@
             return CIE3_PARTITION_SIZE_REQ;
         }
     }
->>>>>>> 69ab05ef
     ;
 
     public static final List<Verb> VERBS = ImmutableList.copyOf(Verb.values());
