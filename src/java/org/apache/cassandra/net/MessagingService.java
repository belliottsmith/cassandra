/*
 * Licensed to the Apache Software Foundation (ASF) under one
 * or more contributor license agreements.  See the NOTICE file
 * distributed with this work for additional information
 * regarding copyright ownership.  The ASF licenses this file
 * to you under the Apache License, Version 2.0 (the
 * "License"); you may not use this file except in compliance
 * with the License.  You may obtain a copy of the License at
 *
 *     http://www.apache.org/licenses/LICENSE-2.0
 *
 * Unless required by applicable law or agreed to in writing, software
 * distributed under the License is distributed on an "AS IS" BASIS,
 * WITHOUT WARRANTIES OR CONDITIONS OF ANY KIND, either express or implied.
 * See the License for the specific language governing permissions and
 * limitations under the License.
 */
package org.apache.cassandra.net;

import java.io.IOException;
import java.nio.channels.ClosedChannelException;
import java.util.ArrayList;
import java.util.List;
import java.util.concurrent.ExecutorService;
import java.util.concurrent.TimeUnit;
import java.util.concurrent.TimeoutException;

import com.google.common.annotations.VisibleForTesting;

import org.apache.cassandra.utils.concurrent.AsyncPromise;
import org.apache.cassandra.utils.concurrent.FutureCombiner;
import org.slf4j.Logger;
import org.slf4j.LoggerFactory;

import io.netty.util.concurrent.Future; //checkstyle: permit this import
import org.apache.cassandra.concurrent.ScheduledExecutors;
import org.apache.cassandra.concurrent.Stage;
import org.apache.cassandra.config.DatabaseDescriptor;
import org.apache.cassandra.db.SystemKeyspace;
import org.apache.cassandra.exceptions.RequestFailureReason;
import org.apache.cassandra.locator.InetAddressAndPort;
import org.apache.cassandra.locator.Replica;
import org.apache.cassandra.metrics.MessagingMetrics;
import org.apache.cassandra.service.AbstractWriteResponseHandler;
import org.apache.cassandra.utils.ExecutorUtils;
import org.apache.cassandra.utils.FBUtilities;

import static java.util.Collections.synchronizedList;
import static java.util.concurrent.TimeUnit.MINUTES;
import static org.apache.cassandra.concurrent.Stage.MUTATION;
import static org.apache.cassandra.config.CassandraRelevantProperties.NON_GRACEFUL_SHUTDOWN;
import static org.apache.cassandra.utils.Clock.Global.nanoTime;
import static org.apache.cassandra.utils.Throwables.maybeFail;

/**
 * MessagingService implements all internode communication - with the exception of SSTable streaming (for now).
 *
 * Specifically, it's responsible for dispatch of outbound messages to other nodes and routing of inbound messages
 * to their appropriate {@link IVerbHandler}.
 *
 * <h2>Using MessagingService: sending requests and responses</h2>
 *
 * The are two ways to send a {@link Message}, and you should pick one depending on the desired behaviour:
 *  1. To send a request that expects a response back, use
 *     {@link #sendWithCallback(Message, InetAddressAndPort, RequestCallback)} method. Once a response
 *     message is received, {@link RequestCallback#onResponse(Message)} method will be invoked on the
 *     provided callback - in case of a success response. In case of a failure response (see {@link Verb#FAILURE_RSP}),
 *     or if a response doesn't arrive within verb's configured expiry time,
 *     {@link RequestCallback#onFailure(InetAddressAndPort, RequestFailureReason)} will be invoked instead.
 *  2. To send a response back, or a message that expects no response, use {@link #send(Message, InetAddressAndPort)}
 *     method.
 *
 * See also: {@link Message#out(Verb, Object)}, {@link Message#responseWith(Object)},
 * and {@link Message#failureResponse(RequestFailureReason)}.
 *
 * <h2>Using MessagingService: handling a request</h2>
 *
 * As described in the previous section, to handle responses you only need to implement {@link RequestCallback}
 * interface - so long as your response verb handler is the default {@link ResponseVerbHandler}.
 *
 * There are two steps you need to perform to implement request handling:
 *  1. Create a {@link IVerbHandler} to process incoming requests and responses for the new type (if applicable).
 *  2. Add a new {@link Verb} to the enum for the new request type, and, if applicable, one for the response message.
 *
 * MessagingService will now automatically invoke your handler whenever a {@link Message} with this verb arrives.
 *
 * <h1>Architecture of MessagingService</h1>
 *
 * <h2>QOS</h2>
 *
 * Since our messaging protocol is TCP-based, and also doesn't yet support interleaving messages with each other,
 * we need a way to prevent head-of-line blocking adversely affecting all messages - in particular, large messages
 * being in the way of smaller ones. To achive that (somewhat), we maintain three messaging connections to and
 * from each peer:
 * - one for large messages - defined as being larger than {@link OutboundConnections#LARGE_MESSAGE_THRESHOLD}
 *   (65KiB by default)
 * - one for small messages - defined as smaller than that threshold
 * - and finally, a connection for urgent messages - usually small and/or that are important to arrive
 *   promptly, e.g. gossip-related ones
 *
 * <h2>Wire format and framing</h2>
 *
 * Small messages are grouped together into frames, and large messages are split over multiple frames.
 * Framing provides application-level integrity protection to otherwise raw streams of data - we use
 * CRC24 for frame headers and CRC32 for the entire payload. LZ4 is optionally used for compression.
 *
 * You can find the on-wire format description of individual messages in the comments for
 * {@link Message.Serializer}, alongside with format evolution notes.
 * For the list and descriptions of available frame decoders see {@link FrameDecoder} comments. You can
 * find wire format documented in the javadoc of {@link FrameDecoder} implementations:
 * see {@link FrameDecoderCrc} and {@link FrameDecoderLZ4} in particular.
 *
 * <h2>Architecture of outbound messaging</h2>
 *
 * {@link OutboundConnection} is the core class implementing outbound connection logic, with
 * {@link OutboundConnection#enqueue(Message)} being its main entry point. The connections are initiated
 * by {@link OutboundConnectionInitiator}.
 *
 * Netty pipeline for outbound messaging connections generally consists of the following handlers:
 *
 * [(optional) SslHandler] <- [FrameEncoder]
 *
 * {@link OutboundConnection} handles the entire lifetime of a connection: from the very first handshake
 * to any necessary reconnects if necessary.
 *
 * Message-delivery flow varies depending on the connection type.
 *
 * For {@link ConnectionType#SMALL_MESSAGES} and {@link ConnectionType#URGENT_MESSAGES},
 * {@link Message} serialization and delivery occurs directly on the event loop.
 * See {@link OutboundConnection.EventLoopDelivery} for details.
 *
 * For {@link ConnectionType#LARGE_MESSAGES}, to ensure that servicing large messages doesn't block
 * timely service of other requests, message serialization is offloaded to a companion thread pool
 * ({@link SocketFactory#synchronousWorkExecutor}). Most of the work will be performed by
 * {@link AsyncChannelOutputPlus}. Please see {@link OutboundConnection.LargeMessageDelivery}
 * for details.
 *
 * To prevent fast clients, or slow nodes on the other end of the connection from overwhelming
 * a host with enqueued, unsent messages on heap, we impose strict limits on how much memory enqueued,
 * undelivered messages can claim.
 *
 * Every individual connection gets an exclusive permit quota to use - 4MiB by default; every endpoint
 * (group of large, small, and urgent connection) is capped at, by default, at 128MiB of undelivered messages,
 * and a global limit of 512MiB is imposed on all endpoints combined.
 *
 * On an attempt to {@link OutboundConnection#enqueue(Message)}, the connection will attempt to allocate
 * permits for message-size number of bytes from its exclusive quota; if successful, it will add the
 * message to the queue; if unsuccessful, it will need to allocate remainder from both endpoint and lobal
 * reserves, and if it fails to do so, the message will be rejected, and its callbacks, if any,
 * immediately expired.
 *
 * For a more detailed description please see the docs and comments of {@link OutboundConnection}.
 *
 * <h2>Architecture of inbound messaging</h2>
 *
 * {@link InboundMessageHandler} is the core class implementing inbound connection logic, paired
 * with {@link FrameDecoder}. Inbound connections are initiated by {@link InboundConnectionInitiator}.
 * The primary entry points to these classes are {@link FrameDecoder#channelRead(ShareableBytes)}
 * and {@link InboundMessageHandler#process(FrameDecoder.Frame)}.
 *
 * Netty pipeline for inbound messaging connections generally consists of the following handlers:
 *
 * [(optional) SslHandler] -> [FrameDecoder] -> [InboundMessageHandler]
 *
 * {@link FrameDecoder} is responsible for decoding incoming frames and work stashing; {@link InboundMessageHandler}
 * then takes decoded frames from the decoder and processes the messages contained in them.
 *
 * The flow differs between small and large messages. Small ones are deserialized immediately, and only
 * then scheduled on the right thread pool for the {@link Verb} for execution. Large messages, OTOH,
 * aren't deserialized until they are just about to be executed on the appropriate {@link Stage}.
 *
 * Similarly to outbound handling, inbound messaging imposes strict memory utilisation limits on individual
 * endpoints and on global aggregate consumption, and implements simple flow control, to prevent a single
 * fast endpoint from overwhelming a host.
 *
 * Every individual connection gets an exclusive permit quota to use - 4MiB by default; every endpoint
 * (group of large, small, and urgent connection) is capped at, by default, at 128MiB of unprocessed messages,
 * and a global limit of 512MiB is imposed on all endpoints combined.
 *
 * On arrival of a message header, the handler will attempt to allocate permits for message-size number
 * of bytes from its exclusive quota; if successful, it will proceed to deserializing and processing the message.
 * If unsuccessful, the handler will attempt to allocate the remainder from its endpoint and global reserve;
 * if either allocation is unsuccessful, the handler will cease any further frame processing, and tell
 * {@link FrameDecoder} to stop reading from the network; subsequently, it will put itself on a special
 * {@link org.apache.cassandra.net.InboundMessageHandler.WaitQueue}, to be reactivated once more permits
 * become available.
 *
 * For a more detailed description please see the docs and comments of {@link InboundMessageHandler} and
 * {@link FrameDecoder}.
 *
 * <h2>Observability</h2>
 *
 * MessagingService exposes diagnostic counters for both outbound and inbound directions - received and sent
 * bytes and message counts, overload bytes and message count, error bytes and error counts, and many more.
 *
 * See {@link org.apache.cassandra.metrics.InternodeInboundMetrics} and
 * {@link org.apache.cassandra.metrics.InternodeOutboundMetrics} for JMX-exposed counters.
 *
 * We also provide {@code system_views.internode_inbound} and {@code system_views.internode_outbound} virtual tables -
 * implemented in {@link org.apache.cassandra.db.virtual.InternodeInboundTable} and
 * {@link org.apache.cassandra.db.virtual.InternodeOutboundTable} respectively.
 */
public class MessagingService extends MessagingServiceMBeanImpl
{
    private static final Logger logger = LoggerFactory.getLogger(MessagingService.class);

    // 8 bits version, so don't waste versions
    public static final int VERSION_30 = 10;
    public static final int VERSION_3014 = 11;
    public static final int VERSION_40 = 12;
    public static final int VERSION_41 = 13;
    public static final int minimum_version = VERSION_30;
    public static final int current_version = VERSION_40;
    static AcceptVersions accept_messaging = new AcceptVersions(minimum_version, current_version);
    static AcceptVersions accept_streaming = new AcceptVersions(current_version, current_version);

    @VisibleForTesting
    public static long shutdownTimeoutMinutes = 3;

    public enum Version
    {
        VERSION_30(10),
        VERSION_3014(11),
        VERSION_40(12);

        public final int value;

        Version(int value)
        {
            this.value = value;
        }
    }

    private static class MSHandle
    {
        public static final MessagingService instance = new MessagingService(false);
    }

    public static MessagingService instance()
    {
        return MSHandle.instance;
    }

    public final SocketFactory socketFactory = new SocketFactory();
    public final LatencySubscribers latencySubscribers = new LatencySubscribers();
    public final RequestCallbacks callbacks = new RequestCallbacks(this);

    // a public hook for filtering messages intended for delivery to this node
    public final InboundSink inboundSink = new InboundSink(this);


    // the socket bindings we accept incoming connections on
    private final InboundSockets inboundSockets = new InboundSockets(new InboundConnectionSettings()
                                                                     .withHandlers(this::getInbound)
                                                                     .withSocketFactory(socketFactory));

    // a public hook for filtering messages intended for delivery to another node
    public final OutboundSink outboundSink = new OutboundSink(this::doSend);


    private volatile boolean isShuttingDown;

    @VisibleForTesting
    MessagingService(boolean testOnly)
    {
        this(testOnly, new EndpointMessagingVersions(), new MessagingMetrics());
    }

    @VisibleForTesting
    MessagingService(boolean testOnly, EndpointMessagingVersions versions, MessagingMetrics metrics)
    {
        super(testOnly, versions, metrics);
        OutboundConnections.scheduleUnusedConnectionMonitoring(this, ScheduledExecutors.scheduledTasks, 1L, TimeUnit.HOURS);
    }

    public <T> org.apache.cassandra.utils.concurrent.Future<Message<T>> sendWithResult(Message message, InetAddressAndPort to)
    {
        AsyncPromise<Message<T>> promise = new AsyncPromise<>();
        MessagingService.instance().sendWithCallback(message, to, new RequestCallback<T>()
        {
            @Override
            public void onResponse(Message<T> msg)
            {
                promise.trySuccess(msg);
            }

            @Override
            public void onFailure(InetAddressAndPort from, RequestFailureReason failureReason)
            {
                promise.tryFailure(new FailureResponseException(from, failureReason));
            }

            @Override
            public boolean invokeOnFailure()
            {
                return true;
            }
        });
        return promise;
    }

    public static class FailureResponseException extends IOException
    {
        private final InetAddressAndPort from;
        private final RequestFailureReason failureReason;

        public FailureResponseException(InetAddressAndPort from, RequestFailureReason failureReason)
        {
            super(String.format("Failure from %s: %s", from, failureReason.name()));
            this.from = from;
            this.failureReason = failureReason;
        }

        public InetAddressAndPort from()
        {
            return from;
        }

        public RequestFailureReason failureReason()
        {
            return failureReason;
        }
    }

    /**
     * Send a non-mutation message to a given endpoint. This method specifies a callback
     * which is invoked with the actual response.
     *
     * @param message message to be sent.
     * @param to      endpoint to which the message needs to be sent
     * @param cb      callback interface which is used to pass the responses or
     *                suggest that a timeout occurred to the invoker of the send().
     */
    public void sendWithCallback(Message message, InetAddressAndPort to, RequestCallback cb)
    {
        sendWithCallback(message, to, cb, null);
    }

    public void sendWithCallback(Message message, InetAddressAndPort to, RequestCallback cb, ConnectionType specifyConnection)
    {
        callbacks.addWithExpiration(cb, message, to);
        if (cb.invokeOnFailure() && !message.callBackOnFailure())
            message = message.withCallBackOnFailure();
        send(message, to, specifyConnection);
    }

    /**
     * Send a mutation message or a Paxos Commit to a given endpoint. This method specifies a callback
     * which is invoked with the actual response.
     * Also holds the message (only mutation messages) to determine if it
     * needs to trigger a hint (uses StorageProxy for that).
     *
     * @param message message to be sent.
     * @param to      endpoint to which the message needs to be sent
     * @param handler callback interface which is used to pass the responses or
     *                suggest that a timeout occurred to the invoker of the send().
     */
    public void sendWriteWithCallback(Message message, Replica to, AbstractWriteResponseHandler<?> handler, boolean allowHints)
    {
        assert message.callBackOnFailure();
        callbacks.addWithExpiration(handler, message, to, handler.consistencyLevel(), allowHints);
        send(message, to.endpoint(), null);
    }

    /**
     * Send a message to a given endpoint. This method adheres to the fire and forget
     * style messaging.
     *
     * @param message messages to be sent.
     * @param to      endpoint to which the message needs to be sent
     */
    public void send(Message message, InetAddressAndPort to)
    {
        send(message, to, null);
    }

    /**
     * Send a message to a given endpoint. This method adheres to the fire and forget
     * style messaging.
     *
     * @param message messages to be sent.
     * @param response
     */
    public <V> void respond(V response, Message<?> message)
    {
        send(message.responseWith(response), message.respondTo());
    }

    public <V> void respondWithFailure(RequestFailureReason reason, Message<?> message)
    {
        send(Message.failureResponse(message.id(), message.expiresAtNanos(), reason), message.respondTo());
    }

    public void send(Message message, InetAddressAndPort to, ConnectionType specifyConnection)
    {
        if (logger.isTraceEnabled())
        {
            logger.trace("{} sending {} to {}@{}", FBUtilities.getBroadcastAddressAndPort(), message.verb(), message.id(), to);

            if (to.equals(FBUtilities.getBroadcastAddressAndPort()))
                logger.trace("Message-to-self {} going over MessagingService", message);
        }

        outboundSink.accept(message, to, specifyConnection);
    }

    private void doSend(Message message, InetAddressAndPort to, ConnectionType specifyConnection)
    {
        // expire the callback if the message failed to enqueue (failed to establish a connection or exceeded queue capacity)
        while (true)
        {
            OutboundConnections connections = getOutbound(to);
            try
            {
                connections.enqueue(message, specifyConnection);
                return;
            }
            catch (ClosedChannelException e)
            {
                if (isShuttingDown)
                    return; // just drop the message, and let others clean up

                // remove the connection and try again
                channelManagers.remove(to, connections);
            }
        }
    }

    void markExpiredCallback(InetAddressAndPort addr)
    {
        OutboundConnections conn = channelManagers.get(addr);
        if (conn != null)
            conn.incrementExpiredCallbackCount();
    }

    /**
     * Only to be invoked once we believe the endpoint will never be contacted again.
     *
     * We close the connection after a five minute delay, to give asynchronous operations a chance to terminate
     */
    public void closeOutbound(InetAddressAndPort to)
    {
        OutboundConnections pool = channelManagers.get(to);
        if (pool != null)
            pool.scheduleClose(5L, MINUTES, true)
                .addListener(future -> channelManagers.remove(to, pool));
    }

    /**
     * Only to be invoked once we believe the connections will never be used again.
     */
    void closeOutboundNow(OutboundConnections connections)
    {
        connections.close(true).addListener(
            future -> channelManagers.remove(connections.template().to, connections)
        );
    }

    /**
     * Only to be invoked once we believe the connections will never be used again.
     */
    public void removeInbound(InetAddressAndPort from)
    {
        InboundMessageHandlers handlers = messageHandlers.remove(from);
        if (null != handlers)
            handlers.releaseMetrics();
    }

    /**
     * Closes any current open channel/connection to the endpoint, but does not cause any message loss, and we will
     * try to re-establish connections immediately
     */
    public void interruptOutbound(InetAddressAndPort to)
    {
        OutboundConnections pool = channelManagers.get(to);
        if (pool != null)
        {
            pool.interrupt();
            logger.info("Interrupted outbound connections to {}", to);
        }
    }

    /**
     * Reconnect to the peer using the given {@code addr}. Outstanding messages in each channel will be sent on the
     * current channel. Typically this function is used for something like EC2 public IP addresses which need to be used
     * for communication between EC2 regions.
     *
     * @param address IP Address to identify the peer
     * @param preferredAddress IP Address to use (and prefer) going forward for connecting to the peer
     */
    @SuppressWarnings("UnusedReturnValue")
    public Future<Void> maybeReconnectWithNewIp(InetAddressAndPort address, InetAddressAndPort preferredAddress)
    {
        if (!SystemKeyspace.updatePreferredIP(address, preferredAddress))
            return null;

        OutboundConnections messagingPool = channelManagers.get(address);
        if (messagingPool != null)
            return messagingPool.reconnectWithNewIp(preferredAddress);

        return null;
    }

    /**
     * Wait for callbacks and don't allow anymore to be created (since they could require writing hints)
     */
    public void shutdown()
    {
<<<<<<< HEAD
        if (NON_GRACEFUL_SHUTDOWN.getBoolean())
            // this branch is used in unit-tests when we really never restart a node and shutting down means the end of test
            shutdownAbrubtly();
        else
            shutdown(1L, MINUTES, true, true);
=======
        shutdown(shutdownTimeoutMinutes, MINUTES, true, true);
>>>>>>> 112b5176
    }

    public void shutdown(long timeout, TimeUnit units, boolean shutdownGracefully, boolean shutdownExecutors)
    {
        logger.debug("Shutting down: timeout={}s, gracefully={}, shutdownExecutors={}", units.toSeconds(timeout), shutdownGracefully, shutdownExecutors);
        if (isShuttingDown)
        {
            logger.info("Shutdown was already called");
            return;
        }

        isShuttingDown = true;
        logger.info("Waiting for messaging service to quiesce");
        // We may need to schedule hints on the mutation stage, so it's erroneous to shut down the mutation stage first
        assert !MUTATION.executor().isShutdown();

        if (shutdownGracefully)
        {
            callbacks.shutdownGracefully();
            List<Future<Void>> closing = new ArrayList<>();
            for (OutboundConnections pool : channelManagers.values())
                closing.add(pool.close(true));

            long deadline = nanoTime() + units.toNanos(timeout);
            maybeFail(() -> FutureCombiner.nettySuccessListener(closing).get(timeout, units),
                      () -> {
                          logger.info("Shutting down inbound executors ({})...", inboundSockets.sockets() != null ? inboundSockets.sockets().size() : "NULL");
                          List<ExecutorService> inboundExecutors = new ArrayList<>();
                          inboundSockets.close(synchronizedList(inboundExecutors)::add).get();
<<<<<<< HEAD
                          ExecutorUtils.awaitTermination(timeout, units, inboundExecutors);
=======
                          ExecutorUtils.awaitTermination(1L, TimeUnit.MINUTES, inboundExecutors);
                          logger.info("Inbound executors shut down");
>>>>>>> 112b5176
                      },
                      () -> {
                          if (shutdownExecutors)
                              shutdownExecutors(deadline);
                      },
                      () -> callbacks.awaitTerminationUntil(deadline),
                      inboundSink::clear,
                      outboundSink::clear);
        }
        else
        {
            callbacks.shutdownNow(false);
            List<Future<Void>> closing = new ArrayList<>();
            List<ExecutorService> inboundExecutors = synchronizedList(new ArrayList<ExecutorService>());
            closing.add(inboundSockets.close(inboundExecutors::add));
            for (OutboundConnections pool : channelManagers.values())
                closing.add(pool.close(false));

            long deadline = nanoTime() + units.toNanos(timeout);
            maybeFail(() -> FutureCombiner.nettySuccessListener(closing).get(timeout, units),
                      () -> {
                          if (shutdownExecutors)
                              shutdownExecutors(deadline);
                      },
                      () -> ExecutorUtils.awaitTermination(timeout, units, inboundExecutors),
                      () -> callbacks.awaitTerminationUntil(deadline),
                      inboundSink::clear,
                      outboundSink::clear);
        }
        logger.info("MessagingService successfully shut down");
    }

    public void shutdownAbrubtly()
    {
        logger.debug("Shutting down abruptly");
        if (isShuttingDown)
        {
            logger.info("Shutdown was already called");
            return;
        }

        isShuttingDown = true;
        logger.info("Waiting for messaging service to quiesce");
        // We may need to schedule hints on the mutation stage, so it's erroneous to shut down the mutation stage first
        assert !MUTATION.executor().isShutdown();

        callbacks.shutdownNow(false);
        inboundSockets.close();
        for (OutboundConnections pool : channelManagers.values())
            pool.close(false);

        maybeFail(socketFactory::shutdownNow,
                  inboundSink::clear,
                  outboundSink::clear);
    }

    private void shutdownExecutors(long deadlineNanos) throws TimeoutException, InterruptedException
    {
        socketFactory.shutdownNow();
        socketFactory.awaitTerminationUntil(deadlineNanos);
    }

    private OutboundConnections getOutbound(InetAddressAndPort to)
    {
        OutboundConnections connections = channelManagers.get(to);
        if (connections == null)
            connections = OutboundConnections.tryRegister(channelManagers, to, new OutboundConnectionSettings(to).withDefaults(ConnectionCategory.MESSAGING));
        return connections;
    }

    InboundMessageHandlers getInbound(InetAddressAndPort from)
    {
        InboundMessageHandlers handlers = messageHandlers.get(from);
        if (null != handlers)
            return handlers;

        return messageHandlers.computeIfAbsent(from, addr ->
            new InboundMessageHandlers(FBUtilities.getLocalAddressAndPort(),
                                       addr,
                                       DatabaseDescriptor.getInternodeApplicationReceiveQueueCapacityInBytes(),
                                       DatabaseDescriptor.getInternodeApplicationReceiveQueueReserveEndpointCapacityInBytes(),
                                       inboundGlobalReserveLimits, metrics, inboundSink)
        );
    }

    @VisibleForTesting
    boolean isConnected(InetAddressAndPort address, Message<?> messageOut)
    {
        OutboundConnections pool = channelManagers.get(address);
        if (pool == null)
            return false;
        return pool.connectionFor(messageOut).isConnected();
    }

    public void listen()
    {
        inboundSockets.open();
    }

    public void waitUntilListening() throws InterruptedException
    {
        inboundSockets.open().await();
    }
}<|MERGE_RESOLUTION|>--- conflicted
+++ resolved
@@ -506,15 +506,11 @@
      */
     public void shutdown()
     {
-<<<<<<< HEAD
         if (NON_GRACEFUL_SHUTDOWN.getBoolean())
             // this branch is used in unit-tests when we really never restart a node and shutting down means the end of test
             shutdownAbrubtly();
         else
-            shutdown(1L, MINUTES, true, true);
-=======
-        shutdown(shutdownTimeoutMinutes, MINUTES, true, true);
->>>>>>> 112b5176
+            shutdown(shutdownTimeoutMinutes, MINUTES, true, true);
     }
 
     public void shutdown(long timeout, TimeUnit units, boolean shutdownGracefully, boolean shutdownExecutors)
@@ -544,18 +540,18 @@
                           logger.info("Shutting down inbound executors ({})...", inboundSockets.sockets() != null ? inboundSockets.sockets().size() : "NULL");
                           List<ExecutorService> inboundExecutors = new ArrayList<>();
                           inboundSockets.close(synchronizedList(inboundExecutors)::add).get();
-<<<<<<< HEAD
                           ExecutorUtils.awaitTermination(timeout, units, inboundExecutors);
-=======
-                          ExecutorUtils.awaitTermination(1L, TimeUnit.MINUTES, inboundExecutors);
                           logger.info("Inbound executors shut down");
->>>>>>> 112b5176
                       },
                       () -> {
                           if (shutdownExecutors)
                               shutdownExecutors(deadline);
                       },
-                      () -> callbacks.awaitTerminationUntil(deadline),
+                      () -> {
+                          logger.info("Awaiting callback shutdown");
+                          callbacks.awaitTerminationUntil(deadline);
+                          logger.info("Callbacks shutdown");
+                      },
                       inboundSink::clear,
                       outboundSink::clear);
         }
@@ -608,8 +604,10 @@
 
     private void shutdownExecutors(long deadlineNanos) throws TimeoutException, InterruptedException
     {
+        logger.info("Shutting down executors...");
         socketFactory.shutdownNow();
         socketFactory.awaitTerminationUntil(deadlineNanos);
+        logger.info("Executors shut down");
     }
 
     private OutboundConnections getOutbound(InetAddressAndPort to)
