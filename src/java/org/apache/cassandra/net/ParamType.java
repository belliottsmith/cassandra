/*
 * Licensed to the Apache Software Foundation (ASF) under one
 * or more contributor license agreements.  See the NOTICE file
 * distributed with this work for additional information
 * regarding copyright ownership.  The ASF licenses this file
 * to you under the Apache License, Version 2.0 (the
 * "License"); you may not use this file except in compliance
 * with the License.  You may obtain a copy of the License at
 *
 *     http://www.apache.org/licenses/LICENSE-2.0
 *
 * Unless required by applicable law or agreed to in writing, software
 * distributed under the License is distributed on an "AS IS" BASIS,
 * WITHOUT WARRANTIES OR CONDITIONS OF ANY KIND, either express or implied.
 * See the License for the specific language governing permissions and
 * limitations under the License.
 */
package org.apache.cassandra.net;

import java.util.HashMap;
import java.util.Map;
import javax.annotation.Nullable;

import org.apache.cassandra.exceptions.RequestFailureReason;
import org.apache.cassandra.io.IVersionedSerializer;
import org.apache.cassandra.tracing.Tracing;
import org.apache.cassandra.utils.Int32Serializer;
import org.apache.cassandra.utils.Int64Serializer;
import org.apache.cassandra.utils.RangesSerializer;
import org.apache.cassandra.utils.TimeUUID;

import static java.lang.Math.max;
import static org.apache.cassandra.locator.InetAddressAndPort.FwdFrmSerializer.fwdFrmSerializer;

/**
 * Type names and serializers for various parameters that can be put in {@link Message} params map.
 *
 * It should be safe to add new params without bumping messaging version - {@link Message} serializer
 * will skip over any params it doesn't recognise.
 *
 * Please don't add boolean params here. Extend and use {@link MessageFlag} instead.
 */
public enum ParamType
{
    FORWARD_TO             (0,  "FWD_TO",         ForwardingInfo.serializer),
    RESPOND_TO             (1,  "FWD_FRM",        fwdFrmSerializer),

    @Deprecated
    FAILURE_RESPONSE       (2,  "FAIL",           LegacyFlag.serializer),
    @Deprecated
    FAILURE_REASON         (3,  "FAIL_REASON",    RequestFailureReason.serializer),
    @Deprecated
    FAILURE_CALLBACK       (4,  "CAL_BAC",        LegacyFlag.serializer),

    TRACE_SESSION          (5,  "TraceSession",   TimeUUID.Serializer.instance),
    TRACE_TYPE             (6,  "TraceType",      Tracing.traceTypeSerializer),

    @Deprecated
<<<<<<< HEAD
    TRACK_REPAIRED_DATA (7, "TrackRepaired", LegacyFlag.serializer),

    TOMBSTONE_FAIL(8, "TSF", Int32Serializer.serializer),
    TOMBSTONE_WARNING(9, "TSW", Int32Serializer.serializer),
    LOCAL_READ_SIZE_FAIL(10, "LRSF", Int64Serializer.serializer),
    LOCAL_READ_SIZE_WARN(11, "LRSW", Int64Serializer.serializer),
    ROW_INDEX_READ_SIZE_FAIL(12, "RIRSF", Int64Serializer.serializer),
    ROW_INDEX_READ_SIZE_WARN(13, "RIRSW", Int64Serializer.serializer);
=======
    TRACK_REPAIRED_DATA    (7,  "TrackRepaired",  LegacyFlag.serializer),

    TOMBSTONE_ABORT        (8,  "TSA",            Int32Serializer.serializer),
    TOMBSTONE_WARNING      (9,  "TSW",            Int32Serializer.serializer),
    LOCAL_READ_SIZE_ABORT  (10, "LRSA",           Int64Serializer.serializer),
    LOCAL_READ_SIZE_WARN   (11, "LRSW",           Int64Serializer.serializer),
    ROW_INDEX_SIZE_ABORT   (12, "RISA",           Int64Serializer.serializer),
    ROW_INDEX_SIZE_WARN    (13, "RISW",           Int64Serializer.serializer),
    SNAPSHOT_RANGES        (14, "SNAPSHOT_RANGES",RangesSerializer.serializer);
>>>>>>> 8bae956f

    final int id;
    @Deprecated final String legacyAlias; // pre-4.0 we used to serialize entire param name string
    final IVersionedSerializer serializer;

    ParamType(int id, String legacyAlias, IVersionedSerializer serializer)
    {
        if (id < 0)
            throw new IllegalArgumentException("ParamType id must be non-negative");

        this.id = id;
        this.legacyAlias = legacyAlias;
        this.serializer = serializer;
    }

    private static final ParamType[] idToTypeMap;
    private static final Map<String, ParamType> aliasToTypeMap;

    static
    {
        ParamType[] types = values();

        int max = -1;
        for (ParamType t : types)
            max = max(t.id, max);

        ParamType[] idMap = new ParamType[max + 1];
        Map<String, ParamType> aliasMap = new HashMap<>();

        for (ParamType type : types)
        {
            if (idMap[type.id] != null)
                throw new RuntimeException("Two ParamType-s that map to the same id: " + type.id);
            idMap[type.id] = type;

            if (aliasMap.put(type.legacyAlias, type) != null)
                throw new RuntimeException("Two ParamType-s that map to the same legacy alias: " + type.legacyAlias);
        }

        idToTypeMap = idMap;
        aliasToTypeMap = aliasMap;
    }

    @Nullable
    static ParamType lookUpById(int id)
    {
        if (id < 0)
            throw new IllegalArgumentException("ParamType id must be non-negative (got " + id + ')');

        return id < idToTypeMap.length ? idToTypeMap[id] : null;
    }

    @Nullable
    static ParamType lookUpByAlias(String alias)
    {
        return aliasToTypeMap.get(alias);
    }
}<|MERGE_RESOLUTION|>--- conflicted
+++ resolved
@@ -28,6 +28,7 @@
 import org.apache.cassandra.utils.Int64Serializer;
 import org.apache.cassandra.utils.RangesSerializer;
 import org.apache.cassandra.utils.TimeUUID;
+import org.apache.cassandra.utils.UUIDSerializer;
 
 import static java.lang.Math.max;
 import static org.apache.cassandra.locator.InetAddressAndPort.FwdFrmSerializer.fwdFrmSerializer;
@@ -42,21 +43,20 @@
  */
 public enum ParamType
 {
-    FORWARD_TO             (0,  "FWD_TO",         ForwardingInfo.serializer),
-    RESPOND_TO             (1,  "FWD_FRM",        fwdFrmSerializer),
+    FORWARD_TO          (0, "FWD_TO",        ForwardingInfo.serializer),
+    RESPOND_TO          (1, "FWD_FRM",       fwdFrmSerializer),
 
     @Deprecated
-    FAILURE_RESPONSE       (2,  "FAIL",           LegacyFlag.serializer),
+    FAILURE_RESPONSE    (2, "FAIL",          LegacyFlag.serializer),
     @Deprecated
-    FAILURE_REASON         (3,  "FAIL_REASON",    RequestFailureReason.serializer),
+    FAILURE_REASON      (3, "FAIL_REASON",   RequestFailureReason.serializer),
     @Deprecated
-    FAILURE_CALLBACK       (4,  "CAL_BAC",        LegacyFlag.serializer),
+    FAILURE_CALLBACK    (4, "CAL_BAC",       LegacyFlag.serializer),
 
-    TRACE_SESSION          (5,  "TraceSession",   TimeUUID.Serializer.instance),
-    TRACE_TYPE             (6,  "TraceType",      Tracing.traceTypeSerializer),
+    TRACE_SESSION       (5, "TraceSession",  TimeUUID.Serializer.instance),
+    TRACE_TYPE          (6, "TraceType",     Tracing.traceTypeSerializer),
 
     @Deprecated
-<<<<<<< HEAD
     TRACK_REPAIRED_DATA (7, "TrackRepaired", LegacyFlag.serializer),
 
     TOMBSTONE_FAIL(8, "TSF", Int32Serializer.serializer),
@@ -64,18 +64,8 @@
     LOCAL_READ_SIZE_FAIL(10, "LRSF", Int64Serializer.serializer),
     LOCAL_READ_SIZE_WARN(11, "LRSW", Int64Serializer.serializer),
     ROW_INDEX_READ_SIZE_FAIL(12, "RIRSF", Int64Serializer.serializer),
-    ROW_INDEX_READ_SIZE_WARN(13, "RIRSW", Int64Serializer.serializer);
-=======
-    TRACK_REPAIRED_DATA    (7,  "TrackRepaired",  LegacyFlag.serializer),
-
-    TOMBSTONE_ABORT        (8,  "TSA",            Int32Serializer.serializer),
-    TOMBSTONE_WARNING      (9,  "TSW",            Int32Serializer.serializer),
-    LOCAL_READ_SIZE_ABORT  (10, "LRSA",           Int64Serializer.serializer),
-    LOCAL_READ_SIZE_WARN   (11, "LRSW",           Int64Serializer.serializer),
-    ROW_INDEX_SIZE_ABORT   (12, "RISA",           Int64Serializer.serializer),
-    ROW_INDEX_SIZE_WARN    (13, "RISW",           Int64Serializer.serializer),
-    SNAPSHOT_RANGES        (14, "SNAPSHOT_RANGES",RangesSerializer.serializer);
->>>>>>> 8bae956f
+    ROW_INDEX_READ_SIZE_WARN(13, "RIRSW", Int64Serializer.serializer),
+    SNAPSHOT_RANGES(14, "SNAPSHOT_RANGES",RangesSerializer.serializer);
 
     final int id;
     @Deprecated final String legacyAlias; // pre-4.0 we used to serialize entire param name string
