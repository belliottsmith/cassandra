/*
 * Licensed to the Apache Software Foundation (ASF) under one
 * or more contributor license agreements.  See the NOTICE file
 * distributed with this work for additional information
 * regarding copyright ownership.  The ASF licenses this file
 * to you under the Apache License, Version 2.0 (the
 * "License"); you may not use this file except in compliance
 * with the License.  You may obtain a copy of the License at
 *
 *     http://www.apache.org/licenses/LICENSE-2.0
 *
 * Unless required by applicable law or agreed to in writing, software
 * distributed under the License is distributed on an "AS IS" BASIS,
 * WITHOUT WARRANTIES OR CONDITIONS OF ANY KIND, either express or implied.
 * See the License for the specific language governing permissions and
 * limitations under the License.
 */
package org.apache.cassandra.net;

import java.util.HashMap;
import java.util.Map;
import javax.annotation.Nullable;

import org.apache.cassandra.exceptions.RequestFailureReason;
import org.apache.cassandra.io.IVersionedSerializer;
import org.apache.cassandra.tracing.Tracing;
import org.apache.cassandra.utils.Int32Serializer;
import org.apache.cassandra.utils.Int64Serializer;
import org.apache.cassandra.utils.RangesSerializer;
import org.apache.cassandra.utils.TimeUUID;

import static java.lang.Math.max;

import static org.apache.cassandra.locator.InetAddressAndPort.FwdFrmSerializer.fwdFrmSerializer;

/**
 * Type names and serializers for various parameters that can be put in {@link Message} params map.
 *
 * It should be safe to add new params without bumping messaging version - {@link Message} serializer
 * will skip over any params it doesn't recognise.
 *
 * Please don't add boolean params here. Extend and use {@link MessageFlag} instead.
 */
public enum ParamType
{
    FORWARD_TO          (0, "FWD_TO",        ForwardingInfo.serializer),
    RESPOND_TO          (1, "FWD_FRM",       fwdFrmSerializer),

    @Deprecated
    FAILURE_RESPONSE    (2, "FAIL",          LegacyFlag.serializer),
    @Deprecated
    FAILURE_REASON      (3, "FAIL_REASON",   RequestFailureReason.serializer),
    @Deprecated
    FAILURE_CALLBACK    (4, "CAL_BAC",       LegacyFlag.serializer),

    TRACE_SESSION       (5, "TraceSession",  TimeUUID.Serializer.instance),
    TRACE_TYPE          (6, "TraceType",     Tracing.traceTypeSerializer),

    @Deprecated
    TRACK_REPAIRED_DATA (7, "TrackRepaired", LegacyFlag.serializer),

    TOMBSTONE_FAIL(8, "TSF", Int32Serializer.serializer),
    TOMBSTONE_WARNING(9, "TSW", Int32Serializer.serializer),
    LOCAL_READ_SIZE_FAIL(10, "LRSF", Int64Serializer.serializer),
    LOCAL_READ_SIZE_WARN(11, "LRSW", Int64Serializer.serializer),
    ROW_INDEX_READ_SIZE_FAIL(12, "RIRSF", Int64Serializer.serializer),
    ROW_INDEX_READ_SIZE_WARN(13, "RIRSW", Int64Serializer.serializer),
<<<<<<< HEAD

    CUSTOM_MAP          (14, "CUSTOM",       CustomParamsSerializer.serializer);
=======
    SNAPSHOT_RANGES(14, "SNAPSHOT_RANGES",RangesSerializer.serializer);
>>>>>>> 0f01d311

    final int id;
    @Deprecated final String legacyAlias; // pre-4.0 we used to serialize entire param name string
    final IVersionedSerializer serializer;

    ParamType(int id, String legacyAlias, IVersionedSerializer serializer)
    {
        if (id < 0)
            throw new IllegalArgumentException("ParamType id must be non-negative");

        this.id = id;
        this.legacyAlias = legacyAlias;
        this.serializer = serializer;
    }

    private static final ParamType[] idToTypeMap;
    private static final Map<String, ParamType> aliasToTypeMap;

    static
    {
        ParamType[] types = values();

        int max = -1;
        for (ParamType t : types)
            max = max(t.id, max);

        ParamType[] idMap = new ParamType[max + 1];
        Map<String, ParamType> aliasMap = new HashMap<>();

        for (ParamType type : types)
        {
            if (idMap[type.id] != null)
                throw new RuntimeException("Two ParamType-s that map to the same id: " + type.id);
            idMap[type.id] = type;

            if (aliasMap.put(type.legacyAlias, type) != null)
                throw new RuntimeException("Two ParamType-s that map to the same legacy alias: " + type.legacyAlias);
        }

        idToTypeMap = idMap;
        aliasToTypeMap = aliasMap;
    }

    @Nullable
    static ParamType lookUpById(int id)
    {
        if (id < 0)
            throw new IllegalArgumentException("ParamType id must be non-negative (got " + id + ')');

        return id < idToTypeMap.length ? idToTypeMap[id] : null;
    }

    @Nullable
    static ParamType lookUpByAlias(String alias)
    {
        return aliasToTypeMap.get(alias);
    }
}<|MERGE_RESOLUTION|>--- conflicted
+++ resolved
@@ -65,12 +65,9 @@
     LOCAL_READ_SIZE_WARN(11, "LRSW", Int64Serializer.serializer),
     ROW_INDEX_READ_SIZE_FAIL(12, "RIRSF", Int64Serializer.serializer),
     ROW_INDEX_READ_SIZE_WARN(13, "RIRSW", Int64Serializer.serializer),
-<<<<<<< HEAD
+    SNAPSHOT_RANGES(14, "SNAPSHOT_RANGES",RangesSerializer.serializer),
 
-    CUSTOM_MAP          (14, "CUSTOM",       CustomParamsSerializer.serializer);
-=======
-    SNAPSHOT_RANGES(14, "SNAPSHOT_RANGES",RangesSerializer.serializer);
->>>>>>> 0f01d311
+    CUSTOM_MAP          (15, "CUSTOM",       CustomParamsSerializer.serializer);
 
     final int id;
     @Deprecated final String legacyAlias; // pre-4.0 we used to serialize entire param name string
