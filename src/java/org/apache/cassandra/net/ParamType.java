/*
 * Licensed to the Apache Software Foundation (ASF) under one
 * or more contributor license agreements.  See the NOTICE file
 * distributed with this work for additional information
 * regarding copyright ownership.  The ASF licenses this file
 * to you under the Apache License, Version 2.0 (the
 * "License"); you may not use this file except in compliance
 * with the License.  You may obtain a copy of the License at
 *
 *     http://www.apache.org/licenses/LICENSE-2.0
 *
 * Unless required by applicable law or agreed to in writing, software
 * distributed under the License is distributed on an "AS IS" BASIS,
 * WITHOUT WARRANTIES OR CONDITIONS OF ANY KIND, either express or implied.
 * See the License for the specific language governing permissions and
 * limitations under the License.
 */
package org.apache.cassandra.net;

import java.util.HashMap;
import java.util.Map;
import javax.annotation.Nullable;

import org.apache.cassandra.exceptions.RequestFailureReason;
import org.apache.cassandra.io.IVersionedSerializer;
import org.apache.cassandra.tracing.Tracing;
import org.apache.cassandra.utils.Int32Serializer;
import org.apache.cassandra.utils.Int64Serializer;
<<<<<<< HEAD
import org.apache.cassandra.utils.TimeUUID;
=======
import org.apache.cassandra.utils.RangesSerializer;
>>>>>>> d570a3e3
import org.apache.cassandra.utils.UUIDSerializer;

import static java.lang.Math.max;
import static org.apache.cassandra.locator.InetAddressAndPort.FwdFrmSerializer.fwdFrmSerializer;

/**
 * Type names and serializers for various parameters that can be put in {@link Message} params map.
 *
 * It should be safe to add new params without bumping messaging version - {@link Message} serializer
 * will skip over any params it doesn't recognise.
 *
 * Please don't add boolean params here. Extend and use {@link MessageFlag} instead.
 */
public enum ParamType
{
    FORWARD_TO             (0,  "FWD_TO",         ForwardingInfo.serializer),
    RESPOND_TO             (1,  "FWD_FRM",        fwdFrmSerializer),

    @Deprecated
    FAILURE_RESPONSE       (2,  "FAIL",           LegacyFlag.serializer),
    @Deprecated
    FAILURE_REASON         (3,  "FAIL_REASON",    RequestFailureReason.serializer),
    @Deprecated
    FAILURE_CALLBACK       (4,  "CAL_BAC",        LegacyFlag.serializer),

<<<<<<< HEAD
    TRACE_SESSION       (5, "TraceSession",  TimeUUID.Serializer.instance),
    TRACE_TYPE          (6, "TraceType",     Tracing.traceTypeSerializer),
=======
    TRACE_SESSION          (5,  "TraceSession",   UUIDSerializer.serializer),
    TRACE_TYPE             (6,  "TraceType",      Tracing.traceTypeSerializer),
>>>>>>> d570a3e3

    @Deprecated
    TRACK_REPAIRED_DATA    (7,  "TrackRepaired",  LegacyFlag.serializer),

    TOMBSTONE_ABORT        (8,  "TSA",            Int32Serializer.serializer),
    TOMBSTONE_WARNING      (9,  "TSW",            Int32Serializer.serializer),
    LOCAL_READ_SIZE_ABORT  (10, "LRSA",           Int64Serializer.serializer),
    LOCAL_READ_SIZE_WARN   (11, "LRSW",           Int64Serializer.serializer),
    ROW_INDEX_SIZE_ABORT   (12, "RISA",           Int64Serializer.serializer),
    ROW_INDEX_SIZE_WARN    (13, "RISW",           Int64Serializer.serializer),
    SNAPSHOT_RANGES        (14, "SNAPSHOT_RANGES",RangesSerializer.serializer);

    final int id;
    @Deprecated final String legacyAlias; // pre-4.0 we used to serialize entire param name string
    final IVersionedSerializer serializer;

    ParamType(int id, String legacyAlias, IVersionedSerializer serializer)
    {
        if (id < 0)
            throw new IllegalArgumentException("ParamType id must be non-negative");

        this.id = id;
        this.legacyAlias = legacyAlias;
        this.serializer = serializer;
    }

    private static final ParamType[] idToTypeMap;
    private static final Map<String, ParamType> aliasToTypeMap;

    static
    {
        ParamType[] types = values();

        int max = -1;
        for (ParamType t : types)
            max = max(t.id, max);

        ParamType[] idMap = new ParamType[max + 1];
        Map<String, ParamType> aliasMap = new HashMap<>();

        for (ParamType type : types)
        {
            if (idMap[type.id] != null)
                throw new RuntimeException("Two ParamType-s that map to the same id: " + type.id);
            idMap[type.id] = type;

            if (aliasMap.put(type.legacyAlias, type) != null)
                throw new RuntimeException("Two ParamType-s that map to the same legacy alias: " + type.legacyAlias);
        }

        idToTypeMap = idMap;
        aliasToTypeMap = aliasMap;
    }

    @Nullable
    static ParamType lookUpById(int id)
    {
        if (id < 0)
            throw new IllegalArgumentException("ParamType id must be non-negative (got " + id + ')');

        return id < idToTypeMap.length ? idToTypeMap[id] : null;
    }

    @Nullable
    static ParamType lookUpByAlias(String alias)
    {
        return aliasToTypeMap.get(alias);
    }
}<|MERGE_RESOLUTION|>--- conflicted
+++ resolved
@@ -26,12 +26,8 @@
 import org.apache.cassandra.tracing.Tracing;
 import org.apache.cassandra.utils.Int32Serializer;
 import org.apache.cassandra.utils.Int64Serializer;
-<<<<<<< HEAD
+import org.apache.cassandra.utils.RangesSerializer;
 import org.apache.cassandra.utils.TimeUUID;
-=======
-import org.apache.cassandra.utils.RangesSerializer;
->>>>>>> d570a3e3
-import org.apache.cassandra.utils.UUIDSerializer;
 
 import static java.lang.Math.max;
 import static org.apache.cassandra.locator.InetAddressAndPort.FwdFrmSerializer.fwdFrmSerializer;
@@ -56,13 +52,8 @@
     @Deprecated
     FAILURE_CALLBACK       (4,  "CAL_BAC",        LegacyFlag.serializer),
 
-<<<<<<< HEAD
-    TRACE_SESSION       (5, "TraceSession",  TimeUUID.Serializer.instance),
-    TRACE_TYPE          (6, "TraceType",     Tracing.traceTypeSerializer),
-=======
-    TRACE_SESSION          (5,  "TraceSession",   UUIDSerializer.serializer),
+    TRACE_SESSION          (5,  "TraceSession",   TimeUUID.Serializer.instance),
     TRACE_TYPE             (6,  "TraceType",      Tracing.traceTypeSerializer),
->>>>>>> d570a3e3
 
     @Deprecated
     TRACK_REPAIRED_DATA    (7,  "TrackRepaired",  LegacyFlag.serializer),
