--- conflicted
+++ resolved
@@ -907,23 +907,12 @@
 
         if (!indexes.isEmpty())
         {
-<<<<<<< HEAD
-            // logger.info("Indexing partition {}", baseCfs.metadata().partitionKeyType.getString(key.getKey()));
-
             SinglePartitionReadCommand cmd = SinglePartitionReadCommand.create(baseCfs.metadata(),
                                                                                FBUtilities.nowInSeconds(),
                                                                                ColumnFilter.selection(columns),
                                                                                RowFilter.NONE,
                                                                                DataLimits.NONE,
                                                                                key,
-=======
-            SinglePartitionReadCommand cmd = SinglePartitionReadCommand.create(baseCfs.metadata(), 
-                                                                               FBUtilities.nowInSeconds(), 
-                                                                               ColumnFilter.selection(columns), 
-                                                                               RowFilter.NONE, 
-                                                                               DataLimits.NONE, 
-                                                                               key, 
->>>>>>> 3a9cbada
                                                                                new ClusteringIndexSliceFilter(Slices.ALL, false));
 
             int nowInSec = cmd.nowInSec();
