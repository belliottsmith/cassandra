/*
 * Licensed to the Apache Software Foundation (ASF) under one
 * or more contributor license agreements.  See the NOTICE file
 * distributed with this work for additional information
 * regarding copyright ownership.  The ASF licenses this file
 * to you under the Apache License, Version 2.0 (the
 * "License"); you may not use this file except in compliance
 * with the License.  You may obtain a copy of the License at
 *
 *     http://www.apache.org/licenses/LICENSE-2.0
 *
 * Unless required by applicable law or agreed to in writing, software
 * distributed under the License is distributed on an "AS IS" BASIS,
 * WITHOUT WARRANTIES OR CONDITIONS OF ANY KIND, either express or implied.
 * See the License for the specific language governing permissions and
 * limitations under the License.
 */
package org.apache.cassandra.index;

import java.lang.reflect.Constructor;
import java.util.*;
import java.util.concurrent.Callable;
import java.util.concurrent.TimeUnit;
import java.util.concurrent.TimeoutException;
import java.util.concurrent.atomic.AtomicInteger;
import java.util.concurrent.atomic.AtomicLong;
import java.util.function.Function;
import java.util.stream.Collectors;
import java.util.stream.Stream;

import com.google.common.annotations.VisibleForTesting;
import com.google.common.base.Joiner;
import com.google.common.base.Strings;
import com.google.common.collect.*;
import com.google.common.primitives.Longs;
import com.google.common.util.concurrent.FutureCallback;
import org.apache.commons.lang3.StringUtils;
import org.slf4j.Logger;
import org.slf4j.LoggerFactory;

import org.apache.cassandra.concurrent.ExecutorPlus;
import org.apache.cassandra.concurrent.FutureTask;
import org.apache.cassandra.concurrent.ImmediateExecutor;
import org.apache.cassandra.config.DatabaseDescriptor;
import org.apache.cassandra.cql3.statements.schema.IndexTarget;
import org.apache.cassandra.db.*;
import org.apache.cassandra.db.compaction.CompactionManager;
import org.apache.cassandra.db.filter.ClusteringIndexSliceFilter;
import org.apache.cassandra.db.filter.ColumnFilter;
import org.apache.cassandra.db.filter.DataLimits;
import org.apache.cassandra.db.filter.RowFilter;
import org.apache.cassandra.db.lifecycle.SSTableSet;
import org.apache.cassandra.db.lifecycle.View;
import org.apache.cassandra.db.memtable.Memtable;
import org.apache.cassandra.db.partitions.PartitionUpdate;
import org.apache.cassandra.db.partitions.UnfilteredPartitionIterator;
import org.apache.cassandra.db.rows.*;
import org.apache.cassandra.exceptions.InvalidRequestException;
import org.apache.cassandra.index.Index.IndexBuildingSupport;
import org.apache.cassandra.index.internal.CassandraIndex;
import org.apache.cassandra.index.transactions.*;
import org.apache.cassandra.io.sstable.format.SSTableReader;
import org.apache.cassandra.notifications.INotification;
import org.apache.cassandra.notifications.INotificationConsumer;
import org.apache.cassandra.notifications.SSTableAddedNotification;
import org.apache.cassandra.schema.ColumnMetadata;
import org.apache.cassandra.schema.IndexMetadata;
import org.apache.cassandra.schema.Indexes;
import org.apache.cassandra.service.pager.SinglePartitionPager;
import org.apache.cassandra.tracing.Tracing;
import org.apache.cassandra.transport.ProtocolVersion;
import org.apache.cassandra.utils.FBUtilities;
import org.apache.cassandra.utils.JVMStabilityInspector;
import org.apache.cassandra.utils.concurrent.*;

import static org.apache.cassandra.concurrent.ExecutorFactory.Global.executorFactory;
import static org.apache.cassandra.utils.ExecutorUtils.awaitTermination;
import static org.apache.cassandra.utils.ExecutorUtils.shutdown;

/**
 * Handles the core maintenance functionality associated with indexes: adding/removing them to or from
 * a table, (re)building during bootstrap or other streaming operations, flushing, reloading metadata
 * and so on.
 * <br><br>
 * The Index interface defines a number of methods which return {@code Callable<?>}. These are primarily the
 * management tasks for an index implementation. Most of them are currently executed in a blocking
 * fashion via submission to SIM's blockingExecutor. This provides the desired behaviour in pretty
 * much all cases, as tasks like flushing an index needs to be executed synchronously to avoid potentially
 * deadlocking on the FlushWriter or PostFlusher. Several of these {@code Callable<?>} returning methods on Index could
 * then be defined with as void and called directly from SIM (rather than being run via the executor service).
 * Separating the task defintion from execution gives us greater flexibility though, so that in future, for example,
 * if the flush process allows it we leave open the possibility of executing more of these tasks asynchronously.
 * <br><br>
 * The primary exception to the above is the Callable returned from Index#addIndexedColumn. This may
 * involve a significant effort, building a new index over any existing data. We perform this task asynchronously;
 * as it is called as part of a schema update, which we do not want to block for a long period. Building non-custom
 * indexes is performed on the CompactionManager.
 * <br><br>
 * This class also provides instances of processors which listen to updates to the base table and forward to
 * registered Indexes the info required to keep those indexes up to date.
 * There are two variants of these processors, each with a factory method provided by SIM:
 * IndexTransaction: deals with updates generated on the regular write path.
 * CleanupTransaction: used when partitions are modified during compaction or cleanup operations.
 * Further details on their usage and lifecycles can be found in the interface definitions below.
 * <br><br>
 * The bestIndexFor method is used at query time to identify the most selective index of those able
 * to satisfy any search predicates defined by a ReadCommand's RowFilter. It returns a thin IndexAccessor object
 * which enables the ReadCommand to access the appropriate functions of the Index at various stages in its lifecycle.
 * e.g. the getEstimatedResultRows is required when StorageProxy calculates the initial concurrency factor for
 * distributing requests to replicas, whereas a Searcher instance is needed when the ReadCommand is executed locally on
 * a target replica.
 * <br><br>
 * Finally, this class provides a clear and safe lifecycle to manage index builds, either full rebuilds via
 * {@link this#rebuildIndexesBlocking(Set)} or builds of new sstables
 * added via {@link org.apache.cassandra.notifications.SSTableAddedNotification}s, guaranteeing
 * the following:
 * <ul>
 * <li>The initialization task and any subsequent successful (re)build mark the index as built.</li>
 * <li>If any (re)build operation fails, the index is not marked as built, and only another full rebuild can mark the
 * index as built.</li>
 * <li>Full rebuilds cannot be run concurrently with other full or sstable (re)builds.</li>
 * <li>SSTable builds can always be run concurrently with any other builds.</li>
 * </ul>
 */
public class SecondaryIndexManager implements IndexRegistry, INotificationConsumer
{
    private static final Logger logger = LoggerFactory.getLogger(SecondaryIndexManager.class);

    // default page size (in rows) when rebuilding the index for a whole partition
    public static final int DEFAULT_PAGE_SIZE = 10000;

    /**
     * All registered indexes.
     */
    private final Map<String, Index> indexes = Maps.newConcurrentMap();

    /**
     * The indexes that had a build failure.
     */
    private final Set<String> needsFullRebuild = Sets.newConcurrentHashSet();

    /**
     * The indexes that are available for querying.
     */
    private final Set<String> queryableIndexes = Sets.newConcurrentHashSet();
    
    /**
     * The indexes that are available for writing.
     */
    private final Map<String, Index> writableIndexes = Maps.newConcurrentMap();

    /**
     * The count of pending index builds for each index.
     */
    private final Map<String, AtomicInteger> inProgressBuilds = Maps.newConcurrentMap();

    // executes tasks returned by Indexer#addIndexColumn which may require index(es) to be (re)built
    private static final ExecutorPlus asyncExecutor = executorFactory()
            .withJmxInternal()
            .sequential("SecondaryIndexManagement");

    // executes all blocking tasks produced by Indexers e.g. getFlushTask, getMetadataReloadTask etc
    private static final ExecutorPlus blockingExecutor = ImmediateExecutor.INSTANCE;

    /**
     * The underlying column family containing the source data for these indexes
     */
    public final ColumnFamilyStore baseCfs;
    private final Keyspace keyspace;

    public SecondaryIndexManager(ColumnFamilyStore baseCfs)
    {
        this.baseCfs = baseCfs;
        this.keyspace = baseCfs.keyspace;
        baseCfs.getTracker().subscribe(this);
    }

    /**
     * Drops and adds new indexes associated with the underlying CF
     */
    public void reload()
    {
        // figure out what needs to be added and dropped.
        Indexes tableIndexes = baseCfs.metadata().indexes;
        indexes.keySet()
               .stream()
               .filter(indexName -> !tableIndexes.has(indexName))
               .forEach(this::removeIndex);

        // we call add for every index definition in the collection as
        // some may not have been created here yet, only added to schema
        for (IndexMetadata tableIndex : tableIndexes)
            addIndex(tableIndex, false);
    }

    private Future<?> reloadIndex(IndexMetadata indexDef)
    {
        Index index = indexes.get(indexDef.name);
        Callable<?> reloadTask = index.getMetadataReloadTask(indexDef);
        return reloadTask == null
               ? ImmediateFuture.success(null)
               : blockingExecutor.submit(reloadTask);
    }

    @SuppressWarnings("unchecked")
    private synchronized Future<Void> createIndex(IndexMetadata indexDef, boolean isNewCF)
    {
        final Index index = createInstance(indexDef);
        index.register(this);
        if (writableIndexes.put(index.getIndexMetadata().name, index) == null)
            logger.info("Index [{}] registered and writable.", index.getIndexMetadata().name);

        markIndexesBuilding(ImmutableSet.of(index), true, isNewCF);

        FutureTask<?> initialBuildTask = null;
        // if the index didn't register itself, we can probably assume that no initialization needs to happen
        if (indexes.containsKey(indexDef.name))
        {
            try
            {
                Callable<?> call = index.getInitializationTask();
                if (call != null)
                    initialBuildTask = new FutureTask<>(call);
            }
            catch (Throwable t)
            {
                logAndMarkIndexesFailed(Collections.singleton(index), t, true);
                throw t;
            }
        }

        // if there's no initialization, just mark as built and return:
        if (initialBuildTask == null)
        {
            markIndexBuilt(index, true);
            return ImmediateFuture.success(null);
        }

        // otherwise run the initialization task asynchronously with a callback to mark it built or failed
        final Promise<Void> initialization = new AsyncPromise<>();
        // we want to ensure we invoke this task asynchronously, so we want to add our callback before submission
        // to ensure the work is not completed before we register the callback and so it gets performed by us.
        // This is because Keyspace.open("system") can transitively attempt to open Keyspace.open("system")
        initialBuildTask.addCallback(
            success -> {
                markIndexBuilt(index, true);
                initialization.trySuccess(null);
            },
            failure -> {
                logAndMarkIndexesFailed(Collections.singleton(index), failure, true);
                initialization.tryFailure(failure);
            }
        );
        asyncExecutor.execute(initialBuildTask);

        return initialization;
    }

    /**
     * Adds and builds a index
     *
     * @param indexDef the IndexMetadata describing the index
     * @param isNewCF true if the index is added as part of a new table/columnfamily (i.e. loading a CF at startup),
     * false for all other cases (i.e. newly added index)
     */
    public synchronized Future<?> addIndex(IndexMetadata indexDef, boolean isNewCF)
    {
        if (indexes.containsKey(indexDef.name))
            return reloadIndex(indexDef);
        else
            return createIndex(indexDef, isNewCF);
    }

    /**
     * Checks if the specified index is queryable.
     *
     * @param index the index
     * @return <code>true</code> if the specified index is queryable, <code>false</code> otherwise
     */
    public boolean isIndexQueryable(Index index)
    {
        return queryableIndexes.contains(index.getIndexMetadata().name);
    }
    
    /**
     * Checks if the specified index is writable.
     *
     * @param index the index
     * @return <code>true</code> if the specified index is writable, <code>false</code> otherwise
     */
    public boolean isIndexWritable(Index index)
    {
        return writableIndexes.containsKey(index.getIndexMetadata().name);
    }

    /**
     * Checks if the specified index has any running build task.
     *
     * @param indexName the index name
     * @return {@code true} if the index is building, {@code false} otherwise
     */
    @VisibleForTesting
    public synchronized boolean isIndexBuilding(String indexName)
    {
        AtomicInteger counter = inProgressBuilds.get(indexName);
        return counter != null && counter.get() > 0;
    }

    public synchronized void removeIndex(String indexName)
    {
        Index index = unregisterIndex(indexName);
        if (null != index)
        {
            markIndexRemoved(indexName);
            executeBlocking(index.getInvalidateTask(), null);
        }
    }


    public Set<IndexMetadata> getDependentIndexes(ColumnMetadata column)
    {
        if (indexes.isEmpty())
            return Collections.emptySet();

        Set<IndexMetadata> dependentIndexes = new HashSet<>();
        for (Index index : indexes.values())
            if (index.dependsOn(column))
                dependentIndexes.add(index.getIndexMetadata());

        return dependentIndexes;
    }

    /**
     * Called when dropping a Table
     */
    public void markAllIndexesRemoved()
    {
        getBuiltIndexNames().forEach(this::markIndexRemoved);
    }

    /**
     * Does a blocking full rebuild/recovery of the specifed indexes from all the sstables in the base table.
     * Note also that this method of (re)building/recovering indexes:
     * a) takes a set of index *names* rather than Indexers
     * b) marks existing indexes removed prior to rebuilding
     * c) fails if such marking operation conflicts with any ongoing index builds, as full rebuilds cannot be run
     * concurrently
     *
     * @param indexNames the list of indexes to be rebuilt
     */
    public void rebuildIndexesBlocking(Set<String> indexNames)
    {
        // Get the set of indexes that require blocking build
        Set<Index> toRebuild = indexes.values()
                                      .stream()
                                      .filter(index -> indexNames.contains(index.getIndexMetadata().name))
                                      .filter(Index::shouldBuildBlocking)
                                      .collect(Collectors.toSet());

        if (toRebuild.isEmpty())
        {
            logger.info("No defined indexes with the supplied names: {}", Joiner.on(',').join(indexNames));
            return;
        }

        // Optimistically mark the indexes as writable, so we don't miss incoming writes
        boolean needsFlush = false;
        for (Index index : toRebuild)
        {
            String name = index.getIndexMetadata().name;
            if (writableIndexes.put(name, index) == null)
            {
                logger.info("Index [{}] became writable starting recovery.", name);
                needsFlush = true;
            }
        }

        // Once we are tracking new writes, flush any memtable contents to not miss them from the sstable-based rebuild
        if (needsFlush)
            baseCfs.forceBlockingFlush(ColumnFamilyStore.FlushReason.INDEX_BUILD_STARTED);

        // Now that we are tracking new writes and we haven't left untracked contents on the memtables, we are ready to
        // index the sstables
        try (ColumnFamilyStore.RefViewFragment viewFragment = baseCfs.selectAndReference(View.selectFunction(SSTableSet.CANONICAL));
             Refs<SSTableReader> allSSTables = viewFragment.refs)
        {
            buildIndexesBlocking(allSSTables, toRebuild, true);
        }
    }

    /**
     * Checks if the specified {@link ColumnFamilyStore} is a secondary index.
     *
     * @param cfs the <code>ColumnFamilyStore</code> to check.
     * @return <code>true</code> if the specified <code>ColumnFamilyStore</code> is a secondary index,
     * <code>false</code> otherwise.
     */
    public static boolean isIndexColumnFamilyStore(ColumnFamilyStore cfs)
    {
        return isIndexColumnFamily(cfs.name);
    }

    /**
     * Checks if the specified {@link ColumnFamilyStore} is the one secondary index.
     *
     * @param cfName the name of the <code>ColumnFamilyStore</code> to check.
     * @return <code>true</code> if the specified <code>ColumnFamilyStore</code> is a secondary index,
     * <code>false</code> otherwise.
     */
    public static boolean isIndexColumnFamily(String cfName)
    {
        return cfName.contains(Directories.SECONDARY_INDEX_NAME_SEPARATOR);
    }

    /**
     * Returns the parent of the specified {@link ColumnFamilyStore}.
     *
     * @param cfs the <code>ColumnFamilyStore</code>
     * @return the parent of the specified <code>ColumnFamilyStore</code>
     */
    public static ColumnFamilyStore getParentCfs(ColumnFamilyStore cfs)
    {
        String parentCfs = getParentCfsName(cfs.name);
        return cfs.keyspace.getColumnFamilyStore(parentCfs);
    }

    /**
     * Returns the parent name of the specified {@link ColumnFamilyStore}.
     *
     * @param cfName the <code>ColumnFamilyStore</code> name
     * @return the parent name of the specified <code>ColumnFamilyStore</code>
     */
    public static String getParentCfsName(String cfName)
    {
        assert isIndexColumnFamily(cfName);
        return StringUtils.substringBefore(cfName, Directories.SECONDARY_INDEX_NAME_SEPARATOR);
    }

    /**
     * Returns the index name
     *
     * @param cfs the <code>ColumnFamilyStore</code>
     * @return the index name
     */
    public static String getIndexName(ColumnFamilyStore cfs)
    {
        return getIndexName(cfs.name);
    }

    /**
     * Returns the index name
     *
     * @param cfName the <code>ColumnFamilyStore</code> name
     * @return the index name
     */
    public static String getIndexName(String cfName)
    {
        assert isIndexColumnFamily(cfName);
        return StringUtils.substringAfter(cfName, Directories.SECONDARY_INDEX_NAME_SEPARATOR);
    }

    /**
     * Performs a blocking (re)indexing/recovery of the specified SSTables for the specified indexes.
     *
     * If the index doesn't support ALL {@link Index.LoadType} it performs a recovery {@link Index#getRecoveryTaskSupport()}
     * instead of a build {@link Index#getBuildTaskSupport()}
     * 
     * @param sstables      the SSTables to be (re)indexed
     * @param indexes       the indexes to be (re)built for the specifed SSTables
     * @param isFullRebuild True if this method is invoked as a full index rebuild, false otherwise
     */
    @SuppressWarnings({ "unchecked" })
    private void buildIndexesBlocking(Collection<SSTableReader> sstables, Set<Index> indexes, boolean isFullRebuild)
    {
        if (indexes.isEmpty())
            return;

        logger.info("Building indexes for num sstables {} numIndexes {} isFullRebuild {}", sstables.size(), indexes.size(), isFullRebuild);

        // Mark all indexes as building: this step must happen first, because if any index can't be marked, the whole
        // process needs to abort
        markIndexesBuilding(indexes, isFullRebuild, false);

        // Build indexes in a try/catch, so that any index not marked as either built or failed will be marked as failed:
        final Set<Index> builtIndexes = Sets.newConcurrentHashSet();
        final Set<Index> unbuiltIndexes = Sets.newConcurrentHashSet();

        // Any exception thrown during index building that could be suppressed by the finally block
        Exception accumulatedFail = null;

        try
        {
            logger.info("Submitting index {} of {} for data in {}",
                        isFullRebuild ? "recovery" : "build",
                        indexes.stream().map(i -> i.getIndexMetadata().name).collect(Collectors.joining(",")),
                        sstables.stream().map(SSTableReader::toString).collect(Collectors.joining(",")));

            // Group all building tasks
            Map<Index.IndexBuildingSupport, Set<Index>> byType = new HashMap<>();
            for (Index index : indexes)
            {
                IndexBuildingSupport buildOrRecoveryTask = isFullRebuild
                                                           ? index.getBuildTaskSupport()
                                                           : index.getRecoveryTaskSupport();
                Set<Index> stored = byType.computeIfAbsent(buildOrRecoveryTask, i -> new HashSet<>());
                stored.add(index);
            }

            // Schedule all index building tasks with a callback to mark them as built or failed
            List<Future<?>> futures = new ArrayList<>(byType.size());
            byType.forEach((buildingSupport, groupedIndexes) ->
                           {
                               SecondaryIndexBuilder builder = buildingSupport.getIndexBuildTask(baseCfs, groupedIndexes, sstables);
                               final AsyncPromise<Object> build = new AsyncPromise<>();
                               CompactionManager.instance.submitIndexBuild(builder).addCallback(new FutureCallback()
                               {
                                   @Override
                                   public void onFailure(Throwable t)
                                   {
                                       logger.warn("Index build of {} failed", getIndexNames(groupedIndexes), t);
                                       logAndMarkIndexesFailed(groupedIndexes, t, false);
                                       unbuiltIndexes.addAll(groupedIndexes);
                                       build.tryFailure(t);
                                   }

                                   @Override
                                   public void onSuccess(Object o)
                                   {
                                       groupedIndexes.forEach(i -> markIndexBuilt(i, isFullRebuild));
                                       logger.info("Index build of {} completed", getIndexNames(groupedIndexes));
                                       builtIndexes.addAll(groupedIndexes);
                                       build.trySuccess(o);
                                   }
                               });
                               futures.add(build);
                           });

            // Finally wait for the index builds to finish and flush the indexes that built successfully
            logger.info("All {} index rebuilds have been submitted, waiting for completion", futures.size());
            FBUtilities.waitOnFutures(futures);
            logger.info("All index rebuilds have completed");
        }
        catch (Exception e)
        {
            logger.warn("Got exception while trying to rebuild secondary indexes", e);
            accumulatedFail = e;
            throw e;
        }
        finally
        {
            try
            {
                // Fail any indexes that couldn't be marked
                Set<Index> failedIndexes = Sets.difference(indexes, Sets.union(builtIndexes, unbuiltIndexes));
                if (!failedIndexes.isEmpty())
                {
                    logAndMarkIndexesFailed(failedIndexes, accumulatedFail, false);
                }

                // Flush all built indexes with an aynchronous callback to log the success or failure of the flush
                flushIndexesBlocking(builtIndexes, new FutureCallback()
                {
                    String indexNames = StringUtils.join(builtIndexes.stream()
                                                                     .map(i -> i.getIndexMetadata().name)
                                                                     .collect(Collectors.toList()), ',');

                    @Override
                    public void onFailure(Throwable ignored)
                    {
                        logger.info("Index flush of {} failed", indexNames);
                    }

                    @Override
                    public void onSuccess(Object ignored)
                    {
                        logger.info("Index flush of {} completed", indexNames);
                    }
                });
            }
            catch (Exception e)
            {
                if (accumulatedFail != null)
                {
                    accumulatedFail.addSuppressed(e);
                }
                else
                {
                    throw e;
                }
            }
        }
    }

    private String getIndexNames(Set<Index> indexes)
    {
        List<String> indexNames = indexes.stream()
                                         .map(i -> i.getIndexMetadata().name)
                                         .collect(Collectors.toList());
        return StringUtils.join(indexNames, ',');
    }

    /**
     * Marks the specified indexes as (re)building if:
     * 1) There's no in progress rebuild of any of the given indexes.
     * 2) There's an in progress rebuild but the caller is not a full rebuild.
     * <p>
     * Otherwise, this method invocation fails, as it is not possible to run full rebuilds while other concurrent rebuilds
     * are in progress. Please note this is checked atomically against all given indexes; that is, no index will be marked
     * if even a single one fails.
     * <p>
     * Marking an index as "building" practically means:
     * 1) The index is removed from the "failed" set if this is a full rebuild.
     * 2) The index is removed from the system keyspace built indexes; this only happens if this method is not invoked
     * for a new table initialization, as in such case there's no need to remove it (it is either already not present,
     * or already present because already built).
     * <p>
     * Thread safety is guaranteed by having all methods managing index builds synchronized: being synchronized on
     * the SecondaryIndexManager instance, it means all invocations for all different indexes will go through the same
     * lock, but this is fine as the work done while holding such lock is trivial.
     * <p>
     * {@link #markIndexBuilt(Index, boolean)} or {@link #markIndexFailed(Index, boolean)} should be always called after
     * the rebuilding has finished, so that the index build state can be correctly managed and the index rebuilt.
     *
     * @param indexes the index to be marked as building
     * @param isFullRebuild {@code true} if this method is invoked as a full index rebuild, {@code false} otherwise
     * @param isNewCF {@code true} if this method is invoked when initializing a new table/columnfamily (i.e. loading a CF at startup),
     * {@code false} for all other cases (i.e. newly added index)
     */
    private synchronized void markIndexesBuilding(Set<Index> indexes, boolean isFullRebuild, boolean isNewCF)
    {
        String keyspaceName = baseCfs.keyspace.getName();

        // First step is to validate against concurrent rebuilds; it would be more optimized to do everything on a single
        // step, but we're not really expecting a very high number of indexes, and this isn't on any hot path, so
        // we're favouring readability over performance
        indexes.forEach(index ->
                        {
                            String indexName = index.getIndexMetadata().name;
                            AtomicInteger counter = inProgressBuilds.computeIfAbsent(indexName, ignored -> new AtomicInteger(0));

                            if (counter.get() > 0 && isFullRebuild)
                                throw new IllegalStateException(String.format("Cannot rebuild index %s as another index build for the same index is currently in progress.", indexName));
                        });

        // Second step is the actual marking:
        indexes.forEach(index ->
                        {
                            String indexName = index.getIndexMetadata().name;
                            AtomicInteger counter = inProgressBuilds.computeIfAbsent(indexName, ignored -> new AtomicInteger(0));

                            if (isFullRebuild)
                                needsFullRebuild.remove(indexName);

                            if (counter.getAndIncrement() == 0 && DatabaseDescriptor.isDaemonInitialized() && !isNewCF)
                                SystemKeyspace.setIndexRemoved(keyspaceName, indexName);
                        });
    }

    /**
     * Marks the specified index as built if there are no in progress index builds and the index is not failed.
     * {@link #markIndexesBuilding(Set, boolean, boolean)} should always be invoked before this method.
     *
     * @param index the index to be marked as built
     * @param isFullRebuild {@code true} if this method is invoked as a full index rebuild, {@code false} otherwise
     */
    private synchronized void markIndexBuilt(Index index, boolean isFullRebuild)
    {
        String indexName = index.getIndexMetadata().name;
        if (isFullRebuild)
        {
            if (queryableIndexes.add(indexName))
                logger.info("Index [{}] became queryable after successful build.", indexName);

            if (writableIndexes.put(indexName, index) == null)
                logger.info("Index [{}] became writable after successful build.", indexName);
        }

        AtomicInteger counter = inProgressBuilds.get(indexName);
        if (counter != null)
        {
            assert counter.get() > 0;
            if (counter.decrementAndGet() == 0)
            {
                inProgressBuilds.remove(indexName);
                if (!needsFullRebuild.contains(indexName) && DatabaseDescriptor.isDaemonInitialized() && Keyspace.isInitialized())
                    SystemKeyspace.setIndexBuilt(baseCfs.keyspace.getName(), indexName);
            }
        }
    }

    /**
     * Marks the specified index as failed.
     * {@link #markIndexesBuilding(Set, boolean, boolean)} should always be invoked before this method.
     *
     * @param index the index to be marked as built
     * @param isInitialBuild {@code true} if the index failed during its initial build, {@code false} otherwise
     */
    private synchronized void markIndexFailed(Index index, boolean isInitialBuild)
    {
        String indexName = index.getIndexMetadata().name;

        AtomicInteger counter = inProgressBuilds.get(indexName);
        if (counter != null)
        {
            assert counter.get() > 0;

            counter.decrementAndGet();

            if (DatabaseDescriptor.isDaemonInitialized())
                SystemKeyspace.setIndexRemoved(baseCfs.keyspace.getName(), indexName);

            needsFullRebuild.add(indexName);

            if (!index.getSupportedLoadTypeOnFailure(isInitialBuild).supportsWrites() && writableIndexes.remove(indexName) != null)
                logger.info("Index [{}] became not-writable because of failed build.", indexName);

            if (!index.getSupportedLoadTypeOnFailure(isInitialBuild).supportsReads() && queryableIndexes.remove(indexName))
                logger.info("Index [{}] became not-queryable because of failed build.", indexName);
        }
    }

    private void logAndMarkIndexesFailed(Set<Index> indexes, Throwable indexBuildFailure, boolean isInitialBuild)
    {
        JVMStabilityInspector.inspectThrowable(indexBuildFailure);
        if (indexBuildFailure != null)
            logger.warn("Index build of {} failed. Please run full index rebuild to fix it.", getIndexNames(indexes), indexBuildFailure);
        else
            logger.warn("Index build of {} failed. Please run full index rebuild to fix it.", getIndexNames(indexes));
        indexes.forEach(i -> this.markIndexFailed(i, isInitialBuild));
    }

    /**
     * Marks the specified index as removed.
     *
     * @param indexName the index name
     */
    private synchronized void markIndexRemoved(String indexName)
    {
        SystemKeyspace.setIndexRemoved(baseCfs.keyspace.getName(), indexName);
        queryableIndexes.remove(indexName);
        writableIndexes.remove(indexName);
        needsFullRebuild.remove(indexName);
        inProgressBuilds.remove(indexName);
    }

    public Index getIndexByName(String indexName)
    {
        return indexes.get(indexName);
    }

    private Index createInstance(IndexMetadata indexDef)
    {
        Index newIndex;
        if (indexDef.isCustom())
        {
            assert indexDef.options != null;
            String className = indexDef.options.get(IndexTarget.CUSTOM_INDEX_OPTION_NAME);
            assert !Strings.isNullOrEmpty(className);
            try
            {
                Class<? extends Index> indexClass = FBUtilities.classForName(className, "Index");
                Constructor<? extends Index> ctor = indexClass.getConstructor(ColumnFamilyStore.class, IndexMetadata.class);
                newIndex = ctor.newInstance(baseCfs, indexDef);
            }
            catch (Exception e)
            {
                throw new RuntimeException(e);
            }
        }
        else
        {
            newIndex = CassandraIndex.newIndex(baseCfs, indexDef);
        }
        return newIndex;
    }

    /**
     * Truncate all indexes
     */
    public void truncateAllIndexesBlocking(final long truncatedAt)
    {
        executeAllBlocking(indexes.values().stream(), (index) -> index.getTruncateTask(truncatedAt), null);
    }

    /**
     * Remove all indexes
     */
    public void dropAllIndexes(boolean dropData)
    {
        markAllIndexesRemoved();
        if (dropData)
            invalidateAllIndexesBlocking();
    }

    @VisibleForTesting
    public void invalidateAllIndexesBlocking()
    {
        executeAllBlocking(indexes.values().stream(), Index::getInvalidateTask, null);
    }

    /**
     * Perform a blocking flush all indexes
     */
    public void flushAllIndexesBlocking()
    {
        flushIndexesBlocking(ImmutableSet.copyOf(indexes.values()));
    }

    /**
     * Perform a blocking flush of selected indexes
     */
    public void flushIndexesBlocking(Set<Index> indexes)
    {
        flushIndexesBlocking(indexes, null);
    }

    /**
     * Performs a blocking execution of pre-join tasks of all indexes
     */
    public void executePreJoinTasksBlocking(boolean hadBootstrap)
    {
        logger.info("Executing pre-join{} tasks for: {}", hadBootstrap ? " post-bootstrap" : "", this.baseCfs);
        executeAllBlocking(indexes.values().stream(), (index) ->
        {
            return index.getPreJoinTask(hadBootstrap);
        }, null);
    }

    private void flushIndexesBlocking(Set<Index> indexes, FutureCallback<Object> callback)
    {
        if (indexes.isEmpty())
            return;

        List<Future<?>> wait = new ArrayList<>();
        List<Index> nonCfsIndexes = new ArrayList<>();

        // for each CFS backed index, submit a flush task which we'll wait on for completion
        // for the non-CFS backed indexes, we'll flush those while we wait.
        synchronized (baseCfs.getTracker())
        {
            indexes.forEach(index ->
                            index.getBackingTable()
                                 .map(cfs -> wait.add(cfs.forceFlush(ColumnFamilyStore.FlushReason.INDEX_BUILD_COMPLETED)))
                                 .orElseGet(() -> nonCfsIndexes.add(index)));
        }

        executeAllBlocking(nonCfsIndexes.stream(), Index::getBlockingFlushTask, callback);
        FBUtilities.waitOnFutures(wait);
    }

    /**
     * Performs a blocking flush of all custom indexes
     */
    public void flushAllNonCFSBackedIndexesBlocking(Memtable baseCfsMemtable)
    {
        executeAllBlocking(indexes.values()
                                  .stream()
                                  .filter(index -> !index.getBackingTable().isPresent()),
                           index -> index.getBlockingFlushTask(baseCfsMemtable),
                           null);
    }

    /**
     * @return all indexes which are marked as built and ready to use
     */
    public List<String> getBuiltIndexNames()
    {
        Set<String> allIndexNames = new HashSet<>();
        indexes.values().stream()
               .map(i -> i.getIndexMetadata().name)
               .forEach(allIndexNames::add);
        return SystemKeyspace.getBuiltIndexes(baseCfs.keyspace.getName(), allIndexNames);
    }

    /**
     * @return all backing Tables used by registered indexes
     */
    public Set<ColumnFamilyStore> getAllIndexColumnFamilyStores()
    {
        Set<ColumnFamilyStore> backingTables = new HashSet<>();
        indexes.values().forEach(index -> index.getBackingTable().ifPresent(backingTables::add));
        return backingTables;
    }

    /**
     * @return if there are ANY indexes registered for this table
     */
    public boolean hasIndexes()
    {
        return !indexes.isEmpty();
    }

    public void indexPartition(DecoratedKey key, Set<Index> indexes, int pageSize)
    {
        indexPartition(key, indexes, pageSize, baseCfs.metadata().regularAndStaticColumns());
    }

    /**
     * When building an index against existing data in sstables, add the given partition to the index
     *
     * @param key the key for the partition being indexed
     * @param indexes the indexes that must be updated
     * @param pageSize the number of {@link Unfiltered} objects to process in a single page
     * @param columns the columns indexed by at least one of the supplied indexes
     */
    public void indexPartition(DecoratedKey key, Set<Index> indexes, int pageSize, RegularAndStaticColumns columns)
    {
        if (logger.isTraceEnabled())
            logger.trace("Indexing partition {}", baseCfs.metadata().partitionKeyType.getString(key.getKey()));

        if (!indexes.isEmpty())
        {
<<<<<<< HEAD
            SinglePartitionReadCommand cmd = SinglePartitionReadCommand.create(baseCfs.metadata(),
                                                                               FBUtilities.nowInSeconds(),
                                                                               ColumnFilter.selection(columns),
                                                                               RowFilter.NONE,
                                                                               DataLimits.NONE,
                                                                               key,
=======
            // logger.info("Indexing partition {}", baseCfs.metadata().partitionKeyType.getString(key.getKey()));

            SinglePartitionReadCommand cmd = SinglePartitionReadCommand.create(baseCfs.metadata(),
                                                                               FBUtilities.nowInSeconds(), 
                                                                               ColumnFilter.selection(columns), 
                                                                               RowFilter.NONE, 
                                                                               DataLimits.NONE, 
                                                                               key, 
>>>>>>> e16bf31a
                                                                               new ClusteringIndexSliceFilter(Slices.ALL, false));

            int nowInSec = cmd.nowInSec();
            boolean readStatic = false;

            SinglePartitionPager pager = new SinglePartitionPager(cmd, null, ProtocolVersion.CURRENT);
            while (!pager.isExhausted())
            {
                try (ReadExecutionController controller = cmd.executionController();
                     WriteContext ctx = keyspace.getWriteHandler().createContextForIndexing();
                     UnfilteredPartitionIterator page = pager.fetchPageUnfiltered(baseCfs.metadata(), pageSize, controller))
                {
                    if (!page.hasNext())
                        break;

                    try (UnfilteredRowIterator partition = page.next())
                    {
                        Set<Index.Indexer> indexers = indexes.stream()
                                                             .map(index -> index.indexerFor(key,
                                                                                            partition.columns(),
                                                                                            nowInSec,
                                                                                            ctx,
                                                                                            IndexTransaction.Type.UPDATE))
                                                             .filter(Objects::nonNull)
                                                             .collect(Collectors.toSet());

                        // Short-circuit empty partitions if static row is processed or isn't read
                        if (!readStatic && partition.isEmpty() && partition.staticRow().isEmpty())
                            break;

                        indexers.forEach(Index.Indexer::begin);

                        if (!readStatic)
                        {
                            if (!partition.staticRow().isEmpty())
                                indexers.forEach(indexer -> indexer.insertRow(partition.staticRow()));
                            indexers.forEach((Index.Indexer i) -> i.partitionDelete(partition.partitionLevelDeletion()));
                            readStatic = true;
                        }

                        MutableDeletionInfo.Builder deletionBuilder = MutableDeletionInfo.builder(partition.partitionLevelDeletion(), baseCfs.getComparator(), false);

                        while (partition.hasNext())
                        {
                            Unfiltered unfilteredRow = partition.next();

                            if (unfilteredRow.isRow())
                            {
                                Row row = (Row) unfilteredRow;
                                indexers.forEach(indexer -> indexer.insertRow(row));
                            }
                            else
                            {
                                assert unfilteredRow.isRangeTombstoneMarker();
                                RangeTombstoneMarker marker = (RangeTombstoneMarker) unfilteredRow;
                                deletionBuilder.add(marker);
                            }
                        }

                        MutableDeletionInfo deletionInfo = deletionBuilder.build();
                        if (deletionInfo.hasRanges())
                        {
                            Iterator<RangeTombstone> iter = deletionInfo.rangeIterator(false);
                            while (iter.hasNext())
                            {
                                RangeTombstone rt = iter.next();
                                indexers.forEach(indexer -> indexer.rangeTombstone(rt));
                            }
                        }

                        indexers.forEach(Index.Indexer::finish);
                    }
                }
                catch (Throwable t)
                {
                    logger.warn("Got throwable while trying to index page", t);
                    throw t;
                }
            }
        }
    }

    /**
     * Return the page size used when indexing an entire partition
     */
    public int calculateIndexingPageSize()
    {
        if (Boolean.getBoolean("cassandra.force_default_indexing_page_size"))
            return DEFAULT_PAGE_SIZE;

        double targetPageSizeInBytes = 32 * 1024 * 1024;
        double meanPartitionSize = baseCfs.getMeanPartitionSize();
        if (meanPartitionSize <= 0)
            return DEFAULT_PAGE_SIZE;

        int meanCellsPerPartition = baseCfs.getMeanEstimatedCellPerPartitionCount();
        if (meanCellsPerPartition <= 0)
            return DEFAULT_PAGE_SIZE;

        int columnsPerRow = baseCfs.metadata().regularColumns().size();
        if (columnsPerRow <= 0)
            return DEFAULT_PAGE_SIZE;

        int meanRowsPerPartition = meanCellsPerPartition / columnsPerRow;
        double meanRowSize = meanPartitionSize / meanRowsPerPartition;

        int pageSize = (int) Math.max(1, Math.min(DEFAULT_PAGE_SIZE, targetPageSizeInBytes / meanRowSize));

        logger.trace("Calculated page size {} for indexing {}.{} ({}/{}/{}/{})",
                     pageSize,
                     baseCfs.metadata.keyspace,
                     baseCfs.metadata.name,
                     meanPartitionSize,
                     meanCellsPerPartition,
                     meanRowsPerPartition,
                     meanRowSize);

        return pageSize;
    }

    /**
     * Delete all data from all indexes for this partition.
     * For when cleanup rips a partition out entirely.
     * <p>
     * TODO : improve cleanup transaction to batch updates and perform them async
     */
    public void deletePartition(UnfilteredRowIterator partition, int nowInSec)
    {
        // we need to acquire memtable lock because secondary index deletion may
        // cause a race (see CASSANDRA-3712). This is done internally by the
        // index transaction when it commits
        CleanupTransaction indexTransaction = newCleanupTransaction(partition.partitionKey(),
                                                                    partition.columns(),
                                                                    nowInSec);
        indexTransaction.start();
        indexTransaction.onPartitionDeletion(new DeletionTime(FBUtilities.timestampMicros(), nowInSec));
        indexTransaction.commit();

        while (partition.hasNext())
        {
            Unfiltered unfiltered = partition.next();
            if (unfiltered.kind() != Unfiltered.Kind.ROW)
                continue;

            indexTransaction = newCleanupTransaction(partition.partitionKey(),
                                                     partition.columns(),
                                                     nowInSec);
            indexTransaction.start();
            indexTransaction.onRowDelete((Row) unfiltered);
            indexTransaction.commit();
        }
    }

    /**
     * Called at query time to choose which (if any) of the registered index implementations to use for a given query.
     * <p>
     * This is a two step processes, firstly compiling the set of searchable indexes then choosing the one which reduces
     * the search space the most.
     * <p>
     * In the first phase, if the command's RowFilter contains any custom index expressions, the indexes that they
     * specify are automatically included. Following that, the registered indexes are filtered to include only those
     * which support the standard expressions in the RowFilter.
     * <p>
     * The filtered set then sorted by selectivity, as reported by the Index implementations' getEstimatedResultRows
     * method.
     * <p>
     * Implementation specific validation of the target expression, either custom or standard, by the selected
     * index should be performed in the searcherFor method to ensure that we pick the right index regardless of
     * the validity of the expression.
     * <p>
     * This method is only called once during the lifecycle of a ReadCommand and the result is
     * cached for future use when obtaining a Searcher, getting the index's underlying CFS for
     * ReadOrderGroup, or an estimate of the result size from an average index query.
     *
     * @param rowFilter RowFilter of the command to be executed
     * @return an Index instance, ready to use during execution of the command, or null if none
     * of the registered indexes can support the command.
     */
    public Index getBestIndexFor(RowFilter rowFilter)
    {
        if (indexes.isEmpty() || rowFilter.isEmpty())
            return null;

        Set<Index> searchableIndexes = new HashSet<>();
        for (RowFilter.Expression expression : rowFilter)
        {
            if (expression.isCustom())
            {
                // Only a single custom expression is allowed per query and, if present,
                // we want to always favour the index specified in such an expression
                RowFilter.CustomExpression customExpression = (RowFilter.CustomExpression) expression;
                logger.trace("Command contains a custom index expression, using target index {}", customExpression.getTargetIndex().name);
                Tracing.trace("Command contains a custom index expression, using target index {}", customExpression.getTargetIndex().name);
                return indexes.get(customExpression.getTargetIndex().name);
            }
            else if (!expression.isUserDefined())
            {
                indexes.values().stream()
                       .filter(index -> index.supportsExpression(expression.column(), expression.operator()))
                       .forEach(searchableIndexes::add);
            }
        }

        if (searchableIndexes.isEmpty())
        {
            logger.trace("No applicable indexes found");
            Tracing.trace("No applicable indexes found");
            return null;
        }

        Index selected = searchableIndexes.size() == 1
                         ? Iterables.getOnlyElement(searchableIndexes)
                         : searchableIndexes.stream()
                                            .min((a, b) -> Longs.compare(a.getEstimatedResultRows(),
                                                                         b.getEstimatedResultRows()))
                                            .orElseThrow(() -> new AssertionError("Could not select most selective index"));

        // pay for an additional threadlocal get() rather than build the strings unnecessarily
        if (Tracing.isTracing())
        {
            Tracing.trace("Index mean cardinalities are {}. Scanning with {}.",
                          searchableIndexes.stream().map(i -> i.getIndexMetadata().name + ':' + i.getEstimatedResultRows())
                                           .collect(Collectors.joining(",")),
                          selected.getIndexMetadata().name);
        }
        return selected;
    }

    public Optional<Index> getBestIndexFor(RowFilter.Expression expression)
    {
        return indexes.values().stream().filter((i) -> i.supportsExpression(expression.column(), expression.operator())).findFirst();
    }

    /**
     * Called at write time to ensure that values present in the update
     * are valid according to the rules of all registered indexes which
     * will process it. The partition key as well as the clustering and
     * cell values for each row in the update may be checked by index
     * implementations
     *
     * @param update PartitionUpdate containing the values to be validated by registered Index implementations
     * @throws InvalidRequestException
     */
    public void validate(PartitionUpdate update) throws InvalidRequestException
    {
        for (Index index : indexes.values())
            index.validate(update);
    }

    /*
     * IndexRegistry methods
     */

    public void registerIndex(Index index)
    {
        String name = index.getIndexMetadata().name;
        indexes.put(name, index);
        logger.trace("Registered index {}", name);
    }

    public void unregisterIndex(Index index)
    {
        unregisterIndex(index.getIndexMetadata().name);
    }

    private Index unregisterIndex(String name)
    {
        Index removed = indexes.remove(name);
        logger.trace(removed == null ? "Index {} was not registered" : "Removed index {} from registry", name);
        return removed;
    }

    public Index getIndex(IndexMetadata metadata)
    {
        return indexes.get(metadata.name);
    }

    public Collection<Index> listIndexes()
    {
        return ImmutableSet.copyOf(indexes.values());
    }

    /*
     * Handling of index updates.
     * Implementations of the various IndexTransaction interfaces, for keeping indexes in sync with base data
     * during updates, compaction and cleanup. Plus factory methods for obtaining transaction instances.
     */

    /**
     * Transaction for updates on the write path.
     */
    public UpdateTransaction newUpdateTransaction(PartitionUpdate update, WriteContext ctx, int nowInSec)
    {
        if (!hasIndexes())
            return UpdateTransaction.NO_OP;

        ArrayList<Index.Indexer> idxrs = new ArrayList<>();
        for (Index i : writableIndexes.values())
        {
            Index.Indexer idxr = i.indexerFor(update.partitionKey(), update.columns(), nowInSec, ctx, IndexTransaction.Type.UPDATE);
            if (idxr != null)
                idxrs.add(idxr);
        }

        if (idxrs.size() == 0)
            return UpdateTransaction.NO_OP;
        else
            return new WriteTimeTransaction(idxrs.toArray(new Index.Indexer[idxrs.size()]));
    }

    /**
     * Transaction for use when merging rows during compaction
     */
    public CompactionTransaction newCompactionTransaction(DecoratedKey key,
                                                          RegularAndStaticColumns regularAndStaticColumns,
                                                          int versions,
                                                          int nowInSec)
    {
        // the check for whether there are any registered indexes is already done in CompactionIterator
        return new IndexGCTransaction(key, regularAndStaticColumns, keyspace, versions, nowInSec, writableIndexes.values());
    }

    /**
     * Transaction for use when removing partitions during cleanup
     */
    public CleanupTransaction newCleanupTransaction(DecoratedKey key,
                                                    RegularAndStaticColumns regularAndStaticColumns,
                                                    int nowInSec)
    {
        if (!hasIndexes())
            return CleanupTransaction.NO_OP;

        return new CleanupGCTransaction(key, regularAndStaticColumns, keyspace, nowInSec, writableIndexes.values());
    }

    /**
     * A single use transaction for processing a partition update on the regular write path
     */
    private static final class WriteTimeTransaction implements UpdateTransaction
    {
        private final Index.Indexer[] indexers;

        private WriteTimeTransaction(Index.Indexer... indexers)
        {
            // don't allow null indexers, if we don't need any use a NullUpdater object
            for (Index.Indexer indexer : indexers) assert indexer != null;
            this.indexers = indexers;
        }

        public void start()
        {
            for (Index.Indexer indexer : indexers)
                indexer.begin();
        }

        public void onPartitionDeletion(DeletionTime deletionTime)
        {
            for (Index.Indexer indexer : indexers)
                indexer.partitionDelete(deletionTime);
        }

        public void onRangeTombstone(RangeTombstone tombstone)
        {
            for (Index.Indexer indexer : indexers)
                indexer.rangeTombstone(tombstone);
        }

        public void onInserted(Row row)
        {
            for (Index.Indexer indexer : indexers)
                indexer.insertRow(row);
        }

        public void onUpdated(Row existing, Row updated)
        {
            final Row.Builder toRemove = BTreeRow.sortedBuilder();
            toRemove.newRow(existing.clustering());
            toRemove.addPrimaryKeyLivenessInfo(existing.primaryKeyLivenessInfo());
            toRemove.addRowDeletion(existing.deletion());
            final Row.Builder toInsert = BTreeRow.sortedBuilder();
            toInsert.newRow(updated.clustering());
            toInsert.addPrimaryKeyLivenessInfo(updated.primaryKeyLivenessInfo());
            toInsert.addRowDeletion(updated.deletion());
            // diff listener collates the columns to be added & removed from the indexes
            RowDiffListener diffListener = new RowDiffListener()
            {
                public void onPrimaryKeyLivenessInfo(int i, Clustering<?> clustering, LivenessInfo merged, LivenessInfo original)
                {
                }

                public void onDeletion(int i, Clustering<?> clustering, Row.Deletion merged, Row.Deletion original)
                {
                }

                public void onComplexDeletion(int i, Clustering<?> clustering, ColumnMetadata column, DeletionTime merged, DeletionTime original)
                {
                }

                public void onCell(int i, Clustering<?> clustering, Cell<?> merged, Cell<?> original)
                {
                    if (merged != null && !merged.equals(original))
                        toInsert.addCell(merged);

                    if (merged == null || (original != null && shouldCleanupOldValue(original, merged)))
                        toRemove.addCell(original);
                }
            };
            Rows.diff(diffListener, updated, existing);
            Row oldRow = toRemove.build();
            Row newRow = toInsert.build();
            for (Index.Indexer indexer : indexers)
                indexer.updateRow(oldRow, newRow);
        }

        public void commit()
        {
            for (Index.Indexer indexer : indexers)
                indexer.finish();
        }

        private <V1, V2> boolean shouldCleanupOldValue(Cell<V1> oldCell, Cell<V2> newCell)
        {
            // If either the value or timestamp is different, then we
            // should delete from the index. If not, then we can infer that
            // at least one of the cells is an ExpiringColumn and that the
            // difference is in the expiry time. In this case, we don't want to
            // delete the old value from the index as the tombstone we insert
            // will just hide the inserted value.
            // Completely identical cells (including expiring columns with
            // identical ttl & localExpirationTime) will not get this far due
            // to the oldCell.equals(newCell) in StandardUpdater.update
            return !Cells.valueEqual(oldCell, newCell) || oldCell.timestamp() != newCell.timestamp();
        }
    }

    /**
     * A single-use transaction for updating indexes for a single partition during compaction where the only
     * operation is to merge rows
     * TODO : make this smarter at batching updates so we can use a single transaction to process multiple rows in
     * a single partition
     */
    private static final class IndexGCTransaction implements CompactionTransaction
    {
        private final DecoratedKey key;
        private final RegularAndStaticColumns columns;
        private final Keyspace keyspace;
        private final int versions;
        private final int nowInSec;
        private final Collection<Index> indexes;

        private Row[] rows;

        private IndexGCTransaction(DecoratedKey key,
                                   RegularAndStaticColumns columns,
                                   Keyspace keyspace,
                                   int versions,
                                   int nowInSec,
                                   Collection<Index> indexes)
        {
            this.key = key;
            this.columns = columns;
            this.keyspace = keyspace;
            this.versions = versions;
            this.indexes = indexes;
            this.nowInSec = nowInSec;
        }

        public void start()
        {
            if (versions > 0)
                rows = new Row[versions];
        }

        public void onRowMerge(Row merged, Row... versions)
        {
            // Diff listener constructs rows representing deltas between the merged and original versions
            // These delta rows are then passed to registered indexes for removal processing
            final Row.Builder[] builders = new Row.Builder[versions.length];
            RowDiffListener diffListener = new RowDiffListener()
            {
                public void onPrimaryKeyLivenessInfo(int i, Clustering<?> clustering, LivenessInfo merged, LivenessInfo original)
                {
                    if (original != null && (merged == null || !merged.isLive(nowInSec)))
                        getBuilder(i, clustering).addPrimaryKeyLivenessInfo(original);
                }

                public void onDeletion(int i, Clustering<?> clustering, Row.Deletion merged, Row.Deletion original)
                {
                }

                public void onComplexDeletion(int i, Clustering<?> clustering, ColumnMetadata column, DeletionTime merged, DeletionTime original)
                {
                }

                public void onCell(int i, Clustering<?> clustering, Cell<?> merged, Cell<?> original)
                {
                    if (original != null && (merged == null || !merged.isLive(nowInSec)))
                        getBuilder(i, clustering).addCell(original);
                }

                private Row.Builder getBuilder(int index, Clustering<?> clustering)
                {
                    if (builders[index] == null)
                    {
                        builders[index] = BTreeRow.sortedBuilder();
                        builders[index].newRow(clustering);
                    }
                    return builders[index];
                }
            };

            Rows.diff(diffListener, merged, versions);

            for (int i = 0; i < builders.length; i++)
                if (builders[i] != null)
                    rows[i] = builders[i].build();
        }

        public void commit()
        {
            if (rows == null)
                return;

            try (WriteContext ctx = keyspace.getWriteHandler().createContextForIndexing())
            {
                for (Index index : indexes)
                {
                    Index.Indexer indexer = index.indexerFor(key, columns, nowInSec, ctx, Type.COMPACTION);
                    if (indexer == null)
                        continue;

                    indexer.begin();
                    for (Row row : rows)
                        if (row != null)
                            indexer.removeRow(row);
                    indexer.finish();
                }
            }
        }
    }

    /**
     * A single-use transaction for updating indexes for a single partition during cleanup, where
     * partitions and rows are only removed
     * TODO : make this smarter at batching updates so we can use a single transaction to process multiple rows in
     * a single partition
     */
    private static final class CleanupGCTransaction implements CleanupTransaction
    {
        private final DecoratedKey key;
        private final RegularAndStaticColumns columns;
        private final Keyspace keyspace;
        private final int nowInSec;
        private final Collection<Index> indexes;

        private Row row;
        private DeletionTime partitionDelete;

        private CleanupGCTransaction(DecoratedKey key,
                                     RegularAndStaticColumns columns,
                                     Keyspace keyspace,
                                     int nowInSec,
                                     Collection<Index> indexes)
        {
            this.key = key;
            this.columns = columns;
            this.keyspace = keyspace;
            this.indexes = indexes;
            this.nowInSec = nowInSec;
        }

        public void start()
        {
        }

        public void onPartitionDeletion(DeletionTime deletionTime)
        {
            partitionDelete = deletionTime;
        }

        public void onRowDelete(Row row)
        {
            this.row = row;
        }

        public void commit()
        {
            if (row == null && partitionDelete == null)
                return;

            try (WriteContext ctx = keyspace.getWriteHandler().createContextForIndexing())
            {
                for (Index index : indexes)
                {
                    Index.Indexer indexer = index.indexerFor(key, columns, nowInSec, ctx, Type.CLEANUP);
                    if (indexer == null)
                        continue;

                    indexer.begin();

                    if (partitionDelete != null)
                        indexer.partitionDelete(partitionDelete);

                    if (row != null)
                        indexer.removeRow(row);

                    indexer.finish();
                }
            }
        }
    }

    private void executeBlocking(Callable<?> task, FutureCallback callback)
    {
        if (null != task)
        {
            Future<?> f = blockingExecutor.submit(task);
            if (callback != null) f.addCallback(callback);
            FBUtilities.waitOnFuture(f);
        }
    }

    private void executeAllBlocking(Stream<Index> indexers, Function<Index, Callable<?>> function, FutureCallback callback)
    {
        if (function == null)
        {
            logger.error("failed to flush indexes: {} because flush task is missing.", indexers);
            return;
        }

        List<Future<?>> waitFor = new ArrayList<>();
        indexers.forEach(indexer ->
                         {
                             Callable<?> task = function.apply(indexer);
                             if (null != task)
                             {
                                 Future<?> f = blockingExecutor.submit(task);
                                 if (callback != null) f.addCallback(callback);
                                 waitFor.add(f);
                             }
                         });
        FBUtilities.waitOnFutures(waitFor);
    }

    public void handleNotification(INotification notification, Object sender)
    {
        if (!indexes.isEmpty() && notification instanceof SSTableAddedNotification)
        {
            SSTableAddedNotification notice = (SSTableAddedNotification) notification;
            AtomicLong numTables = new AtomicLong();

            logger.info("Handling SSTableAddedNotification {} for indexed table; notification {}", notice.hashCode(), notice);
            notice.added.forEach(sst -> {
                logger.info("SSTableAddedNotification includes TableMetadata {} file {}", sst.metadata(), sst.getFilename());
                numTables.incrementAndGet();
            });
            logger.info("SSTableAddedNotification {} for indexed table includes {} files", notice.hashCode(), numTables);

            // SSTables asociated to a memtable come from a flush, so their contents have already been indexed
            if (!notice.memtable().isPresent())
                buildIndexesBlocking(Lists.newArrayList(notice.added),
                                     indexes.values()
                                            .stream()
                                            .filter(Index::shouldBuildBlocking)
                                            .collect(Collectors.toSet()),
                                     false);
        }
    }

    @VisibleForTesting
    public static void shutdownAndWait(long timeout, TimeUnit units) throws InterruptedException, TimeoutException
    {
        shutdown(asyncExecutor, blockingExecutor);
        awaitTermination(timeout, units, asyncExecutor, blockingExecutor);
    }
}<|MERGE_RESOLUTION|>--- conflicted
+++ resolved
@@ -910,23 +910,14 @@
 
         if (!indexes.isEmpty())
         {
-<<<<<<< HEAD
+            // logger.info("Indexing partition {}", baseCfs.metadata().partitionKeyType.getString(key.getKey()));
+
             SinglePartitionReadCommand cmd = SinglePartitionReadCommand.create(baseCfs.metadata(),
                                                                                FBUtilities.nowInSeconds(),
                                                                                ColumnFilter.selection(columns),
                                                                                RowFilter.NONE,
                                                                                DataLimits.NONE,
                                                                                key,
-=======
-            // logger.info("Indexing partition {}", baseCfs.metadata().partitionKeyType.getString(key.getKey()));
-
-            SinglePartitionReadCommand cmd = SinglePartitionReadCommand.create(baseCfs.metadata(),
-                                                                               FBUtilities.nowInSeconds(), 
-                                                                               ColumnFilter.selection(columns), 
-                                                                               RowFilter.NONE, 
-                                                                               DataLimits.NONE, 
-                                                                               key, 
->>>>>>> e16bf31a
                                                                                new ClusteringIndexSliceFilter(Slices.ALL, false));
 
             int nowInSec = cmd.nowInSec();
