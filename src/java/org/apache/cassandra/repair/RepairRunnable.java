/*
 * Licensed to the Apache Software Foundation (ASF) under one
 * or more contributor license agreements.  See the NOTICE file
 * distributed with this work for additional information
 * regarding copyright ownership.  The ASF licenses this file
 * to you under the Apache License, Version 2.0 (the
 * "License"); you may not use this file except in compliance
 * with the License.  You may obtain a copy of the License at
 *
 *     http://www.apache.org/licenses/LICENSE-2.0
 *
 * Unless required by applicable law or agreed to in writing, software
 * distributed under the License is distributed on an "AS IS" BASIS,
 * WITHOUT WARRANTIES OR CONDITIONS OF ANY KIND, either express or implied.
 * See the License for the specific language governing permissions and
 * limitations under the License.
 */
package org.apache.cassandra.repair;

import java.io.IOException;
import java.nio.ByteBuffer;
import java.util.ArrayList;
import java.util.Arrays;
import java.util.Collection;
import java.util.HashMap;
import java.util.HashSet;
import java.util.List;
import java.util.Map;
import java.util.Set;
import java.util.UUID;
import java.util.concurrent.ExecutionException;
import java.util.concurrent.TimeUnit;
import java.util.concurrent.TimeoutException;
import java.util.concurrent.atomic.AtomicInteger;
import java.util.concurrent.atomic.AtomicReference;

import com.google.common.base.Preconditions;
import com.google.common.collect.ImmutableList;
import com.google.common.collect.ImmutableMap;
import com.google.common.collect.ImmutableSet;
import com.google.common.collect.Iterables;
import com.google.common.collect.Lists;
import com.google.common.collect.Sets;
import org.apache.commons.lang3.time.DurationFormatUtils;
import org.slf4j.Logger;
import org.slf4j.LoggerFactory;

import com.codahale.metrics.Timer;
import org.apache.cassandra.concurrent.ExecutorPlus;
import org.apache.cassandra.config.DatabaseDescriptor;
import org.apache.cassandra.cql3.QueryOptions;
import org.apache.cassandra.cql3.QueryProcessor;
import org.apache.cassandra.cql3.UntypedResultSet;
import org.apache.cassandra.cql3.statements.SelectStatement;
import org.apache.cassandra.db.ColumnFamilyStore;
import org.apache.cassandra.db.ConsistencyLevel;
import org.apache.cassandra.db.Keyspace;
import org.apache.cassandra.dht.Range;
import org.apache.cassandra.dht.Token;
import org.apache.cassandra.exceptions.RepairException;
import org.apache.cassandra.gms.FailureDetector;
import org.apache.cassandra.locator.EndpointsForRange;
import org.apache.cassandra.locator.InetAddressAndPort;
import org.apache.cassandra.locator.Replica;
import org.apache.cassandra.metrics.StorageMetrics;
import org.apache.cassandra.repair.messages.RepairOption;
import org.apache.cassandra.repair.state.CoordinatorState;
import org.apache.cassandra.schema.SchemaConstants;
import org.apache.cassandra.schema.SystemDistributedKeyspace;
import org.apache.cassandra.service.ActiveRepairService;
import org.apache.cassandra.service.ActiveRepairService.ParentRepairStatus;
import org.apache.cassandra.service.ClientState;
import org.apache.cassandra.service.StorageService;
import org.apache.cassandra.tracing.TraceKeyspace;
import org.apache.cassandra.tracing.TraceState;
import org.apache.cassandra.tracing.Tracing;
import org.apache.cassandra.transport.messages.ResultMessage;
import org.apache.cassandra.utils.FBUtilities;
import org.apache.cassandra.utils.Throwables;
import org.apache.cassandra.utils.TimeUUID;
import org.apache.cassandra.utils.WrappedRunnable;
import org.apache.cassandra.utils.concurrent.Future;
import org.apache.cassandra.utils.concurrent.FutureCombiner;
import org.apache.cassandra.utils.concurrent.UncheckedInterruptedException;
import org.apache.cassandra.utils.progress.ProgressEvent;
import org.apache.cassandra.utils.progress.ProgressEventNotifier;
import org.apache.cassandra.utils.progress.ProgressEventType;
import org.apache.cassandra.utils.progress.ProgressListener;

import static org.apache.cassandra.concurrent.ExecutorFactory.Global.executorFactory;
import static org.apache.cassandra.repair.state.AbstractState.COMPLETE;
import static org.apache.cassandra.repair.state.AbstractState.INIT;
import static org.apache.cassandra.service.QueryState.forInternalCalls;
import static org.apache.cassandra.utils.Clock.Global.currentTimeMillis;
import static org.apache.cassandra.utils.Clock.Global.nanoTime;

public class RepairRunnable implements Runnable, ProgressEventNotifier, RepairNotifier
{
    private static final Logger logger = LoggerFactory.getLogger(RepairRunnable.class);

    private static final AtomicInteger THREAD_COUNTER = new AtomicInteger(1);

    public final CoordinatorState state;
    private final StorageService storageService;

    private final String tag;

    private final List<ProgressListener> listeners = new ArrayList<>();
    private final AtomicReference<Throwable> firstError = new AtomicReference<>(null);

    private TraceState traceState;

    public RepairRunnable(StorageService storageService, int cmd, RepairOption options, String keyspace)
    {
        this.state = new CoordinatorState(cmd, keyspace, options);
        this.storageService = storageService;

        this.tag = "repair:" + cmd;
        ActiveRepairService.instance.register(state);
    }

    @Override
    public void addProgressListener(ProgressListener listener)
    {
        listeners.add(listener);
    }

    @Override
    public void removeProgressListener(ProgressListener listener)
    {
        listeners.remove(listener);
    }


    protected void fireProgressEvent(ProgressEvent event)
    {
        for (ProgressListener listener : listeners)
        {
            listener.progress(tag, event);
        }
    }

    @Override
    public void notification(String msg)
    {
        logger.info(msg);
        fireProgressEvent(jmxEvent(ProgressEventType.NOTIFICATION, msg));
    }

    @Override
    public void notifyError(Throwable error)
    {
        // exception should be ignored
        if (error instanceof SomeRepairFailedException)
            return;

        if (Throwables.anyCauseMatches(error, RepairException::shouldWarn))
        {
            logger.warn("Repair {} aborted: {}", state.id, error.getMessage());
            if (logger.isDebugEnabled())
                logger.debug("Repair {} aborted: ", state.id, error);
        }
        else
        {
            logger.error("Repair {} failed:", state.id, error);
        }

        StorageMetrics.repairExceptions.inc();
        String errorMessage = String.format("Repair command #%d failed with error %s", state.cmd, error.getMessage());
        fireProgressEvent(jmxEvent(ProgressEventType.ERROR, errorMessage));
        firstError.compareAndSet(null, error);

        // since this can fail, update table only after updating in-memory and notification state
        maybeStoreParentRepairFailure(error);
    }

    @Override
    public void notifyProgress(String message)
    {
        logger.info(message);
        fireProgressEvent(jmxEvent(ProgressEventType.PROGRESS, message));
    }

    private void skip(String msg)
    {
        state.phase.skip(msg);
        notification("Repair " + state.id + " skipped: " + msg);
        success(msg);
    }

    private void success(String msg)
    {
        state.phase.success(msg);
        fireProgressEvent(jmxEvent(ProgressEventType.SUCCESS, msg));
        ActiveRepairService.instance.recordRepairStatus(state.cmd, ActiveRepairService.ParentRepairStatus.COMPLETED,
                                                        ImmutableList.of(msg));
        complete(null);
    }

    private void fail(String reason)
    {
        if (reason == null)
        {
            Throwable error = firstError.get();
            reason = error != null ? error.getMessage() : "Some repair failed";
        }
        state.phase.fail(reason);
        String completionMessage = String.format("Repair command #%d finished with error", state.cmd);

        // Note we rely on the first message being the reason for the failure
        // when inspecting this state from RepairRunner.queryForCompletedRepair
        ActiveRepairService.instance.recordRepairStatus(state.cmd, ParentRepairStatus.FAILED,
                                                        ImmutableList.of(reason, completionMessage));

        complete(completionMessage);
    }

    private void complete(String msg)
    {
        long durationMillis = state.getDurationMillis();
        if (msg == null)
        {
            String duration = DurationFormatUtils.formatDurationWords(durationMillis, true, true);
            msg = String.format("Repair command #%d finished in %s", state.cmd, duration);
        }

        fireProgressEvent(jmxEvent(ProgressEventType.COMPLETE, msg));
        logger.info(state.options.getPreviewKind().logPrefix(state.id) + msg);

        ActiveRepairService.instance.removeParentRepairSession(state.id);
        TraceState localState = traceState;
        if (state.options.isTraced() && localState != null)
        {
            for (ProgressListener listener : listeners)
                localState.removeProgressListener(listener);
            // Because ExecutorPlus#afterExecute and this callback
            // run in a nondeterministic order (within the same thread), the
            // TraceState may have been nulled out at this point. The TraceState
            // should be traceState, so just set it without bothering to check if it
            // actually was nulled out.
            Tracing.instance.set(localState);
            Tracing.traceRepair(msg);
            Tracing.instance.stopSession();
        }

        Keyspace.open(state.keyspace).metric.repairTime.update(durationMillis, TimeUnit.MILLISECONDS);
    }

    public void run()
    {
        try
        {
            runMayThrow();
        }
        catch (SkipRepairException e)
        {
            skip(e.getMessage());
        }
        catch (Exception | Error e)
        {
            notifyError(e);
            fail(e.getMessage());
        }
    }

    protected static Map<InetAddressAndPort, Set<Range<Token>>> collectEndpointRanges(List<CommonRange> commonRanges)
    {
        Map<InetAddressAndPort, Set<Range<Token>>> endpointRanges = new HashMap<>();
        for (CommonRange commonRange: commonRanges)
        {
            for (InetAddressAndPort endpoint: commonRange.endpoints)
            {
                if (!endpointRanges.containsKey(endpoint))
                {
                    endpointRanges.put(endpoint, new HashSet<>());
                }
                endpointRanges.get(endpoint).addAll(commonRange.ranges);
            }
        }
        return new HashMap<>(endpointRanges);
    }

    protected void syncRepairHistory(Iterable<ColumnFamilyStore> tables, List<CommonRange> commonRanges)
    {
        Map<InetAddressAndPort, Set<Range<Token>>> endpointRanges = collectEndpointRanges(commonRanges);

        // commonRanges only contains endpoint -> ranges for nodes that aren't this node (the coordinator).
        // Here, we gather all ranges and add endpoint -> range for this node since we want to include the
        // local repair history in the sync (since we probably have the most up to date data locally)
        Set<Range<Token>> allRanges = new HashSet<>();
        for (Set<Range<Token>> ranges: endpointRanges.values())
        {
            allRanges.addAll(ranges);
        }
        endpointRanges.put(FBUtilities.getBroadcastAddressAndPort(), allRanges);

        List<Future<Object>> futures = new ArrayList<>();

        logger.info("Syncing repair history for [{}] on {}", tablesToString(tables), endpointRanges);
        for (ColumnFamilyStore cfs : tables)
        {
            RepairHistorySyncTask syncTask = new RepairHistorySyncTask(cfs, ImmutableMap.copyOf(endpointRanges));
            syncTask.execute();
            futures.add(syncTask);
        }

        try
        {
            FutureCombiner.successfulOf(futures).get(DatabaseDescriptor.getRepairHistorySyncTimeoutSeconds(), TimeUnit.SECONDS);
        }
        catch (InterruptedException e)
        {
            throw new UncheckedInterruptedException(e);
        }
        catch (ExecutionException | TimeoutException e)
        {
            throw new RuntimeException(e);
        }
    }

    private static String tablesToString(Iterable<ColumnFamilyStore> tables)
    {
        StringBuilder sb = new StringBuilder();
        for (ColumnFamilyStore table : tables)
        {
            sb.append(String.format("%s.%s, ", table.keyspace.getName(), table.name));
        }
        return sb.toString();
    }

    private void runMayThrow() throws Exception
    {
        state.phase.setup();
        ActiveRepairService.instance.recordRepairStatus(state.cmd, ParentRepairStatus.IN_PROGRESS, ImmutableList.of());

        List<ColumnFamilyStore> columnFamilies = getColumnFamilies();
        String[] cfnames = columnFamilies.stream().map(cfs -> cfs.name).toArray(String[]::new);

        this.traceState = maybeCreateTraceState(columnFamilies);
        notifyStarting();
        NeighborsAndRanges neighborsAndRanges = getNeighborsAndRanges();
        // We test to validate the start JMX notification is seen before we compute neighbors and ranges
        // but in state (vtable) tracking, we rely on getNeighborsAndRanges to know where we are running repair...
        // JMX start != state start, its possible we fail in getNeighborsAndRanges and state start is never reached
        state.phase.start(columnFamilies, neighborsAndRanges);

        maybeStoreParentRepairStart(cfnames);

        prepare(columnFamilies, neighborsAndRanges.participants, neighborsAndRanges.shouldExcludeDeadParticipants);

        if (state.options.isGlobal() && !state.options.isForcedRepair())
        {
            syncRepairHistory(columnFamilies, neighborsAndRanges.commonRanges);
        }

        repair(cfnames, neighborsAndRanges);
    }

    private List<ColumnFamilyStore> getColumnFamilies() throws IOException
    {
<<<<<<< HEAD
        String[] columnFamilies = state.options.getColumnFamilies().toArray(new String[state.options.getColumnFamilies().size()]);
        Iterable<ColumnFamilyStore> validColumnFamilies = storageService.getValidColumnFamilies(false, false, state.keyspace, columnFamilies);
=======
        String[] columnFamilies = options.getColumnFamilies().toArray(new String[options.getColumnFamilies().size()]);
        Iterable<ColumnFamilyStore> validColumnFamilies = storageService.getValidColumnFamilies(false, false, keyspace, columnFamilies);
        validColumnFamilies = Iterables.filter(validColumnFamilies, cf -> !cf.isRepairsDisabled());
        progressCounter.incrementAndGet();
>>>>>>> acb65914

        if (Iterables.isEmpty(validColumnFamilies))
            throw new SkipRepairException(String.format("%s Empty keyspace, skipping repair: %s", state.id, state.keyspace));
        return Lists.newArrayList(validColumnFamilies);
    }

    private TraceState maybeCreateTraceState(Iterable<ColumnFamilyStore> columnFamilyStores)
    {
        if (!state.options.isTraced())
            return null;

        StringBuilder cfsb = new StringBuilder();
        for (ColumnFamilyStore cfs : columnFamilyStores)
            cfsb.append(", ").append(cfs.keyspace.getName()).append(".").append(cfs.name);

        TimeUUID sessionId = Tracing.instance.newSession(Tracing.TraceType.REPAIR);
        TraceState traceState = Tracing.instance.begin("repair", ImmutableMap.of("keyspace", state.keyspace, "columnFamilies",
                                                                                 cfsb.substring(2)));
        traceState.enableActivityNotification(tag);
        for (ProgressListener listener : listeners)
            traceState.addProgressListener(listener);
        Thread queryThread = createQueryThread(sessionId);
        queryThread.setName("RepairTracePolling");
        return traceState;
    }

    private void notifyStarting()
    {
        String message = String.format("Starting repair command #%d (%s), repairing keyspace %s with %s", state.cmd, state.id, state.keyspace,
                                       state.options);
        logger.info(message);
        Tracing.traceRepair(message);
        fireProgressEvent(jmxEvent(ProgressEventType.START, message));
    }

    private NeighborsAndRanges getNeighborsAndRanges() throws RepairException
    {
        Set<InetAddressAndPort> allNeighbors = new HashSet<>();
        List<CommonRange> commonRanges = new ArrayList<>();

        //pre-calculate output of getLocalReplicas and pass it to getNeighbors to increase performance and prevent
        //calculation multiple times
        Iterable<Range<Token>> keyspaceLocalRanges = storageService.getLocalReplicas(state.keyspace).ranges();

        final Map<Set<InetAddressAndPort>, Boolean> allReplicaMap = new HashMap<>();
        for (Range<Token> range : state.options.getRanges())
        {
            EndpointsForRange unfilteredNeighbors = ActiveRepairService.getAllNeighbors(state.keyspace, keyspaceLocalRanges, range);

            if (unfilteredNeighbors.isEmpty())
            {
                if (state.options.ignoreUnreplicatedKeyspaces())
                {
                    logger.info("{} Found no neighbors for range {} for {} - ignoring since repairing with --ignore-unreplicated-keyspaces",
                                state.id, range, state.keyspace);
                    continue;
                }
                else
                {
                    throw RepairException.warn(String.format("Nothing to repair for %s in %s - aborting since it has no neighbors", range, state.keyspace));
                }
            }

            EndpointsForRange neighbors = ActiveRepairService.filterNeighbors(unfilteredNeighbors, range,
                                                                              state.options.getDataCenters(),
                                                                              state.options.getHosts());
            // Duplicate the check in CIE - splitting getNeighbors into getAllNeighbors/filterNeighbors means that
            // if the replicaSet does not contain the rangeSet it doesn't skip the filtering. Lowest risk change
            // is to repeat the check on the unfiltered and filtered neighbors.
            if (neighbors.isEmpty())
            {
                if (state.options.ignoreUnreplicatedKeyspaces())
                {
                    logger.info("{} Found no neighbors for range {} for {} - ignoring since repairing with --ignore-unreplicated-keyspaces", state.id, range, state.keyspace);
                    continue;
                }
                else
                {
                    throw RepairException.warn(String.format("Nothing to repair for %s in %s - aborting (unfilteredNeighbors=%s, dcs=%s, hosts=%s)",
                                                             range, state.keyspace, unfilteredNeighbors, state.options.getDataCenters(), state.options.getHosts()));
                }
            }
            boolean allReplicas = Iterables.elementsEqual(unfilteredNeighbors, neighbors);
            if (!allReplicas && allReplicaMap.containsKey(neighbors.endpoints()))
                allReplicaMap.put(neighbors.endpoints(), false);
            else if (!allReplicaMap.containsKey(neighbors.endpoints()))
                allReplicaMap.put(neighbors.endpoints(), allReplicas);

            addRangeToNeighbors(commonRanges, range, neighbors);
            allNeighbors.addAll(neighbors.endpoints());
        }

        if (state.options.ignoreUnreplicatedKeyspaces() && allNeighbors.isEmpty())
        {
            throw new SkipRepairException(String.format("Nothing to repair for %s in %s - unreplicated keyspace is ignored since repair was called with --ignore-unreplicated-keyspaces",
                                                        state.options.getRanges(),
                                                        state.keyspace));
        }

        boolean shouldExcludeDeadParticipants = state.options.isForcedRepair();

        if (shouldExcludeDeadParticipants)
        {
            Set<InetAddressAndPort> actualNeighbors = Sets.newHashSet(Iterables.filter(allNeighbors, FailureDetector.instance::isAlive));
            shouldExcludeDeadParticipants = !allNeighbors.equals(actualNeighbors);
            allNeighbors = actualNeighbors;
        }
        return new NeighborsAndRanges(shouldExcludeDeadParticipants, allReplicaMap, allNeighbors, commonRanges);
    }

    private void maybeStoreParentRepairStart(String[] cfnames)
    {
        if (!state.options.isPreview())
        {
            SystemDistributedKeyspace.startParentRepair(state.id, state.keyspace, cfnames, state.options);
        }
    }

    private void maybeStoreParentRepairSuccess(Collection<Range<Token>> successfulRanges)
    {
        if (!state.options.isPreview())
        {
            SystemDistributedKeyspace.successfulParentRepair(state.id, successfulRanges);
        }
    }

    private void maybeStoreParentRepairFailure(Throwable error)
    {
        if (!state.options.isPreview())
        {
            SystemDistributedKeyspace.failParentRepair(state.id, error);
        }
    }

    private void prepare(List<ColumnFamilyStore> columnFamilies, Set<InetAddressAndPort> allNeighbors, boolean force)
    {
        state.phase.prepareStart();
        try (Timer.Context ignore = Keyspace.open(state.keyspace).metric.repairPrepareTime.time())
        {
            ActiveRepairService.instance.prepareForRepair(state.id, FBUtilities.getBroadcastAddressAndPort(), allNeighbors, state.options, force, columnFamilies);
        }
        state.phase.prepareComplete();
    }

    private void repair(String[] cfnames, NeighborsAndRanges neighborsAndRanges)
    {
        RepairTask task;
        if (state.options.isPreview())
        {
            task = new PreviewRepairTask(state.options,
                                         state.keyspace,
                                         this,
                                         state.id,
                                         neighborsAndRanges.allReplicaMap,
                                         neighborsAndRanges.filterCommonRanges(state.keyspace, cfnames),
                                         cfnames);
        }
        else if (state.options.isIncremental())
        {
            task = new IncrementalRepairTask(state.options,
                                             state.keyspace,
                                             this,
                                             state.id,
                                             neighborsAndRanges,
                                             cfnames);
        }
        else
        {
            task = new NormalRepairTask(state.options,
                                        state.keyspace,
                                        this,
                                        state.id,
                                        neighborsAndRanges.allReplicaMap,
                                        neighborsAndRanges.filterCommonRanges(state.keyspace, cfnames),
                                        cfnames);
        }

        ExecutorPlus executor = createExecutor();
        state.phase.repairSubmitted();
        Future<CoordinatedRepairResult> f = task.perform(executor);
        f.addCallback((result, failure) -> {
            state.phase.repairCompleted();
            try
            {
                if (failure != null)
                {
                    notifyError(failure);
                    fail(failure.getMessage());
                }
                else
                {
                    maybeStoreParentRepairSuccess(result.successfulRanges);
                    if (result.hasFailed())
                    {
                        fail(null);
                    }
                    else
                    {
                        success(task.successMessage());
                        ActiveRepairService.instance.cleanUp(state.id, neighborsAndRanges.participants);
                    }
                }
            }
            finally
            {
                executor.shutdown();
            }
        });
    }

    private ExecutorPlus createExecutor()
    {
        return executorFactory()
                .localAware()
                .withJmxInternal()
                .pooled("Repair#" + state.cmd, state.options.getJobThreads());
    }

    private static void addRangeToNeighbors(List<CommonRange> neighborRangeList, Range<Token> range, EndpointsForRange neighbors)
    {
        Set<InetAddressAndPort> endpoints = neighbors.endpoints();
        Set<InetAddressAndPort> transEndpoints = neighbors.filter(Replica::isTransient).endpoints();

        for (CommonRange commonRange : neighborRangeList)
        {
            if (commonRange.matchesEndpoints(endpoints, transEndpoints))
            {
                commonRange.ranges.add(range);
                return;
            }
        }

        List<Range<Token>> ranges = new ArrayList<>();
        ranges.add(range);
        neighborRangeList.add(new CommonRange(endpoints, transEndpoints, ranges));
    }

    private Thread createQueryThread(final TimeUUID sessionId)
    {
        return executorFactory().startThread("Repair-Runnable-" + THREAD_COUNTER.incrementAndGet(), new WrappedRunnable()
        {
            // Query events within a time interval that overlaps the last by one second. Ignore duplicates. Ignore local traces.
            // Wake up upon local trace activity. Query when notified of trace activity with a timeout that doubles every two timeouts.
            public void runMayThrow() throws Exception
            {
                TraceState state = Tracing.instance.get(sessionId);
                if (state == null)
                    throw new Exception("no tracestate");

                String format = "select event_id, source, source_port, activity from %s.%s where session_id = ? and event_id > ? and event_id < ?;";
                String query = String.format(format, SchemaConstants.TRACE_KEYSPACE_NAME, TraceKeyspace.EVENTS);
                SelectStatement statement = (SelectStatement) QueryProcessor.parseStatement(query).prepare(ClientState.forInternalCalls());

                ByteBuffer sessionIdBytes = sessionId.toBytes();
                InetAddressAndPort source = FBUtilities.getBroadcastAddressAndPort();

                HashSet<UUID>[] seen = new HashSet[]{ new HashSet<>(), new HashSet<>() };
                int si = 0;
                UUID uuid;

                long tlast = currentTimeMillis(), tcur;

                TraceState.Status status;
                long minWaitMillis = 125;
                long maxWaitMillis = 1000 * 1024L;
                long timeout = minWaitMillis;
                boolean shouldDouble = false;

                while ((status = state.waitActivity(timeout)) != TraceState.Status.STOPPED)
                {
                    if (status == TraceState.Status.IDLE)
                    {
                        timeout = shouldDouble ? Math.min(timeout * 2, maxWaitMillis) : timeout;
                        shouldDouble = !shouldDouble;
                    }
                    else
                    {
                        timeout = minWaitMillis;
                        shouldDouble = false;
                    }
                    ByteBuffer tminBytes = TimeUUID.minAtUnixMillis(tlast - 1000).toBytes();
                    ByteBuffer tmaxBytes = TimeUUID.maxAtUnixMillis(tcur = currentTimeMillis()).toBytes();
                    QueryOptions options = QueryOptions.forInternalCalls(ConsistencyLevel.ONE, Lists.newArrayList(sessionIdBytes,
                                                                                                                  tminBytes,
                                                                                                                  tmaxBytes));
                    ResultMessage.Rows rows = statement.execute(forInternalCalls(), options, nanoTime());
                    UntypedResultSet result = UntypedResultSet.create(rows.result);

                    for (UntypedResultSet.Row r : result)
                    {
                        int port = DatabaseDescriptor.getStoragePort();
                        if (r.has("source_port"))
                            port = r.getInt("source_port");
                        InetAddressAndPort eventNode = InetAddressAndPort.getByAddressOverrideDefaults(r.getInetAddress("source"), port);
                        if (source.equals(eventNode))
                            continue;
                        if ((uuid = r.getUUID("event_id")).timestamp() > (tcur - 1000) * 10000)
                            seen[si].add(uuid);
                        if (seen[si == 0 ? 1 : 0].contains(uuid))
                            continue;
                        String message = String.format("%s: %s", r.getInetAddress("source"), r.getString("activity"));
                        notification(message);
                    }
                    tlast = tcur;

                    si = si == 0 ? 1 : 0;
                    seen[si].clear();
                }
            }
        });
    }

    private ProgressEvent jmxEvent(ProgressEventType type, String msg)
    {
        int length = CoordinatorState.State.values().length + 1; // +1 to include completed state
        int currentState = state.getCurrentState();
        return new ProgressEvent(type, currentState == INIT ? 0 : currentState == COMPLETE ? length : currentState, length, msg);
    }

    private static final class SkipRepairException extends RuntimeException
    {
        SkipRepairException(String message)
        {
            super(message);
        }
    }

    public static final class NeighborsAndRanges
    {
        final boolean shouldExcludeDeadParticipants;
        final Map<Set<InetAddressAndPort>, Boolean> allReplicaMap;
        public final Set<InetAddressAndPort> participants;
        public final List<CommonRange> commonRanges;

        public NeighborsAndRanges(boolean shouldExcludeDeadParticipants, Map<Set<InetAddressAndPort>, Boolean> allReplicaMap, Set<InetAddressAndPort> participants, List<CommonRange> commonRanges)
        {
            this.shouldExcludeDeadParticipants = shouldExcludeDeadParticipants;
            this.allReplicaMap = allReplicaMap;
            this.participants = participants;
            this.commonRanges = commonRanges;
        }

        /**
         * When in the force mode, removes dead nodes from common ranges (not contained within `allNeighbors`),
         * and exludes ranges left without any participants
         * When not in the force mode, no-op.
         */
        public List<CommonRange> filterCommonRanges(String keyspace, String[] tableNames)
        {
            if (!shouldExcludeDeadParticipants)
            {
                return commonRanges;
            }
            else
            {
                logger.debug("force flag set, removing dead endpoints if possible");

                List<CommonRange> filtered = new ArrayList<>(commonRanges.size());

                for (CommonRange commonRange : commonRanges)
                {
                    Set<InetAddressAndPort> endpoints = ImmutableSet.copyOf(Iterables.filter(commonRange.endpoints, participants::contains));
                    Set<InetAddressAndPort> transEndpoints = ImmutableSet.copyOf(Iterables.filter(commonRange.transEndpoints, participants::contains));
                    Preconditions.checkState(endpoints.containsAll(transEndpoints), "transEndpoints must be a subset of endpoints");

                    // this node is implicitly a participant in this repair, so a single endpoint is ok here
                    if (!endpoints.isEmpty())
                    {
                        Set<InetAddressAndPort> skippedReplicas = Sets.difference(commonRange.endpoints, endpoints);
                        skippedReplicas.forEach(endpoint -> logger.info("Removing a dead node {} from repair for ranges {} due to -force", endpoint, commonRange.ranges));
                        filtered.add(new CommonRange(endpoints, transEndpoints, commonRange.ranges, !skippedReplicas.isEmpty()));
                    }
                    else
                    {
                        logger.warn("Skipping forced repair for ranges {} of tables {} in keyspace {}, as no neighbor nodes are live.",
                                    commonRange.ranges, Arrays.asList(tableNames), keyspace);
                    }
                }
                Preconditions.checkState(!filtered.isEmpty(), "Not enough live endpoints for a repair");
                return filtered;
            }
        }
    }
}<|MERGE_RESOLUTION|>--- conflicted
+++ resolved
@@ -358,15 +358,9 @@
 
     private List<ColumnFamilyStore> getColumnFamilies() throws IOException
     {
-<<<<<<< HEAD
         String[] columnFamilies = state.options.getColumnFamilies().toArray(new String[state.options.getColumnFamilies().size()]);
         Iterable<ColumnFamilyStore> validColumnFamilies = storageService.getValidColumnFamilies(false, false, state.keyspace, columnFamilies);
-=======
-        String[] columnFamilies = options.getColumnFamilies().toArray(new String[options.getColumnFamilies().size()]);
-        Iterable<ColumnFamilyStore> validColumnFamilies = storageService.getValidColumnFamilies(false, false, keyspace, columnFamilies);
         validColumnFamilies = Iterables.filter(validColumnFamilies, cf -> !cf.isRepairsDisabled());
-        progressCounter.incrementAndGet();
->>>>>>> acb65914
 
         if (Iterables.isEmpty(validColumnFamilies))
             throw new SkipRepairException(String.format("%s Empty keyspace, skipping repair: %s", state.id, state.keyspace));
