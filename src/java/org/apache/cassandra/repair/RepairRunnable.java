--- conflicted
+++ resolved
@@ -22,26 +22,15 @@
 import java.util.ArrayList;
 import java.util.Arrays;
 import java.util.Collection;
-<<<<<<< HEAD
-=======
-import java.util.Collections;
 import java.util.HashMap;
->>>>>>> 901a5b64
 import java.util.HashSet;
 import java.util.List;
 import java.util.Map;
 import java.util.Set;
 import java.util.UUID;
-<<<<<<< HEAD
-import java.util.concurrent.TimeUnit;
-=======
 import java.util.concurrent.ExecutionException;
-import java.util.concurrent.ExecutorService;
-import java.util.concurrent.LinkedBlockingQueue;
 import java.util.concurrent.TimeUnit;
 import java.util.concurrent.TimeoutException;
-import java.util.concurrent.atomic.AtomicBoolean;
->>>>>>> 901a5b64
 import java.util.concurrent.atomic.AtomicInteger;
 import java.util.concurrent.atomic.AtomicReference;
 
@@ -91,6 +80,8 @@
 import org.apache.cassandra.utils.UUIDGen;
 import org.apache.cassandra.utils.WrappedRunnable;
 import org.apache.cassandra.utils.concurrent.Future;
+import org.apache.cassandra.utils.concurrent.FutureCombiner;
+import org.apache.cassandra.utils.concurrent.UncheckedInterruptedException;
 import org.apache.cassandra.utils.progress.ProgressEvent;
 import org.apache.cassandra.utils.progress.ProgressEventNotifier;
 import org.apache.cassandra.utils.progress.ProgressEventType;
@@ -311,7 +302,7 @@
         }
         endpointRanges.put(FBUtilities.getBroadcastAddressAndPort(), allRanges);
 
-        List<ListenableFuture<Object>> futures = new ArrayList<>();
+        List<Future<Object>> futures = new ArrayList<>();
 
         logger.info("Syncing repair history for [{}] on {}", tablesToString(tables), endpointRanges);
         for (ColumnFamilyStore cfs : tables)
@@ -323,9 +314,13 @@
 
         try
         {
-            Futures.successfulAsList(futures).get(DatabaseDescriptor.getRepairHistorySyncTimeoutSeconds(), TimeUnit.SECONDS);
-        }
-        catch (InterruptedException | ExecutionException | TimeoutException e)
+            FutureCombiner.successfulOf(futures).get(DatabaseDescriptor.getRepairHistorySyncTimeoutSeconds(), TimeUnit.SECONDS);
+        }
+        catch (InterruptedException e)
+        {
+            throw new UncheckedInterruptedException(e);
+        }
+        catch (ExecutionException | TimeoutException e)
         {
             throw new RuntimeException(e);
         }
@@ -434,8 +429,8 @@
             }
 
             EndpointsForRange neighbors = ActiveRepairService.filterNeighbors(unfilteredNeighbors, range,
-                                                                              options.getDataCenters(),
-                                                                              options.getHosts());
+                                                                           options.getDataCenters(),
+                                                                           options.getHosts());
             // Duplicate the check in CIE - splitting getNeighbors into getAllNeighbors/filterNeighbors means that
             // if the replicaSet does not contain the rangeSet it doesn't skip the filtering. Lowest risk change
             // is to repeat the check on the unfiltered and filtered neighbors.
@@ -519,145 +514,45 @@
         RepairTask task;
         if (options.isPreview())
         {
-<<<<<<< HEAD
-            task = new PreviewRepairTask(options, keyspace, this, parentSession, neighborsAndRanges.filterCommonRanges(keyspace, cfnames), cfnames);
-=======
-            previewRepair(parentSession,
-                          neighborsAndRanges.allReplicaMap,
-                          neighborsAndRanges.filterCommonRanges(keyspace, cfnames),
-                          neighborsAndRanges.participants,
-                          cfnames);
->>>>>>> 901a5b64
+            task = new PreviewRepairTask(options,
+                                         keyspace,
+                                         this,
+                                         parentSession,
+                                         neighborsAndRanges.allReplicaMap,
+                                         neighborsAndRanges.filterCommonRanges(keyspace, cfnames),
+                                         cfnames);
         }
         else if (options.isIncremental())
         {
-            task = new IncrementalRepairTask(options, keyspace, this, parentSession, neighborsAndRanges, cfnames);
+            task = new IncrementalRepairTask(options,
+                                             keyspace,
+                                             this,
+                                             parentSession,
+                                             neighborsAndRanges,
+                                             cfnames);
         }
         else
         {
-<<<<<<< HEAD
-            task = new NormalRepairTask(options, keyspace, this, parentSession, neighborsAndRanges.filterCommonRanges(keyspace, cfnames), cfnames);
+            task = new NormalRepairTask(options,
+                                        keyspace,
+                                        this,
+                                        parentSession,
+                                        neighborsAndRanges.allReplicaMap,
+                                        neighborsAndRanges.filterCommonRanges(keyspace, cfnames),
+                                        cfnames);
         }
 
         ExecutorPlus executor = createExecutor();
         Future<CoordinatedRepairResult> f = task.perform(executor);
         f.addCallback((result, failure) -> {
             try
-=======
-            normalRepair(parentSession,
-                         traceState,
-                         neighborsAndRanges.allReplicaMap,
-                         neighborsAndRanges.filterCommonRanges(keyspace, cfnames),
-                         neighborsAndRanges.participants,
-                         cfnames);
-        }
-    }
-
-    @SuppressWarnings("UnstableApiUsage")
-    private void normalRepair(UUID parentSession,
-                              TraceState traceState,
-                              Map<Set<InetAddressAndPort>, Boolean> allReplicaMap,
-                              List<CommonRange> commonRanges,
-                              Set<InetAddressAndPort> preparedEndpoints,
-                              String... cfnames)
-    {
-
-        // Set up RepairJob executor for this repair command.
-        ListeningExecutorService executor = createExecutor();
-
-        // Setting the repairedAt time to UNREPAIRED_SSTABLE causes the repairedAt times to be preserved across streamed sstables
-        final ListenableFuture<List<RepairSessionResult>> allSessions = submitRepairSessions(parentSession, false, executor, allReplicaMap, commonRanges, cfnames);
-
-        // After all repair sessions completes(successful or not),
-        // run anticompaction if necessary and send finish notice back to client
-        final Collection<Range<Token>> successfulRanges = new ArrayList<>();
-        final AtomicBoolean hasFailure = new AtomicBoolean();
-        ListenableFuture repairResult = Futures.transformAsync(allSessions, new AsyncFunction<List<RepairSessionResult>, Object>()
-        {
-            @SuppressWarnings("unchecked")
-            public ListenableFuture apply(List<RepairSessionResult> results)
->>>>>>> 901a5b64
             {
                 if (failure != null)
                 {
                     notifyError(failure);
                     fail(failure.getMessage());
                 }
-<<<<<<< HEAD
                 else
-=======
-                return Futures.immediateFuture(null);
-            }
-        }, MoreExecutors.directExecutor());
-        Futures.addCallback(repairResult,
-                            new RepairCompleteCallback(parentSession,
-                                                       successfulRanges,
-                                                       preparedEndpoints,
-                                                       traceState,
-                                                       hasFailure,
-                                                       executor),
-                            MoreExecutors.directExecutor());
-    }
-
-    private void incrementalRepair(UUID parentSession,
-                                   TraceState traceState,
-                                   NeighborsAndRanges neighborsAndRanges,
-                                   Set<InetAddressAndPort> preparedEndpoints,
-                                   String... cfnames)
-    {
-        // the local node also needs to be included in the set of participants, since coordinator sessions aren't persisted
-        Set<InetAddressAndPort> allParticipants = ImmutableSet.<InetAddressAndPort>builder()
-                                                  .addAll(neighborsAndRanges.participants)
-                                                  .add(FBUtilities.getBroadcastAddressAndPort())
-                                                  .build();
-        // Not necessary to include self for filtering. The common ranges only contains neighbhor node endpoints.
-        List<CommonRange> allRanges = neighborsAndRanges.filterCommonRanges(keyspace, cfnames);
-
-        CoordinatorSession coordinatorSession;
-        try
-        {
-            coordinatorSession = ActiveRepairService.instance.consistent.coordinated.registerSession(parentSession, allParticipants, neighborsAndRanges.shouldExcludeDeadParticipants);
-        }
-        catch (NoSuchRepairSessionException e)
-        {
-            logger.warn("Aborting repair session: "+e.getMessage());
-            fail(e.getMessage());
-            return;
-        }
-        ListeningExecutorService executor = createExecutor();
-        AtomicBoolean hasFailure = new AtomicBoolean(false);
-
-        ListenableFuture repairResult = coordinatorSession.execute(() -> submitRepairSessions(parentSession, true, executor, neighborsAndRanges.allReplicaMap, allRanges, cfnames),
-                                                                   hasFailure);
-        Collection<Range<Token>> ranges = new HashSet<>();
-        for (Collection<Range<Token>> range : Iterables.transform(allRanges, cr -> cr.ranges))
-        {
-            ranges.addAll(range);
-        }
-        Futures.addCallback(repairResult,
-                            new RepairCompleteCallback(parentSession, ranges, preparedEndpoints, traceState, hasFailure, executor),
-                            MoreExecutors.directExecutor());
-    }
-
-    private void previewRepair(UUID parentSession,
-                               Map<Set<InetAddressAndPort>, Boolean> allReplicaMap,
-                               List<CommonRange> commonRanges,
-                               Set<InetAddressAndPort> preparedEndpoints,
-                               String... cfnames)
-    {
-
-        logger.debug("Starting preview repair for {}", parentSession);
-        // Set up RepairJob executor for this repair command.
-        ListeningExecutorService executor = createExecutor();
-
-        final ListenableFuture<List<RepairSessionResult>> allSessions = submitRepairSessions(parentSession, false, executor, allReplicaMap, commonRanges, cfnames);
-
-        Futures.addCallback(allSessions, new FutureCallback<List<RepairSessionResult>>()
-        {
-            public void onSuccess(List<RepairSessionResult> results)
-            {
-                try
->>>>>>> 901a5b64
                 {
                     maybeStoreParentRepairSuccess(result.successfulRanges);
                     if (result.hasFailed())
@@ -675,136 +570,7 @@
             {
                 executor.shutdownNow();
             }
-<<<<<<< HEAD
         });
-=======
-        }, MoreExecutors.directExecutor());
-    }
-
-    private void maybeSnapshotReplicas(UUID parentSession, String keyspace, List<RepairSessionResult> results)
-    {
-        if (!DatabaseDescriptor.snapshotOnRepairedDataMismatch())
-            return;
-
-        try
-        {
-            Set<String> mismatchingTables = new HashSet<>();
-            Set<InetAddressAndPort> nodes = new HashSet<>();
-            for (RepairSessionResult sessionResult : results)
-            {
-                for (RepairResult repairResult : emptyIfNull(sessionResult.repairJobResults))
-                {
-                    for (SyncStat stat : emptyIfNull(repairResult.stats))
-                    {
-                        if (stat.numberOfDifferences > 0)
-                            mismatchingTables.add(repairResult.desc.columnFamily);
-                        // snapshot all replicas, even if they don't have any differences
-                        nodes.add(stat.nodes.coordinator);
-                        nodes.add(stat.nodes.peer);
-                    }
-                }
-            }
-
-            String snapshotName = DiagnosticSnapshotService.getSnapshotName(DiagnosticSnapshotService.REPAIRED_DATA_MISMATCH_SNAPSHOT_PREFIX);
-            for (String table : mismatchingTables)
-            {
-                // we can just check snapshot existence locally since the repair coordinator is always a replica (unlike in the read case)
-                if (!Keyspace.open(keyspace).getColumnFamilyStore(table).snapshotExists(snapshotName))
-                {
-                    logger.info("{} Snapshotting {}.{} for preview repair mismatch with tag {} on instances {}",
-                                options.getPreviewKind().logPrefix(parentSession),
-                                keyspace, table, snapshotName, nodes);
-                    DiagnosticSnapshotService.repairedDataMismatch(Keyspace.open(keyspace).getColumnFamilyStore(table).metadata(), nodes);
-                }
-                else
-                {
-                    logger.info("{} Not snapshotting {}.{} - snapshot {} exists",
-                                options.getPreviewKind().logPrefix(parentSession),
-                                keyspace, table, snapshotName);
-                }
-            }
-        }
-        catch (Exception e)
-        {
-            logger.error("{} Failed snapshotting replicas", options.getPreviewKind().logPrefix(parentSession), e);
-        }
-    }
-
-    private static <T> Iterable<T> emptyIfNull(Iterable<T> iter)
-    {
-        if (iter == null)
-            return Collections.emptyList();
-        return iter;
-    }
-
-    private ListenableFuture<List<RepairSessionResult>> submitRepairSessions(UUID parentSession,
-                                                                             boolean isIncremental,
-                                                                             ListeningExecutorService executor,
-                                                                             Map<Set<InetAddressAndPort>, Boolean> allReplicaMap,
-                                                                             List<CommonRange> commonRanges,
-                                                                             String... cfnames)
-    {
-        List<ListenableFuture<RepairSessionResult>> futures = new ArrayList<>(options.getRanges().size());
-
-        for (CommonRange commonRange : commonRanges)
-        {
-            logger.info("Starting RepairSession for {}", commonRange);
-            RepairSession session = ActiveRepairService.instance.submitRepairSession(parentSession,
-                                                                                     commonRange,
-                                                                                     keyspace,
-                                                                                     options.getParallelism(),
-                                                                                     allReplicaMap.getOrDefault(commonRange.endpoints, false),
-                                                                                     isIncremental,
-                                                                                     options.isPullRepair(),
-                                                                                     options.getPreviewKind(),
-                                                                                     options.optimiseStreams(),
-                                                                                     executor,
-                                                                                     cfnames);
-            if (session == null)
-                continue;
-            Futures.addCallback(session, new RepairSessionCallback(session), MoreExecutors.directExecutor());
-            futures.add(session);
-        }
-        return Futures.successfulAsList(futures);
-    }
-
-    private ListeningExecutorService createExecutor()
-    {
-        return MoreExecutors.listeningDecorator(new JMXEnabledThreadPoolExecutor(options.getJobThreads(),
-                                                                                 Integer.MAX_VALUE,
-                                                                                 TimeUnit.SECONDS,
-                                                                                 new LinkedBlockingQueue<>(),
-                                                                                 new NamedThreadFactory("Repair#" + cmd),
-                                                                                 "internal"));
-    }
-
-    private class RepairSessionCallback implements FutureCallback<RepairSessionResult>
-    {
-        private final RepairSession session;
-
-        public RepairSessionCallback(RepairSession session)
-        {
-            this.session = session;
-        }
-
-        public void onSuccess(RepairSessionResult result)
-        {
-            String message = String.format("Repair session %s for range %s finished", session.getId(),
-                                           session.ranges().toString());
-            logger.info(message);
-            fireProgressEvent(new ProgressEvent(ProgressEventType.PROGRESS,
-                                                progressCounter.incrementAndGet(),
-                                                totalProgress,
-                                                message));
-        }
-
-        public void onFailure(Throwable t)
-        {
-            String message = String.format("Repair session %s for range %s failed with error %s",
-                                           session.getId(), session.ranges().toString(), t.getMessage());
-            notifyError(new RuntimeException(message, t));
-        }
->>>>>>> 901a5b64
     }
 
     private ExecutorPlus createExecutor()
@@ -919,16 +685,10 @@
 
     static final class NeighborsAndRanges
     {
-<<<<<<< HEAD
         final boolean shouldExcludeDeadParticipants;
+        final Map<Set<InetAddressAndPort>, Boolean> allReplicaMap;
         final Set<InetAddressAndPort> participants;
         final List<CommonRange> commonRanges;
-=======
-        private final boolean shouldExcludeDeadParticipants;
-        Map<Set<InetAddressAndPort>, Boolean> allReplicaMap;
-        private final Set<InetAddressAndPort> participants;
-        private final List<CommonRange> commonRanges;
->>>>>>> 901a5b64
 
         NeighborsAndRanges(boolean shouldExcludeDeadParticipants, Map<Set<InetAddressAndPort>, Boolean> allReplicaMap, Set<InetAddressAndPort> participants, List<CommonRange> commonRanges)
         {
