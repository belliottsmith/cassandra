/*
 * Licensed to the Apache Software Foundation (ASF) under one
 * or more contributor license agreements.  See the NOTICE file
 * distributed with this work for additional information
 * regarding copyright ownership.  The ASF licenses this file
 * to you under the Apache License, Version 2.0 (the
 * "License"); you may not use this file except in compliance
 * with the License.  You may obtain a copy of the License at
 *
 *     http://www.apache.org/licenses/LICENSE-2.0
 *
 * Unless required by applicable law or agreed to in writing, software
 * distributed under the License is distributed on an "AS IS" BASIS,
 * WITHOUT WARRANTIES OR CONDITIONS OF ANY KIND, either express or implied.
 * See the License for the specific language governing permissions and
 * limitations under the License.
 */
package org.apache.cassandra.repair;

import java.io.IOException;
import java.nio.ByteBuffer;
import java.util.ArrayList;
import java.util.Arrays;
import java.util.Collection;
import java.util.HashMap;
import java.util.HashSet;
import java.util.List;
import java.util.Map;
import java.util.Set;
import java.util.UUID;
import java.util.concurrent.ExecutionException;
import java.util.concurrent.TimeUnit;
import java.util.concurrent.TimeoutException;
import java.util.concurrent.atomic.AtomicInteger;
import java.util.concurrent.atomic.AtomicReference;

import com.google.common.base.Preconditions;
import com.google.common.collect.ImmutableList;
import com.google.common.collect.ImmutableMap;
import com.google.common.collect.ImmutableSet;
import com.google.common.collect.Iterables;
import com.google.common.collect.Lists;
import com.google.common.collect.Sets;

import org.apache.cassandra.utils.TimeUUID;
import org.apache.cassandra.utils.concurrent.Future;
import org.apache.commons.lang3.time.DurationFormatUtils;
import org.slf4j.Logger;
import org.slf4j.LoggerFactory;

import com.codahale.metrics.Timer;
import org.apache.cassandra.concurrent.ExecutorPlus;
import org.apache.cassandra.config.DatabaseDescriptor;
import org.apache.cassandra.cql3.QueryOptions;
import org.apache.cassandra.cql3.QueryProcessor;
import org.apache.cassandra.cql3.UntypedResultSet;
import org.apache.cassandra.cql3.statements.SelectStatement;
import org.apache.cassandra.db.ColumnFamilyStore;
import org.apache.cassandra.db.ConsistencyLevel;
import org.apache.cassandra.db.Keyspace;
import org.apache.cassandra.dht.Range;
import org.apache.cassandra.dht.Token;
import org.apache.cassandra.exceptions.RepairException;
import org.apache.cassandra.gms.FailureDetector;
import org.apache.cassandra.locator.EndpointsForRange;
import org.apache.cassandra.locator.InetAddressAndPort;
import org.apache.cassandra.locator.Replica;
import org.apache.cassandra.metrics.StorageMetrics;
import org.apache.cassandra.repair.messages.RepairOption;
import org.apache.cassandra.repair.state.CoordinatorState;
import org.apache.cassandra.schema.SchemaConstants;
import org.apache.cassandra.schema.SystemDistributedKeyspace;
import org.apache.cassandra.service.ActiveRepairService;
import org.apache.cassandra.service.ActiveRepairService.ParentRepairStatus;
import org.apache.cassandra.service.ClientState;
import org.apache.cassandra.service.StorageService;
import org.apache.cassandra.tracing.TraceKeyspace;
import org.apache.cassandra.tracing.TraceState;
import org.apache.cassandra.tracing.Tracing;
import org.apache.cassandra.transport.messages.ResultMessage;
import org.apache.cassandra.utils.FBUtilities;
import org.apache.cassandra.utils.Throwables;
import org.apache.cassandra.utils.WrappedRunnable;
<<<<<<< HEAD
=======
import org.apache.cassandra.utils.concurrent.Future;
import org.apache.cassandra.utils.concurrent.FutureCombiner;
import org.apache.cassandra.utils.concurrent.UncheckedInterruptedException;
>>>>>>> c14fb07a
import org.apache.cassandra.utils.progress.ProgressEvent;
import org.apache.cassandra.utils.progress.ProgressEventNotifier;
import org.apache.cassandra.utils.progress.ProgressEventType;
import org.apache.cassandra.utils.progress.ProgressListener;

import static org.apache.cassandra.concurrent.ExecutorFactory.Global.executorFactory;
import static org.apache.cassandra.repair.state.AbstractState.COMPLETE;
import static org.apache.cassandra.repair.state.AbstractState.INIT;
import static org.apache.cassandra.service.QueryState.forInternalCalls;
import static org.apache.cassandra.utils.Clock.Global.currentTimeMillis;
import static org.apache.cassandra.utils.Clock.Global.nanoTime;
import static org.apache.cassandra.utils.TimeUUID.Generator.nextTimeUUID;

public class RepairRunnable implements Runnable, ProgressEventNotifier, RepairNotifier
{
    private static final Logger logger = LoggerFactory.getLogger(RepairRunnable.class);

    private static final AtomicInteger THREAD_COUNTER = new AtomicInteger(1);

    public final CoordinatorState state;
    private final StorageService storageService;

    private final String tag;

    private final List<ProgressListener> listeners = new ArrayList<>();
    private final AtomicReference<Throwable> firstError = new AtomicReference<>(null);

    private TraceState traceState;

    public RepairRunnable(StorageService storageService, int cmd, RepairOption options, String keyspace)
    {
        this.state = new CoordinatorState(cmd, keyspace, options);
        this.storageService = storageService;

        this.tag = "repair:" + cmd;
        ActiveRepairService.instance.register(state);
    }

    @Override
    public void addProgressListener(ProgressListener listener)
    {
        listeners.add(listener);
    }

    @Override
    public void removeProgressListener(ProgressListener listener)
    {
        listeners.remove(listener);
    }


    protected void fireProgressEvent(ProgressEvent event)
    {
        for (ProgressListener listener : listeners)
        {
            listener.progress(tag, event);
        }
    }

    @Override
    public void notification(String msg)
    {
        logger.info(msg);
        fireProgressEvent(jmxEvent(ProgressEventType.NOTIFICATION, msg));
    }

    @Override
    public void notifyError(Throwable error)
    {
        // exception should be ignored
        if (error instanceof SomeRepairFailedException)
            return;

        if (Throwables.anyCauseMatches(error, RepairException::shouldWarn))
        {
            logger.warn("Repair {} aborted: {}", state.id, error.getMessage());
            if (logger.isDebugEnabled())
                logger.debug("Repair {} aborted: ", state.id, error);
        }
        else
        {
            logger.error("Repair {} failed:", state.id, error);
        }

        StorageMetrics.repairExceptions.inc();
        String errorMessage = String.format("Repair command #%d failed with error %s", state.cmd, error.getMessage());
        fireProgressEvent(jmxEvent(ProgressEventType.ERROR, errorMessage));
        firstError.compareAndSet(null, error);

        // since this can fail, update table only after updating in-memory and notification state
        maybeStoreParentRepairFailure(error);
    }

    @Override
    public void notifyProgress(String message)
    {
        logger.info(message);
        fireProgressEvent(jmxEvent(ProgressEventType.PROGRESS, message));
    }

    private void skip(String msg)
    {
        state.phase.skip(msg);
        notification("Repair " + state.id + " skipped: " + msg);
        success(msg);
    }

    private void success(String msg)
    {
        state.phase.success(msg);
        fireProgressEvent(jmxEvent(ProgressEventType.SUCCESS, msg));
        ActiveRepairService.instance.recordRepairStatus(state.cmd, ActiveRepairService.ParentRepairStatus.COMPLETED,
                                                        ImmutableList.of(msg));
        complete(null);
    }

    private void fail(String reason)
    {
        if (reason == null)
        {
            Throwable error = firstError.get();
            reason = error != null ? error.getMessage() : "Some repair failed";
        }
        state.phase.fail(reason);
        String completionMessage = String.format("Repair command #%d finished with error", state.cmd);

        // Note we rely on the first message being the reason for the failure
        // when inspecting this state from RepairRunner.queryForCompletedRepair
        ActiveRepairService.instance.recordRepairStatus(state.cmd, ParentRepairStatus.FAILED,
                                                        ImmutableList.of(reason, completionMessage));

        complete(completionMessage);
    }

    private void complete(String msg)
    {
        long durationMillis = state.getDurationMillis();
        if (msg == null)
        {
            String duration = DurationFormatUtils.formatDurationWords(durationMillis, true, true);
            msg = String.format("Repair command #%d finished in %s", state.cmd, duration);
        }

        fireProgressEvent(jmxEvent(ProgressEventType.COMPLETE, msg));
        logger.info(state.options.getPreviewKind().logPrefix(state.id) + msg);

        ActiveRepairService.instance.removeParentRepairSession(state.id);
        TraceState localState = traceState;
        if (state.options.isTraced() && localState != null)
        {
            for (ProgressListener listener : listeners)
                localState.removeProgressListener(listener);
            // Because ExecutorPlus#afterExecute and this callback
            // run in a nondeterministic order (within the same thread), the
            // TraceState may have been nulled out at this point. The TraceState
            // should be traceState, so just set it without bothering to check if it
            // actually was nulled out.
            Tracing.instance.set(localState);
            Tracing.traceRepair(msg);
            Tracing.instance.stopSession();
        }

        Keyspace.open(state.keyspace).metric.repairTime.update(durationMillis, TimeUnit.MILLISECONDS);
    }

    public void run()
    {
        try
        {
            runMayThrow();
        }
        catch (SkipRepairException e)
        {
            skip(e.getMessage());
        }
        catch (Exception | Error e)
        {
            notifyError(e);
            fail(e.getMessage());
        }
    }

    protected static Map<InetAddressAndPort, Set<Range<Token>>> collectEndpointRanges(List<CommonRange> commonRanges)
    {
        Map<InetAddressAndPort, Set<Range<Token>>> endpointRanges = new HashMap<>();
        for (CommonRange commonRange: commonRanges)
        {
            for (InetAddressAndPort endpoint: commonRange.endpoints)
            {
                if (!endpointRanges.containsKey(endpoint))
                {
                    endpointRanges.put(endpoint, new HashSet<>());
                }
                endpointRanges.get(endpoint).addAll(commonRange.ranges);
            }
        }
        return new HashMap<>(endpointRanges);
    }

    protected void syncRepairHistory(Iterable<ColumnFamilyStore> tables, List<CommonRange> commonRanges)
    {
        Map<InetAddressAndPort, Set<Range<Token>>> endpointRanges = collectEndpointRanges(commonRanges);

        // commonRanges only contains endpoint -> ranges for nodes that aren't this node (the coordinator).
        // Here, we gather all ranges and add endpoint -> range for this node since we want to include the
        // local repair history in the sync (since we probably have the most up to date data locally)
        Set<Range<Token>> allRanges = new HashSet<>();
        for (Set<Range<Token>> ranges: endpointRanges.values())
        {
            allRanges.addAll(ranges);
        }
        endpointRanges.put(FBUtilities.getBroadcastAddressAndPort(), allRanges);

        List<Future<Object>> futures = new ArrayList<>();

        logger.info("Syncing repair history for [{}] on {}", tablesToString(tables), endpointRanges);
        for (ColumnFamilyStore cfs : tables)
        {
            RepairHistorySyncTask syncTask = new RepairHistorySyncTask(cfs, ImmutableMap.copyOf(endpointRanges));
            syncTask.execute();
            futures.add(syncTask);
        }

        try
        {
            FutureCombiner.successfulOf(futures).get(DatabaseDescriptor.getRepairHistorySyncTimeoutSeconds(), TimeUnit.SECONDS);
        }
        catch (InterruptedException e)
        {
            throw new UncheckedInterruptedException(e);
        }
        catch (ExecutionException | TimeoutException e)
        {
            throw new RuntimeException(e);
        }
    }

    private static String tablesToString(Iterable<ColumnFamilyStore> tables)
    {
        StringBuilder sb = new StringBuilder();
        for (ColumnFamilyStore table : tables)
        {
            sb.append(String.format("%s.%s, ", table.keyspace.getName(), table.name));
        }
        return sb.toString();
    }

    private void runMayThrow() throws Exception
    {
        state.phase.setup();
        ActiveRepairService.instance.recordRepairStatus(state.cmd, ParentRepairStatus.IN_PROGRESS, ImmutableList.of());

        List<ColumnFamilyStore> columnFamilies = getColumnFamilies();
        String[] cfnames = columnFamilies.stream().map(cfs -> cfs.name).toArray(String[]::new);

        this.traceState = maybeCreateTraceState(columnFamilies);
        notifyStarting();
        NeighborsAndRanges neighborsAndRanges = getNeighborsAndRanges();
        // We test to validate the start JMX notification is seen before we compute neighbors and ranges
        // but in state (vtable) tracking, we rely on getNeighborsAndRanges to know where we are running repair...
        // JMX start != state start, its possible we fail in getNeighborsAndRanges and state start is never reached
        state.phase.start(columnFamilies, neighborsAndRanges);

        maybeStoreParentRepairStart(cfnames);

        prepare(columnFamilies, neighborsAndRanges.participants, neighborsAndRanges.shouldExcludeDeadParticipants);

        if (options.isGlobal() && !options.isForcedRepair())
        {
            syncRepairHistory(columnFamilies, neighborsAndRanges.commonRanges);
        }

        repair(cfnames, neighborsAndRanges);
    }

    private List<ColumnFamilyStore> getColumnFamilies() throws IOException
    {
        String[] columnFamilies = state.options.getColumnFamilies().toArray(new String[state.options.getColumnFamilies().size()]);
        Iterable<ColumnFamilyStore> validColumnFamilies = storageService.getValidColumnFamilies(false, false, state.keyspace, columnFamilies);

        if (Iterables.isEmpty(validColumnFamilies))
            throw new SkipRepairException(String.format("%s Empty keyspace, skipping repair: %s", state.id, state.keyspace));
        return Lists.newArrayList(validColumnFamilies);
    }

    private TraceState maybeCreateTraceState(Iterable<ColumnFamilyStore> columnFamilyStores)
    {
        if (!state.options.isTraced())
            return null;

        StringBuilder cfsb = new StringBuilder();
        for (ColumnFamilyStore cfs : columnFamilyStores)
            cfsb.append(", ").append(cfs.keyspace.getName()).append(".").append(cfs.name);

        TimeUUID sessionId = Tracing.instance.newSession(Tracing.TraceType.REPAIR);
        TraceState traceState = Tracing.instance.begin("repair", ImmutableMap.of("keyspace", state.keyspace, "columnFamilies",
                                                                                 cfsb.substring(2)));
        traceState.enableActivityNotification(tag);
        for (ProgressListener listener : listeners)
            traceState.addProgressListener(listener);
        Thread queryThread = createQueryThread(sessionId);
        queryThread.setName("RepairTracePolling");
        return traceState;
    }

    private void notifyStarting()
    {
        String message = String.format("Starting repair command #%d (%s), repairing keyspace %s with %s", state.cmd, state.id, state.keyspace,
                                       state.options);
        logger.info(message);
        Tracing.traceRepair(message);
        fireProgressEvent(jmxEvent(ProgressEventType.START, message));
    }

    private NeighborsAndRanges getNeighborsAndRanges() throws RepairException
    {
        Set<InetAddressAndPort> allNeighbors = new HashSet<>();
        List<CommonRange> commonRanges = new ArrayList<>();

        //pre-calculate output of getLocalReplicas and pass it to getNeighbors to increase performance and prevent
        //calculation multiple times
        Iterable<Range<Token>> keyspaceLocalRanges = storageService.getLocalReplicas(state.keyspace).ranges();

<<<<<<< HEAD
        for (Range<Token> range : state.options.getRanges())
        {
            EndpointsForRange neighbors = ActiveRepairService.getNeighbors(state.keyspace, keyspaceLocalRanges, range,
                                                                           state.options.getDataCenters(),
                                                                           state.options.getHosts());
=======
        final Map<Set<InetAddressAndPort>, Boolean> allReplicaMap = new HashMap<>();
        for (Range<Token> range : options.getRanges())
        {
            EndpointsForRange unfilteredNeighbors = ActiveRepairService.getAllNeighbors(keyspace, keyspaceLocalRanges, range);

            if (unfilteredNeighbors.isEmpty())
            {
                if (options.ignoreUnreplicatedKeyspaces())
                {
                    logger.info("{} Found no neighbors for range {} for {} - ignoring since repairing with --ignore-unreplicated-keyspaces", parentSession, range, keyspace);
                    continue;
                }
                else
                {
                    throw new RuntimeException(String.format("Nothing to repair for %s in %s - aborting", range, keyspace));
                }
            }

            EndpointsForRange neighbors = ActiveRepairService.filterNeighbors(unfilteredNeighbors, range,
                                                                           options.getDataCenters(),
                                                                           options.getHosts());
            // Duplicate the check in CIE - splitting getNeighbors into getAllNeighbors/filterNeighbors means that
            // if the replicaSet does not contain the rangeSet it doesn't skip the filtering. Lowest risk change
            // is to repeat the check on the unfiltered and filtered neighbors.
>>>>>>> c14fb07a
            if (neighbors.isEmpty())
            {
                if (state.options.ignoreUnreplicatedKeyspaces())
                {
                    logger.info("{} Found no neighbors for range {} for {} - ignoring since repairing with --ignore-unreplicated-keyspaces", state.id, range, state.keyspace);
                    continue;
                }
                else
                {
                    throw RepairException.warn(String.format("Nothing to repair for %s in %s - aborting", range, state.keyspace));
                }
            }
            boolean allReplicas = Iterables.elementsEqual(unfilteredNeighbors, neighbors);
            if (!allReplicas && allReplicaMap.containsKey(neighbors.endpoints()))
                allReplicaMap.put(neighbors.endpoints(), false);
            else if (!allReplicaMap.containsKey(neighbors.endpoints()))
                allReplicaMap.put(neighbors.endpoints(), allReplicas);

            addRangeToNeighbors(commonRanges, range, neighbors);
            allNeighbors.addAll(neighbors.endpoints());
        }

        if (state.options.ignoreUnreplicatedKeyspaces() && allNeighbors.isEmpty())
        {
            throw new SkipRepairException(String.format("Nothing to repair for %s in %s - unreplicated keyspace is ignored since repair was called with --ignore-unreplicated-keyspaces",
                                                        state.options.getRanges(),
                                                        state.keyspace));
        }

        boolean shouldExcludeDeadParticipants = state.options.isForcedRepair();

        if (shouldExcludeDeadParticipants)
        {
            Set<InetAddressAndPort> actualNeighbors = Sets.newHashSet(Iterables.filter(allNeighbors, FailureDetector.instance::isAlive));
            shouldExcludeDeadParticipants = !allNeighbors.equals(actualNeighbors);
            allNeighbors = actualNeighbors;
        }
        return new NeighborsAndRanges(shouldExcludeDeadParticipants, allReplicaMap, allNeighbors, commonRanges);
    }

    private void maybeStoreParentRepairStart(String[] cfnames)
    {
        if (!state.options.isPreview())
        {
            SystemDistributedKeyspace.startParentRepair(state.id, state.keyspace, cfnames, state.options);
        }
    }

    private void maybeStoreParentRepairSuccess(Collection<Range<Token>> successfulRanges)
    {
        if (!state.options.isPreview())
        {
            SystemDistributedKeyspace.successfulParentRepair(state.id, successfulRanges);
        }
    }

    private void maybeStoreParentRepairFailure(Throwable error)
    {
        if (!state.options.isPreview())
        {
            SystemDistributedKeyspace.failParentRepair(state.id, error);
        }
    }

    private void prepare(List<ColumnFamilyStore> columnFamilies, Set<InetAddressAndPort> allNeighbors, boolean force)
    {
        state.phase.prepareStart();
        try (Timer.Context ignore = Keyspace.open(state.keyspace).metric.repairPrepareTime.time())
        {
            ActiveRepairService.instance.prepareForRepair(state.id, FBUtilities.getBroadcastAddressAndPort(), allNeighbors, state.options, force, columnFamilies);
        }
        state.phase.prepareComplete();
    }

    private void repair(String[] cfnames, NeighborsAndRanges neighborsAndRanges)
    {
        RepairTask task;
        if (state.options.isPreview())
        {
<<<<<<< HEAD
            task = new PreviewRepairTask(state.options, state.keyspace, this, state.id, neighborsAndRanges.filterCommonRanges(state.keyspace, cfnames), cfnames);
=======
            task = new PreviewRepairTask(options,
                                         keyspace,
                                         this,
                                         parentSession,
                                         neighborsAndRanges.allReplicaMap,
                                         neighborsAndRanges.filterCommonRanges(keyspace, cfnames),
                                         cfnames);
>>>>>>> c14fb07a
        }
        else if (state.options.isIncremental())
        {
<<<<<<< HEAD
            task = new IncrementalRepairTask(state.options, state.keyspace, this, state.id, neighborsAndRanges, cfnames);
        }
        else
        {
            task = new NormalRepairTask(state.options, state.keyspace, this, state.id, neighborsAndRanges.filterCommonRanges(state.keyspace, cfnames), cfnames);
=======
            task = new IncrementalRepairTask(options,
                                             keyspace,
                                             this,
                                             parentSession,
                                             neighborsAndRanges,
                                             cfnames);
        }
        else
        {
            task = new NormalRepairTask(options,
                                        keyspace,
                                        this,
                                        parentSession,
                                        neighborsAndRanges.allReplicaMap,
                                        neighborsAndRanges.filterCommonRanges(keyspace, cfnames),
                                        cfnames);
>>>>>>> c14fb07a
        }

        ExecutorPlus executor = createExecutor();
        state.phase.repairSubmitted();
        Future<CoordinatedRepairResult> f = task.perform(executor);
        f.addCallback((result, failure) -> {
            state.phase.repairCompleted();
            try
            {
                if (failure != null)
                {
                    notifyError(failure);
                    fail(failure.getMessage());
                }
                else
                {
                    maybeStoreParentRepairSuccess(result.successfulRanges);
                    if (result.hasFailed())
                    {
                        fail(null);
                    }
                    else
                    {
                        success(task.successMessage());
                        ActiveRepairService.instance.cleanUp(state.id, neighborsAndRanges.participants);
                    }
                }
            }
            finally
            {
                executor.shutdown();
            }
        });
    }

    private ExecutorPlus createExecutor()
    {
        return executorFactory()
                .localAware()
                .withJmxInternal()
                .pooled("Repair#" + state.cmd, state.options.getJobThreads());
    }

    private static void addRangeToNeighbors(List<CommonRange> neighborRangeList, Range<Token> range, EndpointsForRange neighbors)
    {
        Set<InetAddressAndPort> endpoints = neighbors.endpoints();
        Set<InetAddressAndPort> transEndpoints = neighbors.filter(Replica::isTransient).endpoints();

        for (CommonRange commonRange : neighborRangeList)
        {
            if (commonRange.matchesEndpoints(endpoints, transEndpoints))
            {
                commonRange.ranges.add(range);
                return;
            }
        }

        List<Range<Token>> ranges = new ArrayList<>();
        ranges.add(range);
        neighborRangeList.add(new CommonRange(endpoints, transEndpoints, ranges));
    }

    private Thread createQueryThread(final TimeUUID sessionId)
    {
        return executorFactory().startThread("Repair-Runnable-" + THREAD_COUNTER.incrementAndGet(), new WrappedRunnable()
        {
            // Query events within a time interval that overlaps the last by one second. Ignore duplicates. Ignore local traces.
            // Wake up upon local trace activity. Query when notified of trace activity with a timeout that doubles every two timeouts.
            public void runMayThrow() throws Exception
            {
                TraceState state = Tracing.instance.get(sessionId);
                if (state == null)
                    throw new Exception("no tracestate");

                String format = "select event_id, source, source_port, activity from %s.%s where session_id = ? and event_id > ? and event_id < ?;";
                String query = String.format(format, SchemaConstants.TRACE_KEYSPACE_NAME, TraceKeyspace.EVENTS);
                SelectStatement statement = (SelectStatement) QueryProcessor.parseStatement(query).prepare(ClientState.forInternalCalls());

                ByteBuffer sessionIdBytes = sessionId.toBytes();
                InetAddressAndPort source = FBUtilities.getBroadcastAddressAndPort();

                HashSet<UUID>[] seen = new HashSet[]{ new HashSet<>(), new HashSet<>() };
                int si = 0;
                UUID uuid;

                long tlast = currentTimeMillis(), tcur;

                TraceState.Status status;
                long minWaitMillis = 125;
                long maxWaitMillis = 1000 * 1024L;
                long timeout = minWaitMillis;
                boolean shouldDouble = false;

                while ((status = state.waitActivity(timeout)) != TraceState.Status.STOPPED)
                {
                    if (status == TraceState.Status.IDLE)
                    {
                        timeout = shouldDouble ? Math.min(timeout * 2, maxWaitMillis) : timeout;
                        shouldDouble = !shouldDouble;
                    }
                    else
                    {
                        timeout = minWaitMillis;
                        shouldDouble = false;
                    }
                    ByteBuffer tminBytes = TimeUUID.minAtUnixMillis(tlast - 1000).toBytes();
                    ByteBuffer tmaxBytes = TimeUUID.maxAtUnixMillis(tcur = currentTimeMillis()).toBytes();
                    QueryOptions options = QueryOptions.forInternalCalls(ConsistencyLevel.ONE, Lists.newArrayList(sessionIdBytes,
                                                                                                                  tminBytes,
                                                                                                                  tmaxBytes));
                    ResultMessage.Rows rows = statement.execute(forInternalCalls(), options, nanoTime());
                    UntypedResultSet result = UntypedResultSet.create(rows.result);

                    for (UntypedResultSet.Row r : result)
                    {
                        int port = DatabaseDescriptor.getStoragePort();
                        if (r.has("source_port"))
                            port = r.getInt("source_port");
                        InetAddressAndPort eventNode = InetAddressAndPort.getByAddressOverrideDefaults(r.getInetAddress("source"), port);
                        if (source.equals(eventNode))
                            continue;
                        if ((uuid = r.getUUID("event_id")).timestamp() > (tcur - 1000) * 10000)
                            seen[si].add(uuid);
                        if (seen[si == 0 ? 1 : 0].contains(uuid))
                            continue;
                        String message = String.format("%s: %s", r.getInetAddress("source"), r.getString("activity"));
                        notification(message);
                    }
                    tlast = tcur;

                    si = si == 0 ? 1 : 0;
                    seen[si].clear();
                }
            }
        });
    }

    private ProgressEvent jmxEvent(ProgressEventType type, String msg)
    {
        int length = CoordinatorState.State.values().length + 1; // +1 to include completed state
        int currentState = state.getCurrentState();
        return new ProgressEvent(type, currentState == INIT ? 0 : currentState == COMPLETE ? length : currentState, length, msg);
    }

    private static final class SkipRepairException extends RuntimeException
    {
        SkipRepairException(String message)
        {
            super(message);
        }
    }

    public static final class NeighborsAndRanges
    {
        final boolean shouldExcludeDeadParticipants;
<<<<<<< HEAD
        public final Set<InetAddressAndPort> participants;
        public final List<CommonRange> commonRanges;

        public NeighborsAndRanges(boolean shouldExcludeDeadParticipants, Set<InetAddressAndPort> participants, List<CommonRange> commonRanges)
=======
        final Map<Set<InetAddressAndPort>, Boolean> allReplicaMap;
        final Set<InetAddressAndPort> participants;
        final List<CommonRange> commonRanges;

        NeighborsAndRanges(boolean shouldExcludeDeadParticipants, Map<Set<InetAddressAndPort>, Boolean> allReplicaMap, Set<InetAddressAndPort> participants, List<CommonRange> commonRanges)
>>>>>>> c14fb07a
        {
            this.shouldExcludeDeadParticipants = shouldExcludeDeadParticipants;
            this.allReplicaMap = allReplicaMap;
            this.participants = participants;
            this.commonRanges = commonRanges;
        }

        /**
         * When in the force mode, removes dead nodes from common ranges (not contained within `allNeighbors`),
         * and exludes ranges left without any participants
         * When not in the force mode, no-op.
         */
        public List<CommonRange> filterCommonRanges(String keyspace, String[] tableNames)
        {
            if (!shouldExcludeDeadParticipants)
            {
                return commonRanges;
            }
            else
            {
                logger.debug("force flag set, removing dead endpoints if possible");

                List<CommonRange> filtered = new ArrayList<>(commonRanges.size());

                for (CommonRange commonRange : commonRanges)
                {
                    Set<InetAddressAndPort> endpoints = ImmutableSet.copyOf(Iterables.filter(commonRange.endpoints, participants::contains));
                    Set<InetAddressAndPort> transEndpoints = ImmutableSet.copyOf(Iterables.filter(commonRange.transEndpoints, participants::contains));
                    Preconditions.checkState(endpoints.containsAll(transEndpoints), "transEndpoints must be a subset of endpoints");

                    // this node is implicitly a participant in this repair, so a single endpoint is ok here
                    if (!endpoints.isEmpty())
                    {
                        Set<InetAddressAndPort> skippedReplicas = Sets.difference(commonRange.endpoints, endpoints);
                        skippedReplicas.forEach(endpoint -> logger.info("Removing a dead node {} from repair for ranges {} due to -force", endpoint, commonRange.ranges));
                        filtered.add(new CommonRange(endpoints, transEndpoints, commonRange.ranges, !skippedReplicas.isEmpty()));
                    }
                    else
                    {
                        logger.warn("Skipping forced repair for ranges {} of tables {} in keyspace {}, as no neighbor nodes are live.",
                                    commonRange.ranges, Arrays.asList(tableNames), keyspace);
                    }
                }
                Preconditions.checkState(!filtered.isEmpty(), "Not enough live endpoints for a repair");
                return filtered;
            }
        }
    }
}<|MERGE_RESOLUTION|>--- conflicted
+++ resolved
@@ -41,9 +41,6 @@
 import com.google.common.collect.Iterables;
 import com.google.common.collect.Lists;
 import com.google.common.collect.Sets;
-
-import org.apache.cassandra.utils.TimeUUID;
-import org.apache.cassandra.utils.concurrent.Future;
 import org.apache.commons.lang3.time.DurationFormatUtils;
 import org.slf4j.Logger;
 import org.slf4j.LoggerFactory;
@@ -80,13 +77,11 @@
 import org.apache.cassandra.transport.messages.ResultMessage;
 import org.apache.cassandra.utils.FBUtilities;
 import org.apache.cassandra.utils.Throwables;
+import org.apache.cassandra.utils.TimeUUID;
 import org.apache.cassandra.utils.WrappedRunnable;
-<<<<<<< HEAD
-=======
 import org.apache.cassandra.utils.concurrent.Future;
 import org.apache.cassandra.utils.concurrent.FutureCombiner;
 import org.apache.cassandra.utils.concurrent.UncheckedInterruptedException;
->>>>>>> c14fb07a
 import org.apache.cassandra.utils.progress.ProgressEvent;
 import org.apache.cassandra.utils.progress.ProgressEventNotifier;
 import org.apache.cassandra.utils.progress.ProgressEventType;
@@ -98,7 +93,6 @@
 import static org.apache.cassandra.service.QueryState.forInternalCalls;
 import static org.apache.cassandra.utils.Clock.Global.currentTimeMillis;
 import static org.apache.cassandra.utils.Clock.Global.nanoTime;
-import static org.apache.cassandra.utils.TimeUUID.Generator.nextTimeUUID;
 
 public class RepairRunnable implements Runnable, ProgressEventNotifier, RepairNotifier
 {
@@ -354,7 +348,7 @@
 
         prepare(columnFamilies, neighborsAndRanges.participants, neighborsAndRanges.shouldExcludeDeadParticipants);
 
-        if (options.isGlobal() && !options.isForcedRepair())
+        if (state.options.isGlobal() && !state.options.isForcedRepair())
         {
             syncRepairHistory(columnFamilies, neighborsAndRanges.commonRanges);
         }
@@ -410,38 +404,31 @@
         //calculation multiple times
         Iterable<Range<Token>> keyspaceLocalRanges = storageService.getLocalReplicas(state.keyspace).ranges();
 
-<<<<<<< HEAD
+        final Map<Set<InetAddressAndPort>, Boolean> allReplicaMap = new HashMap<>();
         for (Range<Token> range : state.options.getRanges())
         {
-            EndpointsForRange neighbors = ActiveRepairService.getNeighbors(state.keyspace, keyspaceLocalRanges, range,
-                                                                           state.options.getDataCenters(),
-                                                                           state.options.getHosts());
-=======
-        final Map<Set<InetAddressAndPort>, Boolean> allReplicaMap = new HashMap<>();
-        for (Range<Token> range : options.getRanges())
-        {
-            EndpointsForRange unfilteredNeighbors = ActiveRepairService.getAllNeighbors(keyspace, keyspaceLocalRanges, range);
+            EndpointsForRange unfilteredNeighbors = ActiveRepairService.getAllNeighbors(state.keyspace, keyspaceLocalRanges, range);
 
             if (unfilteredNeighbors.isEmpty())
             {
-                if (options.ignoreUnreplicatedKeyspaces())
-                {
-                    logger.info("{} Found no neighbors for range {} for {} - ignoring since repairing with --ignore-unreplicated-keyspaces", parentSession, range, keyspace);
+                if (state.options.ignoreUnreplicatedKeyspaces())
+                {
+                    logger.info("{} Found no neighbors for range {} for {} - ignoring since repairing with --ignore-unreplicated-keyspaces",
+                                state.id, range, state.keyspace);
                     continue;
                 }
                 else
                 {
-                    throw new RuntimeException(String.format("Nothing to repair for %s in %s - aborting", range, keyspace));
+                    throw new RuntimeException(String.format("Nothing to repair for %s in %s - aborting", range, state.keyspace));
                 }
             }
 
             EndpointsForRange neighbors = ActiveRepairService.filterNeighbors(unfilteredNeighbors, range,
-                                                                           options.getDataCenters(),
-                                                                           options.getHosts());
+                                                                              state.options.getDataCenters(),
+                                                                              state.options.getHosts());
             // Duplicate the check in CIE - splitting getNeighbors into getAllNeighbors/filterNeighbors means that
             // if the replicaSet does not contain the rangeSet it doesn't skip the filtering. Lowest risk change
             // is to repeat the check on the unfiltered and filtered neighbors.
->>>>>>> c14fb07a
             if (neighbors.isEmpty())
             {
                 if (state.options.ignoreUnreplicatedKeyspaces())
@@ -521,44 +508,32 @@
         RepairTask task;
         if (state.options.isPreview())
         {
-<<<<<<< HEAD
-            task = new PreviewRepairTask(state.options, state.keyspace, this, state.id, neighborsAndRanges.filterCommonRanges(state.keyspace, cfnames), cfnames);
-=======
-            task = new PreviewRepairTask(options,
-                                         keyspace,
+            task = new PreviewRepairTask(state.options,
+                                         state.keyspace,
                                          this,
-                                         parentSession,
+                                         state.id,
                                          neighborsAndRanges.allReplicaMap,
-                                         neighborsAndRanges.filterCommonRanges(keyspace, cfnames),
+                                         neighborsAndRanges.filterCommonRanges(state.keyspace, cfnames),
                                          cfnames);
->>>>>>> c14fb07a
         }
         else if (state.options.isIncremental())
         {
-<<<<<<< HEAD
-            task = new IncrementalRepairTask(state.options, state.keyspace, this, state.id, neighborsAndRanges, cfnames);
-        }
-        else
-        {
-            task = new NormalRepairTask(state.options, state.keyspace, this, state.id, neighborsAndRanges.filterCommonRanges(state.keyspace, cfnames), cfnames);
-=======
-            task = new IncrementalRepairTask(options,
-                                             keyspace,
+            task = new IncrementalRepairTask(state.options,
+                                             state.keyspace,
                                              this,
-                                             parentSession,
+                                             state.id,
                                              neighborsAndRanges,
                                              cfnames);
         }
         else
         {
-            task = new NormalRepairTask(options,
-                                        keyspace,
+            task = new NormalRepairTask(state.options,
+                                        state.keyspace,
                                         this,
-                                        parentSession,
+                                        state.id,
                                         neighborsAndRanges.allReplicaMap,
-                                        neighborsAndRanges.filterCommonRanges(keyspace, cfnames),
+                                        neighborsAndRanges.filterCommonRanges(state.keyspace, cfnames),
                                         cfnames);
->>>>>>> c14fb07a
         }
 
         ExecutorPlus executor = createExecutor();
@@ -714,18 +689,11 @@
     public static final class NeighborsAndRanges
     {
         final boolean shouldExcludeDeadParticipants;
-<<<<<<< HEAD
+        final Map<Set<InetAddressAndPort>, Boolean> allReplicaMap;
         public final Set<InetAddressAndPort> participants;
         public final List<CommonRange> commonRanges;
 
-        public NeighborsAndRanges(boolean shouldExcludeDeadParticipants, Set<InetAddressAndPort> participants, List<CommonRange> commonRanges)
-=======
-        final Map<Set<InetAddressAndPort>, Boolean> allReplicaMap;
-        final Set<InetAddressAndPort> participants;
-        final List<CommonRange> commonRanges;
-
-        NeighborsAndRanges(boolean shouldExcludeDeadParticipants, Map<Set<InetAddressAndPort>, Boolean> allReplicaMap, Set<InetAddressAndPort> participants, List<CommonRange> commonRanges)
->>>>>>> c14fb07a
+        public NeighborsAndRanges(boolean shouldExcludeDeadParticipants, Map<Set<InetAddressAndPort>, Boolean> allReplicaMap, Set<InetAddressAndPort> participants, List<CommonRange> commonRanges)
         {
             this.shouldExcludeDeadParticipants = shouldExcludeDeadParticipants;
             this.allReplicaMap = allReplicaMap;
