/*
 * Licensed to the Apache Software Foundation (ASF) under one
 * or more contributor license agreements.  See the NOTICE file
 * distributed with this work for additional information
 * regarding copyright ownership.  The ASF licenses this file
 * to you under the Apache License, Version 2.0 (the
 * "License"); you may not use this file except in compliance
 * with the License.  You may obtain a copy of the License at
 *
 *     http://www.apache.org/licenses/LICENSE-2.0
 *
 * Unless required by applicable law or agreed to in writing, software
 * distributed under the License is distributed on an "AS IS" BASIS,
 * WITHOUT WARRANTIES OR CONDITIONS OF ANY KIND, either express or implied.
 * See the License for the specific language governing permissions and
 * limitations under the License.
 */
package org.apache.cassandra.repair;

import java.io.IOException;
import java.nio.ByteBuffer;
import java.util.ArrayList;
import java.util.Arrays;
import java.util.Collection;
import java.util.Collections;
import java.util.HashMap;
import java.util.HashSet;
import java.util.List;
import java.util.Map;
import java.util.Set;
import java.util.UUID;
import java.util.concurrent.ExecutionException;
import java.util.concurrent.ExecutorService;
import java.util.concurrent.LinkedBlockingQueue;
import java.util.concurrent.TimeUnit;
import java.util.concurrent.TimeoutException;
import java.util.concurrent.atomic.AtomicBoolean;
import java.util.concurrent.atomic.AtomicInteger;
import java.util.concurrent.atomic.AtomicReference;

import com.google.common.base.Preconditions;
import com.google.common.collect.ImmutableList;
import com.google.common.collect.ImmutableMap;
import com.google.common.collect.ImmutableSet;
import com.google.common.collect.Iterables;
import com.google.common.collect.Lists;
import com.google.common.collect.Sets;
import com.google.common.util.concurrent.AsyncFunction;
import com.google.common.util.concurrent.FutureCallback;
import com.google.common.util.concurrent.Futures;
import com.google.common.util.concurrent.ListenableFuture;
import com.google.common.util.concurrent.ListeningExecutorService;
import com.google.common.util.concurrent.MoreExecutors;
import org.apache.commons.lang3.time.DurationFormatUtils;
import org.slf4j.Logger;
import org.slf4j.LoggerFactory;

import com.codahale.metrics.Timer;
import org.apache.cassandra.concurrent.JMXEnabledThreadPoolExecutor;
import org.apache.cassandra.concurrent.NamedThreadFactory;
import org.apache.cassandra.config.DatabaseDescriptor;
import org.apache.cassandra.exceptions.RepairException;
import org.apache.cassandra.metrics.RepairMetrics;
import org.apache.cassandra.gms.FailureDetector;
import org.apache.cassandra.repair.consistent.SyncStatSummary;
import org.apache.cassandra.db.Keyspace;
import org.apache.cassandra.cql3.QueryOptions;
import org.apache.cassandra.cql3.QueryProcessor;
import org.apache.cassandra.cql3.UntypedResultSet;
import org.apache.cassandra.cql3.statements.SelectStatement;
import org.apache.cassandra.db.ColumnFamilyStore;
import org.apache.cassandra.db.ConsistencyLevel;
import org.apache.cassandra.dht.Range;
import org.apache.cassandra.dht.Token;
import org.apache.cassandra.locator.EndpointsForRange;
import org.apache.cassandra.locator.InetAddressAndPort;
import org.apache.cassandra.locator.Replica;
import org.apache.cassandra.metrics.StorageMetrics;
import org.apache.cassandra.repair.consistent.CoordinatorSession;
import org.apache.cassandra.repair.messages.RepairOption;
import org.apache.cassandra.schema.SchemaConstants;
import org.apache.cassandra.service.ActiveRepairService;
import org.apache.cassandra.service.ActiveRepairService.ParentRepairStatus;
import org.apache.cassandra.service.ClientState;
import org.apache.cassandra.service.QueryState;
import org.apache.cassandra.service.StorageService;
import org.apache.cassandra.streaming.PreviewKind;
import org.apache.cassandra.tracing.TraceKeyspace;
import org.apache.cassandra.tracing.TraceState;
import org.apache.cassandra.tracing.Tracing;
import org.apache.cassandra.transport.messages.ResultMessage;
import org.apache.cassandra.utils.ByteBufferUtil;
import org.apache.cassandra.utils.DiagnosticSnapshotService;
import org.apache.cassandra.utils.FBUtilities;
import org.apache.cassandra.utils.Throwables;
import org.apache.cassandra.utils.UUIDGen;
import org.apache.cassandra.utils.WrappedRunnable;
import org.apache.cassandra.utils.progress.ProgressEvent;
import org.apache.cassandra.utils.progress.ProgressEventNotifier;
import org.apache.cassandra.utils.progress.ProgressEventType;
import org.apache.cassandra.utils.progress.ProgressListener;

public class RepairRunnable implements Runnable, ProgressEventNotifier
{
    private static final Logger logger = LoggerFactory.getLogger(RepairRunnable.class);

    private final StorageService storageService;
    private final int cmd;
    private final RepairOption options;
    private final String keyspace;

    private final String tag;
    private final AtomicInteger progressCounter = new AtomicInteger();
    private final int totalProgress;

    private final long creationTimeMillis = System.currentTimeMillis();
    private final UUID parentSession = UUIDGen.getTimeUUID();

    private final List<ProgressListener> listeners = new ArrayList<>();

    private static final AtomicInteger threadCounter = new AtomicInteger(1);
    private final AtomicReference<Throwable> firstError = new AtomicReference<>(null);

    private TraceState traceState;

    public RepairRunnable(StorageService storageService, int cmd, RepairOption options, String keyspace)
    {
        this.storageService = storageService;
        this.cmd = cmd;
        this.options = options;
        this.keyspace = keyspace;

        this.tag = "repair:" + cmd;
        // get valid column families, calculate neighbors, validation, prepare for repair + number of ranges to repair
        this.totalProgress = 4 + options.getRanges().size();
    }

    @Override
    public void addProgressListener(ProgressListener listener)
    {
        listeners.add(listener);
    }

    @Override
    public void removeProgressListener(ProgressListener listener)
    {
        listeners.remove(listener);
    }


    protected void fireProgressEvent(ProgressEvent event)
    {
        for (ProgressListener listener : listeners)
        {
            listener.progress(tag, event);
        }
    }

    public void notification(String msg)
    {
        logger.info(msg);
        fireProgressEvent(new ProgressEvent(ProgressEventType.NOTIFICATION, progressCounter.get(), totalProgress, msg));
    }

    private void skip(String msg)
    {
        notification("Repair " + parentSession + " skipped: " + msg);
        success(msg);
    }

    private void success(String msg)
    {
        fireProgressEvent(new ProgressEvent(ProgressEventType.SUCCESS, progressCounter.get(), totalProgress, msg));
        ActiveRepairService.instance.recordRepairStatus(cmd, ActiveRepairService.ParentRepairStatus.COMPLETED,
                                                        ImmutableList.of(msg));
        complete(null);
    }

    public void notifyError(Throwable error)
    {
        // exception should be ignored
        if (error instanceof SomeRepairFailedException)
            return;

        if (Throwables.anyCauseMatches(error, RepairException::shouldWarn))
        {
            logger.warn("Repair {} aborted: {}", parentSession, error.getMessage());
            if (logger.isDebugEnabled())
                logger.debug("Repair {} aborted: ", parentSession, error);
        }
        else
        {
            logger.error("Repair {} failed:", parentSession, error);
        }

        StorageMetrics.repairExceptions.inc();
        String errorMessage = String.format("Repair command #%d failed with error %s", cmd, error.getMessage());
        fireProgressEvent(new ProgressEvent(ProgressEventType.ERROR, progressCounter.get(), totalProgress, errorMessage));
        firstError.compareAndSet(null, error);

        // since this can fail, update table only after updating in-memory and notification state
        maybeStoreParentRepairFailure(error);
    }

    private void fail(String reason)
    {
        if (reason == null)
        {
            Throwable error = firstError.get();
            reason = error != null ? error.getMessage() : "Some repair failed";
        }
        String completionMessage = String.format("Repair command #%d finished with error", cmd);

        // Note we rely on the first message being the reason for the failure
        // when inspecting this state from RepairRunner.queryForCompletedRepair
        ActiveRepairService.instance.recordRepairStatus(cmd, ParentRepairStatus.FAILED,
                                                        ImmutableList.of(reason, completionMessage));

        complete(completionMessage);
    }

    private void complete(String msg)
    {
        long durationMillis = System.currentTimeMillis() - creationTimeMillis;
        if (msg == null)
        {
            String duration = DurationFormatUtils.formatDurationWords(durationMillis, true, true);
            msg = String.format("Repair command #%d finished in %s", cmd, duration);
        }

        fireProgressEvent(new ProgressEvent(ProgressEventType.COMPLETE, progressCounter.get(), totalProgress, msg));
        logger.info(options.getPreviewKind().logPrefix(parentSession) + msg);

        ActiveRepairService.instance.removeParentRepairSession(parentSession);
        TraceState localState = traceState;
        if (options.isTraced() && localState != null)
        {
            for (ProgressListener listener : listeners)
                localState.removeProgressListener(listener);
            // Because DebuggableThreadPoolExecutor#afterExecute and this callback
            // run in a nondeterministic order (within the same thread), the
            // TraceState may have been nulled out at this point. The TraceState
            // should be traceState, so just set it without bothering to check if it
            // actually was nulled out.
            Tracing.instance.set(localState);
            Tracing.traceRepair(msg);
            Tracing.instance.stopSession();
        }

        Keyspace.open(keyspace).metric.repairTime.update(durationMillis, TimeUnit.MILLISECONDS);
    }

    public void run()
    {
        try
        {
            runMayThrow();
        }
        catch (SkipRepairException e)
        {
            skip(e.getMessage());
        }
        catch (Exception | Error e)
        {
            notifyError(e);
            fail(e.getMessage());
        }
    }

    protected static Map<InetAddressAndPort, Set<Range<Token>>> collectEndpointRanges(List<CommonRange> commonRanges)
    {
        Map<InetAddressAndPort, Set<Range<Token>>> endpointRanges = new HashMap<>();
        for (CommonRange commonRange: commonRanges)
        {
            for (InetAddressAndPort endpoint: commonRange.endpoints)
            {
                if (!endpointRanges.containsKey(endpoint))
                {
                    endpointRanges.put(endpoint, new HashSet<>());
                }
                endpointRanges.get(endpoint).addAll(commonRange.ranges);
            }
        }
        return new HashMap<>(endpointRanges);
    }

    protected void syncRepairHistory(Iterable<ColumnFamilyStore> tables, List<CommonRange> commonRanges)
    {
        Map<InetAddressAndPort, Set<Range<Token>>> endpointRanges = collectEndpointRanges(commonRanges);

        // commonRanges only contains endpoint -> ranges for nodes that aren't this node (the coordinator).
        // Here, we gather all ranges and add endpoint -> range for this node since we want to include the
        // local repair history in the sync (since we probably have the most up to date data locally)
        Set<Range<Token>> allRanges = new HashSet<>();
        for (Set<Range<Token>> ranges: endpointRanges.values())
        {
            allRanges.addAll(ranges);
        }
        endpointRanges.put(FBUtilities.getBroadcastAddressAndPort(), allRanges);

        List<ListenableFuture<Object>> futures = new ArrayList<>();

        logger.info("Syncing repair history for [{}] on {}", tablesToString(tables), endpointRanges);
        for (ColumnFamilyStore cfs : tables)
        {
            RepairHistorySyncTask syncTask = new RepairHistorySyncTask(cfs, ImmutableMap.copyOf(endpointRanges));
            syncTask.execute();
            futures.add(syncTask);
        }

        try
        {
            Futures.successfulAsList(futures).get(DatabaseDescriptor.getRepairHistorySyncTimeoutSeconds(), TimeUnit.SECONDS);
        }
        catch (InterruptedException | ExecutionException | TimeoutException e)
        {
            throw new RuntimeException(e);
        }
    }

    private static String tablesToString(Iterable<ColumnFamilyStore> tables)
    {
        StringBuilder sb = new StringBuilder();
        for (ColumnFamilyStore table : tables)
        {
            sb.append(String.format("%s.%s, ", table.keyspace.getName(), table.name));
        }
        return sb.toString();
    }

    private void runMayThrow() throws Exception
    {
        ActiveRepairService.instance.recordRepairStatus(cmd, ParentRepairStatus.IN_PROGRESS, ImmutableList.of());

        List<ColumnFamilyStore> columnFamilies = getColumnFamilies();
        String[] cfnames = columnFamilies.stream().map(cfs -> cfs.name).toArray(String[]::new);

        this.traceState = maybeCreateTraceState(columnFamilies);

        notifyStarting();

        NeighborsAndRanges neighborsAndRanges = getNeighborsAndRanges();

        maybeStoreParentRepairStart(cfnames);

        prepare(columnFamilies, neighborsAndRanges.participants, neighborsAndRanges.shouldExcludeDeadParticipants);

        if (options.isGlobal() && !options.isForcedRepair())
        {
            syncRepairHistory(columnFamilies, neighborsAndRanges.commonRanges);
        }

        repair(cfnames, neighborsAndRanges);
    }

    private List<ColumnFamilyStore> getColumnFamilies() throws IOException
    {
        String[] columnFamilies = options.getColumnFamilies().toArray(new String[options.getColumnFamilies().size()]);
        Iterable<ColumnFamilyStore> validColumnFamilies = storageService.getValidColumnFamilies(false, false, keyspace, columnFamilies);
        progressCounter.incrementAndGet();

        if (Iterables.isEmpty(validColumnFamilies))
            throw new SkipRepairException(String.format("%s Empty keyspace, skipping repair: %s", parentSession, keyspace));
        return Lists.newArrayList(validColumnFamilies);
    }

    private TraceState maybeCreateTraceState(Iterable<ColumnFamilyStore> columnFamilyStores)
    {
        if (!options.isTraced())
            return null;

        StringBuilder cfsb = new StringBuilder();
        for (ColumnFamilyStore cfs : columnFamilyStores)
            cfsb.append(", ").append(cfs.keyspace.getName()).append(".").append(cfs.name);

        UUID sessionId = Tracing.instance.newSession(Tracing.TraceType.REPAIR);
        TraceState traceState = Tracing.instance.begin("repair", ImmutableMap.of("keyspace", keyspace, "columnFamilies",
                                                                                 cfsb.substring(2)));
        traceState.enableActivityNotification(tag);
        for (ProgressListener listener : listeners)
            traceState.addProgressListener(listener);
        Thread queryThread = createQueryThread(sessionId);
        queryThread.setName("RepairTracePolling");
        queryThread.start();
        return traceState;
    }

    private void notifyStarting()
    {
        String message = String.format("Starting repair command #%d (%s), repairing keyspace %s with %s", cmd, parentSession, keyspace,
                                       options);
        logger.info(message);
        Tracing.traceRepair(message);
        fireProgressEvent(new ProgressEvent(ProgressEventType.START, 0, 100, message));
    }

    private NeighborsAndRanges getNeighborsAndRanges() throws RepairException
    {
        Set<InetAddressAndPort> allNeighbors = new HashSet<>();
        List<CommonRange> commonRanges = new ArrayList<>();

        //pre-calculate output of getLocalReplicas and pass it to getNeighbors to increase performance and prevent
        //calculation multiple times
        Iterable<Range<Token>> keyspaceLocalRanges = storageService.getLocalReplicas(keyspace).ranges();

        final Map<Set<InetAddressAndPort>, Boolean> allReplicaMap = new HashMap<>();
        for (Range<Token> range : options.getRanges())
        {
            EndpointsForRange unfilteredNeighbors = ActiveRepairService.getAllNeighbors(keyspace, keyspaceLocalRanges, range);

            if (unfilteredNeighbors.isEmpty())
            {
                if (options.ignoreUnreplicatedKeyspaces())
                {
                    logger.info("{} Found no neighbors for range {} for {} - ignoring since repairing with --ignore-unreplicated-keyspaces", parentSession, range, keyspace);
                    continue;
                }
                else
                {
                    throw RepairException.warn(String.format("Nothing to repair for %s in %s - aborting since it has no neighbors", range, keyspace));
                }
            }

            EndpointsForRange neighbors = ActiveRepairService.filterNeighbors(unfilteredNeighbors, range,
                                                                              options.getDataCenters(),
                                                                              options.getHosts());
            // Duplicate the check in CIE - splitting getNeighbors into getAllNeighbors/filterNeighbors means that
            // if the replicaSet does not contain the rangeSet it doesn't skip the filtering. Lowest risk change
            // is to repeat the check on the unfiltered and filtered neighbors.
            if (neighbors.isEmpty())
            {
                if (options.ignoreUnreplicatedKeyspaces())
                {
                    logger.info("{} Found no neighbors for range {} for {} - ignoring since repairing with --ignore-unreplicated-keyspaces", parentSession, range, keyspace);
                    continue;
                }
                else
                {
<<<<<<< HEAD
                    throw RepairException.warn(String.format("Nothing to repair for %s in %s - aborting", range, keyspace));
=======
                    throw RepairException.warn(String.format("Nothing to repair for %s in %s - aborting (unfilteredNeighbors=%s, dcs=%s, hosts=%s)",
                                                             range, keyspace, unfilteredNeighbors, options.getDataCenters(), options.getHosts()));
>>>>>>> b22787fd
                }
            }
            boolean allReplicas = Iterables.elementsEqual(unfilteredNeighbors, neighbors);
            if (!allReplicas && allReplicaMap.containsKey(neighbors.endpoints()))
                allReplicaMap.put(neighbors.endpoints(), false);
            else if (!allReplicaMap.containsKey(neighbors.endpoints()))
                allReplicaMap.put(neighbors.endpoints(), allReplicas);

            addRangeToNeighbors(commonRanges, range, neighbors);
            allNeighbors.addAll(neighbors.endpoints());
        }

        if (options.ignoreUnreplicatedKeyspaces() && allNeighbors.isEmpty())
        {
            throw new SkipRepairException(String.format("Nothing to repair for %s in %s - unreplicated keyspace is ignored since repair was called with --ignore-unreplicated-keyspaces",
                                                        options.getRanges(),
                                                        keyspace));
        }

        progressCounter.incrementAndGet();

        boolean shouldExcludeDeadParticipants = options.isForcedRepair();

        if (shouldExcludeDeadParticipants)
        {
            Set<InetAddressAndPort> actualNeighbors = Sets.newHashSet(Iterables.filter(allNeighbors, FailureDetector.instance::isAlive));
            shouldExcludeDeadParticipants = !allNeighbors.equals(actualNeighbors);
            allNeighbors = actualNeighbors;
        }
        return new NeighborsAndRanges(shouldExcludeDeadParticipants, allReplicaMap, allNeighbors, commonRanges);
    }

    private void maybeStoreParentRepairStart(String[] cfnames)
    {
        if (!options.isPreview())
        {
            SystemDistributedKeyspace.startParentRepair(parentSession, keyspace, cfnames, options);
        }
    }

    private void maybeStoreParentRepairSuccess(Collection<Range<Token>> successfulRanges)
    {
        if (!options.isPreview())
        {
            SystemDistributedKeyspace.successfulParentRepair(parentSession, successfulRanges);
        }
    }

    private void maybeStoreParentRepairFailure(Throwable error)
    {
        if (!options.isPreview())
        {
            SystemDistributedKeyspace.failParentRepair(parentSession, error);
        }
    }

    private void prepare(List<ColumnFamilyStore> columnFamilies, Set<InetAddressAndPort> allNeighbors, boolean force)
    {
        try (Timer.Context ignore = Keyspace.open(keyspace).metric.repairPrepareTime.time())
        {
            ActiveRepairService.instance.prepareForRepair(parentSession, FBUtilities.getBroadcastAddressAndPort(), allNeighbors, options, force, columnFamilies);
            progressCounter.incrementAndGet();
        }
    }

    private void repair(String[] cfnames, NeighborsAndRanges neighborsAndRanges)
    {
        if (options.isPreview())
        {
            previewRepair(parentSession,
                          neighborsAndRanges.allReplicaMap,
                          neighborsAndRanges.filterCommonRanges(keyspace, cfnames),
                          neighborsAndRanges.participants,
                          cfnames);
        }
        else if (options.isIncremental())
        {
            incrementalRepair(parentSession,
                              traceState,
                              neighborsAndRanges,
                              neighborsAndRanges.participants,
                              cfnames);
        }
        else
        {
            normalRepair(parentSession,
                         traceState,
                         neighborsAndRanges.allReplicaMap,
                         neighborsAndRanges.filterCommonRanges(keyspace, cfnames),
                         neighborsAndRanges.participants,
                         cfnames);
        }
    }

    @SuppressWarnings("UnstableApiUsage")
    private void normalRepair(UUID parentSession,
                              TraceState traceState,
                              Map<Set<InetAddressAndPort>, Boolean> allReplicaMap,
                              List<CommonRange> commonRanges,
                              Set<InetAddressAndPort> preparedEndpoints,
                              String... cfnames)
    {

        // Set up RepairJob executor for this repair command.
        ListeningExecutorService executor = createExecutor();

        // Setting the repairedAt time to UNREPAIRED_SSTABLE causes the repairedAt times to be preserved across streamed sstables
        final ListenableFuture<List<RepairSessionResult>> allSessions = submitRepairSessions(parentSession, false, executor, allReplicaMap, commonRanges, cfnames);

        // After all repair sessions completes(successful or not),
        // run anticompaction if necessary and send finish notice back to client
        final Collection<Range<Token>> successfulRanges = new ArrayList<>();
        final AtomicBoolean hasFailure = new AtomicBoolean();
        ListenableFuture repairResult = Futures.transformAsync(allSessions, new AsyncFunction<List<RepairSessionResult>, Object>()
        {
            @SuppressWarnings("unchecked")
            public ListenableFuture apply(List<RepairSessionResult> results)
            {
                logger.debug("Repair result: {}", results);
                // filter out null(=failed) results and get successful ranges
                for (RepairSessionResult sessionResult : results)
                {
                    if (sessionResult != null)
                    {
                        // don't record successful repair if we had to skip ranges
                        if (!sessionResult.skippedReplicas)
                        {
                            successfulRanges.addAll(sessionResult.ranges);
                        }
                    }
                    else
                    {
                        hasFailure.compareAndSet(false, true);
                    }
                }
                return Futures.immediateFuture(null);
            }
        }, MoreExecutors.directExecutor());
        Futures.addCallback(repairResult,
                            new RepairCompleteCallback(parentSession,
                                                       successfulRanges,
                                                       preparedEndpoints,
                                                       traceState,
                                                       hasFailure,
                                                       executor),
                            MoreExecutors.directExecutor());
    }

    private void incrementalRepair(UUID parentSession,
                                   TraceState traceState,
                                   NeighborsAndRanges neighborsAndRanges,
                                   Set<InetAddressAndPort> preparedEndpoints,
                                   String... cfnames)
    {
        // the local node also needs to be included in the set of participants, since coordinator sessions aren't persisted
        Set<InetAddressAndPort> allParticipants = ImmutableSet.<InetAddressAndPort>builder()
                                                  .addAll(neighborsAndRanges.participants)
                                                  .add(FBUtilities.getBroadcastAddressAndPort())
                                                  .build();
        // Not necessary to include self for filtering. The common ranges only contains neighbhor node endpoints.
        List<CommonRange> allRanges = neighborsAndRanges.filterCommonRanges(keyspace, cfnames);

        CoordinatorSession coordinatorSession;
        try
        {
            coordinatorSession = ActiveRepairService.instance.consistent.coordinated.registerSession(parentSession, allParticipants, neighborsAndRanges.shouldExcludeDeadParticipants);
        }
        catch (NoSuchRepairSessionException e)
        {
            logger.warn("Aborting repair session: "+e.getMessage());
            fail(e.getMessage());
            return;
        }
        ListeningExecutorService executor = createExecutor();
        AtomicBoolean hasFailure = new AtomicBoolean(false);

        ListenableFuture repairResult = coordinatorSession.execute(() -> submitRepairSessions(parentSession, true, executor, neighborsAndRanges.allReplicaMap, allRanges, cfnames),
                                                                   hasFailure);
        Collection<Range<Token>> ranges = new HashSet<>();
        for (Collection<Range<Token>> range : Iterables.transform(allRanges, cr -> cr.ranges))
        {
            ranges.addAll(range);
        }
        Futures.addCallback(repairResult,
                            new RepairCompleteCallback(parentSession, ranges, preparedEndpoints, traceState, hasFailure, executor),
                            MoreExecutors.directExecutor());
    }

    private void previewRepair(UUID parentSession,
                               Map<Set<InetAddressAndPort>, Boolean> allReplicaMap,
                               List<CommonRange> commonRanges,
                               Set<InetAddressAndPort> preparedEndpoints,
                               String... cfnames)
    {

        logger.debug("Starting preview repair for {}", parentSession);
        // Set up RepairJob executor for this repair command.
        ListeningExecutorService executor = createExecutor();

        final ListenableFuture<List<RepairSessionResult>> allSessions = submitRepairSessions(parentSession, false, executor, allReplicaMap, commonRanges, cfnames);

        Futures.addCallback(allSessions, new FutureCallback<List<RepairSessionResult>>()
        {
            public void onSuccess(List<RepairSessionResult> results)
            {
                try
                {
                    if (results == null || results.stream().anyMatch(s -> s == null))
                    {
                        // something failed
                        fail(null);
                        return;
                    }
                    PreviewKind previewKind = options.getPreviewKind();
                    Preconditions.checkState(previewKind != PreviewKind.NONE, "Preview is NONE");
                    SyncStatSummary summary = new SyncStatSummary(true);
                    summary.consumeSessionResults(results);

                    final String message;
                    if (summary.isEmpty())
                    {
                        message = previewKind == PreviewKind.REPAIRED ? "Repaired data is in sync" : "Previewed data was in sync";
                    }
                    else
                    {
                        RepairMetrics.previewFailures.inc();
                        boolean isRepaired = previewKind == PreviewKind.REPAIRED;
                        String christmasPatchWarning = isRepaired ? summary.getChristmasPatchDisabledWarning() : "";
                        message = (isRepaired ? "Repaired data is inconsistent" : "Preview complete")
                                  + " for " + parentSession + christmasPatchWarning + '\n' + summary.toString(isRepaired);
                        logger.info(message);
                        if (previewKind == PreviewKind.REPAIRED)
                            maybeSnapshotReplicas(parentSession, keyspace, results);
                    }
                    notification(message);

                    success("Repair preview completed successfully");
                    ActiveRepairService.instance.cleanUp(parentSession, preparedEndpoints);
                }
                catch (Throwable t)
                {
                    logger.error("Error completing preview repair", t);
                    onFailure(t);
                }
                finally
                {
                    executor.shutdownNow();
                }
            }

            public void onFailure(Throwable t)
            {
                notifyError(t);
                fail("Error completing preview repair: " + t.getMessage());
                executor.shutdownNow();
            }
        }, MoreExecutors.directExecutor());
    }

    private void maybeSnapshotReplicas(UUID parentSession, String keyspace, List<RepairSessionResult> results)
    {
        if (!DatabaseDescriptor.snapshotOnRepairedDataMismatch())
            return;

        try
        {
            Set<String> mismatchingTables = new HashSet<>();
            Set<InetAddressAndPort> nodes = new HashSet<>();
            for (RepairSessionResult sessionResult : results)
            {
                for (RepairResult repairResult : emptyIfNull(sessionResult.repairJobResults))
                {
                    for (SyncStat stat : emptyIfNull(repairResult.stats))
                    {
                        if (stat.numberOfDifferences > 0)
                            mismatchingTables.add(repairResult.desc.columnFamily);
                        // snapshot all replicas, even if they don't have any differences
                        nodes.add(stat.nodes.coordinator);
                        nodes.add(stat.nodes.peer);
                    }
                }
            }

            String snapshotName = DiagnosticSnapshotService.getSnapshotName(DiagnosticSnapshotService.REPAIRED_DATA_MISMATCH_SNAPSHOT_PREFIX);
            for (String table : mismatchingTables)
            {
                // we can just check snapshot existence locally since the repair coordinator is always a replica (unlike in the read case)
                if (!Keyspace.open(keyspace).getColumnFamilyStore(table).snapshotExists(snapshotName))
                {
                    logger.info("{} Snapshotting {}.{} for preview repair mismatch with tag {} on instances {}",
                                options.getPreviewKind().logPrefix(parentSession),
                                keyspace, table, snapshotName, nodes);
                    DiagnosticSnapshotService.repairedDataMismatch(Keyspace.open(keyspace).getColumnFamilyStore(table).metadata(), nodes);
                }
                else
                {
                    logger.info("{} Not snapshotting {}.{} - snapshot {} exists",
                                options.getPreviewKind().logPrefix(parentSession),
                                keyspace, table, snapshotName);
                }
            }
        }
        catch (Exception e)
        {
            logger.error("{} Failed snapshotting replicas", options.getPreviewKind().logPrefix(parentSession), e);
        }
    }

    private static <T> Iterable<T> emptyIfNull(Iterable<T> iter)
    {
        if (iter == null)
            return Collections.emptyList();
        return iter;
    }

    private ListenableFuture<List<RepairSessionResult>> submitRepairSessions(UUID parentSession,
                                                                             boolean isIncremental,
                                                                             ListeningExecutorService executor,
                                                                             Map<Set<InetAddressAndPort>, Boolean> allReplicaMap,
                                                                             List<CommonRange> commonRanges,
                                                                             String... cfnames)
    {
        List<ListenableFuture<RepairSessionResult>> futures = new ArrayList<>(options.getRanges().size());

        for (CommonRange commonRange : commonRanges)
        {
            logger.info("Starting RepairSession for {}", commonRange);
            RepairSession session = ActiveRepairService.instance.submitRepairSession(parentSession,
                                                                                     commonRange,
                                                                                     keyspace,
                                                                                     options.getParallelism(),
                                                                                     allReplicaMap.getOrDefault(commonRange.endpoints, false),
                                                                                     isIncremental,
                                                                                     options.isPullRepair(),
                                                                                     options.getPreviewKind(),
                                                                                     options.optimiseStreams(),
                                                                                     executor,
                                                                                     cfnames);
            if (session == null)
                continue;
            Futures.addCallback(session, new RepairSessionCallback(session), MoreExecutors.directExecutor());
            futures.add(session);
        }
        return Futures.successfulAsList(futures);
    }

    private ListeningExecutorService createExecutor()
    {
        return MoreExecutors.listeningDecorator(new JMXEnabledThreadPoolExecutor(options.getJobThreads(),
                                                                                 Integer.MAX_VALUE,
                                                                                 TimeUnit.SECONDS,
                                                                                 new LinkedBlockingQueue<>(),
                                                                                 new NamedThreadFactory("Repair#" + cmd),
                                                                                 "internal"));
    }

    private class RepairSessionCallback implements FutureCallback<RepairSessionResult>
    {
        private final RepairSession session;

        public RepairSessionCallback(RepairSession session)
        {
            this.session = session;
        }

        public void onSuccess(RepairSessionResult result)
        {
            String message = String.format("Repair session %s for range %s finished", session.getId(),
                                           session.ranges().toString());
            logger.info(message);
            fireProgressEvent(new ProgressEvent(ProgressEventType.PROGRESS,
                                                progressCounter.incrementAndGet(),
                                                totalProgress,
                                                message));
        }

        public void onFailure(Throwable t)
        {
            String message = String.format("Repair session %s for range %s failed with error %s",
                                           session.getId(), session.ranges().toString(), t.getMessage());
            notifyError(new RuntimeException(message, t));
        }
    }

    private class RepairCompleteCallback implements FutureCallback<Object>
    {
        final UUID parentSession;
        final Collection<Range<Token>> successfulRanges;
        final Set<InetAddressAndPort> preparedEndpoints;
        final TraceState traceState;
        final AtomicBoolean hasFailure;
        final ExecutorService executor;

        public RepairCompleteCallback(UUID parentSession,
                                      Collection<Range<Token>> successfulRanges,
                                      Set<InetAddressAndPort> preparedEndpoints,
                                      TraceState traceState,
                                      AtomicBoolean hasFailure,
                                      ExecutorService executor)
        {
            this.parentSession = parentSession;
            this.successfulRanges = successfulRanges;
            this.preparedEndpoints = preparedEndpoints;
            this.traceState = traceState;
            this.hasFailure = hasFailure;
            this.executor = executor;
        }

        public void onSuccess(Object result)
        {
            maybeStoreParentRepairSuccess(successfulRanges);
            if (hasFailure.get())
            {
                fail(null);
            }
            else
            {
                success("Repair completed successfully");
                ActiveRepairService.instance.cleanUp(parentSession, preparedEndpoints);
            }
            executor.shutdownNow();
        }

        public void onFailure(Throwable t)
        {
            notifyError(t);
            fail(t.getMessage());
            executor.shutdownNow();
        }
    }

    private static void addRangeToNeighbors(List<CommonRange> neighborRangeList, Range<Token> range, EndpointsForRange neighbors)
    {
        Set<InetAddressAndPort> endpoints = neighbors.endpoints();
        Set<InetAddressAndPort> transEndpoints = neighbors.filter(Replica::isTransient).endpoints();

        for (CommonRange commonRange : neighborRangeList)
        {
            if (commonRange.matchesEndpoints(endpoints, transEndpoints))
            {
                commonRange.ranges.add(range);
                return;
            }
        }

        List<Range<Token>> ranges = new ArrayList<>();
        ranges.add(range);
        neighborRangeList.add(new CommonRange(endpoints, transEndpoints, ranges));
    }

    private Thread createQueryThread(final UUID sessionId)
    {
        return NamedThreadFactory.createThread(new WrappedRunnable()
        {
            // Query events within a time interval that overlaps the last by one second. Ignore duplicates. Ignore local traces.
            // Wake up upon local trace activity. Query when notified of trace activity with a timeout that doubles every two timeouts.
            public void runMayThrow() throws Exception
            {
                TraceState state = Tracing.instance.get(sessionId);
                if (state == null)
                    throw new Exception("no tracestate");

                String format = "select event_id, source, source_port, activity from %s.%s where session_id = ? and event_id > ? and event_id < ?;";
                String query = String.format(format, SchemaConstants.TRACE_KEYSPACE_NAME, TraceKeyspace.EVENTS);
                SelectStatement statement = (SelectStatement) QueryProcessor.parseStatement(query).prepare(ClientState.forInternalCalls());

                ByteBuffer sessionIdBytes = ByteBufferUtil.bytes(sessionId);
                InetAddressAndPort source = FBUtilities.getBroadcastAddressAndPort();

                HashSet<UUID>[] seen = new HashSet[]{ new HashSet<>(), new HashSet<>() };
                int si = 0;
                UUID uuid;

                long tlast = System.currentTimeMillis(), tcur;

                TraceState.Status status;
                long minWaitMillis = 125;
                long maxWaitMillis = 1000 * 1024L;
                long timeout = minWaitMillis;
                boolean shouldDouble = false;

                while ((status = state.waitActivity(timeout)) != TraceState.Status.STOPPED)
                {
                    if (status == TraceState.Status.IDLE)
                    {
                        timeout = shouldDouble ? Math.min(timeout * 2, maxWaitMillis) : timeout;
                        shouldDouble = !shouldDouble;
                    }
                    else
                    {
                        timeout = minWaitMillis;
                        shouldDouble = false;
                    }
                    ByteBuffer tminBytes = ByteBufferUtil.bytes(UUIDGen.minTimeUUID(tlast - 1000));
                    ByteBuffer tmaxBytes = ByteBufferUtil.bytes(UUIDGen.maxTimeUUID(tcur = System.currentTimeMillis()));
                    QueryOptions options = QueryOptions.forInternalCalls(ConsistencyLevel.ONE, Lists.newArrayList(sessionIdBytes,
                                                                                                                  tminBytes,
                                                                                                                  tmaxBytes));
                    ResultMessage.Rows rows = statement.execute(QueryState.forInternalCalls(), options, System.nanoTime());
                    UntypedResultSet result = UntypedResultSet.create(rows.result);

                    for (UntypedResultSet.Row r : result)
                    {
                        int port = DatabaseDescriptor.getStoragePort();
                        if (r.has("source_port"))
                            port = r.getInt("source_port");
                        InetAddressAndPort eventNode = InetAddressAndPort.getByAddressOverrideDefaults(r.getInetAddress("source"), port);
                        if (source.equals(eventNode))
                            continue;
                        if ((uuid = r.getUUID("event_id")).timestamp() > (tcur - 1000) * 10000)
                            seen[si].add(uuid);
                        if (seen[si == 0 ? 1 : 0].contains(uuid))
                            continue;
                        String message = String.format("%s: %s", r.getInetAddress("source"), r.getString("activity"));
                        notification(message);
                    }
                    tlast = tcur;

                    si = si == 0 ? 1 : 0;
                    seen[si].clear();
                }
            }
        }, "Repair-Runnable-" + threadCounter.incrementAndGet());
    }

    private static final class SkipRepairException extends RuntimeException
    {
        SkipRepairException(String message)
        {
            super(message);
        }
    }

    static final class NeighborsAndRanges
    {
        private final boolean shouldExcludeDeadParticipants;
        Map<Set<InetAddressAndPort>, Boolean> allReplicaMap;
        private final Set<InetAddressAndPort> participants;
        private final List<CommonRange> commonRanges;

        NeighborsAndRanges(boolean shouldExcludeDeadParticipants, Map<Set<InetAddressAndPort>, Boolean> allReplicaMap, Set<InetAddressAndPort> participants, List<CommonRange> commonRanges)
        {
            this.shouldExcludeDeadParticipants = shouldExcludeDeadParticipants;
            this.allReplicaMap = allReplicaMap;
            this.participants = participants;
            this.commonRanges = commonRanges;
        }

        /**
         * When in the force mode, removes dead nodes from common ranges (not contained within `allNeighbors`),
         * and exludes ranges left without any participants
         * When not in the force mode, no-op.
         */
        List<CommonRange> filterCommonRanges(String keyspace, String[] tableNames)
        {
            if (!shouldExcludeDeadParticipants)
            {
                return commonRanges;
            }
            else
            {
                logger.debug("force flag set, removing dead endpoints if possible");

                List<CommonRange> filtered = new ArrayList<>(commonRanges.size());

                for (CommonRange commonRange : commonRanges)
                {
                    Set<InetAddressAndPort> endpoints = ImmutableSet.copyOf(Iterables.filter(commonRange.endpoints, participants::contains));
                    Set<InetAddressAndPort> transEndpoints = ImmutableSet.copyOf(Iterables.filter(commonRange.transEndpoints, participants::contains));
                    Preconditions.checkState(endpoints.containsAll(transEndpoints), "transEndpoints must be a subset of endpoints");

                    // this node is implicitly a participant in this repair, so a single endpoint is ok here
                    if (!endpoints.isEmpty())
                    {
                        Set<InetAddressAndPort> skippedReplicas = Sets.difference(commonRange.endpoints, endpoints);
                        skippedReplicas.forEach(endpoint -> logger.info("Removing a dead node {} from repair for ranges {} due to -force", endpoint, commonRange.ranges));
                        filtered.add(new CommonRange(endpoints, transEndpoints, commonRange.ranges, !skippedReplicas.isEmpty()));
                    }
                    else
                    {
                        logger.warn("Skipping forced repair for ranges {} of tables {} in keyspace {}, as no neighbor nodes are live.",
                                    commonRange.ranges, Arrays.asList(tableNames), keyspace);
                    }
                }
                Preconditions.checkState(!filtered.isEmpty(), "Not enough live endpoints for a repair");
                return filtered;
            }
        }
    }
}<|MERGE_RESOLUTION|>--- conflicted
+++ resolved
@@ -436,12 +436,8 @@
                 }
                 else
                 {
-<<<<<<< HEAD
-                    throw RepairException.warn(String.format("Nothing to repair for %s in %s - aborting", range, keyspace));
-=======
                     throw RepairException.warn(String.format("Nothing to repair for %s in %s - aborting (unfilteredNeighbors=%s, dcs=%s, hosts=%s)",
                                                              range, keyspace, unfilteredNeighbors, options.getDataCenters(), options.getHosts()));
->>>>>>> b22787fd
                 }
             }
             boolean allReplicas = Iterables.elementsEqual(unfilteredNeighbors, neighbors);
