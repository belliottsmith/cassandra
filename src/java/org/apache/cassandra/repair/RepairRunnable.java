/*
 * Licensed to the Apache Software Foundation (ASF) under one
 * or more contributor license agreements.  See the NOTICE file
 * distributed with this work for additional information
 * regarding copyright ownership.  The ASF licenses this file
 * to you under the Apache License, Version 2.0 (the
 * "License"); you may not use this file except in compliance
 * with the License.  You may obtain a copy of the License at
 *
 *     http://www.apache.org/licenses/LICENSE-2.0
 *
 * Unless required by applicable law or agreed to in writing, software
 * distributed under the License is distributed on an "AS IS" BASIS,
 * WITHOUT WARRANTIES OR CONDITIONS OF ANY KIND, either express or implied.
 * See the License for the specific language governing permissions and
 * limitations under the License.
 */
package org.apache.cassandra.repair;

import java.io.IOException;
import java.nio.ByteBuffer;
import java.util.ArrayList;
import java.util.Arrays;
import java.util.Collection;
import java.util.HashMap;
import java.util.HashSet;
import java.util.List;
import java.util.Map;
import java.util.Set;
import java.util.UUID;
import java.util.concurrent.ExecutionException;
import java.util.concurrent.TimeUnit;
import java.util.concurrent.TimeoutException;
import java.util.concurrent.atomic.AtomicInteger;
import java.util.concurrent.atomic.AtomicReference;

import com.google.common.base.Preconditions;
import com.google.common.collect.ImmutableList;
import com.google.common.collect.ImmutableMap;
import com.google.common.collect.ImmutableSet;
import com.google.common.collect.Iterables;
import com.google.common.collect.Lists;
import com.google.common.collect.Sets;
import org.apache.commons.lang3.time.DurationFormatUtils;
import org.slf4j.Logger;
import org.slf4j.LoggerFactory;

import com.codahale.metrics.Timer;
import org.apache.cassandra.concurrent.ExecutorPlus;
import org.apache.cassandra.config.DatabaseDescriptor;
import org.apache.cassandra.cql3.QueryOptions;
import org.apache.cassandra.cql3.QueryProcessor;
import org.apache.cassandra.cql3.UntypedResultSet;
import org.apache.cassandra.cql3.statements.SelectStatement;
import org.apache.cassandra.db.ColumnFamilyStore;
import org.apache.cassandra.db.ConsistencyLevel;
import org.apache.cassandra.db.Keyspace;
import org.apache.cassandra.dht.Range;
import org.apache.cassandra.dht.Token;
import org.apache.cassandra.exceptions.RepairException;
import org.apache.cassandra.gms.FailureDetector;
import org.apache.cassandra.locator.EndpointsForRange;
import org.apache.cassandra.locator.InetAddressAndPort;
import org.apache.cassandra.locator.Replica;
import org.apache.cassandra.metrics.StorageMetrics;
import org.apache.cassandra.repair.messages.RepairOption;
import org.apache.cassandra.repair.state.CoordinatorState;
import org.apache.cassandra.schema.SchemaConstants;
import org.apache.cassandra.schema.SystemDistributedKeyspace;
import org.apache.cassandra.service.ActiveRepairService;
import org.apache.cassandra.service.ActiveRepairService.ParentRepairStatus;
import org.apache.cassandra.service.ClientState;
import org.apache.cassandra.service.StorageService;
import org.apache.cassandra.tracing.TraceKeyspace;
import org.apache.cassandra.tracing.TraceState;
import org.apache.cassandra.tracing.Tracing;
import org.apache.cassandra.transport.messages.ResultMessage;
import org.apache.cassandra.utils.FBUtilities;
import org.apache.cassandra.utils.Throwables;
import org.apache.cassandra.utils.TimeUUID;
import org.apache.cassandra.utils.WrappedRunnable;
import org.apache.cassandra.utils.concurrent.Future;
import org.apache.cassandra.utils.concurrent.FutureCombiner;
import org.apache.cassandra.utils.concurrent.UncheckedInterruptedException;
import org.apache.cassandra.utils.progress.ProgressEvent;
import org.apache.cassandra.utils.progress.ProgressEventNotifier;
import org.apache.cassandra.utils.progress.ProgressEventType;
import org.apache.cassandra.utils.progress.ProgressListener;

import static org.apache.cassandra.concurrent.ExecutorFactory.Global.executorFactory;
import static org.apache.cassandra.repair.state.AbstractState.COMPLETE;
import static org.apache.cassandra.repair.state.AbstractState.INIT;
import static org.apache.cassandra.service.QueryState.forInternalCalls;
import static org.apache.cassandra.utils.Clock.Global.currentTimeMillis;
import static org.apache.cassandra.utils.Clock.Global.nanoTime;

public class RepairRunnable implements Runnable, ProgressEventNotifier, RepairNotifier
{
    private static final Logger logger = LoggerFactory.getLogger(RepairRunnable.class);

    private static final AtomicInteger THREAD_COUNTER = new AtomicInteger(1);

    public final CoordinatorState state;
    private final StorageService storageService;

    private final String tag;

    private final List<ProgressListener> listeners = new ArrayList<>();
    private final AtomicReference<Throwable> firstError = new AtomicReference<>(null);

    private TraceState traceState;

    public RepairRunnable(StorageService storageService, int cmd, RepairOption options, String keyspace)
    {
        this.state = new CoordinatorState(cmd, keyspace, options);
        this.storageService = storageService;

        this.tag = "repair:" + cmd;
        ActiveRepairService.instance.register(state);
    }

    @Override
    public void addProgressListener(ProgressListener listener)
    {
        listeners.add(listener);
    }

    @Override
    public void removeProgressListener(ProgressListener listener)
    {
        listeners.remove(listener);
    }


    protected void fireProgressEvent(ProgressEvent event)
    {
        for (ProgressListener listener : listeners)
        {
            listener.progress(tag, event);
        }
    }

    @Override
    public void notification(String msg)
    {
        logger.info(msg);
        fireProgressEvent(jmxEvent(ProgressEventType.NOTIFICATION, msg));
    }

    @Override
    public void notifyError(Throwable error)
    {
        // exception should be ignored
        if (error instanceof SomeRepairFailedException)
            return;

        if (Throwables.anyCauseMatches(error, RepairException::shouldWarn))
        {
            logger.warn("Repair {} aborted: {}", state.id, error.getMessage());
            if (logger.isDebugEnabled())
                logger.debug("Repair {} aborted: ", state.id, error);
        }
        else
        {
            logger.error("Repair {} failed:", state.id, error);
        }

        StorageMetrics.repairExceptions.inc();
        String errorMessage = String.format("Repair command #%d failed with error %s", state.cmd, error.getMessage());
        fireProgressEvent(jmxEvent(ProgressEventType.ERROR, errorMessage));
        firstError.compareAndSet(null, error);

        // since this can fail, update table only after updating in-memory and notification state
        maybeStoreParentRepairFailure(error);
    }

    @Override
    public void notifyProgress(String message)
    {
        logger.info(message);
        fireProgressEvent(jmxEvent(ProgressEventType.PROGRESS, message));
    }

    private void skip(String msg)
    {
        state.phase.skip(msg);
        notification("Repair " + state.id + " skipped: " + msg);
        success(msg);
    }

    private void success(String msg)
    {
        state.phase.success(msg);
        fireProgressEvent(jmxEvent(ProgressEventType.SUCCESS, msg));
        ActiveRepairService.instance.recordRepairStatus(state.cmd, ActiveRepairService.ParentRepairStatus.COMPLETED,
                                                        ImmutableList.of(msg));
        complete(null);
    }

    private void fail(String reason)
    {
        if (reason == null)
        {
            Throwable error = firstError.get();
            reason = error != null ? error.getMessage() : "Some repair failed";
        }
        state.phase.fail(reason);
        String completionMessage = String.format("Repair command #%d finished with error", state.cmd);

        // Note we rely on the first message being the reason for the failure
        // when inspecting this state from RepairRunner.queryForCompletedRepair
        ActiveRepairService.instance.recordRepairStatus(state.cmd, ParentRepairStatus.FAILED,
                                                        ImmutableList.of(reason, completionMessage));

        complete(completionMessage);
    }

    private void complete(String msg)
    {
        long durationMillis = state.getDurationMillis();
        if (msg == null)
        {
            String duration = DurationFormatUtils.formatDurationWords(durationMillis, true, true);
            msg = String.format("Repair command #%d finished in %s", state.cmd, duration);
        }

        fireProgressEvent(jmxEvent(ProgressEventType.COMPLETE, msg));
        logger.info(state.options.getPreviewKind().logPrefix(state.id) + msg);

        ActiveRepairService.instance.removeParentRepairSession(state.id);
        TraceState localState = traceState;
        if (state.options.isTraced() && localState != null)
        {
            for (ProgressListener listener : listeners)
                localState.removeProgressListener(listener);
            // Because ExecutorPlus#afterExecute and this callback
            // run in a nondeterministic order (within the same thread), the
            // TraceState may have been nulled out at this point. The TraceState
            // should be traceState, so just set it without bothering to check if it
            // actually was nulled out.
            Tracing.instance.set(localState);
            Tracing.traceRepair(msg);
            Tracing.instance.stopSession();
        }

        Keyspace.open(state.keyspace).metric.repairTime.update(durationMillis, TimeUnit.MILLISECONDS);
    }

    public void run()
    {
        try
        {
            runMayThrow();
        }
        catch (SkipRepairException e)
        {
            skip(e.getMessage());
        }
        catch (Exception | Error e)
        {
            notifyError(e);
            fail(e.getMessage());
        }
    }

    protected static Map<InetAddressAndPort, Set<Range<Token>>> collectEndpointRanges(List<CommonRange> commonRanges)
    {
        Map<InetAddressAndPort, Set<Range<Token>>> endpointRanges = new HashMap<>();
        for (CommonRange commonRange: commonRanges)
        {
            for (InetAddressAndPort endpoint: commonRange.endpoints)
            {
                if (!endpointRanges.containsKey(endpoint))
                {
                    endpointRanges.put(endpoint, new HashSet<>());
                }
                endpointRanges.get(endpoint).addAll(commonRange.ranges);
            }
        }
        return new HashMap<>(endpointRanges);
    }

    protected void syncRepairHistory(Iterable<ColumnFamilyStore> tables, List<CommonRange> commonRanges)
    {
        Map<InetAddressAndPort, Set<Range<Token>>> endpointRanges = collectEndpointRanges(commonRanges);

        // commonRanges only contains endpoint -> ranges for nodes that aren't this node (the coordinator).
        // Here, we gather all ranges and add endpoint -> range for this node since we want to include the
        // local repair history in the sync (since we probably have the most up to date data locally)
        Set<Range<Token>> allRanges = new HashSet<>();
        for (Set<Range<Token>> ranges: endpointRanges.values())
        {
            allRanges.addAll(ranges);
        }
        endpointRanges.put(FBUtilities.getBroadcastAddressAndPort(), allRanges);

        List<Future<Object>> futures = new ArrayList<>();

        logger.info("Syncing repair history for [{}] on {}", tablesToString(tables), endpointRanges);
        for (ColumnFamilyStore cfs : tables)
        {
            RepairHistorySyncTask syncTask = new RepairHistorySyncTask(cfs, ImmutableMap.copyOf(endpointRanges));
            syncTask.execute();
            futures.add(syncTask);
        }

        try
        {
            FutureCombiner.successfulOf(futures).get(DatabaseDescriptor.getRepairHistorySyncTimeoutSeconds(), TimeUnit.SECONDS);
        }
        catch (InterruptedException e)
        {
            throw new UncheckedInterruptedException(e);
        }
        catch (ExecutionException | TimeoutException e)
        {
            throw new RuntimeException(e);
        }
    }

    private static String tablesToString(Iterable<ColumnFamilyStore> tables)
    {
        StringBuilder sb = new StringBuilder();
        for (ColumnFamilyStore table : tables)
        {
            sb.append(String.format("%s.%s, ", table.keyspace.getName(), table.name));
        }
        return sb.toString();
    }

    private void runMayThrow() throws Exception
    {
        state.phase.setup();
        ActiveRepairService.instance.recordRepairStatus(state.cmd, ParentRepairStatus.IN_PROGRESS, ImmutableList.of());

        List<ColumnFamilyStore> columnFamilies = getColumnFamilies();
        String[] cfnames = columnFamilies.stream().map(cfs -> cfs.name).toArray(String[]::new);

        this.traceState = maybeCreateTraceState(columnFamilies);
        notifyStarting();
        NeighborsAndRanges neighborsAndRanges = getNeighborsAndRanges();
        // We test to validate the start JMX notification is seen before we compute neighbors and ranges
        // but in state (vtable) tracking, we rely on getNeighborsAndRanges to know where we are running repair...
        // JMX start != state start, its possible we fail in getNeighborsAndRanges and state start is never reached
        state.phase.start(columnFamilies, neighborsAndRanges);

        maybeStoreParentRepairStart(cfnames);

        prepare(columnFamilies, neighborsAndRanges.participants, neighborsAndRanges.shouldExcludeDeadParticipants);

        if (state.options.isGlobal() && !state.options.isForcedRepair())
        {
            syncRepairHistory(columnFamilies, neighborsAndRanges.commonRanges);
        }

        repair(cfnames, neighborsAndRanges);
    }

    private List<ColumnFamilyStore> getColumnFamilies() throws IOException
    {
        String[] columnFamilies = state.options.getColumnFamilies().toArray(new String[state.options.getColumnFamilies().size()]);
        Iterable<ColumnFamilyStore> validColumnFamilies = storageService.getValidColumnFamilies(false, false, state.keyspace, columnFamilies);

        if (Iterables.isEmpty(validColumnFamilies))
            throw new SkipRepairException(String.format("%s Empty keyspace, skipping repair: %s", state.id, state.keyspace));
        return Lists.newArrayList(validColumnFamilies);
    }

    private TraceState maybeCreateTraceState(Iterable<ColumnFamilyStore> columnFamilyStores)
    {
        if (!state.options.isTraced())
            return null;

        StringBuilder cfsb = new StringBuilder();
        for (ColumnFamilyStore cfs : columnFamilyStores)
            cfsb.append(", ").append(cfs.keyspace.getName()).append(".").append(cfs.name);

        TimeUUID sessionId = Tracing.instance.newSession(Tracing.TraceType.REPAIR);
        TraceState traceState = Tracing.instance.begin("repair", ImmutableMap.of("keyspace", state.keyspace, "columnFamilies",
                                                                                 cfsb.substring(2)));
        traceState.enableActivityNotification(tag);
        for (ProgressListener listener : listeners)
            traceState.addProgressListener(listener);
        Thread queryThread = createQueryThread(sessionId);
        queryThread.setName("RepairTracePolling");
        return traceState;
    }

    private void notifyStarting()
    {
        String message = String.format("Starting repair command #%d (%s), repairing keyspace %s with %s", state.cmd, state.id, state.keyspace,
                                       state.options);
        logger.info(message);
        Tracing.traceRepair(message);
        fireProgressEvent(jmxEvent(ProgressEventType.START, message));
    }

    private NeighborsAndRanges getNeighborsAndRanges() throws RepairException
    {
        Set<InetAddressAndPort> allNeighbors = new HashSet<>();
        List<CommonRange> commonRanges = new ArrayList<>();

        //pre-calculate output of getLocalReplicas and pass it to getNeighbors to increase performance and prevent
        //calculation multiple times
        Iterable<Range<Token>> keyspaceLocalRanges = storageService.getLocalReplicas(state.keyspace).ranges();

        final Map<Set<InetAddressAndPort>, Boolean> allReplicaMap = new HashMap<>();
        for (Range<Token> range : state.options.getRanges())
        {
            EndpointsForRange unfilteredNeighbors = ActiveRepairService.getAllNeighbors(state.keyspace, keyspaceLocalRanges, range);

            if (unfilteredNeighbors.isEmpty())
            {
                if (state.options.ignoreUnreplicatedKeyspaces())
                {
                    logger.info("{} Found no neighbors for range {} for {} - ignoring since repairing with --ignore-unreplicated-keyspaces",
                                state.id, range, state.keyspace);
                    continue;
                }
                else
                {
<<<<<<< HEAD
                    throw new RuntimeException(String.format("Nothing to repair for %s in %s - aborting", range, state.keyspace));
=======
                    throw RepairException.warn(String.format("Nothing to repair for %s in %s - aborting since it has no neighbors", range, keyspace));
>>>>>>> 4769a901
                }
            }

            EndpointsForRange neighbors = ActiveRepairService.filterNeighbors(unfilteredNeighbors, range,
                                                                              state.options.getDataCenters(),
                                                                              state.options.getHosts());
            // Duplicate the check in CIE - splitting getNeighbors into getAllNeighbors/filterNeighbors means that
            // if the replicaSet does not contain the rangeSet it doesn't skip the filtering. Lowest risk change
            // is to repeat the check on the unfiltered and filtered neighbors.
            if (neighbors.isEmpty())
            {
                if (state.options.ignoreUnreplicatedKeyspaces())
                {
                    logger.info("{} Found no neighbors for range {} for {} - ignoring since repairing with --ignore-unreplicated-keyspaces", state.id, range, state.keyspace);
                    continue;
                }
                else
                {
<<<<<<< HEAD
                    throw RepairException.warn(String.format("Nothing to repair for %s in %s - aborting", range, state.keyspace));
=======
                    throw RepairException.warn(String.format("Nothing to repair for %s in %s - aborting (unfilteredNeighbors=%s, dcs=%s, hosts=%s)",
                                                             range, keyspace, unfilteredNeighbors, options.getDataCenters(), options.getHosts()));
>>>>>>> 4769a901
                }
            }
            boolean allReplicas = Iterables.elementsEqual(unfilteredNeighbors, neighbors);
            if (!allReplicas && allReplicaMap.containsKey(neighbors.endpoints()))
                allReplicaMap.put(neighbors.endpoints(), false);
            else if (!allReplicaMap.containsKey(neighbors.endpoints()))
                allReplicaMap.put(neighbors.endpoints(), allReplicas);

            addRangeToNeighbors(commonRanges, range, neighbors);
            allNeighbors.addAll(neighbors.endpoints());
        }

        if (state.options.ignoreUnreplicatedKeyspaces() && allNeighbors.isEmpty())
        {
            throw new SkipRepairException(String.format("Nothing to repair for %s in %s - unreplicated keyspace is ignored since repair was called with --ignore-unreplicated-keyspaces",
                                                        state.options.getRanges(),
                                                        state.keyspace));
        }

        boolean shouldExcludeDeadParticipants = state.options.isForcedRepair();

        if (shouldExcludeDeadParticipants)
        {
            Set<InetAddressAndPort> actualNeighbors = Sets.newHashSet(Iterables.filter(allNeighbors, FailureDetector.instance::isAlive));
            shouldExcludeDeadParticipants = !allNeighbors.equals(actualNeighbors);
            allNeighbors = actualNeighbors;
        }
        return new NeighborsAndRanges(shouldExcludeDeadParticipants, allReplicaMap, allNeighbors, commonRanges);
    }

    private void maybeStoreParentRepairStart(String[] cfnames)
    {
        if (!state.options.isPreview())
        {
            SystemDistributedKeyspace.startParentRepair(state.id, state.keyspace, cfnames, state.options);
        }
    }

    private void maybeStoreParentRepairSuccess(Collection<Range<Token>> successfulRanges)
    {
        if (!state.options.isPreview())
        {
            SystemDistributedKeyspace.successfulParentRepair(state.id, successfulRanges);
        }
    }

    private void maybeStoreParentRepairFailure(Throwable error)
    {
        if (!state.options.isPreview())
        {
            SystemDistributedKeyspace.failParentRepair(state.id, error);
        }
    }

    private void prepare(List<ColumnFamilyStore> columnFamilies, Set<InetAddressAndPort> allNeighbors, boolean force)
    {
        state.phase.prepareStart();
        try (Timer.Context ignore = Keyspace.open(state.keyspace).metric.repairPrepareTime.time())
        {
            ActiveRepairService.instance.prepareForRepair(state.id, FBUtilities.getBroadcastAddressAndPort(), allNeighbors, state.options, force, columnFamilies);
        }
        state.phase.prepareComplete();
    }

    private void repair(String[] cfnames, NeighborsAndRanges neighborsAndRanges)
    {
        RepairTask task;
        if (state.options.isPreview())
        {
            task = new PreviewRepairTask(state.options,
                                         state.keyspace,
                                         this,
                                         state.id,
                                         neighborsAndRanges.allReplicaMap,
                                         neighborsAndRanges.filterCommonRanges(state.keyspace, cfnames),
                                         cfnames);
        }
        else if (state.options.isIncremental())
        {
            task = new IncrementalRepairTask(state.options,
                                             state.keyspace,
                                             this,
                                             state.id,
                                             neighborsAndRanges,
                                             cfnames);
        }
        else
        {
            task = new NormalRepairTask(state.options,
                                        state.keyspace,
                                        this,
                                        state.id,
                                        neighborsAndRanges.allReplicaMap,
                                        neighborsAndRanges.filterCommonRanges(state.keyspace, cfnames),
                                        cfnames);
        }

        ExecutorPlus executor = createExecutor();
        state.phase.repairSubmitted();
        Future<CoordinatedRepairResult> f = task.perform(executor);
        f.addCallback((result, failure) -> {
            state.phase.repairCompleted();
            try
            {
                if (failure != null)
                {
                    notifyError(failure);
                    fail(failure.getMessage());
                }
                else
                {
                    maybeStoreParentRepairSuccess(result.successfulRanges);
                    if (result.hasFailed())
                    {
                        fail(null);
                    }
                    else
                    {
                        success(task.successMessage());
                        ActiveRepairService.instance.cleanUp(state.id, neighborsAndRanges.participants);
                    }
                }
            }
            finally
            {
                executor.shutdown();
            }
        });
    }

    private ExecutorPlus createExecutor()
    {
        return executorFactory()
                .localAware()
                .withJmxInternal()
                .pooled("Repair#" + state.cmd, state.options.getJobThreads());
    }

    private static void addRangeToNeighbors(List<CommonRange> neighborRangeList, Range<Token> range, EndpointsForRange neighbors)
    {
        Set<InetAddressAndPort> endpoints = neighbors.endpoints();
        Set<InetAddressAndPort> transEndpoints = neighbors.filter(Replica::isTransient).endpoints();

        for (CommonRange commonRange : neighborRangeList)
        {
            if (commonRange.matchesEndpoints(endpoints, transEndpoints))
            {
                commonRange.ranges.add(range);
                return;
            }
        }

        List<Range<Token>> ranges = new ArrayList<>();
        ranges.add(range);
        neighborRangeList.add(new CommonRange(endpoints, transEndpoints, ranges));
    }

    private Thread createQueryThread(final TimeUUID sessionId)
    {
        return executorFactory().startThread("Repair-Runnable-" + THREAD_COUNTER.incrementAndGet(), new WrappedRunnable()
        {
            // Query events within a time interval that overlaps the last by one second. Ignore duplicates. Ignore local traces.
            // Wake up upon local trace activity. Query when notified of trace activity with a timeout that doubles every two timeouts.
            public void runMayThrow() throws Exception
            {
                TraceState state = Tracing.instance.get(sessionId);
                if (state == null)
                    throw new Exception("no tracestate");

                String format = "select event_id, source, source_port, activity from %s.%s where session_id = ? and event_id > ? and event_id < ?;";
                String query = String.format(format, SchemaConstants.TRACE_KEYSPACE_NAME, TraceKeyspace.EVENTS);
                SelectStatement statement = (SelectStatement) QueryProcessor.parseStatement(query).prepare(ClientState.forInternalCalls());

                ByteBuffer sessionIdBytes = sessionId.toBytes();
                InetAddressAndPort source = FBUtilities.getBroadcastAddressAndPort();

                HashSet<UUID>[] seen = new HashSet[]{ new HashSet<>(), new HashSet<>() };
                int si = 0;
                UUID uuid;

                long tlast = currentTimeMillis(), tcur;

                TraceState.Status status;
                long minWaitMillis = 125;
                long maxWaitMillis = 1000 * 1024L;
                long timeout = minWaitMillis;
                boolean shouldDouble = false;

                while ((status = state.waitActivity(timeout)) != TraceState.Status.STOPPED)
                {
                    if (status == TraceState.Status.IDLE)
                    {
                        timeout = shouldDouble ? Math.min(timeout * 2, maxWaitMillis) : timeout;
                        shouldDouble = !shouldDouble;
                    }
                    else
                    {
                        timeout = minWaitMillis;
                        shouldDouble = false;
                    }
                    ByteBuffer tminBytes = TimeUUID.minAtUnixMillis(tlast - 1000).toBytes();
                    ByteBuffer tmaxBytes = TimeUUID.maxAtUnixMillis(tcur = currentTimeMillis()).toBytes();
                    QueryOptions options = QueryOptions.forInternalCalls(ConsistencyLevel.ONE, Lists.newArrayList(sessionIdBytes,
                                                                                                                  tminBytes,
                                                                                                                  tmaxBytes));
                    ResultMessage.Rows rows = statement.execute(forInternalCalls(), options, nanoTime());
                    UntypedResultSet result = UntypedResultSet.create(rows.result);

                    for (UntypedResultSet.Row r : result)
                    {
                        int port = DatabaseDescriptor.getStoragePort();
                        if (r.has("source_port"))
                            port = r.getInt("source_port");
                        InetAddressAndPort eventNode = InetAddressAndPort.getByAddressOverrideDefaults(r.getInetAddress("source"), port);
                        if (source.equals(eventNode))
                            continue;
                        if ((uuid = r.getUUID("event_id")).timestamp() > (tcur - 1000) * 10000)
                            seen[si].add(uuid);
                        if (seen[si == 0 ? 1 : 0].contains(uuid))
                            continue;
                        String message = String.format("%s: %s", r.getInetAddress("source"), r.getString("activity"));
                        notification(message);
                    }
                    tlast = tcur;

                    si = si == 0 ? 1 : 0;
                    seen[si].clear();
                }
            }
        });
    }

    private ProgressEvent jmxEvent(ProgressEventType type, String msg)
    {
        int length = CoordinatorState.State.values().length + 1; // +1 to include completed state
        int currentState = state.getCurrentState();
        return new ProgressEvent(type, currentState == INIT ? 0 : currentState == COMPLETE ? length : currentState, length, msg);
    }

    private static final class SkipRepairException extends RuntimeException
    {
        SkipRepairException(String message)
        {
            super(message);
        }
    }

    public static final class NeighborsAndRanges
    {
        final boolean shouldExcludeDeadParticipants;
        final Map<Set<InetAddressAndPort>, Boolean> allReplicaMap;
        public final Set<InetAddressAndPort> participants;
        public final List<CommonRange> commonRanges;

        public NeighborsAndRanges(boolean shouldExcludeDeadParticipants, Map<Set<InetAddressAndPort>, Boolean> allReplicaMap, Set<InetAddressAndPort> participants, List<CommonRange> commonRanges)
        {
            this.shouldExcludeDeadParticipants = shouldExcludeDeadParticipants;
            this.allReplicaMap = allReplicaMap;
            this.participants = participants;
            this.commonRanges = commonRanges;
        }

        /**
         * When in the force mode, removes dead nodes from common ranges (not contained within `allNeighbors`),
         * and exludes ranges left without any participants
         * When not in the force mode, no-op.
         */
        public List<CommonRange> filterCommonRanges(String keyspace, String[] tableNames)
        {
            if (!shouldExcludeDeadParticipants)
            {
                return commonRanges;
            }
            else
            {
                logger.debug("force flag set, removing dead endpoints if possible");

                List<CommonRange> filtered = new ArrayList<>(commonRanges.size());

                for (CommonRange commonRange : commonRanges)
                {
                    Set<InetAddressAndPort> endpoints = ImmutableSet.copyOf(Iterables.filter(commonRange.endpoints, participants::contains));
                    Set<InetAddressAndPort> transEndpoints = ImmutableSet.copyOf(Iterables.filter(commonRange.transEndpoints, participants::contains));
                    Preconditions.checkState(endpoints.containsAll(transEndpoints), "transEndpoints must be a subset of endpoints");

                    // this node is implicitly a participant in this repair, so a single endpoint is ok here
                    if (!endpoints.isEmpty())
                    {
                        Set<InetAddressAndPort> skippedReplicas = Sets.difference(commonRange.endpoints, endpoints);
                        skippedReplicas.forEach(endpoint -> logger.info("Removing a dead node {} from repair for ranges {} due to -force", endpoint, commonRange.ranges));
                        filtered.add(new CommonRange(endpoints, transEndpoints, commonRange.ranges, !skippedReplicas.isEmpty()));
                    }
                    else
                    {
                        logger.warn("Skipping forced repair for ranges {} of tables {} in keyspace {}, as no neighbor nodes are live.",
                                    commonRange.ranges, Arrays.asList(tableNames), keyspace);
                    }
                }
                Preconditions.checkState(!filtered.isEmpty(), "Not enough live endpoints for a repair");
                return filtered;
            }
        }
    }
}<|MERGE_RESOLUTION|>--- conflicted
+++ resolved
@@ -419,11 +419,7 @@
                 }
                 else
                 {
-<<<<<<< HEAD
-                    throw new RuntimeException(String.format("Nothing to repair for %s in %s - aborting", range, state.keyspace));
-=======
-                    throw RepairException.warn(String.format("Nothing to repair for %s in %s - aborting since it has no neighbors", range, keyspace));
->>>>>>> 4769a901
+                    throw RepairException.warn(String.format("Nothing to repair for %s in %s - aborting since it has no neighbors", range, state.keyspace));
                 }
             }
 
@@ -442,12 +438,8 @@
                 }
                 else
                 {
-<<<<<<< HEAD
-                    throw RepairException.warn(String.format("Nothing to repair for %s in %s - aborting", range, state.keyspace));
-=======
                     throw RepairException.warn(String.format("Nothing to repair for %s in %s - aborting (unfilteredNeighbors=%s, dcs=%s, hosts=%s)",
-                                                             range, keyspace, unfilteredNeighbors, options.getDataCenters(), options.getHosts()));
->>>>>>> 4769a901
+                                                             range, state.keyspace, unfilteredNeighbors, state.options.getDataCenters(), state.options.getHosts()));
                 }
             }
             boolean allReplicas = Iterables.elementsEqual(unfilteredNeighbors, neighbors);
