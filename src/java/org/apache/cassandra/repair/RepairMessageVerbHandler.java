--- conflicted
+++ resolved
@@ -18,35 +18,24 @@
 package org.apache.cassandra.repair;
 
 import java.util.*;
-import java.util.stream.Collectors;
 
 import org.slf4j.Logger;
 import org.slf4j.LoggerFactory;
 
 import org.apache.cassandra.db.ColumnFamilyStore;
-import org.apache.cassandra.dht.Range;
-import org.apache.cassandra.dht.Token;
 import org.apache.cassandra.exceptions.RequestFailureReason;
 import org.apache.cassandra.locator.InetAddressAndPort;
 import org.apache.cassandra.net.IVerbHandler;
 import org.apache.cassandra.net.Message;
 import org.apache.cassandra.net.MessagingService;
 import org.apache.cassandra.repair.messages.*;
-<<<<<<< HEAD
 import org.apache.cassandra.repair.state.ParticipateState;
 import org.apache.cassandra.repair.state.ValidationState;
 import org.apache.cassandra.schema.TableId;
 import org.apache.cassandra.service.ActiveRepairService;
 import org.apache.cassandra.streaming.PreviewKind;
-import org.apache.cassandra.utils.FBUtilities;
+import org.apache.cassandra.service.StorageService;
 import org.apache.cassandra.utils.TimeUUID;
-=======
-import org.apache.cassandra.schema.Schema;
-import org.apache.cassandra.schema.TableId;
-import org.apache.cassandra.service.ActiveRepairService;
-import org.apache.cassandra.streaming.PreviewKind;
-import org.apache.cassandra.service.StorageService;
->>>>>>> 6eb182bc
 
 import static org.apache.cassandra.net.Verb.VALIDATION_RSP;
 
@@ -104,15 +93,10 @@
                         ColumnFamilyStore columnFamilyStore = ColumnFamilyStore.getIfExists(tableId);
                         if (columnFamilyStore == null)
                         {
-<<<<<<< HEAD
                             String reason = String.format("Table with id %s was dropped during prepare phase of repair",
                                                           tableId);
                             state.phase.fail(reason);
                             logErrorAndSendFailureResponse(reason, message);
-=======
-                            logErrorAndSendFailureResponse(String.format("Table with id %s was dropped during prepare phase of repair",
-                                                                         tableId.toString()), message);
->>>>>>> 6eb182bc
                             return;
                         }
                         columnFamilyStores.add(columnFamilyStore);
@@ -210,29 +194,22 @@
                         }
 
                         Validator validator = new Validator(vState, validationRequest.nowInSec,
-                                                            isIncremental(desc.parentSessionId), previewKind);
-                        ValidationManager.instance.submitValidation(store, validator);
+                                                            isIncremental(desc.parentSessionId), previewKind(desc.parentSessionId));
+                        if (acceptMessage(validationRequest, message.from()))
+                        {
+                            ValidationManager.instance.submitValidation(store, validator);
+                        }
+                        else
+                        {
+                            validator.fail(new RepairOutOfTokenRangeException(validationRequest.desc.ranges));
+                        }
                     }
                     catch (Throwable t)
                     {
                         vState.phase.fail(t);
                         throw t;
                     }
-<<<<<<< HEAD
-                }
-=======
-
-                    Validator validator = new Validator(desc, message.from(), validationRequest.nowInSec,
-                                                        isIncremental(desc.parentSessionId), previewKind(desc.parentSessionId));
-                    if (acceptMessage(validationRequest, message.from()))
-                    {
-                        ValidationManager.instance.submitValidation(store, validator);
-                    }
-                    else
-                    {
-                        validator.fail();
-                    }
->>>>>>> 6eb182bc
+                }
                     break;
 
                 case SYNC_REQ:
