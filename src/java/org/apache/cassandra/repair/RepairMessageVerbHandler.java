/*
 * Licensed to the Apache Software Foundation (ASF) under one
 * or more contributor license agreements.  See the NOTICE file
 * distributed with this work for additional information
 * regarding copyright ownership.  The ASF licenses this file
 * to you under the Apache License, Version 2.0 (the
 * "License"); you may not use this file except in compliance
 * with the License.  You may obtain a copy of the License at
 *
 *     http://www.apache.org/licenses/LICENSE-2.0
 *
 * Unless required by applicable law or agreed to in writing, software
 * distributed under the License is distributed on an "AS IS" BASIS,
 * WITHOUT WARRANTIES OR CONDITIONS OF ANY KIND, either express or implied.
 * See the License for the specific language governing permissions and
 * limitations under the License.
 */
package org.apache.cassandra.repair;

import java.util.*;
import java.util.stream.Collectors;

import org.slf4j.Logger;
import org.slf4j.LoggerFactory;

import org.apache.cassandra.db.ColumnFamilyStore;
import org.apache.cassandra.dht.Range;
import org.apache.cassandra.dht.Token;
import org.apache.cassandra.exceptions.RequestFailureReason;
import org.apache.cassandra.locator.InetAddressAndPort;
import org.apache.cassandra.net.IVerbHandler;
import org.apache.cassandra.net.Message;
import org.apache.cassandra.net.MessagingService;
import org.apache.cassandra.repair.messages.*;
import org.apache.cassandra.schema.Schema;
import org.apache.cassandra.schema.TableId;
import org.apache.cassandra.service.ActiveRepairService;
import org.apache.cassandra.streaming.PreviewKind;
import org.apache.cassandra.service.StorageService;

import static org.apache.cassandra.net.Verb.VALIDATION_RSP;

/**
 * Handles all repair related message.
 *
 * @since 2.0
 */
public class RepairMessageVerbHandler implements IVerbHandler<RepairMessage>
{
    public static RepairMessageVerbHandler instance = new RepairMessageVerbHandler();

    private static final Logger logger = LoggerFactory.getLogger(RepairMessageVerbHandler.class);

    private boolean isIncremental(UUID sessionID)
    {
        return ActiveRepairService.instance.consistent.local.isSessionInProgress(sessionID);
    }

    private PreviewKind previewKind(UUID sessionID) throws NoSuchRepairSessionException
    {
        ActiveRepairService.ParentRepairSession prs = ActiveRepairService.instance.getParentRepairSession(sessionID);
        return prs != null ? prs.previewKind : PreviewKind.NONE;
    }

    public void doVerb(final Message<RepairMessage> message)
    {
        // TODO add cancel/interrupt message
        RepairJobDesc desc = message.payload.desc;
        try
        {
            switch (message.verb())
            {
                case PREPARE_MSG:
                    PrepareMessage prepareMessage = (PrepareMessage) message.payload;
                    logger.debug("Preparing, {}", prepareMessage);

                    if (!ActiveRepairService.verifyCompactionsPendingThreshold(prepareMessage.parentRepairSession, prepareMessage.previewKind))
                    {
                        // error is logged in verifyCompactionsPendingThreshold
                        sendFailureResponse(message);
                        return;
                    }

                    List<ColumnFamilyStore> columnFamilyStores = new ArrayList<>(prepareMessage.tableIds.size());
                    for (TableId tableId : prepareMessage.tableIds)
                    {
                        ColumnFamilyStore columnFamilyStore = ColumnFamilyStore.getIfExists(tableId);
                        if (columnFamilyStore == null)
                        {
                            logErrorAndSendFailureResponse(String.format("Table with id %s was dropped during prepare phase of repair",
                                                                         tableId.toString()), message);
                            return;
                        }
                        columnFamilyStores.add(columnFamilyStore);
                    }
                    ActiveRepairService.instance.registerParentRepairSession(prepareMessage.parentRepairSession,
                                                                             message.from(),
                                                                             columnFamilyStores,
                                                                             prepareMessage.ranges,
                                                                             prepareMessage.isIncremental,
                                                                             prepareMessage.timestamp,
                                                                             prepareMessage.isGlobal,
                                                                             prepareMessage.previewKind);
                    MessagingService.instance().send(message.emptyResponse(), message.from());
                    break;

                case SNAPSHOT_MSG:
                    logger.debug("Snapshotting {}", desc);
                    final ColumnFamilyStore cfs = ColumnFamilyStore.getIfExists(desc.keyspace, desc.columnFamily);
                    if (cfs == null)
                    {
                        logErrorAndSendFailureResponse(String.format("Table %s.%s was dropped during snapshot phase of repair %s",
                                                                     desc.keyspace, desc.columnFamily, desc.parentSessionId), message);
                        return;
                    }

                    ActiveRepairService.ParentRepairSession prs = ActiveRepairService.instance.getParentRepairSession(desc.parentSessionId);
                    TableRepairManager repairManager = cfs.getRepairManager();
                    if (prs.isGlobal)
                    {
                        repairManager.snapshot(desc.parentSessionId.toString(), prs.getRanges(), false);
                    }
                    else
                    {
                        repairManager.snapshot(desc.parentSessionId.toString(), desc.ranges, true);
                    }
                    logger.debug("Enqueuing response to snapshot request {} to {}", desc.sessionId, message.from());
                    MessagingService.instance().send(message.emptyResponse(), message.from());
                    break;

                case VALIDATION_REQ:
                    ValidationRequest validationRequest = (ValidationRequest) message.payload;
                    logger.debug("Validating {}", validationRequest);
                    // trigger read-only compaction
                    ColumnFamilyStore store = ColumnFamilyStore.getIfExists(desc.keyspace, desc.columnFamily);
                    if (store == null)
                    {
                        logger.error("Table {}.{} was dropped during snapshot phase of repair {}",
                                     desc.keyspace, desc.columnFamily, desc.parentSessionId);
                        MessagingService.instance().send(Message.out(VALIDATION_RSP, new ValidationResponse(desc)), message.from());
                        return;
                    }

                    ActiveRepairService.instance.consistent.local.maybeSetRepairing(desc.parentSessionId);
                    PreviewKind previewKind;
                    try
                    {
                        previewKind = previewKind(desc.parentSessionId);
                    }
                    catch (NoSuchRepairSessionException e)
                    {
                        logger.warn("Parent repair session {} has been removed, failing repair", desc.parentSessionId);
                        MessagingService.instance().send(Message.out(VALIDATION_RSP, new ValidationResponse(desc)), message.from());
                        return;
                    }
                    
                    Validator validator = new Validator(desc, message.from(), validationRequest.nowInSec,
<<<<<<< HEAD
                                                        isIncremental(desc.parentSessionId), previewKind);
                    ValidationManager.instance.submitValidation(store, validator);
=======
                                                        isIncremental(desc.parentSessionId), previewKind(desc.parentSessionId));
                    if (acceptMessage(validationRequest, message.from()))
                    {
                        ValidationManager.instance.submitValidation(store, validator);
                    }
                    else
                    {
                        validator.fail();
                    }
>>>>>>> 46307de0
                    break;

                case SYNC_REQ:
                    // forwarded sync request
                    SyncRequest request = (SyncRequest) message.payload;
                    logger.debug("Syncing {}", request);
                    StreamingRepairTask task = new StreamingRepairTask(desc,
                                                                       request.initiator,
                                                                       request.src,
                                                                       request.dst,
                                                                       request.ranges,
                                                                       isIncremental(desc.parentSessionId) ? desc.parentSessionId : null,
                                                                       request.previewKind,
                                                                       request.asymmetric);
                    task.run();
                    break;

                case CLEANUP_MSG:
                    logger.debug("cleaning up repair");
                    CleanupMessage cleanup = (CleanupMessage) message.payload;
                    ActiveRepairService.instance.removeParentRepairSession(cleanup.parentRepairSession);
                    MessagingService.instance().send(message.emptyResponse(), message.from());
                    break;

                case PREPARE_CONSISTENT_REQ:
                    ActiveRepairService.instance.consistent.local.handlePrepareMessage(message.from(), (PrepareConsistentRequest) message.payload);
                    break;

                case PREPARE_CONSISTENT_RSP:
                    ActiveRepairService.instance.consistent.coordinated.handlePrepareResponse((PrepareConsistentResponse) message.payload);
                    break;

                case FINALIZE_PROPOSE_MSG:
                    ActiveRepairService.instance.consistent.local.handleFinalizeProposeMessage(message.from(), (FinalizePropose) message.payload);
                    break;

                case FINALIZE_PROMISE_MSG:
                    ActiveRepairService.instance.consistent.coordinated.handleFinalizePromiseMessage((FinalizePromise) message.payload);
                    break;

                case FINALIZE_COMMIT_MSG:
                    ActiveRepairService.instance.consistent.local.handleFinalizeCommitMessage(message.from(), (FinalizeCommit) message.payload);
                    break;

                case FAILED_SESSION_MSG:
                    FailSession failure = (FailSession) message.payload;
                    ActiveRepairService.instance.consistent.coordinated.handleFailSessionMessage(failure);
                    ActiveRepairService.instance.consistent.local.handleFailSessionMessage(message.from(), failure);
                    break;

                case STATUS_REQ:
                    ActiveRepairService.instance.consistent.local.handleStatusRequest(message.from(), (StatusRequest) message.payload);
                    break;

                case STATUS_RSP:
                    ActiveRepairService.instance.consistent.local.handleStatusResponse(message.from(), (StatusResponse) message.payload);
                    break;

                default:
                    ActiveRepairService.instance.handleMessage(message);
                    break;
            }
        }
        catch (Exception e)
        {
            logger.error("Got error, removing parent repair session");
            if (desc != null && desc.parentSessionId != null)
                ActiveRepairService.instance.removeParentRepairSession(desc.parentSessionId);
            throw new RuntimeException(e);
        }
    }

    private void logErrorAndSendFailureResponse(String errorMessage, Message<?> respondTo)
    {
        logger.error(errorMessage);
        sendFailureResponse(respondTo);
    }

    private void sendFailureResponse(Message<?> respondTo)
    {
        Message<?> reply = respondTo.failureResponse(RequestFailureReason.UNKNOWN);
        MessagingService.instance().send(reply, respondTo.from());
    }

    private static boolean acceptMessage(final ValidationRequest validationRequest, final InetAddressAndPort from)
    {
        boolean outOfRangeTokenLogging = StorageService.instance.isOutOfTokenRangeRequestLoggingEnabled();
        boolean outOfRangeTokenRejection = StorageService.instance.isOutOfTokenRangeRequestRejectionEnabled();

        if (!outOfRangeTokenLogging && !outOfRangeTokenRejection)
            return true;

        return StorageService.instance
               .getNormalizedLocalRanges(validationRequest.desc.keyspace)
               .validateRangeRequest(validationRequest.desc.ranges,
                                     "RepairSession #" + validationRequest.desc.parentSessionId,
                                     "validation request",
                                     from);
    }
}<|MERGE_RESOLUTION|>--- conflicted
+++ resolved
@@ -153,12 +153,8 @@
                         MessagingService.instance().send(Message.out(VALIDATION_RSP, new ValidationResponse(desc)), message.from());
                         return;
                     }
-                    
+
                     Validator validator = new Validator(desc, message.from(), validationRequest.nowInSec,
-<<<<<<< HEAD
-                                                        isIncremental(desc.parentSessionId), previewKind);
-                    ValidationManager.instance.submitValidation(store, validator);
-=======
                                                         isIncremental(desc.parentSessionId), previewKind(desc.parentSessionId));
                     if (acceptMessage(validationRequest, message.from()))
                     {
@@ -168,7 +164,6 @@
                     {
                         validator.fail();
                     }
->>>>>>> 46307de0
                     break;
 
                 case SYNC_REQ:
