--- conflicted
+++ resolved
@@ -216,18 +216,17 @@
         {
             throw new IllegalArgumentException("Too many job threads. Max is " + MAX_JOB_THREADS);
         }
-<<<<<<< HEAD
+
+        if (!dataCenters.isEmpty() && !hosts.isEmpty())
+        {
+            throw new IllegalArgumentException("Cannot combine -dc and -hosts options.");
+        }
+
         if (primaryRange && ((!dataCenters.isEmpty() && !option.isInLocalDCOnly()) || !hosts.isEmpty()))
-=======
-        if (!dataCenters.isEmpty() && !hosts.isEmpty())
-        {
-            throw new IllegalArgumentException("Cannot combine -dc and -hosts options.");
-        }
-        if (primaryRange && (!dataCenters.isEmpty() || !hosts.isEmpty()))
->>>>>>> e9fe48b3
         {
             throw new IllegalArgumentException("You need to run primary range repair on all nodes in the cluster.");
         }
+
         if (pullRepair)
         {
             if (hosts.size() != 2)
