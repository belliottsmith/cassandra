--- conflicted
+++ resolved
@@ -18,12 +18,8 @@
 package org.apache.cassandra.repair;
 
 import java.util.List;
-<<<<<<< HEAD
-=======
 import java.util.Map;
 import java.util.Set;
-import java.util.UUID;
->>>>>>> c14fb07a
 
 import org.apache.cassandra.concurrent.ExecutorPlus;
 import org.apache.cassandra.locator.InetAddressAndPort;
@@ -40,12 +36,8 @@
     protected NormalRepairTask(RepairOption options,
                                String keyspace,
                                RepairNotifier notifier,
-<<<<<<< HEAD
                                TimeUUID parentSession,
-=======
-                               UUID parentSession,
                                Map<Set<InetAddressAndPort>, Boolean> allReplicaMap,
->>>>>>> c14fb07a
                                List<CommonRange> commonRanges,
                                String[] cfnames)
     {
