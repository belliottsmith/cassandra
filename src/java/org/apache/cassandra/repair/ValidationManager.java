--- conflicted
+++ resolved
@@ -37,12 +37,9 @@
 import org.apache.cassandra.dht.Range;
 import org.apache.cassandra.dht.Token;
 import org.apache.cassandra.metrics.TableMetrics;
-<<<<<<< HEAD
+import org.apache.cassandra.metrics.TopPartitionTracker;
 import org.apache.cassandra.repair.state.ValidationState;
-=======
-import org.apache.cassandra.metrics.TopPartitionTracker;
 import org.apache.cassandra.streaming.PreviewKind;
->>>>>>> 468a581a
 import org.apache.cassandra.utils.FBUtilities;
 import org.apache.cassandra.utils.MerkleTree;
 import org.apache.cassandra.utils.MerkleTrees;
@@ -126,13 +123,9 @@
         // Create Merkle trees suitable to hold estimated partitions for the given ranges.
         // We blindly assume that a partition is evenly distributed on all sstables for now.
         long start = nanoTime();
-<<<<<<< HEAD
-        try (ValidationPartitionIterator vi = getValidationIterator(cfs.getRepairManager(), validator))
-=======
         long partitionCount = 0;
         long estimatedTotalBytes = 0;
         try (ValidationPartitionIterator vi = getValidationIterator(cfs.getRepairManager(), validator, topPartitionCollector))
->>>>>>> 468a581a
         {
             state.phase.start(vi.estimatedPartitions(), vi.getEstimatedBytes());
             CompactionManager.SessionData sessionData = new CompactionManager.SessionData(validator.desc.parentSessionId, validator.desc.ranges, validator.getPreviewKind(), (CompactionInfo.Holder) vi.getCompactionInfoHolder());
@@ -162,16 +155,11 @@
         }
         finally
         {
-<<<<<<< HEAD
             cfs.metric.bytesValidated.update(state.estimatedTotalBytes);
             cfs.metric.partitionsValidated.update(state.partitionsProcessed);
-=======
-            cfs.metric.bytesValidated.update(estimatedTotalBytes);
-            cfs.metric.partitionsValidated.update(partitionCount);
 
             if (topPartitionCollector != null)
                 cfs.topPartitions.merge(topPartitionCollector);
->>>>>>> 468a581a
         }
         if (logger.isDebugEnabled())
         {
