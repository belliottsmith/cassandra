--- conflicted
+++ resolved
@@ -30,12 +30,9 @@
 
 import org.apache.cassandra.config.DatabaseDescriptor;
 import org.apache.cassandra.db.ColumnFamilyStore;
-<<<<<<< HEAD
+import org.apache.cassandra.db.compaction.CompactionInfo;
 import org.apache.cassandra.db.compaction.CompactionInterruptedException;
-=======
-import org.apache.cassandra.db.compaction.CompactionInfo;
 import org.apache.cassandra.db.compaction.CompactionManager;
->>>>>>> 3557d3d9
 import org.apache.cassandra.db.rows.UnfilteredRowIterator;
 import org.apache.cassandra.dht.Range;
 import org.apache.cassandra.dht.Token;
@@ -117,13 +114,9 @@
         long estimatedTotalBytes = 0;
         try (ValidationPartitionIterator vi = getValidationIterator(cfs.getRepairManager(), validator))
         {
-<<<<<<< HEAD
-            MerkleTrees trees = createMerkleTrees(vi, validator.desc.ranges, cfs);
-=======
             CompactionManager.SessionData sessionData = new CompactionManager.SessionData(validator.desc.parentSessionId, validator.desc.ranges, validator.getPreviewKind(), (CompactionInfo.Holder) vi.getCompactionInfoHolder());
             CompactionManager.instance.markValidationActive(cfs.metadata().id, sessionData);
-            MerkleTrees tree = createMerkleTrees(vi, validator.desc.ranges, cfs);
->>>>>>> 3557d3d9
+            MerkleTrees trees = createMerkleTrees(vi, validator.desc.ranges, cfs);
             try
             {
                 // validate the CF as we iterate over it
