/*
 * Licensed to the Apache Software Foundation (ASF) under one
 * or more contributor license agreements.  See the NOTICE file
 * distributed with this work for additional information
 * regarding copyright ownership.  The ASF licenses this file
 * to you under the Apache License, Version 2.0 (the
 * "License"); you may not use this file except in compliance
 * with the License.  You may obtain a copy of the License at
 *
 *     http://www.apache.org/licenses/LICENSE-2.0
 *
 * Unless required by applicable law or agreed to in writing, software
 * distributed under the License is distributed on an "AS IS" BASIS,
 * WITHOUT WARRANTIES OR CONDITIONS OF ANY KIND, either express or implied.
 * See the License for the specific language governing permissions and
 * limitations under the License.
 */
package org.apache.cassandra.repair;

import java.util.Collections;
import java.util.HashSet;
import java.util.List;
import java.util.Map;
import java.util.Set;
import java.util.UUID;

import com.google.common.base.Preconditions;

import org.apache.cassandra.concurrent.ExecutorPlus;
import org.apache.cassandra.config.DatabaseDescriptor;
import org.apache.cassandra.db.Keyspace;
import org.apache.cassandra.locator.InetAddressAndPort;
import org.apache.cassandra.metrics.RepairMetrics;
import org.apache.cassandra.repair.consistent.SyncStatSummary;
import org.apache.cassandra.repair.messages.RepairOption;
import org.apache.cassandra.streaming.PreviewKind;
import org.apache.cassandra.utils.DiagnosticSnapshotService;
import org.apache.cassandra.utils.TimeUUID;
import org.apache.cassandra.utils.concurrent.Future;

public class PreviewRepairTask extends AbstractRepairTask
{
    private final TimeUUID parentSession;
    private final List<CommonRange> commonRanges;
    private final String[] cfnames;
    private volatile String successMessage = name() + " completed successfully";

<<<<<<< HEAD
    protected PreviewRepairTask(RepairOption options, String keyspace, RepairNotifier notifier, TimeUUID parentSession, List<CommonRange> commonRanges, String[] cfnames)
=======
    protected PreviewRepairTask(RepairOption options, String keyspace, RepairNotifier notifier, UUID parentSession, Map<Set<InetAddressAndPort>, Boolean> allReplicaMap, List<CommonRange> commonRanges, String[] cfnames)
>>>>>>> c14fb07a
    {
        super(options, keyspace, notifier, allReplicaMap);
        this.parentSession = parentSession;
        this.commonRanges = commonRanges;
        this.cfnames = cfnames;
    }

    @Override
    public String name()
    {
        return "Repair preview";
    }

    @Override
    public String successMessage()
    {
        return successMessage;
    }

    @Override
    public Future<CoordinatedRepairResult> performUnsafe(ExecutorPlus executor)
    {
        Future<CoordinatedRepairResult> f = runRepair(parentSession, false, executor, commonRanges, cfnames);
        return f.map(result -> {
            if (result.hasFailed())
                return result;

            PreviewKind previewKind = options.getPreviewKind();
            Preconditions.checkState(previewKind != PreviewKind.NONE, "Preview is NONE");
            SyncStatSummary summary = new SyncStatSummary(true);
            summary.consumeSessionResults(result.results);

            final String message;
            if (summary.isEmpty())
            {
                message = previewKind == PreviewKind.REPAIRED ? "Repaired data is in sync" : "Previewed data was in sync";
            }
            else
            {
                message = (previewKind == PreviewKind.REPAIRED ? "Repaired data is inconsistent\n" : "Preview complete\n") + summary;
                RepairMetrics.previewFailures.inc();
                if (previewKind == PreviewKind.REPAIRED)
                    maybeSnapshotReplicas(parentSession, keyspace, result.results.get()); // we know its present as summary used it
            }
            successMessage += "; " + message;
            notifier.notification(message);

            return result;
        });
    }

    private void maybeSnapshotReplicas(TimeUUID parentSession, String keyspace, List<RepairSessionResult> results)
    {
        if (!DatabaseDescriptor.snapshotOnRepairedDataMismatch())
            return;

        try
        {
            Set<String> mismatchingTables = new HashSet<>();
            Set<InetAddressAndPort> nodes = new HashSet<>();
            for (RepairSessionResult sessionResult : results)
            {
                for (RepairResult repairResult : emptyIfNull(sessionResult.repairJobResults))
                {
                    for (SyncStat stat : emptyIfNull(repairResult.stats))
                    {
                        if (stat.numberOfDifferences > 0)
                            mismatchingTables.add(repairResult.desc.columnFamily);
                        // snapshot all replicas, even if they don't have any differences
                        nodes.add(stat.nodes.coordinator);
                        nodes.add(stat.nodes.peer);
                    }
                }
            }

            String snapshotName = DiagnosticSnapshotService.getSnapshotName(DiagnosticSnapshotService.REPAIRED_DATA_MISMATCH_SNAPSHOT_PREFIX);
            for (String table : mismatchingTables)
            {
                // we can just check snapshot existence locally since the repair coordinator is always a replica (unlike in the read case)
                if (!Keyspace.open(keyspace).getColumnFamilyStore(table).snapshotExists(snapshotName))
                {
                    logger.info("{} Snapshotting {}.{} for preview repair mismatch with tag {} on instances {}",
                                options.getPreviewKind().logPrefix(parentSession),
                                keyspace, table, snapshotName, nodes);
                    DiagnosticSnapshotService.repairedDataMismatch(Keyspace.open(keyspace).getColumnFamilyStore(table).metadata(), nodes);
                }
                else
                {
                    logger.info("{} Not snapshotting {}.{} - snapshot {} exists",
                                options.getPreviewKind().logPrefix(parentSession),
                                keyspace, table, snapshotName);
                }
            }
        }
        catch (Exception e)
        {
            logger.error("{} Failed snapshotting replicas", options.getPreviewKind().logPrefix(parentSession), e);
        }
    }

    private static <T> Iterable<T> emptyIfNull(Iterable<T> iter)
    {
        if (iter == null)
            return Collections.emptyList();
        return iter;
    }
}<|MERGE_RESOLUTION|>--- conflicted
+++ resolved
@@ -45,11 +45,7 @@
     private final String[] cfnames;
     private volatile String successMessage = name() + " completed successfully";
 
-<<<<<<< HEAD
-    protected PreviewRepairTask(RepairOption options, String keyspace, RepairNotifier notifier, TimeUUID parentSession, List<CommonRange> commonRanges, String[] cfnames)
-=======
-    protected PreviewRepairTask(RepairOption options, String keyspace, RepairNotifier notifier, UUID parentSession, Map<Set<InetAddressAndPort>, Boolean> allReplicaMap, List<CommonRange> commonRanges, String[] cfnames)
->>>>>>> c14fb07a
+    protected PreviewRepairTask(RepairOption options, String keyspace, RepairNotifier notifier, TimeUUID parentSession, Map<Set<InetAddressAndPort>, Boolean> allReplicaMap, List<CommonRange> commonRanges, String[] cfnames)
     {
         super(options, keyspace, notifier, allReplicaMap);
         this.parentSession = parentSession;
