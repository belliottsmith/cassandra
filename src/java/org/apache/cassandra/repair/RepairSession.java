/*
 * Licensed to the Apache Software Foundation (ASF) under one
 * or more contributor license agreements.  See the NOTICE file
 * distributed with this work for additional information
 * regarding copyright ownership.  The ASF licenses this file
 * to you under the Apache License, Version 2.0 (the
 * "License"); you may not use this file except in compliance
 * with the License.  You may obtain a copy of the License at
 *
 *     http://www.apache.org/licenses/LICENSE-2.0
 *
 * Unless required by applicable law or agreed to in writing, software
 * distributed under the License is distributed on an "AS IS" BASIS,
 * WITHOUT WARRANTIES OR CONDITIONS OF ANY KIND, either express or implied.
 * See the License for the specific language governing permissions and
 * limitations under the License.
 */
package org.apache.cassandra.repair;

import java.io.IOException;
import java.util.ArrayList;
import java.util.Arrays;
import java.util.Collection;
import java.util.Collections;
import java.util.List;
import java.util.Map;
import java.util.Set;
import java.util.UUID;
import java.util.concurrent.ConcurrentHashMap;
import java.util.concurrent.ConcurrentMap;
import java.util.concurrent.atomic.AtomicBoolean;

import com.google.common.annotations.VisibleForTesting;
import com.google.common.collect.Lists;
import com.google.common.util.concurrent.*;
import org.slf4j.Logger;
import org.slf4j.LoggerFactory;

import org.apache.cassandra.concurrent.DebuggableThreadPoolExecutor;
import org.apache.cassandra.config.DatabaseDescriptor;
import org.apache.cassandra.db.ColumnFamilyStore;
import org.apache.cassandra.db.Keyspace;
import org.apache.cassandra.dht.Range;
import org.apache.cassandra.dht.Token;
import org.apache.cassandra.exceptions.RepairException;
import org.apache.cassandra.gms.*;
import org.apache.cassandra.locator.InetAddressAndPort;
import org.apache.cassandra.repair.consistent.ConsistentSession;
import org.apache.cassandra.repair.consistent.LocalSession;
import org.apache.cassandra.repair.consistent.LocalSessions;
import org.apache.cassandra.repair.messages.RepairSuccess;
import org.apache.cassandra.schema.TableId;
import org.apache.cassandra.service.ActiveRepairService;
import org.apache.cassandra.streaming.PreviewKind;
import org.apache.cassandra.streaming.SessionSummary;
import org.apache.cassandra.tracing.Tracing;
import org.apache.cassandra.utils.FBUtilities;
import org.apache.cassandra.utils.MerkleTrees;
import org.apache.cassandra.utils.Pair;
import org.apache.cassandra.utils.Throwables;

/**
 * Coordinates the (active) repair of a list of non overlapping token ranges.
 *
 * A given RepairSession repairs a set of replicas for a given set of ranges on a list
 * of column families. For each of the column family to repair, RepairSession
 * creates a {@link RepairJob} that handles the repair of that CF.
 *
 * A given RepairJob has the 2 main phases:
 * <ol>
 *   <li>Validation phase: the job requests merkle trees from each of the replica involves
 *      ({@link org.apache.cassandra.repair.ValidationTask}) and waits until all trees are received (in
 *      validationComplete()).
 *   </li>
 *   <li>Synchronization phase: once all trees are received, the job compares each tree with  all the others. If there is
 *       difference between 2 trees, the differences between the 2 endpoints will be streamed with a {@link SyncTask}.
 *   </li>
 * </ol>
 * The job is done once all its SyncTasks are done (i.e. have either computed no differences
 * or the streaming they started is done (syncComplete())).
 *
 * A given session will execute the first phase (validation phase) of each of it's job
 * sequentially. In other words, it will start the first job and only start the next one
 * once that first job validation phase is complete. This is done so that the replica only
 * create one merkle tree per range at a time, which is our way to ensure that such creation starts
 * roughly at the same time on every node (see CASSANDRA-2816). However the synchronization
 * phases are allowed to run concurrently (with each other and with validation phases).
 *
 * A given RepairJob has 2 modes: either sequential or not (RepairParallelism). If sequential,
 * it will requests merkle tree creation from each replica in sequence (though in that case
 * we still first send a message to each node to flush and snapshot data so each merkle tree
 * creation is still done on similar data, even if the actual creation is not
 * done simulatneously). If not sequential, all merkle tree are requested in parallel.
 * Similarly, if a job is sequential, it will handle one SymmetricSyncTask at a time, but will handle
 * all of them in parallel otherwise.
 */
public class RepairSession extends AbstractFuture<RepairSessionResult> implements IEndpointStateChangeSubscriber,
                                                                                  IFailureDetectionEventListener,
                                                                                  LocalSessions.Listener,
                                                                                  ActiveRepairService.RepairSuccessListener
{
    private static final Logger logger = LoggerFactory.getLogger(RepairSession.class);

    public final UUID parentRepairSession;
    /** Repair session ID */
    private final UUID id;
    public final String keyspace;
    private final String[] cfnames;
    public final RepairParallelism parallelismDegree;
    public final boolean pullRepair;

    /** Range to repair */
    public final CommonRange commonRange;
    public final boolean isIncremental;
    public final boolean allReplicas;
    public final PreviewKind previewKind;

    private final AtomicBoolean isFailed = new AtomicBoolean(false);

    // Each validation task waits response from replica in validating ConcurrentMap (keyed by CF name and endpoint address)
    private final ConcurrentMap<Pair<RepairJobDesc, InetAddressAndPort>, ValidationTask> validating = new ConcurrentHashMap<>();
    // Remote syncing jobs wait response in syncingTasks map
    private final ConcurrentMap<Pair<RepairJobDesc, SyncNodePair>, CompletableRemoteSyncTask> syncingTasks = new ConcurrentHashMap<>();

    // Tasks(snapshot, validate request, differencing, ...) are run on taskExecutor
    public final ListeningExecutorService taskExecutor;
    public final boolean optimiseStreams;

    private volatile boolean terminated = false;

    /**
     * Create new repair session.
     * @param parentRepairSession the parent sessions id
     * @param id this sessions id
     * @param commonRange ranges to repair
     * @param keyspace name of keyspace
     * @param parallelismDegree specifies the degree of parallelism when calculating the merkle trees
     * @param allReplicas CIE xmas patch addition, only send success if all replicas repaired
     * @param pullRepair true if the repair should be one way (from remote host to this host and only applicable between two hosts--see RepairOption)
     * @param cfnames names of columnfamilies
     */
    public RepairSession(UUID parentRepairSession,
                         UUID id,
                         CommonRange commonRange,
                         String keyspace,
                         RepairParallelism parallelismDegree,
                         boolean allReplicas,
                         boolean isIncremental,
                         boolean pullRepair,
                         PreviewKind previewKind,
                         boolean optimiseStreams,
                         String... cfnames)
    {
        assert cfnames.length > 0 : "Repairing no column families seems pointless, doesn't it";

        this.parentRepairSession = parentRepairSession;
        this.id = id;
        this.parallelismDegree = parallelismDegree;
        this.keyspace = keyspace;
        this.cfnames = cfnames;
        this.commonRange = commonRange;
        this.isIncremental = isIncremental;
        this.previewKind = previewKind;
        this.pullRepair = pullRepair;
        this.allReplicas = allReplicas && !commonRange.hasSkippedReplicas;
        this.optimiseStreams = optimiseStreams;
        this.taskExecutor = MoreExecutors.listeningDecorator(createExecutor());
    }

    protected DebuggableThreadPoolExecutor createExecutor()
    {
        return DebuggableThreadPoolExecutor.createCachedThreadpoolWithMaxSize("RepairJobTask");
    }

    public UUID getId()
    {
        return id;
    }

    public Collection<Range<Token>> ranges()
    {
        return commonRange.ranges;
    }

    public Collection<InetAddressAndPort> endpoints()
    {
        return commonRange.endpoints;
    }

    public void trackValidationCompletion(Pair<RepairJobDesc, InetAddressAndPort> key, ValidationTask task)
    {
        validating.put(key, task);
    }

    public void trackSyncCompletion(Pair<RepairJobDesc, SyncNodePair> key, CompletableRemoteSyncTask task)
    {
        syncingTasks.put(key, task);
    }

    /**
     * Receive merkle tree response or failed response from {@code endpoint} for current repair job.
     *
     * @param desc repair job description
     * @param endpoint endpoint that sent merkle tree
     * @param trees calculated merkle trees, or null if validation failed
     */
    public void validationComplete(RepairJobDesc desc, InetAddressAndPort endpoint, MerkleTrees trees)
    {
        ValidationTask task = validating.remove(Pair.create(desc, endpoint));
        if (task == null)
        {
            assert terminated : "The repair session should be terminated if the validation we're completing no longer exists.";
            
            // The trees may be off-heap, and will therefore need to be released.
            if (trees != null)
                trees.release();
            
            return;
        }

        String message = String.format("Received merkle tree for %s from %s", desc.columnFamily, endpoint);
        logger.info("{} {}", previewKind.logPrefix(getId()), message);
        Tracing.traceRepair(message);
        task.treesReceived(trees);
    }

    /**
     * Notify this session that sync completed/failed with given {@code SyncNodePair}.
     *
     * @param desc synced repair job
     * @param nodes nodes that completed sync
     * @param success true if sync succeeded
     */
    public void syncComplete(RepairJobDesc desc, SyncNodePair nodes, boolean success, List<SessionSummary> summaries)
    {
        CompletableRemoteSyncTask task = syncingTasks.remove(Pair.create(desc, nodes));
        if (task == null)
        {
            assert terminated;
            return;
        }

        if (logger.isDebugEnabled())
            logger.debug("{} Repair completed between {} and {} on {}", previewKind.logPrefix(getId()), nodes.coordinator, nodes.peer, desc.columnFamily);
        task.syncComplete(success, summaries);
    }

    @VisibleForTesting
    Map<Pair<RepairJobDesc, SyncNodePair>, CompletableRemoteSyncTask> getSyncingTasks()
    {
        return Collections.unmodifiableMap(syncingTasks);
    }

    private String repairedNodes()
    {
        StringBuilder sb = new StringBuilder();
        sb.append(FBUtilities.getBroadcastAddressAndPort());
        for (InetAddressAndPort ep : commonRange.endpoints)
            sb.append(", ").append(ep);
        return sb.toString();
    }

    /**
     * Start RepairJob on given ColumnFamilies.
     *
     * This first validates if all replica are available, and if they are,
     * creates RepairJobs and submit to run on given executor.
     *
     * @param executor Executor to run validation
     */
    public void start(ListeningExecutorService executor)
    {
        String message;
        if (terminated)
            return;

        logger.info("{} parentSessionId = {}: new session: will sync {} on range {} for {}.{}",
                    previewKind.logPrefix(getId()), parentRepairSession, repairedNodes(), commonRange, keyspace, Arrays.toString(cfnames));
        Tracing.traceRepair("Syncing range {}", commonRange);
        if (!previewKind.isPreview())
        {
            SystemDistributedKeyspace.startRepairs(getId(), parentRepairSession, keyspace, cfnames, commonRange);
        }

        if (commonRange.endpoints.isEmpty())
        {
            logger.info("{} {}", previewKind.logPrefix(getId()), message = String.format("No neighbors to repair with on range %s: session completed", commonRange));
            Tracing.traceRepair(message);
            set(new RepairSessionResult(id, keyspace, commonRange.ranges, Lists.<RepairResult>newArrayList(), commonRange.hasSkippedReplicas));
            if (!previewKind.isPreview())
            {
                SystemDistributedKeyspace.failRepairs(getId(), keyspace, cfnames, new RuntimeException(message));
            }
            return;
        }

        // Checking all nodes are live
        for (InetAddressAndPort endpoint : commonRange.endpoints)
        {
            if (!FailureDetector.instance.isAlive(endpoint) && !commonRange.hasSkippedReplicas)
            {
                message = String.format("Cannot proceed on repair because a neighbor (%s) is dead: session failed", endpoint);
                logger.error("{} {}", previewKind.logPrefix(getId()), message);
                Exception e = new IOException(message);
                setException(e);
                if (!previewKind.isPreview())
                {
                    SystemDistributedKeyspace.failRepairs(getId(), keyspace, cfnames, e);
                }
                return;
            }
        }

        // Create and submit RepairJob for each ColumnFamily
        List<ListenableFuture<RepairResult>> jobs = new ArrayList<>(cfnames.length);
        for (String cfname : cfnames)
        {
            RepairJob job = new RepairJob(this, cfname);
            executor.execute(job);
            jobs.add(job);
        }

        // When all RepairJobs are done without error, cleanup and set the final result
        Futures.addCallback(Futures.allAsList(jobs), new FutureCallback<List<RepairResult>>()
        {
            public void onSuccess(List<RepairResult> results)
            {
                // this repair session is completed
                logger.info("{} {}", previewKind.logPrefix(getId()), "Session completed successfully");
                Tracing.traceRepair("Completed sync of range {}", commonRange);
                set(new RepairSessionResult(id, keyspace, commonRange.ranges, results, commonRange.hasSkippedReplicas));

                taskExecutor.shutdown();
                // mark this session as terminated
                terminate();
            }

            public void onFailure(Throwable t)
            {
                String msg = "{} Session completed with the following error";
                if (Throwables.anyCauseMatches(t, RepairException::shouldWarn))
                    logger.warn(msg+ ": {}", previewKind.logPrefix(getId()), t.getMessage());
                else
                    logger.error(msg, previewKind.logPrefix(getId()), t);
                Tracing.traceRepair("Session completed with the following error: {}", t);
                forceShutdown(t);
            }
        }, MoreExecutors.directExecutor());
    }

    public void terminate()
    {
        terminated = true;
        validating.clear();
        syncingTasks.clear();
    }

    /**
     * clear all RepairJobs and terminate this session.
     *
     * @param reason Cause of error for shutdown
     */
    public void forceShutdown(Throwable reason)
    {
        setException(reason);
        taskExecutor.shutdownNow();
        terminate();
    }

    public void onJoin(InetAddressAndPort endpoint, EndpointState epState) {}
    public void beforeChange(InetAddressAndPort endpoint, EndpointState currentState, ApplicationState newStateKey, VersionedValue newValue) {}
    public void onChange(InetAddressAndPort endpoint, ApplicationState state, VersionedValue value) {}
    public void onAlive(InetAddressAndPort endpoint, EndpointState state) {}
    public void onDead(InetAddressAndPort endpoint, EndpointState state) {}

    public void onRemove(InetAddressAndPort endpoint)
    {
        convict(endpoint, Double.MAX_VALUE);
    }

    public void onRestart(InetAddressAndPort endpoint, EndpointState epState)
    {
        convict(endpoint, Double.MAX_VALUE);
    }

    public void convict(InetAddressAndPort endpoint, double phi)
    {
        if (!commonRange.endpoints.contains(endpoint))
            return;

        // We want a higher confidence in the failure detection than usual because failing a repair wrongly has a high cost.
        if (phi < 2 * DatabaseDescriptor.getPhiConvictThreshold())
            return;

        // Though unlikely, it is possible to arrive here multiple time and we
        // want to avoid print an error message twice
        if (!isFailed.compareAndSet(false, true))
            return;

        Exception exception = new IOException(String.format("Endpoint %s died", endpoint));
        logger.error("{} session completed with the following error", previewKind.logPrefix(getId()), exception);
        // If a node failed, we stop everything (though there could still be some activity in the background)
        forceShutdown(exception);
    }

    public void onIRStateChange(LocalSession session)
    {
        if (session.getState() == ConsistentSession.State.FINALIZED)
            abortPreviewRepairs(session.ranges, session.tableIds, String.format("an intersecting incremental repair (%s) finished during this (%s) preview repair", session.sessionID, getId()));
    }

    public void onRepairSuccess(RepairSuccess message)
    {
        Keyspace ks = Keyspace.open(message.keyspace);
        if (ks != null)
        {
            ColumnFamilyStore cfs = ks.getColumnFamilyStore(message.columnFamily);
            if (cfs != null)
                abortPreviewRepairs(message.ranges, Collections.singleton(cfs.metadata.id), String.format("got repair success during this (%s) preview repair, aborting", getId()));
        }
    }

    private void abortPreviewRepairs(Collection<Range<Token>> ranges, Set<TableId> tableIds, String message)
    {
        // we should only be registered as listeners for PreviewKind.REPAIRED, but double check here
        if (previewKind == PreviewKind.REPAIRED &&
            includesTables(tableIds))
        {
            for (Range<Token> range : ranges)
            {
                if (range.intersects(ranges()))
                {
<<<<<<< HEAD
                    logger.warn("{} An intersecting incremental repair with session id = {} finished, preview repair might not be accurate", previewKind.logPrefix(getId()), session.sessionID);
                    forceShutdown(RepairException.warn("An incremental repair with session id "+session.sessionID+" finished during this preview repair runtime"));
=======
                    logger.warn(message);
                    forceShutdown(new Exception(message));
>>>>>>> 3557d3d9
                    return;
                }
            }
        }
    }

    private boolean includesTables(Set<TableId> tableIds)
    {
        Keyspace ks = Keyspace.open(keyspace);
        if (ks != null)
        {
            for (String table : cfnames)
            {
                ColumnFamilyStore cfs = ks.getColumnFamilyStore(table);
                if (tableIds.contains(cfs.metadata.id))
                    return true;
            }
        }
        return false;
    }
}<|MERGE_RESOLUTION|>--- conflicted
+++ resolved
@@ -210,11 +210,11 @@
         if (task == null)
         {
             assert terminated : "The repair session should be terminated if the validation we're completing no longer exists.";
-            
+
             // The trees may be off-heap, and will therefore need to be released.
             if (trees != null)
                 trees.release();
-            
+
             return;
         }
 
@@ -430,13 +430,8 @@
             {
                 if (range.intersects(ranges()))
                 {
-<<<<<<< HEAD
-                    logger.warn("{} An intersecting incremental repair with session id = {} finished, preview repair might not be accurate", previewKind.logPrefix(getId()), session.sessionID);
-                    forceShutdown(RepairException.warn("An incremental repair with session id "+session.sessionID+" finished during this preview repair runtime"));
-=======
                     logger.warn(message);
                     forceShutdown(new Exception(message));
->>>>>>> 3557d3d9
                     return;
                 }
             }
