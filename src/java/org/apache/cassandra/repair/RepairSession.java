--- conflicted
+++ resolved
@@ -150,11 +150,7 @@
         this.isIncremental = isIncremental;
         this.previewKind = previewKind;
         this.pullRepair = pullRepair;
-<<<<<<< HEAD
-=======
-        this.skippedReplicas = forceSkippedReplicas;
-        this.allReplicas = allReplicas && !forceSkippedReplicas;
->>>>>>> b4288863
+        this.allReplicas = allReplicas && !commonRange.hasSkippedReplicas;
         this.optimiseStreams = optimiseStreams;
         this.taskExecutor = MoreExecutors.listeningDecorator(createExecutor());
     }
