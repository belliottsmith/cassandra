/*
 * Licensed to the Apache Software Foundation (ASF) under one
 * or more contributor license agreements.  See the NOTICE file
 * distributed with this work for additional information
 * regarding copyright ownership.  The ASF licenses this file
 * to you under the Apache License, Version 2.0 (the
 * "License"); you may not use this file except in compliance
 * with the License.  You may obtain a copy of the License at
 *
 *     http://www.apache.org/licenses/LICENSE-2.0
 *
 * Unless required by applicable law or agreed to in writing, software
 * distributed under the License is distributed on an "AS IS" BASIS,
 * WITHOUT WARRANTIES OR CONDITIONS OF ANY KIND, either express or implied.
 * See the License for the specific language governing permissions and
 * limitations under the License.
 */
package org.apache.cassandra.repair;

import java.io.IOException;
import java.net.InetAddress;
import java.util.*;
import java.util.concurrent.ConcurrentHashMap;
import java.util.concurrent.ConcurrentMap;
import java.util.concurrent.atomic.AtomicBoolean;

import com.google.common.collect.Lists;
import com.google.common.util.concurrent.*;
import org.slf4j.Logger;
import org.slf4j.LoggerFactory;

import org.apache.cassandra.concurrent.DebuggableThreadPoolExecutor;
import org.apache.cassandra.config.DatabaseDescriptor;
import org.apache.cassandra.dht.Range;
import org.apache.cassandra.dht.Token;
import org.apache.cassandra.gms.*;
import org.apache.cassandra.service.ActiveRepairService;
import org.apache.cassandra.tracing.Tracing;
import org.apache.cassandra.utils.FBUtilities;
import org.apache.cassandra.utils.MerkleTrees;
import org.apache.cassandra.utils.Pair;

/**
 * Coordinates the (active) repair of a list of non overlapping token ranges.
 *
 * A given RepairSession repairs a set of replicas for a given set of ranges on a list
 * of column families. For each of the column family to repair, RepairSession
 * creates a {@link RepairJob} that handles the repair of that CF.
 *
 * A given RepairJob has the 2 main phases:
 * <ol>
 *   <li>Validation phase: the job requests merkle trees from each of the replica involves
 *      ({@link org.apache.cassandra.repair.ValidationTask}) and waits until all trees are received (in
 *      validationComplete()).
 *   </li>
 *   <li>Synchronization phase: once all trees are received, the job compares each tree with
 *      all the other using a so-called {@link SyncTask}. If there is difference between 2 trees, the
 *      concerned SyncTask will start a streaming of the difference between the 2 endpoint concerned.
 *   </li>
 * </ol>
 * The job is done once all its SyncTasks are done (i.e. have either computed no differences
 * or the streaming they started is done (syncComplete())).
 *
 * A given session will execute the first phase (validation phase) of each of it's job
 * sequentially. In other words, it will start the first job and only start the next one
 * once that first job validation phase is complete. This is done so that the replica only
 * create one merkle tree per range at a time, which is our way to ensure that such creation starts
 * roughly at the same time on every node (see CASSANDRA-2816). However the synchronization
 * phases are allowed to run concurrently (with each other and with validation phases).
 *
 * A given RepairJob has 2 modes: either sequential or not (RepairParallelism). If sequential,
 * it will requests merkle tree creation from each replica in sequence (though in that case
 * we still first send a message to each node to flush and snapshot data so each merkle tree
 * creation is still done on similar data, even if the actual creation is not
 * done simulatneously). If not sequential, all merkle tree are requested in parallel.
 * Similarly, if a job is sequential, it will handle one SyncTask at a time, but will handle
 * all of them in parallel otherwise.
 */
public class RepairSession extends AbstractFuture<RepairSessionResult> implements IEndpointStateChangeSubscriber,
                                                                                 IFailureDetectionEventListener
{
    private static Logger logger = LoggerFactory.getLogger(RepairSession.class);

    public final UUID parentRepairSession;
    /** Repair session ID */
    private final UUID id;
    public final String keyspace;
    private final String[] cfnames;
    public final RepairParallelism parallelismDegree;
    public final boolean pullRepair;

    // indicates some replicas were not included in the repair. Only relevant for --force option
    public final boolean skippedReplicas;

    /** Range to repair */
    public final Collection<Range<Token>> ranges;
    public final Set<InetAddress> endpoints;
    public final long repairedAt;
    public final boolean isConsistent;
    public final boolean allReplicas;

    private final AtomicBoolean isFailed = new AtomicBoolean(false);

    // Each validation task waits response from replica in validating ConcurrentMap (keyed by CF name and endpoint address)
    private final ConcurrentMap<Pair<RepairJobDesc, InetAddress>, ValidationTask> validating = new ConcurrentHashMap<>();
    // Remote syncing jobs wait response in syncingTasks map
    private final ConcurrentMap<Pair<RepairJobDesc, NodePair>, RemoteSyncTask> syncingTasks = new ConcurrentHashMap<>();

    // Tasks(snapshot, validate Request, differencing, ...) are run on taskExecutor
    public final ListeningExecutorService taskExecutor = MoreExecutors.listeningDecorator(DebuggableThreadPoolExecutor.createCachedThreadpoolWithMaxSize("RepairJobTask"));

    private volatile boolean terminated = false;

    /**
     * Create new repair session.
     *
     * @param parentRepairSession the parent sessions id
     * @param id this sessions id
     * @param ranges ranges to repair
     * @param keyspace name of keyspace
     * @param parallelismDegree specifies the degree of parallelism when calculating the merkle trees
     * @param endpoints the data centers that should be part of the repair; null for all DCs
     * @param repairedAt when the repair occurred (millis)
     * @param pullRepair true if the repair should be one way (from remote host to this host and only applicable between two hosts--see RepairOption)
     * @param force true if the repair should ignore dead endpoints (instead of failing)
     * @param cfnames names of columnfamilies
     */
    public RepairSession(UUID parentRepairSession,
                         UUID id,
                         Collection<Range<Token>> ranges,
                         String keyspace,
                         RepairParallelism parallelismDegree,
                         boolean allReplicas,
                         Set<InetAddress> endpoints,
                         long repairedAt,
                         boolean isConsistent,
                         boolean pullRepair,
                         boolean force,
                         String... cfnames)
    {
        assert cfnames.length > 0 : "Repairing no column families seems pointless, doesn't it";

        this.parentRepairSession = parentRepairSession;
        this.id = id;
        this.parallelismDegree = parallelismDegree;
        this.keyspace = keyspace;
        this.cfnames = cfnames;
        this.ranges = ranges;

        //If force then filter out dead endpoints
        boolean forceSkippedReplicas = false;
        if (force)
        {
            logger.debug("force flag set, removing dead endpoints");
            final Set<InetAddress> removeCandidates = new HashSet<>();
            for (final InetAddress endpoint : endpoints)
            {
                if (!FailureDetector.instance.isAlive(endpoint))
                {
                    logger.info("Removing a dead node from Repair due to -force " + endpoint);
                    removeCandidates.add(endpoint);
                }
            }
            if (!removeCandidates.isEmpty())
            {
                // we shouldn't be promoting sstables to repaired if any replicas are excluded from the repair
                forceSkippedReplicas = true;
                repairedAt = ActiveRepairService.UNREPAIRED_SSTABLE;
                endpoints = new HashSet<>(endpoints);
                endpoints.removeAll(removeCandidates);
            }
        }

        this.endpoints = endpoints;
        this.repairedAt = repairedAt;
<<<<<<< HEAD
        this.isConsistent = isConsistent;
        this.validationRemaining = new AtomicInteger(cfnames.length);
        this.pullRepair = pullRepair;
        this.skippedReplicas = forceSkippedReplicas;
        this.allReplicas = allReplicas;
=======
>>>>>>> 338226e0
    }

    public UUID getId()
    {
        return id;
    }

    public Collection<Range<Token>> getRanges()
    {
        return ranges;
    }

    public void waitForValidation(Pair<RepairJobDesc, InetAddress> key, ValidationTask task)
    {
        validating.put(key, task);
    }

    public void waitForSync(Pair<RepairJobDesc, NodePair> key, RemoteSyncTask task)
    {
        syncingTasks.put(key, task);
    }

    /**
     * Receive merkle tree response or failed response from {@code endpoint} for current repair job.
     *
     * @param desc repair job description
     * @param endpoint endpoint that sent merkle tree
     * @param trees calculated merkle trees, or null if validation failed
     */
    public void validationComplete(RepairJobDesc desc, InetAddress endpoint, MerkleTrees trees)
    {
        ValidationTask task = validating.remove(Pair.create(desc, endpoint));
        if (task == null)
        {
            assert terminated;
            return;
        }

        String message = String.format("Received merkle tree for %s from %s", desc.columnFamily, endpoint);
        logger.info("[repair #{}] {}", getId(), message);
        Tracing.traceRepair(message);
        task.treesReceived(trees);
    }

    /**
     * Notify this session that sync completed/failed with given {@code NodePair}.
     *
     * @param desc synced repair job
     * @param nodes nodes that completed sync
     * @param success true if sync succeeded
     */
    public void syncComplete(RepairJobDesc desc, NodePair nodes, boolean success)
    {
        RemoteSyncTask task = syncingTasks.get(Pair.create(desc, nodes));
        if (task == null)
        {
            assert terminated;
            return;
        }

        logger.debug(String.format("[repair #%s] Repair completed between %s and %s on %s", getId(), nodes.endpoint1, nodes.endpoint2, desc.columnFamily));
        task.syncComplete(success);
    }

    private String repairedNodes()
    {
        StringBuilder sb = new StringBuilder();
        sb.append(FBUtilities.getBroadcastAddress());
        for (InetAddress ep : endpoints)
            sb.append(", ").append(ep);
        return sb.toString();
    }

    /**
     * Start RepairJob on given ColumnFamilies.
     *
     * This first validates if all replica are available, and if they are,
     * creates RepairJobs and submit to run on given executor.
     *
     * @param executor Executor to run validation
     */
    public void start(ListeningExecutorService executor)
    {
        String message;
        if (terminated)
            return;

        logger.info(String.format("[repair #%s] new session: will sync %s on range %s for %s.%s", getId(), repairedNodes(), ranges, keyspace, Arrays.toString(cfnames)));
        Tracing.traceRepair("Syncing range {}", ranges);
        SystemDistributedKeyspace.startRepairs(getId(), parentRepairSession, keyspace, cfnames, ranges, endpoints);

        if (endpoints.isEmpty())
        {
            logger.info("[repair #{}] {}", getId(), message = String.format("No neighbors to repair with on range %s: session completed", ranges));
            Tracing.traceRepair(message);
            set(new RepairSessionResult(id, keyspace, ranges, Lists.<RepairResult>newArrayList(), skippedReplicas));
            SystemDistributedKeyspace.failRepairs(getId(), keyspace, cfnames, new RuntimeException(message));
            return;
        }

        // Checking all nodes are live
        for (InetAddress endpoint : endpoints)
        {
            if (!FailureDetector.instance.isAlive(endpoint) && !skippedReplicas)
            {
                message = String.format("Cannot proceed on repair because a neighbor (%s) is dead: session failed", endpoint);
                logger.error("[repair #{}] {}", getId(), message);
                Exception e = new IOException(message);
                setException(e);
                SystemDistributedKeyspace.failRepairs(getId(), keyspace, cfnames, e);
                return;
            }
        }

        // Create and submit RepairJob for each ColumnFamily
        List<ListenableFuture<RepairResult>> jobs = new ArrayList<>(cfnames.length);
        for (String cfname : cfnames)
        {
            RepairJob job = new RepairJob(this, cfname, isConsistent);
            executor.execute(job);
            jobs.add(job);
        }

        // When all RepairJobs are done without error, cleanup and set the final result
        Futures.addCallback(Futures.allAsList(jobs), new FutureCallback<List<RepairResult>>()
        {
            public void onSuccess(List<RepairResult> results)
            {
                // this repair session is completed
                logger.info("[repair #{}] {}", getId(), "Session completed successfully");
                Tracing.traceRepair("Completed sync of range {}", ranges);
                set(new RepairSessionResult(id, keyspace, ranges, results, skippedReplicas));

                taskExecutor.shutdown();
                // mark this session as terminated
                terminate();
            }

            public void onFailure(Throwable t)
            {
                logger.error(String.format("[repair #%s] Session completed with the following error", getId()), t);
                Tracing.traceRepair("Session completed with the following error: {}", t);
                forceShutdown(t);
            }
        });
    }

    public void terminate()
    {
        terminated = true;
        validating.clear();
        syncingTasks.clear();
    }

    /**
     * clear all RepairJobs and terminate this session.
     *
     * @param reason Cause of error for shutdown
     */
    public void forceShutdown(Throwable reason)
    {
        setException(reason);
        taskExecutor.shutdownNow();
        terminate();
    }

    public void onJoin(InetAddress endpoint, EndpointState epState) {}
    public void beforeChange(InetAddress endpoint, EndpointState currentState, ApplicationState newStateKey, VersionedValue newValue) {}
    public void onChange(InetAddress endpoint, ApplicationState state, VersionedValue value) {}
    public void onAlive(InetAddress endpoint, EndpointState state) {}
    public void onDead(InetAddress endpoint, EndpointState state) {}

    public void onRemove(InetAddress endpoint)
    {
        convict(endpoint, Double.MAX_VALUE);
    }

    public void onRestart(InetAddress endpoint, EndpointState epState)
    {
        convict(endpoint, Double.MAX_VALUE);
    }

    public void convict(InetAddress endpoint, double phi)
    {
        if (!endpoints.contains(endpoint))
            return;

        // We want a higher confidence in the failure detection than usual because failing a repair wrongly has a high cost.
        if (phi < 2 * DatabaseDescriptor.getPhiConvictThreshold())
            return;

        // Though unlikely, it is possible to arrive here multiple time and we
        // want to avoid print an error message twice
        if (!isFailed.compareAndSet(false, true))
            return;

        Exception exception = new IOException(String.format("Endpoint %s died", endpoint));
        logger.error(String.format("[repair #%s] session completed with the following error", getId()), exception);
        // If a node failed, we stop everything (though there could still be some activity in the background)
        forceShutdown(exception);
    }
}<|MERGE_RESOLUTION|>--- conflicted
+++ resolved
@@ -173,14 +173,10 @@
 
         this.endpoints = endpoints;
         this.repairedAt = repairedAt;
-<<<<<<< HEAD
         this.isConsistent = isConsistent;
-        this.validationRemaining = new AtomicInteger(cfnames.length);
         this.pullRepair = pullRepair;
         this.skippedReplicas = forceSkippedReplicas;
         this.allReplicas = allReplicas;
-=======
->>>>>>> 338226e0
     }
 
     public UUID getId()
