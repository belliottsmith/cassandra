--- conflicted
+++ resolved
@@ -59,18 +59,6 @@
             + "PRIMARY KEY((ks_name), cf_name))")
         .build();
 
-<<<<<<< HEAD
-=======
-    public static final TableMetadata PartitionBlacklistCf =
-        parse(PartitionBlacklist.PARTITION_BLACKLIST_CF,
-           "Partition keys which have been blacklisted",
-           "CREATE TABLE %s ("
-           + "ks_name text,"
-           + "cf_name text,"
-           + "key blob,"
-           + "PRIMARY KEY ((ks_name, cf_name), key))")
-        .build();
-
     public static final TableMetadata KeyspaceQuotaCf =
         parse(KeyspaceQuota.KS_QUOTA_CF,
               "Table containing keyspace quotas, for QA",
@@ -79,7 +67,6 @@
               + "max_ks_size_mb int)")
         .build();
 
->>>>>>> 0b2e8c74
     private static TableMetadata.Builder parse(String tableName, String description, String schema)
     {
         return CreateTableStatement.parse(String.format(schema, tableName), NAME)
@@ -92,10 +79,6 @@
 
     public static KeyspaceMetadata metadata()
     {
-<<<<<<< HEAD
-        return KeyspaceMetadata.create(NAME, KeyspaceParams.simple(Integer.getInteger("cie_internal_rf", 3)), Tables.of(SchemaDropLog));
-=======
-        return KeyspaceMetadata.create(NAME, KeyspaceParams.simple(Integer.getInteger("cie_internal_rf", 3)), Tables.of(SchemaDropLog, PartitionBlacklistCf, KeyspaceQuotaCf));
->>>>>>> 0b2e8c74
+        return KeyspaceMetadata.create(NAME, KeyspaceParams.simple(Integer.getInteger("cie_internal_rf", 3)), Tables.of(SchemaDropLog, KeyspaceQuotaCf));
     }
 }