--- conflicted
+++ resolved
@@ -595,46 +595,6 @@
         return task;
     }
 
-<<<<<<< HEAD
-=======
-    private Future<Collection<Mutation>> pullSchemaFrom(InetAddressAndPort endpoint)
-    {
-        AsyncPromise<Collection<Mutation>> result = new AsyncPromise<>();
-        return submitToMigrationIfNotShutdown(() -> pullSchema(endpoint, new RequestCallback<Collection<Mutation>>()
-        {
-            @Override
-            public void onResponse(Message<Collection<Mutation>> msg)
-            {
-                result.setSuccess(msg.payload);
-            }
-
-            @Override
-            public void onFailure(InetAddressAndPort from, RequestFailureReason failureReason)
-            {
-                result.setFailure(new RuntimeException("Failed to get schema from " + from + ". The failure reason was: " + failureReason));
-            }
-
-            @Override
-            public boolean invokeOnFailure()
-            {
-                return true;
-            }
-        })).flatMap(ignored -> result);
-    }
-
-    Future<Collection<Mutation>> pullSchemaFromAnyNode()
-    {
-        Optional<InetAddressAndPort> endpoint = gossiper.getLiveMembers()
-                                                        .stream()
-                                                        .filter(this::shouldPullFromEndpoint)
-                                                        .findFirst();
-
-        logger.debug("Pulling schema from endpoint {}", endpoint);
-        return endpoint.map(this::pullSchemaFrom).orElse(ImmediateFuture.success(Collections.emptyList()));
-    }
-
-
->>>>>>> 0653f74d
     void announce(UUID schemaVersion)
     {
         logger.debug("Announcing new schema version {}", schemaVersion);
