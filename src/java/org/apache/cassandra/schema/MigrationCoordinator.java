--- conflicted
+++ resolved
@@ -565,21 +565,13 @@
 
         if (shouldPullImmediately(endpoint, info.version))
         {
-<<<<<<< HEAD
-            logger.debug("Pulling {} immediately from {}", info, endpoint);
-=======
             logger.debug("Scheduling schema pull to endpoint {} version {} immediately", endpoint, info.version);
->>>>>>> be5823d4
             submitToMigrationIfNotShutdown(task);
         }
         else
         {
-<<<<<<< HEAD
             logger.debug("Postponing pull of {} from {} for {}ms", info, endpoint, MIGRATION_DELAY_IN_MS);
-            ScheduledExecutors.nonPeriodicTasks.schedule(() -> submitToMigrationIfNotShutdown(task), MIGRATION_DELAY_IN_MS, TimeUnit.MILLISECONDS);
-=======
             nonPeriodicExecutor.schedule(() -> submitToMigrationIfNotShutdown(task), MIGRATION_DELAY_IN_MS, TimeUnit.MILLISECONDS);
->>>>>>> be5823d4
         }
 
         return task;
@@ -684,13 +676,8 @@
         logger.debug("About to pull schema for endpoint {}", endpoint);
         if (!gossiper.isAlive(endpoint))
         {
-<<<<<<< HEAD
             noSpamLogger.warn("Can't send schema pull request: node {} is down.", endpoint);
-            callback.onFailure(endpoint, RequestFailureReason.UNKNOWN);
-=======
-            logger.warn("Can't send schema pull request: node {} is down.", endpoint);
             delayFailureRetry(endpoint, callback);
->>>>>>> be5823d4
             return;
         }
 
