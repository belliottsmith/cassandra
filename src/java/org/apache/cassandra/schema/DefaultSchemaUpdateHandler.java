--- conflicted
+++ resolved
@@ -279,17 +279,13 @@
         SchemaTransformationResult update = new SchemaTransformationResult(before, after, diff);
 
         updateSchema(update, false);
-<<<<<<< HEAD
-=======
         logger.debug("Reloaded schema from disk, got schema version {}", this.schema.getVersion());
-        return update;
->>>>>>> 0653f74d
     }
 
     @Override
     public void reset(boolean local)
     {
-<<<<<<< HEAD
+        logger.debug("Resetting schema {}", local ? "locally" : "from another node");
         if (local)
         {
             reload();
@@ -302,15 +298,6 @@
                 logger.error("Timeout exceeded when waiting for schema from other nodes");
             }
         }
-=======
-        logger.debug("Resetting schema {}", local ? "locally" : "from another node");
-        return local
-               ? reload()
-               : migrationCoordinator.pullSchemaFromAnyNode()
-                                     .flatMap(mutations -> ImmediateFuture.success(applyMutations(mutations)))
-                                     .awaitThrowUncheckedOnInterrupt()
-                                     .getNow();
->>>>>>> 0653f74d
     }
 
     /**
