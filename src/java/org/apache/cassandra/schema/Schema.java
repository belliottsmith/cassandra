--- conflicted
+++ resolved
@@ -846,21 +846,6 @@
     private void dropTable(TableMetadata metadata)
     {
         SchemaDiagnostics.tableDropping(this, metadata);
-<<<<<<< HEAD
-=======
-        ColumnFamilyStore cfs = Keyspace.open(metadata.keyspace).getColumnFamilyStore(metadata.name);
-        assert cfs != null;
-        // make sure all the indexes are dropped, or else.
-        cfs.indexManager.markAllIndexesRemoved();
-
-        // clear out old repair history
-        cfs.clearRepairedRangeUnsafes();
-
-        CompactionManager.instance.interruptCompactionFor(Collections.singleton(metadata), (sstable) -> true, true);
-        if (DatabaseDescriptor.isAutoSnapshot())
-            cfs.snapshot(Keyspace.getTimestampedSnapshotNameWithPrefix(cfs.name, ColumnFamilyStore.SNAPSHOT_DROP_PREFIX));
-        CommitLog.instance.forceRecycleAllSegments(Collections.singleton(metadata.id));
->>>>>>> 901a5b64
         Keyspace.open(metadata.keyspace).dropCf(metadata.id);
         SchemaDiagnostics.tableDropped(this, metadata);
     }
