/*
 * Licensed to the Apache Software Foundation (ASF) under one
 * or more contributor license agreements.  See the NOTICE file
 * distributed with this work for additional information
 * regarding copyright ownership.  The ASF licenses this file
 * to you under the Apache License, Version 2.0 (the
 * "License"); you may not use this file except in compliance
 * with the License.  You may obtain a copy of the License at
 *
 *     http://www.apache.org/licenses/LICENSE-2.0
 *
 * Unless required by applicable law or agreed to in writing, software
 * distributed under the License is distributed on an "AS IS" BASIS,
 * WITHOUT WARRANTIES OR CONDITIONS OF ANY KIND, either express or implied.
 * See the License for the specific language governing permissions and
 * limitations under the License.
 */
package org.apache.cassandra.schema;

import java.time.Duration;
import java.util.*;
import java.util.function.Supplier;

import com.google.common.annotations.VisibleForTesting;
import com.google.common.base.Preconditions;
import com.google.common.collect.ImmutableSet;
import com.google.common.collect.MapDifference;
import org.apache.commons.lang3.ObjectUtils;

import org.apache.cassandra.cql3.functions.*;
import org.apache.cassandra.db.*;
import org.apache.cassandra.db.marshal.AbstractType;
import org.apache.cassandra.db.virtual.VirtualKeyspaceRegistry;
import org.apache.cassandra.exceptions.ConfigurationException;
import org.apache.cassandra.exceptions.InvalidRequestException;
import org.apache.cassandra.io.sstable.Descriptor;
import org.apache.cassandra.locator.InetAddressAndPort;
import org.apache.cassandra.locator.LocalStrategy;
import org.apache.cassandra.schema.KeyspaceMetadata.KeyspaceDiff;
import org.apache.cassandra.schema.Keyspaces.KeyspacesDiff;
import org.apache.cassandra.schema.SchemaTransformation.SchemaTransformationResult;
import org.apache.cassandra.service.PendingRangeCalculatorService;
import org.apache.cassandra.utils.concurrent.LoadingMap;

import org.slf4j.Logger;
import org.slf4j.LoggerFactory;

import static java.lang.String.format;

import static com.google.common.collect.Iterables.size;
import static org.apache.cassandra.config.DatabaseDescriptor.isDaemonInitialized;
import static org.apache.cassandra.config.DatabaseDescriptor.isToolInitialized;

/**
 * Manages shared schema, keyspace instances and table metadata refs. Provides methods to initialize, modify and query
 * both the shared and local schema, as well as to register listeners.
 * <p>
 * This class should be the only entity used to query and manage schema. Internal details should not be access in
 * production code (would be great if they were not accessed in the test code as well).
 * <p>
 * TL;DR: All modifications are made using the implementation of {@link SchemaUpdateHandler} obtained from the provided
 * factory. After each modification, the internally managed table metadata refs and keyspaces instances are updated and
 * notifications are sent to the registered listeners.
 * When the schema change is applied by the update handler (regardless it is initiated locally or received from outside),
 * the registered callback is executed which performs the remaining updates for tables metadata refs and keyspace
 * instances (see {@link #mergeAndUpdateVersion(SchemaTransformationResult, boolean)}).
 */
public class Schema implements SchemaProvider
{
    private static final Logger logger = LoggerFactory.getLogger(Schema.class);

    public static final String FORCE_LOAD_LOCAL_KEYSPACES_PROP = "cassandra.schema.force_load_local_keyspaces";
    private static final boolean FORCE_LOAD_LOCAL_KEYSPACES = Boolean.getBoolean(FORCE_LOAD_LOCAL_KEYSPACES_PROP);

    public static final Schema instance = new Schema();

    private volatile Keyspaces distributedKeyspaces = Keyspaces.none();

    private final Keyspaces localKeyspaces;

    private volatile TableMetadataRefCache tableMetadataRefCache = TableMetadataRefCache.EMPTY;

    // Keyspace objects, one per keyspace. Only one instance should ever exist for any given keyspace.
    // We operate on loading map because we need to achieve atomic initialization with at-most-once semantics for
    // loadFunction. Although it seems that this is a valid case for using ConcurrentHashMap.computeIfAbsent,
    // we should not use it because we have no knowledge about the loadFunction and in fact that load function may
    // do some nested calls to maybeAddKeyspaceInstance, also using different threads, and in a blocking manner.
    // This may lead to a deadlock. The documentation of ConcurrentHashMap says that manipulating other keys inside
    // the lambda passed to the computeIfAbsent method is prohibited.
    private final LoadingMap<String, Keyspace> keyspaceInstances = new LoadingMap<>();

    private volatile UUID version = SchemaConstants.emptyVersion;

    private final SchemaChangeNotifier schemaChangeNotifier = new SchemaChangeNotifier();

    public final SchemaUpdateHandler updateHandler;

    private final boolean online;

    /**
     * Initialize empty schema object and load the hardcoded system tables
     */
    private Schema()
    {
<<<<<<< HEAD
        this.online = isDaemonInitialized();
        this.localKeyspaces = (FORCE_LOAD_LOCAL_KEYSPACES || isDaemonInitialized() || isToolInitialized())
                              ? Keyspaces.of(SchemaKeyspace.metadata(), SystemKeyspace.metadata())
                              : Keyspaces.none();
=======
        if (DatabaseDescriptor.isDaemonInitialized() || DatabaseDescriptor.isToolInitialized())
        {
            load(SchemaKeyspace.metadata());
            load(SystemKeyspace.metadata());
            load(CIEInternalLocalKeyspace.metadata());
        }
    }
>>>>>>> 68dffcaf

        this.localKeyspaces.forEach(this::loadNew);
        this.updateHandler = SchemaUpdateHandlerFactoryProvider.instance.get().getSchemaUpdateHandler(online, this::mergeAndUpdateVersion);
    }

    @VisibleForTesting
    public Schema(boolean online, Keyspaces localKeyspaces, SchemaUpdateHandler updateHandler)
    {
        this.online = online;
        this.localKeyspaces = localKeyspaces;
        this.updateHandler = updateHandler;
    }

    public void startSync()
    {
        logger.debug("Starting update handler");
        updateHandler.start();
    }

    public boolean waitUntilReady(Duration timeout)
    {
        logger.debug("Waiting for update handler to be ready...");
        return updateHandler.waitUntilReady(timeout);
    }

    /**
     * Load keyspaces definitions from local storage, see {@link SchemaUpdateHandler#reset(boolean)}.
     */
    public void loadFromDisk()
    {
        SchemaDiagnostics.schemaLoading(this);
        updateHandler.reset(true);
        SchemaDiagnostics.schemaLoaded(this);
    }

    /**
     * Update (or insert) new keyspace definition
     *
     * @param ksm The metadata about keyspace
     */
    private synchronized void load(KeyspaceMetadata ksm)
    {
        Preconditions.checkArgument(!SchemaConstants.isLocalSystemKeyspace(ksm.name));
        KeyspaceMetadata previous = distributedKeyspaces.getNullable(ksm.name);

        if (previous == null)
            loadNew(ksm);
        else
            reload(previous, ksm);

        distributedKeyspaces = distributedKeyspaces.withAddedOrUpdated(ksm);
    }

    private synchronized void loadNew(KeyspaceMetadata ksm)
    {
        this.tableMetadataRefCache = tableMetadataRefCache.withNewRefs(ksm);

        SchemaDiagnostics.metadataInitialized(this, ksm);
    }

    private synchronized void reload(KeyspaceMetadata previous, KeyspaceMetadata updated)
    {
        Keyspace keyspace = getKeyspaceInstance(updated.name);
        if (null != keyspace)
            keyspace.setMetadata(updated);

        Tables.TablesDiff tablesDiff = Tables.diff(previous.tables, updated.tables);
        Views.ViewsDiff viewsDiff = Views.diff(previous.views, updated.views);

        MapDifference<String, TableMetadata> indexesDiff = previous.tables.indexesDiff(updated.tables);

        this.tableMetadataRefCache = tableMetadataRefCache.withUpdatedRefs(previous, updated);

        SchemaDiagnostics.metadataReloaded(this, previous, updated, tablesDiff, viewsDiff, indexesDiff);
    }

    public void registerListener(SchemaChangeListener listener)
    {
        schemaChangeNotifier.registerListener(listener);
    }

    @SuppressWarnings("unused")
    public void unregisterListener(SchemaChangeListener listener)
    {
        schemaChangeNotifier.unregisterListener(listener);
    }

    /**
     * Get keyspace instance by name
     *
     * @param keyspaceName The name of the keyspace
     *
     * @return Keyspace object or null if keyspace was not found
     */
    @Override
    public Keyspace getKeyspaceInstance(String keyspaceName)
    {
        return keyspaceInstances.getIfReady(keyspaceName);
    }

    public ColumnFamilyStore getColumnFamilyStoreInstance(TableId id)
    {
        TableMetadata metadata = getTableMetadata(id);
        if (metadata == null)
            return null;

        Keyspace instance = getKeyspaceInstance(metadata.keyspace);
        if (instance == null)
            return null;

        return instance.hasColumnFamilyStore(metadata.id)
               ? instance.getColumnFamilyStore(metadata.id)
               : null;
    }

    @Override
    public Keyspace maybeAddKeyspaceInstance(String keyspaceName, Supplier<Keyspace> loadFunction)
    {
        return keyspaceInstances.blockingLoadIfAbsent(keyspaceName, loadFunction);
    }

    public Keyspace maybeRemoveKeyspaceInstance(String keyspaceName, boolean dropData)
    {
        try
        {
            return keyspaceInstances.blockingUnloadIfPresent(keyspaceName, keyspace -> keyspace.unload(dropData));
        }
        catch (LoadingMap.UnloadExecutionException e)
        {
            throw new AssertionError("Failed to unload the keyspace " + keyspaceName);
        }
    }

    /**
     * @deprecated use {@link #distributedAndLocalKeyspaces()}
     */
    @Deprecated
    public Keyspaces snapshot()
    {
        return distributedAndLocalKeyspaces();
    }

    public Keyspaces distributedAndLocalKeyspaces()
    {
        return Keyspaces.builder().add(localKeyspaces).add(distributedKeyspaces).build();
    }

    public Keyspaces distributedKeyspaces()
    {
        return distributedKeyspaces;
    }

    /**
     * Compute the largest gc grace seconds amongst all the tables
     * @return the largest gcgs.
     */
    public int largestGcgs()
    {
        return distributedAndLocalKeyspaces().stream()
                                             .flatMap(ksm -> ksm.tables.stream())
                                             .mapToInt(tm -> tm.params.gcGraceSeconds)
                                             .max()
                                             .orElse(Integer.MIN_VALUE);
    }

    /**
     * Remove keyspace definition from system
     *
     * @param ksm The keyspace definition to remove
     */
    private synchronized void unload(KeyspaceMetadata ksm)
    {
        distributedKeyspaces = distributedKeyspaces.without(ksm.name);

        this.tableMetadataRefCache = tableMetadataRefCache.withRemovedRefs(ksm);

        SchemaDiagnostics.metadataRemoved(this, ksm);
    }

    public int getNumberOfTables()
    {
        return distributedAndLocalKeyspaces().stream().mapToInt(k -> size(k.tablesAndViews())).sum();
    }

    public ViewMetadata getView(String keyspaceName, String viewName)
    {
        assert keyspaceName != null;
        KeyspaceMetadata ksm = distributedAndLocalKeyspaces().getNullable(keyspaceName);
        return (ksm == null) ? null : ksm.views.getNullable(viewName);
    }

    /**
     * Get metadata about keyspace by its name
     *
     * @param keyspaceName The name of the keyspace
     *
     * @return The keyspace metadata or null if it wasn't found
     */
    @Override
    public KeyspaceMetadata getKeyspaceMetadata(String keyspaceName)
    {
        assert keyspaceName != null;
        KeyspaceMetadata keyspace = distributedAndLocalKeyspaces().getNullable(keyspaceName);
        return null != keyspace ? keyspace : VirtualKeyspaceRegistry.instance.getKeyspaceMetadataNullable(keyspaceName);
    }

    /**
     * Returns all non-local keyspaces, that is, all but {@link SchemaConstants#LOCAL_SYSTEM_KEYSPACE_NAMES}
     * or virtual keyspaces.
     * @deprecated use {@link #distributedKeyspaces()}
     */
    @Deprecated
    public Keyspaces getNonSystemKeyspaces()
    {
        return distributedKeyspaces;
    }

    /**
     * Returns all non-local keyspaces whose replication strategy is not {@link LocalStrategy}.
     */
    public Keyspaces getNonLocalStrategyKeyspaces()
    {
        return distributedKeyspaces.filter(keyspace -> keyspace.params.replication.klass != LocalStrategy.class);
    }

    /**
     * Returns user keyspaces, that is all but {@link SchemaConstants#LOCAL_SYSTEM_KEYSPACE_NAMES},
     * {@link SchemaConstants#REPLICATED_SYSTEM_KEYSPACE_NAMES} or virtual keyspaces.
     */
    public Keyspaces getUserKeyspaces()
    {
        return distributedKeyspaces.without(SchemaConstants.REPLICATED_SYSTEM_KEYSPACE_NAMES);
    }

    /**
     * Get metadata about keyspace inner ColumnFamilies
     *
     * @param keyspaceName The name of the keyspace
     * @return metadata about ColumnFamilies the belong to the given keyspace
     */
    public Iterable<TableMetadata> getTablesAndViews(String keyspaceName)
    {
        Preconditions.checkNotNull(keyspaceName);
        KeyspaceMetadata ksm = ObjectUtils.getFirstNonNull(() -> distributedKeyspaces.getNullable(keyspaceName),
                                                           () -> localKeyspaces.getNullable(keyspaceName));
        Preconditions.checkNotNull(ksm, "Keyspace %s not found", keyspaceName);
        return ksm.tablesAndViews();
    }

    /**
     * @return collection of the all keyspace names registered in the system (system and non-system)
     */
    public ImmutableSet<String> getKeyspaces()
    {
        return distributedAndLocalKeyspaces().names();
    }

    public Keyspaces getLocalKeyspaces()
    {
        return localKeyspaces;
    }

    /* TableMetadata/Ref query/control methods */

    /**
     * Given a keyspace name and table/view name, get the table metadata
     * reference. If the keyspace name or table/view name is not present
     * this method returns null.
     *
     * @return TableMetadataRef object or null if it wasn't found
     */
    @Override
    public TableMetadataRef getTableMetadataRef(String keyspace, String table)
    {
        return tableMetadataRefCache.getTableMetadataRef(keyspace, table);
    }

    public TableMetadataRef getIndexTableMetadataRef(String keyspace, String index)
    {
        return tableMetadataRefCache.getIndexTableMetadataRef(keyspace, index);
    }

    /**
     * Get Table metadata by its identifier
     *
     * @param id table or view identifier
     * @return metadata about Table or View
     */
    @Override
    public TableMetadataRef getTableMetadataRef(TableId id)
    {
        return tableMetadataRefCache.getTableMetadataRef(id);
    }

    @Override
    public TableMetadataRef getTableMetadataRef(Descriptor descriptor)
    {
        return getTableMetadataRef(descriptor.ksname, descriptor.cfname);
    }

    /**
     * Given a keyspace name and table name, get the table
     * meta data. If the keyspace name or table name is not valid
     * this function returns null.
     *
     * @param keyspace The keyspace name
     * @param table    The table name
     * @return TableMetadata object or null if it wasn't found
     */
    public TableMetadata getTableMetadata(String keyspace, String table)
    {
        assert keyspace != null;
        assert table != null;

        KeyspaceMetadata ksm = getKeyspaceMetadata(keyspace);
        return ksm == null
               ? null
               : ksm.getTableOrViewNullable(table);
    }

    @Override
    public TableMetadata getTableMetadata(TableId id)
    {
        return ObjectUtils.getFirstNonNull(() -> distributedKeyspaces.getTableOrViewNullable(id),
                                           () -> localKeyspaces.getTableOrViewNullable(id),
                                           () -> VirtualKeyspaceRegistry.instance.getTableMetadataNullable(id));
    }

    public TableMetadata validateTable(String keyspaceName, String tableName)
    {
        if (tableName.isEmpty())
            throw new InvalidRequestException("non-empty table is required");

        KeyspaceMetadata keyspace = getKeyspaceMetadata(keyspaceName);
        if (keyspace == null)
            throw new KeyspaceNotDefinedException(format("keyspace %s does not exist", keyspaceName));

        TableMetadata metadata = keyspace.getTableOrViewNullable(tableName);
        if (metadata == null)
            throw new InvalidRequestException(format("table %s does not exist", tableName));

        return metadata;
    }

    public TableMetadata getTableMetadata(Descriptor descriptor)
    {
        return getTableMetadata(descriptor.ksname, descriptor.cfname);
    }

    /* Function helpers */

    /**
     * Get all function overloads with the specified name
     *
     * @param name fully qualified function name
     * @return an empty list if the keyspace or the function name are not found;
     *         a non-empty collection of {@link Function} otherwise
     */
    public Collection<Function> getFunctions(FunctionName name)
    {
        if (!name.hasKeyspace())
            throw new IllegalArgumentException(String.format("Function name must be fully qualified: got %s", name));

        KeyspaceMetadata ksm = getKeyspaceMetadata(name.keyspace);
        return ksm == null
               ? Collections.emptyList()
               : ksm.functions.get(name);
    }

    /**
     * Find the function with the specified name
     *
     * @param name     fully qualified function name
     * @param argTypes function argument types
     * @return an empty {@link Optional} if the keyspace or the function name are not found;
     *         a non-empty optional of {@link Function} otherwise
     */
    public Optional<Function> findFunction(FunctionName name, List<AbstractType<?>> argTypes)
    {
        if (!name.hasKeyspace())
            throw new IllegalArgumentException(String.format("Function name must be fully quallified: got %s", name));

        KeyspaceMetadata ksm = getKeyspaceMetadata(name.keyspace);
        return ksm == null
               ? Optional.empty()
               : ksm.functions.find(name, argTypes);
    }

    /* Version control */

    /**
     * @return current schema version
     */
    public UUID getVersion()
    {
        return version;
    }

    /**
     * Checks whether the given schema version is the same as the current local schema.
     */
    public boolean isSameVersion(UUID schemaVersion)
    {
        return schemaVersion != null && schemaVersion.equals(version);
    }

    /**
     * Checks whether the current schema is empty.
     */
    public boolean isEmpty()
    {
        return SchemaConstants.emptyVersion.equals(version);
    }

    /**
     * Read schema from system keyspace and calculate MD5 digest of every row, resulting digest
     * will be converted into UUID which would act as content-based version of the schema.
     *
     * See CASSANDRA-16856/16996. Make sure schema pulls are synchronized to prevent concurrent schema pull/writes
     */
    private synchronized void updateVersion(UUID version)
    {
        this.version = version;
        SchemaDiagnostics.versionUpdated(this);
    }

    /**
     * Clear all KS/CF metadata and reset version.
     */
    public synchronized void clear()
    {
        distributedKeyspaces.forEach(this::unload);
        updateVersion(SchemaConstants.emptyVersion);
        SchemaDiagnostics.schemaCleared(this);
    }

    /**
     * When we receive {@link SchemaTransformationResult} in a callback invocation, the transformation result includes
     * pre-transformation and post-transformation schema metadata and versions, and a diff between them. Basically
     * we expect that the local image of the schema metadata ({@link #distributedKeyspaces}) and version ({@link #version})
     * are the same as pre-transformation. However, it might not always be true because some changes might not be
     * applied completely due to some errors. This methods is to emit warning in such case and recalculate diff so that
     * it contains the changes between the local schema image ({@link #distributedKeyspaces} and the post-transformation
     * schema. That recalculation allows the following updates in the callback to recover the schema.
     *
     * @param result the incoming transformation result
     * @return recalculated transformation result if needed, otherwise the provided incoming result
     */
    private synchronized SchemaTransformationResult localDiff(SchemaTransformationResult result)
    {
        Keyspaces localBefore = distributedKeyspaces;
        UUID localVersion = version;
        boolean needNewDiff = false;

        if (!Objects.equals(localBefore, result.before.getKeyspaces()))
        {
            logger.info("Schema was different to what we expected: {}", Keyspaces.diff(result.before.getKeyspaces(), localBefore));
            needNewDiff = true;
        }

        if (!Objects.equals(localVersion, result.before.getVersion()))
        {
            logger.info("Schema version was different to what we expected: {} != {}", result.before.getVersion(), localVersion);
            needNewDiff = true;
        }

        if (needNewDiff)
            return new SchemaTransformationResult(new DistributedSchema(localBefore, localVersion),
                                                  result.after,
                                                  Keyspaces.diff(localBefore, result.after.getKeyspaces()));

        return result;
    }

    /*
     * Reload schema from local disk. Useful if a user made changes to schema tables by hand, or has suspicion that
     * in-memory representation got out of sync somehow with what's on disk.
     */
    public void reloadSchemaAndAnnounceVersion()
    {
        updateHandler.reset(true);
    }

    /**
     * Merge remote schema in form of mutations with local and mutate ks/cf metadata objects
     * (which also involves fs operations on add/drop ks/cf)
     *
     * @throws ConfigurationException If one of metadata attributes has invalid value
     */
    @VisibleForTesting
    public synchronized void mergeAndUpdateVersion(SchemaTransformationResult result, boolean dropData)
    {
        if (online)
            SystemKeyspace.updateSchemaVersion(result.after.getVersion());
        result = localDiff(result);
        schemaChangeNotifier.notifyPreChanges(result);
        merge(result.diff, dropData);
        updateVersion(result.after.getVersion());
    }

    public SchemaTransformationResult transform(SchemaTransformation transformation)
    {
        return transform(transformation, false);
    }

    public SchemaTransformationResult transform(SchemaTransformation transformation, boolean local)
    {
        return updateHandler.apply(transformation, local);
    }

    /**
     * Clear all locally stored schema information and reset schema to initial state.
     * Called by user (via JMX) who wants to get rid of schema disagreement.
     */
    public void resetLocalSchema()
    {
        logger.debug("Clearing local schema...");
        updateHandler.clear();

        logger.debug("Clearing local schema keyspace instances...");
        clear();

        updateHandler.reset(false);
        logger.info("Local schema reset is complete.");
    }

    private void merge(KeyspacesDiff diff, boolean removeData)
    {
        diff.dropped.forEach(keyspace -> dropKeyspace(keyspace, removeData));
        diff.created.forEach(this::createKeyspace);
        diff.altered.forEach(delta -> alterKeyspace(delta, removeData));
    }

    private void alterKeyspace(KeyspaceDiff delta, boolean dropData)
    {
        SchemaDiagnostics.keyspaceAltering(this, delta);

        boolean initialized = Keyspace.isInitialized();

        Keyspace keyspace = initialized ? getKeyspaceInstance(delta.before.name) : null;
        if (initialized)
        {
            assert keyspace != null;
            assert delta.before.name.equals(delta.after.name);

            // drop tables and views
            delta.views.dropped.forEach(v -> dropView(keyspace, v, dropData));
            delta.tables.dropped.forEach(t -> dropTable(keyspace, t, dropData));
        }

        load(delta.after);

        if (initialized)
        {
            // add tables and views
            delta.tables.created.forEach(t -> createTable(keyspace, t));
            delta.views.created.forEach(v -> createView(keyspace, v));

            // update tables and views
            delta.tables.altered.forEach(diff -> alterTable(keyspace, diff.after));
            delta.views.altered.forEach(diff -> alterView(keyspace, diff.after));

            // deal with all added, and altered views
            Keyspace.open(delta.after.name, this, true).viewManager.reload(true);
        }

        schemaChangeNotifier.notifyKeyspaceAltered(delta);
        SchemaDiagnostics.keyspaceAltered(this, delta);
    }

    private void createKeyspace(KeyspaceMetadata keyspace)
    {
        SchemaDiagnostics.keyspaceCreating(this, keyspace);
        load(keyspace);
        if (Keyspace.isInitialized())
        {
            Keyspace.open(keyspace.name, this, true);
        }

        schemaChangeNotifier.notifyKeyspaceCreated(keyspace);
        SchemaDiagnostics.keyspaceCreated(this, keyspace);

        // If keyspace has been added, we need to recalculate pending ranges to make sure
        // we send mutations to the correct set of bootstrapping nodes. Refer CASSANDRA-15433.
        if (keyspace.params.replication.klass != LocalStrategy.class && Keyspace.isInitialized())
        {
            PendingRangeCalculatorService.calculatePendingRanges(Keyspace.open(keyspace.name).getReplicationStrategy(), keyspace.name);
        }
    }

    private void dropKeyspace(KeyspaceMetadata keyspace, boolean dropData)
    {
        SchemaDiagnostics.keyspaceDropping(this, keyspace);

        boolean initialized = Keyspace.isInitialized();
        Keyspace ks = initialized ? getKeyspaceInstance(keyspace.name) : null;
        if (initialized)
        {
            if (ks == null)
                return;

            keyspace.views.forEach(v -> dropView(ks, v, dropData));
            keyspace.tables.forEach(t -> dropTable(ks, t, dropData));

            // remove the keyspace from the static instances
            maybeRemoveKeyspaceInstance(keyspace.name, dropData);
        }

        unload(keyspace);

        if (initialized)
        {
            Keyspace.writeOrder.awaitNewBarrier();
        }

        schemaChangeNotifier.notifyKeyspaceDropped(keyspace);
        SchemaDiagnostics.keyspaceDropped(this, keyspace);
    }

    private void dropView(Keyspace keyspace, ViewMetadata metadata, boolean dropData)
    {
        keyspace.viewManager.dropView(metadata.name());
        dropTable(keyspace, metadata.metadata, dropData);
    }

    private void dropTable(Keyspace keyspace, TableMetadata metadata, boolean dropData)
    {
        SchemaDiagnostics.tableDropping(this, metadata);
        keyspace.dropCf(metadata.id, dropData);
        SchemaDiagnostics.tableDropped(this, metadata);
    }

    private void createTable(Keyspace keyspace, TableMetadata table)
    {
        SchemaDiagnostics.tableCreating(this, table);
        keyspace.initCf(tableMetadataRefCache.getTableMetadataRef(table.id), true);
        SchemaDiagnostics.tableCreated(this, table);
    }

    private void createView(Keyspace keyspace, ViewMetadata view)
    {
        SchemaDiagnostics.tableCreating(this, view.metadata);
        keyspace.initCf(tableMetadataRefCache.getTableMetadataRef(view.metadata.id), true);
        SchemaDiagnostics.tableCreated(this, view.metadata);
    }

    private void alterTable(Keyspace keyspace, TableMetadata updated)
    {
        SchemaDiagnostics.tableAltering(this, updated);
        keyspace.getColumnFamilyStore(updated.name).reload();
        SchemaDiagnostics.tableAltered(this, updated);
    }

    private void alterView(Keyspace keyspace, ViewMetadata updated)
    {
        SchemaDiagnostics.tableAltering(this, updated.metadata);
        keyspace.getColumnFamilyStore(updated.name()).reload();
        SchemaDiagnostics.tableAltered(this, updated.metadata);
    }

    public Map<UUID, Set<InetAddressAndPort>> getOutstandingSchemaVersions()
    {
        return updateHandler instanceof DefaultSchemaUpdateHandler
               ? ((DefaultSchemaUpdateHandler) updateHandler).getOutstandingSchemaVersions()
               : Collections.emptyMap();
    }

}<|MERGE_RESOLUTION|>--- conflicted
+++ resolved
@@ -102,20 +102,10 @@
      */
     private Schema()
     {
-<<<<<<< HEAD
         this.online = isDaemonInitialized();
         this.localKeyspaces = (FORCE_LOAD_LOCAL_KEYSPACES || isDaemonInitialized() || isToolInitialized())
-                              ? Keyspaces.of(SchemaKeyspace.metadata(), SystemKeyspace.metadata())
+                              ? Keyspaces.of(SchemaKeyspace.metadata(), SystemKeyspace.metadata(), CIEInternalLocalKeyspace.metadata())
                               : Keyspaces.none();
-=======
-        if (DatabaseDescriptor.isDaemonInitialized() || DatabaseDescriptor.isToolInitialized())
-        {
-            load(SchemaKeyspace.metadata());
-            load(SystemKeyspace.metadata());
-            load(CIEInternalLocalKeyspace.metadata());
-        }
-    }
->>>>>>> 68dffcaf
 
         this.localKeyspaces.forEach(this::loadNew);
         this.updateHandler = SchemaUpdateHandlerFactoryProvider.instance.get().getSchemaUpdateHandler(online, this::mergeAndUpdateVersion);
