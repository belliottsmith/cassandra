--- conflicted
+++ resolved
@@ -250,12 +250,8 @@
                                    .compaction(CompactionParams.DEFAULT_SYSTEM)
                                    .build();
     }
-<<<<<<< HEAD
-
-    static KeyspaceMetadata metadata()
-=======
+
     public static KeyspaceMetadata metadata()
->>>>>>> a01164b1
     {
         return KeyspaceMetadata.create(SchemaConstants.SCHEMA_KEYSPACE_NAME, KeyspaceParams.local(), org.apache.cassandra.schema.Tables.of(ALL_TABLE_METADATA));
     }
