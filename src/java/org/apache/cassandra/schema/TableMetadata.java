/*
 * Licensed to the Apache Software Foundation (ASF) under one
 * or more contributor license agreements.  See the NOTICE file
 * distributed with this work for additional information
 * regarding copyright ownership.  The ASF licenses this file
 * to you under the Apache License, Version 2.0 (the
 * "License"); you may not use this file except in compliance
 * with the License.  You may obtain a copy of the License at
 *
 *     http://www.apache.org/licenses/LICENSE-2.0
 *
 * Unless required by applicable law or agreed to in writing, software
 * distributed under the License is distributed on an "AS IS" BASIS,
 * WITHOUT WARRANTIES OR CONDITIONS OF ANY KIND, either express or implied.
 * See the License for the specific language governing permissions and
 * limitations under the License.
 */
package org.apache.cassandra.schema;

import java.nio.ByteBuffer;
import java.util.*;
import java.util.Map.Entry;

import javax.annotation.Nullable;

import com.google.common.base.MoreObjects;
import com.google.common.collect.*;

import org.slf4j.Logger;
import org.slf4j.LoggerFactory;

import org.apache.cassandra.auth.DataResource;
import org.apache.cassandra.config.DatabaseDescriptor;
import org.apache.cassandra.cql3.ColumnIdentifier;
import org.apache.cassandra.cql3.CqlBuilder;
import org.apache.cassandra.cql3.SchemaElement;
import org.apache.cassandra.db.*;
import org.apache.cassandra.db.marshal.*;
import org.apache.cassandra.dht.IPartitioner;
import org.apache.cassandra.exceptions.ConfigurationException;
import org.apache.cassandra.exceptions.InvalidRequestException;
import org.apache.cassandra.service.reads.SpeculativeRetryPolicy;
import org.apache.cassandra.utils.AbstractIterator;
import org.github.jamm.Unmetered;

import static com.google.common.collect.Iterables.any;
import static com.google.common.collect.Iterables.transform;
import static java.lang.String.format;
import static java.util.stream.Collectors.toList;
import static java.util.stream.Collectors.toSet;
import static org.apache.cassandra.schema.IndexMetadata.isNameValid;

@Unmetered
public class TableMetadata implements SchemaElement
{
    private static final Logger logger = LoggerFactory.getLogger(TableMetadata.class);
<<<<<<< HEAD
=======
    public static final String COMPACT_STORAGE_HALT_MESSAGE =
            "Detected table %s.%s with COMPACT STORAGE flags (%s). " +
            "Compact Tables are not supported in Cassandra starting with version 4.0. " +
            "Use the `ALTER ... DROP COMPACT STORAGE` command supplied in 3.x/3.11 Cassandra " +
            "in order to migrate off Compact Storage before upgrading.";
>>>>>>> 66296fe1

    // Please note that currently the only one truly useful flag is COUNTER, as the rest of the flags were about
    // differencing between CQL tables and the various types of COMPACT STORAGE tables (pre-4.0). As those "compact"
    // tables are not supported anymore, no tables should be either SUPER or DENSE, and they should all be COMPOUND.
    public enum Flag
    {
        // As mentioned above, all tables on 4.0+ will have the COMPOUND flag, making the flag of little value. However,
        // on upgrade from pre-4.0, we want to detect if a tables does _not_ have this flag, in which case this would
        // be a compact table on which DROP COMPACT STORAGE has _not_ be used and fail startup. This is also why we
        // still write this flag for all tables. Once we drop support for upgrading from pre-4.0 versions (and so are
        // sure all tables do have the flag), we can stop writing this flag and ignore it when present (deprecate it).
        // Later, we'll be able to drop the flag from this enum completely.
        COMPOUND,
        DENSE,
        COUNTER,
        // The only reason we still have those is that on the first startup after an upgrade from pre-4.0, we cannot
        // guarantee some tables won't have those flags (users having forgotten to use DROP COMPACT STORAGE before
        // upgrading). So we still "deserialize" those flags correctly, but otherwise prevent startup if any table
        // have them. Once we drop support for upgrading from pre-4.0, we can remove those values.
        @Deprecated SUPER;

        /*
         *  We call dense a CF for which each component of the comparator is a clustering column, i.e. no
         * component is used to store a regular column names. In other words, non-composite static "thrift"
         * and CQL3 CF are *not* dense.
         */
        public static boolean isDense(Set<TableMetadata.Flag> flags)
        {
            return flags.contains(TableMetadata.Flag.DENSE);
        }

        public static boolean isCompound(Set<TableMetadata.Flag> flags)
        {
            return flags.contains(TableMetadata.Flag.COMPOUND);
        }


        public static boolean isSuper(Set<TableMetadata.Flag> flags)
        {
            return flags.contains(TableMetadata.Flag.SUPER);
        }

        public static boolean isCQLTable(Set<TableMetadata.Flag> flags)
        {
            return !isSuper(flags) && !isDense(flags) && isCompound(flags);
        }

        public static boolean isStaticCompactTable(Set<TableMetadata.Flag> flags)
        {
            return !Flag.isSuper(flags) && !Flag.isDense(flags) && !Flag.isCompound(flags);
        }

        public static Set<Flag> fromStringSet(Set<String> strings)
        {
            return strings.stream().map(String::toUpperCase).map(Flag::valueOf).collect(toSet());
        }

        public static Set<String> toStringSet(Set<Flag> flags)
        {
            return flags.stream().map(Flag::toString).map(String::toLowerCase).collect(toSet());
        }
    }

    public enum Kind
    {
        REGULAR, INDEX, VIEW, VIRTUAL
    }

    public final String keyspace;
    public final String name;
    public final TableId id;

    public final IPartitioner partitioner;
    public final Kind kind;
    public final TableParams params;
    public final ImmutableSet<Flag> flags;

    @Nullable
    private final String indexName; // derived from table name

    /*
     * All CQL3 columns definition are stored in the columns map.
     * On top of that, we keep separated collection of each kind of definition, to
     * 1) allow easy access to each kind and
     * 2) for the partition key and clustering key ones, those list are ordered by the "component index" of the elements.
     */
    public final ImmutableMap<ByteBuffer, DroppedColumn> droppedColumns;
    final ImmutableMap<ByteBuffer, ColumnMetadata> columns;

    protected final ImmutableList<ColumnMetadata> partitionKeyColumns;
    protected final ImmutableList<ColumnMetadata> clusteringColumns;
    protected final RegularAndStaticColumns regularAndStaticColumns;

    public final Indexes indexes;
    public final Triggers triggers;

    // derived automatically from flags and columns
    public final AbstractType<?> partitionKeyType;
    public final ClusteringComparator comparator;

    // performance hacks; TODO see if all are really necessary
    public final DataResource resource;

    protected TableMetadata(Builder builder)
    {
        if (Flag.isLegacyCompactTable(builder.flags))
            throw new IllegalStateException(format(COMPACT_STORAGE_HALT_MESSAGE,
                                                   builder.keyspace,
                                                   builder.name,
                                                   builder.flags));

        flags = Sets.immutableEnumSet(builder.flags);
        keyspace = builder.keyspace;
        name = builder.name;
        id = builder.id;

        partitioner = builder.partitioner;
        kind = builder.kind;
        params = builder.params.build();

        indexName = kind == Kind.INDEX ? name.substring(name.indexOf('.') + 1) : null;

        droppedColumns = ImmutableMap.copyOf(builder.droppedColumns);
        Collections.sort(builder.partitionKeyColumns);
        partitionKeyColumns = ImmutableList.copyOf(builder.partitionKeyColumns);
        Collections.sort(builder.clusteringColumns);
        clusteringColumns = ImmutableList.copyOf(builder.clusteringColumns);
        regularAndStaticColumns = RegularAndStaticColumns.builder().addAll(builder.regularAndStaticColumns).build();
        columns = ImmutableMap.copyOf(builder.columns);

        indexes = builder.indexes;
        triggers = builder.triggers;

        partitionKeyType = partitionKeyColumns.size() == 1
                         ? partitionKeyColumns.get(0).type
                         : CompositeType.getInstance(transform(partitionKeyColumns, t -> t.type));

        comparator = new ClusteringComparator(transform(clusteringColumns, c -> c.type));

        resource = DataResource.table(keyspace, name);
    }

    public static Builder builder(String keyspace, String table)
    {
        return new Builder(keyspace, table);
    }

    public static Builder builder(String keyspace, String table, TableId id)
    {
        return new Builder(keyspace, table, id);
    }

    public Builder unbuild()
    {
        return builder(keyspace, name, id)
               .partitioner(partitioner)
               .kind(kind)
               .params(params)
               .flags(flags)
               .addColumns(columns())
               .droppedColumns(droppedColumns)
               .indexes(indexes)
               .triggers(triggers);
    }

    public boolean isIndex()
    {
        return kind == Kind.INDEX;
    }

    public TableMetadata withSwapped(TableParams params)
    {
        return unbuild().params(params).build();
    }

    public TableMetadata withSwapped(Set<Flag> flags)
    {
        return unbuild().flags(flags).build();
    }

    public TableMetadata withSwapped(Triggers triggers)
    {
        return unbuild().triggers(triggers).build();
    }

    public TableMetadata withSwapped(Indexes indexes)
    {
        return unbuild().indexes(indexes).build();
    }

    public boolean isView()
    {
        return kind == Kind.VIEW;
    }

    public boolean isVirtual()
    {
        return kind == Kind.VIRTUAL;
    }

    public Optional<String> indexName()
    {
        return Optional.ofNullable(indexName);
    }

    public boolean isCounter()
    {
        return flags.contains(Flag.COUNTER);
    }

    public boolean isCompactTable()
    {
        return false;
    }

    public boolean isStaticCompactTable()
    {
        return false;
    }

    public ImmutableCollection<ColumnMetadata> columns()
    {
        return columns.values();
    }

    public Iterable<ColumnMetadata> primaryKeyColumns()
    {
        return Iterables.concat(partitionKeyColumns, clusteringColumns);
    }

    public ImmutableList<ColumnMetadata> partitionKeyColumns()
    {
        return partitionKeyColumns;
    }

    public ImmutableList<ColumnMetadata> clusteringColumns()
    {
        return clusteringColumns;
    }

    public RegularAndStaticColumns regularAndStaticColumns()
    {
        return regularAndStaticColumns;
    }

    public Columns regularColumns()
    {
        return regularAndStaticColumns.regulars;
    }

    public Columns staticColumns()
    {
        return regularAndStaticColumns.statics;
    }

    /*
     * An iterator over all column definitions but that respect the order of a SELECT *.
     */
    public Iterator<ColumnMetadata> allColumnsInSelectOrder()
    {
        Iterator<ColumnMetadata> partitionKeyIter = partitionKeyColumns.iterator();
        Iterator<ColumnMetadata> clusteringIter = clusteringColumns.iterator();
        Iterator<ColumnMetadata> otherColumns = regularAndStaticColumns.selectOrderIterator();

        return columnsIterator(partitionKeyIter, clusteringIter, otherColumns);
    }

    /**
     * Returns an iterator over all column definitions that respect the order of the CREATE statement.
     */
    public Iterator<ColumnMetadata> allColumnsInCreateOrder()
    {
        Iterator<ColumnMetadata> partitionKeyIter = partitionKeyColumns.iterator();
        Iterator<ColumnMetadata> clusteringIter = clusteringColumns.iterator();
        Iterator<ColumnMetadata> otherColumns = regularAndStaticColumns.iterator();

        return columnsIterator(partitionKeyIter, clusteringIter, otherColumns);
    }

    private static Iterator<ColumnMetadata> columnsIterator(Iterator<ColumnMetadata> partitionKeys,
                                                            Iterator<ColumnMetadata> clusteringColumns,
                                                            Iterator<ColumnMetadata> otherColumns)
    {
        return new AbstractIterator<ColumnMetadata>()
        {
            protected ColumnMetadata computeNext()
            {
                if (partitionKeys.hasNext())
                    return partitionKeys.next();

                if (clusteringColumns.hasNext())
                    return clusteringColumns.next();

                return otherColumns.hasNext() ? otherColumns.next() : endOfData();
            }
        };
    }

    /**
     * Returns the ColumnMetadata for {@code name}.
     */
    public ColumnMetadata getColumn(ColumnIdentifier name)
    {
        return columns.get(name.bytes);
    }
    /**
     * Returns the column of the provided name if it exists, but throws a user-visible exception if that column doesn't
     * exist.
     *
     * <p>This method is for finding columns from a name provided by the user, and as such it does _not_ returne hidden
     * columns (throwing that the column is unknown instead).
     *
     * @param name the name of an existing non-hidden column of this table.
     * @return the column metadata corresponding to {@code name}.
     *
     * @throws InvalidRequestException if there is no non-hidden column named {@code name} in this table.
     */
    public ColumnMetadata getExistingColumn(ColumnIdentifier name)
    {
        ColumnMetadata def = getColumn(name);
        if (def == null)
            throw new InvalidRequestException(format("Undefined column name %s in table %s", name.toCQLString(), this));
        return def;
    }
    /*
     * In general it is preferable to work with ColumnIdentifier to make it
     * clear that we are talking about a CQL column, not a cell name, but there
     * is a few cases where all we have is a ByteBuffer (when dealing with IndexExpression
     * for instance) so...
     */
    public ColumnMetadata getColumn(ByteBuffer name)
    {
        return columns.get(name);
    }

    public ColumnMetadata getDroppedColumn(ByteBuffer name)
    {
        DroppedColumn dropped = droppedColumns.get(name);
        return dropped == null ? null : dropped.column;
    }

    /**
     * Returns a "fake" ColumnMetadata corresponding to the dropped column {@code name}
     * of {@code null} if there is no such dropped column.
     *
     * @param name - the column name
     * @param isStatic - whether the column was a static column, if known
     */
    public ColumnMetadata getDroppedColumn(ByteBuffer name, boolean isStatic)
    {
        DroppedColumn dropped = droppedColumns.get(name);
        if (dropped == null)
            return null;

        if (isStatic && !dropped.column.isStatic())
            return ColumnMetadata.staticColumn(this, name, dropped.column.type);

        return dropped.column;
    }

    public boolean hasStaticColumns()
    {
        return !staticColumns().isEmpty();
    }

    public void validate()
    {
        if (!isNameValid(keyspace))
            except("Keyspace name must not be empty, more than %s characters long, or contain non-alphanumeric-underscore characters (got \"%s\")", SchemaConstants.NAME_LENGTH, keyspace);

        if (!isNameValid(name))
            except("Table name must not be empty, more than %s characters long, or contain non-alphanumeric-underscore characters (got \"%s\")", SchemaConstants.NAME_LENGTH, name);

        params.validate();

        if (partitionKeyColumns.stream().anyMatch(c -> c.type.isCounter()))
            except("PRIMARY KEY columns cannot contain counters");

        // Mixing counter with non counter columns is not supported (#2614)
        if (isCounter())
        {
            for (ColumnMetadata column : regularAndStaticColumns)
                if (!(column.type.isCounter()) && !isSuperColumnMapColumnName(column.name))
                    except("Cannot have a non counter column (\"%s\") in a counter table", column.name);
        }
        else
        {
            for (ColumnMetadata column : regularAndStaticColumns)
                if (column.type.isCounter())
                    except("Cannot have a counter column (\"%s\") in a non counter column table", column.name);
        }

        // All tables should have a partition key
        if (partitionKeyColumns.isEmpty())
            except("Missing partition keys for table %s", toString());

        indexes.validate(this);
    }

    /**
     * To support backward compatibility with thrift super columns in the C* 3.0+ storage engine, we encode said super
     * columns as a CQL {@code map<blob, blob>}. To ensure the name of this map did not conflict with any other user
     * defined columns, we used the empty name (which is otherwise not allowed for user created columns).
     * <p>
     * While all thrift-based tables must have been converted to "CQL" ones with "DROP COMPACT STORAGE" (before
     * upgrading to C* 4.0, which stop supporting non-CQL tables completely), a converted super-column table will still
     * have this map with an empty name. And the reason we need to recognize it still, is that for backward
     * compatibility we need to support counters in values of this map while it's not supported in any other map.
     *
     * TODO: it's probably worth lifting the limitation of not allowing counters as map values. It works fully
     *   internally (since we had to support it for this special map) and doesn't feel particularly dangerous to
     *   support. Doing so would remove this special case, but would also let user that do have an upgraded super-column
     *   table with counters to rename that weirdly name map to something more meaningful (it's not possible today
     *   as after renaming the validation in {@link #validate)} would trigger).
     */
    private static boolean isSuperColumnMapColumnName(ColumnIdentifier columnName)
    {
        return !columnName.bytes.hasRemaining();
    }

    void validateCompatibility(TableMetadata previous)
    {
        if (isIndex())
            return;

        if (!previous.keyspace.equals(keyspace))
            except("Keyspace mismatch (found %s; expected %s)", keyspace, previous.keyspace);

        if (!previous.name.equals(name))
            except("Table mismatch (found %s; expected %s)", name, previous.name);

        if (!previous.id.equals(id))
            except("Table ID mismatch (found %s; expected %s)", id, previous.id);

        if (!previous.flags.equals(flags) && (!Flag.isCQLTable(flags) || Flag.isCQLTable(previous.flags)))
            except("Table type mismatch (found %s; expected %s)", flags, previous.flags);

        if (previous.partitionKeyColumns.size() != partitionKeyColumns.size())
        {
            except("Partition keys of different length (found %s; expected %s)",
                   partitionKeyColumns.size(),
                   previous.partitionKeyColumns.size());
        }

        for (int i = 0; i < partitionKeyColumns.size(); i++)
        {
            if (!partitionKeyColumns.get(i).type.isCompatibleWith(previous.partitionKeyColumns.get(i).type))
            {
                except("Partition key column mismatch (found %s; expected %s)",
                       partitionKeyColumns.get(i).type,
                       previous.partitionKeyColumns.get(i).type);
            }
        }

        if (previous.clusteringColumns.size() != clusteringColumns.size())
        {
            except("Clustering columns of different length (found %s; expected %s)",
                   clusteringColumns.size(),
                   previous.clusteringColumns.size());
        }

        for (int i = 0; i < clusteringColumns.size(); i++)
        {
            if (!clusteringColumns.get(i).type.isCompatibleWith(previous.clusteringColumns.get(i).type))
            {
                except("Clustering column mismatch (found %s; expected %s)",
                       clusteringColumns.get(i).type,
                       previous.clusteringColumns.get(i).type);
            }
        }

        for (ColumnMetadata previousColumn : previous.regularAndStaticColumns)
        {
            ColumnMetadata column = getColumn(previousColumn.name);
            if (column != null && !column.type.isCompatibleWith(previousColumn.type))
                except("Column mismatch (found %s; expected %s)", column, previousColumn);
        }
    }

    public ClusteringComparator partitionKeyAsClusteringComparator()
    {
        return new ClusteringComparator(partitionKeyColumns.stream().map(c -> c.type).collect(toList()));
    }

    /**
     * Generate a table name for an index corresponding to the given column.
     * This is NOT the same as the index's name! This is only used in sstable filenames and is not exposed to users.
     *
     * @param info A definition of the column with index
     *
     * @return name of the index table
     */
    public String indexTableName(IndexMetadata info)
    {
        // TODO simplify this when info.index_name is guaranteed to be set
        return name + Directories.SECONDARY_INDEX_NAME_SEPARATOR + info.name;
    }

    /**
     * @return true if the change as made impacts queries/updates on the table,
     *         e.g. any columns or indexes were added, removed, or altered; otherwise, false is returned.
     *         Used to determine whether prepared statements against this table need to be re-prepared.
     */
    boolean changeAffectsPreparedStatements(TableMetadata updated)
    {
        return !partitionKeyColumns.equals(updated.partitionKeyColumns)
            || !clusteringColumns.equals(updated.clusteringColumns)
            || !regularAndStaticColumns.equals(updated.regularAndStaticColumns)
            || !indexes.equals(updated.indexes)
            || params.defaultTimeToLive != updated.params.defaultTimeToLive
            || params.gcGraceSeconds != updated.params.gcGraceSeconds;
    }

    /**
     * There is a couple of places in the code where we need a TableMetadata object and don't have one readily available
     * and know that only the keyspace and name matter. This creates such "fake" metadata. Use only if you know what
     * you're doing.
     */
    public static TableMetadata minimal(String keyspace, String name)
    {
        return TableMetadata.builder(keyspace, name)
                            .addPartitionKeyColumn("key", BytesType.instance)
                            .build();
    }

    public TableMetadata updateIndexTableMetadata(TableParams baseTableParams)
    {
        TableParams.Builder builder = baseTableParams.unbuild().gcGraceSeconds(0);

        // Depends on parent's cache setting, turn on its index table's cache.
        // Row caching is never enabled; see CASSANDRA-5732
        builder.caching(baseTableParams.caching.cacheKeys() ? CachingParams.CACHE_KEYS : CachingParams.CACHE_NOTHING);

        return unbuild().params(builder.build()).build();
    }

    boolean referencesUserType(ByteBuffer name)
    {
        return any(columns(), c -> c.type.referencesUserType(name));
    }

    public TableMetadata withUpdatedUserType(UserType udt)
    {
        if (!referencesUserType(udt.name))
            return this;

        Builder builder = unbuild();
        columns().forEach(c -> builder.alterColumnType(c.name, c.type.withUpdatedUserType(udt)));

        return builder.build();
    }

    protected void except(String format, Object... args)
    {
        throw new ConfigurationException(keyspace + "." + name + ": " + format(format, args));
    }

    @Override
    public boolean equals(Object o)
    {
        if (this == o)
            return true;

        if (!(o instanceof TableMetadata))
            return false;

        TableMetadata tm = (TableMetadata) o;

        return equalsWithoutColumns(tm) && columns.equals(tm.columns);
    }

    /**
     * Compare two {@link TableMetadata} objects without taking into account their table ID. See rdar://56247982.
     */
    public boolean equalsWithoutId(Object o)
    {
        if (this == o)
            return true;

        if (!(o instanceof TableMetadata))
            return false;

        TableMetadata tm = (TableMetadata) o;

        return equalsWithoutColumnsAndId(tm) && columns.equals(tm.columns);
    }

    private boolean equalsWithoutColumns(TableMetadata tm)
    {
        return id.equals(tm.id) && equalsWithoutColumnsAndId(tm);
    }

    private boolean equalsWithoutColumnsAndId(TableMetadata tm)
    {
        return keyspace.equals(tm.keyspace)
            && name.equals(tm.name)
            && partitioner.equals(tm.partitioner)
            && kind == tm.kind
            && params.equals(tm.params)
            && flags.equals(tm.flags)
            && droppedColumns.equals(tm.droppedColumns)
            && indexes.equals(tm.indexes)
            && triggers.equals(tm.triggers);
    }

    Optional<Difference> compare(TableMetadata other)
    {
        return equalsWithoutColumns(other)
             ? compareColumns(other.columns)
             : Optional.of(Difference.SHALLOW);
    }

    private Optional<Difference> compareColumns(Map<ByteBuffer, ColumnMetadata> other)
    {
        if (!columns.keySet().equals(other.keySet()))
            return Optional.of(Difference.SHALLOW);

        boolean differsDeeply = false;

        for (Map.Entry<ByteBuffer, ColumnMetadata> entry : columns.entrySet())
        {
            ColumnMetadata thisColumn = entry.getValue();
            ColumnMetadata thatColumn = other.get(entry.getKey());

            Optional<Difference> difference = thisColumn.compare(thatColumn);
            if (difference.isPresent())
            {
                switch (difference.get())
                {
                    case SHALLOW:
                        return difference;
                    case DEEP:
                        differsDeeply = true;
                }
            }
        }

        return differsDeeply ? Optional.of(Difference.DEEP) : Optional.empty();
    }

    @Override
    public int hashCode()
    {
        return Objects.hash(keyspace, name, id, partitioner, kind, params, flags, columns, droppedColumns, indexes, triggers);
    }

    @Override
    public String toString()
    {
        return format("%s.%s", ColumnIdentifier.maybeQuote(keyspace), ColumnIdentifier.maybeQuote(name));
    }

    public String toDebugString()
    {
        return MoreObjects.toStringHelper(this)
                          .add("keyspace", keyspace)
                          .add("table", name)
                          .add("id", id)
                          .add("partitioner", partitioner)
                          .add("kind", kind)
                          .add("params", params)
                          .add("flags", flags)
                          .add("columns", columns())
                          .add("droppedColumns", droppedColumns.values())
                          .add("indexes", indexes)
                          .add("triggers", triggers)
                          .toString();
    }

    public static final class Builder
    {
        final String keyspace;
        final String name;

        private TableId id;

        private IPartitioner partitioner;
        private Kind kind = Kind.REGULAR;
        private TableParams.Builder params = TableParams.builder();

        // See the comment on Flag.COMPOUND definition for why we (still) inconditionally add this flag.
        private Set<Flag> flags = EnumSet.of(Flag.COMPOUND);
        private Triggers triggers = Triggers.none();
        private Indexes indexes = Indexes.none();

        private final Map<ByteBuffer, DroppedColumn> droppedColumns = new HashMap<>();
        private final Map<ByteBuffer, ColumnMetadata> columns = new HashMap<>();
        private final List<ColumnMetadata> partitionKeyColumns = new ArrayList<>();
        private final List<ColumnMetadata> clusteringColumns = new ArrayList<>();
        private final List<ColumnMetadata> regularAndStaticColumns = new ArrayList<>();

        private Builder(String keyspace, String name, TableId id)
        {
            this.keyspace = keyspace;
            this.name = name;
            this.id = id;
        }

        private Builder(String keyspace, String name)
        {
            this.keyspace = keyspace;
            this.name = name;
        }

        public TableMetadata build()
        {
            if (partitioner == null)
                partitioner = DatabaseDescriptor.getPartitioner();

            if (id == null)
            {
                boolean useDeterministicTableID = DatabaseDescriptor.useDeterministicTableID();
                boolean isSchemaDropCheckDisabled = DatabaseDescriptor.isSchemaDropCheckDisabled();

                if (useDeterministicTableID && isSchemaDropCheckDisabled)
                {
                    // it's unsafe to reuse a deterministic table id when recreate checks are disabled, as leftover sstables,
                    // hints, paxos and batchlog entries could affect the new table.
                    logger.warn("Not generating a deterministic id for table {}.{} as requested, because table recreate check is disabled",
                                keyspace, name);
                    id = TableId.generate();
                }
                else if (useDeterministicTableID)
                {
                    id = TableId.deterministicFromKeyspaceAndTable(keyspace, name);
                }
                else
                {
                    id = TableId.generate();
                }
            }

            if (Flag.isCQLTable(flags))
                return new TableMetadata(this);
            else
                return new CompactTableMetadata(this);
        }

        public Builder id(TableId val)
        {
            id = val;
            return this;
        }

        public Builder partitioner(IPartitioner val)
        {
            partitioner = val;
            return this;
        }

        public Builder kind(Kind val)
        {
            kind = val;
            return this;
        }

        public Builder params(TableParams val)
        {
            params = val.unbuild();
            return this;
        }

        public Builder bloomFilterFpChance(double val)
        {
            params.bloomFilterFpChance(val);
            return this;
        }

        public Builder caching(CachingParams val)
        {
            params.caching(val);
            return this;
        }

        public Builder comment(String val)
        {
            params.comment(val);
            return this;
        }

        public Builder compaction(CompactionParams val)
        {
            params.compaction(val);
            return this;
        }

        public Builder compression(CompressionParams val)
        {
            params.compression(val);
            return this;
        }

        public Builder defaultTimeToLive(int val)
        {
            params.defaultTimeToLive(val);
            return this;
        }

        public Builder gcGraceSeconds(int val)
        {
            params.gcGraceSeconds(val);
            return this;
        }

        public Builder maxIndexInterval(int val)
        {
            params.maxIndexInterval(val);
            return this;
        }

        public Builder memtableFlushPeriod(int val)
        {
            params.memtableFlushPeriodInMs(val);
            return this;
        }

        public Builder minIndexInterval(int val)
        {
            params.minIndexInterval(val);
            return this;
        }

        public Builder crcCheckChance(double val)
        {
            params.crcCheckChance(val);
            return this;
        }

        public Builder speculativeRetry(SpeculativeRetryPolicy val)
        {
            params.speculativeRetry(val);
            return this;
        }

        public Builder additionalWritePolicy(SpeculativeRetryPolicy val)
        {
            params.additionalWritePolicy(val);
            return this;
        }

        public Builder extensions(Map<String, ByteBuffer> val)
        {
            params.extensions(val);
            return this;
        }

        public Builder flags(Set<Flag> val)
        {
            flags = val;
            return this;
        }

        public Builder isCounter(boolean val)
        {
            return flag(Flag.COUNTER, val);
        }

        private Builder flag(Flag flag, boolean set)
        {
            if (set) flags.add(flag); else flags.remove(flag);
            return this;
        }

        public Builder triggers(Triggers val)
        {
            triggers = val;
            return this;
        }

        public Builder indexes(Indexes val)
        {
            indexes = val;
            return this;
        }

        public Builder addPartitionKeyColumn(String name, AbstractType type)
        {
            return addPartitionKeyColumn(ColumnIdentifier.getInterned(name, false), type);
        }

        public Builder addPartitionKeyColumn(ColumnIdentifier name, AbstractType type)
        {
            return addColumn(new ColumnMetadata(keyspace, this.name, name, type, partitionKeyColumns.size(), ColumnMetadata.Kind.PARTITION_KEY));
        }

        public Builder addClusteringColumn(String name, AbstractType type)
        {
            return addClusteringColumn(ColumnIdentifier.getInterned(name, false), type);
        }

        public Builder addClusteringColumn(ColumnIdentifier name, AbstractType type)
        {
            return addColumn(new ColumnMetadata(keyspace, this.name, name, type, clusteringColumns.size(), ColumnMetadata.Kind.CLUSTERING));
        }

        public Builder addRegularColumn(String name, AbstractType type)
        {
            return addRegularColumn(ColumnIdentifier.getInterned(name, false), type);
        }

        public Builder addRegularColumn(ColumnIdentifier name, AbstractType type)
        {
            return addColumn(new ColumnMetadata(keyspace, this.name, name, type, ColumnMetadata.NO_POSITION, ColumnMetadata.Kind.REGULAR));
        }

        public Builder addStaticColumn(String name, AbstractType type)
        {
            return addStaticColumn(ColumnIdentifier.getInterned(name, false), type);
        }

        public Builder addStaticColumn(ColumnIdentifier name, AbstractType type)
        {
            return addColumn(new ColumnMetadata(keyspace, this.name, name, type, ColumnMetadata.NO_POSITION, ColumnMetadata.Kind.STATIC));
        }

        public Builder addColumn(ColumnMetadata column)
        {
            if (columns.containsKey(column.name.bytes))
                throw new IllegalArgumentException();

            switch (column.kind)
            {
                case PARTITION_KEY:
                    partitionKeyColumns.add(column);
                    Collections.sort(partitionKeyColumns);
                    break;
                case CLUSTERING:
                    column.type.checkComparable();
                    clusteringColumns.add(column);
                    Collections.sort(clusteringColumns);
                    break;
                default:
                    regularAndStaticColumns.add(column);
            }

            columns.put(column.name.bytes, column);

            return this;
        }

        public Builder addColumns(Iterable<ColumnMetadata> columns)
        {
            columns.forEach(this::addColumn);
            return this;
        }

        public Builder droppedColumns(Map<ByteBuffer, DroppedColumn> droppedColumns)
        {
            this.droppedColumns.clear();
            this.droppedColumns.putAll(droppedColumns);
            return this;
        }

        /**
         * Records a deprecated column for a system table.
         */
        public Builder recordDeprecatedSystemColumn(String name, AbstractType<?> type)
        {
            // As we play fast and loose with the removal timestamp, make sure this is misued for a non system table.
            assert SchemaConstants.isLocalSystemKeyspace(keyspace);
            recordColumnDrop(ColumnMetadata.regularColumn(keyspace, this.name, name, type), Long.MAX_VALUE);
            return this;
        }

        public Builder recordColumnDrop(ColumnMetadata column, long timeMicros)
        {
            droppedColumns.put(column.name.bytes, new DroppedColumn(column.withNewType(column.type.expandUserTypes()), timeMicros));
            return this;
        }

        public Iterable<ColumnMetadata> columns()
        {
            return columns.values();
        }

        public Set<String> columnNames()
        {
            return columns.values().stream().map(c -> c.name.toString()).collect(toSet());
        }

        public ColumnMetadata getColumn(ColumnIdentifier identifier)
        {
            return columns.get(identifier.bytes);
        }

        public ColumnMetadata getColumn(ByteBuffer name)
        {
            return columns.get(name);
        }

        public boolean hasRegularColumns()
        {
            return regularAndStaticColumns.stream().anyMatch(ColumnMetadata::isRegular);
        }

        /*
         * The following methods all assume a Builder with valid set of partition key, clustering, regular and static columns.
         */

        public Builder removeRegularOrStaticColumn(ColumnIdentifier identifier)
        {
            ColumnMetadata column = columns.get(identifier.bytes);
            if (column == null || column.isPrimaryKeyColumn())
                throw new IllegalArgumentException();

            columns.remove(identifier.bytes);
            regularAndStaticColumns.remove(column);

            return this;
        }

        public Builder renamePrimaryKeyColumn(ColumnIdentifier from, ColumnIdentifier to)
        {
            if (columns.containsKey(to.bytes))
                throw new IllegalArgumentException();

            ColumnMetadata column = columns.get(from.bytes);
            if (column == null || !column.isPrimaryKeyColumn())
                throw new IllegalArgumentException();

            ColumnMetadata newColumn = column.withNewName(to);
            if (column.isPartitionKey())
                partitionKeyColumns.set(column.position(), newColumn);
            else
                clusteringColumns.set(column.position(), newColumn);

            columns.remove(from.bytes);
            columns.put(to.bytes, newColumn);

            return this;
        }

        Builder alterColumnType(ColumnIdentifier name, AbstractType<?> type)
        {
            ColumnMetadata column = columns.get(name.bytes);
            if (column == null)
                throw new IllegalArgumentException();

            ColumnMetadata newColumn = column.withNewType(type);

            switch (column.kind)
            {
                case PARTITION_KEY:
                    partitionKeyColumns.set(column.position(), newColumn);
                    break;
                case CLUSTERING:
                    clusteringColumns.set(column.position(), newColumn);
                    break;
                case REGULAR:
                case STATIC:
                    regularAndStaticColumns.remove(column);
                    regularAndStaticColumns.add(newColumn);
                    break;
            }

            columns.put(column.name.bytes, newColumn);

            return this;
        }
    }
    
    /**
     * A table with strict liveness filters/ignores rows without PK liveness info,
     * effectively tying the row liveness to its primary key liveness.
     *
     * Currently this is only used by views with normal base column as PK column
     * so updates to other columns do not make the row live when the base column
     * is not live. See CASSANDRA-11500.
     *
     * TODO: does not belong here, should be gone
     */
    public boolean enforceStrictLiveness()
    {
        return isView() && Keyspace.open(keyspace).viewManager.getByName(name).enforceStrictLiveness();
    }

    /**
     * Returns the names of all the user types referenced by this table.
     *
     * @return the names of all the user types referenced by this table.
     */
    public Set<ByteBuffer> getReferencedUserTypes()
    {
        Set<ByteBuffer> types = new LinkedHashSet<>();
        columns().forEach(c -> addUserTypes(c.type, types));
        return types;
    }

    /**
     * Find all user types used by the specified type and add them to the set.
     *
     * @param type the type to check for user types.
     * @param types the set of UDT names to which to add new user types found in {@code type}. Note that the
     * insertion ordering is important and ensures that if a user type A uses another user type B, then B will appear
     * before A in iteration order.
     */
    private static void addUserTypes(AbstractType<?> type, Set<ByteBuffer> types)
    {
        // Reach into subtypes first, so that if the type is a UDT, it's dependencies are recreated first.
        type.subTypes().forEach(t -> addUserTypes(t, types));

        if (type.isUDT())
            types.add(((UserType)type).name);
    }

    @Override
    public SchemaElementType elementType()
    {
        return SchemaElementType.TABLE;
    }

    @Override
    public String elementKeyspace()
    {
        return keyspace;
    }

    @Override
    public String elementName()
    {
        return name;
    }

    @Override
    public String toCqlString(boolean withInternals, boolean ifNotExists)
    {
        CqlBuilder builder = new CqlBuilder(2048);
        appendCqlTo(builder, withInternals, withInternals, ifNotExists);
        return builder.toString();
    }

    public String toCqlString(boolean includeDroppedColumns,
                              boolean internals,
                              boolean ifNotExists)
    {
        CqlBuilder builder = new CqlBuilder(2048);
        appendCqlTo(builder, includeDroppedColumns, internals, ifNotExists);
        return builder.toString();
    }

    public void appendCqlTo(CqlBuilder builder,
                            boolean includeDroppedColumns,
                            boolean internals,
                            boolean ifNotExists)
    {
        assert !isView();

        String createKeyword = "CREATE";
        if (isVirtual())
        {
            builder.append(String.format("/*\n" +
                    "Warning: Table %s is a virtual table and cannot be recreated with CQL.\n" +
                    "Structure, for reference:\n",
                                         toString()));
            createKeyword = "VIRTUAL";
        }

        builder.append(createKeyword)
               .append(" TABLE ");

        if (ifNotExists)
            builder.append("IF NOT EXISTS ");

        builder.append(toString())
               .append(" (")
               .newLine()
               .increaseIndent();

        boolean hasSingleColumnPrimaryKey = partitionKeyColumns.size() == 1 && clusteringColumns.isEmpty();

        appendColumnDefinitions(builder, includeDroppedColumns, hasSingleColumnPrimaryKey);

        if (!hasSingleColumnPrimaryKey)
            appendPrimaryKey(builder);

        builder.decreaseIndent()
               .append(')');

        builder.append(" WITH ")
               .increaseIndent();

        appendTableOptions(builder, internals);

        builder.decreaseIndent();

        if (isVirtual())
        {
            builder.newLine()
                   .append("*/");
        }

        if (includeDroppedColumns)
            appendDropColumns(builder);
    }

    private void appendColumnDefinitions(CqlBuilder builder,
                                         boolean includeDroppedColumns,
                                         boolean hasSingleColumnPrimaryKey)
    {
        Iterator<ColumnMetadata> iter = allColumnsInCreateOrder();
        while (iter.hasNext())
        {
            ColumnMetadata column = iter.next();
            // If the column has been re-added after a drop, we don't include it right away. Instead, we'll add the
            // dropped one first below, then we'll issue the DROP and then the actual ADD for this column, thus
            // simulating the proper sequence of events.
            if (includeDroppedColumns && droppedColumns.containsKey(column.name.bytes))
                continue;

            column.appendCqlTo(builder);

            if (hasSingleColumnPrimaryKey && column.isPartitionKey())
                builder.append(" PRIMARY KEY");

            if (!hasSingleColumnPrimaryKey || (includeDroppedColumns && !droppedColumns.isEmpty()) || iter.hasNext())
                builder.append(',');

            builder.newLine();
        }

        if (includeDroppedColumns)
        {
            Iterator<DroppedColumn> iterDropped = droppedColumns.values().iterator();
            while (iterDropped.hasNext())
            {
                DroppedColumn dropped = iterDropped.next();
                dropped.column.appendCqlTo(builder);

                if (!hasSingleColumnPrimaryKey || iter.hasNext())
                    builder.append(',');

                builder.newLine();
            }
        }
    }

    void appendPrimaryKey(CqlBuilder builder)
    {
        List<ColumnMetadata> partitionKeyColumns = partitionKeyColumns();
        List<ColumnMetadata> clusteringColumns = clusteringColumns();

        if (isStaticCompactTable())
            clusteringColumns = Collections.emptyList();

        builder.append("PRIMARY KEY (");
        if (partitionKeyColumns.size() > 1)
        {
            builder.append('(')
                   .appendWithSeparators(partitionKeyColumns, (b, c) -> b.append(c.name), ", ")
                   .append(')');
        }
        else
        {
            builder.append(partitionKeyColumns.get(0).name);
        }

        if (!clusteringColumns.isEmpty())
            builder.append(", ")
                   .appendWithSeparators(clusteringColumns, (b, c) -> b.append(c.name), ", ");

        builder.append(')')
               .newLine();
    }

    void appendTableOptions(CqlBuilder builder, boolean internals)
    {
        if (internals)
            builder.append("ID = ")
                   .append(id.toString())
                   .newLine()
                   .append("AND ");

        List<ColumnMetadata> clusteringColumns = clusteringColumns();
        if (!clusteringColumns.isEmpty())
        {
            builder.append("CLUSTERING ORDER BY (")
                   .appendWithSeparators(clusteringColumns, (b, c) -> c.appendNameAndOrderTo(b), ", ")
                   .append(')')
                   .newLine()
                   .append("AND ");
        }

        if (isVirtual())
        {
            builder.append("comment = ").appendWithSingleQuotes(params.comment);
        }
        else
        {
            params.appendCqlTo(builder);
        }
        builder.append(";");
    }

    private void appendDropColumns(CqlBuilder builder)
    {
        for (Entry<ByteBuffer, DroppedColumn> entry : droppedColumns.entrySet())
        {
            DroppedColumn dropped = entry.getValue();

            builder.newLine()
                   .append("ALTER TABLE ")
                   .append(toString())
                   .append(" DROP ")
                   .append(dropped.column.name)
                   .append(" USING TIMESTAMP ")
                   .append(dropped.droppedTime)
                   .append(';');

            ColumnMetadata column = getColumn(entry.getKey());
            if (column != null)
            {
                builder.newLine()
                       .append("ALTER TABLE ")
                       .append(toString())
                       .append(" ADD ");

                column.appendCqlTo(builder);

                builder.append(';');
            }
        }
    }

    public static class CompactTableMetadata extends TableMetadata
    {

        /*
         * For dense tables, this alias the single non-PK column the table contains (since it can only have one). We keep
         * that as convenience to access that column more easily (but we could replace calls by regularAndStaticColumns().iterator().next()
         * for those tables in practice).
         */
        public final ColumnMetadata compactValueColumn;

        private final Set<ColumnMetadata> hiddenColumns;
        protected CompactTableMetadata(Builder builder)
        {
            super(builder);

            compactValueColumn = getCompactValueColumn(regularAndStaticColumns);

            if (isCompactTable() && Flag.isDense(this.flags) && hasEmptyCompactValue())
            {
                hiddenColumns = Collections.singleton(compactValueColumn);
            }
            else if (isCompactTable() && !Flag.isDense(this.flags))
            {
                hiddenColumns = Sets.newHashSetWithExpectedSize(clusteringColumns.size() + 1);
                hiddenColumns.add(compactValueColumn);
                hiddenColumns.addAll(clusteringColumns);

            }
            else
            {
                hiddenColumns = Collections.emptySet();
            }
        }

        @Override
        public boolean isCompactTable()
        {
            return true;
        }

        public ColumnMetadata getExistingColumn(ColumnIdentifier name)
        {
            ColumnMetadata def = getColumn(name);
            if (def == null || isHiddenColumn(def))
                throw new InvalidRequestException(format("Undefined column name %s in table %s", name.toCQLString(), this));
            return def;
        }

        public boolean isHiddenColumn(ColumnMetadata def)
        {
            return hiddenColumns.contains(def);
        }

        @Override
        public Iterator<ColumnMetadata> allColumnsInSelectOrder()
        {
            boolean isStaticCompactTable = isStaticCompactTable();
            boolean noNonPkColumns = hasEmptyCompactValue();

            Iterator<ColumnMetadata> partitionKeyIter = partitionKeyColumns.iterator();
            Iterator<ColumnMetadata> clusteringIter =
            isStaticCompactTable ? Collections.emptyIterator() : clusteringColumns.iterator();
            Iterator<ColumnMetadata> otherColumns = noNonPkColumns ? Collections.emptyIterator()
                                                                   : (isStaticCompactTable ? staticColumns().selectOrderIterator()
                                                                                           : regularAndStaticColumns.selectOrderIterator());

            return columnsIterator(partitionKeyIter, clusteringIter, otherColumns);
        }

        public ImmutableList<ColumnMetadata> createStatementClusteringColumns()
        {
            return isStaticCompactTable() ? ImmutableList.of() : clusteringColumns;
        }

        public Iterator<ColumnMetadata> allColumnsInCreateOrder()
        {
            boolean isStaticCompactTable = isStaticCompactTable();
            boolean noNonPkColumns = !Flag.isCQLTable(flags) && hasEmptyCompactValue();

            Iterator<ColumnMetadata> partitionKeyIter = partitionKeyColumns.iterator();
            Iterator<ColumnMetadata> clusteringIter;

            System.out.println("isStaticCompactTable = " + isStaticCompactTable);
            if (isStaticCompactTable())
                clusteringIter = Collections.EMPTY_LIST.iterator();
            else
                clusteringIter = createStatementClusteringColumns().iterator();

            Iterator<ColumnMetadata> otherColumns;

            if (noNonPkColumns)
            {
                otherColumns = Collections.emptyIterator();
            }
            else if (isStaticCompactTable)
            {
                List<ColumnMetadata> columns = new ArrayList<>();
                for (ColumnMetadata c : regularAndStaticColumns)
                {
                    if (c.isStatic())
                        columns.add(new ColumnMetadata(c.ksName, c.cfName, c.name, c.type, -1, ColumnMetadata.Kind.REGULAR));
                }
                otherColumns = columns.iterator();
            }
            else
            {
                otherColumns = regularAndStaticColumns.iterator();
            }

            return columnsIterator(partitionKeyIter, clusteringIter, otherColumns);
        }

        public boolean hasEmptyCompactValue()
        {
            return compactValueColumn.type instanceof EmptyType;
        }

        public void validate()
        {
            super.validate();

            // A compact table should always have a clustering
            if (!Flag.isCQLTable(flags) && clusteringColumns.isEmpty())
                except("For table %s, isDense=%b, isCompound=%b, clustering=%s", toString(),
                       Flag.isDense(flags), Flag.isCompound(flags), clusteringColumns);
        }

        AbstractType<?> staticCompactOrSuperTableColumnNameType()
        {
            assert isStaticCompactTable();
            return clusteringColumns.get(0).type;
        }

        public AbstractType<?> columnDefinitionNameComparator(ColumnMetadata.Kind kind)
        {
            return (Flag.isSuper(this.flags) && kind == ColumnMetadata.Kind.REGULAR) ||
                   (isStaticCompactTable() && kind == ColumnMetadata.Kind.STATIC)
                   ? staticCompactOrSuperTableColumnNameType()
                   : UTF8Type.instance;
        }

        @Override
        public boolean isStaticCompactTable()
        {
            return !Flag.isSuper(flags) && !Flag.isDense(flags) && !Flag.isCompound(flags);
        }

        public void appendCqlTo(CqlBuilder builder,
                                boolean includeDroppedColumns,
                                boolean internals,
                                boolean ifNotExists)
        {
            builder.append("/*")
                   .newLine()
                   .append("Warning: Table ")
                   .append(toString())
                   .append(" omitted because it has constructs not compatible with CQL (was created via legacy API).")
                   .newLine()
                   .append("Approximate structure, for reference:")
                   .newLine()
                   .append("(this should not be used to reproduce this schema)")
                   .newLine()
                   .newLine();

            super.appendCqlTo(builder, includeDroppedColumns, internals, ifNotExists);

            builder.newLine()
                   .append("*/");
        }

        void appendTableOptions(CqlBuilder builder, boolean internals)
        {
            builder.append("COMPACT STORAGE")
                   .newLine()
                   .append("AND ");

            super.appendTableOptions(builder, internals);
        }

        public static ColumnMetadata getCompactValueColumn(RegularAndStaticColumns columns)
        {
            assert columns.regulars.simpleColumnCount() == 1 && columns.regulars.complexColumnCount() == 0;
            return columns.regulars.getSimple(0);
        }

    }

}<|MERGE_RESOLUTION|>--- conflicted
+++ resolved
@@ -54,14 +54,6 @@
 public class TableMetadata implements SchemaElement
 {
     private static final Logger logger = LoggerFactory.getLogger(TableMetadata.class);
-<<<<<<< HEAD
-=======
-    public static final String COMPACT_STORAGE_HALT_MESSAGE =
-            "Detected table %s.%s with COMPACT STORAGE flags (%s). " +
-            "Compact Tables are not supported in Cassandra starting with version 4.0. " +
-            "Use the `ALTER ... DROP COMPACT STORAGE` command supplied in 3.x/3.11 Cassandra " +
-            "in order to migrate off Compact Storage before upgrading.";
->>>>>>> 66296fe1
 
     // Please note that currently the only one truly useful flag is COUNTER, as the rest of the flags were about
     // differencing between CQL tables and the various types of COMPACT STORAGE tables (pre-4.0). As those "compact"
@@ -167,12 +159,6 @@
 
     protected TableMetadata(Builder builder)
     {
-        if (Flag.isLegacyCompactTable(builder.flags))
-            throw new IllegalStateException(format(COMPACT_STORAGE_HALT_MESSAGE,
-                                                   builder.keyspace,
-                                                   builder.name,
-                                                   builder.flags));
-
         flags = Sets.immutableEnumSet(builder.flags);
         keyspace = builder.keyspace;
         name = builder.name;
