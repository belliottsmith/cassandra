/*
 * Licensed to the Apache Software Foundation (ASF) under one
 * or more contributor license agreements.  See the NOTICE file
 * distributed with this work for additional information
 * regarding copyright ownership.  The ASF licenses this file
 * to you under the Apache License, Version 2.0 (the
 * "License"); you may not use this file except in compliance
 * with the License.  You may obtain a copy of the License at
 *
 *     http://www.apache.org/licenses/LICENSE-2.0
 *
 * Unless required by applicable law or agreed to in writing, software
 * distributed under the License is distributed on an "AS IS" BASIS,
 * WITHOUT WARRANTIES OR CONDITIONS OF ANY KIND, either express or implied.
 * See the License for the specific language governing permissions and
 * limitations under the License.
 */
package org.apache.cassandra.schema;

import java.nio.ByteBuffer;
import java.util.*;
import java.util.Map.Entry;

import javax.annotation.Nullable;

import com.google.common.base.MoreObjects;
import com.google.common.collect.*;

import org.slf4j.Logger;
import org.slf4j.LoggerFactory;

import org.apache.cassandra.auth.DataResource;
import org.apache.cassandra.config.DatabaseDescriptor;
import org.apache.cassandra.cql3.ColumnIdentifier;
import org.apache.cassandra.cql3.CqlBuilder;
import org.apache.cassandra.cql3.SchemaElement;
import org.apache.cassandra.db.*;
import org.apache.cassandra.db.marshal.*;
import org.apache.cassandra.dht.IPartitioner;
import org.apache.cassandra.exceptions.ConfigurationException;
import org.apache.cassandra.exceptions.InvalidRequestException;
import org.apache.cassandra.service.reads.SpeculativeRetryPolicy;
import org.apache.cassandra.utils.AbstractIterator;
import org.github.jamm.Unmetered;

import static com.google.common.collect.Iterables.any;
import static com.google.common.collect.Iterables.transform;
import static java.lang.String.format;
import static java.util.stream.Collectors.toList;
import static java.util.stream.Collectors.toSet;
import static org.apache.cassandra.schema.IndexMetadata.isNameValid;

@Unmetered
public class TableMetadata implements SchemaElement
{
    private static final Logger logger = LoggerFactory.getLogger(TableMetadata.class);

    // Please note that currently the only one truly useful flag is COUNTER, as the rest of the flags were about
    // differencing between CQL tables and the various types of COMPACT STORAGE tables (pre-4.0). As those "compact"
    // tables are not supported anymore, no tables should be either SUPER or DENSE, and they should all be COMPOUND.
    public enum Flag
    {
        // As mentioned above, all tables on 4.0+ will have the COMPOUND flag, making the flag of little value. However,
        // on upgrade from pre-4.0, we want to detect if a tables does _not_ have this flag, in which case this would
        // be a compact table on which DROP COMPACT STORAGE has _not_ be used and fail startup. This is also why we
        // still write this flag for all tables. Once we drop support for upgrading from pre-4.0 versions (and so are
        // sure all tables do have the flag), we can stop writing this flag and ignore it when present (deprecate it).
        // Later, we'll be able to drop the flag from this enum completely.
        COMPOUND,
        DENSE,
        COUNTER,
        // The only reason we still have those is that on the first startup after an upgrade from pre-4.0, we cannot
        // guarantee some tables won't have those flags (users having forgotten to use DROP COMPACT STORAGE before
        // upgrading). So we still "deserialize" those flags correctly, but otherwise prevent startup if any table
        // have them. Once we drop support for upgrading from pre-4.0, we can remove those values.
        @Deprecated SUPER;

        /*
         *  We call dense a CF for which each component of the comparator is a clustering column, i.e. no
         * component is used to store a regular column names. In other words, non-composite static "thrift"
         * and CQL3 CF are *not* dense.
         */
        public static boolean isDense(Set<TableMetadata.Flag> flags)
        {
            return flags.contains(TableMetadata.Flag.DENSE);
        }

        public static boolean isCompound(Set<TableMetadata.Flag> flags)
        {
            return flags.contains(TableMetadata.Flag.COMPOUND);
        }


        public static boolean isSuper(Set<TableMetadata.Flag> flags)
        {
            return flags.contains(TableMetadata.Flag.SUPER);
        }

        public static boolean isCQLTable(Set<TableMetadata.Flag> flags)
        {
            return !isSuper(flags) && !isDense(flags) && isCompound(flags);
        }

        public static boolean isStaticCompactTable(Set<TableMetadata.Flag> flags)
        {
            return !Flag.isSuper(flags) && !Flag.isDense(flags) && !Flag.isCompound(flags);
        }

        public static Set<Flag> fromStringSet(Set<String> strings)
        {
            return strings.stream().map(String::toUpperCase).map(Flag::valueOf).collect(toSet());
        }

        public static Set<String> toStringSet(Set<Flag> flags)
        {
            return flags.stream().map(Flag::toString).map(String::toLowerCase).collect(toSet());
        }
    }

    public enum Kind
    {
        REGULAR, INDEX, VIEW, VIRTUAL
    }

    public final String keyspace;
    public final String name;
    public final TableId id;

    public final IPartitioner partitioner;
    public final Kind kind;
    public final TableParams params;
    public final ImmutableSet<Flag> flags;

    @Nullable
    private final String indexName; // derived from table name

    /*
     * All CQL3 columns definition are stored in the columns map.
     * On top of that, we keep separated collection of each kind of definition, to
     * 1) allow easy access to each kind and
     * 2) for the partition key and clustering key ones, those list are ordered by the "component index" of the elements.
     */
    public final ImmutableMap<ByteBuffer, DroppedColumn> droppedColumns;
    final ImmutableMap<ByteBuffer, ColumnMetadata> columns;

    protected final ImmutableList<ColumnMetadata> partitionKeyColumns;
    protected final ImmutableList<ColumnMetadata> clusteringColumns;
    protected final RegularAndStaticColumns regularAndStaticColumns;

    public final Indexes indexes;
    public final Triggers triggers;

    // derived automatically from flags and columns
    public final AbstractType<?> partitionKeyType;
    public final ClusteringComparator comparator;

    // performance hacks; TODO see if all are really necessary
    public final DataResource resource;

    protected TableMetadata(Builder builder)
    {
        flags = Sets.immutableEnumSet(builder.flags);
        keyspace = builder.keyspace;
        name = builder.name;
        id = builder.id;

        partitioner = builder.partitioner;
        kind = builder.kind;
        params = builder.params.build();

        indexName = kind == Kind.INDEX ? name.substring(name.indexOf('.') + 1) : null;

        droppedColumns = ImmutableMap.copyOf(builder.droppedColumns);
        Collections.sort(builder.partitionKeyColumns);
        partitionKeyColumns = ImmutableList.copyOf(builder.partitionKeyColumns);
        Collections.sort(builder.clusteringColumns);
        clusteringColumns = ImmutableList.copyOf(builder.clusteringColumns);
        regularAndStaticColumns = RegularAndStaticColumns.builder().addAll(builder.regularAndStaticColumns).build();
        columns = ImmutableMap.copyOf(builder.columns);

        indexes = builder.indexes;
        triggers = builder.triggers;

        partitionKeyType = partitionKeyColumns.size() == 1
                         ? partitionKeyColumns.get(0).type
                         : CompositeType.getInstance(transform(partitionKeyColumns, t -> t.type));

        comparator = new ClusteringComparator(transform(clusteringColumns, c -> c.type));

        resource = DataResource.table(keyspace, name);
    }

    public static Builder builder(String keyspace, String table)
    {
        return new Builder(keyspace, table);
    }

    public static Builder builder(String keyspace, String table, TableId id)
    {
        return new Builder(keyspace, table, id);
    }

    public Builder unbuild()
    {
        return builder(keyspace, name, id)
               .partitioner(partitioner)
               .kind(kind)
               .params(params)
               .flags(flags)
               .addColumns(columns())
               .droppedColumns(droppedColumns)
               .indexes(indexes)
               .triggers(triggers);
    }

    public boolean isIndex()
    {
        return kind == Kind.INDEX;
    }

    public TableMetadata withSwapped(TableParams params)
    {
        return unbuild().params(params).build();
    }

    public TableMetadata withSwapped(Set<Flag> flags)
    {
        return unbuild().flags(flags).build();
    }

    public TableMetadata withSwapped(Triggers triggers)
    {
        return unbuild().triggers(triggers).build();
    }

    public TableMetadata withSwapped(Indexes indexes)
    {
        return unbuild().indexes(indexes).build();
    }

    public boolean isView()
    {
        return kind == Kind.VIEW;
    }

    public boolean isVirtual()
    {
        return kind == Kind.VIRTUAL;
    }

    public Optional<String> indexName()
    {
        return Optional.ofNullable(indexName);
    }

    public boolean isCounter()
    {
        return flags.contains(Flag.COUNTER);
    }

    public boolean isCompactTable()
    {
        return false;
    }

    public boolean isStaticCompactTable()
    {
        return false;
    }

    public ImmutableCollection<ColumnMetadata> columns()
    {
        return columns.values();
    }

    public Iterable<ColumnMetadata> primaryKeyColumns()
    {
        return Iterables.concat(partitionKeyColumns, clusteringColumns);
    }

    public ImmutableList<ColumnMetadata> partitionKeyColumns()
    {
        return partitionKeyColumns;
    }

    public ImmutableList<ColumnMetadata> clusteringColumns()
    {
        return clusteringColumns;
    }

    public RegularAndStaticColumns regularAndStaticColumns()
    {
        return regularAndStaticColumns;
    }

    public Columns regularColumns()
    {
        return regularAndStaticColumns.regulars;
    }

    public Columns staticColumns()
    {
        return regularAndStaticColumns.statics;
    }

    /*
     * An iterator over all column definitions but that respect the order of a SELECT *.
     */
    public Iterator<ColumnMetadata> allColumnsInSelectOrder()
    {
        Iterator<ColumnMetadata> partitionKeyIter = partitionKeyColumns.iterator();
        Iterator<ColumnMetadata> clusteringIter = clusteringColumns.iterator();
        Iterator<ColumnMetadata> otherColumns = regularAndStaticColumns.selectOrderIterator();

        return columnsIterator(partitionKeyIter, clusteringIter, otherColumns);
    }

    /**
     * Returns an iterator over all column definitions that respect the order of the CREATE statement.
     */
    public Iterator<ColumnMetadata> allColumnsInCreateOrder()
    {
        Iterator<ColumnMetadata> partitionKeyIter = partitionKeyColumns.iterator();
        Iterator<ColumnMetadata> clusteringIter = clusteringColumns.iterator();
        Iterator<ColumnMetadata> otherColumns = regularAndStaticColumns.iterator();

        return columnsIterator(partitionKeyIter, clusteringIter, otherColumns);
    }

    private static Iterator<ColumnMetadata> columnsIterator(Iterator<ColumnMetadata> partitionKeys,
                                                            Iterator<ColumnMetadata> clusteringColumns,
                                                            Iterator<ColumnMetadata> otherColumns)
    {
        return new AbstractIterator<ColumnMetadata>()
        {
            protected ColumnMetadata computeNext()
            {
                if (partitionKeys.hasNext())
                    return partitionKeys.next();

                if (clusteringColumns.hasNext())
                    return clusteringColumns.next();

                return otherColumns.hasNext() ? otherColumns.next() : endOfData();
            }
        };
    }

    /**
     * Returns the ColumnMetadata for {@code name}.
     */
    public ColumnMetadata getColumn(ColumnIdentifier name)
    {
        return columns.get(name.bytes);
    }
    /**
     * Returns the column of the provided name if it exists, but throws a user-visible exception if that column doesn't
     * exist.
     *
     * <p>This method is for finding columns from a name provided by the user, and as such it does _not_ returne hidden
     * columns (throwing that the column is unknown instead).
     *
     * @param name the name of an existing non-hidden column of this table.
     * @return the column metadata corresponding to {@code name}.
     *
     * @throws InvalidRequestException if there is no non-hidden column named {@code name} in this table.
     */
    public ColumnMetadata getExistingColumn(ColumnIdentifier name)
    {
        ColumnMetadata def = getColumn(name);
        if (def == null)
            throw new InvalidRequestException(format("Undefined column name %s in table %s", name.toCQLString(), this));
        return def;
    }
    /*
     * In general it is preferable to work with ColumnIdentifier to make it
     * clear that we are talking about a CQL column, not a cell name, but there
     * is a few cases where all we have is a ByteBuffer (when dealing with IndexExpression
     * for instance) so...
     */
    public ColumnMetadata getColumn(ByteBuffer name)
    {
        return columns.get(name);
    }

    public ColumnMetadata getDroppedColumn(ByteBuffer name)
    {
        DroppedColumn dropped = droppedColumns.get(name);
        return dropped == null ? null : dropped.column;
    }

    /**
     * Returns a "fake" ColumnMetadata corresponding to the dropped column {@code name}
     * of {@code null} if there is no such dropped column.
     *
     * @param name - the column name
     * @param isStatic - whether the column was a static column, if known
     */
    public ColumnMetadata getDroppedColumn(ByteBuffer name, boolean isStatic)
    {
        DroppedColumn dropped = droppedColumns.get(name);
        if (dropped == null)
            return null;

        if (isStatic && !dropped.column.isStatic())
            return ColumnMetadata.staticColumn(this, name, dropped.column.type);

        return dropped.column;
    }

    public boolean hasStaticColumns()
    {
        return !staticColumns().isEmpty();
    }

    public void validate()
    {
        if (!isNameValid(keyspace))
            except("Keyspace name must not be empty, more than %s characters long, or contain non-alphanumeric-underscore characters (got \"%s\")", SchemaConstants.NAME_LENGTH, keyspace);

        if (!isNameValid(name))
            except("Table name must not be empty, more than %s characters long, or contain non-alphanumeric-underscore characters (got \"%s\")", SchemaConstants.NAME_LENGTH, name);

        params.validate();

        if (partitionKeyColumns.stream().anyMatch(c -> c.type.isCounter()))
            except("PRIMARY KEY columns cannot contain counters");

        // Mixing counter with non counter columns is not supported (#2614)
        if (isCounter())
        {
            for (ColumnMetadata column : regularAndStaticColumns)
                if (!(column.type.isCounter()) && !isSuperColumnMapColumnName(column.name))
                    except("Cannot have a non counter column (\"%s\") in a counter table", column.name);
        }
        else
        {
            for (ColumnMetadata column : regularAndStaticColumns)
                if (column.type.isCounter())
                    except("Cannot have a counter column (\"%s\") in a non counter table", column.name);
        }

        // All tables should have a partition key
        if (partitionKeyColumns.isEmpty())
            except("Missing partition keys for table %s", toString());

        indexes.validate(this);
    }

    /**
     * To support backward compatibility with thrift super columns in the C* 3.0+ storage engine, we encode said super
     * columns as a CQL {@code map<blob, blob>}. To ensure the name of this map did not conflict with any other user
     * defined columns, we used the empty name (which is otherwise not allowed for user created columns).
     * <p>
     * While all thrift-based tables must have been converted to "CQL" ones with "DROP COMPACT STORAGE" (before
     * upgrading to C* 4.0, which stop supporting non-CQL tables completely), a converted super-column table will still
     * have this map with an empty name. And the reason we need to recognize it still, is that for backward
     * compatibility we need to support counters in values of this map while it's not supported in any other map.
     *
     * TODO: it's probably worth lifting the limitation of not allowing counters as map values. It works fully
     *   internally (since we had to support it for this special map) and doesn't feel particularly dangerous to
     *   support. Doing so would remove this special case, but would also let user that do have an upgraded super-column
     *   table with counters to rename that weirdly name map to something more meaningful (it's not possible today
     *   as after renaming the validation in {@link #validate)} would trigger).
     */
    private static boolean isSuperColumnMapColumnName(ColumnIdentifier columnName)
    {
        return !columnName.bytes.hasRemaining();
    }

    void validateCompatibility(TableMetadata previous)
    {
        if (isIndex())
            return;

        if (!previous.keyspace.equals(keyspace))
            except("Keyspace mismatch (found %s; expected %s)", keyspace, previous.keyspace);

        if (!previous.name.equals(name))
            except("Table mismatch (found %s; expected %s)", name, previous.name);

        if (!previous.id.equals(id))
            except("Table ID mismatch (found %s; expected %s)", id, previous.id);

        if (!previous.flags.equals(flags) && (!Flag.isCQLTable(flags) || Flag.isCQLTable(previous.flags)))
            except("Table type mismatch (found %s; expected %s)", flags, previous.flags);

        if (previous.partitionKeyColumns.size() != partitionKeyColumns.size())
        {
            except("Partition keys of different length (found %s; expected %s)",
                   partitionKeyColumns.size(),
                   previous.partitionKeyColumns.size());
        }

        for (int i = 0; i < partitionKeyColumns.size(); i++)
        {
            if (!partitionKeyColumns.get(i).type.isCompatibleWith(previous.partitionKeyColumns.get(i).type))
            {
                except("Partition key column mismatch (found %s; expected %s)",
                       partitionKeyColumns.get(i).type,
                       previous.partitionKeyColumns.get(i).type);
            }
        }

        if (previous.clusteringColumns.size() != clusteringColumns.size())
        {
            except("Clustering columns of different length (found %s; expected %s)",
                   clusteringColumns.size(),
                   previous.clusteringColumns.size());
        }

        for (int i = 0; i < clusteringColumns.size(); i++)
        {
            if (!clusteringColumns.get(i).type.isCompatibleWith(previous.clusteringColumns.get(i).type))
            {
                except("Clustering column mismatch (found %s; expected %s)",
                       clusteringColumns.get(i).type,
                       previous.clusteringColumns.get(i).type);
            }
        }

        for (ColumnMetadata previousColumn : previous.regularAndStaticColumns)
        {
            ColumnMetadata column = getColumn(previousColumn.name);
            if (column != null && !column.type.isCompatibleWith(previousColumn.type))
                except("Column mismatch (found %s; expected %s)", column, previousColumn);
        }
    }

    public ClusteringComparator partitionKeyAsClusteringComparator()
    {
        return new ClusteringComparator(partitionKeyColumns.stream().map(c -> c.type).collect(toList()));
    }

    /**
     * Generate a table name for an index corresponding to the given column.
     * This is NOT the same as the index's name! This is only used in sstable filenames and is not exposed to users.
     *
     * @param info A definition of the column with index
     *
     * @return name of the index table
     */
    public String indexTableName(IndexMetadata info)
    {
        // TODO simplify this when info.index_name is guaranteed to be set
        return name + Directories.SECONDARY_INDEX_NAME_SEPARATOR + info.name;
    }

    /**
     * @return true if the change as made impacts queries/updates on the table,
     *         e.g. any columns or indexes were added, removed, or altered; otherwise, false is returned.
     *         Used to determine whether prepared statements against this table need to be re-prepared.
     */
    boolean changeAffectsPreparedStatements(TableMetadata updated)
    {
        return !partitionKeyColumns.equals(updated.partitionKeyColumns)
            || !clusteringColumns.equals(updated.clusteringColumns)
            || !regularAndStaticColumns.equals(updated.regularAndStaticColumns)
            || !indexes.equals(updated.indexes)
            || params.defaultTimeToLive != updated.params.defaultTimeToLive
            || params.gcGraceSeconds != updated.params.gcGraceSeconds
            || ( !Flag.isCQLTable(flags) && Flag.isCQLTable(updated.flags) );
    }

    /**
     * There is a couple of places in the code where we need a TableMetadata object and don't have one readily available
     * and know that only the keyspace and name matter. This creates such "fake" metadata. Use only if you know what
     * you're doing.
     */
    public static TableMetadata minimal(String keyspace, String name)
    {
        return TableMetadata.builder(keyspace, name)
                            .addPartitionKeyColumn("key", BytesType.instance)
                            .build();
    }

    public TableMetadata updateIndexTableMetadata(TableParams baseTableParams)
    {
        TableParams.Builder builder = baseTableParams.unbuild().gcGraceSeconds(0);

        // Depends on parent's cache setting, turn on its index table's cache.
        // Row caching is never enabled; see CASSANDRA-5732
        builder.caching(baseTableParams.caching.cacheKeys() ? CachingParams.CACHE_KEYS : CachingParams.CACHE_NOTHING);

        return unbuild().params(builder.build()).build();
    }

    boolean referencesUserType(ByteBuffer name)
    {
        return any(columns(), c -> c.type.referencesUserType(name));
    }

    public TableMetadata withUpdatedUserType(UserType udt)
    {
        if (!referencesUserType(udt.name))
            return this;

        Builder builder = unbuild();
        columns().forEach(c -> builder.alterColumnType(c.name, c.type.withUpdatedUserType(udt)));

        return builder.build();
    }

    protected void except(String format, Object... args)
    {
        throw new ConfigurationException(keyspace + "." + name + ": " + format(format, args));
    }

    @Override
    public boolean equals(Object o)
    {
        if (this == o)
            return true;

        if (!(o instanceof TableMetadata))
            return false;

        TableMetadata tm = (TableMetadata) o;

        return equalsWithoutColumns(tm) && columns.equals(tm.columns);
    }

    /**
     * Compare two {@link TableMetadata} objects without taking into account their table ID. See rdar://56247982.
     */
    public boolean equalsWithoutId(Object o)
    {
        if (this == o)
            return true;

        if (!(o instanceof TableMetadata))
            return false;

        TableMetadata tm = (TableMetadata) o;

        return equalsWithoutColumnsAndId(tm) && columns.equals(tm.columns);
    }

    private boolean equalsWithoutColumns(TableMetadata tm)
    {
        return id.equals(tm.id) && equalsWithoutColumnsAndId(tm);
    }

    private boolean equalsWithoutColumnsAndId(TableMetadata tm)
    {
        return keyspace.equals(tm.keyspace)
            && name.equals(tm.name)
            && partitioner.equals(tm.partitioner)
            && kind == tm.kind
            && params.equals(tm.params)
            && flags.equals(tm.flags)
            && droppedColumns.equals(tm.droppedColumns)
            && indexes.equals(tm.indexes)
            && triggers.equals(tm.triggers);
    }

    Optional<Difference> compare(TableMetadata other)
    {
        return equalsWithoutColumns(other)
             ? compareColumns(other.columns)
             : Optional.of(Difference.SHALLOW);
    }

    private Optional<Difference> compareColumns(Map<ByteBuffer, ColumnMetadata> other)
    {
        if (!columns.keySet().equals(other.keySet()))
            return Optional.of(Difference.SHALLOW);

        boolean differsDeeply = false;

        for (Map.Entry<ByteBuffer, ColumnMetadata> entry : columns.entrySet())
        {
            ColumnMetadata thisColumn = entry.getValue();
            ColumnMetadata thatColumn = other.get(entry.getKey());

            Optional<Difference> difference = thisColumn.compare(thatColumn);
            if (difference.isPresent())
            {
                switch (difference.get())
                {
                    case SHALLOW:
                        return difference;
                    case DEEP:
                        differsDeeply = true;
                }
            }
        }

        return differsDeeply ? Optional.of(Difference.DEEP) : Optional.empty();
    }

    @Override
    public int hashCode()
    {
        return Objects.hash(keyspace, name, id, partitioner, kind, params, flags, columns, droppedColumns, indexes, triggers);
    }

    @Override
    public String toString()
    {
        return format("%s.%s", ColumnIdentifier.maybeQuote(keyspace), ColumnIdentifier.maybeQuote(name));
    }

    public String toDebugString()
    {
        return MoreObjects.toStringHelper(this)
                          .add("keyspace", keyspace)
                          .add("table", name)
                          .add("id", id)
                          .add("partitioner", partitioner)
                          .add("kind", kind)
                          .add("params", params)
                          .add("flags", flags)
                          .add("columns", columns())
                          .add("droppedColumns", droppedColumns.values())
                          .add("indexes", indexes)
                          .add("triggers", triggers)
                          .toString();
    }

    public static final class Builder
    {
        final String keyspace;
        final String name;

        private TableId id;

        private IPartitioner partitioner;
        private Kind kind = Kind.REGULAR;
        private TableParams.Builder params = TableParams.builder();

        // See the comment on Flag.COMPOUND definition for why we (still) inconditionally add this flag.
        private Set<Flag> flags = EnumSet.of(Flag.COMPOUND);
        private Triggers triggers = Triggers.none();
        private Indexes indexes = Indexes.none();

        private final Map<ByteBuffer, DroppedColumn> droppedColumns = new HashMap<>();
        private final Map<ByteBuffer, ColumnMetadata> columns = new HashMap<>();
        private final List<ColumnMetadata> partitionKeyColumns = new ArrayList<>();
        private final List<ColumnMetadata> clusteringColumns = new ArrayList<>();
        private final List<ColumnMetadata> regularAndStaticColumns = new ArrayList<>();

        private Builder(String keyspace, String name, TableId id)
        {
            this.keyspace = keyspace;
            this.name = name;
            this.id = id;
        }

        private Builder(String keyspace, String name)
        {
            this.keyspace = keyspace;
            this.name = name;
        }

        public TableMetadata build()
        {
            if (partitioner == null)
                partitioner = DatabaseDescriptor.getPartitioner();

            if (id == null)
            {
<<<<<<< HEAD
                if (DatabaseDescriptor.useDeterministicTableID()) id = TableId.unsafeDeterministic(keyspace, name);
                else id = TableId.generate();
=======
                boolean useDeterministicTableID = DatabaseDescriptor.useDeterministicTableID();
                boolean isSchemaDropCheckDisabled = DatabaseDescriptor.isSchemaDropCheckDisabled();

                if (useDeterministicTableID && isSchemaDropCheckDisabled)
                {
                    // it's unsafe to reuse a deterministic table id when recreate checks are disabled, as leftover sstables,
                    // hints, paxos and batchlog entries could affect the new table.
                    logger.warn("Not generating a deterministic id for table {}.{} as requested, because table recreate check is disabled",
                                keyspace, name);
                    id = TableId.generate();
                }
                else if (useDeterministicTableID)
                {
                    id = TableId.deterministicFromKeyspaceAndTable(keyspace, name);
                }
                else
                {
                    id = TableId.generate();
                }
>>>>>>> 4dbd55db
            }

            if (Flag.isCQLTable(flags))
                return new TableMetadata(this);
            else
                return new CompactTableMetadata(this);
        }

        public Builder id(TableId val)
        {
            id = val;
            return this;
        }

        public Builder partitioner(IPartitioner val)
        {
            partitioner = val;
            return this;
        }

        public Builder kind(Kind val)
        {
            kind = val;
            return this;
        }

        public Builder params(TableParams val)
        {
            params = val.unbuild();
            return this;
        }

        public Builder bloomFilterFpChance(double val)
        {
            params.bloomFilterFpChance(val);
            return this;
        }

        public Builder caching(CachingParams val)
        {
            params.caching(val);
            return this;
        }

        public Builder comment(String val)
        {
            params.comment(val);
            return this;
        }

        public Builder compaction(CompactionParams val)
        {
            params.compaction(val);
            return this;
        }

        public Builder compression(CompressionParams val)
        {
            params.compression(val);
            return this;
        }

        public Builder defaultTimeToLive(int val)
        {
            params.defaultTimeToLive(val);
            return this;
        }

        public Builder gcGraceSeconds(int val)
        {
            params.gcGraceSeconds(val);
            return this;
        }

        public Builder maxIndexInterval(int val)
        {
            params.maxIndexInterval(val);
            return this;
        }

        public Builder memtableFlushPeriod(int val)
        {
            params.memtableFlushPeriodInMs(val);
            return this;
        }

        public Builder minIndexInterval(int val)
        {
            params.minIndexInterval(val);
            return this;
        }

        public Builder crcCheckChance(double val)
        {
            params.crcCheckChance(val);
            return this;
        }

        public Builder speculativeRetry(SpeculativeRetryPolicy val)
        {
            params.speculativeRetry(val);
            return this;
        }

        public Builder additionalWritePolicy(SpeculativeRetryPolicy val)
        {
            params.additionalWritePolicy(val);
            return this;
        }

        public Builder extensions(Map<String, ByteBuffer> val)
        {
            params.extensions(val);
            return this;
        }

        public Builder flags(Set<Flag> val)
        {
            flags = val;
            return this;
        }

        public Builder isCounter(boolean val)
        {
            return flag(Flag.COUNTER, val);
        }

        private Builder flag(Flag flag, boolean set)
        {
            if (set) flags.add(flag); else flags.remove(flag);
            return this;
        }

        public Builder triggers(Triggers val)
        {
            triggers = val;
            return this;
        }

        public Builder indexes(Indexes val)
        {
            indexes = val;
            return this;
        }

        public Builder addPartitionKeyColumn(String name, AbstractType type)
        {
            return addPartitionKeyColumn(ColumnIdentifier.getInterned(name, false), type);
        }

        public Builder addPartitionKeyColumn(ColumnIdentifier name, AbstractType type)
        {
            return addColumn(new ColumnMetadata(keyspace, this.name, name, type, partitionKeyColumns.size(), ColumnMetadata.Kind.PARTITION_KEY));
        }

        public Builder addClusteringColumn(String name, AbstractType type)
        {
            return addClusteringColumn(ColumnIdentifier.getInterned(name, false), type);
        }

        public Builder addClusteringColumn(ColumnIdentifier name, AbstractType type)
        {
            return addColumn(new ColumnMetadata(keyspace, this.name, name, type, clusteringColumns.size(), ColumnMetadata.Kind.CLUSTERING));
        }

        public Builder addRegularColumn(String name, AbstractType type)
        {
            return addRegularColumn(ColumnIdentifier.getInterned(name, false), type);
        }

        public Builder addRegularColumn(ColumnIdentifier name, AbstractType type)
        {
            return addColumn(new ColumnMetadata(keyspace, this.name, name, type, ColumnMetadata.NO_POSITION, ColumnMetadata.Kind.REGULAR));
        }

        public Builder addStaticColumn(String name, AbstractType type)
        {
            return addStaticColumn(ColumnIdentifier.getInterned(name, false), type);
        }

        public Builder addStaticColumn(ColumnIdentifier name, AbstractType type)
        {
            return addColumn(new ColumnMetadata(keyspace, this.name, name, type, ColumnMetadata.NO_POSITION, ColumnMetadata.Kind.STATIC));
        }

        public Builder addColumn(ColumnMetadata column)
        {
            if (columns.containsKey(column.name.bytes))
                throw new IllegalArgumentException();

            switch (column.kind)
            {
                case PARTITION_KEY:
                    partitionKeyColumns.add(column);
                    Collections.sort(partitionKeyColumns);
                    break;
                case CLUSTERING:
                    column.type.checkComparable();
                    clusteringColumns.add(column);
                    Collections.sort(clusteringColumns);
                    break;
                default:
                    regularAndStaticColumns.add(column);
            }

            columns.put(column.name.bytes, column);

            return this;
        }

        public Builder addColumns(Iterable<ColumnMetadata> columns)
        {
            columns.forEach(this::addColumn);
            return this;
        }

        public Builder droppedColumns(Map<ByteBuffer, DroppedColumn> droppedColumns)
        {
            this.droppedColumns.clear();
            this.droppedColumns.putAll(droppedColumns);
            return this;
        }

        /**
         * Records a deprecated column for a system table.
         */
        public Builder recordDeprecatedSystemColumn(String name, AbstractType<?> type)
        {
            // As we play fast and loose with the removal timestamp, make sure this is misued for a non system table.
            assert SchemaConstants.isLocalSystemKeyspace(keyspace);
            recordColumnDrop(ColumnMetadata.regularColumn(keyspace, this.name, name, type), Long.MAX_VALUE);
            return this;
        }

        public Builder recordColumnDrop(ColumnMetadata column, long timeMicros)
        {
            droppedColumns.put(column.name.bytes, new DroppedColumn(column.withNewType(column.type.expandUserTypes()), timeMicros));
            return this;
        }

        public Iterable<ColumnMetadata> columns()
        {
            return columns.values();
        }

        public int numColumns()
        {
            return columns.size();
        }

        public Set<String> columnNames()
        {
            return columns.values().stream().map(c -> c.name.toString()).collect(toSet());
        }

        public ColumnMetadata getColumn(ColumnIdentifier identifier)
        {
            return columns.get(identifier.bytes);
        }

        public ColumnMetadata getColumn(ByteBuffer name)
        {
            return columns.get(name);
        }

        public boolean hasRegularColumns()
        {
            return regularAndStaticColumns.stream().anyMatch(ColumnMetadata::isRegular);
        }

        /*
         * The following methods all assume a Builder with valid set of partition key, clustering, regular and static columns.
         */

        public Builder removeRegularOrStaticColumn(ColumnIdentifier identifier)
        {
            ColumnMetadata column = columns.get(identifier.bytes);
            if (column == null || column.isPrimaryKeyColumn())
                throw new IllegalArgumentException();

            columns.remove(identifier.bytes);
            regularAndStaticColumns.remove(column);

            return this;
        }

        public Builder renamePrimaryKeyColumn(ColumnIdentifier from, ColumnIdentifier to)
        {
            if (columns.containsKey(to.bytes))
                throw new IllegalArgumentException();

            ColumnMetadata column = columns.get(from.bytes);
            if (column == null || !column.isPrimaryKeyColumn())
                throw new IllegalArgumentException();

            ColumnMetadata newColumn = column.withNewName(to);
            if (column.isPartitionKey())
                partitionKeyColumns.set(column.position(), newColumn);
            else
                clusteringColumns.set(column.position(), newColumn);

            columns.remove(from.bytes);
            columns.put(to.bytes, newColumn);

            return this;
        }

        Builder alterColumnType(ColumnIdentifier name, AbstractType<?> type)
        {
            ColumnMetadata column = columns.get(name.bytes);
            if (column == null)
                throw new IllegalArgumentException();

            ColumnMetadata newColumn = column.withNewType(type);

            switch (column.kind)
            {
                case PARTITION_KEY:
                    partitionKeyColumns.set(column.position(), newColumn);
                    break;
                case CLUSTERING:
                    clusteringColumns.set(column.position(), newColumn);
                    break;
                case REGULAR:
                case STATIC:
                    regularAndStaticColumns.remove(column);
                    regularAndStaticColumns.add(newColumn);
                    break;
            }

            columns.put(column.name.bytes, newColumn);

            return this;
        }
    }
    
    /**
     * A table with strict liveness filters/ignores rows without PK liveness info,
     * effectively tying the row liveness to its primary key liveness.
     *
     * Currently this is only used by views with normal base column as PK column
     * so updates to other columns do not make the row live when the base column
     * is not live. See CASSANDRA-11500.
     *
     * TODO: does not belong here, should be gone
     */
    public boolean enforceStrictLiveness()
    {
        return isView() && Keyspace.open(keyspace).viewManager.getByName(name).enforceStrictLiveness();
    }

    /**
     * Returns the names of all the user types referenced by this table.
     *
     * @return the names of all the user types referenced by this table.
     */
    public Set<ByteBuffer> getReferencedUserTypes()
    {
        Set<ByteBuffer> types = new LinkedHashSet<>();
        columns().forEach(c -> addUserTypes(c.type, types));
        return types;
    }

    /**
     * Find all user types used by the specified type and add them to the set.
     *
     * @param type the type to check for user types.
     * @param types the set of UDT names to which to add new user types found in {@code type}. Note that the
     * insertion ordering is important and ensures that if a user type A uses another user type B, then B will appear
     * before A in iteration order.
     */
    private static void addUserTypes(AbstractType<?> type, Set<ByteBuffer> types)
    {
        // Reach into subtypes first, so that if the type is a UDT, it's dependencies are recreated first.
        type.subTypes().forEach(t -> addUserTypes(t, types));

        if (type.isUDT())
            types.add(((UserType)type).name);
    }

    @Override
    public SchemaElementType elementType()
    {
        return SchemaElementType.TABLE;
    }

    @Override
    public String elementKeyspace()
    {
        return keyspace;
    }

    @Override
    public String elementName()
    {
        return name;
    }

    @Override
    public String toCqlString(boolean withInternals, boolean ifNotExists)
    {
        CqlBuilder builder = new CqlBuilder(2048);
        appendCqlTo(builder, withInternals, withInternals, ifNotExists);
        return builder.toString();
    }

    public String toCqlString(boolean includeDroppedColumns,
                              boolean withInternals,
                              boolean ifNotExists)
    {
        CqlBuilder builder = new CqlBuilder(2048);
        appendCqlTo(builder, includeDroppedColumns, withInternals, ifNotExists);
        return builder.toString();
    }

    public void appendCqlTo(CqlBuilder builder,
                            boolean includeDroppedColumns,
                            boolean withInternals,
                            boolean ifNotExists)
    {
        assert !isView();

        String createKeyword = "CREATE";
        if (isVirtual())
        {
            builder.append(String.format("/*\n" +
                    "Warning: Table %s is a virtual table and cannot be recreated with CQL.\n" +
                    "Structure, for reference:\n",
                                         toString()));
            createKeyword = "VIRTUAL";
        }

        builder.append(createKeyword)
               .append(" TABLE ");

        if (ifNotExists)
            builder.append("IF NOT EXISTS ");

        builder.append(toString())
               .append(" (")
               .newLine()
               .increaseIndent();

        boolean hasSingleColumnPrimaryKey = partitionKeyColumns.size() == 1 && clusteringColumns.isEmpty();

        appendColumnDefinitions(builder, includeDroppedColumns, hasSingleColumnPrimaryKey);

        if (!hasSingleColumnPrimaryKey)
            appendPrimaryKey(builder);

        builder.decreaseIndent()
               .append(')');

        builder.append(" WITH ")
               .increaseIndent();

        appendTableOptions(builder, withInternals);

        builder.decreaseIndent();

        if (isVirtual())
        {
            builder.newLine()
                   .append("*/");
        }

        if (includeDroppedColumns)
            appendDropColumns(builder);
    }

    private void appendColumnDefinitions(CqlBuilder builder,
                                         boolean includeDroppedColumns,
                                         boolean hasSingleColumnPrimaryKey)
    {
        Iterator<ColumnMetadata> iter = allColumnsInCreateOrder();
        while (iter.hasNext())
        {
            ColumnMetadata column = iter.next();
            // If the column has been re-added after a drop, we don't include it right away. Instead, we'll add the
            // dropped one first below, then we'll issue the DROP and then the actual ADD for this column, thus
            // simulating the proper sequence of events.
            if (includeDroppedColumns && droppedColumns.containsKey(column.name.bytes))
                continue;

            column.appendCqlTo(builder);

            if (hasSingleColumnPrimaryKey && column.isPartitionKey())
                builder.append(" PRIMARY KEY");

            if (!hasSingleColumnPrimaryKey || (includeDroppedColumns && !droppedColumns.isEmpty()) || iter.hasNext())
                builder.append(',');

            builder.newLine();
        }

        if (includeDroppedColumns)
        {
            Iterator<DroppedColumn> iterDropped = droppedColumns.values().iterator();
            while (iterDropped.hasNext())
            {
                DroppedColumn dropped = iterDropped.next();
                dropped.column.appendCqlTo(builder);

                if (!hasSingleColumnPrimaryKey || iter.hasNext())
                    builder.append(',');

                builder.newLine();
            }
        }
    }

    void appendPrimaryKey(CqlBuilder builder)
    {
        List<ColumnMetadata> partitionKeyColumns = partitionKeyColumns();
        List<ColumnMetadata> clusteringColumns = clusteringColumns();

        if (isStaticCompactTable())
            clusteringColumns = Collections.emptyList();

        builder.append("PRIMARY KEY (");
        if (partitionKeyColumns.size() > 1)
        {
            builder.append('(')
                   .appendWithSeparators(partitionKeyColumns, (b, c) -> b.append(c.name), ", ")
                   .append(')');
        }
        else
        {
            builder.append(partitionKeyColumns.get(0).name);
        }

        if (!clusteringColumns.isEmpty())
            builder.append(", ")
                   .appendWithSeparators(clusteringColumns, (b, c) -> b.append(c.name), ", ");

        builder.append(')')
               .newLine();
    }

    void appendTableOptions(CqlBuilder builder, boolean withInternals)
    {
        if (withInternals)
            builder.append("ID = ")
                   .append(id.toString())
                   .newLine()
                   .append("AND ");

        List<ColumnMetadata> clusteringColumns = clusteringColumns();
        if (!clusteringColumns.isEmpty())
        {
            builder.append("CLUSTERING ORDER BY (")
                   .appendWithSeparators(clusteringColumns, (b, c) -> c.appendNameAndOrderTo(b), ", ")
                   .append(')')
                   .newLine()
                   .append("AND ");
        }

        if (isVirtual())
        {
            builder.append("comment = ").appendWithSingleQuotes(params.comment);
        }
        else
        {
            params.appendCqlTo(builder);
        }
        builder.append(";");
    }

    private void appendDropColumns(CqlBuilder builder)
    {
        for (Entry<ByteBuffer, DroppedColumn> entry : droppedColumns.entrySet())
        {
            DroppedColumn dropped = entry.getValue();

            builder.newLine()
                   .append("ALTER TABLE ")
                   .append(toString())
                   .append(" DROP ")
                   .append(dropped.column.name)
                   .append(" USING TIMESTAMP ")
                   .append(dropped.droppedTime)
                   .append(';');

            ColumnMetadata column = getColumn(entry.getKey());
            if (column != null)
            {
                builder.newLine()
                       .append("ALTER TABLE ")
                       .append(toString())
                       .append(" ADD ");

                column.appendCqlTo(builder);

                builder.append(';');
            }
        }
    }

    public static class CompactTableMetadata extends TableMetadata
    {

        /*
         * For dense tables, this alias the single non-PK column the table contains (since it can only have one). We keep
         * that as convenience to access that column more easily (but we could replace calls by regularAndStaticColumns().iterator().next()
         * for those tables in practice).
         */
        public final ColumnMetadata compactValueColumn;

        private final Set<ColumnMetadata> hiddenColumns;
        protected CompactTableMetadata(Builder builder)
        {
            super(builder);

            compactValueColumn = getCompactValueColumn(regularAndStaticColumns);

            if (isCompactTable() && Flag.isDense(this.flags) && hasEmptyCompactValue())
            {
                hiddenColumns = Collections.singleton(compactValueColumn);
            }
            else if (isCompactTable() && !Flag.isDense(this.flags))
            {
                hiddenColumns = Sets.newHashSetWithExpectedSize(clusteringColumns.size() + 1);
                hiddenColumns.add(compactValueColumn);
                hiddenColumns.addAll(clusteringColumns);

            }
            else
            {
                hiddenColumns = Collections.emptySet();
            }
        }

        @Override
        public boolean isCompactTable()
        {
            return true;
        }

        public ColumnMetadata getExistingColumn(ColumnIdentifier name)
        {
            ColumnMetadata def = getColumn(name);
            if (def == null || isHiddenColumn(def))
                throw new InvalidRequestException(format("Undefined column name %s in table %s", name.toCQLString(), this));
            return def;
        }

        public boolean isHiddenColumn(ColumnMetadata def)
        {
            return hiddenColumns.contains(def);
        }

        @Override
        public Iterator<ColumnMetadata> allColumnsInSelectOrder()
        {
            boolean isStaticCompactTable = isStaticCompactTable();
            boolean noNonPkColumns = hasEmptyCompactValue();

            Iterator<ColumnMetadata> partitionKeyIter = partitionKeyColumns.iterator();
            Iterator<ColumnMetadata> clusteringIter =
            isStaticCompactTable ? Collections.emptyIterator() : clusteringColumns.iterator();
            Iterator<ColumnMetadata> otherColumns = noNonPkColumns ? Collections.emptyIterator()
                                                                   : (isStaticCompactTable ? staticColumns().selectOrderIterator()
                                                                                           : regularAndStaticColumns.selectOrderIterator());

            return columnsIterator(partitionKeyIter, clusteringIter, otherColumns);
        }

        public ImmutableList<ColumnMetadata> createStatementClusteringColumns()
        {
            return isStaticCompactTable() ? ImmutableList.of() : clusteringColumns;
        }

        public Iterator<ColumnMetadata> allColumnsInCreateOrder()
        {
            boolean isStaticCompactTable = isStaticCompactTable();
            boolean noNonPkColumns = !Flag.isCQLTable(flags) && hasEmptyCompactValue();

            Iterator<ColumnMetadata> partitionKeyIter = partitionKeyColumns.iterator();
            Iterator<ColumnMetadata> clusteringIter;

            if (isStaticCompactTable())
                clusteringIter = Collections.EMPTY_LIST.iterator();
            else
                clusteringIter = createStatementClusteringColumns().iterator();

            Iterator<ColumnMetadata> otherColumns;

            if (noNonPkColumns)
            {
                otherColumns = Collections.emptyIterator();
            }
            else if (isStaticCompactTable)
            {
                List<ColumnMetadata> columns = new ArrayList<>();
                for (ColumnMetadata c : regularAndStaticColumns)
                {
                    if (c.isStatic())
                        columns.add(new ColumnMetadata(c.ksName, c.cfName, c.name, c.type, -1, ColumnMetadata.Kind.REGULAR));
                }
                otherColumns = columns.iterator();
            }
            else
            {
                otherColumns = regularAndStaticColumns.iterator();
            }

            return columnsIterator(partitionKeyIter, clusteringIter, otherColumns);
        }

        public boolean hasEmptyCompactValue()
        {
            return compactValueColumn.type instanceof EmptyType;
        }

        public void validate()
        {
            super.validate();

            // A compact table should always have a clustering
            if (!Flag.isCQLTable(flags) && clusteringColumns.isEmpty())
                except("For table %s, isDense=%b, isCompound=%b, clustering=%s", toString(),
                       Flag.isDense(flags), Flag.isCompound(flags), clusteringColumns);
        }

        AbstractType<?> staticCompactOrSuperTableColumnNameType()
        {
            assert isStaticCompactTable();
            return clusteringColumns.get(0).type;
        }

        public AbstractType<?> columnDefinitionNameComparator(ColumnMetadata.Kind kind)
        {
            return (Flag.isSuper(this.flags) && kind == ColumnMetadata.Kind.REGULAR) ||
                   (isStaticCompactTable() && kind == ColumnMetadata.Kind.STATIC)
                   ? staticCompactOrSuperTableColumnNameType()
                   : UTF8Type.instance;
        }

        @Override
        public boolean isStaticCompactTable()
        {
            return !Flag.isSuper(flags) && !Flag.isDense(flags) && !Flag.isCompound(flags);
        }

        public void appendCqlTo(CqlBuilder builder,
                                boolean includeDroppedColumns,
                                boolean internals,
                                boolean ifNotExists)
        {
            builder.append("/*")
                   .newLine()
                   .append("Warning: Table ")
                   .append(toString())
                   .append(" omitted because it has constructs not compatible with CQL (was created via legacy API).")
                   .newLine()
                   .append("Approximate structure, for reference:")
                   .newLine()
                   .append("(this should not be used to reproduce this schema)")
                   .newLine()
                   .newLine();

            super.appendCqlTo(builder, includeDroppedColumns, internals, ifNotExists);

            builder.newLine()
                   .append("*/");
        }

        void appendTableOptions(CqlBuilder builder, boolean internals)
        {
            builder.append("COMPACT STORAGE")
                   .newLine()
                   .append("AND ");

            super.appendTableOptions(builder, internals);
        }

        public static ColumnMetadata getCompactValueColumn(RegularAndStaticColumns columns)
        {
            assert columns.regulars.simpleColumnCount() == 1 && columns.regulars.complexColumnCount() == 0;
            return columns.regulars.getSimple(0);
        }

    }

}<|MERGE_RESOLUTION|>--- conflicted
+++ resolved
@@ -760,10 +760,6 @@
 
             if (id == null)
             {
-<<<<<<< HEAD
-                if (DatabaseDescriptor.useDeterministicTableID()) id = TableId.unsafeDeterministic(keyspace, name);
-                else id = TableId.generate();
-=======
                 boolean useDeterministicTableID = DatabaseDescriptor.useDeterministicTableID();
                 boolean isSchemaDropCheckDisabled = DatabaseDescriptor.isSchemaDropCheckDisabled();
 
@@ -783,7 +779,6 @@
                 {
                     id = TableId.generate();
                 }
->>>>>>> 4dbd55db
             }
 
             if (Flag.isCQLTable(flags))
