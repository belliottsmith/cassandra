--- conflicted
+++ resolved
@@ -295,24 +295,17 @@
                .append("AND compression = ").append(compression.asMap())
                .newLine()
                .append("AND crc_check_chance = ").append(crcCheckChance)
-<<<<<<< HEAD
                .newLine();
 
         if (!isView)
         {
             builder.append("AND default_time_to_live = ").append(defaultTimeToLive)
-                   .newLine();
+                   .newLine()
+                   .append("AND disable_christmas_patch = ").append(disableChristmasPatch)
+                   .newLine() ;
         }
 
         builder.append("AND extensions = ").append(extensions.entrySet()
-=======
-               .newLine()
-               .append("AND default_time_to_live = ").append(defaultTimeToLive)
-               .newLine()
-               .append("AND disable_christmas_patch = ").append(disableChristmasPatch)
-               .newLine()
-               .append("AND extensions = ").append(extensions.entrySet()
->>>>>>> f74035b6
                                                              .stream()
                                                              .collect(toMap(Entry::getKey,
                                                                             e -> "0x" + ByteBufferUtil.bytesToHex(e.getValue()))),
