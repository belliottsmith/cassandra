/*
 * Licensed to the Apache Software Foundation (ASF) under one
 * or more contributor license agreements.  See the NOTICE file
 * distributed with this work for additional information
 * regarding copyright ownership.  The ASF licenses this file
 * to you under the Apache License, Version 2.0 (the
 * "License"); you may not use this file except in compliance
 * with the License.  You may obtain a copy of the License at
 *
 *     http://www.apache.org/licenses/LICENSE-2.0
 *
 * Unless required by applicable law or agreed to in writing, software
 * distributed under the License is distributed on an "AS IS" BASIS,
 * WITHOUT WARRANTIES OR CONDITIONS OF ANY KIND, either express or implied.
 * See the License for the specific language governing permissions and
 * limitations under the License.
 */

package org.apache.cassandra.transport;

import java.util.ArrayList;
import java.util.Arrays;
import java.util.EnumSet;
import java.util.List;
import java.util.Optional;

import org.apache.commons.lang3.ArrayUtils;

/**
 * The native (CQL binary) protocol version.
 *
 * Some versions may be in beta, which means that the client must
 * specify the beta flag in the envelope's header for the version to be considered valid.
 * Beta versions must have the word "beta" in their description, this is mandated
 * by the specs.
 *
 */
public enum ProtocolVersion implements Comparable<ProtocolVersion>
{
    // The order is important as it defines the chronological history of versions, which is used
    // to determine if a feature is supported or some serdes formats
    V1(1, "v1", false), // no longer supported
    V2(2, "v2", false), // no longer supported
    V3(3, "v3", false),
    V4(4, "v4", false),
    V5(5, "v5-beta", true);

    /** The version number */
    private final int num;

    /** A description of the version, beta versions should have the word "-beta" */
    private final String descr;

    /** Set this to true for beta versions */
    private final boolean beta;

    ProtocolVersion(int num, String descr, boolean beta)
    {
        this.num = num;
        this.descr = descr;
        this.beta = beta;
    }

    /** The supported versions stored as an array, these should be private and are required for fast decoding*/
    private final static ProtocolVersion[] SUPPORTED_VERSIONS = new ProtocolVersion[] { V3, V4, V5 };
    final static ProtocolVersion MIN_SUPPORTED_VERSION = SUPPORTED_VERSIONS[0];
    final static ProtocolVersion MAX_SUPPORTED_VERSION = SUPPORTED_VERSIONS[SUPPORTED_VERSIONS.length - 1];

    /** All supported versions, published as an enumset */
    public final static EnumSet<ProtocolVersion> SUPPORTED = EnumSet.copyOf(Arrays.asList(ArrayUtils.addAll(SUPPORTED_VERSIONS)));

    /** Old unsupported versions, this is OK as long as we never add newer unsupported versions */
    public final static EnumSet<ProtocolVersion> UNSUPPORTED = EnumSet.complementOf(SUPPORTED);

    /** The preferred versions */
    public final static ProtocolVersion CURRENT = V4;
    public final static Optional<ProtocolVersion> BETA = Optional.of(V5);

    public static List<String> supportedVersions()
    {
        List<String> ret = new ArrayList<>(SUPPORTED.size());
        for (ProtocolVersion version : SUPPORTED)
            ret.add(version.toString());
        return ret;
    }

    public static List<ProtocolVersion> supportedVersionsStartingWith(ProtocolVersion smallestVersion)
    {
        ArrayList<ProtocolVersion> versions = new ArrayList<>(SUPPORTED_VERSIONS.length);
        for (ProtocolVersion version : SUPPORTED_VERSIONS)
            if (version.isGreaterOrEqualTo(smallestVersion))
                versions.add(version);
        return versions;
    }

    public static ProtocolVersion decode(int versionNum, boolean allowOlderProtocols)
    {
        ProtocolVersion ret = versionNum >= MIN_SUPPORTED_VERSION.num && versionNum <= MAX_SUPPORTED_VERSION.num
                              ? SUPPORTED_VERSIONS[versionNum - MIN_SUPPORTED_VERSION.num]
                              : null;

        if (ret == null)
        {
            // if this is not a supported version check the old versions
            for (ProtocolVersion version : UNSUPPORTED)
            {
                // if it is an old version that is no longer supported this ensures that we respond
                // with that same version
                if (version.num == versionNum)
                    throw new ProtocolException(ProtocolVersion.invalidVersionMessage(versionNum), version);
            }

            // If the version is invalid response with the highest version that we support
            throw new ProtocolException(invalidVersionMessage(versionNum), MAX_SUPPORTED_VERSION);
        }

        if (!allowOlderProtocols && ret.isSmallerThan(CURRENT))
            throw new ProtocolException(String.format("Rejecting Protocol Version %s < %s.", ret, ProtocolVersion.CURRENT));

        return ret;
    }

    public boolean isBeta()
    {
        return beta;
    }

    public static String invalidVersionMessage(int version)
    {
        return String.format("Invalid or unsupported protocol version (%d); supported versions are (%s)",
                             version, String.join(", ", ProtocolVersion.supportedVersions()));
    }

    public int asInt()
    {
        return num;
    }

<<<<<<< HEAD
=======
    public boolean supportsV4Checksums()
    {
        return num == V4.asInt();
    }

    public boolean supportsChecksums()
    {
        return num >= V5.asInt();
    }

>>>>>>> d7824f9c
    @Override
    public String toString()
    {
        // This format is mandated by the protocl specs for the SUPPORTED message, see OptionsMessage execute().
        return String.format("%d/%s", num, descr);
    }

    public final boolean isGreaterThan(ProtocolVersion other)
    {
        return num > other.num;
    }

    public final boolean isGreaterOrEqualTo(ProtocolVersion other)
    {
        return num >= other.num;
    }

    public final boolean isSmallerThan(ProtocolVersion other)
    {
        return num < other.num;
    }

    public final boolean isSmallerOrEqualTo(ProtocolVersion other)
    {
        return num <= other.num;
    }
}<|MERGE_RESOLUTION|>--- conflicted
+++ resolved
@@ -136,19 +136,11 @@
         return num;
     }
 
-<<<<<<< HEAD
-=======
     public boolean supportsV4Checksums()
     {
         return num == V4.asInt();
     }
 
-    public boolean supportsChecksums()
-    {
-        return num >= V5.asInt();
-    }
-
->>>>>>> d7824f9c
     @Override
     public String toString()
     {
