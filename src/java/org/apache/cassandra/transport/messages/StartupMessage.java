/*
 * Licensed to the Apache Software Foundation (ASF) under one
 * or more contributor license agreements.  See the NOTICE file
 * distributed with this work for additional information
 * regarding copyright ownership.  The ASF licenses this file
 * to you under the Apache License, Version 2.0 (the
 * "License"); you may not use this file except in compliance
 * with the License.  You may obtain a copy of the License at
 *
 *     http://www.apache.org/licenses/LICENSE-2.0
 *
 * Unless required by applicable law or agreed to in writing, software
 * distributed under the License is distributed on an "AS IS" BASIS,
 * WITHOUT WARRANTIES OR CONDITIONS OF ANY KIND, either express or implied.
 * See the License for the specific language governing permissions and
 * limitations under the License.
 */
package org.apache.cassandra.transport.messages;

import java.util.HashMap;
import java.util.Map;

import io.netty.buffer.ByteBuf;

import org.apache.cassandra.config.DatabaseDescriptor;
import org.apache.cassandra.service.ClientState;
import org.apache.cassandra.service.QueryState;
import org.apache.cassandra.transport.*;
<<<<<<< HEAD
=======
import org.apache.cassandra.transport.frame.FrameBodyTransformer;
import org.apache.cassandra.transport.frame.checksum.ChecksummingTransformer;
import org.apache.cassandra.transport.frame.compress.CompressingTransformer;
import org.apache.cassandra.transport.frame.compress.Compressor;
import org.apache.cassandra.transport.frame.compress.LZ4Compressor;
import org.apache.cassandra.transport.frame.compress.SnappyCompressor;
>>>>>>> d7824f9c
import org.apache.cassandra.utils.CassandraVersion;

/**
 * The initial message of the protocol.
 * Sets up a number of connection options.
 */
public class StartupMessage extends Message.Request
{
    public static final String CQL_VERSION = "CQL_VERSION";
    public static final String COMPRESSION = "COMPRESSION";
    public static final String PROTOCOL_VERSIONS = "PROTOCOL_VERSIONS";
    public static final String DRIVER_NAME = "DRIVER_NAME";
    public static final String DRIVER_VERSION = "DRIVER_VERSION";
    public static final String THROW_ON_OVERLOAD = "THROW_ON_OVERLOAD";
    public static final String USE_LEGACY_CHECKSUMS = "USE_CHECKSUMS"; // CIE 2.1/3.0 V4 protocol checksums

    public static final Message.Codec<StartupMessage> codec = new Message.Codec<StartupMessage>()
    {
        public StartupMessage decode(ByteBuf body, ProtocolVersion version)
        {
            return new StartupMessage(upperCaseKeys(CBUtil.readStringMap(body)));
        }

        public void encode(StartupMessage msg, ByteBuf dest, ProtocolVersion version)
        {
            CBUtil.writeStringMap(msg.options, dest);
        }

        public int encodedSize(StartupMessage msg, ProtocolVersion version)
        {
            return CBUtil.sizeOfStringMap(msg.options);
        }
    };

    public final Map<String, String> options;

    public StartupMessage(Map<String, String> options)
    {
        super(Message.Type.STARTUP);
        this.options = options;
    }

    @Override
    protected Message.Response execute(QueryState state, long queryStartNanoTime, boolean traceRequest)
    {
        String cqlVersion = options.get(CQL_VERSION);
        if (cqlVersion == null)
            throw new ProtocolException("Missing value CQL_VERSION in STARTUP message");

        try
        {
            if (new CassandraVersion(cqlVersion).compareTo(new CassandraVersion("2.99.0")) < 0)
                throw new ProtocolException(String.format("CQL version %s is not supported by the binary protocol (supported version are >= 3.0.0)", cqlVersion));
        }
        catch (IllegalArgumentException e)
        {
            throw new ProtocolException(e.getMessage());
        }

<<<<<<< HEAD
        if (options.containsKey(COMPRESSION))
        {
            String compression = options.get(COMPRESSION).toLowerCase();
            if (compression.equals("snappy"))
            {
                if (Compressor.SnappyCompressor.instance == null)
                    throw new ProtocolException("This instance does not support Snappy compression");

                if (getSource().header.version.isGreaterOrEqualTo(ProtocolVersion.V5))
                    throw new ProtocolException("Snappy compression is not supported in protocol V5");

                connection.setCompressor(Compressor.SnappyCompressor.instance);
            }
            else if (compression.equals("lz4"))
            {
                connection.setCompressor(Compressor.LZ4Compressor.instance);
            }
            else
            {
                throw new ProtocolException(String.format("Unknown compression algorithm: %s", compression));
            }
        }

=======
        connection.setTransformer(getTransformer(connection.getVersion(), options));
>>>>>>> d7824f9c
        connection.setThrowOnOverload("1".equals(options.get(THROW_ON_OVERLOAD)));

        ClientState clientState = state.getClientState();
        String driverName = options.get(DRIVER_NAME);
        if (null != driverName)
        {
            clientState.setDriverName(driverName);
            clientState.setDriverVersion(options.get(DRIVER_VERSION));
        }

        if (DatabaseDescriptor.getAuthenticator().requireAuthentication())
            return new AuthenticateMessage(DatabaseDescriptor.getAuthenticator().getClass().getName());
        else
            return new ReadyMessage();
    }

    private static Map<String, String> upperCaseKeys(Map<String, String> options)
    {
        Map<String, String> newMap = new HashMap<String, String>(options.size());
        for (Map.Entry<String, String> entry : options.entrySet())
            newMap.put(entry.getKey().toUpperCase(), entry.getValue());
        return newMap;
    }

<<<<<<< HEAD
=======
    private static ChecksumType getChecksumType(Map<String, String> options) throws ProtocolException
    {
        String name = options.get(CHECKSUM);
        try
        {
            return name != null ? ChecksumType.valueOf(name.toUpperCase()) : null;
        }
        catch (IllegalArgumentException e)
        {
            throw new ProtocolException(String.format("Requested checksum type %s is not known or supported by " +
                                                      "this version of Cassandra", name));
        }
    }

    private static Compressor getCompressor(Map<String, String> options) throws ProtocolException
    {
        String name = options.get(COMPRESSION);
        if (null == name)
            return null;

        switch (name.toLowerCase())
        {
            case "snappy":
            {
                if (SnappyCompressor.INSTANCE == null)
                    throw new ProtocolException("This instance does not support Snappy compression");

                return SnappyCompressor.INSTANCE;
            }
            case "lz4":
                return LZ4Compressor.INSTANCE;
            default:
                throw new ProtocolException(String.format("Unknown compression algorithm: %s", name));
        }
    }

    public static FrameBodyTransformer getTransformer(ProtocolVersion version, Map<String, String> options)
    {
        ChecksumType checksumType = getChecksumType(options);
        Compressor compressor = getCompressor(options);

        // Backward compatibility with V4 protocol clients requesting the CIE version of checksums
        // Filter on V4 in case conflicting header flag added over the internal USE_CHECKSUMS.
        boolean useV4Checksums = version.supportsV4Checksums() && options.containsKey(USE_LEGACY_CHECKSUMS) && compressor == LZ4Compressor.INSTANCE;

        if (useV4Checksums)
        {
            return ChecksummingTransformer.getV4ChecksumTransformer();
        }
        else if (null != checksumType)
        {
            if (!version.supportsChecksums())
                throw new ProtocolException(String.format("Invalid message flag. Protocol version %s does not support frame body checksums", version.toString()));
            return ChecksummingTransformer.getTransformer(checksumType, compressor);
        }
        else if (null != compressor)
        {
            return CompressingTransformer.getTransformer(compressor);
        }
        return null;
    }

>>>>>>> d7824f9c
    @Override
    public String toString()
    {
        return "STARTUP " + options;
    }
}<|MERGE_RESOLUTION|>--- conflicted
+++ resolved
@@ -26,15 +26,6 @@
 import org.apache.cassandra.service.ClientState;
 import org.apache.cassandra.service.QueryState;
 import org.apache.cassandra.transport.*;
-<<<<<<< HEAD
-=======
-import org.apache.cassandra.transport.frame.FrameBodyTransformer;
-import org.apache.cassandra.transport.frame.checksum.ChecksummingTransformer;
-import org.apache.cassandra.transport.frame.compress.CompressingTransformer;
-import org.apache.cassandra.transport.frame.compress.Compressor;
-import org.apache.cassandra.transport.frame.compress.LZ4Compressor;
-import org.apache.cassandra.transport.frame.compress.SnappyCompressor;
->>>>>>> d7824f9c
 import org.apache.cassandra.utils.CassandraVersion;
 
 /**
@@ -94,7 +85,6 @@
             throw new ProtocolException(e.getMessage());
         }
 
-<<<<<<< HEAD
         if (options.containsKey(COMPRESSION))
         {
             String compression = options.get(COMPRESSION).toLowerCase();
@@ -118,9 +108,13 @@
             }
         }
 
-=======
-        connection.setTransformer(getTransformer(connection.getVersion(), options));
->>>>>>> d7824f9c
+        // Workaround for <rdar://problem/30635462> Client: Add option for checksumming data between client and server
+        // Until we can actually rev the protocol version
+        if (options.containsKey(USE_LEGACY_CHECKSUMS))
+        {
+            connection.setSupportsCIEV4Checksums(true);
+        }
+
         connection.setThrowOnOverload("1".equals(options.get(THROW_ON_OVERLOAD)));
 
         ClientState clientState = state.getClientState();
@@ -145,71 +139,6 @@
         return newMap;
     }
 
-<<<<<<< HEAD
-=======
-    private static ChecksumType getChecksumType(Map<String, String> options) throws ProtocolException
-    {
-        String name = options.get(CHECKSUM);
-        try
-        {
-            return name != null ? ChecksumType.valueOf(name.toUpperCase()) : null;
-        }
-        catch (IllegalArgumentException e)
-        {
-            throw new ProtocolException(String.format("Requested checksum type %s is not known or supported by " +
-                                                      "this version of Cassandra", name));
-        }
-    }
-
-    private static Compressor getCompressor(Map<String, String> options) throws ProtocolException
-    {
-        String name = options.get(COMPRESSION);
-        if (null == name)
-            return null;
-
-        switch (name.toLowerCase())
-        {
-            case "snappy":
-            {
-                if (SnappyCompressor.INSTANCE == null)
-                    throw new ProtocolException("This instance does not support Snappy compression");
-
-                return SnappyCompressor.INSTANCE;
-            }
-            case "lz4":
-                return LZ4Compressor.INSTANCE;
-            default:
-                throw new ProtocolException(String.format("Unknown compression algorithm: %s", name));
-        }
-    }
-
-    public static FrameBodyTransformer getTransformer(ProtocolVersion version, Map<String, String> options)
-    {
-        ChecksumType checksumType = getChecksumType(options);
-        Compressor compressor = getCompressor(options);
-
-        // Backward compatibility with V4 protocol clients requesting the CIE version of checksums
-        // Filter on V4 in case conflicting header flag added over the internal USE_CHECKSUMS.
-        boolean useV4Checksums = version.supportsV4Checksums() && options.containsKey(USE_LEGACY_CHECKSUMS) && compressor == LZ4Compressor.INSTANCE;
-
-        if (useV4Checksums)
-        {
-            return ChecksummingTransformer.getV4ChecksumTransformer();
-        }
-        else if (null != checksumType)
-        {
-            if (!version.supportsChecksums())
-                throw new ProtocolException(String.format("Invalid message flag. Protocol version %s does not support frame body checksums", version.toString()));
-            return ChecksummingTransformer.getTransformer(checksumType, compressor);
-        }
-        else if (null != compressor)
-        {
-            return CompressingTransformer.getTransformer(compressor);
-        }
-        return null;
-    }
-
->>>>>>> d7824f9c
     @Override
     public String toString()
     {
