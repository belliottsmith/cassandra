/*
 * Licensed to the Apache Software Foundation (ASF) under one
 * or more contributor license agreements.  See the NOTICE file
 * distributed with this work for additional information
 * regarding copyright ownership.  The ASF licenses this file
 * to you under the Apache License, Version 2.0 (the
 * "License"); you may not use this file except in compliance
 * with the License.  You may obtain a copy of the License at
 *
 *     http://www.apache.org/licenses/LICENSE-2.0
 *
 * Unless required by applicable law or agreed to in writing, software
 * distributed under the License is distributed on an "AS IS" BASIS,
 * WITHOUT WARRANTIES OR CONDITIONS OF ANY KIND, either express or implied.
 * See the License for the specific language governing permissions and
 * limitations under the License.
 */

package org.apache.cassandra.transport;

import java.util.concurrent.ConcurrentHashMap;
import java.util.concurrent.ConcurrentMap;
import java.util.concurrent.TimeUnit;
import java.util.function.Consumer;

import com.google.common.annotations.VisibleForTesting;
import com.google.common.base.Predicate;
import org.slf4j.Logger;
import org.slf4j.LoggerFactory;

import io.netty.channel.Channel;
import io.netty.channel.EventLoop;
import io.netty.util.AttributeKey;
import org.apache.cassandra.concurrent.LocalAwareExecutorPlus;
import org.apache.cassandra.config.DatabaseDescriptor;
import org.apache.cassandra.net.FrameEncoder;
import org.apache.cassandra.service.ClientWarn;
import org.apache.cassandra.service.QueryState;
import org.apache.cassandra.service.reads.trackwarnings.CoordinatorWarnings;
import org.apache.cassandra.transport.ClientResourceLimits.Overload;
import org.apache.cassandra.transport.Flusher.FlushItem;
import org.apache.cassandra.transport.messages.ErrorMessage;
import org.apache.cassandra.transport.messages.EventMessage;
import org.apache.cassandra.utils.JVMStabilityInspector;
import org.apache.cassandra.utils.NoSpamLogger;

import static org.apache.cassandra.concurrent.SharedExecutorPool.SHARED;
import static org.apache.cassandra.utils.Clock.Global.nanoTime;

public class Dispatcher
{
    private static final Logger logger = LoggerFactory.getLogger(Dispatcher.class);
<<<<<<< HEAD
    
    private static final LocalAwareExecutorPlus requestExecutor = SHARED.newExecutor(DatabaseDescriptor.getNativeTransportMaxThreads(),
                                                                                     DatabaseDescriptor::setNativeTransportMaxThreads,
                                                                                     "transport",
                                                                                     "Native-Transport-Requests");
=======

    @VisibleForTesting
    static final LocalAwareExecutorService requestExecutor = SHARED.newExecutor(DatabaseDescriptor.getNativeTransportMaxThreads(),
                                                                                        DatabaseDescriptor::setNativeTransportMaxThreads,
                                                                                        "transport",
                                                                                        "Native-Transport-Requests");
    /* rdar://49886282 (Rate-limit new client connection setup to avoid overwhelming during bcrypt)
     * authExecutor is a separate thread pool for handling requests on connections that need to be authenticated.
     * Calls to AUTHENTICATE can be expensive if the number of rounds for bcrypt is configured high,
     * so during a connection storm checking the password hash starves existing connected clients for CPU and
     * triggers timeouts.
     *
     * Moving authentication requests to a small, separate pool prevents starvation handling all other
     * requests. If the authExecutor pool backs up, it may cause authentication timeouts, but the clients should
     * back off and retry while the rest of the system continues to make progress.
     *
     * Setting less than 1 will cause it to operate like it did before this was available and execute everything in
     * requestExecutor
     */
    @VisibleForTesting
    static final LocalAwareExecutorService authExecutor = SHARED.newExecutor(Math.max(1, DatabaseDescriptor.getNativeTransportMaxAuthThreads()),
                                                                             DatabaseDescriptor::setNativeTransportMaxAuthThreads,
                                                                             "transport",
                                                                             "Native-Transport-Auth-Requests");

>>>>>>> c0cf7ffa

    private static final ConcurrentMap<EventLoop, Flusher> flusherLookup = new ConcurrentHashMap<>();
    private final boolean useLegacyFlusher;

    /**
     * Takes a Channel, Request and the Response produced by processRequest and outputs a FlushItem
     * appropriate for the pipeline, which is specific to the protocol version. V5 and above will
     * produce FlushItem.Framed instances whereas earlier versions require FlushItem.Unframed.
     * The instances of these FlushItem subclasses are specialized to release resources in the
     * right way for the specific pipeline that produced them.
     */
    // TODO parameterize with FlushItem subclass
    interface FlushItemConverter
    {
        FlushItem<?> toFlushItem(Channel channel, Message.Request request, Message.Response response);
    }

    public Dispatcher(boolean useLegacyFlusher)
    {
        this.useLegacyFlusher = useLegacyFlusher;
    }

    public void dispatch(Channel channel, Message.Request request, FlushItemConverter forFlusher, Overload backpressure)
    {
        // if native_transport_max_auth_threads is < 1 dont delegate to new pool on auth messages
        if (DatabaseDescriptor.getNativeTransportMaxAuthThreads() > 0 && (request.type == Message.Type.AUTH_RESPONSE || request.type == Message.Type.CREDENTIALS))
        {
            // importantly will handle the AUTHENTICATE message which may be CPU intensive.
            authExecutor.submit(() -> processRequest(channel, request, forFlusher, backpressure));
        }
        else
        {
            requestExecutor.submit(() -> processRequest(channel, request, forFlusher, backpressure));
        }
    }

    /**
     * Note: this method may be executed on the netty event loop, during initial protocol negotiation; the caller is
     * responsible for cleaning up any global or thread-local state. (ex. tracing, client warnings, etc.).
     */
    private static Message.Response processRequest(ServerConnection connection, Message.Request request, Overload backpressure)
    {
        long queryStartNanoTime = nanoTime();
        if (connection.getVersion().isGreaterOrEqualTo(ProtocolVersion.V4))
            ClientWarn.instance.captureWarnings();

        // even if ClientWarn is disabled, still setup CoordinatorTrackWarnings, as this will populate metrics and
        // emit logs on the server; the warnings will just be ignored and not sent to the client
        if (request.isTrackable())
            CoordinatorWarnings.init();

        if (backpressure == Overload.REQUESTS)
        {
            String message = String.format("Request breached global limit of %d requests/second and triggered backpressure.",
                                           ClientResourceLimits.getNativeTransportMaxRequestsPerSecond());

            NoSpamLogger.log(logger, NoSpamLogger.Level.INFO, 1, TimeUnit.MINUTES, message);
            ClientWarn.instance.warn(message);
        }
        else if (backpressure == Overload.BYTES_IN_FLIGHT)
        {
            String message = String.format("Request breached limit(s) on bytes in flight (Endpoint: %d, Global: %d) and triggered backpressure.",
                                           ClientResourceLimits.getEndpointLimit(), ClientResourceLimits.getGlobalLimit());

            NoSpamLogger.log(logger, NoSpamLogger.Level.INFO, 1, TimeUnit.MINUTES, message);
            ClientWarn.instance.warn(message);
        }

        QueryState qstate = connection.validateNewMessage(request.type, connection.getVersion());

        Message.logger.trace("Received: {}, v={}", request, connection.getVersion());
        connection.requests.inc();
        Message.Response response = request.execute(qstate, queryStartNanoTime);

        if (request.isTrackable())
            CoordinatorWarnings.done();

        response.setStreamId(request.getStreamId());
        response.setWarnings(ClientWarn.instance.getWarnings());
        response.attach(connection);
        connection.applyStateTransition(request.type, response.type);
        return response;
    }

    /**
     * Note: this method may be executed on the netty event loop.
     */
    static Message.Response processRequest(Channel channel, Message.Request request, Overload backpressure)
    {
        try
        {
            return processRequest((ServerConnection) request.connection(), request, backpressure);
        }
        catch (Throwable t)
        {
            JVMStabilityInspector.inspectThrowable(t);

            if (request.isTrackable())
                CoordinatorWarnings.done();

            Predicate<Throwable> handler = ExceptionHandlers.getUnexpectedExceptionHandler(channel, true);
            ErrorMessage error = ErrorMessage.fromException(t, handler);
            error.setStreamId(request.getStreamId());
            error.setWarnings(ClientWarn.instance.getWarnings());
            return error;
        }
        finally
        {
            CoordinatorWarnings.reset();
            ClientWarn.instance.resetWarnings();
        }
    }

    /**
     * Note: this method is not expected to execute on the netty event loop.
     */
    void processRequest(Channel channel, Message.Request request, FlushItemConverter forFlusher, Overload backpressure)
    {
        Message.Response response = processRequest(channel, request, backpressure);
        FlushItem<?> toFlush = forFlusher.toFlushItem(channel, request, response);
        Message.logger.trace("Responding: {}, v={}", response, request.connection().getVersion());
        flush(toFlush);
    }

    private void flush(FlushItem<?> item)
    {
        EventLoop loop = item.channel.eventLoop();
        Flusher flusher = flusherLookup.get(loop);
        if (flusher == null)
        {
            Flusher created = useLegacyFlusher ? Flusher.legacy(loop) : Flusher.immediate(loop);
            Flusher alt = flusherLookup.putIfAbsent(loop, flusher = created);
            if (alt != null)
                flusher = alt;
        }

        flusher.enqueue(item);
        flusher.start();
    }

    public static void shutdown()
    {
        if (requestExecutor != null)
        {
            requestExecutor.shutdown();
        }
        if (authExecutor != null)
        {
            authExecutor.shutdown();
        }
    }


    /**
     * Dispatcher for EventMessages. In {@link Server.ConnectionTracker#send(Event)}, the strategy
     * for delivering events to registered clients is dependent on protocol version and the configuration
     * of the pipeline. For v5 and newer connections, the event message is encoded into an Envelope,
     * wrapped in a FlushItem and then delivered via the pipeline's flusher, in a similar way to
     * a Response returned from {@link #processRequest(Channel, Message.Request, FlushItemConverter, Overload)}.
     * It's worth noting that events are not generally fired as a direct response to a client request,
     * so this flush item has a null request attribute. The dispatcher itself is created when the
     * pipeline is first configured during protocol negotiation and is attached to the channel for
     * later retrieval.
     *
     * Pre-v5 connections simply write the EventMessage directly to the pipeline.
     */
    static final AttributeKey<Consumer<EventMessage>> EVENT_DISPATCHER = AttributeKey.valueOf("EVTDISP");
    Consumer<EventMessage> eventDispatcher(final Channel channel,
                                           final ProtocolVersion version,
                                           final FrameEncoder.PayloadAllocator allocator)
    {
        return eventMessage -> flush(new FlushItem.Framed(channel,
                                                          eventMessage.encode(version),
                                                          null,
                                                          allocator,
                                                          f -> f.response.release()));
    }
}<|MERGE_RESOLUTION|>--- conflicted
+++ resolved
@@ -50,19 +50,12 @@
 public class Dispatcher
 {
     private static final Logger logger = LoggerFactory.getLogger(Dispatcher.class);
-<<<<<<< HEAD
-    
-    private static final LocalAwareExecutorPlus requestExecutor = SHARED.newExecutor(DatabaseDescriptor.getNativeTransportMaxThreads(),
-                                                                                     DatabaseDescriptor::setNativeTransportMaxThreads,
-                                                                                     "transport",
-                                                                                     "Native-Transport-Requests");
-=======
 
     @VisibleForTesting
-    static final LocalAwareExecutorService requestExecutor = SHARED.newExecutor(DatabaseDescriptor.getNativeTransportMaxThreads(),
-                                                                                        DatabaseDescriptor::setNativeTransportMaxThreads,
-                                                                                        "transport",
-                                                                                        "Native-Transport-Requests");
+    static final LocalAwareExecutorPlus requestExecutor = SHARED.newExecutor(DatabaseDescriptor.getNativeTransportMaxThreads(),
+                                                                             DatabaseDescriptor::setNativeTransportMaxThreads,
+                                                                             "transport",
+                                                                             "Native-Transport-Requests");
     /* rdar://49886282 (Rate-limit new client connection setup to avoid overwhelming during bcrypt)
      * authExecutor is a separate thread pool for handling requests on connections that need to be authenticated.
      * Calls to AUTHENTICATE can be expensive if the number of rounds for bcrypt is configured high,
@@ -77,12 +70,11 @@
      * requestExecutor
      */
     @VisibleForTesting
-    static final LocalAwareExecutorService authExecutor = SHARED.newExecutor(Math.max(1, DatabaseDescriptor.getNativeTransportMaxAuthThreads()),
-                                                                             DatabaseDescriptor::setNativeTransportMaxAuthThreads,
-                                                                             "transport",
-                                                                             "Native-Transport-Auth-Requests");
-
->>>>>>> c0cf7ffa
+    static final LocalAwareExecutorPlus authExecutor = SHARED.newExecutor(Math.max(1, DatabaseDescriptor.getNativeTransportMaxAuthThreads()),
+                                                                          DatabaseDescriptor::setNativeTransportMaxAuthThreads,
+                                                                          "transport",
+                                                                          "Native-Transport-Auth-Requests");
+
 
     private static final ConcurrentMap<EventLoop, Flusher> flusherLookup = new ConcurrentHashMap<>();
     private final boolean useLegacyFlusher;
