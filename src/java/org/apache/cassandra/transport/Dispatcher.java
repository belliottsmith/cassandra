/*
 * Licensed to the Apache Software Foundation (ASF) under one
 * or more contributor license agreements.  See the NOTICE file
 * distributed with this work for additional information
 * regarding copyright ownership.  The ASF licenses this file
 * to you under the Apache License, Version 2.0 (the
 * "License"); you may not use this file except in compliance
 * with the License.  You may obtain a copy of the License at
 *
 *     http://www.apache.org/licenses/LICENSE-2.0
 *
 * Unless required by applicable law or agreed to in writing, software
 * distributed under the License is distributed on an "AS IS" BASIS,
 * WITHOUT WARRANTIES OR CONDITIONS OF ANY KIND, either express or implied.
 * See the License for the specific language governing permissions and
 * limitations under the License.
 */

package org.apache.cassandra.transport;

import java.util.concurrent.ConcurrentHashMap;
import java.util.concurrent.ConcurrentMap;
import java.util.concurrent.TimeUnit;
import java.util.function.Consumer;

import com.google.common.annotations.VisibleForTesting;
import com.google.common.base.Predicate;
import org.apache.cassandra.metrics.ClientMetrics;
import org.slf4j.Logger;
import org.slf4j.LoggerFactory;

import io.netty.channel.Channel;
import io.netty.channel.EventLoop;
import io.netty.util.AttributeKey;
import org.apache.cassandra.concurrent.LocalAwareExecutorPlus;
import org.apache.cassandra.config.DatabaseDescriptor;
import org.apache.cassandra.net.FrameEncoder;
import org.apache.cassandra.service.ClientWarn;
import org.apache.cassandra.service.QueryState;
import org.apache.cassandra.service.reads.trackwarnings.CoordinatorWarnings;
import org.apache.cassandra.transport.ClientResourceLimits.Overload;
import org.apache.cassandra.transport.Flusher.FlushItem;
import org.apache.cassandra.transport.messages.ErrorMessage;
import org.apache.cassandra.transport.messages.EventMessage;
import org.apache.cassandra.utils.JVMStabilityInspector;
import org.apache.cassandra.utils.NoSpamLogger;

import static org.apache.cassandra.concurrent.SharedExecutorPool.SHARED;
import static org.apache.cassandra.utils.Clock.Global.nanoTime;

public class Dispatcher
{
    private static final Logger logger = LoggerFactory.getLogger(Dispatcher.class);

    @VisibleForTesting
    static final LocalAwareExecutorPlus requestExecutor = SHARED.newExecutor(DatabaseDescriptor.getNativeTransportMaxThreads(),
                                                                             DatabaseDescriptor::setNativeTransportMaxThreads,
                                                                             "transport",
                                                                             "Native-Transport-Requests");
    /* rdar://49886282 (Rate-limit new client connection setup to avoid overwhelming during bcrypt)
     * authExecutor is a separate thread pool for handling requests on connections that need to be authenticated.
     * Calls to AUTHENTICATE can be expensive if the number of rounds for bcrypt is configured high,
     * so during a connection storm checking the password hash starves existing connected clients for CPU and
     * triggers timeouts.
     *
     * Moving authentication requests to a small, separate pool prevents starvation handling all other
     * requests. If the authExecutor pool backs up, it may cause authentication timeouts, but the clients should
     * back off and retry while the rest of the system continues to make progress.
     *
     * Setting less than 1 will cause it to operate like it did before this was available and execute everything in
     * requestExecutor
     */
    @VisibleForTesting
    static final LocalAwareExecutorPlus authExecutor = SHARED.newExecutor(Math.max(1, DatabaseDescriptor.getNativeTransportMaxAuthThreads()),
                                                                          DatabaseDescriptor::setNativeTransportMaxAuthThreads,
                                                                          "transport",
                                                                          "Native-Transport-Auth-Requests");


    private static final ConcurrentMap<EventLoop, Flusher> flusherLookup = new ConcurrentHashMap<>();
    private final boolean useLegacyFlusher;

    /**
     * Takes a Channel, Request and the Response produced by processRequest and outputs a FlushItem
     * appropriate for the pipeline, which is specific to the protocol version. V5 and above will
     * produce FlushItem.Framed instances whereas earlier versions require FlushItem.Unframed.
     * The instances of these FlushItem subclasses are specialized to release resources in the
     * right way for the specific pipeline that produced them.
     */
    // TODO parameterize with FlushItem subclass
    interface FlushItemConverter
    {
        FlushItem<?> toFlushItem(Channel channel, Message.Request request, Message.Response response);
    }

    public Dispatcher(boolean useLegacyFlusher)
    {
        this.useLegacyFlusher = useLegacyFlusher;
    }

    public void dispatch(Channel channel, Message.Request request, FlushItemConverter forFlusher, Overload backpressure)
    {
<<<<<<< HEAD
        requestExecutor.submit(() -> processRequest(channel, request, forFlusher, backpressure));
        ClientMetrics.instance.markRequestDispatched();
=======
        // if native_transport_max_auth_threads is < 1 dont delegate to new pool on auth messages
        if (DatabaseDescriptor.getNativeTransportMaxAuthThreads() > 0 && (request.type == Message.Type.AUTH_RESPONSE || request.type == Message.Type.CREDENTIALS))
        {
            // importantly will handle the AUTHENTICATE message which may be CPU intensive.
            authExecutor.submit(() -> processRequest(channel, request, forFlusher, backpressure));
        }
        else
        {
            requestExecutor.submit(() -> processRequest(channel, request, forFlusher, backpressure));
        }
>>>>>>> 45927518
    }

    /**
     * Note: this method may be executed on the netty event loop, during initial protocol negotiation; the caller is
     * responsible for cleaning up any global or thread-local state. (ex. tracing, client warnings, etc.).
     */
    private static Message.Response processRequest(ServerConnection connection, Message.Request request, Overload backpressure)
    {
        long queryStartNanoTime = nanoTime();
        if (connection.getVersion().isGreaterOrEqualTo(ProtocolVersion.V4))
            ClientWarn.instance.captureWarnings();

        // even if ClientWarn is disabled, still setup CoordinatorTrackWarnings, as this will populate metrics and
        // emit logs on the server; the warnings will just be ignored and not sent to the client
        if (request.isTrackable())
            CoordinatorWarnings.init();

        if (backpressure == Overload.REQUESTS)
        {
            String message = String.format("Request breached global limit of %d requests/second and triggered backpressure.",
                                           ClientResourceLimits.getNativeTransportMaxRequestsPerSecond());

            NoSpamLogger.log(logger, NoSpamLogger.Level.INFO, 1, TimeUnit.MINUTES, message);
            ClientWarn.instance.warn(message);
        }
        else if (backpressure == Overload.BYTES_IN_FLIGHT)
        {
            String message = String.format("Request breached limit(s) on bytes in flight (Endpoint: %d, Global: %d) and triggered backpressure.",
                                           ClientResourceLimits.getEndpointLimit(), ClientResourceLimits.getGlobalLimit());

            NoSpamLogger.log(logger, NoSpamLogger.Level.INFO, 1, TimeUnit.MINUTES, message);
            ClientWarn.instance.warn(message);
        }

        QueryState qstate = connection.validateNewMessage(request.type, connection.getVersion());

        Message.logger.trace("Received: {}, v={}", request, connection.getVersion());
        connection.requests.inc();
        Message.Response response = request.execute(qstate, queryStartNanoTime);

        if (request.isTrackable())
            CoordinatorWarnings.done();

        response.setStreamId(request.getStreamId());
        response.setWarnings(ClientWarn.instance.getWarnings());
        response.attach(connection);
        connection.applyStateTransition(request.type, response.type);
        return response;
    }

    /**
     * Note: this method may be executed on the netty event loop.
     */
    static Message.Response processRequest(Channel channel, Message.Request request, Overload backpressure)
    {
        try
        {
            return processRequest((ServerConnection) request.connection(), request, backpressure);
        }
        catch (Throwable t)
        {
            JVMStabilityInspector.inspectThrowable(t);

            if (request.isTrackable())
                CoordinatorWarnings.done();

            Predicate<Throwable> handler = ExceptionHandlers.getUnexpectedExceptionHandler(channel, true);
            ErrorMessage error = ErrorMessage.fromException(t, handler);
            error.setStreamId(request.getStreamId());
            error.setWarnings(ClientWarn.instance.getWarnings());
            return error;
        }
        finally
        {
            CoordinatorWarnings.reset();
            ClientWarn.instance.resetWarnings();
        }
    }

    /**
     * Note: this method is not expected to execute on the netty event loop.
     */
    void processRequest(Channel channel, Message.Request request, FlushItemConverter forFlusher, Overload backpressure)
    {
        Message.Response response = processRequest(channel, request, backpressure);
        FlushItem<?> toFlush = forFlusher.toFlushItem(channel, request, response);
        Message.logger.trace("Responding: {}, v={}", response, request.connection().getVersion());
        flush(toFlush);
    }

    private void flush(FlushItem<?> item)
    {
        EventLoop loop = item.channel.eventLoop();
        Flusher flusher = flusherLookup.get(loop);
        if (flusher == null)
        {
            Flusher created = useLegacyFlusher ? Flusher.legacy(loop) : Flusher.immediate(loop);
            Flusher alt = flusherLookup.putIfAbsent(loop, flusher = created);
            if (alt != null)
                flusher = alt;
        }

        flusher.enqueue(item);
        flusher.start();
    }

    public static void shutdown()
    {
        if (requestExecutor != null)
        {
            requestExecutor.shutdown();
        }
        if (authExecutor != null)
        {
            authExecutor.shutdown();
        }
    }


    /**
     * Dispatcher for EventMessages. In {@link Server.ConnectionTracker#send(Event)}, the strategy
     * for delivering events to registered clients is dependent on protocol version and the configuration
     * of the pipeline. For v5 and newer connections, the event message is encoded into an Envelope,
     * wrapped in a FlushItem and then delivered via the pipeline's flusher, in a similar way to
     * a Response returned from {@link #processRequest(Channel, Message.Request, FlushItemConverter, Overload)}.
     * It's worth noting that events are not generally fired as a direct response to a client request,
     * so this flush item has a null request attribute. The dispatcher itself is created when the
     * pipeline is first configured during protocol negotiation and is attached to the channel for
     * later retrieval.
     *
     * Pre-v5 connections simply write the EventMessage directly to the pipeline.
     */
    static final AttributeKey<Consumer<EventMessage>> EVENT_DISPATCHER = AttributeKey.valueOf("EVTDISP");
    Consumer<EventMessage> eventDispatcher(final Channel channel,
                                           final ProtocolVersion version,
                                           final FrameEncoder.PayloadAllocator allocator)
    {
        return eventMessage -> flush(new FlushItem.Framed(channel,
                                                          eventMessage.encode(version),
                                                          null,
                                                          allocator,
                                                          f -> f.response.release()));
    }
}<|MERGE_RESOLUTION|>--- conflicted
+++ resolved
@@ -100,10 +100,6 @@
 
     public void dispatch(Channel channel, Message.Request request, FlushItemConverter forFlusher, Overload backpressure)
     {
-<<<<<<< HEAD
-        requestExecutor.submit(() -> processRequest(channel, request, forFlusher, backpressure));
-        ClientMetrics.instance.markRequestDispatched();
-=======
         // if native_transport_max_auth_threads is < 1 dont delegate to new pool on auth messages
         if (DatabaseDescriptor.getNativeTransportMaxAuthThreads() > 0 && (request.type == Message.Type.AUTH_RESPONSE || request.type == Message.Type.CREDENTIALS))
         {
@@ -114,7 +110,7 @@
         {
             requestExecutor.submit(() -> processRequest(channel, request, forFlusher, backpressure));
         }
->>>>>>> 45927518
+        ClientMetrics.instance.markRequestDispatched();
     }
 
     /**
