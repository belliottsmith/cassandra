/*
 * Licensed to the Apache Software Foundation (ASF) under one
 * or more contributor license agreements.  See the NOTICE file
 * distributed with this work for additional information
 * regarding copyright ownership.  The ASF licenses this file
 * to you under the Apache License, Version 2.0 (the
 * "License"); you may not use this file except in compliance
 * with the License.  You may obtain a copy of the License at
 *
 *     http://www.apache.org/licenses/LICENSE-2.0
 *
 * Unless required by applicable law or agreed to in writing, software
 * distributed under the License is distributed on an "AS IS" BASIS,
 * WITHOUT WARRANTIES OR CONDITIONS OF ANY KIND, either express or implied.
 * See the License for the specific language governing permissions and
 * limitations under the License.
 */

package org.apache.cassandra.transport;

import java.util.concurrent.ConcurrentHashMap;
import java.util.concurrent.ConcurrentMap;
import java.util.concurrent.TimeUnit;
import java.util.function.Consumer;

<<<<<<< HEAD
import com.google.common.base.Predicate;
import org.slf4j.Logger;
import org.slf4j.LoggerFactory;
=======
import com.google.common.annotations.VisibleForTesting;
>>>>>>> fab71e96

import io.netty.channel.Channel;
import io.netty.channel.EventLoop;
import io.netty.util.AttributeKey;
import org.apache.cassandra.concurrent.LocalAwareExecutorService;
import org.apache.cassandra.config.DatabaseDescriptor;
import org.apache.cassandra.net.FrameEncoder;
import org.apache.cassandra.service.ClientWarn;
import org.apache.cassandra.service.QueryState;
import org.apache.cassandra.transport.ClientResourceLimits.Overload;
import org.apache.cassandra.transport.Flusher.FlushItem;
import org.apache.cassandra.transport.messages.ErrorMessage;
import org.apache.cassandra.transport.messages.EventMessage;
import org.apache.cassandra.utils.JVMStabilityInspector;
import org.apache.cassandra.utils.NoSpamLogger;

import static org.apache.cassandra.concurrent.SharedExecutorPool.SHARED;

public class Dispatcher
{
<<<<<<< HEAD
    private static final Logger logger = LoggerFactory.getLogger(Dispatcher.class);
    
    private static final LocalAwareExecutorService requestExecutor = SHARED.newExecutor(DatabaseDescriptor.getNativeTransportMaxThreads(),
=======
    @VisibleForTesting
    static final LocalAwareExecutorService requestExecutor = SHARED.newExecutor(DatabaseDescriptor.getNativeTransportMaxThreads(),
>>>>>>> fab71e96
                                                                                        DatabaseDescriptor::setNativeTransportMaxThreads,
                                                                                        "transport",
                                                                                        "Native-Transport-Requests");
    /* rdar://49886282 (Rate-limit new client connection setup to avoid overwhelming during bcrypt)
     * authExecutor is a separate thread pool for handling requests on connections that need to be authenticated.
     * Calls to AUTHENTICATE can be expensive if the number of rounds for bcrypt is configured high,
     * so during a connection storm checking the password hash starves existing connected clients for CPU and
     * triggers timeouts.
     *
     * Moving authentication requests to a small, separate pool prevents starvation handling all other
     * requests. If the authExecutor pool backs up, it may cause authentication timeouts, but the clients should
     * back off and retry while the rest of the system continues to make progress.
     *
     * Setting less than 1 will cause it to operate like it did before this was available and execute everything in
     * requestExecutor
     */
    @VisibleForTesting
    static final LocalAwareExecutorService authExecutor = SHARED.newExecutor(Math.max(1, DatabaseDescriptor.getNativeTransportMaxAuthThreads()),
                                                                             DatabaseDescriptor::setNativeTransportMaxAuthThreads,
                                                                             "transport",
                                                                             "Native-Transport-Auth-Requests");


    private static final ConcurrentMap<EventLoop, Flusher> flusherLookup = new ConcurrentHashMap<>();
    private final boolean useLegacyFlusher;

    /**
     * Takes a Channel, Request and the Response produced by processRequest and outputs a FlushItem
     * appropriate for the pipeline, which is specific to the protocol version. V5 and above will
     * produce FlushItem.Framed instances whereas earlier versions require FlushItem.Unframed.
     * The instances of these FlushItem subclasses are specialized to release resources in the
     * right way for the specific pipeline that produced them.
     */
    // TODO parameterize with FlushItem subclass
    interface FlushItemConverter
    {
        FlushItem<?> toFlushItem(Channel channel, Message.Request request, Message.Response response);
    }

    public Dispatcher(boolean useLegacyFlusher)
    {
        this.useLegacyFlusher = useLegacyFlusher;
    }

    public void dispatch(Channel channel, Message.Request request, FlushItemConverter forFlusher, Overload backpressure)
    {
<<<<<<< HEAD
        requestExecutor.submit(() -> processRequest(channel, request, forFlusher, backpressure));
=======
        // if native_transport_max_auth_threads is < 1 dont delegate to new pool on auth messages
        if (DatabaseDescriptor.getNativeTransportMaxAuthThreads() > 0 && (request.type == Message.Type.AUTH_RESPONSE || request.type == Message.Type.CREDENTIALS))
        {
            // importantly will handle the AUTHENTICATE message which may be CPU intensive.
            authExecutor.submit(() -> processRequest(channel, request, forFlusher));
        }
        else
        {
            requestExecutor.submit(() -> processRequest(channel, request, forFlusher));
        }
>>>>>>> fab71e96
    }

    /**
     * Note: this method may be executed on the netty event loop, during initial protocol negotiation
     */
    static Message.Response processRequest(ServerConnection connection, Message.Request request, Overload backpressure)
    {
        long queryStartNanoTime = System.nanoTime();
        if (connection.getVersion().isGreaterOrEqualTo(ProtocolVersion.V4))
            ClientWarn.instance.captureWarnings();

        if (backpressure == Overload.REQUESTS)
        {
            String message = String.format("Request breached global limit of %d requests/second and triggered backpressure.",
                                           ClientResourceLimits.getNativeTransportMaxRequestsPerSecond());
            
            NoSpamLogger.log(logger, NoSpamLogger.Level.INFO, 1, TimeUnit.MINUTES, message);
            ClientWarn.instance.warn(message);
        }
        else if (backpressure == Overload.BYTES_IN_FLIGHT)
        {
            String message = String.format("Request breached limit(s) on bytes in flight (Endpoint: %d, Global: %d) and triggered backpressure.",
                                           ClientResourceLimits.getEndpointLimit(), ClientResourceLimits.getGlobalLimit());
            
            NoSpamLogger.log(logger, NoSpamLogger.Level.INFO, 1, TimeUnit.MINUTES, message);
            ClientWarn.instance.warn(message);
        }

        QueryState qstate = connection.validateNewMessage(request.type, connection.getVersion());

        Message.logger.trace("Received: {}, v={}", request, connection.getVersion());
        connection.requests.inc();
        Message.Response response = request.execute(qstate, queryStartNanoTime);
        response.setStreamId(request.getStreamId());
        response.setWarnings(ClientWarn.instance.getWarnings());
        response.attach(connection);
        connection.applyStateTransition(request.type, response.type);
        return response;
    }

    /**
     * Note: this method is not expected to execute on the netty event loop.
     */
    void processRequest(Channel channel, Message.Request request, FlushItemConverter forFlusher, Overload backpressure)
    {
        final Message.Response response;
        final ServerConnection connection;
        FlushItem<?> toFlush;
        try
        {
            assert request.connection() instanceof ServerConnection;
            connection = (ServerConnection) request.connection();
            response = processRequest(connection, request, backpressure);
            toFlush = forFlusher.toFlushItem(channel, request, response);
            Message.logger.trace("Responding: {}, v={}", response, connection.getVersion());
        }
        catch (Throwable t)
        {
            JVMStabilityInspector.inspectThrowable(t);
            Predicate<Throwable> handler = ExceptionHandlers.getUnexpectedExceptionHandler(channel, true);
            ErrorMessage error = ErrorMessage.fromException(t, handler);
            error.setStreamId(request.getStreamId());
            toFlush = forFlusher.toFlushItem(channel, request, error);
        }
        finally
        {
            ClientWarn.instance.resetWarnings();
        }
        flush(toFlush);
    }

    private void flush(FlushItem<?> item)
    {
        EventLoop loop = item.channel.eventLoop();
        Flusher flusher = flusherLookup.get(loop);
        if (flusher == null)
        {
            Flusher created = useLegacyFlusher ? Flusher.legacy(loop) : Flusher.immediate(loop);
            Flusher alt = flusherLookup.putIfAbsent(loop, flusher = created);
            if (alt != null)
                flusher = alt;
        }

        flusher.enqueue(item);
        flusher.start();
    }

    public static void shutdown()
    {
        if (requestExecutor != null)
        {
            requestExecutor.shutdown();
        }
        if (authExecutor != null)
        {
            authExecutor.shutdown();
        }
    }


    /**
     * Dispatcher for EventMessages. In {@link Server.ConnectionTracker#send(Event)}, the strategy
     * for delivering events to registered clients is dependent on protocol version and the configuration
     * of the pipeline. For v5 and newer connections, the event message is encoded into an Envelope,
     * wrapped in a FlushItem and then delivered via the pipeline's flusher, in a similar way to
     * a Response returned from {@link #processRequest(Channel, Message.Request, FlushItemConverter, Overload)}.
     * It's worth noting that events are not generally fired as a direct response to a client request,
     * so this flush item has a null request attribute. The dispatcher itself is created when the
     * pipeline is first configured during protocol negotiation and is attached to the channel for
     * later retrieval.
     *
     * Pre-v5 connections simply write the EventMessage directly to the pipeline.
     */
    static final AttributeKey<Consumer<EventMessage>> EVENT_DISPATCHER = AttributeKey.valueOf("EVTDISP");
    Consumer<EventMessage> eventDispatcher(final Channel channel,
                                           final ProtocolVersion version,
                                           final FrameEncoder.PayloadAllocator allocator)
    {
        return eventMessage -> flush(new FlushItem.Framed(channel,
                                                          eventMessage.encode(version),
                                                          null,
                                                          allocator,
                                                          f -> f.response.release()));
    }
}<|MERGE_RESOLUTION|>--- conflicted
+++ resolved
@@ -23,13 +23,10 @@
 import java.util.concurrent.TimeUnit;
 import java.util.function.Consumer;
 
-<<<<<<< HEAD
+import com.google.common.annotations.VisibleForTesting;
 import com.google.common.base.Predicate;
 import org.slf4j.Logger;
 import org.slf4j.LoggerFactory;
-=======
-import com.google.common.annotations.VisibleForTesting;
->>>>>>> fab71e96
 
 import io.netty.channel.Channel;
 import io.netty.channel.EventLoop;
@@ -50,14 +47,10 @@
 
 public class Dispatcher
 {
-<<<<<<< HEAD
     private static final Logger logger = LoggerFactory.getLogger(Dispatcher.class);
-    
-    private static final LocalAwareExecutorService requestExecutor = SHARED.newExecutor(DatabaseDescriptor.getNativeTransportMaxThreads(),
-=======
+
     @VisibleForTesting
     static final LocalAwareExecutorService requestExecutor = SHARED.newExecutor(DatabaseDescriptor.getNativeTransportMaxThreads(),
->>>>>>> fab71e96
                                                                                         DatabaseDescriptor::setNativeTransportMaxThreads,
                                                                                         "transport",
                                                                                         "Native-Transport-Requests");
@@ -104,20 +97,16 @@
 
     public void dispatch(Channel channel, Message.Request request, FlushItemConverter forFlusher, Overload backpressure)
     {
-<<<<<<< HEAD
-        requestExecutor.submit(() -> processRequest(channel, request, forFlusher, backpressure));
-=======
         // if native_transport_max_auth_threads is < 1 dont delegate to new pool on auth messages
         if (DatabaseDescriptor.getNativeTransportMaxAuthThreads() > 0 && (request.type == Message.Type.AUTH_RESPONSE || request.type == Message.Type.CREDENTIALS))
         {
             // importantly will handle the AUTHENTICATE message which may be CPU intensive.
-            authExecutor.submit(() -> processRequest(channel, request, forFlusher));
+            authExecutor.submit(() -> processRequest(channel, request, forFlusher, backpressure));
         }
         else
         {
-            requestExecutor.submit(() -> processRequest(channel, request, forFlusher));
-        }
->>>>>>> fab71e96
+            requestExecutor.submit(() -> processRequest(channel, request, forFlusher, backpressure));
+        }
     }
 
     /**
@@ -133,7 +122,7 @@
         {
             String message = String.format("Request breached global limit of %d requests/second and triggered backpressure.",
                                            ClientResourceLimits.getNativeTransportMaxRequestsPerSecond());
-            
+
             NoSpamLogger.log(logger, NoSpamLogger.Level.INFO, 1, TimeUnit.MINUTES, message);
             ClientWarn.instance.warn(message);
         }
@@ -141,7 +130,7 @@
         {
             String message = String.format("Request breached limit(s) on bytes in flight (Endpoint: %d, Global: %d) and triggered backpressure.",
                                            ClientResourceLimits.getEndpointLimit(), ClientResourceLimits.getGlobalLimit());
-            
+
             NoSpamLogger.log(logger, NoSpamLogger.Level.INFO, 1, TimeUnit.MINUTES, message);
             ClientWarn.instance.warn(message);
         }
