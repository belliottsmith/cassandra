--- conflicted
+++ resolved
@@ -29,6 +29,7 @@
 import java.util.concurrent.ThreadPoolExecutor;
 import java.util.concurrent.TimeUnit;
 import java.util.concurrent.TimeoutException;
+import java.util.function.IntSupplier;
 import java.util.function.Supplier;
 import java.util.stream.Collectors;
 import java.util.stream.Stream;
@@ -40,8 +41,9 @@
 import org.apache.cassandra.net.Verb;
 import org.apache.cassandra.utils.ExecutorUtils;
 
+import org.apache.cassandra.utils.FBUtilities;
+
 import static java.util.stream.Collectors.toMap;
-import static org.apache.cassandra.utils.FBUtilities.getAvailableProcessors;
 
 public enum Stage
 {
@@ -50,31 +52,24 @@
     COUNTER_MUTATION  ("CounterMutationStage",  "request",  DatabaseDescriptor::getConcurrentCounterWriters, DatabaseDescriptor::setConcurrentCounterWriters, Stage::multiThreadedLowSignalStage),
     VIEW_MUTATION     ("ViewMutationStage",     "request",  DatabaseDescriptor::getConcurrentViewWriters,    DatabaseDescriptor::setConcurrentViewWriters,    Stage::multiThreadedLowSignalStage),
     GOSSIP            ("GossipStage",           "internal", () -> 1,                                         null,                                            Stage::singleThreadedStage),
-    REQUEST_RESPONSE  ("RequestResponseStage",  "request",  () -> getAvailableProcessors(),                  null,                                            Stage::multiThreadedLowSignalStage),
+    REQUEST_RESPONSE  ("RequestResponseStage",  "request",  FBUtilities::getAvailableProcessors,             null,                                            Stage::multiThreadedLowSignalStage),
     ANTI_ENTROPY      ("AntiEntropyStage",      "internal", () -> 1,                                         null,                                            Stage::singleThreadedStage),
     MIGRATION         ("MigrationStage",        "internal", () -> 1,                                         null,                                            Stage::singleThreadedStage),
     MISC              ("MiscStage",             "internal", () -> 1,                                         null,                                            Stage::singleThreadedStage),
     TRACING           ("TracingStage",          "internal", () -> 1,                                         null,                                            Stage::tracingExecutor),
-    INTERNAL_RESPONSE ("InternalResponseStage", "internal", () -> getAvailableProcessors(),                  null,                                            Stage::multiThreadedStage),
+    INTERNAL_RESPONSE ("InternalResponseStage", "internal", FBUtilities::getAvailableProcessors,             null,                                            Stage::multiThreadedStage),
     IMMEDIATE         ("ImmediateStage",        "internal", () -> 0,                                         null,                                            Stage::immediateExecutor);
 
 
     public static final long KEEP_ALIVE_SECONDS = 60; // seconds to keep "extra" threads alive for when idle
     public final String jmxName;
-    Supplier<LocalAwareExecutorService> initialiser;
-    private LocalAwareExecutorService executor = null;
-
-<<<<<<< HEAD
-    Stage(String jmxName, String jmxType, int numThreads, LocalAwareExecutorService.MaximumPoolSizeListener onSetMaximumPoolSize, ExecutorServiceInitialiser initialiser)
+    private final Supplier<LocalAwareExecutorService> initialiser;
+    private volatile LocalAwareExecutorService executor = null;
+
+    Stage(String jmxName, String jmxType, IntSupplier numThreads, LocalAwareExecutorService.MaximumPoolSizeListener onSetMaximumPoolSize, ExecutorServiceInitialiser initialiser)
     {
         this.jmxName = jmxName;
-        this.executor = initialiser.init(jmxName, jmxType, numThreads, onSetMaximumPoolSize);
-=======
-    Stage(String jmxName, String jmxType, Supplier<Integer> numThreads, LocalAwareExecutorService.MaximumPoolSizeListener setNumThreads, ExecutorServiceInitialiser initialiser)
-    {
-        this.jmxName = jmxName;
-        this.initialiser = () -> initialiser.init(jmxName, jmxType, numThreads.get(), setNumThreads);
->>>>>>> 37ab9779
+        this.initialiser = () -> initialiser.init(jmxName, jmxType, numThreads.getAsInt(), onSetMaximumPoolSize);
     }
 
     private static String normalizeName(String stageName)
@@ -88,9 +83,9 @@
         return upperStageName;
     }
 
-    private static Map<String,Stage> nameMap = Arrays.stream(values())
-                                                     .collect(toMap(s -> Stage.normalizeName(s.jmxName),
-                                                                    s -> s));
+    private static final Map<String,Stage> nameMap = Arrays.stream(values())
+                                                           .collect(toMap(s -> Stage.normalizeName(s.jmxName),
+                                                                          s -> s));
 
     public static Stage fromPoolName(String stageName)
     {
@@ -124,7 +119,7 @@
         }
     }
 
-    public LocalAwareExecutorService getExecutor()
+    public LocalAwareExecutorService executor()
     {
         if (executor == null)
         {
@@ -138,10 +133,11 @@
         }
         return executor;
     }
+
     private static List<ExecutorService> executors()
     {
         return Stream.of(Stage.values())
-                     .map(stage -> stage.getExecutor())
+                     .map(Stage::executor)
                      .collect(Collectors.toList());
     }
 
@@ -209,7 +205,7 @@
      */
     public int getCorePoolSize()
     {
-        return getExecutor().getCorePoolSize();
+        return executor().getCorePoolSize();
     }
 
     /**
@@ -217,7 +213,7 @@
      */
     public void setCorePoolSize(int newCorePoolSize)
     {
-        getExecutor().setCorePoolSize(newCorePoolSize);
+        executor().setCorePoolSize(newCorePoolSize);
     }
 
     /**
@@ -225,7 +221,7 @@
      */
     public int getMaximumPoolSize()
     {
-        return getExecutor().getMaximumPoolSize();
+        return executor().getMaximumPoolSize();
     }
 
     /**
@@ -233,11 +229,7 @@
      */
     public void setMaximumPoolSize(int newMaximumPoolSize)
     {
-<<<<<<< HEAD
-        executor.setMaximumPoolSize(newMaximumPoolSize);
-=======
-        getExecutor().setMaximumPoolSize(newMaxWorkers);
->>>>>>> 37ab9779
+        executor().setMaximumPoolSize(newMaximumPoolSize);
     }
 
     /**
