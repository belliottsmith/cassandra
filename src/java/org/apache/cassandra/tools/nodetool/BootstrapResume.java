/*
 * Licensed to the Apache Software Foundation (ASF) under one
 * or more contributor license agreements.  See the NOTICE file
 * distributed with this work for additional information
 * regarding copyright ownership.  The ASF licenses this file
 * to you under the Apache License, Version 2.0 (the
 * "License"); you may not use this file except in compliance
 * with the License.  You may obtain a copy of the License at
 *
 *     http://www.apache.org/licenses/LICENSE-2.0
 *
 * Unless required by applicable law or agreed to in writing, software
 * distributed under the License is distributed on an "AS IS" BASIS,
 * WITHOUT WARRANTIES OR CONDITIONS OF ANY KIND, either express or implied.
 * See the License for the specific language governing permissions and
 * limitations under the License.
 */
package org.apache.cassandra.tools.nodetool;

import io.airlift.airline.Command;

import java.io.IOError;
import java.io.IOException;

import io.airlift.airline.Option;
import org.apache.cassandra.tools.NodeProbe;
import org.apache.cassandra.tools.NodeTool.NodeToolCmd;

@Command(name = "resume", description = "Resume bootstrap streaming")
public class BootstrapResume extends NodeToolCmd
{
    @Option(title = "force", name = { "-f", "--force"}, description = "Use --force to resume bootstrap - UNTESTED, POTENTIALLY DANGEROUS")
    boolean force = false;

    @Override
    protected void execute(NodeProbe probe)
    {
        try
        {
<<<<<<< HEAD
            probe.resumeBootstrap(probe.output().out);
=======
            if (Boolean.parseBoolean(System.getProperty("cassandra.require_forced_resumable_bootstrap", "true")) && !force)
                throw new RuntimeException("'nodetool bootstrap resume' is disabled.");
            probe.resumeBootstrap(System.out);
>>>>>>> ba007d98
        }
        catch (IOException e)
        {
            throw new IOError(e);
        }
    }
}<|MERGE_RESOLUTION|>--- conflicted
+++ resolved
@@ -37,13 +37,9 @@
     {
         try
         {
-<<<<<<< HEAD
-            probe.resumeBootstrap(probe.output().out);
-=======
             if (Boolean.parseBoolean(System.getProperty("cassandra.require_forced_resumable_bootstrap", "true")) && !force)
                 throw new RuntimeException("'nodetool bootstrap resume' is disabled.");
-            probe.resumeBootstrap(System.out);
->>>>>>> ba007d98
+            probe.resumeBootstrap(probe.output().out);
         }
         catch (IOException e)
         {
