/*
 * Licensed to the Apache Software Foundation (ASF) under one
 * or more contributor license agreements.  See the NOTICE file
 * distributed with this work for additional information
 * regarding copyright ownership.  The ASF licenses this file
 * to you under the Apache License, Version 2.0 (the
 * "License"); you may not use this file except in compliance
 * with the License.  You may obtain a copy of the License at
 *
 *     http://www.apache.org/licenses/LICENSE-2.0
 *
 * Unless required by applicable law or agreed to in writing, software
 * distributed under the License is distributed on an "AS IS" BASIS,
 * WITHOUT WARRANTIES OR CONDITIONS OF ANY KIND, either express or implied.
 * See the License for the specific language governing permissions and
 * limitations under the License.
 */
package org.apache.cassandra.tools.nodetool;

import io.airlift.airline.Arguments;
import io.airlift.airline.Command;
import io.airlift.airline.Option;

import java.io.PrintStream;
import java.util.ArrayList;
import java.util.List;

import org.apache.cassandra.tools.NodeProbe;
import org.apache.cassandra.tools.NodeTool.NodeToolCmd;

@Command(name = "verify", description = "Verify (check data checksum for) one or more tables")
public class Verify extends NodeToolCmd
{
    @Arguments(usage = "[<keyspace> <tables>...]", description = "The keyspace followed by one or many tables")
    private List<String> args = new ArrayList<>();

    @Option(title = "extended_verify",
            name = {"-e", "--extended-verify"},
            description = "Verify each cell data, beyond simply checking sstable checksums")
    private boolean extendedVerify = false;

    @Option(title = "check_version",
            name = {"-c", "--check-version"},
            description = "Also check that all sstables are the latest version")
    private boolean checkVersion = false;

    @Option(title = "override-disable",
    name = {"-f", "--force"},
    description = "Override custom disabling of verify tool")
    private boolean overrideDisable = false;

    @Option(title = "dfp",
            name = {"-d", "--dfp"},
            description = "Invoke the disk failure policy if a corrupt sstable is found")
    private boolean diskFailurePolicy = false;

    @Option(title = "repair_status_change",
            name = {"-r", "--rsc"},
            description = "Mutate the repair status on corrupt sstables")
    private boolean mutateRepairStatus = false;

    @Option(title = "check_owns_tokens",
            name = {"-t", "--check-tokens"},
            description = "Verify that all tokens in sstables are owned by this node")
    private boolean checkOwnsTokens = false;

    @Option(title = "quick",
    name = {"-q", "--quick"},
    description = "Do a quick check - avoid reading all data to verify checksums")
    private boolean quick = false;

    @Override
    public void execute(NodeProbe probe)
    {
<<<<<<< HEAD
        PrintStream out = probe.output().out;
=======
        if (!overrideDisable)
        {
            System.out.println("verify is disabled for '<rdar://problem/46635385> block nodetool verify in 3.0 clusters'.");
            System.exit(1);
        }

>>>>>>> 0e40dc2f
        List<String> keyspaces = parseOptionalKeyspace(args, probe);
        String[] tableNames = parseOptionalTables(args);

        if (checkOwnsTokens && !extendedVerify)
        {
            out.println("Token verification requires --extended-verify");
            System.exit(1);
        }

        for (String keyspace : keyspaces)
        {
            try
            {
                probe.verify(out, extendedVerify, checkVersion, diskFailurePolicy, mutateRepairStatus, checkOwnsTokens, quick, keyspace, tableNames);
            } catch (Exception e)
            {
                throw new RuntimeException("Error occurred during verifying", e);
            }
        }
    }
}<|MERGE_RESOLUTION|>--- conflicted
+++ resolved
@@ -72,16 +72,13 @@
     @Override
     public void execute(NodeProbe probe)
     {
-<<<<<<< HEAD
         PrintStream out = probe.output().out;
-=======
         if (!overrideDisable)
         {
-            System.out.println("verify is disabled for '<rdar://problem/46635385> block nodetool verify in 3.0 clusters'.");
+            out.println("verify is disabled for '<rdar://problem/46635385> block nodetool verify in 3.0 clusters'.");
             System.exit(1);
         }
 
->>>>>>> 0e40dc2f
         List<String> keyspaces = parseOptionalKeyspace(args, probe);
         String[] tableNames = parseOptionalTables(args);
 
