/*
 * Licensed to the Apache Software Foundation (ASF) under one
 * or more contributor license agreements.  See the NOTICE file
 * distributed with this work for additional information
 * regarding copyright ownership.  The ASF licenses this file
 * to you under the Apache License, Version 2.0 (the
 * "License"); you may not use this file except in compliance
 * with the License.  You may obtain a copy of the License at
 *
 *     http://www.apache.org/licenses/LICENSE-2.0
 *
 * Unless required by applicable law or agreed to in writing, software
 * distributed under the License is distributed on an "AS IS" BASIS,
 * WITHOUT WARRANTIES OR CONDITIONS OF ANY KIND, either express or implied.
 * See the License for the specific language governing permissions and
 * limitations under the License.
 */
package org.apache.cassandra.tools.nodetool;

import io.airlift.command.Arguments;
import io.airlift.command.Command;
import io.airlift.command.Option;

import java.util.ArrayList;
import java.util.HashMap;
import java.util.Iterator;
import java.util.List;
import java.util.Map;

import javax.management.InstanceNotFoundException;

import org.apache.cassandra.db.ColumnFamilyStoreMBean;
import org.apache.cassandra.io.util.FileUtils;
import org.apache.cassandra.metrics.CassandraMetricsRegistry;
import org.apache.cassandra.tools.NodeProbe;
import org.apache.cassandra.tools.NodeTool.NodeToolCmd;

@Command(name = "tablestats", description = "Print statistics on tables")
public class TableStats extends NodeToolCmd
{
    @Arguments(usage = "[<keyspace.table>...]", description = "List of tables (or keyspace) names")
    private List<String> tableNames = new ArrayList<>();

    @Option(name = "-i", description = "Ignore the list of tables and display the remaining tables")
    private boolean ignore = false;

    @Option(title = "human_readable",
            name = {"-H", "--human-readable"},
            description = "Display bytes in human readable form, i.e. KB, MB, GB, TB")
    private boolean humanReadable = false;

    @Override
    public void execute(NodeProbe probe)
    {
        TableStats.OptionFilter filter = new OptionFilter(ignore, tableNames);
        Map<String, List<ColumnFamilyStoreMBean>> tableStoreMap = new HashMap<>();

        // get a list of column family stores
        Iterator<Map.Entry<String, ColumnFamilyStoreMBean>> tables = probe.getColumnFamilyStoreMBeanProxies();

        while (tables.hasNext())
        {
            Map.Entry<String, ColumnFamilyStoreMBean> entry = tables.next();
            String keyspaceName = entry.getKey();
            ColumnFamilyStoreMBean tableProxy = entry.getValue();

            if (!tableStoreMap.containsKey(keyspaceName) && filter.isColumnFamilyIncluded(entry.getKey(), tableProxy.getColumnFamilyName()))
            {
                List<ColumnFamilyStoreMBean> columnFamilies = new ArrayList<>();
                columnFamilies.add(tableProxy);
                tableStoreMap.put(keyspaceName, columnFamilies);
            } else if (filter.isColumnFamilyIncluded(entry.getKey(), tableProxy.getColumnFamilyName()))
            {
                tableStoreMap.get(keyspaceName).add(tableProxy);
            }
        }

        // make sure all specified keyspace and tables exist
        filter.verifyKeyspaces(probe.getKeyspaces());
        filter.verifyColumnFamilies();

        // print out the total number of tables
        System.out.println("Total number of tables: " + probe.getNumberOfTables());
        System.out.println("----------------");

        // print out the table statistics
        for (Map.Entry<String, List<ColumnFamilyStoreMBean>> entry : tableStoreMap.entrySet())
        {
            String keyspaceName = entry.getKey();
            List<ColumnFamilyStoreMBean> columnFamilies = entry.getValue();
            long keyspaceReadCount = 0;
            long keyspaceWriteCount = 0;
            int keyspacePendingFlushes = 0;
            double keyspaceTotalReadTime = 0.0f;
            double keyspaceTotalWriteTime = 0.0f;

            System.out.println("Keyspace: " + keyspaceName);
            for (ColumnFamilyStoreMBean table : columnFamilies)
            {
                String tableName = table.getColumnFamilyName();
                long writeCount = ((CassandraMetricsRegistry.JmxTimerMBean) probe.getColumnFamilyMetric(keyspaceName, tableName, "WriteLatency")).getCount();
                long readCount = ((CassandraMetricsRegistry.JmxTimerMBean) probe.getColumnFamilyMetric(keyspaceName, tableName, "ReadLatency")).getCount();

                if (readCount > 0)
                {
                    keyspaceReadCount += readCount;
                    keyspaceTotalReadTime += (long) probe.getColumnFamilyMetric(keyspaceName, tableName, "ReadTotalLatency");
                }
                if (writeCount > 0)
                {
                    keyspaceWriteCount += writeCount;
                    keyspaceTotalWriteTime += (long) probe.getColumnFamilyMetric(keyspaceName, tableName, "WriteTotalLatency");
                }
                keyspacePendingFlushes += (long) probe.getColumnFamilyMetric(keyspaceName, tableName, "PendingFlushes");
            }

            double keyspaceReadLatency = keyspaceReadCount > 0
                                         ? keyspaceTotalReadTime / keyspaceReadCount / 1000
                                         : Double.NaN;
            double keyspaceWriteLatency = keyspaceWriteCount > 0
                                          ? keyspaceTotalWriteTime / keyspaceWriteCount / 1000
                                          : Double.NaN;

            System.out.println("\tRead Count: " + keyspaceReadCount);
            System.out.println("\tRead Latency: " + String.format("%s", keyspaceReadLatency) + " ms.");
            System.out.println("\tWrite Count: " + keyspaceWriteCount);
            System.out.println("\tWrite Latency: " + String.format("%s", keyspaceWriteLatency) + " ms.");
            System.out.println("\tPending Flushes: " + keyspacePendingFlushes);

            // print out column family statistics for this keyspace
            for (ColumnFamilyStoreMBean table : columnFamilies)
            {
                String tableName = table.getColumnFamilyName();
                if (tableName.contains("."))
                    System.out.println("\t\tTable (index): " + tableName);
                else
                    System.out.println("\t\tTable: " + tableName);

                System.out.println("\t\tSSTable count: " + probe.getColumnFamilyMetric(keyspaceName, tableName, "LiveSSTableCount"));

                int[] leveledSStables = table.getSSTableCountPerLevel();
                if (leveledSStables != null)
                {
                    System.out.print("\t\tSSTables in each level: [");
                    for (int level = 0; level < leveledSStables.length; level++)
                    {
                        int count = leveledSStables[level];
                        System.out.print(count);
                        long maxCount = 4L; // for L0
                        if (level > 0)
                            maxCount = (long) Math.pow(10, level);
                        //  show max threshold for level when exceeded
                        if (count > maxCount)
                            System.out.print("/" + maxCount);

                        if (level < leveledSStables.length - 1)
                            System.out.print(", ");
                        else
                            System.out.println("]");
                    }
                }

                Long memtableOffHeapSize = null;
                Long bloomFilterOffHeapSize = null;
                Long indexSummaryOffHeapSize = null;
                Long compressionMetadataOffHeapSize = null;

                Long offHeapSize = null;
                Double percentRepaired = null;

                try
                {
                    memtableOffHeapSize = (Long) probe.getColumnFamilyMetric(keyspaceName, tableName, "MemtableOffHeapSize");
                    bloomFilterOffHeapSize = (Long) probe.getColumnFamilyMetric(keyspaceName, tableName, "BloomFilterOffHeapMemoryUsed");
                    indexSummaryOffHeapSize = (Long) probe.getColumnFamilyMetric(keyspaceName, tableName, "IndexSummaryOffHeapMemoryUsed");
                    compressionMetadataOffHeapSize = (Long) probe.getColumnFamilyMetric(keyspaceName, tableName, "CompressionMetadataOffHeapMemoryUsed");

                    offHeapSize = memtableOffHeapSize + bloomFilterOffHeapSize + indexSummaryOffHeapSize + compressionMetadataOffHeapSize;
                    percentRepaired = (Double) probe.getColumnFamilyMetric(keyspaceName, tableName, "PercentRepaired");
                }
                catch (RuntimeException e)
                {
                    // offheap-metrics introduced in 2.1.3 - older versions do not have the appropriate mbeans
                    if (!(e.getCause() instanceof InstanceNotFoundException))
                        throw e;
                }

                System.out.println("\t\tSpace used (live): " + format((Long) probe.getColumnFamilyMetric(keyspaceName, tableName, "LiveDiskSpaceUsed"), humanReadable));
                System.out.println("\t\tSpace used (total): " + format((Long) probe.getColumnFamilyMetric(keyspaceName, tableName, "TotalDiskSpaceUsed"), humanReadable));
                System.out.println("\t\tSpace used by snapshots (total): " + format((Long) probe.getColumnFamilyMetric(keyspaceName, tableName, "SnapshotsSize"), humanReadable));
                if (offHeapSize != null)
                    System.out.println("\t\tOff heap memory used (total): " + format(offHeapSize, humanReadable));
                System.out.println("\t\tSSTable Compression Ratio: " + probe.getColumnFamilyMetric(keyspaceName, tableName, "CompressionRatio"));

                Object estimatedPartitionCount = probe.getColumnFamilyMetric(keyspaceName, tableName, "EstimatedPartitionCount");
                if (Long.valueOf(-1L).equals(estimatedPartitionCount))
                {
                    estimatedPartitionCount = 0L;
                }
<<<<<<< HEAD
                System.out.println("\t\tNumber of keys (estimate): " + estimatedPartitionCount);
                if (percentRepaired != null)
                {
                    System.out.println("\t\tPercent repaired: " + (Math.round(100 * percentRepaired) / 100.0));
                }
=======
                System.out.println("\t\tNumber of partitions (estimate): " + estimatedPartitionCount);
>>>>>>> ab0adf9f

                System.out.println("\t\tMemtable cell count: " + probe.getColumnFamilyMetric(keyspaceName, tableName, "MemtableColumnsCount"));
                System.out.println("\t\tMemtable data size: " + format((Long) probe.getColumnFamilyMetric(keyspaceName, tableName, "MemtableLiveDataSize"), humanReadable));
                if (memtableOffHeapSize != null)
                    System.out.println("\t\tMemtable off heap memory used: " + format(memtableOffHeapSize, humanReadable));
                System.out.println("\t\tMemtable switch count: " + probe.getColumnFamilyMetric(keyspaceName, tableName, "MemtableSwitchCount"));
                System.out.println("\t\tLocal read count: " + ((CassandraMetricsRegistry.JmxTimerMBean) probe.getColumnFamilyMetric(keyspaceName, tableName, "ReadLatency")).getCount());
                double localReadLatency = ((CassandraMetricsRegistry.JmxTimerMBean) probe.getColumnFamilyMetric(keyspaceName, tableName, "ReadLatency")).getMean() / 1000;
                double localRLatency = localReadLatency > 0 ? localReadLatency : Double.NaN;
                System.out.printf("\t\tLocal read latency: %01.3f ms%n", localRLatency);
                System.out.println("\t\tLocal write count: " + ((CassandraMetricsRegistry.JmxTimerMBean) probe.getColumnFamilyMetric(keyspaceName, tableName, "WriteLatency")).getCount());
                double localWriteLatency = ((CassandraMetricsRegistry.JmxTimerMBean) probe.getColumnFamilyMetric(keyspaceName, tableName, "WriteLatency")).getMean() / 1000;
                double localWLatency = localWriteLatency > 0 ? localWriteLatency : Double.NaN;
                System.out.printf("\t\tLocal write latency: %01.3f ms%n", localWLatency);
                System.out.println("\t\tPending flushes: " + probe.getColumnFamilyMetric(keyspaceName, tableName, "PendingFlushes"));
                System.out.println("\t\tBloom filter false positives: " + probe.getColumnFamilyMetric(keyspaceName, tableName, "BloomFilterFalsePositives"));
                System.out.printf("\t\tBloom filter false ratio: %s%n", String.format("%01.5f", probe.getColumnFamilyMetric(keyspaceName, tableName, "RecentBloomFilterFalseRatio")));
                System.out.println("\t\tBloom filter space used: " + format((Long) probe.getColumnFamilyMetric(keyspaceName, tableName, "BloomFilterDiskSpaceUsed"), humanReadable));
                if (bloomFilterOffHeapSize != null)
                    System.out.println("\t\tBloom filter off heap memory used: " + format(bloomFilterOffHeapSize, humanReadable));
                if (indexSummaryOffHeapSize != null)
                    System.out.println("\t\tIndex summary off heap memory used: " + format(indexSummaryOffHeapSize, humanReadable));
                if (compressionMetadataOffHeapSize != null)
                    System.out.println("\t\tCompression metadata off heap memory used: " + format(compressionMetadataOffHeapSize, humanReadable));

                System.out.println("\t\tCompacted partition minimum bytes: " + format((Long) probe.getColumnFamilyMetric(keyspaceName, tableName, "MinPartitionSize"), humanReadable));
                System.out.println("\t\tCompacted partition maximum bytes: " + format((Long) probe.getColumnFamilyMetric(keyspaceName, tableName, "MaxPartitionSize"), humanReadable));
                System.out.println("\t\tCompacted partition mean bytes: " + format((Long) probe.getColumnFamilyMetric(keyspaceName, tableName, "MeanPartitionSize"), humanReadable));
                CassandraMetricsRegistry.JmxHistogramMBean histogram = (CassandraMetricsRegistry.JmxHistogramMBean) probe.getColumnFamilyMetric(keyspaceName, tableName, "LiveScannedHistogram");
                System.out.println("\t\tAverage live cells per slice (last five minutes): " + histogram.getMean());
                System.out.println("\t\tMaximum live cells per slice (last five minutes): " + histogram.getMax());
                histogram = (CassandraMetricsRegistry.JmxHistogramMBean) probe.getColumnFamilyMetric(keyspaceName, tableName, "TombstoneScannedHistogram");
                System.out.println("\t\tAverage tombstones per slice (last five minutes): " + histogram.getMean());
                System.out.println("\t\tMaximum tombstones per slice (last five minutes): " + histogram.getMax());

                System.out.println("");
            }
            System.out.println("----------------");
        }
    }

    private String format(long bytes, boolean humanReadable) {
        return humanReadable ? FileUtils.stringifyFileSize(bytes) : Long.toString(bytes);
    }

    /**
     * Used for filtering keyspaces and tables to be displayed using the tablestats command.
     */
    private static class OptionFilter
    {
        private Map<String, List<String>> filter = new HashMap<>();
        private Map<String, List<String>> verifier = new HashMap<>();
        private List<String> filterList = new ArrayList<>();
        private boolean ignoreMode;

        public OptionFilter(boolean ignoreMode, List<String> filterList)
        {
            this.filterList.addAll(filterList);
            this.ignoreMode = ignoreMode;

            for (String s : filterList)
            {
                String[] keyValues = s.split("\\.", 2);

                // build the map that stores the keyspaces and tables to use
                if (!filter.containsKey(keyValues[0]))
                {
                    filter.put(keyValues[0], new ArrayList<String>());
                    verifier.put(keyValues[0], new ArrayList<String>());

                    if (keyValues.length == 2)
                    {
                        filter.get(keyValues[0]).add(keyValues[1]);
                        verifier.get(keyValues[0]).add(keyValues[1]);
                    }
                } else
                {
                    if (keyValues.length == 2)
                    {
                        filter.get(keyValues[0]).add(keyValues[1]);
                        verifier.get(keyValues[0]).add(keyValues[1]);
                    }
                }
            }
        }

        public boolean isColumnFamilyIncluded(String keyspace, String columnFamily)
        {
            // supplying empty params list is treated as wanting to display all keyspaces and tables
            if (filterList.isEmpty())
                return !ignoreMode;

            List<String> tables = filter.get(keyspace);

            // no such keyspace is in the map
            if (tables == null)
                return ignoreMode;
                // only a keyspace with no tables was supplied
                // so ignore or include (based on the flag) every column family in specified keyspace
            else if (tables.size() == 0)
                return !ignoreMode;

            // keyspace exists, and it contains specific table
            verifier.get(keyspace).remove(columnFamily);
            return ignoreMode ^ tables.contains(columnFamily);
        }

        public void verifyKeyspaces(List<String> keyspaces)
        {
            for (String ks : verifier.keySet())
                if (!keyspaces.contains(ks))
                    throw new IllegalArgumentException("Unknown keyspace: " + ks);
        }

        public void verifyColumnFamilies()
        {
            for (String ks : filter.keySet())
                if (verifier.get(ks).size() > 0)
                    throw new IllegalArgumentException("Unknown tables: " + verifier.get(ks) + " in keyspace: " + ks);
        }
    }
}<|MERGE_RESOLUTION|>--- conflicted
+++ resolved
@@ -197,15 +197,11 @@
                 {
                     estimatedPartitionCount = 0L;
                 }
-<<<<<<< HEAD
-                System.out.println("\t\tNumber of keys (estimate): " + estimatedPartitionCount);
+                System.out.println("\t\tNumber of partitions (estimate): " + estimatedPartitionCount);
                 if (percentRepaired != null)
                 {
                     System.out.println("\t\tPercent repaired: " + (Math.round(100 * percentRepaired) / 100.0));
                 }
-=======
-                System.out.println("\t\tNumber of partitions (estimate): " + estimatedPartitionCount);
->>>>>>> ab0adf9f
 
                 System.out.println("\t\tMemtable cell count: " + probe.getColumnFamilyMetric(keyspaceName, tableName, "MemtableColumnsCount"));
                 System.out.println("\t\tMemtable data size: " + format((Long) probe.getColumnFamilyMetric(keyspaceName, tableName, "MemtableLiveDataSize"), humanReadable));
