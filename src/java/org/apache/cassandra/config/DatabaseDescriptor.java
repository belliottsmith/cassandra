--- conflicted
+++ resolved
@@ -3230,7 +3230,6 @@
         return conf.autocompaction_on_startup_enabled;
     }
 
-<<<<<<< HEAD
     public static boolean autoOptimiseIncRepairStreams()
     {
         return conf.auto_optimise_inc_repair_streams;
@@ -3268,7 +3267,7 @@
     }
 
 
-=======
+
     public static boolean isSchemaDropCheckDisabled()
     {
         return conf.disable_schema_drop_check;
@@ -3278,5 +3277,4 @@
     {
         conf.disable_schema_drop_check = value;
     }
->>>>>>> 287298ee
 }