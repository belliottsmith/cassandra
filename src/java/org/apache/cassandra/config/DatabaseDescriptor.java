/*
 * Licensed to the Apache Software Foundation (ASF) under one
 * or more contributor license agreements.  See the NOTICE file
 * distributed with this work for additional information
 * regarding copyright ownership.  The ASF licenses this file
 * to you under the Apache License, Version 2.0 (the
 * "License"); you may not use this file except in compliance
 * with the License.  You may obtain a copy of the License at
 *
 *     http://www.apache.org/licenses/LICENSE-2.0
 *
 * Unless required by applicable law or agreed to in writing, software
 * distributed under the License is distributed on an "AS IS" BASIS,
 * WITHOUT WARRANTIES OR CONDITIONS OF ANY KIND, either express or implied.
 * See the License for the specific language governing permissions and
 * limitations under the License.
 */
package org.apache.cassandra.config;

import java.io.File;
import java.io.IOException;
import java.lang.reflect.Constructor;
import java.net.*;
import java.nio.file.FileStore;
import java.nio.file.NoSuchFileException;
import java.nio.file.Path;
import java.nio.file.Paths;
import java.util.*;
import java.util.concurrent.TimeUnit;
import java.util.function.Function;
import java.util.function.Supplier;

import com.google.common.annotations.VisibleForTesting;
import com.google.common.base.Preconditions;
import com.google.common.collect.ImmutableSet;
import com.google.common.primitives.Ints;
import com.google.common.primitives.Longs;

import org.slf4j.Logger;
import org.slf4j.LoggerFactory;

import org.apache.cassandra.audit.AuditLogOptions;
import org.apache.cassandra.fql.FullQueryLoggerOptions;
import org.apache.cassandra.auth.AllowAllInternodeAuthenticator;
import org.apache.cassandra.auth.AuthConfig;
import org.apache.cassandra.auth.IAuthenticator;
import org.apache.cassandra.auth.IAuthorizer;
import org.apache.cassandra.auth.IInternodeAuthenticator;
import org.apache.cassandra.auth.INetworkAuthorizer;
import org.apache.cassandra.auth.IRoleManager;
import org.apache.cassandra.config.Config.CommitLogSync;
import org.apache.cassandra.config.EncryptionOptions.ServerEncryptionOptions.InternodeEncryption;
import org.apache.cassandra.db.ConsistencyLevel;
import org.apache.cassandra.db.commitlog.AbstractCommitLogSegmentManager;
import org.apache.cassandra.db.commitlog.CommitLog;
import org.apache.cassandra.db.commitlog.CommitLogSegmentManagerCDC;
import org.apache.cassandra.db.commitlog.CommitLogSegmentManagerStandard;
import org.apache.cassandra.dht.IPartitioner;
import org.apache.cassandra.exceptions.ConfigurationException;
import org.apache.cassandra.io.FSWriteError;
import org.apache.cassandra.io.util.DiskOptimizationStrategy;
import org.apache.cassandra.io.util.FileUtils;
import org.apache.cassandra.io.util.SpinningDiskOptimizationStrategy;
import org.apache.cassandra.io.util.SsdDiskOptimizationStrategy;
import org.apache.cassandra.locator.DynamicEndpointSnitch;
import org.apache.cassandra.locator.EndpointSnitchInfo;
import org.apache.cassandra.locator.IEndpointSnitch;
import org.apache.cassandra.locator.InetAddressAndPort;
import org.apache.cassandra.locator.Replica;
import org.apache.cassandra.locator.SeedProvider;
import org.apache.cassandra.security.EncryptionContext;
import org.apache.cassandra.security.SSLFactory;
import org.apache.cassandra.service.CacheService.CacheType;
import org.apache.cassandra.utils.FBUtilities;

import org.apache.commons.lang3.StringUtils;

import static java.util.concurrent.TimeUnit.MILLISECONDS;
import static org.apache.cassandra.io.util.FileUtils.ONE_GB;
import static org.apache.cassandra.io.util.FileUtils.ONE_MB;

public class DatabaseDescriptor
{
    static
    {
        // This static block covers most usages
        FBUtilities.preventIllegalAccessWarnings();
        System.setProperty("io.netty.transport.estimateSizeOnSubmit", "false");
    }

    private static final Logger logger = LoggerFactory.getLogger(DatabaseDescriptor.class);

    /**
     * Tokens are serialized in a Gossip VersionedValue String.  VV are restricted to 64KB
     * when we send them over the wire, which works out to about 1700 tokens.
     */
    private static final int MAX_NUM_TOKENS = 1536;

    private static Config conf;

    /**
     * Request timeouts can not be less than below defined value (see CASSANDRA-9375)
     */
    static final long LOWEST_ACCEPTED_TIMEOUT = 10L;

    private static IEndpointSnitch snitch;
    private static InetAddress listenAddress; // leave null so we can fall through to getLocalHost
    private static InetAddress broadcastAddress;
    private static InetAddress rpcAddress;
    private static InetAddress broadcastRpcAddress;
    private static SeedProvider seedProvider;
    private static IInternodeAuthenticator internodeAuthenticator = new AllowAllInternodeAuthenticator();

    /* Hashing strategy Random or OPHF */
    private static IPartitioner partitioner;
    private static String paritionerName;

    private static Config.DiskAccessMode indexAccessMode;

    private static IAuthenticator authenticator;
    private static IAuthorizer authorizer;
    private static INetworkAuthorizer networkAuthorizer;
    // Don't initialize the role manager until applying config. The options supported by CassandraRoleManager
    // depend on the configured IAuthenticator, so defer creating it until that's been set.
    private static IRoleManager roleManager;

    private static long preparedStatementsCacheSizeInMB;

    private static long keyCacheSizeInMB;
    private static long counterCacheSizeInMB;
    private static long indexSummaryCapacityInMB;

    private static String localDC;
    private static Comparator<Replica> localComparator;
    private static EncryptionContext encryptionContext;
    private static boolean hasLoggedConfig;

    private static DiskOptimizationStrategy diskOptimizationStrategy;

    private static boolean clientInitialized;
    private static boolean toolInitialized;
    private static boolean daemonInitialized;

    private static final int searchConcurrencyFactor = Integer.parseInt(System.getProperty(Config.PROPERTY_PREFIX + "search_concurrency_factor", "1"));

    private static volatile boolean disableSTCSInL0 = Boolean.getBoolean(Config.PROPERTY_PREFIX + "disable_stcs_in_l0");
    private static final boolean unsafeSystem = Boolean.getBoolean(Config.PROPERTY_PREFIX + "unsafesystem");

    // turns some warnings into exceptions for testing
    private static final boolean strictRuntimeChecks = Boolean.getBoolean("cassandra.strict.runtime.checks");

    public static volatile boolean allowUnlimitedConcurrentValidations = Boolean.getBoolean("cassandra.allow_unlimited_concurrent_validations");

    private static Function<CommitLog, AbstractCommitLogSegmentManager> commitLogSegmentMgrProvider = c -> DatabaseDescriptor.isCDCEnabled()
                                       ? new CommitLogSegmentManagerCDC(c, DatabaseDescriptor.getCommitLogLocation())
                                       : new CommitLogSegmentManagerStandard(c, DatabaseDescriptor.getCommitLogLocation());

    private static volatile boolean aggressiveGC = Boolean.getBoolean("cassandra.aggressivegcls.enabled");

    public static void daemonInitialization() throws ConfigurationException
    {
        daemonInitialization(DatabaseDescriptor::loadConfig);
    }

    public static void daemonInitialization(Supplier<Config> config) throws ConfigurationException
    {
        if (toolInitialized)
            throw new AssertionError("toolInitialization() already called");
        if (clientInitialized)
            throw new AssertionError("clientInitialization() already called");

        // Some unit tests require this :(
        if (daemonInitialized)
            return;
        daemonInitialized = true;

        setConfig(config.get());
        applyAll();
        AuthConfig.applyAuth();
    }

    /**
     * Equivalent to {@link #toolInitialization(boolean) toolInitialization(true)}.
     */
    public static void toolInitialization()
    {
        toolInitialization(true);
    }

    /**
     * Initializes this class as a tool, which means that the configuration is loaded
     * using {@link #loadConfig()} and all non-daemon configuration parts will be setup.
     *
     * @param failIfDaemonOrClient if {@code true} and a call to {@link #daemonInitialization()} or
     *                             {@link #clientInitialization()} has been performed before, an
     *                             {@link AssertionError} will be thrown.
     */
    public static void toolInitialization(boolean failIfDaemonOrClient)
    {
        if (!failIfDaemonOrClient && (daemonInitialized || clientInitialized))
        {
            return;
        }
        else
        {
            if (daemonInitialized)
                throw new AssertionError("daemonInitialization() already called");
            if (clientInitialized)
                throw new AssertionError("clientInitialization() already called");
        }

        if (toolInitialized)
            return;
        toolInitialized = true;

        setConfig(loadConfig());

        applySimpleConfig();

        applyPartitioner();

        applySnitch();

        applyEncryptionContext();
    }

    /**
     * Equivalent to {@link #clientInitialization(boolean) clientInitialization(true)}.
     */
    public static void clientInitialization()
    {
        clientInitialization(true);
    }

    /**
     * Initializes this class as a client, which means that just an empty configuration will
     * be used.
     *
     * @param failIfDaemonOrTool if {@code true} and a call to {@link #daemonInitialization()} or
     *                           {@link #toolInitialization()} has been performed before, an
     *                           {@link AssertionError} will be thrown.
     */
    public static void clientInitialization(boolean failIfDaemonOrTool)
    {
        if (!failIfDaemonOrTool && (daemonInitialized || toolInitialized))
        {
            return;
        }
        else
        {
            if (daemonInitialized)
                throw new AssertionError("daemonInitialization() already called");
            if (toolInitialized)
                throw new AssertionError("toolInitialization() already called");
        }

        if (clientInitialized)
            return;
        clientInitialized = true;

        Config.setClientMode(true);
        conf = new Config();
        diskOptimizationStrategy = new SpinningDiskOptimizationStrategy();
    }

    public static boolean isClientInitialized()
    {
        return clientInitialized;
    }

    public static boolean isToolInitialized()
    {
        return toolInitialized;
    }

    public static boolean isClientOrToolInitialized()
    {
        return clientInitialized || toolInitialized;
    }

    public static boolean isDaemonInitialized()
    {
        return daemonInitialized;
    }

    public static Config getRawConfig()
    {
        return conf;
    }

    @VisibleForTesting
    public static Config loadConfig() throws ConfigurationException
    {
        if (Config.getOverrideLoadConfig() != null)
            return Config.getOverrideLoadConfig().get();

        String loaderClass = System.getProperty(Config.PROPERTY_PREFIX + "config.loader");
        ConfigurationLoader loader = loaderClass == null
                                   ? new YamlConfigurationLoader()
                                   : FBUtilities.<ConfigurationLoader>construct(loaderClass, "configuration loading");
        Config config = loader.loadConfig();

        if (!hasLoggedConfig)
        {
            hasLoggedConfig = true;
            Config.log(config);
        }

        return config;
    }

    private static InetAddress getNetworkInterfaceAddress(String intf, String configName, boolean preferIPv6) throws ConfigurationException
    {
        try
        {
            NetworkInterface ni = NetworkInterface.getByName(intf);
            if (ni == null)
                throw new ConfigurationException("Configured " + configName + " \"" + intf + "\" could not be found", false);
            Enumeration<InetAddress> addrs = ni.getInetAddresses();
            if (!addrs.hasMoreElements())
                throw new ConfigurationException("Configured " + configName + " \"" + intf + "\" was found, but had no addresses", false);

            /*
             * Try to return the first address of the preferred type, otherwise return the first address
             */
            InetAddress retval = null;
            while (addrs.hasMoreElements())
            {
                InetAddress temp = addrs.nextElement();
                if (preferIPv6 && temp instanceof Inet6Address) return temp;
                if (!preferIPv6 && temp instanceof Inet4Address) return temp;
                if (retval == null) retval = temp;
            }
            return retval;
        }
        catch (SocketException e)
        {
            throw new ConfigurationException("Configured " + configName + " \"" + intf + "\" caused an exception", e);
        }
    }

    private static void setConfig(Config config)
    {
        conf = config;
    }

    private static void applyAll() throws ConfigurationException
    {
        //InetAddressAndPort cares that applySimpleConfig runs first
        applySimpleConfig();

        applyPartitioner();

        applyAddressConfig();

        applySnitch();

        applyInitialTokens();

        applySeedProvider();

        applyEncryptionContext();

        applySslContextHotReload();
    }

    private static void applySimpleConfig()
    {
        //Doing this first before all other things in case other pieces of config want to construct
        //InetAddressAndPort and get the right defaults
        InetAddressAndPort.initializeDefaultPort(getStoragePort());

        if (conf.commitlog_sync == null)
        {
            throw new ConfigurationException("Missing required directive CommitLogSync", false);
        }

        if (conf.commitlog_sync == Config.CommitLogSync.batch)
        {
            if (conf.commitlog_sync_period_in_ms != 0)
            {
                throw new ConfigurationException("Batch sync specified, but commitlog_sync_period_in_ms found. Only specify commitlog_sync_batch_window_in_ms when using batch sync", false);
            }
            logger.debug("Syncing log with batch mode");
        }
        else if (conf.commitlog_sync == CommitLogSync.group)
        {
            if (Double.isNaN(conf.commitlog_sync_group_window_in_ms) || conf.commitlog_sync_group_window_in_ms <= 0d)
            {
                throw new ConfigurationException("Missing value for commitlog_sync_group_window_in_ms: positive double value expected.", false);
            }
            else if (conf.commitlog_sync_period_in_ms != 0)
            {
                throw new ConfigurationException("Group sync specified, but commitlog_sync_period_in_ms found. Only specify commitlog_sync_group_window_in_ms when using group sync", false);
            }
            logger.debug("Syncing log with a group window of {}", conf.commitlog_sync_period_in_ms);
        }
        else
        {
            if (conf.commitlog_sync_period_in_ms <= 0)
            {
                throw new ConfigurationException("Missing value for commitlog_sync_period_in_ms: positive integer expected", false);
            }
            else if (!Double.isNaN(conf.commitlog_sync_batch_window_in_ms))
            {
                throw new ConfigurationException("commitlog_sync_period_in_ms specified, but commitlog_sync_batch_window_in_ms found.  Only specify commitlog_sync_period_in_ms when using periodic sync.", false);
            }
            logger.debug("Syncing log with a period of {}", conf.commitlog_sync_period_in_ms);
        }

        /* evaluate the DiskAccessMode Config directive, which also affects indexAccessMode selection */
        if (conf.disk_access_mode == Config.DiskAccessMode.auto)
        {
            conf.disk_access_mode = hasLargeAddressSpace() ? Config.DiskAccessMode.mmap : Config.DiskAccessMode.standard;
            indexAccessMode = conf.disk_access_mode;
            logger.info("DiskAccessMode 'auto' determined to be {}, indexAccessMode is {}", conf.disk_access_mode, indexAccessMode);
        }
        else if (conf.disk_access_mode == Config.DiskAccessMode.mmap_index_only)
        {
            conf.disk_access_mode = Config.DiskAccessMode.standard;
            indexAccessMode = Config.DiskAccessMode.mmap;
            logger.info("DiskAccessMode is {}, indexAccessMode is {}", conf.disk_access_mode, indexAccessMode);
        }
        else
        {
            indexAccessMode = conf.disk_access_mode;
            logger.info("DiskAccessMode is {}, indexAccessMode is {}", conf.disk_access_mode, indexAccessMode);
        }

        if (conf.gc_warn_threshold_in_ms < 0)
        {
            throw new ConfigurationException("gc_warn_threshold_in_ms must be a positive integer");
        }

        /* phi convict threshold for FailureDetector */
        if (conf.phi_convict_threshold < 5 || conf.phi_convict_threshold > 16)
        {
            throw new ConfigurationException("phi_convict_threshold must be between 5 and 16, but was " + conf.phi_convict_threshold, false);
        }

        /* Thread per pool */
        if (conf.concurrent_reads < 2)
        {
            throw new ConfigurationException("concurrent_reads must be at least 2, but was " + conf.concurrent_reads, false);
        }

        if (conf.concurrent_writes < 2 && System.getProperty("cassandra.test.fail_mv_locks_count", "").isEmpty())
        {
            throw new ConfigurationException("concurrent_writes must be at least 2, but was " + conf.concurrent_writes, false);
        }

        if (conf.concurrent_counter_writes < 2)
            throw new ConfigurationException("concurrent_counter_writes must be at least 2, but was " + conf.concurrent_counter_writes, false);

        if (conf.concurrent_replicates != null)
            logger.warn("concurrent_replicates has been deprecated and should be removed from cassandra.yaml");

        if (conf.file_cache_size_in_mb == null)
            conf.file_cache_size_in_mb = Math.min(512, (int) (Runtime.getRuntime().maxMemory() / (4 * 1048576)));

        // round down for SSDs and round up for spinning disks
        if (conf.file_cache_round_up == null)
            conf.file_cache_round_up = conf.disk_optimization_strategy == Config.DiskOptimizationStrategy.spinning;

        if (conf.memtable_offheap_space_in_mb == null)
            conf.memtable_offheap_space_in_mb = (int) (Runtime.getRuntime().maxMemory() / (4 * 1048576));
        if (conf.memtable_offheap_space_in_mb < 0)
            throw new ConfigurationException("memtable_offheap_space_in_mb must be positive, but was " + conf.memtable_offheap_space_in_mb, false);
        // for the moment, we default to twice as much on-heap space as off-heap, as heap overhead is very large
        if (conf.memtable_heap_space_in_mb == null)
            conf.memtable_heap_space_in_mb = (int) (Runtime.getRuntime().maxMemory() / (4 * 1048576));
        if (conf.memtable_heap_space_in_mb <= 0)
            throw new ConfigurationException("memtable_heap_space_in_mb must be positive, but was " + conf.memtable_heap_space_in_mb, false);
        logger.info("Global memtable on-heap threshold is enabled at {}MB", conf.memtable_heap_space_in_mb);
        if (conf.memtable_offheap_space_in_mb == 0)
            logger.info("Global memtable off-heap threshold is disabled, HeapAllocator will be used instead");
        else
            logger.info("Global memtable off-heap threshold is enabled at {}MB", conf.memtable_offheap_space_in_mb);

        if (conf.repair_session_max_tree_depth != null)
        {
            logger.warn("repair_session_max_tree_depth has been deprecated and should be removed from cassandra.yaml. Use repair_session_space_in_mb instead");
            if (conf.repair_session_max_tree_depth < 10)
                throw new ConfigurationException("repair_session_max_tree_depth should not be < 10, but was " + conf.repair_session_max_tree_depth);
            if (conf.repair_session_max_tree_depth > 20)
                logger.warn("repair_session_max_tree_depth of " + conf.repair_session_max_tree_depth + " > 20 could lead to excessive memory usage");
        }
        else
        {
            conf.repair_session_max_tree_depth = 20;
        }

        if (conf.repair_session_space_in_mb == null)
            conf.repair_session_space_in_mb = Math.max(1, (int) (Runtime.getRuntime().maxMemory() / (16 * 1048576)));

        if (conf.repair_session_space_in_mb < 1)
            throw new ConfigurationException("repair_session_space_in_mb must be > 0, but was " + conf.repair_session_space_in_mb);
        else if (conf.repair_session_space_in_mb > (int) (Runtime.getRuntime().maxMemory() / (4 * 1048576)))
            logger.warn("A repair_session_space_in_mb of " + conf.repair_session_space_in_mb + " megabytes is likely to cause heap pressure");

        checkForLowestAcceptedTimeouts(conf);

        checkValidForByteConversion(conf.native_transport_max_frame_size_in_mb,
                                    "native_transport_max_frame_size_in_mb", ByteUnit.MEBI_BYTES);

        checkValidForByteConversion(conf.column_index_size_in_kb,
                                    "column_index_size_in_kb", ByteUnit.KIBI_BYTES);

        checkValidForByteConversion(conf.column_index_cache_size_in_kb,
                                    "column_index_cache_size_in_kb", ByteUnit.KIBI_BYTES);

        checkValidForByteConversion(conf.batch_size_warn_threshold_in_kb,
                                    "batch_size_warn_threshold_in_kb", ByteUnit.KIBI_BYTES);

        checkValidForByteConversion(conf.native_transport_frame_block_size_in_kb,
                                    "native_transport_frame_block_size_in_kb", ByteUnit.KIBI_BYTES);

        if (conf.native_transport_max_negotiable_protocol_version != null)
            logger.warn("The configuration option native_transport_max_negotiable_protocol_version has been deprecated " +
                        "and should be removed from cassandra.yaml as it has no longer has any effect.");

        // if data dirs, commitlog dir, or saved caches dir are set in cassandra.yaml, use that.  Otherwise,
        // use -Dcassandra.storagedir (set in cassandra-env.sh) as the parent dir for data/, commitlog/, and saved_caches/
        if (conf.commitlog_directory == null)
        {
            conf.commitlog_directory = storagedirFor("commitlog");
        }

        if (conf.hints_directory == null)
        {
            conf.hints_directory = storagedirFor("hints");
        }

        if (conf.native_transport_max_concurrent_requests_in_bytes <= 0)
        {
            conf.native_transport_max_concurrent_requests_in_bytes = Runtime.getRuntime().maxMemory() / 10;
        }

        if (conf.native_transport_max_concurrent_requests_in_bytes_per_ip <= 0)
        {
            conf.native_transport_max_concurrent_requests_in_bytes_per_ip = Runtime.getRuntime().maxMemory() / 40;
        }

        if (conf.commitlog_total_space_in_mb == null)
        {
            final int preferredSizeInMB = 8192;
            try
            {
                // use 1/4 of available space.  See discussion on #10013 and #10199
                final long totalSpaceInBytes = guessFileStore(conf.commitlog_directory).getTotalSpace();
                conf.commitlog_total_space_in_mb = calculateDefaultSpaceInMB("commitlog",
                                                                             conf.commitlog_directory,
                                                                             "commitlog_total_space_in_mb",
                                                                             preferredSizeInMB,
                                                                             totalSpaceInBytes, 1, 4);

            }
            catch (IOException e)
            {
                logger.debug("Error checking disk space", e);
                throw new ConfigurationException(String.format("Unable to check disk space available to '%s'. Perhaps the Cassandra user does not have the necessary permissions",
                                                               conf.commitlog_directory), e);
            }
        }

        if (conf.cdc_enabled)
        {
            // Windows memory-mapped CommitLog files is incompatible with CDC as we hard-link files in cdc_raw. Confirm we don't have both enabled.
            if (FBUtilities.isWindows && conf.commitlog_compression == null)
                throw new ConfigurationException("Cannot enable cdc on Windows with uncompressed commitlog.");

            if (conf.cdc_raw_directory == null)
            {
                conf.cdc_raw_directory = storagedirFor("cdc_raw");
            }

            if (conf.cdc_total_space_in_mb == 0)
            {
                final int preferredSizeInMB = 4096;
                try
                {
                    // use 1/8th of available space.  See discussion on #10013 and #10199 on the CL, taking half that for CDC
                    final long totalSpaceInBytes = guessFileStore(conf.cdc_raw_directory).getTotalSpace();
                    conf.cdc_total_space_in_mb = calculateDefaultSpaceInMB("cdc",
                                                                           conf.cdc_raw_directory,
                                                                           "cdc_total_space_in_mb",
                                                                           preferredSizeInMB,
                                                                           totalSpaceInBytes, 1, 8);
                }
                catch (IOException e)
                {
                    logger.debug("Error checking disk space", e);
                    throw new ConfigurationException(String.format("Unable to check disk space available to '%s'. Perhaps the Cassandra user does not have the necessary permissions",
                                                                   conf.cdc_raw_directory), e);
                }
            }

            logger.info("cdc_enabled is true. Starting casssandra node with Change-Data-Capture enabled.");
        }

        if (conf.saved_caches_directory == null)
        {
            conf.saved_caches_directory = storagedirFor("saved_caches");
        }
        if (conf.data_file_directories == null || conf.data_file_directories.length == 0)
        {
            conf.data_file_directories = new String[]{ storagedir("data_file_directories") + File.separator + "data" };
        }

        long dataFreeBytes = 0;
        /* data file and commit log directories. they get created later, when they're needed. */
        for (String datadir : conf.data_file_directories)
        {
            if (datadir == null)
                throw new ConfigurationException("data_file_directories must not contain empty entry", false);
            if (datadir.equals(conf.commitlog_directory))
                throw new ConfigurationException("commitlog_directory must not be the same as any data_file_directories", false);
            if (datadir.equals(conf.hints_directory))
                throw new ConfigurationException("hints_directory must not be the same as any data_file_directories", false);
            if (datadir.equals(conf.saved_caches_directory))
                throw new ConfigurationException("saved_caches_directory must not be the same as any data_file_directories", false);

            try
            {
                dataFreeBytes = saturatedSum(dataFreeBytes, guessFileStore(datadir).getUnallocatedSpace());
            }
            catch (IOException e)
            {
                logger.debug("Error checking disk space", e);
                throw new ConfigurationException(String.format("Unable to check disk space available to %s. Perhaps the Cassandra user does not have the necessary permissions",
                                                               datadir), e);
            }
        }
        if (dataFreeBytes < 64 * ONE_GB) // 64 GB
            logger.warn("Only {} free across all data volumes. Consider adding more capacity to your cluster or removing obsolete snapshots",
                        FBUtilities.prettyPrintMemory(dataFreeBytes));

        if (conf.commitlog_directory.equals(conf.saved_caches_directory))
            throw new ConfigurationException("saved_caches_directory must not be the same as the commitlog_directory", false);
        if (conf.commitlog_directory.equals(conf.hints_directory))
            throw new ConfigurationException("hints_directory must not be the same as the commitlog_directory", false);
        if (conf.hints_directory.equals(conf.saved_caches_directory))
            throw new ConfigurationException("saved_caches_directory must not be the same as the hints_directory", false);

        if (conf.memtable_flush_writers == 0)
        {
            conf.memtable_flush_writers = conf.data_file_directories.length == 1 ? 2 : 1;
        }

        if (conf.memtable_flush_writers < 1)
            throw new ConfigurationException("memtable_flush_writers must be at least 1, but was " + conf.memtable_flush_writers, false);

        if (conf.memtable_cleanup_threshold == null)
        {
            conf.memtable_cleanup_threshold = (float) (1.0 / (1 + conf.memtable_flush_writers));
        }
        else
        {
            logger.warn("memtable_cleanup_threshold has been deprecated and should be removed from cassandra.yaml");
        }

        if (conf.memtable_cleanup_threshold < 0.01f)
            throw new ConfigurationException("memtable_cleanup_threshold must be >= 0.01, but was " + conf.memtable_cleanup_threshold, false);
        if (conf.memtable_cleanup_threshold > 0.99f)
            throw new ConfigurationException("memtable_cleanup_threshold must be <= 0.99, but was " + conf.memtable_cleanup_threshold, false);
        if (conf.memtable_cleanup_threshold < 0.1f)
            logger.warn("memtable_cleanup_threshold is set very low [{}], which may cause performance degradation", conf.memtable_cleanup_threshold);

        if (conf.concurrent_compactors == null)
            conf.concurrent_compactors = Math.min(8, Math.max(2, Math.min(FBUtilities.getAvailableProcessors(), conf.data_file_directories.length)));

        if (conf.concurrent_compactors <= 0)
            throw new ConfigurationException("concurrent_compactors should be strictly greater than 0, but was " + conf.concurrent_compactors, false);

        applyConcurrentValidations(conf);
        applyRepairCommandPoolSize(conf);

        if (conf.concurrent_materialized_view_builders <= 0)
            throw new ConfigurationException("concurrent_materialized_view_builders should be strictly greater than 0, but was " + conf.concurrent_materialized_view_builders, false);

        if (conf.num_tokens > MAX_NUM_TOKENS)
            throw new ConfigurationException(String.format("A maximum number of %d tokens per node is supported", MAX_NUM_TOKENS), false);

        try
        {
            // if prepared_statements_cache_size_mb option was set to "auto" then size of the cache should be "max(1/256 of Heap (in MB), 10MB)"
            preparedStatementsCacheSizeInMB = (conf.prepared_statements_cache_size_mb == null)
                                              ? Math.max(10, (int) (Runtime.getRuntime().maxMemory() / 1024 / 1024 / 256))
                                              : conf.prepared_statements_cache_size_mb;

            if (preparedStatementsCacheSizeInMB <= 0)
                throw new NumberFormatException(); // to escape duplicating error message
        }
        catch (NumberFormatException e)
        {
            throw new ConfigurationException("prepared_statements_cache_size_mb option was set incorrectly to '"
                                             + conf.prepared_statements_cache_size_mb + "', supported values are <integer> >= 0.", false);
        }

        try
        {
            // if key_cache_size_in_mb option was set to "auto" then size of the cache should be "min(5% of Heap (in MB), 100MB)
            keyCacheSizeInMB = (conf.key_cache_size_in_mb == null)
                               ? Math.min(Math.max(1, (int) (Runtime.getRuntime().totalMemory() * 0.05 / 1024 / 1024)), 100)
                               : conf.key_cache_size_in_mb;

            if (keyCacheSizeInMB < 0)
                throw new NumberFormatException(); // to escape duplicating error message
        }
        catch (NumberFormatException e)
        {
            throw new ConfigurationException("key_cache_size_in_mb option was set incorrectly to '"
                                             + conf.key_cache_size_in_mb + "', supported values are <integer> >= 0.", false);
        }

        try
        {
            // if counter_cache_size_in_mb option was set to "auto" then size of the cache should be "min(2.5% of Heap (in MB), 50MB)
            counterCacheSizeInMB = (conf.counter_cache_size_in_mb == null)
                                   ? Math.min(Math.max(1, (int) (Runtime.getRuntime().totalMemory() * 0.025 / 1024 / 1024)), 50)
                                   : conf.counter_cache_size_in_mb;

            if (counterCacheSizeInMB < 0)
                throw new NumberFormatException(); // to escape duplicating error message
        }
        catch (NumberFormatException e)
        {
            throw new ConfigurationException("counter_cache_size_in_mb option was set incorrectly to '"
                                             + conf.counter_cache_size_in_mb + "', supported values are <integer> >= 0.", false);
        }

        // if set to empty/"auto" then use 5% of Heap size
        indexSummaryCapacityInMB = (conf.index_summary_capacity_in_mb == null)
                                   ? Math.max(1, (int) (Runtime.getRuntime().totalMemory() * 0.05 / 1024 / 1024))
                                   : conf.index_summary_capacity_in_mb;

        if (indexSummaryCapacityInMB < 0)
            throw new ConfigurationException("index_summary_capacity_in_mb option was set incorrectly to '"
                                             + conf.index_summary_capacity_in_mb + "', it should be a non-negative integer.", false);

        if (conf.user_defined_function_fail_timeout < 0)
            throw new ConfigurationException("user_defined_function_fail_timeout must not be negative", false);
        if (conf.user_defined_function_warn_timeout < 0)
            throw new ConfigurationException("user_defined_function_warn_timeout must not be negative", false);

        if (conf.user_defined_function_fail_timeout < conf.user_defined_function_warn_timeout)
            throw new ConfigurationException("user_defined_function_warn_timeout must less than user_defined_function_fail_timeout", false);

        if (conf.commitlog_segment_size_in_mb <= 0)
            throw new ConfigurationException("commitlog_segment_size_in_mb must be positive, but was "
                    + conf.commitlog_segment_size_in_mb, false);
        else if (conf.commitlog_segment_size_in_mb >= 2048)
            throw new ConfigurationException("commitlog_segment_size_in_mb must be smaller than 2048, but was "
                    + conf.commitlog_segment_size_in_mb, false);

        if (conf.max_mutation_size_in_kb == null)
            conf.max_mutation_size_in_kb = conf.commitlog_segment_size_in_mb * 1024 / 2;
        else if (conf.commitlog_segment_size_in_mb * 1024 < 2 * conf.max_mutation_size_in_kb)
            throw new ConfigurationException("commitlog_segment_size_in_mb must be at least twice the size of max_mutation_size_in_kb / 1024", false);

        // native transport encryption options
        if (conf.native_transport_port_ssl != null
            && conf.native_transport_port_ssl != conf.native_transport_port
            && !conf.client_encryption_options.isEnabled())
        {
            throw new ConfigurationException("Encryption must be enabled in client_encryption_options for native_transport_port_ssl", false);
        }

        if (conf.max_value_size_in_mb <= 0)
            throw new ConfigurationException("max_value_size_in_mb must be positive", false);
        else if (conf.max_value_size_in_mb >= 2048)
            throw new ConfigurationException("max_value_size_in_mb must be smaller than 2048, but was "
                    + conf.max_value_size_in_mb, false);

        switch (conf.disk_optimization_strategy)
        {
            case ssd:
                diskOptimizationStrategy = new SsdDiskOptimizationStrategy(conf.disk_optimization_page_cross_chance);
                break;
            case spinning:
                diskOptimizationStrategy = new SpinningDiskOptimizationStrategy();
                break;
        }

        if (conf.otc_coalescing_enough_coalesced_messages > 128)
            throw new ConfigurationException("otc_coalescing_enough_coalesced_messages must be smaller than 128", false);

        if (conf.otc_coalescing_enough_coalesced_messages <= 0)
            throw new ConfigurationException("otc_coalescing_enough_coalesced_messages must be positive", false);

        Integer maxMessageSize = conf.internode_max_message_size_in_bytes;
        if (maxMessageSize != null)
        {
            if (maxMessageSize > conf.internode_application_receive_queue_reserve_endpoint_capacity_in_bytes)
                throw new ConfigurationException("internode_max_message_size_in_mb must no exceed internode_application_receive_queue_reserve_endpoint_capacity_in_bytes", false);

            if (maxMessageSize > conf.internode_application_receive_queue_reserve_global_capacity_in_bytes)
                throw new ConfigurationException("internode_max_message_size_in_mb must no exceed internode_application_receive_queue_reserve_global_capacity_in_bytes", false);

            if (maxMessageSize > conf.internode_application_send_queue_reserve_endpoint_capacity_in_bytes)
                throw new ConfigurationException("internode_max_message_size_in_mb must no exceed internode_application_send_queue_reserve_endpoint_capacity_in_bytes", false);

            if (maxMessageSize > conf.internode_application_send_queue_reserve_global_capacity_in_bytes)
                throw new ConfigurationException("internode_max_message_size_in_mb must no exceed internode_application_send_queue_reserve_global_capacity_in_bytes", false);
        }
        else
        {
            conf.internode_max_message_size_in_bytes =
                Math.min(conf.internode_application_receive_queue_reserve_endpoint_capacity_in_bytes,
                         conf.internode_application_send_queue_reserve_endpoint_capacity_in_bytes);
        }

        validateMaxConcurrentAutoUpgradeTasksConf(conf.max_concurrent_automatic_sstable_upgrades);
    }

    @VisibleForTesting
    static void applyConcurrentValidations(Config config)
    {
        if (config.concurrent_validations < 1)
        {
            config.concurrent_validations = config.concurrent_compactors;
        }
        else if (config.concurrent_validations > config.concurrent_compactors && !allowUnlimitedConcurrentValidations)
        {
            throw new ConfigurationException("To set concurrent_validations > concurrent_compactors, " +
                                             "set the system property cassandra.allow_unlimited_concurrent_validations=true");
        }
    }

    @VisibleForTesting
    static void applyRepairCommandPoolSize(Config config)
    {
        if (config.repair_command_pool_size < 1)
            config.repair_command_pool_size = config.concurrent_validations;
    }

    private static String storagedirFor(String type)
    {
        return storagedir(type + "_directory") + File.separator + type;
    }

    private static String storagedir(String errMsgType)
    {
        String storagedir = System.getProperty(Config.PROPERTY_PREFIX + "storagedir", null);
        if (storagedir == null)
            throw new ConfigurationException(errMsgType + " is missing and -Dcassandra.storagedir is not set", false);
        return storagedir;
    }

    static int calculateDefaultSpaceInMB(String type, String path, String setting, int preferredSizeInMB, long totalSpaceInBytes, long totalSpaceNumerator, long totalSpaceDenominator)
    {
        final long totalSizeInMB = totalSpaceInBytes / ONE_MB;
        final int minSizeInMB = Ints.saturatedCast(totalSpaceNumerator * totalSizeInMB / totalSpaceDenominator);

        if (minSizeInMB < preferredSizeInMB)
        {
            logger.warn("Small {} volume detected at '{}'; setting {} to {}.  You can override this in cassandra.yaml",
                        type, path, setting, minSizeInMB);
            return minSizeInMB;
        }
        else
        {
            return preferredSizeInMB;
        }
    }

    public static void applyAddressConfig() throws ConfigurationException
    {
        applyAddressConfig(conf);
    }

    public static void applyAddressConfig(Config config) throws ConfigurationException
    {
        listenAddress = null;
        rpcAddress = null;
        broadcastAddress = null;
        broadcastRpcAddress = null;

        /* Local IP, hostname or interface to bind services to */
        if (config.listen_address != null && config.listen_interface != null)
        {
            throw new ConfigurationException("Set listen_address OR listen_interface, not both", false);
        }
        else if (config.listen_address != null)
        {
            try
            {
                listenAddress = InetAddress.getByName(config.listen_address);
            }
            catch (UnknownHostException e)
            {
                throw new ConfigurationException("Unknown listen_address '" + config.listen_address + "'", false);
            }

            if (listenAddress.isAnyLocalAddress())
                throw new ConfigurationException("listen_address cannot be a wildcard address (" + config.listen_address + ")!", false);
        }
        else if (config.listen_interface != null)
        {
            listenAddress = getNetworkInterfaceAddress(config.listen_interface, "listen_interface", config.listen_interface_prefer_ipv6);
        }

        /* Gossip Address to broadcast */
        if (config.broadcast_address != null)
        {
            try
            {
                broadcastAddress = InetAddress.getByName(config.broadcast_address);
            }
            catch (UnknownHostException e)
            {
                throw new ConfigurationException("Unknown broadcast_address '" + config.broadcast_address + "'", false);
            }

            if (broadcastAddress.isAnyLocalAddress())
                throw new ConfigurationException("broadcast_address cannot be a wildcard address (" + config.broadcast_address + ")!", false);
        }

        /* Local IP, hostname or interface to bind RPC server to */
        if (config.rpc_address != null && config.rpc_interface != null)
        {
            throw new ConfigurationException("Set rpc_address OR rpc_interface, not both", false);
        }
        else if (config.rpc_address != null)
        {
            try
            {
                rpcAddress = InetAddress.getByName(config.rpc_address);
            }
            catch (UnknownHostException e)
            {
                throw new ConfigurationException("Unknown host in rpc_address " + config.rpc_address, false);
            }
        }
        else if (config.rpc_interface != null)
        {
            rpcAddress = getNetworkInterfaceAddress(config.rpc_interface, "rpc_interface", config.rpc_interface_prefer_ipv6);
        }
        else
        {
            rpcAddress = FBUtilities.getJustLocalAddress();
        }

        /* RPC address to broadcast */
        if (config.broadcast_rpc_address != null)
        {
            try
            {
                broadcastRpcAddress = InetAddress.getByName(config.broadcast_rpc_address);
            }
            catch (UnknownHostException e)
            {
                throw new ConfigurationException("Unknown broadcast_rpc_address '" + config.broadcast_rpc_address + "'", false);
            }

            if (broadcastRpcAddress.isAnyLocalAddress())
                throw new ConfigurationException("broadcast_rpc_address cannot be a wildcard address (" + config.broadcast_rpc_address + ")!", false);
        }
        else
        {
            if (rpcAddress.isAnyLocalAddress())
                throw new ConfigurationException("If rpc_address is set to a wildcard address (" + config.rpc_address + "), then " +
                                                 "you must set broadcast_rpc_address to a value other than " + config.rpc_address, false);
        }
    }

    public static void applyEncryptionContext()
    {
        // always attempt to load the cipher factory, as we could be in the situation where the user has disabled encryption,
        // but has existing commitlogs and sstables on disk that are still encrypted (and still need to be read)
        encryptionContext = new EncryptionContext(conf.transparent_data_encryption_options);
    }

    public static void applySslContextHotReload()
    {
        try
        {
            SSLFactory.initHotReloading(conf.server_encryption_options, conf.client_encryption_options, false);
        }
        catch(IOException e)
        {
            throw new ConfigurationException("Failed to initialize SSL hot reloading", e);
        }
    }

    public static void applySeedProvider()
    {
        // load the seeds for node contact points
        if (conf.seed_provider == null)
        {
            throw new ConfigurationException("seeds configuration is missing; a minimum of one seed is required.", false);
        }
        try
        {
            Class<?> seedProviderClass = Class.forName(conf.seed_provider.class_name);
            seedProvider = (SeedProvider)seedProviderClass.getConstructor(Map.class).newInstance(conf.seed_provider.parameters);
        }
        // there are about 5 checked exceptions that could be thrown here.
        catch (Exception e)
        {
            throw new ConfigurationException(e.getMessage() + "\nFatal configuration error; unable to start server.  See log for stacktrace.", true);
        }
        if (seedProvider.getSeeds().size() == 0)
            throw new ConfigurationException("The seed provider lists no seeds.", false);
    }

    @VisibleForTesting
    static void checkForLowestAcceptedTimeouts(Config conf)
    {
        if(conf.read_request_timeout_in_ms < LOWEST_ACCEPTED_TIMEOUT)
        {
           logInfo("read_request_timeout_in_ms", conf.read_request_timeout_in_ms, LOWEST_ACCEPTED_TIMEOUT);
           conf.read_request_timeout_in_ms = LOWEST_ACCEPTED_TIMEOUT;
        }

        if(conf.range_request_timeout_in_ms < LOWEST_ACCEPTED_TIMEOUT)
        {
           logInfo("range_request_timeout_in_ms", conf.range_request_timeout_in_ms, LOWEST_ACCEPTED_TIMEOUT);
           conf.range_request_timeout_in_ms = LOWEST_ACCEPTED_TIMEOUT;
        }

        if(conf.request_timeout_in_ms < LOWEST_ACCEPTED_TIMEOUT)
        {
           logInfo("request_timeout_in_ms", conf.request_timeout_in_ms, LOWEST_ACCEPTED_TIMEOUT);
           conf.request_timeout_in_ms = LOWEST_ACCEPTED_TIMEOUT;
        }

        if(conf.write_request_timeout_in_ms < LOWEST_ACCEPTED_TIMEOUT)
        {
           logInfo("write_request_timeout_in_ms", conf.write_request_timeout_in_ms, LOWEST_ACCEPTED_TIMEOUT);
           conf.write_request_timeout_in_ms = LOWEST_ACCEPTED_TIMEOUT;
        }

        if(conf.cas_contention_timeout_in_ms < LOWEST_ACCEPTED_TIMEOUT)
        {
           logInfo("cas_contention_timeout_in_ms", conf.cas_contention_timeout_in_ms, LOWEST_ACCEPTED_TIMEOUT);
           conf.cas_contention_timeout_in_ms = LOWEST_ACCEPTED_TIMEOUT;
        }

        if(conf.counter_write_request_timeout_in_ms < LOWEST_ACCEPTED_TIMEOUT)
        {
           logInfo("counter_write_request_timeout_in_ms", conf.counter_write_request_timeout_in_ms, LOWEST_ACCEPTED_TIMEOUT);
           conf.counter_write_request_timeout_in_ms = LOWEST_ACCEPTED_TIMEOUT;
        }

        if(conf.truncate_request_timeout_in_ms < LOWEST_ACCEPTED_TIMEOUT)
        {
           logInfo("truncate_request_timeout_in_ms", conf.truncate_request_timeout_in_ms, LOWEST_ACCEPTED_TIMEOUT);
           conf.truncate_request_timeout_in_ms = LOWEST_ACCEPTED_TIMEOUT;
        }
    }

    private static void logInfo(String property, long actualValue, long lowestAcceptedValue)
    {
        logger.info("found {}::{} less than lowest acceptable value {}, continuing with {}", property, actualValue, lowestAcceptedValue, lowestAcceptedValue);
    }

    public static void applyInitialTokens()
    {
        if (conf.initial_token != null)
        {
            Collection<String> tokens = tokensFromString(conf.initial_token);
            if (tokens.size() != conf.num_tokens)
                throw new ConfigurationException("The number of initial tokens (by initial_token) specified is different from num_tokens value", false);

            for (String token : tokens)
                partitioner.getTokenFactory().validate(token);
        }
    }

    // definitely not safe for tools + clients - implicitly instantiates StorageService
    public static void applySnitch()
    {
        /* end point snitch */
        if (conf.endpoint_snitch == null)
        {
            throw new ConfigurationException("Missing endpoint_snitch directive", false);
        }
        snitch = createEndpointSnitch(conf.dynamic_snitch, conf.endpoint_snitch);
        EndpointSnitchInfo.create();

        localDC = snitch.getLocalDatacenter();
        localComparator = (replica1, replica2) -> {
            boolean local1 = localDC.equals(snitch.getDatacenter(replica1));
            boolean local2 = localDC.equals(snitch.getDatacenter(replica2));
            if (local1 && !local2)
                return -1;
            if (local2 && !local1)
                return 1;
            return 0;
        };
    }

    // definitely not safe for tools + clients - implicitly instantiates schema
    public static void applyPartitioner()
    {
        applyPartitioner(conf);
    }

    public static void applyPartitioner(Config conf)
    {
        /* Hashing strategy */
        if (conf.partitioner == null)
        {
            throw new ConfigurationException("Missing directive: partitioner", false);
        }
        String name = conf.partitioner;
        try
        {
            name = System.getProperty(Config.PROPERTY_PREFIX + "partitioner", conf.partitioner);
            partitioner = FBUtilities.newPartitioner(name);
        }
        catch (Exception e)
        {
            throw new ConfigurationException("Invalid partitioner class " + name, e);
        }

        paritionerName = partitioner.getClass().getCanonicalName();
    }

    /**
     * Computes the sum of the 2 specified positive values returning {@code Long.MAX_VALUE} if the sum overflow.
     *
     * @param left the left operand
     * @param right the right operand
     * @return the sum of the 2 specified positive values of {@code Long.MAX_VALUE} if the sum overflow.
     */
    private static long saturatedSum(long left, long right)
    {
        assert left >= 0 && right >= 0;
        long sum = left + right;
        return sum < 0 ? Long.MAX_VALUE : sum;
    }

    private static FileStore guessFileStore(String dir) throws IOException
    {
        Path path = Paths.get(dir);
        while (true)
        {
            try
            {
                return FileUtils.getFileStore(path);
            }
            catch (IOException e)
            {
                if (e instanceof NoSuchFileException)
                {
                    path = path.getParent();
                    if (path == null)
                    {
                        throw new ConfigurationException("Unable to find filesystem for '" + dir + "'.");
                    }
                }
                else
                {
                    throw e;
                }
            }
        }
    }

    public static IEndpointSnitch createEndpointSnitch(boolean dynamic, String snitchClassName) throws ConfigurationException
    {
        if (!snitchClassName.contains("."))
            snitchClassName = "org.apache.cassandra.locator." + snitchClassName;
        IEndpointSnitch snitch = FBUtilities.construct(snitchClassName, "snitch");
        return dynamic ? new DynamicEndpointSnitch(snitch) : snitch;
    }

    public static IAuthenticator getAuthenticator()
    {
        return authenticator;
    }

    public static void setAuthenticator(IAuthenticator authenticator)
    {
        DatabaseDescriptor.authenticator = authenticator;
    }

    public static IAuthorizer getAuthorizer()
    {
        return authorizer;
    }

    public static void setAuthorizer(IAuthorizer authorizer)
    {
        DatabaseDescriptor.authorizer = authorizer;
    }

    public static INetworkAuthorizer getNetworkAuthorizer()
    {
        return networkAuthorizer;
    }

    public static void setNetworkAuthorizer(INetworkAuthorizer networkAuthorizer)
    {
        DatabaseDescriptor.networkAuthorizer = networkAuthorizer;
    }

    public static IRoleManager getRoleManager()
    {
        return roleManager;
    }

    public static void setRoleManager(IRoleManager roleManager)
    {
        DatabaseDescriptor.roleManager = roleManager;
    }

    public static int getPermissionsValidity()
    {
        return conf.permissions_validity_in_ms;
    }

    public static void setPermissionsValidity(int timeout)
    {
        conf.permissions_validity_in_ms = timeout;
    }

    public static int getPermissionsUpdateInterval()
    {
        return conf.permissions_update_interval_in_ms == -1
             ? conf.permissions_validity_in_ms
             : conf.permissions_update_interval_in_ms;
    }

    public static void setPermissionsUpdateInterval(int updateInterval)
    {
        conf.permissions_update_interval_in_ms = updateInterval;
    }

    public static int getPermissionsCacheMaxEntries()
    {
        return conf.permissions_cache_max_entries;
    }

    public static int setPermissionsCacheMaxEntries(int maxEntries)
    {
        return conf.permissions_cache_max_entries = maxEntries;
    }

    public static int getRolesValidity()
    {
        return conf.roles_validity_in_ms;
    }

    public static void setRolesValidity(int validity)
    {
        conf.roles_validity_in_ms = validity;
    }

    public static int getRolesUpdateInterval()
    {
        return conf.roles_update_interval_in_ms == -1
             ? conf.roles_validity_in_ms
             : conf.roles_update_interval_in_ms;
    }

    public static void setRolesUpdateInterval(int interval)
    {
        conf.roles_update_interval_in_ms = interval;
    }

    public static int getRolesCacheMaxEntries()
    {
        return conf.roles_cache_max_entries;
    }

    public static int setRolesCacheMaxEntries(int maxEntries)
    {
        return conf.roles_cache_max_entries = maxEntries;
    }

    public static int getCredentialsValidity()
    {
        return conf.credentials_validity_in_ms;
    }

    public static void setCredentialsValidity(int timeout)
    {
        conf.credentials_validity_in_ms = timeout;
    }

    public static int getCredentialsUpdateInterval()
    {
        return conf.credentials_update_interval_in_ms == -1
               ? conf.credentials_validity_in_ms
               : conf.credentials_update_interval_in_ms;
    }

    public static void setCredentialsUpdateInterval(int updateInterval)
    {
        conf.credentials_update_interval_in_ms = updateInterval;
    }

    public static int getCredentialsCacheMaxEntries()
    {
        return conf.credentials_cache_max_entries;
    }

    public static int setCredentialsCacheMaxEntries(int maxEntries)
    {
        return conf.credentials_cache_max_entries = maxEntries;
    }

    public static int getMaxValueSize()
    {
        return conf.max_value_size_in_mb * 1024 * 1024;
    }

    public static void setMaxValueSize(int maxValueSizeInBytes)
    {
        conf.max_value_size_in_mb = maxValueSizeInBytes / 1024 / 1024;
    }

    /**
     * Creates all storage-related directories.
     */
    public static void createAllDirectories()
    {
        try
        {
            if (conf.data_file_directories.length == 0)
                throw new ConfigurationException("At least one DataFileDirectory must be specified", false);

            for (String dataFileDirectory : conf.data_file_directories)
                FileUtils.createDirectory(dataFileDirectory);

            if (conf.commitlog_directory == null)
                throw new ConfigurationException("commitlog_directory must be specified", false);
            FileUtils.createDirectory(conf.commitlog_directory);

            if (conf.hints_directory == null)
                throw new ConfigurationException("hints_directory must be specified", false);
            FileUtils.createDirectory(conf.hints_directory);

            if (conf.saved_caches_directory == null)
                throw new ConfigurationException("saved_caches_directory must be specified", false);
            FileUtils.createDirectory(conf.saved_caches_directory);

            if (conf.cdc_enabled)
            {
                if (conf.cdc_raw_directory == null)
                    throw new ConfigurationException("cdc_raw_directory must be specified", false);
                FileUtils.createDirectory(conf.cdc_raw_directory);
            }
        }
        catch (ConfigurationException e)
        {
            throw new IllegalArgumentException("Bad configuration; unable to start server: "+e.getMessage());
        }
        catch (FSWriteError e)
        {
            throw new IllegalStateException(e.getCause().getMessage() + "; unable to start server");
        }
    }

    public static IPartitioner getPartitioner()
    {
        return partitioner;
    }

    public static String getPartitionerName()
    {
        return paritionerName;
    }

    /* For tests ONLY, don't use otherwise or all hell will break loose. Tests should restore value at the end. */
    public static IPartitioner setPartitionerUnsafe(IPartitioner newPartitioner)
    {
        IPartitioner old = partitioner;
        partitioner = newPartitioner;
        return old;
    }

    public static IEndpointSnitch getEndpointSnitch()
    {
        return snitch;
    }
    public static void setEndpointSnitch(IEndpointSnitch eps)
    {
        snitch = eps;
    }

    public static int getColumnIndexSize()
    {
        return (int) ByteUnit.KIBI_BYTES.toBytes(conf.column_index_size_in_kb);
    }

    public static int getColumnIndexSizeInKB()
    {
        return conf.column_index_size_in_kb;
    }

    @VisibleForTesting
    public static void setColumnIndexSize(int val)
    {
        checkValidForByteConversion(val, "column_index_size_in_kb", ByteUnit.KIBI_BYTES);
        conf.column_index_size_in_kb = val;
    }

    public static int getColumnIndexCacheSize()
    {
        return (int) ByteUnit.KIBI_BYTES.toBytes(conf.column_index_cache_size_in_kb);
    }

    public static int getColumnIndexCacheSizeInKB()
    {
        return conf.column_index_cache_size_in_kb;
    }

    public static void setColumnIndexCacheSize(int val)
    {
        checkValidForByteConversion(val, "column_index_cache_size_in_kb", ByteUnit.KIBI_BYTES);
        conf.column_index_cache_size_in_kb = val;
    }

    public static int getBatchSizeWarnThreshold()
    {
        return (int) ByteUnit.KIBI_BYTES.toBytes(conf.batch_size_warn_threshold_in_kb);
    }

    public static int getBatchSizeWarnThresholdInKB()
    {
        return conf.batch_size_warn_threshold_in_kb;
    }

    public static long getBatchSizeFailThreshold()
    {
        return ByteUnit.KIBI_BYTES.toBytes(conf.batch_size_fail_threshold_in_kb);
    }

    public static int getBatchSizeFailThresholdInKB()
    {
        return conf.batch_size_fail_threshold_in_kb;
    }

    public static int getUnloggedBatchAcrossPartitionsWarnThreshold()
    {
        return conf.unlogged_batch_across_partitions_warn_threshold;
    }

    public static void setBatchSizeWarnThresholdInKB(int threshold)
    {
        checkValidForByteConversion(threshold, "batch_size_warn_threshold_in_kb", ByteUnit.KIBI_BYTES);
        conf.batch_size_warn_threshold_in_kb = threshold;
    }

    public static void setBatchSizeFailThresholdInKB(int threshold)
    {
        conf.batch_size_fail_threshold_in_kb = threshold;
    }

    public static Collection<String> getInitialTokens()
    {
        return tokensFromString(System.getProperty(Config.PROPERTY_PREFIX + "initial_token", conf.initial_token));
    }

    public static String getAllocateTokensForKeyspace()
    {
        return System.getProperty(Config.PROPERTY_PREFIX + "allocate_tokens_for_keyspace", conf.allocate_tokens_for_keyspace);
    }

    public static Integer getAllocateTokensForLocalRf()
    {
        return conf.allocate_tokens_for_local_replication_factor;
    }

    public static Collection<String> tokensFromString(String tokenString)
    {
        List<String> tokens = new ArrayList<String>();
        if (tokenString != null)
            for (String token : StringUtils.split(tokenString, ','))
                tokens.add(token.trim());
        return tokens;
    }

    public static int getNumTokens()
    {
        return conf.num_tokens;
    }

    public static InetAddressAndPort getReplaceAddress()
    {
        try
        {
            if (System.getProperty(Config.PROPERTY_PREFIX + "replace_address", null) != null)
                return InetAddressAndPort.getByName(System.getProperty(Config.PROPERTY_PREFIX + "replace_address", null));
            else if (System.getProperty(Config.PROPERTY_PREFIX + "replace_address_first_boot", null) != null)
                return InetAddressAndPort.getByName(System.getProperty(Config.PROPERTY_PREFIX + "replace_address_first_boot", null));
            return null;
        }
        catch (UnknownHostException e)
        {
            throw new RuntimeException("Replacement host name could not be resolved or scope_id was specified for a global IPv6 address", e);
        }
    }

    public static Collection<String> getReplaceTokens()
    {
        return tokensFromString(System.getProperty(Config.PROPERTY_PREFIX + "replace_token", null));
    }

    public static UUID getReplaceNode()
    {
        try
        {
            return UUID.fromString(System.getProperty(Config.PROPERTY_PREFIX + "replace_node", null));
        } catch (NullPointerException e)
        {
            return null;
        }
    }

    public static String getClusterName()
    {
        return conf.cluster_name;
    }

    public static int getStoragePort()
    {
        return Integer.parseInt(System.getProperty(Config.PROPERTY_PREFIX + "storage_port", Integer.toString(conf.storage_port)));
    }

    public static int getSSLStoragePort()
    {
        return Integer.parseInt(System.getProperty(Config.PROPERTY_PREFIX + "ssl_storage_port", Integer.toString(conf.ssl_storage_port)));
    }

    public static long nativeTransportIdleTimeout()
    {
        return conf.native_transport_idle_timeout_in_ms;
    }

    public static void setNativeTransportIdleTimeout(long nativeTransportTimeout)
    {
        conf.native_transport_idle_timeout_in_ms = nativeTransportTimeout;
    }

    public static long getRpcTimeout(TimeUnit unit)
    {
        return unit.convert(conf.request_timeout_in_ms, MILLISECONDS);
    }

    public static void setRpcTimeout(long timeOutInMillis)
    {
        conf.request_timeout_in_ms = timeOutInMillis;
    }

    public static long getReadRpcTimeout(TimeUnit unit)
    {
        return unit.convert(conf.read_request_timeout_in_ms, MILLISECONDS);
    }

    public static void setReadRpcTimeout(long timeOutInMillis)
    {
        conf.read_request_timeout_in_ms = timeOutInMillis;
    }

    public static long getRangeRpcTimeout(TimeUnit unit)
    {
        return unit.convert(conf.range_request_timeout_in_ms, MILLISECONDS);
    }

    public static void setRangeRpcTimeout(long timeOutInMillis)
    {
        conf.range_request_timeout_in_ms = timeOutInMillis;
    }

    public static long getWriteRpcTimeout(TimeUnit unit)
    {
        return unit.convert(conf.write_request_timeout_in_ms, MILLISECONDS);
    }

    public static void setWriteRpcTimeout(long timeOutInMillis)
    {
        conf.write_request_timeout_in_ms = timeOutInMillis;
    }

    public static long getCounterWriteRpcTimeout(TimeUnit unit)
    {
        return unit.convert(conf.counter_write_request_timeout_in_ms, MILLISECONDS);
    }

    public static void setCounterWriteRpcTimeout(long timeOutInMillis)
    {
        conf.counter_write_request_timeout_in_ms = timeOutInMillis;
    }

    public static long getCasContentionTimeout(TimeUnit unit)
    {
        return unit.convert(conf.cas_contention_timeout_in_ms, MILLISECONDS);
    }

    public static void setCasContentionTimeout(long timeOutInMillis)
    {
        conf.cas_contention_timeout_in_ms = timeOutInMillis;
    }

    public static long getTruncateRpcTimeout(TimeUnit unit)
    {
        return unit.convert(conf.truncate_request_timeout_in_ms, MILLISECONDS);
    }

    public static void setTruncateRpcTimeout(long timeOutInMillis)
    {
        conf.truncate_request_timeout_in_ms = timeOutInMillis;
    }

    public static boolean hasCrossNodeTimeout()
    {
        return conf.cross_node_timeout;
    }

    public static void setCrossNodeTimeout(boolean crossNodeTimeout)
    {
        conf.cross_node_timeout = crossNodeTimeout;
    }

    public static long getSlowQueryTimeout(TimeUnit units)
    {
        return units.convert(conf.slow_query_log_timeout_in_ms, MILLISECONDS);
    }

    /**
     * @return the minimum configured {read, write, range, truncate, misc} timeout
     */
    public static long getMinRpcTimeout(TimeUnit unit)
    {
        return Longs.min(getRpcTimeout(unit),
                         getReadRpcTimeout(unit),
                         getRangeRpcTimeout(unit),
                         getWriteRpcTimeout(unit),
                         getCounterWriteRpcTimeout(unit),
                         getTruncateRpcTimeout(unit));
    }

    public static long getPingTimeout(TimeUnit unit)
    {
        return unit.convert(getBlockForPeersTimeoutInSeconds(), TimeUnit.SECONDS);
    }

    public static double getPhiConvictThreshold()
    {
        return conf.phi_convict_threshold;
    }

    public static void setPhiConvictThreshold(double phiConvictThreshold)
    {
        conf.phi_convict_threshold = phiConvictThreshold;
    }

    public static int getConcurrentReaders()
    {
        return conf.concurrent_reads;
    }

    public static void setConcurrentReaders(int concurrent_reads)
    {
        if (concurrent_reads < 0)
        {
            throw new IllegalArgumentException("Concurrent reads must be non-negative");
        }
        conf.concurrent_reads = concurrent_reads;
    }

    public static int getConcurrentWriters()
    {
        return conf.concurrent_writes;
    }

    public static void setConcurrentWriters(int concurrent_writers)
    {
        if (concurrent_writers < 0)
        {
            throw new IllegalArgumentException("Concurrent reads must be non-negative");
        }
        conf.concurrent_writes = concurrent_writers;
    }

    public static int getConcurrentCounterWriters()
    {
        return conf.concurrent_counter_writes;
    }

    public static void setConcurrentCounterWriters(int concurrent_counter_writes)
    {
        if (concurrent_counter_writes < 0)
        {
            throw new IllegalArgumentException("Concurrent reads must be non-negative");
        }
        conf.concurrent_counter_writes = concurrent_counter_writes;
    }

    public static int getConcurrentViewWriters()
    {
        return conf.concurrent_materialized_view_writes;
    }

    public static void setConcurrentViewWriters(int concurrent_materialized_view_writes)
    {
        if (concurrent_materialized_view_writes < 0)
        {
            throw new IllegalArgumentException("Concurrent reads must be non-negative");
        }
        conf.concurrent_materialized_view_writes = concurrent_materialized_view_writes;
    }

    public static int getFlushWriters()
    {
            return conf.memtable_flush_writers;
    }

    public static int getConcurrentCompactors()
    {
        return conf.concurrent_compactors;
    }

    public static void setConcurrentCompactors(int value)
    {
        conf.concurrent_compactors = value;
    }

    public static int getCompactionThroughputMbPerSec()
    {
        return conf.compaction_throughput_mb_per_sec;
    }

    public static void setCompactionThroughputMbPerSec(int value)
    {
        conf.compaction_throughput_mb_per_sec = value;
    }

    public static long getCompactionLargePartitionWarningThreshold() { return ByteUnit.MEBI_BYTES.toBytes(conf.compaction_large_partition_warning_threshold_mb); }

    public static int getConcurrentValidations()
    {
        return conf.concurrent_validations;
    }

    public static void setConcurrentValidations(int value)
    {
        value = value > 0 ? value : Integer.MAX_VALUE;
        conf.concurrent_validations = value;
    }

    public static int getConcurrentViewBuilders()
    {
        return conf.concurrent_materialized_view_builders;
    }

    public static void setConcurrentViewBuilders(int value)
    {
        conf.concurrent_materialized_view_builders = value;
    }

    public static long getMinFreeSpacePerDriveInBytes()
    {
        return ByteUnit.MEBI_BYTES.toBytes(conf.min_free_space_per_drive_in_mb);
    }

    public static boolean getDisableSTCSInL0()
    {
        return disableSTCSInL0;
    }

    public static void setDisableSTCSInL0(boolean disabled)
    {
        disableSTCSInL0 = disabled;
    }

    public static int getStreamThroughputOutboundMegabitsPerSec()
    {
        return conf.stream_throughput_outbound_megabits_per_sec;
    }

    public static void setStreamThroughputOutboundMegabitsPerSec(int value)
    {
        conf.stream_throughput_outbound_megabits_per_sec = value;
    }

    public static int getInterDCStreamThroughputOutboundMegabitsPerSec()
    {
        return conf.inter_dc_stream_throughput_outbound_megabits_per_sec;
    }

    public static void setInterDCStreamThroughputOutboundMegabitsPerSec(int value)
    {
        conf.inter_dc_stream_throughput_outbound_megabits_per_sec = value;
    }

    public static String[] getAllDataFileLocations()
    {
        return conf.data_file_directories;
    }

    public static String getCommitLogLocation()
    {
        return conf.commitlog_directory;
    }

    @VisibleForTesting
    public static void setCommitLogLocation(String value)
    {
        conf.commitlog_directory = value;
    }

    public static ParameterizedClass getCommitLogCompression()
    {
        return conf.commitlog_compression;
    }

    public static void setCommitLogCompression(ParameterizedClass compressor)
    {
        conf.commitlog_compression = compressor;
    }

    public static Config.FlushCompression getFlushCompression()
    {
        return conf.flush_compression;
    }

    public static void setFlushCompression(Config.FlushCompression compression)
    {
        conf.flush_compression = compression;
    }

   /**
    * Maximum number of buffers in the compression pool. The default value is 3, it should not be set lower than that
    * (one segment in compression, one written to, one in reserve); delays in compression may cause the log to use
    * more, depending on how soon the sync policy stops all writing threads.
    */
    public static int getCommitLogMaxCompressionBuffersInPool()
    {
        return conf.commitlog_max_compression_buffers_in_pool;
    }

    public static void setCommitLogMaxCompressionBuffersPerPool(int buffers)
    {
        conf.commitlog_max_compression_buffers_in_pool = buffers;
    }

    public static int getMaxMutationSize()
    {
        return (int) ByteUnit.KIBI_BYTES.toBytes(conf.max_mutation_size_in_kb);
    }

    public static int getTombstoneWarnThreshold()
    {
        return conf.tombstone_warn_threshold;
    }

    public static void setTombstoneWarnThreshold(int threshold)
    {
        conf.tombstone_warn_threshold = threshold;
    }

    public static int getTombstoneFailureThreshold()
    {
        return conf.tombstone_failure_threshold;
    }

    public static void setTombstoneFailureThreshold(int threshold)
    {
        conf.tombstone_failure_threshold = threshold;
    }

    /**
     * size of commitlog segments to allocate
     */
    public static int getCommitLogSegmentSize()
    {
        return (int) ByteUnit.MEBI_BYTES.toBytes(conf.commitlog_segment_size_in_mb);
    }

    public static void setCommitLogSegmentSize(int sizeMegabytes)
    {
        conf.commitlog_segment_size_in_mb = sizeMegabytes;
    }

    public static String getSavedCachesLocation()
    {
        return conf.saved_caches_directory;
    }

    public static Set<InetAddressAndPort> getSeeds()
    {
        return ImmutableSet.<InetAddressAndPort>builder().addAll(seedProvider.getSeeds()).build();
    }

    public static SeedProvider getSeedProvider()
    {
        return seedProvider;
    }

    public static void setSeedProvider(SeedProvider newSeedProvider)
    {
        seedProvider = newSeedProvider;
    }

    public static InetAddress getListenAddress()
    {
        return listenAddress;
    }

    public static void setListenAddress(InetAddress newlistenAddress)
    {
        listenAddress = newlistenAddress;
    }

    public static InetAddress getBroadcastAddress()
    {
        return broadcastAddress;
    }

    public static boolean shouldListenOnBroadcastAddress()
    {
        return conf.listen_on_broadcast_address;
    }

    public static void setShouldListenOnBroadcastAddress(boolean shouldListenOnBroadcastAddress)
    {
        conf.listen_on_broadcast_address = shouldListenOnBroadcastAddress;
    }

    public static void setListenOnBroadcastAddress(boolean listen_on_broadcast_address)
    {
        conf.listen_on_broadcast_address = listen_on_broadcast_address;
    }

    public static IInternodeAuthenticator getInternodeAuthenticator()
    {
        return internodeAuthenticator;
    }

    public static void setInternodeAuthenticator(IInternodeAuthenticator internodeAuthenticator)
    {
        Preconditions.checkNotNull(internodeAuthenticator);
        DatabaseDescriptor.internodeAuthenticator = internodeAuthenticator;
    }

    public static void setBroadcastAddress(InetAddress broadcastAdd)
    {
        broadcastAddress = broadcastAdd;
    }

    /**
     * This is the address used to bind for the native protocol to communicate with clients. Most usages in the code
     * refer to it as native address although some places still call it RPC address. It's not thrift RPC anymore
     * so native is more appropriate. The address alone is not enough to uniquely identify this instance because
     * multiple instances might use the same interface with different ports.
     */
    public static InetAddress getRpcAddress()
    {
        return rpcAddress;
    }

    public static void setBroadcastRpcAddress(InetAddress broadcastRPCAddr)
    {
        broadcastRpcAddress = broadcastRPCAddr;
    }

    /**
     * This is the address used to reach this instance for the native protocol to communicate with clients. Most usages in the code
     * refer to it as native address although some places still call it RPC address. It's not thrift RPC anymore
     * so native is more appropriate. The address alone is not enough to uniquely identify this instance because
     * multiple instances might use the same interface with different ports.
     *
     * May be null, please use {@link FBUtilities#getBroadcastNativeAddressAndPort()} instead.
     */
    public static InetAddress getBroadcastRpcAddress()
    {
        return broadcastRpcAddress;
    }

    public static boolean getRpcKeepAlive()
    {
        return conf.rpc_keepalive;
    }

    public static int getInternodeSocketSendBufferSizeInBytes()
    {
        return conf.internode_socket_send_buffer_size_in_bytes;
    }

    public static int getInternodeSocketReceiveBufferSizeInBytes()
    {
        return conf.internode_socket_receive_buffer_size_in_bytes;
    }

    public static int getInternodeApplicationSendQueueCapacityInBytes()
    {
        return conf.internode_application_send_queue_capacity_in_bytes;
    }

    public static int getInternodeApplicationSendQueueReserveEndpointCapacityInBytes()
    {
        return conf.internode_application_send_queue_reserve_endpoint_capacity_in_bytes;
    }

    public static int getInternodeApplicationSendQueueReserveGlobalCapacityInBytes()
    {
        return conf.internode_application_send_queue_reserve_global_capacity_in_bytes;
    }

    public static int getInternodeApplicationReceiveQueueCapacityInBytes()
    {
        return conf.internode_application_receive_queue_capacity_in_bytes;
    }

    public static int getInternodeApplicationReceiveQueueReserveEndpointCapacityInBytes()
    {
        return conf.internode_application_receive_queue_reserve_endpoint_capacity_in_bytes;
    }

    public static int getInternodeApplicationReceiveQueueReserveGlobalCapacityInBytes()
    {
        return conf.internode_application_receive_queue_reserve_global_capacity_in_bytes;
    }

    public static int getInternodeTcpConnectTimeoutInMS()
    {
        return conf.internode_tcp_connect_timeout_in_ms;
    }

    public static void setInternodeTcpConnectTimeoutInMS(int value)
    {
        conf.internode_tcp_connect_timeout_in_ms = value;
    }

    public static int getInternodeTcpUserTimeoutInMS()
    {
        return conf.internode_tcp_user_timeout_in_ms;
    }

    public static void setInternodeTcpUserTimeoutInMS(int value)
    {
        conf.internode_tcp_user_timeout_in_ms = value;
    }

    public static int getInternodeMaxMessageSizeInBytes()
    {
        return conf.internode_max_message_size_in_bytes;
    }

    @VisibleForTesting
    public static void setInternodeMaxMessageSizeInBytes(int value)
    {
        conf.internode_max_message_size_in_bytes = value;
    }

    public static boolean startNativeTransport()
    {
        return conf.start_native_transport;
    }

    /**
     *  This is the port used with RPC address for the native protocol to communicate with clients. Now that thrift RPC
     *  is no longer in use there is no RPC port.
     */
    public static int getNativeTransportPort()
    {
        return Integer.parseInt(System.getProperty(Config.PROPERTY_PREFIX + "native_transport_port", Integer.toString(conf.native_transport_port)));
    }

    @VisibleForTesting
    public static void setNativeTransportPort(int port)
    {
        conf.native_transport_port = port;
    }

    public static int getNativeTransportPortSSL()
    {
        return conf.native_transport_port_ssl == null ? getNativeTransportPort() : conf.native_transport_port_ssl;
    }

    @VisibleForTesting
    public static void setNativeTransportPortSSL(Integer port)
    {
        conf.native_transport_port_ssl = port;
    }

    public static int getNativeTransportMaxThreads()
    {
        return conf.native_transport_max_threads;
    }

    public static void setNativeTransportMaxThreads(int max_threads)
    {
        conf.native_transport_max_threads = max_threads;
    }

    public static int getNativeTransportMaxFrameSize()
    {
        return (int) ByteUnit.MEBI_BYTES.toBytes(conf.native_transport_max_frame_size_in_mb);
    }

    public static long getNativeTransportMaxConcurrentConnections()
    {
        return conf.native_transport_max_concurrent_connections;
    }

    public static void setNativeTransportMaxConcurrentConnections(long nativeTransportMaxConcurrentConnections)
    {
        conf.native_transport_max_concurrent_connections = nativeTransportMaxConcurrentConnections;
    }

    public static long getNativeTransportMaxConcurrentConnectionsPerIp()
    {
        return conf.native_transport_max_concurrent_connections_per_ip;
    }

    public static void setNativeTransportMaxConcurrentConnectionsPerIp(long native_transport_max_concurrent_connections_per_ip)
    {
        conf.native_transport_max_concurrent_connections_per_ip = native_transport_max_concurrent_connections_per_ip;
    }

    public static boolean useNativeTransportLegacyFlusher()
    {
        return conf.native_transport_flush_in_batches_legacy;
    }

    public static boolean getNativeTransportAllowOlderProtocols()
    {
        return conf.native_transport_allow_older_protocols;
    }

    public static void setNativeTransportAllowOlderProtocols(boolean isEnabled)
    {
        conf.native_transport_allow_older_protocols = isEnabled;
    }

    public static int getNativeTransportFrameBlockSize()
    {
        return (int) ByteUnit.KIBI_BYTES.toBytes(conf.native_transport_frame_block_size_in_kb);
    }

    public static double getCommitLogSyncGroupWindow()
    {
        return conf.commitlog_sync_group_window_in_ms;
    }

    public static void setCommitLogSyncGroupWindow(double windowMillis)
    {
        conf.commitlog_sync_group_window_in_ms = windowMillis;
    }

    public static long getNativeTransportMaxConcurrentRequestsInBytesPerIp()
    {
        return conf.native_transport_max_concurrent_requests_in_bytes_per_ip;
    }

    public static void setNativeTransportMaxConcurrentRequestsInBytesPerIp(long maxConcurrentRequestsInBytes)
    {
        conf.native_transport_max_concurrent_requests_in_bytes_per_ip = maxConcurrentRequestsInBytes;
    }

    public static long getNativeTransportMaxConcurrentRequestsInBytes()
    {
        return conf.native_transport_max_concurrent_requests_in_bytes;
    }

    public static void setNativeTransportMaxConcurrentRequestsInBytes(long maxConcurrentRequestsInBytes)
    {
        conf.native_transport_max_concurrent_requests_in_bytes = maxConcurrentRequestsInBytes;
    }

    public static int getCommitLogSyncPeriod()
    {
        return conf.commitlog_sync_period_in_ms;
    }

    public static long getPeriodicCommitLogSyncBlock()
    {
        Integer blockMillis = conf.periodic_commitlog_sync_lag_block_in_ms;
        return blockMillis == null
               ? (long)(getCommitLogSyncPeriod() * 1.5)
               : blockMillis;
    }

    public static void setCommitLogSyncPeriod(int periodMillis)
    {
        conf.commitlog_sync_period_in_ms = periodMillis;
    }

    public static Config.CommitLogSync getCommitLogSync()
    {
        return conf.commitlog_sync;
    }

    public static void setCommitLogSync(CommitLogSync sync)
    {
        conf.commitlog_sync = sync;
    }

    public static Config.DiskAccessMode getDiskAccessMode()
    {
        return conf.disk_access_mode;
    }

    // Do not use outside unit tests.
    @VisibleForTesting
    public static void setDiskAccessMode(Config.DiskAccessMode mode)
    {
        conf.disk_access_mode = mode;
    }

    public static Config.DiskAccessMode getIndexAccessMode()
    {
        return indexAccessMode;
    }

    // Do not use outside unit tests.
    @VisibleForTesting
    public static void setIndexAccessMode(Config.DiskAccessMode mode)
    {
        indexAccessMode = mode;
    }

    public static void setDiskFailurePolicy(Config.DiskFailurePolicy policy)
    {
        conf.disk_failure_policy = policy;
    }

    public static Config.DiskFailurePolicy getDiskFailurePolicy()
    {
        return conf.disk_failure_policy;
    }

    public static void setCommitFailurePolicy(Config.CommitFailurePolicy policy)
    {
        conf.commit_failure_policy = policy;
    }

    public static Config.CommitFailurePolicy getCommitFailurePolicy()
    {
        return conf.commit_failure_policy;
    }

    public static boolean isSnapshotBeforeCompaction()
    {
        return conf.snapshot_before_compaction;
    }

    public static boolean isAutoSnapshot()
    {
        return conf.auto_snapshot;
    }

    @VisibleForTesting
    public static void setAutoSnapshot(boolean autoSnapshot)
    {
        conf.auto_snapshot = autoSnapshot;
    }
    @VisibleForTesting
    public static boolean getAutoSnapshot()
    {
        return conf.auto_snapshot;
    }

    public static boolean isAutoBootstrap()
    {
        return Boolean.parseBoolean(System.getProperty(Config.PROPERTY_PREFIX + "auto_bootstrap", Boolean.toString(conf.auto_bootstrap)));
    }

    public static void setHintedHandoffEnabled(boolean hintedHandoffEnabled)
    {
        conf.hinted_handoff_enabled = hintedHandoffEnabled;
    }

    public static boolean hintedHandoffEnabled()
    {
        return conf.hinted_handoff_enabled;
    }

    public static Set<String> hintedHandoffDisabledDCs()
    {
        return conf.hinted_handoff_disabled_datacenters;
    }

    public static void enableHintsForDC(String dc)
    {
        conf.hinted_handoff_disabled_datacenters.remove(dc);
    }

    public static void disableHintsForDC(String dc)
    {
        conf.hinted_handoff_disabled_datacenters.add(dc);
    }

    public static void setMaxHintWindow(int ms)
    {
        conf.max_hint_window_in_ms = ms;
    }

    public static int getMaxHintWindow()
    {
        return conf.max_hint_window_in_ms;
    }

    public static File getHintsDirectory()
    {
        return new File(conf.hints_directory);
    }

    public static File getSerializedCachePath(CacheType cacheType, String version, String extension)
    {
        String name = cacheType.toString()
                + (version == null ? "" : "-" + version + "." + extension);
        return new File(conf.saved_caches_directory, name);
    }

    public static int getDynamicUpdateInterval()
    {
        return conf.dynamic_snitch_update_interval_in_ms;
    }
    public static void setDynamicUpdateInterval(int dynamicUpdateInterval)
    {
        conf.dynamic_snitch_update_interval_in_ms = dynamicUpdateInterval;
    }

    public static int getDynamicResetInterval()
    {
        return conf.dynamic_snitch_reset_interval_in_ms;
    }
    public static void setDynamicResetInterval(int dynamicResetInterval)
    {
        conf.dynamic_snitch_reset_interval_in_ms = dynamicResetInterval;
    }

    public static double getDynamicBadnessThreshold()
    {
        return conf.dynamic_snitch_badness_threshold;
    }

    public static void setDynamicBadnessThreshold(double dynamicBadnessThreshold)
    {
        conf.dynamic_snitch_badness_threshold = dynamicBadnessThreshold;
    }

    public static EncryptionOptions.ServerEncryptionOptions getInternodeMessagingEncyptionOptions()
    {
        return conf.server_encryption_options;
    }

    public static void setInternodeMessagingEncyptionOptions(EncryptionOptions.ServerEncryptionOptions encryptionOptions)
    {
        conf.server_encryption_options = encryptionOptions;
    }

    public static EncryptionOptions getNativeProtocolEncryptionOptions()
    {
        return conf.client_encryption_options;
    }

    @VisibleForTesting
    public static void updateNativeProtocolEncryptionOptions(Function<EncryptionOptions, EncryptionOptions> update)
    {
        conf.client_encryption_options = update.apply(conf.client_encryption_options);
    }

    public static int getHintedHandoffThrottleInKB()
    {
        return conf.hinted_handoff_throttle_in_kb;
    }

    public static void setHintedHandoffThrottleInKB(int throttleInKB)
    {
        conf.hinted_handoff_throttle_in_kb = throttleInKB;
    }

    public static int getBatchlogReplayThrottleInKB()
    {
        return conf.batchlog_replay_throttle_in_kb;
    }

    public static void setBatchlogReplayThrottleInKB(int throttleInKB)
    {
        conf.batchlog_replay_throttle_in_kb = throttleInKB;
    }

    public static int getMaxHintsDeliveryThreads()
    {
        return conf.max_hints_delivery_threads;
    }

    public static int getHintsFlushPeriodInMS()
    {
        return conf.hints_flush_period_in_ms;
    }

    public static long getMaxHintsFileSize()
    {
        return  ByteUnit.MEBI_BYTES.toBytes(conf.max_hints_file_size_in_mb);
    }

    public static ParameterizedClass getHintsCompression()
    {
        return conf.hints_compression;
    }

    public static void setHintsCompression(ParameterizedClass parameterizedClass)
    {
        conf.hints_compression = parameterizedClass;
    }

    public static boolean isIncrementalBackupsEnabled()
    {
        return conf.incremental_backups;
    }

    public static void setIncrementalBackupsEnabled(boolean value)
    {
        conf.incremental_backups = value;
    }

    public static int getFileCacheSizeInMB()
    {
        if (conf.file_cache_size_in_mb == null)
        {
            // In client mode the value is not set.
            assert DatabaseDescriptor.isClientInitialized();
            return 0;
        }

        return conf.file_cache_size_in_mb;
    }

    public static boolean getFileCacheRoundUp()
    {
        if (conf.file_cache_round_up == null)
        {
            // In client mode the value is not set.
            assert DatabaseDescriptor.isClientInitialized();
            return false;
        }

        return conf.file_cache_round_up;
    }

    public static DiskOptimizationStrategy getDiskOptimizationStrategy()
    {
        return diskOptimizationStrategy;
    }

    public static double getDiskOptimizationEstimatePercentile()
    {
        return conf.disk_optimization_estimate_percentile;
    }

    public static long getTotalCommitlogSpaceInMB()
    {
        return conf.commitlog_total_space_in_mb;
    }

    public static boolean shouldMigrateKeycacheOnCompaction()
    {
        return conf.key_cache_migrate_during_compaction;
    }

    public static void setMigrateKeycacheOnCompaction(boolean migrateCacheEntry)
    {
        conf.key_cache_migrate_during_compaction = migrateCacheEntry;
    }

    public static int getSSTablePreemptiveOpenIntervalInMB()
    {
        return FBUtilities.isWindows ? -1 : conf.sstable_preemptive_open_interval_in_mb;
    }
    public static void setSSTablePreemptiveOpenIntervalInMB(int mb)
    {
        conf.sstable_preemptive_open_interval_in_mb = mb;
    }

    public static boolean getTrickleFsync()
    {
        return conf.trickle_fsync;
    }

    public static int getTrickleFsyncIntervalInKb()
    {
        return conf.trickle_fsync_interval_in_kb;
    }

    public static long getKeyCacheSizeInMB()
    {
        return keyCacheSizeInMB;
    }

    public static long getIndexSummaryCapacityInMB()
    {
        return indexSummaryCapacityInMB;
    }

    public static int getKeyCacheSavePeriod()
    {
        return conf.key_cache_save_period;
    }

    public static void setKeyCacheSavePeriod(int keyCacheSavePeriod)
    {
        conf.key_cache_save_period = keyCacheSavePeriod;
    }

    public static int getKeyCacheKeysToSave()
    {
        return conf.key_cache_keys_to_save;
    }

    public static void setKeyCacheKeysToSave(int keyCacheKeysToSave)
    {
        conf.key_cache_keys_to_save = keyCacheKeysToSave;
    }

    public static String getRowCacheClassName()
    {
        return conf.row_cache_class_name;
    }

    public static long getRowCacheSizeInMB()
    {
        return conf.row_cache_size_in_mb;
    }

    @VisibleForTesting
    public static void setRowCacheSizeInMB(long val)
    {
        conf.row_cache_size_in_mb = val;
    }

    public static int getRowCacheSavePeriod()
    {
        return conf.row_cache_save_period;
    }

    public static void setRowCacheSavePeriod(int rowCacheSavePeriod)
    {
        conf.row_cache_save_period = rowCacheSavePeriod;
    }

    public static int getRowCacheKeysToSave()
    {
        return conf.row_cache_keys_to_save;
    }

    public static long getCounterCacheSizeInMB()
    {
        return counterCacheSizeInMB;
    }

    public static void setRowCacheKeysToSave(int rowCacheKeysToSave)
    {
        conf.row_cache_keys_to_save = rowCacheKeysToSave;
    }

    public static int getCounterCacheSavePeriod()
    {
        return conf.counter_cache_save_period;
    }

    public static void setCounterCacheSavePeriod(int counterCacheSavePeriod)
    {
        conf.counter_cache_save_period = counterCacheSavePeriod;
    }

    public static int getCounterCacheKeysToSave()
    {
        return conf.counter_cache_keys_to_save;
    }

    public static void setCounterCacheKeysToSave(int counterCacheKeysToSave)
    {
        conf.counter_cache_keys_to_save = counterCacheKeysToSave;
    }

    public static int getStreamingKeepAlivePeriod()
    {
        return conf.streaming_keep_alive_period_in_secs;
    }

    public static int getStreamingConnectionsPerHost()
    {
        return conf.streaming_connections_per_host;
    }

    public static boolean streamEntireSSTables()
    {
        return conf.stream_entire_sstables;
    }

    public static String getLocalDataCenter()
    {
        return localDC;
    }

    public static Comparator<Replica> getLocalComparator()
    {
        return localComparator;
    }

    public static Config.InternodeCompression internodeCompression()
    {
        return conf.internode_compression;
    }

    public static void setInternodeCompression(Config.InternodeCompression compression)
    {
        conf.internode_compression = compression;
    }

    public static boolean getInterDCTcpNoDelay()
    {
        return conf.inter_dc_tcp_nodelay;
    }

    public static long getMemtableHeapSpaceInMb()
    {
        return conf.memtable_heap_space_in_mb;
    }

    public static long getMemtableOffheapSpaceInMb()
    {
        return conf.memtable_offheap_space_in_mb;
    }

    public static Config.MemtableAllocationType getMemtableAllocationType()
    {
        return conf.memtable_allocation_type;
    }

    public static int getRepairSessionMaxTreeDepth()
    {
        return conf.repair_session_max_tree_depth;
    }

    public static void setRepairSessionMaxTreeDepth(int depth)
    {
        if (depth < 10)
            throw new ConfigurationException("Cannot set repair_session_max_tree_depth to " + depth +
                                             " which is < 10, doing nothing");
        else if (depth > 20)
            logger.warn("repair_session_max_tree_depth of " + depth + " > 20 could lead to excessive memory usage");

        conf.repair_session_max_tree_depth = depth;
    }

    public static int getRepairSessionSpaceInMegabytes()
    {
        return conf.repair_session_space_in_mb;
    }

    public static void setRepairSessionSpaceInMegabytes(int sizeInMegabytes)
    {
        if (sizeInMegabytes < 1)
            throw new ConfigurationException("Cannot set repair_session_space_in_mb to " + sizeInMegabytes +
                                             " < 1 megabyte");
        else if (sizeInMegabytes > (int) (Runtime.getRuntime().maxMemory() / (4 * 1048576)))
            logger.warn("A repair_session_space_in_mb of " + conf.repair_session_space_in_mb +
                        " megabytes is likely to cause heap pressure.");

        conf.repair_session_space_in_mb = sizeInMegabytes;
    }

    public static Float getMemtableCleanupThreshold()
    {
        return conf.memtable_cleanup_threshold;
    }

    public static int getIndexSummaryResizeIntervalInMinutes()
    {
        return conf.index_summary_resize_interval_in_minutes;
    }

    public static boolean hasLargeAddressSpace()
    {
        // currently we just check if it's a 64bit arch, but any we only really care if the address space is large
        String datamodel = System.getProperty("sun.arch.data.model");
        if (datamodel != null)
        {
            switch (datamodel)
            {
                case "64": return true;
                case "32": return false;
            }
        }
        String arch = System.getProperty("os.arch");
        return arch.contains("64") || arch.contains("sparcv9");
    }

    public static int getTracetypeRepairTTL()
    {
        return conf.tracetype_repair_ttl;
    }

    public static int getTracetypeQueryTTL()
    {
        return conf.tracetype_query_ttl;
    }

    public static int getWindowsTimerInterval()
    {
        return conf.windows_timer_interval;
    }

    public static long getPreparedStatementsCacheSizeMB()
    {
        return preparedStatementsCacheSizeInMB;
    }

    public static boolean enableUserDefinedFunctions()
    {
        return conf.enable_user_defined_functions;
    }

    public static boolean enableScriptedUserDefinedFunctions()
    {
        return conf.enable_scripted_user_defined_functions;
    }

    public static void enableScriptedUserDefinedFunctions(boolean enableScriptedUserDefinedFunctions)
    {
        conf.enable_scripted_user_defined_functions = enableScriptedUserDefinedFunctions;
    }

    public static boolean enableUserDefinedFunctionsThreads()
    {
        return conf.enable_user_defined_functions_threads;
    }

    public static long getUserDefinedFunctionWarnTimeout()
    {
        return conf.user_defined_function_warn_timeout;
    }

    public static void setUserDefinedFunctionWarnTimeout(long userDefinedFunctionWarnTimeout)
    {
        conf.user_defined_function_warn_timeout = userDefinedFunctionWarnTimeout;
    }

    public static boolean getEnableMaterializedViews()
    {
        return conf.enable_materialized_views &&
            // CIE specific system property to override to disable materialized views
            Boolean.parseBoolean(System.getProperty(Config.PROPERTY_PREFIX + "allow_materializedviews", "false"));
    }

    public static void setEnableMaterializedViews(boolean enableMaterializedViews)
    {
        conf.enable_materialized_views = enableMaterializedViews;
    }

    public static boolean getEnableSASIIndexes()
    {
        return conf.enable_sasi_indexes;
    }

    public static void setEnableSASIIndexes(boolean enableSASIIndexes)
    {
        conf.enable_sasi_indexes = enableSASIIndexes;
    }

    public static boolean isTransientReplicationEnabled()
    {
        return conf.enable_transient_replication;
    }

    public static void setTransientReplicationEnabledUnsafe(boolean enabled)
    {
        conf.enable_transient_replication = enabled;
    }

    public static long getUserDefinedFunctionFailTimeout()
    {
        return conf.user_defined_function_fail_timeout;
    }

    public static void setUserDefinedFunctionFailTimeout(long userDefinedFunctionFailTimeout)
    {
        conf.user_defined_function_fail_timeout = userDefinedFunctionFailTimeout;
    }

    public static Config.UserFunctionTimeoutPolicy getUserFunctionTimeoutPolicy()
    {
        return conf.user_function_timeout_policy;
    }

    public static void setUserFunctionTimeoutPolicy(Config.UserFunctionTimeoutPolicy userFunctionTimeoutPolicy)
    {
        conf.user_function_timeout_policy = userFunctionTimeoutPolicy;
    }

    public static long getGCLogThreshold()
    {
        return conf.gc_log_threshold_in_ms;
    }

    public static EncryptionContext getEncryptionContext()
    {
        return encryptionContext;
    }

    public static long getGCWarnThreshold()
    {
        return conf.gc_warn_threshold_in_ms;
    }

    public static boolean isCDCEnabled()
    {
        return conf.cdc_enabled;
    }

    @VisibleForTesting
    public static void setCDCEnabled(boolean cdc_enabled)
    {
        conf.cdc_enabled = cdc_enabled;
    }

    public static String getCDCLogLocation()
    {
        return conf.cdc_raw_directory;
    }

    public static int getCDCSpaceInMB()
    {
        return conf.cdc_total_space_in_mb;
    }

    @VisibleForTesting
    public static void setCDCSpaceInMB(int input)
    {
        conf.cdc_total_space_in_mb = input;
    }

    public static int getCDCDiskCheckInterval()
    {
        return conf.cdc_free_space_check_interval_ms;
    }

    @VisibleForTesting
    public static void setEncryptionContext(EncryptionContext ec)
    {
        encryptionContext = ec;
    }

    public static int searchConcurrencyFactor()
    {
        return searchConcurrencyFactor;
    }

    public static boolean isUnsafeSystem()
    {
        return unsafeSystem;
    }

    public static boolean diagnosticEventsEnabled()
    {
        return conf.diagnostic_events_enabled;
    }

    public static void setDiagnosticEventsEnabled(boolean enabled)
    {
        conf.diagnostic_events_enabled = enabled;
    }

    public static ConsistencyLevel getIdealConsistencyLevel()
    {
        return conf.ideal_consistency_level;
    }

    public static void setIdealConsistencyLevel(ConsistencyLevel cl)
    {
        conf.ideal_consistency_level = cl;
    }

    public static int getRepairCommandPoolSize()
    {
        return conf.repair_command_pool_size;
    }

    public static Config.RepairCommandPoolFullStrategy getRepairCommandPoolFullStrategy()
    {
        return conf.repair_command_pool_full_strategy;
    }

    public static FullQueryLoggerOptions getFullQueryLogOptions()
    {
        if (conf.full_query_logging_options.log_dir.isEmpty() && conf.full_query_log_dir != null && !conf.full_query_log_dir.isEmpty())
            return new FullQueryLoggerOptions(conf.full_query_log_dir);
        else
            return conf.full_query_logging_options;
    }

    public static boolean getBlockForPeersInRemoteDatacenters()
    {
        return conf.block_for_peers_in_remote_dcs;
    }

    public static int getBlockForPeersTimeoutInSeconds()
    {
        return conf.block_for_peers_timeout_in_secs;
    }

    public static boolean automaticSSTableUpgrade()
    {
        return conf.automatic_sstable_upgrade;
    }

    public static void setAutomaticSSTableUpgradeEnabled(boolean enabled)
    {
        if (conf.automatic_sstable_upgrade != enabled)
            logger.debug("Changing automatic_sstable_upgrade to {}", enabled);
        conf.automatic_sstable_upgrade = enabled;
    }

    public static int maxConcurrentAutoUpgradeTasks()
    {
        return conf.max_concurrent_automatic_sstable_upgrades;
    }

    public static void setMaxConcurrentAutoUpgradeTasks(int value)
    {
        if (conf.max_concurrent_automatic_sstable_upgrades != value)
            logger.debug("Changing max_concurrent_automatic_sstable_upgrades to {}", value);
        validateMaxConcurrentAutoUpgradeTasksConf(value);
        conf.max_concurrent_automatic_sstable_upgrades = value;
    }

    private static void validateMaxConcurrentAutoUpgradeTasksConf(int value)
    {
        if (value < 0)
            throw new ConfigurationException("max_concurrent_automatic_sstable_upgrades can't be negative");
        if (value > getConcurrentCompactors())
            logger.warn("max_concurrent_automatic_sstable_upgrades ({}) is larger than concurrent_compactors ({})", value, getConcurrentCompactors());
    }

    public static AuditLogOptions getAuditLoggingOptions()
    {
        return conf.audit_logging_options;
    }

    public static void setAuditLoggingOptions(AuditLogOptions auditLoggingOptions)
    {
        conf.audit_logging_options = auditLoggingOptions;
    }

    public static Config.CorruptedTombstoneStrategy getCorruptedTombstoneStrategy()
    {
        return conf.corrupted_tombstone_strategy;
    }

    public static void setCorruptedTombstoneStrategy(Config.CorruptedTombstoneStrategy strategy)
    {
        conf.corrupted_tombstone_strategy = strategy;
    }

    public static boolean getRepairedDataTrackingForRangeReadsEnabled()
    {
        return conf.repaired_data_tracking_for_range_reads_enabled;
    }

    public static void setRepairedDataTrackingForRangeReadsEnabled(boolean enabled)
    {
        conf.repaired_data_tracking_for_range_reads_enabled = enabled;
    }

    public static boolean getRepairedDataTrackingForPartitionReadsEnabled()
    {
        return conf.repaired_data_tracking_for_partition_reads_enabled;
    }

    public static void setRepairedDataTrackingForPartitionReadsEnabled(boolean enabled)
    {
        conf.repaired_data_tracking_for_partition_reads_enabled = enabled;
    }

    public static boolean snapshotOnRepairedDataMismatch()
    {
        return conf.snapshot_on_repaired_data_mismatch;
    }

    public static void setSnapshotOnRepairedDataMismatch(boolean enabled)
    {
        conf.snapshot_on_repaired_data_mismatch = enabled;
    }

    public static boolean snapshotOnDuplicateRowDetection()
    {
        return conf.snapshot_on_duplicate_row_detection;
    }

    public static void setSnapshotOnDuplicateRowDetection(boolean enabled)
    {
        conf.snapshot_on_duplicate_row_detection = enabled;
    }

    public static boolean reportUnconfirmedRepairedDataMismatches()
    {
        return conf.report_unconfirmed_repaired_data_mismatches;
    }

    public static void reportUnconfirmedRepairedDataMismatches(boolean enabled)
    {
        conf.report_unconfirmed_repaired_data_mismatches = enabled;
    }

    public static boolean strictRuntimeChecks()
    {
        return strictRuntimeChecks;
    }

    public static boolean useOffheapMerkleTrees()
    {
        return conf.use_offheap_merkle_trees;
    }

    public static void useOffheapMerkleTrees(boolean value)
    {
        logger.info("Setting use_offheap_merkle_trees to {}", value);
        conf.use_offheap_merkle_trees = value;
    }

    public static Function<CommitLog, AbstractCommitLogSegmentManager> getCommitLogSegmentMgrProvider()
    {
        return commitLogSegmentMgrProvider;
    }

    public static void setCommitLogSegmentMgrProvider(Function<CommitLog, AbstractCommitLogSegmentManager> provider)
    {
        commitLogSegmentMgrProvider = provider;
    }

    /**
     * Class that primarily tracks overflow thresholds during conversions
     */
    private enum ByteUnit {
        KIBI_BYTES(2048 * 1024, 1024),
        MEBI_BYTES(2048, 1024 * 1024);

        private final int overflowThreshold;
        private final int multiplier;

        ByteUnit(int t, int m)
        {
            this.overflowThreshold = t;
            this.multiplier = m;
        }

        public int overflowThreshold()
        {
            return overflowThreshold;
        }

        public boolean willOverflowInBytes(int val)
        {
            return val >= overflowThreshold;
        }

        public long toBytes(int val)
        {
            return val * multiplier;
        }
    }

    /**
     * Ensures passed in configuration value is positive and will not overflow when converted to Bytes
     */
    private static void checkValidForByteConversion(int val, final String name, final ByteUnit unit)
    {
        if (val < 0 || unit.willOverflowInBytes(val))
            throw new ConfigurationException(String.format("%s must be positive value < %d, but was %d",
                                                           name, unit.overflowThreshold(), val), false);
    }

    public static int getValidationPreviewPurgeHeadStartInSec()
    {
        int seconds = conf.validation_preview_purge_head_start_in_sec;
        return Math.max(seconds, 0);
    }

    public static boolean checkForDuplicateRowsDuringReads()
    {
        return conf.check_for_duplicate_rows_during_reads;
    }

    public static void setCheckForDuplicateRowsDuringReads(boolean enabled)
    {
        conf.check_for_duplicate_rows_during_reads = enabled;
    }

    public static boolean checkForDuplicateRowsDuringCompaction()
    {
        return conf.check_for_duplicate_rows_during_compaction;
    }

    public static void setCheckForDuplicateRowsDuringCompaction(boolean enabled)
    {
        conf.check_for_duplicate_rows_during_compaction = enabled;
    }

    public static int getInitialRangeTombstoneListAllocationSize()
    {
        return conf.initial_range_tombstone_list_allocation_size;
    }

    public static void setInitialRangeTombstoneListAllocationSize(int size)
    {
        conf.initial_range_tombstone_list_allocation_size = size;
    }

    public static double getRangeTombstoneListGrowthFactor()
    {
        return conf.range_tombstone_list_growth_factor;
    }

    public static void setRangeTombstoneListGrowthFactor(double resizeFactor)
    {
        conf.range_tombstone_list_growth_factor = resizeFactor;
    }
<<<<<<< HEAD

    public static boolean getAutocompactionOnStartupEnabled()
    {
        return conf.autocompaction_on_startup_enabled;
    }
=======
    public static void setEnableAggressiveGCCompaction(boolean enable) { aggressiveGC = enable; }

    public static boolean getEnableAggressiveGCCompaction() { return aggressiveGC; }
>>>>>>> dfcf0af5

    public static boolean disableIncrementalRepair()
    {
        return conf.disable_incremental_repair;
    }

    public static boolean enableSecondaryIndex()
    {
        // see rdar://56795580 (Disable creating 2i by default but add a config to allow)
        return conf.enable_secondary_index;
    }

    public static void setEnableSecondaryIndex(boolean value)
    {
        logger.info("Setting enable_secondary_index to {}", value);
        conf.enable_secondary_index = value;
    }

    public static boolean isSchemaDropCheckDisabled()
    {
        return conf.disable_schema_drop_check;
    }

    public static void setIsSchemaDropCheckDisabled(boolean value)
    {
        conf.disable_schema_drop_check = value;
    }
}<|MERGE_RESOLUTION|>--- conflicted
+++ resolved
@@ -3116,17 +3116,15 @@
     {
         conf.range_tombstone_list_growth_factor = resizeFactor;
     }
-<<<<<<< HEAD
 
     public static boolean getAutocompactionOnStartupEnabled()
     {
         return conf.autocompaction_on_startup_enabled;
     }
-=======
+
     public static void setEnableAggressiveGCCompaction(boolean enable) { aggressiveGC = enable; }
 
     public static boolean getEnableAggressiveGCCompaction() { return aggressiveGC; }
->>>>>>> dfcf0af5
 
     public static boolean disableIncrementalRepair()
     {
