/*
 * Licensed to the Apache Software Foundation (ASF) under one
 * or more contributor license agreements.  See the NOTICE file
 * distributed with this work for additional information
 * regarding copyright ownership.  The ASF licenses this file
 * to you under the Apache License, Version 2.0 (the
 * "License"); you may not use this file except in compliance
 * with the License.  You may obtain a copy of the License at
 *
 *     http://www.apache.org/licenses/LICENSE-2.0
 *
 * Unless required by applicable law or agreed to in writing, software
 * distributed under the License is distributed on an "AS IS" BASIS,
 * WITHOUT WARRANTIES OR CONDITIONS OF ANY KIND, either express or implied.
 * See the License for the specific language governing permissions and
 * limitations under the License.
 */
package org.apache.cassandra.config;

import java.io.IOException;
import java.net.Inet4Address;
import java.net.Inet6Address;
import java.net.InetAddress;
import java.net.NetworkInterface;
import java.net.SocketException;
import java.net.UnknownHostException;
import java.nio.file.FileStore;
import java.util.ArrayList;
import java.util.Collection;
import java.util.Comparator;
import java.util.Enumeration;
import java.util.List;
import java.util.Map;
import java.util.Objects;
import java.util.Set;
import java.util.UUID;
import java.util.concurrent.TimeUnit;
import java.util.function.Function;
import java.util.function.Supplier;

import com.google.common.annotations.VisibleForTesting;
import com.google.common.base.Preconditions;
import com.google.common.collect.ImmutableSet;
import com.google.common.primitives.Ints;
import com.google.common.primitives.Longs;
import com.google.common.util.concurrent.RateLimiter;
import org.apache.commons.lang3.ArrayUtils;
import org.apache.commons.lang3.StringUtils;
import org.slf4j.Logger;
import org.slf4j.LoggerFactory;

import org.apache.cassandra.audit.AuditLogOptions;
import org.apache.cassandra.auth.AllowAllInternodeAuthenticator;
import org.apache.cassandra.auth.AuthConfig;
import org.apache.cassandra.auth.IAuthenticator;
import org.apache.cassandra.auth.IAuthorizer;
import org.apache.cassandra.auth.IInternodeAuthenticator;
import org.apache.cassandra.auth.INetworkAuthorizer;
import org.apache.cassandra.auth.IRoleManager;
import org.apache.cassandra.config.Config.CommitLogSync;
import org.apache.cassandra.config.Config.PaxosOnLinearizabilityViolation;
import org.apache.cassandra.config.Config.PaxosStatePurging;
import org.apache.cassandra.db.ConsistencyLevel;
import org.apache.cassandra.db.commitlog.AbstractCommitLogSegmentManager;
import org.apache.cassandra.db.commitlog.CommitLog;
import org.apache.cassandra.db.commitlog.CommitLogSegmentManagerCDC;
import org.apache.cassandra.db.commitlog.CommitLogSegmentManagerStandard;
import org.apache.cassandra.dht.IPartitioner;
import org.apache.cassandra.exceptions.ConfigurationException;
import org.apache.cassandra.fql.FullQueryLoggerOptions;
import org.apache.cassandra.gms.IFailureDetector;
import org.apache.cassandra.io.FSWriteError;
import org.apache.cassandra.io.util.DiskOptimizationStrategy;
import org.apache.cassandra.io.util.File;
import org.apache.cassandra.io.util.FileUtils;
import org.apache.cassandra.io.util.PathUtils;
import org.apache.cassandra.io.util.SpinningDiskOptimizationStrategy;
import org.apache.cassandra.io.util.SsdDiskOptimizationStrategy;
import org.apache.cassandra.locator.DynamicEndpointSnitch;
import org.apache.cassandra.locator.EndpointSnitchInfo;
import org.apache.cassandra.locator.IEndpointSnitch;
import org.apache.cassandra.locator.InetAddressAndPort;
import org.apache.cassandra.locator.Replica;
import org.apache.cassandra.locator.SeedProvider;
import org.apache.cassandra.security.EncryptionContext;
import org.apache.cassandra.security.SSLFactory;
import org.apache.cassandra.service.CacheService.CacheType;
import org.apache.cassandra.service.paxos.Paxos;
import org.apache.cassandra.utils.FBUtilities;

import static org.apache.cassandra.config.CassandraRelevantProperties.OS_ARCH;
import static org.apache.cassandra.config.CassandraRelevantProperties.SUN_ARCH_DATA_MODEL;
import static org.apache.cassandra.config.CassandraRelevantProperties.TEST_JVM_DTEST_DISABLE_SSL;
import static org.apache.cassandra.io.util.FileUtils.ONE_GIB;
import static org.apache.cassandra.io.util.FileUtils.ONE_MIB;
import static org.apache.cassandra.utils.Clock.Global.logInitializationOutcome;

public class DatabaseDescriptor
{
    static
    {
        // This static block covers most usages
        FBUtilities.preventIllegalAccessWarnings();
        System.setProperty("io.netty.transport.estimateSizeOnSubmit", "false");
    }

    private static final Logger logger = LoggerFactory.getLogger(DatabaseDescriptor.class);

    /**
     * Tokens are serialized in a Gossip VersionedValue String.  VV are restricted to 64KiB
     * when we send them over the wire, which works out to about 1700 tokens.
     */
    private static final int MAX_NUM_TOKENS = 1536;

    private static Config conf;

    /**
     * Request timeouts can not be less than below defined value (see CASSANDRA-9375)
     */
    static final SmallestDurationMilliseconds LOWEST_ACCEPTED_TIMEOUT = SmallestDurationMilliseconds.inMilliseconds(10L);

    private static Supplier<IFailureDetector> newFailureDetector;
    private static IEndpointSnitch snitch;
    private static InetAddress listenAddress; // leave null so we can fall through to getLocalHost
    private static InetAddress broadcastAddress;
    private static InetAddress rpcAddress;
    private static InetAddress broadcastRpcAddress;
    private static SeedProvider seedProvider;
    private static IInternodeAuthenticator internodeAuthenticator = new AllowAllInternodeAuthenticator();

    /* Hashing strategy Random or OPHF */
    private static IPartitioner partitioner;
    private static String paritionerName;

    private static Config.DiskAccessMode indexAccessMode;

    private static IAuthenticator authenticator;
    private static IAuthorizer authorizer;
    private static INetworkAuthorizer networkAuthorizer;
    // Don't initialize the role manager until applying config. The options supported by CassandraRoleManager
    // depend on the configured IAuthenticator, so defer creating it until that's been set.
    private static IRoleManager roleManager;

    private static long preparedStatementsCacheSizeInMiB;

    private static long keyCacheSizeInMiB;
    private static long paxosCacheSizeInMiB;
    private static long counterCacheSizeInMiB;
    private static long indexSummaryCapacityInMiB;

    private static String localDC;
    private static Comparator<Replica> localComparator;
    private static EncryptionContext encryptionContext;
    private static boolean hasLoggedConfig;

    private static DiskOptimizationStrategy diskOptimizationStrategy;

    private static boolean clientInitialized;
    private static boolean toolInitialized;
    private static boolean daemonInitialized;

    private static final int searchConcurrencyFactor = Integer.parseInt(System.getProperty(Config.PROPERTY_PREFIX + "search_concurrency_factor", "1"));

    private static volatile boolean disableSTCSInL0 = Boolean.getBoolean(Config.PROPERTY_PREFIX + "disable_stcs_in_l0");
    private static final boolean unsafeSystem = Boolean.getBoolean(Config.PROPERTY_PREFIX + "unsafesystem");

    // turns some warnings into exceptions for testing
    private static final boolean strictRuntimeChecks = Boolean.getBoolean("cassandra.strict.runtime.checks");

    public static volatile boolean allowUnlimitedConcurrentValidations = Boolean.getBoolean("cassandra.allow_unlimited_concurrent_validations");

    /** The configuration for guardrails. */
    private static GuardrailsOptions guardrails;
    private static StartupChecksOptions startupChecksOptions;

    private static Function<CommitLog, AbstractCommitLogSegmentManager> commitLogSegmentMgrProvider = c -> DatabaseDescriptor.isCDCEnabled()
                                       ? new CommitLogSegmentManagerCDC(c, DatabaseDescriptor.getCommitLogLocation())
                                       : new CommitLogSegmentManagerStandard(c, DatabaseDescriptor.getCommitLogLocation());

    public static void daemonInitialization() throws ConfigurationException
    {
        daemonInitialization(DatabaseDescriptor::loadConfig);
    }

    public static void daemonInitialization(Supplier<Config> config) throws ConfigurationException
    {
        if (toolInitialized)
            throw new AssertionError("toolInitialization() already called");
        if (clientInitialized)
            throw new AssertionError("clientInitialization() already called");

        // Some unit tests require this :(
        if (daemonInitialized)
            return;
        daemonInitialized = true;

        setConfig(config.get());
        applyAll();
        AuthConfig.applyAuth();
    }

    /**
     * Equivalent to {@link #toolInitialization(boolean) toolInitialization(true)}.
     */
    public static void toolInitialization()
    {
        toolInitialization(true);
    }

    /**
     * Initializes this class as a tool, which means that the configuration is loaded
     * using {@link #loadConfig()} and all non-daemon configuration parts will be setup.
     *
     * @param failIfDaemonOrClient if {@code true} and a call to {@link #daemonInitialization()} or
     *                             {@link #clientInitialization()} has been performed before, an
     *                             {@link AssertionError} will be thrown.
     */
    public static void toolInitialization(boolean failIfDaemonOrClient)
    {
        if (!failIfDaemonOrClient && (daemonInitialized || clientInitialized))
        {
            return;
        }
        else
        {
            if (daemonInitialized)
                throw new AssertionError("daemonInitialization() already called");
            if (clientInitialized)
                throw new AssertionError("clientInitialization() already called");
        }

        if (toolInitialized)
            return;
        toolInitialized = true;

        setConfig(loadConfig());

        applySimpleConfig();

        applyPartitioner();

        applySnitch();

        applyEncryptionContext();
    }

    /**
     * Equivalent to {@link #clientInitialization(boolean) clientInitialization(true)}.
     */
    public static void clientInitialization()
    {
        clientInitialization(true);
    }

    /**
     * Initializes this class as a client, which means that just an empty configuration will
     * be used.
     *
     * @param failIfDaemonOrTool if {@code true} and a call to {@link #daemonInitialization()} or
     *                           {@link #toolInitialization()} has been performed before, an
     *                           {@link AssertionError} will be thrown.
     */
    public static void clientInitialization(boolean failIfDaemonOrTool)
    {
        if (!failIfDaemonOrTool && (daemonInitialized || toolInitialized))
        {
            return;
        }
        else
        {
            if (daemonInitialized)
                throw new AssertionError("daemonInitialization() already called");
            if (toolInitialized)
                throw new AssertionError("toolInitialization() already called");
        }

        if (clientInitialized)
            return;
        clientInitialized = true;

        Config.setClientMode(true);
        conf = new Config();
        diskOptimizationStrategy = new SpinningDiskOptimizationStrategy();
    }

    public static boolean isClientInitialized()
    {
        return clientInitialized;
    }

    public static boolean isToolInitialized()
    {
        return toolInitialized;
    }

    public static boolean isClientOrToolInitialized()
    {
        return clientInitialized || toolInitialized;
    }

    public static boolean isDaemonInitialized()
    {
        return daemonInitialized;
    }

    public static Config getRawConfig()
    {
        return conf;
    }

    @VisibleForTesting
    public static Config loadConfig() throws ConfigurationException
    {
        if (Config.getOverrideLoadConfig() != null)
            return Config.getOverrideLoadConfig().get();

        String loaderClass = System.getProperty(Config.PROPERTY_PREFIX + "config.loader");
        ConfigurationLoader loader = loaderClass == null
                                     ? new YamlConfigurationLoader()
                                     : FBUtilities.construct(loaderClass, "configuration loading");
        Config config = loader.loadConfig();

        if (!hasLoggedConfig)
        {
            hasLoggedConfig = true;
            Config.log(config);
        }

        return config;
    }

    private static InetAddress getNetworkInterfaceAddress(String intf, String configName, boolean preferIPv6) throws ConfigurationException
    {
        try
        {
            NetworkInterface ni = NetworkInterface.getByName(intf);
            if (ni == null)
                throw new ConfigurationException("Configured " + configName + " \"" + intf + "\" could not be found", false);
            Enumeration<InetAddress> addrs = ni.getInetAddresses();
            if (!addrs.hasMoreElements())
                throw new ConfigurationException("Configured " + configName + " \"" + intf + "\" was found, but had no addresses", false);

            /*
             * Try to return the first address of the preferred type, otherwise return the first address
             */
            InetAddress retval = null;
            while (addrs.hasMoreElements())
            {
                InetAddress temp = addrs.nextElement();
                if (preferIPv6 && temp instanceof Inet6Address) return temp;
                if (!preferIPv6 && temp instanceof Inet4Address) return temp;
                if (retval == null) retval = temp;
            }
            return retval;
        }
        catch (SocketException e)
        {
            throw new ConfigurationException("Configured " + configName + " \"" + intf + "\" caused an exception", e);
        }
    }

    private static void setConfig(Config config)
    {
        conf = config;
    }

    private static void applyAll() throws ConfigurationException
    {
        //InetAddressAndPort cares that applySimpleConfig runs first
        applySimpleConfig();

        applyPartitioner();

        applyAddressConfig();

        applySnitch();

        applyTokensConfig();

        applySeedProvider();

        applyEncryptionContext();

        applySslContext();

        applyGuardrails();

        applyStartupChecks();
    }

    private static void applySimpleConfig()
    {
        //Doing this first before all other things in case other pieces of config want to construct
        //InetAddressAndPort and get the right defaults
        InetAddressAndPort.initializeDefaultPort(getStoragePort());

        if (conf.commitlog_sync == null)
        {
            throw new ConfigurationException("Missing required directive CommitLogSync", false);
        }

        if (conf.commitlog_sync == CommitLogSync.batch)
        {
            if (conf.commitlog_sync_period.toMilliseconds() != 0)
            {
                throw new ConfigurationException("Batch sync specified, but commitlog_sync_period found.", false);
            }
            logger.debug("Syncing log with batch mode");
        }
        else if (conf.commitlog_sync == CommitLogSync.group)
        {
            if (conf.commitlog_sync_group_window.toMilliseconds() == 0)
            {
                throw new ConfigurationException("Missing value for commitlog_sync_group_window.", false);
            }
            else if (conf.commitlog_sync_period.toMilliseconds() != 0)
            {
                throw new ConfigurationException("Group sync specified, but commitlog_sync_period found. Only specify commitlog_sync_group_window when using group sync", false);
            }
            logger.debug("Syncing log with a group window of {}", conf.commitlog_sync_period.toString());
        }
        else
        {
            if (conf.commitlog_sync_period.toMilliseconds() == 0)
            {
                throw new ConfigurationException("Missing value for commitlog_sync_period.", false);
            }
            else if (!Double.isNaN(conf.commitlog_sync_batch_window_in_ms))
            {
                throw new ConfigurationException("commitlog_sync_period specified, but commitlog_sync_batch_window found.  Only specify commitlog_sync_period when using periodic sync.", false);
            }
            logger.debug("Syncing log with a period of {}", conf.commitlog_sync_period.toString());
        }

        /* evaluate the DiskAccessMode Config directive, which also affects indexAccessMode selection */
        if (conf.disk_access_mode == Config.DiskAccessMode.auto)
        {
            conf.disk_access_mode = hasLargeAddressSpace() ? Config.DiskAccessMode.mmap : Config.DiskAccessMode.standard;
            indexAccessMode = conf.disk_access_mode;
            logger.info("DiskAccessMode 'auto' determined to be {}, indexAccessMode is {}", conf.disk_access_mode, indexAccessMode);
        }
        else if (conf.disk_access_mode == Config.DiskAccessMode.mmap_index_only)
        {
            conf.disk_access_mode = Config.DiskAccessMode.standard;
            indexAccessMode = Config.DiskAccessMode.mmap;
            logger.info("DiskAccessMode is {}, indexAccessMode is {}", conf.disk_access_mode, indexAccessMode);
        }
        else
        {
            indexAccessMode = conf.disk_access_mode;
            logger.info("DiskAccessMode is {}, indexAccessMode is {}", conf.disk_access_mode, indexAccessMode);
        }

        /* phi convict threshold for FailureDetector */
        if (conf.phi_convict_threshold < 5 || conf.phi_convict_threshold > 16)
        {
            throw new ConfigurationException("phi_convict_threshold must be between 5 and 16, but was " + conf.phi_convict_threshold, false);
        }

        /* Thread per pool */
        if (conf.concurrent_reads < 2)
        {
            throw new ConfigurationException("concurrent_reads must be at least 2, but was " + conf.concurrent_reads, false);
        }

        if (conf.concurrent_writes < 2 && System.getProperty("cassandra.test.fail_mv_locks_count", "").isEmpty())
        {
            throw new ConfigurationException("concurrent_writes must be at least 2, but was " + conf.concurrent_writes, false);
        }

        if (conf.concurrent_counter_writes < 2)
            throw new ConfigurationException("concurrent_counter_writes must be at least 2, but was " + conf.concurrent_counter_writes, false);

        if (conf.concurrent_replicates != null)
            logger.warn("concurrent_replicates has been deprecated and should be removed from cassandra.yaml");

        if (conf.networking_cache_size == null)
            conf.networking_cache_size = SmallestDataStorageMebibytes.inMebibytes(Math.min(128, (int) (Runtime.getRuntime().maxMemory() / (16 * 1048576))));

        if (conf.file_cache_size == null)
            conf.file_cache_size = SmallestDataStorageMebibytes.inMebibytes(Math.min(512, (int) (Runtime.getRuntime().maxMemory() / (4 * 1048576))));

        // round down for SSDs and round up for spinning disks
        if (conf.file_cache_round_up == null)
            conf.file_cache_round_up = conf.disk_optimization_strategy == Config.DiskOptimizationStrategy.spinning;

        if (conf.memtable_offheap_space == null)
            conf.memtable_offheap_space = SmallestDataStorageMebibytes.inMebibytes( (int) (Runtime.getRuntime().maxMemory() / (4 * 1048576)));
        // for the moment, we default to twice as much on-heap space as off-heap, as heap overhead is very large
        if (conf.memtable_heap_space == null)
            conf.memtable_heap_space = SmallestDataStorageMebibytes.inMebibytes((int) (Runtime.getRuntime().maxMemory() / (4 * 1048576)));
        if (conf.memtable_heap_space.toMebibytesAsInt() == 0)
            throw new ConfigurationException("memtable_heap_space must be positive, but was " + conf.memtable_heap_space, false);
        logger.info("Global memtable on-heap threshold is enabled at {}", conf.memtable_heap_space);
        if (conf.memtable_offheap_space.toMebibytesAsInt() == 0)
            logger.info("Global memtable off-heap threshold is disabled, HeapAllocator will be used instead");
        else
            logger.info("Global memtable off-heap threshold is enabled at {}", conf.memtable_offheap_space);

        if (conf.repair_session_max_tree_depth != null)
        {
            logger.warn("repair_session_max_tree_depth has been deprecated and should be removed from cassandra.yaml. Use repair_session_space instead");
            if (conf.repair_session_max_tree_depth < 10)
                throw new ConfigurationException("repair_session_max_tree_depth should not be < 10, but was " + conf.repair_session_max_tree_depth);
            if (conf.repair_session_max_tree_depth > 20)
                logger.warn("repair_session_max_tree_depth of " + conf.repair_session_max_tree_depth + " > 20 could lead to excessive memory usage");
        }
        else
        {
            conf.repair_session_max_tree_depth = 20;
        }

        if (conf.repair_session_space == null)
            conf.repair_session_space = SmallestDataStorageMebibytes.inMebibytes(Math.max(1, (int) (Runtime.getRuntime().maxMemory() / (16 * 1048576))));

        if (conf.repair_session_space.toMebibytes() < 1)
            throw new ConfigurationException("repair_session_space must be > 0, but was " + conf.repair_session_space);
        else if (conf.repair_session_space.toMebibytes() > (int) (Runtime.getRuntime().maxMemory() / (4 * 1048576)))
            logger.warn("A repair_session_space of " + conf.repair_session_space+ " mebibytes is likely to cause heap pressure");

        checkForLowestAcceptedTimeouts(conf);

        long valueInBytes = conf.native_transport_max_frame_size.toBytes();
        if (valueInBytes < 0 || valueInBytes > Integer.MAX_VALUE)
        {
            throw new ConfigurationException(String.format("%s must be positive value < %dB, but was %dB",
                                                           "native_transport_max_frame_size",
                                                           conf.native_transport_max_frame_size.getUnit()
                                                                .convert(Integer.MAX_VALUE, DataStorageSpec.DataStorageUnit.BYTES),
                                                           valueInBytes),
                                             false);
        }

        checkValidForByteConversion(conf.column_index_size, "column_index_size");
        checkValidForByteConversion(conf.column_index_cache_size, "column_index_cache_size");
        checkValidForByteConversion(conf.batch_size_warn_threshold, "batch_size_warn_threshold");

        if (conf.native_transport_max_negotiable_protocol_version != null)
            logger.warn("The configuration option native_transport_max_negotiable_protocol_version has been deprecated " +
                        "and should be removed from cassandra.yaml as it has no longer has any effect.");

        // if data dirs, commitlog dir, or saved caches dir are set in cassandra.yaml, use that.  Otherwise,
        // use -Dcassandra.storagedir (set in cassandra-env.sh) as the parent dir for data/, commitlog/, and saved_caches/
        if (conf.commitlog_directory == null)
        {
            conf.commitlog_directory = storagedirFor("commitlog");
        }

        if (conf.hints_directory == null)
        {
            conf.hints_directory = storagedirFor("hints");
        }

        if (conf.native_transport_max_concurrent_requests_in_bytes <= 0)
        {
            conf.native_transport_max_concurrent_requests_in_bytes = Runtime.getRuntime().maxMemory() / 10;
        }

        if (conf.native_transport_max_concurrent_requests_in_bytes_per_ip <= 0)
        {
            conf.native_transport_max_concurrent_requests_in_bytes_per_ip = Runtime.getRuntime().maxMemory() / 40;
        }
        
        if (conf.native_transport_rate_limiting_enabled)
            logger.info("Native transport rate-limiting enabled at {} requests/second.", conf.native_transport_max_requests_per_second);
        else
            logger.info("Native transport rate-limiting disabled.");

        if (conf.commitlog_total_space == null)
        {
            final int preferredSizeInMiB = 8192;
            // use 1/4 of available space.  See discussion on #10013 and #10199
            final long totalSpaceInBytes = tryGetSpace(conf.commitlog_directory, FileStore::getTotalSpace);
            int defaultSpaceInMiB = calculateDefaultSpaceInMiB("commitlog",
                                                               conf.commitlog_directory,
                                                               "commitlog_total_space",
                                                               preferredSizeInMiB,
                                                               totalSpaceInBytes, 1, 4);
            conf.commitlog_total_space = SmallestDataStorageMebibytes.inMebibytes(defaultSpaceInMiB);
        }

        if (conf.cdc_enabled)
        {
            if (conf.cdc_raw_directory == null)
            {
                conf.cdc_raw_directory = storagedirFor("cdc_raw");
            }

            if (conf.cdc_total_space.toMebibytes() == 0)
            {
                final int preferredSizeInMiB = 4096;
                // use 1/8th of available space.  See discussion on #10013 and #10199 on the CL, taking half that for CDC
                final long totalSpaceInBytes = tryGetSpace(conf.cdc_raw_directory, FileStore::getTotalSpace);
                int defaultSpaceInMiB = calculateDefaultSpaceInMiB("cdc",
                                                                   conf.cdc_raw_directory,
                                                                   "cdc_total_space",
                                                                   preferredSizeInMiB,
                                                                   totalSpaceInBytes, 1, 8);
                conf.cdc_total_space = SmallestDataStorageMebibytes.inMebibytes(defaultSpaceInMiB);
            }

            logger.info("cdc_enabled is true. Starting casssandra node with Change-Data-Capture enabled.");
        }

        if (conf.saved_caches_directory == null)
        {
            conf.saved_caches_directory = storagedirFor("saved_caches");
        }
        if (conf.data_file_directories == null || conf.data_file_directories.length == 0)
        {
            conf.data_file_directories = new String[]{ storagedir("data_file_directories") + File.pathSeparator() + "data" };
        }

        long dataFreeBytes = 0;
        /* data file and commit log directories. they get created later, when they're needed. */
        for (String datadir : conf.data_file_directories)
        {
            if (datadir == null)
                throw new ConfigurationException("data_file_directories must not contain empty entry", false);
            if (datadir.equals(conf.local_system_data_file_directory))
                throw new ConfigurationException("local_system_data_file_directory must not be the same as any data_file_directories", false);
            if (datadir.equals(conf.commitlog_directory))
                throw new ConfigurationException("commitlog_directory must not be the same as any data_file_directories", false);
            if (datadir.equals(conf.hints_directory))
                throw new ConfigurationException("hints_directory must not be the same as any data_file_directories", false);
            if (datadir.equals(conf.saved_caches_directory))
                throw new ConfigurationException("saved_caches_directory must not be the same as any data_file_directories", false);

            dataFreeBytes = saturatedSum(dataFreeBytes, tryGetSpace(datadir, FileStore::getUnallocatedSpace));
        }
        if (dataFreeBytes < 64 * ONE_GIB) // 64 GB
            logger.warn("Only {} free across all data volumes. Consider adding more capacity to your cluster or removing obsolete snapshots",
                        FBUtilities.prettyPrintMemory(dataFreeBytes));

        if (conf.local_system_data_file_directory != null)
        {
            if (conf.local_system_data_file_directory.equals(conf.commitlog_directory))
                throw new ConfigurationException("local_system_data_file_directory must not be the same as the commitlog_directory", false);
            if (conf.local_system_data_file_directory.equals(conf.saved_caches_directory))
                throw new ConfigurationException("local_system_data_file_directory must not be the same as the saved_caches_directory", false);
            if (conf.local_system_data_file_directory.equals(conf.hints_directory))
                throw new ConfigurationException("local_system_data_file_directory must not be the same as the hints_directory", false);

            long freeBytes = tryGetSpace(conf.local_system_data_file_directory, FileStore::getUnallocatedSpace);

            if (freeBytes < ONE_GIB)
                logger.warn("Only {} free in the system data volume. Consider adding more capacity or removing obsolete snapshots",
                            FBUtilities.prettyPrintMemory(freeBytes));
        }

        if (conf.commitlog_directory.equals(conf.saved_caches_directory))
            throw new ConfigurationException("saved_caches_directory must not be the same as the commitlog_directory", false);
        if (conf.commitlog_directory.equals(conf.hints_directory))
            throw new ConfigurationException("hints_directory must not be the same as the commitlog_directory", false);
        if (conf.hints_directory.equals(conf.saved_caches_directory))
            throw new ConfigurationException("saved_caches_directory must not be the same as the hints_directory", false);

        if (conf.memtable_flush_writers == 0)
        {
            conf.memtable_flush_writers = conf.data_file_directories.length == 1 ? 2 : 1;
        }

        if (conf.memtable_flush_writers < 1)
            throw new ConfigurationException("memtable_flush_writers must be at least 1, but was " + conf.memtable_flush_writers, false);

        if (conf.memtable_cleanup_threshold == null)
        {
            conf.memtable_cleanup_threshold = (float) (1.0 / (1 + conf.memtable_flush_writers));
        }
        else
        {
            logger.warn("memtable_cleanup_threshold has been deprecated and should be removed from cassandra.yaml");
        }

        if (conf.memtable_cleanup_threshold < 0.01f)
            throw new ConfigurationException("memtable_cleanup_threshold must be >= 0.01, but was " + conf.memtable_cleanup_threshold, false);
        if (conf.memtable_cleanup_threshold > 0.99f)
            throw new ConfigurationException("memtable_cleanup_threshold must be <= 0.99, but was " + conf.memtable_cleanup_threshold, false);
        if (conf.memtable_cleanup_threshold < 0.1f)
            logger.warn("memtable_cleanup_threshold is set very low [{}], which may cause performance degradation", conf.memtable_cleanup_threshold);

        if (conf.concurrent_compactors == null)
            conf.concurrent_compactors = Math.min(8, Math.max(2, Math.min(FBUtilities.getAvailableProcessors(), conf.data_file_directories.length)));

        if (conf.concurrent_compactors <= 0)
            throw new ConfigurationException("concurrent_compactors should be strictly greater than 0, but was " + conf.concurrent_compactors, false);

        applyConcurrentValidations(conf);
        applyRepairCommandPoolSize(conf);
        applyTrackWarningsValidations(conf);

        if (conf.concurrent_materialized_view_builders <= 0)
            throw new ConfigurationException("concurrent_materialized_view_builders should be strictly greater than 0, but was " + conf.concurrent_materialized_view_builders, false);

        if (conf.num_tokens != null && conf.num_tokens > MAX_NUM_TOKENS)
            throw new ConfigurationException(String.format("A maximum number of %d tokens per node is supported", MAX_NUM_TOKENS), false);

        try
        {
            // if prepared_statements_cache_size option was set to "auto" then size of the cache should be "max(1/256 of Heap (in MiB), 10MiB)"
            preparedStatementsCacheSizeInMiB = (conf.prepared_statements_cache_size == null)
                                              ? Math.max(10, (int) (Runtime.getRuntime().maxMemory() / 1024 / 1024 / 256))
                                              : conf.prepared_statements_cache_size.toMebibytes();

            if (preparedStatementsCacheSizeInMiB == 0)
                throw new NumberFormatException(); // to escape duplicating error message
        }
        catch (NumberFormatException e)
        {
            throw new ConfigurationException("prepared_statements_cache_size option was set incorrectly to '"
                                             + (conf.prepared_statements_cache_size != null ? conf.prepared_statements_cache_size.toString() : null) + "', supported values are <integer> >= 0.", false);
        }

        try
        {
            // if key_cache_size option was set to "auto" then size of the cache should be "min(5% of Heap (in MiB), 100MiB)
            keyCacheSizeInMiB = (conf.key_cache_size == null)
                               ? Math.min(Math.max(1, (int) (Runtime.getRuntime().totalMemory() * 0.05 / 1024 / 1024)), 100)
                               : conf.key_cache_size.toMebibytes();

            if (keyCacheSizeInMiB < 0)
                throw new NumberFormatException(); // to escape duplicating error message
        }
        catch (NumberFormatException e)
        {
            throw new ConfigurationException("key_cache_size option was set incorrectly to '"
                                             + (conf.key_cache_size != null ? conf.key_cache_size.toString() : null) + "', supported values are <integer> >= 0.", false);
        }

        try
        {
            // if counter_cache_size option was set to "auto" then size of the cache should be "min(2.5% of Heap (in MiB), 50MiB)
            counterCacheSizeInMiB = (conf.counter_cache_size == null)
                                   ? Math.min(Math.max(1, (int) (Runtime.getRuntime().totalMemory() * 0.025 / 1024 / 1024)), 50)
                                   : conf.counter_cache_size.toMebibytes();

            if (counterCacheSizeInMiB < 0)
                throw new NumberFormatException(); // to escape duplicating error message
        }
        catch (NumberFormatException e)
        {
            throw new ConfigurationException("counter_cache_size option was set incorrectly to '"
                                             + (conf.counter_cache_size !=null ?conf.counter_cache_size.toString() : null) + "', supported values are <integer> >= 0.", false);
        }

        try
        {
            // if paxosCacheSizeInMiB option was set to "auto" then size of the cache should be "min(1% of Heap (in MB), 50MB)
            paxosCacheSizeInMiB = (conf.paxos_cache_size == null)
                    ? Math.min(Math.max(1, (int) (Runtime.getRuntime().totalMemory() * 0.01 / 1024 / 1024)), 50)
                    : conf.paxos_cache_size.toMebibytes();

            if (paxosCacheSizeInMiB < 0)
                throw new NumberFormatException(); // to escape duplicating error message
        }
        catch (NumberFormatException e)
        {
            throw new ConfigurationException("paxos_cache_size option was set incorrectly to '"
                    + conf.paxos_cache_size + "', supported values are <integer> >= 0.", false);
        }

        if (conf.paxos_auto_repair_threshold_mb < 0)
        {
            throw new ConfigurationException("paxos_auto_repair_threshold_mb option was set incorrectly to '"
                                             + conf.paxos_auto_repair_threshold_mb + "', supported values are <integer> >= 0.", false);
        }

        // if set to empty/"auto" then use 5% of Heap size
        indexSummaryCapacityInMiB = (conf.index_summary_capacity == null)
                                   ? Math.max(1, (int) (Runtime.getRuntime().totalMemory() * 0.05 / 1024 / 1024))
                                   : conf.index_summary_capacity.toMebibytes();

        if (indexSummaryCapacityInMiB < 0)
            throw new ConfigurationException("index_summary_capacity option was set incorrectly to '"
                                             + conf.index_summary_capacity.toString() + "', it should be a non-negative integer.", false);

        if (conf.user_defined_function_fail_timeout < 0)
            throw new ConfigurationException("user_defined_function_fail_timeout must not be negative", false);
        if (conf.user_defined_function_warn_timeout < 0)
            throw new ConfigurationException("user_defined_function_warn_timeout must not be negative", false);

        if (conf.user_defined_function_fail_timeout < conf.user_defined_function_warn_timeout)
            throw new ConfigurationException("user_defined_function_warn_timeout must less than user_defined_function_fail_timeout", false);

        if (!conf.allow_insecure_udfs && !conf.user_defined_functions_threads_enabled)
            throw new ConfigurationException("To be able to set enable_user_defined_functions_threads: false you need to set allow_insecure_udfs: true - this is an unsafe configuration and is not recommended.");

        if (conf.allow_extra_insecure_udfs)
            logger.warn("Allowing java.lang.System.* access in UDFs is dangerous and not recommended. Set allow_extra_insecure_udfs: false to disable.");

        if(conf.scripted_user_defined_functions_enabled)
            logger.warn("JavaScript user-defined functions have been deprecated. You can still use them but the plan is to remove them in the next major version. For more information - CASSANDRA-17280");

        if (conf.commitlog_segment_size.toMebibytes() == 0)
            throw new ConfigurationException("commitlog_segment_size must be positive, but was "
                                             + conf.commitlog_segment_size.toString(), false);
        else if (conf.commitlog_segment_size.toMebibytes() >= 2048)
            throw new ConfigurationException("commitlog_segment_size must be smaller than 2048, but was "
                                             + conf.commitlog_segment_size.toString(), false);

        if (conf.max_mutation_size == null)
            conf.max_mutation_size = SmallestDataStorageKibibytes.inKibibytes(conf.commitlog_segment_size.toKibibytes() / 2);
        else if (conf.commitlog_segment_size.toKibibytes() < 2 * conf.max_mutation_size.toKibibytes())
            throw new ConfigurationException("commitlog_segment_size must be at least twice the size of max_mutation_size / 1024", false);

        // native transport encryption options
        if (conf.client_encryption_options != null)
        {
            conf.client_encryption_options.applyConfig();

            if (conf.native_transport_port_ssl != null
                && conf.native_transport_port_ssl != conf.native_transport_port
                && conf.client_encryption_options.tlsEncryptionPolicy() == EncryptionOptions.TlsEncryptionPolicy.UNENCRYPTED)
            {
                throw new ConfigurationException("Encryption must be enabled in client_encryption_options for native_transport_port_ssl", false);
            }
        }

        if (conf.snapshot_links_per_second < 0)
            throw new ConfigurationException("snapshot_links_per_second must be >= 0");

        if (conf.max_value_size.toMebibytes() == 0)
            throw new ConfigurationException("max_value_size must be positive", false);
        else if (conf.max_value_size.toMebibytes() >= 2048)
            throw new ConfigurationException("max_value_size must be smaller than 2048, but was "
                    + conf.max_value_size.toString(), false);

        switch (conf.disk_optimization_strategy)
        {
            case ssd:
                diskOptimizationStrategy = new SsdDiskOptimizationStrategy(conf.disk_optimization_page_cross_chance);
                break;
            case spinning:
                diskOptimizationStrategy = new SpinningDiskOptimizationStrategy();
                break;
        }

        if (conf.server_encryption_options != null)
        {
            conf.server_encryption_options.applyConfig();

            if (conf.server_encryption_options.legacy_ssl_storage_port_enabled &&
                conf.server_encryption_options.tlsEncryptionPolicy() == EncryptionOptions.TlsEncryptionPolicy.UNENCRYPTED)
            {
                throw new ConfigurationException("legacy_ssl_storage_port_enabled is true (enabled) with internode encryption disabled (none). Enable encryption or disable the legacy ssl storage port.");
            }
        }

        if (conf.internode_max_message_size != null)
        {
            long maxMessageSize = conf.internode_max_message_size.toBytes();

            if (maxMessageSize > conf.internode_application_receive_queue_reserve_endpoint_capacity.toBytes())
                throw new ConfigurationException("internode_max_message_size must no exceed internode_application_receive_queue_reserve_endpoint_capacity", false);

            if (maxMessageSize > conf.internode_application_receive_queue_reserve_global_capacity.toBytes())
                throw new ConfigurationException("internode_max_message_size must no exceed internode_application_receive_queue_reserve_global_capacity", false);

            if (maxMessageSize > conf.internode_application_send_queue_reserve_endpoint_capacity.toBytes())
                throw new ConfigurationException("internode_max_message_size must no exceed internode_application_send_queue_reserve_endpoint_capacity", false);

            if (maxMessageSize > conf.internode_application_send_queue_reserve_global_capacity.toBytes())
                throw new ConfigurationException("internode_max_message_size must no exceed internode_application_send_queue_reserve_global_capacity", false);
        }
        else
        {
            long maxMessageSizeInBytes =
            Math.min(conf.internode_application_receive_queue_reserve_endpoint_capacity.toBytes(),
                     conf.internode_application_send_queue_reserve_endpoint_capacity.toBytes());

            conf.internode_max_message_size = DataStorageSpec.inBytes(maxMessageSizeInBytes);
        }

        validateMaxConcurrentAutoUpgradeTasksConf(conf.max_concurrent_automatic_sstable_upgrades);

        if (conf.default_keyspace_rf < conf.minimum_keyspace_rf)
        {
            throw new ConfigurationException(String.format("default_keyspace_rf (%d) cannot be less than minimum_keyspace_rf (%d)",
                                                           conf.default_keyspace_rf, conf.minimum_keyspace_rf));
        }

        if (conf.paxos_repair_parallelism <= 0)
            conf.paxos_repair_parallelism = Math.max(1, conf.concurrent_writes / 8);

        Paxos.setPaxosVariant(conf.paxos_variant);
        if (conf.paxos_state_purging == null)
            conf.paxos_state_purging = PaxosStatePurging.legacy;

        logInitializationOutcome(logger);
    }

    @VisibleForTesting
    static void applyConcurrentValidations(Config config)
    {
        if (config.concurrent_validations < 1)
        {
            config.concurrent_validations = config.concurrent_compactors;
        }
        else if (config.concurrent_validations > config.concurrent_compactors && !allowUnlimitedConcurrentValidations)
        {
            throw new ConfigurationException("To set concurrent_validations > concurrent_compactors, " +
                                             "set the system property cassandra.allow_unlimited_concurrent_validations=true");
        }
    }

    @VisibleForTesting
    static void applyRepairCommandPoolSize(Config config)
    {
        if (config.repair_command_pool_size < 1)
            config.repair_command_pool_size = config.concurrent_validations;
    }

    @VisibleForTesting
    static void applyTrackWarningsValidations(Config config)
    {
        config.track_warnings.validate("track_warnings");
    }

    public static GuardrailsOptions getGuardrailsConfig()
    {
        return guardrails;
    }

    private static void applyGuardrails()
    {
        try
        {
            guardrails = new GuardrailsOptions(conf);
        }
        catch (IllegalArgumentException e)
        {
            throw new ConfigurationException("Invalid guardrails configuration: " + e.getMessage(), e);
        }
    }

    public static StartupChecksOptions getStartupChecksOptions()
    {
        return startupChecksOptions;
    }

    private static void applyStartupChecks()
    {
        startupChecksOptions = new StartupChecksOptions(conf.startup_checks);
    }

    private static String storagedirFor(String type)
    {
        return storagedir(type + "_directory") + File.pathSeparator() + type;
    }

    private static String storagedir(String errMsgType)
    {
        String storagedir = System.getProperty(Config.PROPERTY_PREFIX + "storagedir", null);
        if (storagedir == null)
            throw new ConfigurationException(errMsgType + " is missing and -Dcassandra.storagedir is not set", false);
        return storagedir;
    }

    static int calculateDefaultSpaceInMiB(String type, String path, String setting, int preferredSizeInMiB, long totalSpaceInBytes, long totalSpaceNumerator, long totalSpaceDenominator)
    {
        final long totalSizeInMiB = totalSpaceInBytes / ONE_MIB;
        final int minSizeInMiB = Ints.saturatedCast(totalSpaceNumerator * totalSizeInMiB / totalSpaceDenominator);

        if (minSizeInMiB < preferredSizeInMiB)
        {
            logger.warn("Small {} volume detected at '{}'; setting {} to {}.  You can override this in cassandra.yaml",
                        type, path, setting, minSizeInMiB);
            return minSizeInMiB;
        }
        else
        {
            return preferredSizeInMiB;
        }
    }

    public static void applyAddressConfig() throws ConfigurationException
    {
        applyAddressConfig(conf);
    }

    public static void applyAddressConfig(Config config) throws ConfigurationException
    {
        listenAddress = null;
        rpcAddress = null;
        broadcastAddress = null;
        broadcastRpcAddress = null;

        /* Local IP, hostname or interface to bind services to */
        if (config.listen_address != null && config.listen_interface != null)
        {
            throw new ConfigurationException("Set listen_address OR listen_interface, not both", false);
        }
        else if (config.listen_address != null)
        {
            try
            {
                listenAddress = InetAddress.getByName(config.listen_address);
            }
            catch (UnknownHostException e)
            {
                throw new ConfigurationException("Unknown listen_address '" + config.listen_address + '\'', false);
            }

            if (listenAddress.isAnyLocalAddress())
                throw new ConfigurationException("listen_address cannot be a wildcard address (" + config.listen_address + ")!", false);
        }
        else if (config.listen_interface != null)
        {
            listenAddress = getNetworkInterfaceAddress(config.listen_interface, "listen_interface", config.listen_interface_prefer_ipv6);
        }

        /* Gossip Address to broadcast */
        if (config.broadcast_address != null)
        {
            try
            {
                broadcastAddress = InetAddress.getByName(config.broadcast_address);
            }
            catch (UnknownHostException e)
            {
                throw new ConfigurationException("Unknown broadcast_address '" + config.broadcast_address + '\'', false);
            }

            if (broadcastAddress.isAnyLocalAddress())
                throw new ConfigurationException("broadcast_address cannot be a wildcard address (" + config.broadcast_address + ")!", false);
        }

        /* Local IP, hostname or interface to bind RPC server to */
        if (config.rpc_address != null && config.rpc_interface != null)
        {
            throw new ConfigurationException("Set rpc_address OR rpc_interface, not both", false);
        }
        else if (config.rpc_address != null)
        {
            try
            {
                rpcAddress = InetAddress.getByName(config.rpc_address);
            }
            catch (UnknownHostException e)
            {
                throw new ConfigurationException("Unknown host in rpc_address " + config.rpc_address, false);
            }
        }
        else if (config.rpc_interface != null)
        {
            rpcAddress = getNetworkInterfaceAddress(config.rpc_interface, "rpc_interface", config.rpc_interface_prefer_ipv6);
        }
        else
        {
            rpcAddress = FBUtilities.getJustLocalAddress();
        }

        /* RPC address to broadcast */
        if (config.broadcast_rpc_address != null)
        {
            try
            {
                broadcastRpcAddress = InetAddress.getByName(config.broadcast_rpc_address);
            }
            catch (UnknownHostException e)
            {
                throw new ConfigurationException("Unknown broadcast_rpc_address '" + config.broadcast_rpc_address + '\'', false);
            }

            if (broadcastRpcAddress.isAnyLocalAddress())
                throw new ConfigurationException("broadcast_rpc_address cannot be a wildcard address (" + config.broadcast_rpc_address + ")!", false);
        }
        else
        {
            if (rpcAddress.isAnyLocalAddress())
                throw new ConfigurationException("If rpc_address is set to a wildcard address (" + config.rpc_address + "), then " +
                                                 "you must set broadcast_rpc_address to a value other than " + config.rpc_address, false);
        }
    }

    public static void applyEncryptionContext()
    {
        // always attempt to load the cipher factory, as we could be in the situation where the user has disabled encryption,
        // but has existing commitlogs and sstables on disk that are still encrypted (and still need to be read)
        encryptionContext = new EncryptionContext(conf.transparent_data_encryption_options);
    }

    public static void applySslContext()
    {
        if (TEST_JVM_DTEST_DISABLE_SSL.getBoolean())
            return;

        try
        {
            SSLFactory.validateSslContext("Internode messaging", conf.server_encryption_options, true, true);
            SSLFactory.validateSslContext("Native transport", conf.client_encryption_options, conf.client_encryption_options.require_client_auth, true);
            SSLFactory.initHotReloading(conf.server_encryption_options, conf.client_encryption_options, false);
        }
        catch (IOException e)
        {
            throw new ConfigurationException("Failed to initialize SSL", e);
        }
    }

    public static void applySeedProvider()
    {
        // load the seeds for node contact points
        if (conf.seed_provider == null)
        {
            throw new ConfigurationException("seeds configuration is missing; a minimum of one seed is required.", false);
        }
        try
        {
            Class<?> seedProviderClass = Class.forName(conf.seed_provider.class_name);
            seedProvider = (SeedProvider)seedProviderClass.getConstructor(Map.class).newInstance(conf.seed_provider.parameters);
        }
        // there are about 5 checked exceptions that could be thrown here.
        catch (Exception e)
        {
            throw new ConfigurationException(e.getMessage() + "\nFatal configuration error; unable to start server.  See log for stacktrace.", true);
        }
        if (seedProvider.getSeeds().size() == 0)
            throw new ConfigurationException("The seed provider lists no seeds.", false);
    }

    @VisibleForTesting
    static void checkForLowestAcceptedTimeouts(Config conf)
    {
        if(conf.read_request_timeout.toMillisecondsAsInt() < LOWEST_ACCEPTED_TIMEOUT.toMillisecondsAsInt())
        {
            logInfo("read_request_timeout", conf.read_request_timeout, LOWEST_ACCEPTED_TIMEOUT);
            conf.read_request_timeout = new SmallestDurationMilliseconds("10ms");
        }

        if(conf.range_request_timeout.toMillisecondsAsInt() < LOWEST_ACCEPTED_TIMEOUT.toMillisecondsAsInt())
        {
            logInfo("range_request_timeout", conf.range_request_timeout, LOWEST_ACCEPTED_TIMEOUT);
            conf.range_request_timeout = new SmallestDurationMilliseconds("10ms");
        }

        if(conf.request_timeout.toMillisecondsAsInt() < LOWEST_ACCEPTED_TIMEOUT.toMillisecondsAsInt())
        {
            logInfo("request_timeout", conf.request_timeout, LOWEST_ACCEPTED_TIMEOUT);
            conf.request_timeout = new SmallestDurationMilliseconds("10ms");
        }

        if(conf.write_request_timeout.toMillisecondsAsInt() < LOWEST_ACCEPTED_TIMEOUT.toMillisecondsAsInt())
        {
            logInfo("write_request_timeout", conf.write_request_timeout, LOWEST_ACCEPTED_TIMEOUT);
            conf.write_request_timeout = new SmallestDurationMilliseconds("10ms");
        }

        if(conf.cas_contention_timeout.toMillisecondsAsInt() < LOWEST_ACCEPTED_TIMEOUT.toMillisecondsAsInt())
        {
            logInfo("cas_contention_timeout", conf.cas_contention_timeout, LOWEST_ACCEPTED_TIMEOUT);
            conf.cas_contention_timeout = new SmallestDurationMilliseconds("10ms");
        }

        if(conf.counter_write_request_timeout.toMillisecondsAsInt()< LOWEST_ACCEPTED_TIMEOUT.toMillisecondsAsInt())
        {
            logInfo("counter_write_request_timeout", conf.counter_write_request_timeout, LOWEST_ACCEPTED_TIMEOUT);
            conf.counter_write_request_timeout = new SmallestDurationMilliseconds("10ms");
        }
        if(conf.truncate_request_timeout.toMillisecondsAsInt() < LOWEST_ACCEPTED_TIMEOUT.toMillisecondsAsInt())
        {
            logInfo("truncate_request_timeout", conf.truncate_request_timeout, LOWEST_ACCEPTED_TIMEOUT);
            conf.truncate_request_timeout = LOWEST_ACCEPTED_TIMEOUT;
        }
    }

    private static void logInfo(String property, SmallestDurationMilliseconds actualValue, SmallestDurationMilliseconds lowestAcceptedValue)
    {
        logger.info("found {}::{} less than lowest acceptable value {}, continuing with {}",
                    property,
                    actualValue.toString(),
                    lowestAcceptedValue.toString(),
                    lowestAcceptedValue);
    }

    public static void applyTokensConfig()
    {
        applyTokensConfig(conf);
    }

    static void applyTokensConfig(Config conf)
    {
        if (conf.initial_token != null)
        {
            Collection<String> tokens = tokensFromString(conf.initial_token);
            if (conf.num_tokens == null)
            {
                if (tokens.size() == 1)
                    conf.num_tokens = 1;
                else
                    throw new ConfigurationException("initial_token was set but num_tokens is not!", false);
            }

            if (tokens.size() != conf.num_tokens)
            {
                throw new ConfigurationException(String.format("The number of initial tokens (by initial_token) specified (%s) is different from num_tokens value (%s)",
                                                               tokens.size(),
                                                               conf.num_tokens),
                                                 false);
            }

            for (String token : tokens)
                partitioner.getTokenFactory().validate(token);
        }
        else if (conf.num_tokens == null)
        {
            conf.num_tokens = 1;
        }
    }

    // definitely not safe for tools + clients - implicitly instantiates StorageService
    public static void applySnitch()
    {
        /* end point snitch */
        if (conf.endpoint_snitch == null)
        {
            throw new ConfigurationException("Missing endpoint_snitch directive", false);
        }
        snitch = createEndpointSnitch(conf.dynamic_snitch, conf.endpoint_snitch);
        EndpointSnitchInfo.create();

        localDC = snitch.getLocalDatacenter();
        localComparator = (replica1, replica2) -> {
            boolean local1 = localDC.equals(snitch.getDatacenter(replica1));
            boolean local2 = localDC.equals(snitch.getDatacenter(replica2));
            if (local1 && !local2)
                return -1;
            if (local2 && !local1)
                return 1;
            return 0;
        };
        newFailureDetector = () -> createFailureDetector(conf.failure_detector);
    }

    // definitely not safe for tools + clients - implicitly instantiates schema
    public static void applyPartitioner()
    {
        applyPartitioner(conf);
    }

    public static void applyPartitioner(Config conf)
    {
        /* Hashing strategy */
        if (conf.partitioner == null)
        {
            throw new ConfigurationException("Missing directive: partitioner", false);
        }
        String name = conf.partitioner;
        try
        {
            name = System.getProperty(Config.PROPERTY_PREFIX + "partitioner", conf.partitioner);
            partitioner = FBUtilities.newPartitioner(name);
        }
        catch (Exception e)
        {
            throw new ConfigurationException("Invalid partitioner class " + name, e);
        }

        paritionerName = partitioner.getClass().getCanonicalName();
    }

    /**
     * Computes the sum of the 2 specified positive values returning {@code Long.MAX_VALUE} if the sum overflow.
     *
     * @param left the left operand
     * @param right the right operand
     * @return the sum of the 2 specified positive values of {@code Long.MAX_VALUE} if the sum overflow.
     */
    private static long saturatedSum(long left, long right)
    {
        assert left >= 0 && right >= 0;
        long sum = left + right;
        return sum < 0 ? Long.MAX_VALUE : sum;
    }

    private static long tryGetSpace(String dir, PathUtils.IOToLongFunction<FileStore> getSpace)
    {
        return PathUtils.tryGetSpace(new File(dir).toPath(), getSpace, e -> { throw new ConfigurationException("Unable check disk space in '" + dir + "'. Perhaps the Cassandra user does not have the necessary permissions"); });
    }

    public static IEndpointSnitch createEndpointSnitch(boolean dynamic, String snitchClassName) throws ConfigurationException
    {
        if (!snitchClassName.contains("."))
            snitchClassName = "org.apache.cassandra.locator." + snitchClassName;
        IEndpointSnitch snitch = FBUtilities.construct(snitchClassName, "snitch");
        return dynamic ? new DynamicEndpointSnitch(snitch) : snitch;
    }

    private static IFailureDetector createFailureDetector(String detectorClassName) throws ConfigurationException
    {
        if (!detectorClassName.contains("."))
            detectorClassName = "org.apache.cassandra.gms." + detectorClassName;
        IFailureDetector detector = FBUtilities.construct(detectorClassName, "failure detector");
        return detector;
    }

    public static IAuthenticator getAuthenticator()
    {
        return authenticator;
    }

    public static void setAuthenticator(IAuthenticator authenticator)
    {
        DatabaseDescriptor.authenticator = authenticator;
    }

    public static IAuthorizer getAuthorizer()
    {
        return authorizer;
    }

    public static void setAuthorizer(IAuthorizer authorizer)
    {
        DatabaseDescriptor.authorizer = authorizer;
    }

    public static INetworkAuthorizer getNetworkAuthorizer()
    {
        return networkAuthorizer;
    }

    public static void setNetworkAuthorizer(INetworkAuthorizer networkAuthorizer)
    {
        DatabaseDescriptor.networkAuthorizer = networkAuthorizer;
    }

    public static void setAuthFromRoot(boolean fromRoot)
    {
        conf.traverse_auth_from_root = fromRoot;
    }

    public static boolean getAuthFromRoot()
    {
        return conf.traverse_auth_from_root;
    }

    public static IRoleManager getRoleManager()
    {
        return roleManager;
    }

    public static void setRoleManager(IRoleManager roleManager)
    {
        DatabaseDescriptor.roleManager = roleManager;
    }

    public static int getPermissionsValidity()
    {
        return conf.permissions_validity.toMillisecondsAsInt();
    }

    public static void setPermissionsValidity(int timeout)
    {
        conf.permissions_validity = SmallestDurationMilliseconds.inMilliseconds(timeout);
    }

    public static int getPermissionsUpdateInterval()
    {
        return conf.permissions_update_interval.toMilliseconds() == 0
             ? conf.permissions_validity.toMillisecondsAsInt()
             : conf.permissions_update_interval.toMillisecondsAsInt();
    }

    public static void setPermissionsUpdateInterval(int updateInterval)
    {
        conf.permissions_update_interval = SmallestDurationMilliseconds.inMilliseconds(updateInterval);
    }

    public static int getPermissionsCacheMaxEntries()
    {
        return conf.permissions_cache_max_entries;
    }

    public static int setPermissionsCacheMaxEntries(int maxEntries)
    {
        return conf.permissions_cache_max_entries = maxEntries;
    }

    public static boolean getPermissionsCacheActiveUpdate()
    {
        return conf.permissions_cache_active_update;
    }

    public static void setPermissionsCacheActiveUpdate(boolean update)
    {
        conf.permissions_cache_active_update = update;
    }

    public static int getRolesValidity()
    {
        return conf.roles_validity.toMillisecondsAsInt();
    }

    public static void setRolesValidity(int validity)
    {
        conf.roles_validity = SmallestDurationMilliseconds.inMilliseconds(validity);
    }

    public static int getRolesUpdateInterval()
    {
        return conf.roles_update_interval.toMillisecondsAsInt() == 0
             ? conf.roles_validity.toMillisecondsAsInt()
             : conf.roles_update_interval.toMillisecondsAsInt();
    }

    public static void setRolesCacheActiveUpdate(boolean update)
    {
        conf.roles_cache_active_update = update;
    }

    public static boolean getRolesCacheActiveUpdate()
    {
        return conf.roles_cache_active_update;
    }

    public static void setRolesUpdateInterval(int interval)
    {
        conf.roles_update_interval = SmallestDurationMilliseconds.inMilliseconds(interval);
    }

    public static int getRolesCacheMaxEntries()
    {
        return conf.roles_cache_max_entries;
    }

    public static int setRolesCacheMaxEntries(int maxEntries)
    {
        return conf.roles_cache_max_entries = maxEntries;
    }

    public static int getCredentialsValidity()
    {
        return conf.credentials_validity.toMillisecondsAsInt();
    }

    public static void setCredentialsValidity(int timeout)
    {
        conf.credentials_validity = SmallestDurationMilliseconds.inMilliseconds(timeout);
    }

    public static int getCredentialsUpdateInterval()
    {
        return conf.credentials_update_interval.toMillisecondsAsInt() == 0
               ? conf.credentials_validity.toMillisecondsAsInt()
               : conf.credentials_update_interval.toMillisecondsAsInt();
    }

    public static void setCredentialsUpdateInterval(int updateInterval)
    {
        conf.credentials_update_interval = SmallestDurationMilliseconds.inMilliseconds(updateInterval);
    }

    public static int getCredentialsCacheMaxEntries()
    {
        return conf.credentials_cache_max_entries;
    }

    public static int setCredentialsCacheMaxEntries(int maxEntries)
    {
        return conf.credentials_cache_max_entries = maxEntries;
    }

    public static boolean getCredentialsCacheActiveUpdate()
    {
        return conf.credentials_cache_active_update;
    }

    public static void setCredentialsCacheActiveUpdate(boolean update)
    {
        conf.credentials_cache_active_update = update;
    }

    public static int getMaxValueSize()
    {
        return conf.max_value_size.toBytesAsInt();
    }

    public static void setMaxValueSize(int maxValueSizeInBytes)
    {
        conf.max_value_size = SmallestDataStorageMebibytes.inBytes(maxValueSizeInBytes);
    }

    /**
     * Creates all storage-related directories.
     */
    public static void createAllDirectories()
    {
        try
        {
            if (conf.data_file_directories.length == 0)
                throw new ConfigurationException("At least one DataFileDirectory must be specified", false);

            for (String dataFileDirectory : conf.data_file_directories)
                FileUtils.createDirectory(dataFileDirectory);

            if (conf.local_system_data_file_directory != null)
                FileUtils.createDirectory(conf.local_system_data_file_directory);

            if (conf.commitlog_directory == null)
                throw new ConfigurationException("commitlog_directory must be specified", false);
            FileUtils.createDirectory(conf.commitlog_directory);

            if (conf.hints_directory == null)
                throw new ConfigurationException("hints_directory must be specified", false);
            FileUtils.createDirectory(conf.hints_directory);

            if (conf.saved_caches_directory == null)
                throw new ConfigurationException("saved_caches_directory must be specified", false);
            FileUtils.createDirectory(conf.saved_caches_directory);

            if (conf.cdc_enabled)
            {
                if (conf.cdc_raw_directory == null)
                    throw new ConfigurationException("cdc_raw_directory must be specified", false);
                FileUtils.createDirectory(conf.cdc_raw_directory);
            }
        }
        catch (ConfigurationException e)
        {
            throw new IllegalArgumentException("Bad configuration; unable to start server: "+e.getMessage());
        }
        catch (FSWriteError e)
        {
            throw new IllegalStateException(e.getCause().getMessage() + "; unable to start server");
        }
    }

    public static IPartitioner getPartitioner()
    {
        return partitioner;
    }

    public static String getPartitionerName()
    {
        return paritionerName;
    }

    /* For tests ONLY, don't use otherwise or all hell will break loose. Tests should restore value at the end. */
    public static IPartitioner setPartitionerUnsafe(IPartitioner newPartitioner)
    {
        IPartitioner old = partitioner;
        partitioner = newPartitioner;
        return old;
    }

    public static IEndpointSnitch getEndpointSnitch()
    {
        return snitch;
    }
    public static void setEndpointSnitch(IEndpointSnitch eps)
    {
        snitch = eps;
    }

    public static IFailureDetector newFailureDetector()
    {
        return newFailureDetector.get();
    }

    public static void setDefaultFailureDetector()
    {
        newFailureDetector = () -> createFailureDetector("FailureDetector");
    }

    public static int getColumnIndexSize()
    {
        return conf.column_index_size.toBytesAsInt();
    }

    public static int getColumnIndexSizeInKiB()
    {
        return conf.column_index_size.toKibibytesAsInt();
    }

    public static void setColumnIndexSize(int val)
    {
        SmallestDataStorageKibibytes memory = SmallestDataStorageKibibytes.inKibibytes(val);
        checkValidForByteConversion(memory, "column_index_size");
        conf.column_index_size = SmallestDataStorageKibibytes.inKibibytes(val);
    }

    public static int getColumnIndexCacheSize()
    {
        return conf.column_index_cache_size.toBytesAsInt();
    }

    public static int getColumnIndexCacheSizeInKiB()
    {
        return conf.column_index_cache_size.toKibibytesAsInt();
    }

    public static void setColumnIndexCacheSize(int val)
    {
        SmallestDataStorageKibibytes memory = SmallestDataStorageKibibytes.inKibibytes(val);
        checkValidForByteConversion(memory, "column_index_cache_size");
        conf.column_index_cache_size = SmallestDataStorageKibibytes.inKibibytes(val);
    }

    public static int getBatchSizeWarnThreshold()
    {
        return conf.batch_size_warn_threshold.toBytesAsInt();
    }

    public static int getBatchSizeWarnThresholdInKiB()
    {
        return conf.batch_size_warn_threshold.toKibibytesAsInt();
    }

    public static long getBatchSizeFailThreshold()
    {
        return conf.batch_size_fail_threshold.toBytesAsInt();
    }

    public static int getBatchSizeFailThresholdInKiB()
    {
        return conf.batch_size_fail_threshold.toKibibytesAsInt();
    }

    public static int getUnloggedBatchAcrossPartitionsWarnThreshold()
    {
        return conf.unlogged_batch_across_partitions_warn_threshold;
    }

    public static void setBatchSizeWarnThresholdInKiB(int threshold)
    {
        SmallestDataStorageKibibytes storage = SmallestDataStorageKibibytes.inKibibytes(threshold);
        checkValidForByteConversion(storage, "batch_size_warn_threshold");
        conf.batch_size_warn_threshold = SmallestDataStorageKibibytes.inKibibytes(threshold);
    }

    public static void setBatchSizeFailThresholdInKiB(int threshold)
    {
        conf.batch_size_fail_threshold = SmallestDataStorageKibibytes.inKibibytes(threshold);
    }

    public static Collection<String> getInitialTokens()
    {
        return tokensFromString(System.getProperty(Config.PROPERTY_PREFIX + "initial_token", conf.initial_token));
    }

    public static String getAllocateTokensForKeyspace()
    {
        return System.getProperty(Config.PROPERTY_PREFIX + "allocate_tokens_for_keyspace", conf.allocate_tokens_for_keyspace);
    }

    public static Integer getAllocateTokensForLocalRf()
    {
        return conf.allocate_tokens_for_local_replication_factor;
    }

    public static Collection<String> tokensFromString(String tokenString)
    {
        List<String> tokens = new ArrayList<>();
        if (tokenString != null)
            for (String token : StringUtils.split(tokenString, ','))
                tokens.add(token.trim());
        return tokens;
    }

    public static int getNumTokens()
    {
        return conf.num_tokens;
    }

    public static InetAddressAndPort getReplaceAddress()
    {
        try
        {
            if (System.getProperty(Config.PROPERTY_PREFIX + "replace_address", null) != null)
                return InetAddressAndPort.getByName(System.getProperty(Config.PROPERTY_PREFIX + "replace_address", null));
            else if (System.getProperty(Config.PROPERTY_PREFIX + "replace_address_first_boot", null) != null)
                return InetAddressAndPort.getByName(System.getProperty(Config.PROPERTY_PREFIX + "replace_address_first_boot", null));
            return null;
        }
        catch (UnknownHostException e)
        {
            throw new RuntimeException("Replacement host name could not be resolved or scope_id was specified for a global IPv6 address", e);
        }
    }

    public static Collection<String> getReplaceTokens()
    {
        return tokensFromString(System.getProperty(Config.PROPERTY_PREFIX + "replace_token", null));
    }

    public static UUID getReplaceNode()
    {
        try
        {
            return UUID.fromString(System.getProperty(Config.PROPERTY_PREFIX + "replace_node", null));
        } catch (NullPointerException e)
        {
            return null;
        }
    }

    public static String getClusterName()
    {
        return conf.cluster_name;
    }

    public static int getStoragePort()
    {
        return Integer.parseInt(System.getProperty(Config.PROPERTY_PREFIX + "storage_port", Integer.toString(conf.storage_port)));
    }

    public static int getSSLStoragePort()
    {
        return Integer.parseInt(System.getProperty(Config.PROPERTY_PREFIX + "ssl_storage_port", Integer.toString(conf.ssl_storage_port)));
    }

    public static long nativeTransportIdleTimeout()
    {
        return conf.native_transport_idle_timeout.toMilliseconds();
    }

    public static void setNativeTransportIdleTimeout(long nativeTransportTimeout)
    {
        conf.native_transport_idle_timeout= SmallestDurationMilliseconds.inMilliseconds(nativeTransportTimeout);
    }

    public static long getRpcTimeout(TimeUnit unit)
    {
        return conf.request_timeout.to(unit);
    }

    public static void setRpcTimeout(long timeOutInMillis)
    {
        conf.request_timeout = SmallestDurationMilliseconds.inMilliseconds(timeOutInMillis);
    }

    public static long getReadRpcTimeout(TimeUnit unit)
    {
        return conf.read_request_timeout.to(unit);
    }

    public static void setReadRpcTimeout(long timeOutInMillis)
    {
        conf.read_request_timeout = SmallestDurationMilliseconds.inMilliseconds(timeOutInMillis);
    }

    public static long getRangeRpcTimeout(TimeUnit unit)
    {
        return conf.range_request_timeout.to(unit);
    }

    public static void setRangeRpcTimeout(long timeOutInMillis)
    {
        conf.range_request_timeout = SmallestDurationMilliseconds.inMilliseconds(timeOutInMillis);
    }

    public static long getWriteRpcTimeout(TimeUnit unit)
    {
        return conf.write_request_timeout.to(unit);
    }

    public static void setWriteRpcTimeout(long timeOutInMillis)
    {
        conf.write_request_timeout = SmallestDurationMilliseconds.inMilliseconds(timeOutInMillis);
    }

    public static long getCounterWriteRpcTimeout(TimeUnit unit)
    {
        return conf.counter_write_request_timeout.to(unit);
    }

    public static void setCounterWriteRpcTimeout(long timeOutInMillis)
    {
        conf.counter_write_request_timeout = SmallestDurationMilliseconds.inMilliseconds(timeOutInMillis);
    }

    public static long getCasContentionTimeout(TimeUnit unit)
    {
        return conf.cas_contention_timeout.to(unit);
    }

    public static void setCasContentionTimeout(long timeOutInMillis)
    {
        conf.cas_contention_timeout = SmallestDurationMilliseconds.inMilliseconds(timeOutInMillis);
    }

    public static long getTruncateRpcTimeout(TimeUnit unit)
    {
        return conf.truncate_request_timeout.to(unit);
    }

    public static void setTruncateRpcTimeout(long timeOutInMillis)
    {
        conf.truncate_request_timeout = SmallestDurationMilliseconds.inMilliseconds(timeOutInMillis);
    }

    public static long getRepairRpcTimeout()
    {
        return conf.repair_request_timeout_in_ms;
    }

    public static void setRepairRpcTimeout(Long timeOutInMillis)
    {
        conf.repair_request_timeout_in_ms = timeOutInMillis;
    }

    public static boolean hasCrossNodeTimeout()
    {
        return conf.internode_timeout;
    }

    public static void setCrossNodeTimeout(boolean crossNodeTimeout)
    {
        conf.internode_timeout = crossNodeTimeout;
    }

    public static long getSlowQueryTimeout(TimeUnit unit)
    {
        return conf.slow_query_log_timeout.to(unit);
    }

    /**
     * @return the minimum configured {read, write, range, truncate, misc} timeout
     */
    public static long getMinRpcTimeout(TimeUnit unit)
    {
        return Longs.min(getRpcTimeout(unit),
                         getReadRpcTimeout(unit),
                         getRangeRpcTimeout(unit),
                         getWriteRpcTimeout(unit),
                         getCounterWriteRpcTimeout(unit),
                         getTruncateRpcTimeout(unit));
    }

    public static long getPingTimeout(TimeUnit unit)
    {
        return unit.convert(getBlockForPeersTimeoutInSeconds(), TimeUnit.SECONDS);
    }

    public static double getPhiConvictThreshold()
    {
        return conf.phi_convict_threshold;
    }

    public static void setPhiConvictThreshold(double phiConvictThreshold)
    {
        conf.phi_convict_threshold = phiConvictThreshold;
    }

    public static int getConcurrentReaders()
    {
        return conf.concurrent_reads;
    }

    public static void setConcurrentReaders(int concurrent_reads)
    {
        if (concurrent_reads < 0)
        {
            throw new IllegalArgumentException("Concurrent reads must be non-negative");
        }
        conf.concurrent_reads = concurrent_reads;
    }

    public static int getConcurrentWriters()
    {
        return conf.concurrent_writes;
    }

    public static void setConcurrentWriters(int concurrent_writers)
    {
        if (concurrent_writers < 0)
        {
            throw new IllegalArgumentException("Concurrent reads must be non-negative");
        }
        conf.concurrent_writes = concurrent_writers;
    }

    public static int getConcurrentCounterWriters()
    {
        return conf.concurrent_counter_writes;
    }

    public static void setConcurrentCounterWriters(int concurrent_counter_writes)
    {
        if (concurrent_counter_writes < 0)
        {
            throw new IllegalArgumentException("Concurrent reads must be non-negative");
        }
        conf.concurrent_counter_writes = concurrent_counter_writes;
    }

    public static int getConcurrentViewWriters()
    {
        return conf.concurrent_materialized_view_writes;
    }

    public static void setConcurrentViewWriters(int concurrent_materialized_view_writes)
    {
        if (concurrent_materialized_view_writes < 0)
        {
            throw new IllegalArgumentException("Concurrent reads must be non-negative");
        }
        conf.concurrent_materialized_view_writes = concurrent_materialized_view_writes;
    }

    public static int getFlushWriters()
    {
        return conf.memtable_flush_writers;
    }

    public static int getAvailableProcessors()
    {
        return conf == null ? -1 : conf.available_processors;
    }

    public static int getConcurrentCompactors()
    {
        return conf.concurrent_compactors;
    }

    public static void setConcurrentCompactors(int value)
    {
        conf.concurrent_compactors = value;
    }

    public static int getCompactionThroughputMebibytesPerSecAsInt()
    {
        return conf.compaction_throughput.toMebibytesPerSecondAsInt();
    }

    public static double getCompactionThroughputMebibytesPerSec()
    {
        return conf.compaction_throughput.toMebibytesPerSecond();
    }

    public static void setCompactionThroughputMebibytesPerSec(int value)
    {
        conf.compaction_throughput = DataRateSpec.inMebibytesPerSecond(value);
    }

    public static long getCompactionLargePartitionWarningThreshold() { return conf.compaction_large_partition_warning_threshold.toBytes(); }

    public static int getCompactionTombstoneWarningThreshold()
    {
        return conf.compaction_tombstone_warning_threshold;
    }

    public static void setCompactionTombstoneWarningThreshold(int count)
    {
        conf.compaction_tombstone_warning_threshold = count;
    }

    public static int getConcurrentValidations()
    {
        return conf.concurrent_validations;
    }

    public static void setConcurrentValidations(int value)
    {
        value = value > 0 ? value : Integer.MAX_VALUE;
        conf.concurrent_validations = value;
    }

    public static int getConcurrentViewBuilders()
    {
        return conf.concurrent_materialized_view_builders;
    }

    public static void setConcurrentViewBuilders(int value)
    {
        conf.concurrent_materialized_view_builders = value;
    }

    public static long getMinFreeSpacePerDriveInBytes()
    {
        return conf.min_free_space_per_drive.toBytes();
    }

    public static boolean getDisableSTCSInL0()
    {
        return disableSTCSInL0;
    }

    public static void setDisableSTCSInL0(boolean disabled)
    {
        disableSTCSInL0 = disabled;
    }

    public static int getStreamThroughputOutboundMegabitsPerSec()
    {
        return conf.stream_throughput_outbound.toMegabitsPerSecondAsInt();
    }

    public static double getStreamThroughputOutboundMebibytesPerSec()
    {
        return conf.stream_throughput_outbound.toMebibytesPerSecond();
    }

    public static void setStreamThroughputOutboundMegabitsPerSec(int value)
    {
        conf.stream_throughput_outbound = DataRateSpec.megabitsPerSecondInMebibytesPerSecond(value);
    }

    public static int getEntireSSTableStreamThroughputOutboundMebibytesPerSecAsInt()
    {
        return conf.entire_sstable_stream_throughput_outbound.toMebibytesPerSecondAsInt();
    }

    public static double getEntireSSTableStreamThroughputOutboundMebibytesPerSec()
    {
        return conf.entire_sstable_stream_throughput_outbound.toMebibytesPerSecond();
    }

    public static void setEntireSSTableStreamThroughputOutboundMebibytesPerSec(int value)
    {
        conf.entire_sstable_stream_throughput_outbound = DataRateSpec.inMebibytesPerSecond(value);
    }

    public static int getInterDCStreamThroughputOutboundMegabitsPerSec()
    {
        return conf.inter_dc_stream_throughput_outbound.toMegabitsPerSecondAsInt();
    }

    public static double getInterDCStreamThroughputOutboundMebibytesPerSec()
    {
        return conf.inter_dc_stream_throughput_outbound.toMebibytesPerSecond();
    }

    public static void setInterDCStreamThroughputOutboundMegabitsPerSec(int value)
    {
        conf.inter_dc_stream_throughput_outbound = DataRateSpec.megabitsPerSecondInMebibytesPerSecond(value);
    }

    public static double getEntireSSTableInterDCStreamThroughputOutboundMebibytesPerSec()
    {
        return conf.entire_sstable_inter_dc_stream_throughput_outbound.toMebibytesPerSecond();
    }

    public static int getEntireSSTableInterDCStreamThroughputOutboundMebibytesPerSecAsInt()
    {
        return conf.entire_sstable_inter_dc_stream_throughput_outbound.toMebibytesPerSecondAsInt();
    }

    public static void setEntireSSTableInterDCStreamThroughputOutboundMebibytesPerSec(int value)
    {
        conf.entire_sstable_inter_dc_stream_throughput_outbound = DataRateSpec.inMebibytesPerSecond(value);
    }

    /**
     * Checks if the local system data must be stored in a specific location which supports redundancy.
     *
     * @return {@code true} if the local system keyspaces data must be stored in a different location,
     * {@code false} otherwise.
     */
    public static boolean useSpecificLocationForLocalSystemData()
    {
        return conf.local_system_data_file_directory != null;
    }

    /**
     * Returns the locations where the local system keyspaces data should be stored.
     *
     * <p>If the {@code local_system_data_file_directory} was unspecified, the local system keyspaces data should be stored
     * in the first data directory. This approach guarantees that the server can tolerate the lost of all the disks but the first one.</p>
     *
     * @return the locations where should be stored the local system keyspaces data
     */
    public static String[] getLocalSystemKeyspacesDataFileLocations()
    {
        if (useSpecificLocationForLocalSystemData())
            return new String[] {conf.local_system_data_file_directory};

        return conf.data_file_directories.length == 0  ? conf.data_file_directories
                                                       : new String[] {conf.data_file_directories[0]};
    }

    /**
     * Returns the locations where the non local system keyspaces data should be stored.
     *
     * @return the locations where the non local system keyspaces data should be stored.
     */
    public static String[] getNonLocalSystemKeyspacesDataFileLocations()
    {
        return conf.data_file_directories;
    }

    /**
     * Returns the list of all the directories where the data files can be stored (for local system and non local system keyspaces).
     *
     * @return the list of all the directories where the data files can be stored.
     */
    public static String[] getAllDataFileLocations()
    {
        if (conf.local_system_data_file_directory == null)
            return conf.data_file_directories;

        return ArrayUtils.addFirst(conf.data_file_directories, conf.local_system_data_file_directory);
    }

    public static String getCommitLogLocation()
    {
        return conf.commitlog_directory;
    }

    @VisibleForTesting
    public static void setCommitLogLocation(String value)
    {
        conf.commitlog_directory = value;
    }

    public static ParameterizedClass getCommitLogCompression()
    {
        return conf.commitlog_compression;
    }

    public static void setCommitLogCompression(ParameterizedClass compressor)
    {
        conf.commitlog_compression = compressor;
    }

    public static Config.FlushCompression getFlushCompression()
    {
        return conf.flush_compression;
    }

    public static void setFlushCompression(Config.FlushCompression compression)
    {
        conf.flush_compression = compression;
    }

   /**
    * Maximum number of buffers in the compression pool. The default value is 3, it should not be set lower than that
    * (one segment in compression, one written to, one in reserve); delays in compression may cause the log to use
    * more, depending on how soon the sync policy stops all writing threads.
    */
    public static int getCommitLogMaxCompressionBuffersInPool()
    {
        return conf.commitlog_max_compression_buffers_in_pool;
    }

    public static void setCommitLogMaxCompressionBuffersPerPool(int buffers)
    {
        conf.commitlog_max_compression_buffers_in_pool = buffers;
    }

    public static int getMaxMutationSize()
    {
        return conf.max_mutation_size.toBytesAsInt();
    }

    public static int getTombstoneWarnThreshold()
    {
        return conf.tombstone_warn_threshold;
    }

    public static void setTombstoneWarnThreshold(int threshold)
    {
        conf.tombstone_warn_threshold = threshold;
    }

    public static int getTombstoneFailureThreshold()
    {
        return conf.tombstone_failure_threshold;
    }

    public static void setTombstoneFailureThreshold(int threshold)
    {
        conf.tombstone_failure_threshold = threshold;
    }

    public static int getCachedReplicaRowsWarnThreshold()
    {
        return conf.replica_filtering_protection.cached_rows_warn_threshold;
    }

    public static void setCachedReplicaRowsWarnThreshold(int threshold)
    {
        conf.replica_filtering_protection.cached_rows_warn_threshold = threshold;
    }

    public static int getCachedReplicaRowsFailThreshold()
    {
        return conf.replica_filtering_protection.cached_rows_fail_threshold;
    }

    public static void setCachedReplicaRowsFailThreshold(int threshold)
    {
        conf.replica_filtering_protection.cached_rows_fail_threshold = threshold;
    }

    /**
     * size of commitlog segments to allocate
     */
    public static int getCommitLogSegmentSize()
    {
        return conf.commitlog_segment_size.toBytesAsInt();
    }

    /**
     * Update commitlog_segment_size in the tests.
     * {@link CommitLogSegmentManagerCDC} uses the CommitLogSegmentSize to estimate the file size on allocation.
     * It is important to keep the value unchanged for the estimation to be correct.
     * @param sizeMebibytes
     */
    @VisibleForTesting /* Only for testing */
    public static void setCommitLogSegmentSize(int sizeMebibytes)
    {
        conf.commitlog_segment_size = SmallestDataStorageMebibytes.inMebibytes(sizeMebibytes);
    }

    public static String getSavedCachesLocation()
    {
        return conf.saved_caches_directory;
    }

    public static Set<InetAddressAndPort> getSeeds()
    {
        return ImmutableSet.<InetAddressAndPort>builder().addAll(seedProvider.getSeeds()).build();
    }

    public static SeedProvider getSeedProvider()
    {
        return seedProvider;
    }

    public static void setSeedProvider(SeedProvider newSeedProvider)
    {
        seedProvider = newSeedProvider;
    }

    public static InetAddress getListenAddress()
    {
        return listenAddress;
    }

    public static void setListenAddress(InetAddress newlistenAddress)
    {
        listenAddress = newlistenAddress;
    }

    public static InetAddress getBroadcastAddress()
    {
        return broadcastAddress;
    }

    public static boolean shouldListenOnBroadcastAddress()
    {
        return conf.listen_on_broadcast_address;
    }

    public static void setShouldListenOnBroadcastAddress(boolean shouldListenOnBroadcastAddress)
    {
        conf.listen_on_broadcast_address = shouldListenOnBroadcastAddress;
    }

    public static void setListenOnBroadcastAddress(boolean listen_on_broadcast_address)
    {
        conf.listen_on_broadcast_address = listen_on_broadcast_address;
    }

    public static IInternodeAuthenticator getInternodeAuthenticator()
    {
        return internodeAuthenticator;
    }

    public static void setInternodeAuthenticator(IInternodeAuthenticator internodeAuthenticator)
    {
        Preconditions.checkNotNull(internodeAuthenticator);
        DatabaseDescriptor.internodeAuthenticator = internodeAuthenticator;
    }

    public static void setBroadcastAddress(InetAddress broadcastAdd)
    {
        broadcastAddress = broadcastAdd;
    }

    /**
     * This is the address used to bind for the native protocol to communicate with clients. Most usages in the code
     * refer to it as native address although some places still call it RPC address. It's not thrift RPC anymore
     * so native is more appropriate. The address alone is not enough to uniquely identify this instance because
     * multiple instances might use the same interface with different ports.
     */
    public static InetAddress getRpcAddress()
    {
        return rpcAddress;
    }

    public static void setBroadcastRpcAddress(InetAddress broadcastRPCAddr)
    {
        broadcastRpcAddress = broadcastRPCAddr;
    }

    /**
     * This is the address used to reach this instance for the native protocol to communicate with clients. Most usages in the code
     * refer to it as native address although some places still call it RPC address. It's not thrift RPC anymore
     * so native is more appropriate. The address alone is not enough to uniquely identify this instance because
     * multiple instances might use the same interface with different ports.
     *
     * May be null, please use {@link FBUtilities#getBroadcastNativeAddressAndPort()} instead.
     */
    public static InetAddress getBroadcastRpcAddress()
    {
        return broadcastRpcAddress;
    }

    public static boolean getRpcKeepAlive()
    {
        return conf.rpc_keepalive;
    }

    public static int getInternodeSocketSendBufferSizeInBytes()
    {
        return conf.internode_socket_send_buffer_size.toBytesAsInt();
    }

    public static int getInternodeSocketReceiveBufferSizeInBytes()
    {
        return conf.internode_socket_receive_buffer_size.toBytesAsInt();
    }

    public static int getInternodeApplicationSendQueueCapacityInBytes()
    {
        return conf.internode_application_send_queue_capacity.toBytesAsInt();
    }

    public static int getInternodeApplicationSendQueueReserveEndpointCapacityInBytes()
    {
        return conf.internode_application_send_queue_reserve_endpoint_capacity.toBytesAsInt();
    }

    public static int getInternodeApplicationSendQueueReserveGlobalCapacityInBytes()
    {
        return conf.internode_application_send_queue_reserve_global_capacity.toBytesAsInt();
    }

    public static int getInternodeApplicationReceiveQueueCapacityInBytes()
    {
        return conf.internode_application_receive_queue_capacity.toBytesAsInt();
    }

    public static int getInternodeApplicationReceiveQueueReserveEndpointCapacityInBytes()
    {
        return conf.internode_application_receive_queue_reserve_endpoint_capacity.toBytesAsInt();
    }

    public static int getInternodeApplicationReceiveQueueReserveGlobalCapacityInBytes()
    {
        return conf.internode_application_receive_queue_reserve_global_capacity.toBytesAsInt();
    }

    public static int getInternodeTcpConnectTimeoutInMS()
    {
        return conf.internode_tcp_connect_timeout.toMillisecondsAsInt();
    }

    public static void setInternodeTcpConnectTimeoutInMS(int value)
    {
        conf.internode_tcp_connect_timeout = SmallestDurationMilliseconds.inMilliseconds(value);
    }

    public static int getInternodeTcpUserTimeoutInMS()
    {
        return conf.internode_tcp_user_timeout.toMillisecondsAsInt();
    }

    public static void setInternodeTcpUserTimeoutInMS(int value)
    {
        conf.internode_tcp_user_timeout = SmallestDurationMilliseconds.inMilliseconds(value);
    }

    public static int getInternodeStreamingTcpUserTimeoutInMS()
    {
        return conf.internode_streaming_tcp_user_timeout.toMillisecondsAsInt();
    }

    public static void setInternodeStreamingTcpUserTimeoutInMS(int value)
    {
        conf.internode_streaming_tcp_user_timeout = SmallestDurationMilliseconds.inMilliseconds(value);
    }

    public static int getInternodeMaxMessageSizeInBytes()
    {
        return conf.internode_max_message_size.toBytesAsInt();
    }

    @VisibleForTesting
    public static void setInternodeMaxMessageSizeInBytes(int value)
    {
        conf.internode_max_message_size = DataStorageSpec.inBytes(value);
    }

    public static boolean startNativeTransport()
    {
        return conf.start_native_transport;
    }

    /**
     *  This is the port used with RPC address for the native protocol to communicate with clients. Now that thrift RPC
     *  is no longer in use there is no RPC port.
     */
    public static int getNativeTransportPort()
    {
        return Integer.parseInt(System.getProperty(Config.PROPERTY_PREFIX + "native_transport_port", Integer.toString(conf.native_transport_port)));
    }

    @VisibleForTesting
    public static void setNativeTransportPort(int port)
    {
        conf.native_transport_port = port;
    }

    public static int getNativeTransportPortSSL()
    {
        return conf.native_transport_port_ssl == null ? getNativeTransportPort() : conf.native_transport_port_ssl;
    }

    @VisibleForTesting
    public static void setNativeTransportPortSSL(Integer port)
    {
        conf.native_transport_port_ssl = port;
    }

    public static int getNativeTransportMaxThreads()
    {
        return conf.native_transport_max_threads;
    }

    public static void setNativeTransportMaxThreads(int max_threads)
    {
        conf.native_transport_max_threads = max_threads;
    }

    public static int getNativeTransportMaxFrameSize()
    {
        return conf.native_transport_max_frame_size.toBytesAsInt();
    }

    public static void setNativeTransportMaxFrameSize(int bytes)
    {
        conf.native_transport_max_frame_size = SmallestDataStorageMebibytes.inMebibytes(bytes);
    }

    public static long getNativeTransportMaxConcurrentConnections()
    {
        return conf.native_transport_max_concurrent_connections;
    }

    public static void setNativeTransportMaxConcurrentConnections(long nativeTransportMaxConcurrentConnections)
    {
        conf.native_transport_max_concurrent_connections = nativeTransportMaxConcurrentConnections;
    }

    public static long getNativeTransportMaxConcurrentConnectionsPerIp()
    {
        return conf.native_transport_max_concurrent_connections_per_ip;
    }

    public static void setNativeTransportMaxConcurrentConnectionsPerIp(long native_transport_max_concurrent_connections_per_ip)
    {
        conf.native_transport_max_concurrent_connections_per_ip = native_transport_max_concurrent_connections_per_ip;
    }

    public static boolean useNativeTransportLegacyFlusher()
    {
        return conf.native_transport_flush_in_batches_legacy;
    }

    public static boolean getNativeTransportAllowOlderProtocols()
    {
        return conf.native_transport_allow_older_protocols;
    }

    public static void setNativeTransportAllowOlderProtocols(boolean isEnabled)
    {
        conf.native_transport_allow_older_protocols = isEnabled;
    }

    public static long getCommitLogSyncGroupWindow()
    {
        return conf.commitlog_sync_group_window.toMilliseconds();
    }

    public static void setCommitLogSyncGroupWindow(long windowMillis)
    {
        conf.commitlog_sync_group_window = SmallestDurationMilliseconds.inMilliseconds(windowMillis);
    }

    public static int getNativeTransportReceiveQueueCapacityInBytes()
    {
        return conf.native_transport_receive_queue_capacity_in_bytes;
    }

    public static void setNativeTransportReceiveQueueCapacityInBytes(int queueSize)
    {
        conf.native_transport_receive_queue_capacity_in_bytes = queueSize;
    }

    public static long getNativeTransportMaxConcurrentRequestsInBytesPerIp()
    {
        return conf.native_transport_max_concurrent_requests_in_bytes_per_ip;
    }

    public static Config.PaxosVariant getPaxosVariant()
    {
        return conf.paxos_variant;
    }

    public static void setPaxosVariant(Config.PaxosVariant variant)
    {
        conf.paxos_variant = variant;
    }

    public static String getPaxosContentionWaitRandomizer()
    {
        return conf.paxos_contention_wait_randomizer;
    }

    public static String getPaxosContentionMinWait()
    {
        return conf.paxos_contention_min_wait;
    }

    public static String getPaxosContentionMaxWait()
    {
        return conf.paxos_contention_max_wait;
    }

    public static String getPaxosContentionMinDelta()
    {
        return conf.paxos_contention_min_delta;
    }

    public static void setPaxosContentionWaitRandomizer(String waitRandomizer)
    {
        conf.paxos_contention_wait_randomizer = waitRandomizer;
    }

    public static void setPaxosContentionMinWait(String minWait)
    {
        conf.paxos_contention_min_wait = minWait;
    }

    public static void setPaxosContentionMaxWait(String maxWait)
    {
        conf.paxos_contention_max_wait = maxWait;
    }

    public static void setPaxosContentionMinDelta(String minDelta)
    {
        conf.paxos_contention_min_delta = minDelta;
    }

    public static boolean skipPaxosRepairOnTopologyChange()
    {
        return conf.skip_paxos_repair_on_topology_change;
    }

    public static void setSkipPaxosRepairOnTopologyChange(boolean value)
    {
        conf.skip_paxos_repair_on_topology_change = value;
    }

    public static long getPaxosPurgeGrace(TimeUnit units)
    {
        return conf.paxos_purge_grace_period.to(units);
    }

    public static void setPaxosPurgeGrace(long value, TimeUnit units)
    {
        conf.paxos_purge_grace_period = new DurationSpec(value, units);
    }

    public static PaxosOnLinearizabilityViolation paxosOnLinearizabilityViolations()
    {
        return conf.paxos_on_linearizability_violations;
    }

    public static void setPaxosOnLinearizabilityViolations(PaxosOnLinearizabilityViolation v)
    {
        conf.paxos_on_linearizability_violations = v;
    }

    public static PaxosStatePurging paxosStatePurging()
    {
        return conf.paxos_state_purging;
    }

    public static void setPaxosStatePurging(PaxosStatePurging v)
    {
        conf.paxos_state_purging = v;
    }

    public static boolean paxosRepairEnabled()
    {
        return conf.paxos_repair_enabled;
    }

    public static void setPaxosRepairEnabled(boolean v)
    {
        conf.paxos_repair_enabled = v;
    }

    public static Set<String> skipPaxosRepairOnTopologyChangeKeyspaces()
    {
        return conf.skip_paxos_repair_on_topology_change_keyspaces;
    }

    public static void setSkipPaxosRepairOnTopologyChangeKeyspaces(String keyspaces)
    {
        conf.skip_paxos_repair_on_topology_change_keyspaces = Config.splitCommaDelimited(keyspaces);
    }

    public static boolean paxoTopologyRepairNoDcChecks()
    {
        return conf.paxos_topology_repair_no_dc_checks;
    }

    public static boolean paxoTopologyRepairStrictEachQuorum()
    {
        return conf.paxos_topology_repair_strict_each_quorum;
    }

    public static int getPaxosAutoRepairThresholdMB()
    {
        return conf.paxos_auto_repair_threshold_mb;
    }

    public static void setPaxosAutoRepairThresholdMB(int threshold)
    {
        conf.paxos_auto_repair_threshold_mb = threshold;
    }

    public static void setNativeTransportMaxConcurrentRequestsInBytesPerIp(long maxConcurrentRequestsInBytes)
    {
        conf.native_transport_max_concurrent_requests_in_bytes_per_ip = maxConcurrentRequestsInBytes;
    }

    public static long getNativeTransportMaxConcurrentRequestsInBytes()
    {
        return conf.native_transport_max_concurrent_requests_in_bytes;
    }

    public static void setNativeTransportMaxConcurrentRequestsInBytes(long maxConcurrentRequestsInBytes)
    {
        conf.native_transport_max_concurrent_requests_in_bytes = maxConcurrentRequestsInBytes;
    }

    public static int getNativeTransportMaxRequestsPerSecond()
    {
        return conf.native_transport_max_requests_per_second;
    }

    public static void setNativeTransportMaxRequestsPerSecond(int perSecond)
    {
        Preconditions.checkArgument(perSecond > 0, "native_transport_max_requests_per_second must be greater than zero");
        conf.native_transport_max_requests_per_second = perSecond;
    }

    public static void setNativeTransportRateLimitingEnabled(boolean enabled)
    {
        logger.info("native_transport_rate_limiting_enabled set to {}", enabled);
        conf.native_transport_rate_limiting_enabled = enabled;
    }

    public static boolean getNativeTransportRateLimitingEnabled()
    {
        return conf.native_transport_rate_limiting_enabled;
    }

    public static int getCommitLogSyncPeriod()
    {
        return conf.commitlog_sync_period.toMillisecondsAsInt();
    }

    public static long getPeriodicCommitLogSyncBlock()
    {
        SmallestDurationMilliseconds blockMillis = conf.periodic_commitlog_sync_lag_block;
        return blockMillis == null
               ? (long)(getCommitLogSyncPeriod() * 1.5)
               : blockMillis.toMilliseconds();
    }

    public static void setCommitLogSyncPeriod(int periodMillis)
    {
        conf.commitlog_sync_period = SmallestDurationMilliseconds.inMilliseconds(periodMillis);
    }

    public static Config.CommitLogSync getCommitLogSync()
    {
        return conf.commitlog_sync;
    }

    public static void setCommitLogSync(CommitLogSync sync)
    {
        conf.commitlog_sync = sync;
    }

    public static Config.DiskAccessMode getDiskAccessMode()
    {
        return conf.disk_access_mode;
    }

    // Do not use outside unit tests.
    @VisibleForTesting
    public static void setDiskAccessMode(Config.DiskAccessMode mode)
    {
        conf.disk_access_mode = mode;
    }

    public static Config.DiskAccessMode getIndexAccessMode()
    {
        return indexAccessMode;
    }

    // Do not use outside unit tests.
    @VisibleForTesting
    public static void setIndexAccessMode(Config.DiskAccessMode mode)
    {
        indexAccessMode = mode;
    }

    public static void setDiskFailurePolicy(Config.DiskFailurePolicy policy)
    {
        conf.disk_failure_policy = policy;
    }

    public static Config.DiskFailurePolicy getDiskFailurePolicy()
    {
        return conf.disk_failure_policy;
    }

    public static void setCommitFailurePolicy(Config.CommitFailurePolicy policy)
    {
        conf.commit_failure_policy = policy;
    }

    public static Config.CommitFailurePolicy getCommitFailurePolicy()
    {
        return conf.commit_failure_policy;
    }

    public static boolean isSnapshotBeforeCompaction()
    {
        return conf.snapshot_before_compaction;
    }

    public static boolean isAutoSnapshot()
    {
        return conf.auto_snapshot;
    }

    @VisibleForTesting
    public static void setAutoSnapshot(boolean autoSnapshot)
    {
        conf.auto_snapshot = autoSnapshot;
    }
    @VisibleForTesting
    public static boolean getAutoSnapshot()
    {
        return conf.auto_snapshot;
    }

    public static long getSnapshotLinksPerSecond()
    {
        return conf.snapshot_links_per_second == 0 ? Long.MAX_VALUE : conf.snapshot_links_per_second;
    }

    public static void setSnapshotLinksPerSecond(long throttle)
    {
        if (throttle < 0)
            throw new IllegalArgumentException("Invalid throttle for snapshot_links_per_second: must be positive");

        conf.snapshot_links_per_second = throttle;
    }

    public static RateLimiter getSnapshotRateLimiter()
    {
        return RateLimiter.create(getSnapshotLinksPerSecond());
    }

    public static boolean isAutoBootstrap()
    {
        return Boolean.parseBoolean(System.getProperty(Config.PROPERTY_PREFIX + "auto_bootstrap", Boolean.toString(conf.auto_bootstrap)));
    }

    public static void setHintedHandoffEnabled(boolean hintedHandoffEnabled)
    {
        conf.hinted_handoff_enabled = hintedHandoffEnabled;
    }

    public static boolean hintedHandoffEnabled()
    {
        return conf.hinted_handoff_enabled;
    }

    public static Set<String> hintedHandoffDisabledDCs()
    {
        return conf.hinted_handoff_disabled_datacenters;
    }

    public static boolean useDeterministicTableID()
    {
        return conf != null && conf.use_deterministic_table_id;
    }

    public static void useDeterministicTableID(boolean value)
    {
        conf.use_deterministic_table_id = value;
    }

    public static void enableHintsForDC(String dc)
    {
        conf.hinted_handoff_disabled_datacenters.remove(dc);
    }

    public static void disableHintsForDC(String dc)
    {
        conf.hinted_handoff_disabled_datacenters.add(dc);
    }

    public static void setMaxHintWindow(int ms)
    {
        conf.max_hint_window = SmallestDurationMilliseconds.inMilliseconds(ms);
    }

    public static int getMaxHintWindow()
    {
        return conf.max_hint_window.toMillisecondsAsInt();
    }

    public static void setMaxHintsSizePerHostInMiB(int value)
    {
        conf.max_hints_size_per_host = DataStorageSpec.inMebibytes(value);
    }

    public static int getMaxHintsSizePerHostInMiB()
    {
        return conf.max_hints_size_per_host.toMebibytesAsInt();
    }

    public static long getMaxHintsSizePerHost()
    {
        return conf.max_hints_size_per_host.toBytes();
    }

    public static File getHintsDirectory()
    {
        return new File(conf.hints_directory);
    }

    public static boolean hintWindowPersistentEnabled()
    {
        return conf.hint_window_persistent_enabled;
    }

    public static File getSerializedCachePath(CacheType cacheType, String version, String extension)
    {
        String name = cacheType.toString()
                + (version == null ? "" : '-' + version + '.' + extension);
        return new File(conf.saved_caches_directory, name);
    }

    public static int getDynamicUpdateInterval()
    {
        return conf.dynamic_snitch_update_interval.toMillisecondsAsInt();
    }
    public static void setDynamicUpdateInterval(int dynamicUpdateInterval)
    {
        conf.dynamic_snitch_update_interval = SmallestDurationMilliseconds.inMilliseconds(dynamicUpdateInterval);
    }

    public static int getDynamicResetInterval()
    {
        return conf.dynamic_snitch_reset_interval.toMillisecondsAsInt();
    }
    public static void setDynamicResetInterval(int dynamicResetInterval)
    {
        conf.dynamic_snitch_reset_interval = SmallestDurationMilliseconds.inMilliseconds(dynamicResetInterval);
    }

    public static double getDynamicBadnessThreshold()
    {
        return conf.dynamic_snitch_badness_threshold;
    }

    public static void setDynamicBadnessThreshold(double dynamicBadnessThreshold)
    {
        conf.dynamic_snitch_badness_threshold = dynamicBadnessThreshold;
    }

    public static EncryptionOptions.ServerEncryptionOptions getInternodeMessagingEncyptionOptions()
    {
        return conf.server_encryption_options;
    }

    public static void setInternodeMessagingEncyptionOptions(EncryptionOptions.ServerEncryptionOptions encryptionOptions)
    {
        conf.server_encryption_options = encryptionOptions;
    }

    public static EncryptionOptions getNativeProtocolEncryptionOptions()
    {
        return conf.client_encryption_options;
    }

    @VisibleForTesting
    public static void updateNativeProtocolEncryptionOptions(Function<EncryptionOptions, EncryptionOptions> update)
    {
        conf.client_encryption_options = update.apply(conf.client_encryption_options);
    }

    public static int getHintedHandoffThrottleInKiB()
    {
        return conf.hinted_handoff_throttle.toKibibytesAsInt();
    }

    public static void setHintedHandoffThrottleInKiB(int throttleInKiB)
    {
        conf.hinted_handoff_throttle = SmallestDataStorageKibibytes.inKibibytes(throttleInKiB);
    }

    public static int getBatchlogReplayThrottleInKiB()
    {
        return conf.batchlog_replay_throttle.toKibibytesAsInt();
    }

    public static void setBatchlogReplayThrottleInKiB(int throttleInKiB)
    {
        conf.batchlog_replay_throttle = SmallestDataStorageKibibytes.inKibibytes(throttleInKiB);
    }

    public static int getMaxHintsDeliveryThreads()
    {
        return conf.max_hints_delivery_threads;
    }

    public static int getHintsFlushPeriodInMS()
    {
        return conf.hints_flush_period.toMillisecondsAsInt();
    }

    public static long getMaxHintsFileSize()
    {
        return  conf.max_hints_file_size.toBytes();
    }

    public static ParameterizedClass getHintsCompression()
    {
        return conf.hints_compression;
    }

    public static void setHintsCompression(ParameterizedClass parameterizedClass)
    {
        conf.hints_compression = parameterizedClass;
    }

    public static boolean isAutoHintsCleanupEnabled()
    {
        return conf.auto_hints_cleanup_enabled;
    }

    public static void setAutoHintsCleanupEnabled(boolean value)
    {
        conf.auto_hints_cleanup_enabled = value;
    }

    public static boolean isIncrementalBackupsEnabled()
    {
        return conf.incremental_backups;
    }

    public static void setIncrementalBackupsEnabled(boolean value)
    {
        conf.incremental_backups = value;
    }

    public static boolean getFileCacheEnabled()
    {
        return conf.file_cache_enabled;
    }

    public static int getFileCacheSizeInMiB()
    {
        if (conf.file_cache_size == null)
        {
            // In client mode the value is not set.
            assert DatabaseDescriptor.isClientInitialized();
            return 0;
        }

        return conf.file_cache_size.toMebibytesAsInt();
    }

    public static int getNetworkingCacheSizeInMiB()
    {
        if (conf.networking_cache_size == null)
        {
            // In client mode the value is not set.
            assert DatabaseDescriptor.isClientInitialized();
            return 0;
        }
        return conf.networking_cache_size.toMebibytesAsInt();
    }

    public static boolean getFileCacheRoundUp()
    {
        if (conf.file_cache_round_up == null)
        {
            // In client mode the value is not set.
            assert DatabaseDescriptor.isClientInitialized();
            return false;
        }

        return conf.file_cache_round_up;
    }

    public static DiskOptimizationStrategy getDiskOptimizationStrategy()
    {
        return diskOptimizationStrategy;
    }

    public static double getDiskOptimizationEstimatePercentile()
    {
        return conf.disk_optimization_estimate_percentile;
    }

    public static long getTotalCommitlogSpaceInMiB()
    {
        return conf.commitlog_total_space.toMebibytes();
    }

    public static boolean shouldMigrateKeycacheOnCompaction()
    {
        return conf.key_cache_migrate_during_compaction;
    }

    public static void setMigrateKeycacheOnCompaction(boolean migrateCacheEntry)
    {
        conf.key_cache_migrate_during_compaction = migrateCacheEntry;
    }

    public static int getSSTablePreemptiveOpenIntervalInMiB()
    {
        return conf.sstable_preemptive_open_interval.toMebibytesAsInt();
    }

    public static void setSSTablePreemptiveOpenIntervalInMiB(int mib)
    {
        conf.sstable_preemptive_open_interval = SmallestDataStorageMebibytes.inMebibytes(mib);
    }

    public static boolean getTrickleFsync()
    {
        return conf.trickle_fsync;
    }

    public static int getTrickleFsyncIntervalInKiB()
    {
        return conf.trickle_fsync_interval.toKibibytesAsInt();
    }

    public static long getKeyCacheSizeInMiB()
    {
        return keyCacheSizeInMiB;
    }

    public static long getIndexSummaryCapacityInMiB()
    {
        return indexSummaryCapacityInMiB;
    }

    public static int getKeyCacheSavePeriod()
    {
        return conf.key_cache_save_period.toSecondsAsInt();
    }

    public static void setKeyCacheSavePeriod(int keyCacheSavePeriod)
    {
        conf.key_cache_save_period = SmallestDurationSeconds.inSeconds(keyCacheSavePeriod);
    }

    public static int getKeyCacheKeysToSave()
    {
        return conf.key_cache_keys_to_save;
    }

    public static void setKeyCacheKeysToSave(int keyCacheKeysToSave)
    {
        conf.key_cache_keys_to_save = keyCacheKeysToSave;
    }

    public static String getRowCacheClassName()
    {
        return conf.row_cache_class_name;
    }

    public static long getRowCacheSizeInMiB()
    {
        return conf.row_cache_size.toMebibytes();
    }

    @VisibleForTesting
    public static void setRowCacheSizeInMiB(long val)
    {
        conf.row_cache_size = SmallestDataStorageMebibytes.inMebibytes(val);
    }

    public static int getRowCacheSavePeriod()
    {
        return conf.row_cache_save_period.toSecondsAsInt();
    }

    public static void setRowCacheSavePeriod(int rowCacheSavePeriod)
    {
        conf.row_cache_save_period = SmallestDurationSeconds.inSeconds(rowCacheSavePeriod);
    }

    public static int getRowCacheKeysToSave()
    {
        return conf.row_cache_keys_to_save;
    }

    public static long getPaxosCacheSizeInMiB()
    {
        return paxosCacheSizeInMiB;
    }

    public static long getCounterCacheSizeInMiB()
    {
        return counterCacheSizeInMiB;
    }

    public static void setRowCacheKeysToSave(int rowCacheKeysToSave)
    {
        conf.row_cache_keys_to_save = rowCacheKeysToSave;
    }

    public static int getCounterCacheSavePeriod()
    {
        return conf.counter_cache_save_period.toSecondsAsInt();
    }

    public static void setCounterCacheSavePeriod(int counterCacheSavePeriod)
    {
        conf.counter_cache_save_period = SmallestDurationSeconds.inSeconds(counterCacheSavePeriod);
    }

    public static int getCacheLoadTimeout()
    {
        return conf.cache_load_timeout.toSecondsAsInt();
    }

    @VisibleForTesting
    public static void setCacheLoadTimeout(int seconds)
    {
        conf.cache_load_timeout = SmallestDurationSeconds.inSeconds(seconds);
    }

    public static int getCounterCacheKeysToSave()
    {
        return conf.counter_cache_keys_to_save;
    }

    public static void setCounterCacheKeysToSave(int counterCacheKeysToSave)
    {
        conf.counter_cache_keys_to_save = counterCacheKeysToSave;
    }

    public static int getStreamingKeepAlivePeriod()
    {
        return conf.streaming_keep_alive_period.toSecondsAsInt();
    }

    public static int getStreamingConnectionsPerHost()
    {
        return conf.streaming_connections_per_host;
    }

    public static boolean streamEntireSSTables()
    {
        return conf.stream_entire_sstables;
    }

    public static String getLocalDataCenter()
    {
        return localDC;
    }

    public static Comparator<Replica> getLocalComparator()
    {
        return localComparator;
    }

    public static Config.InternodeCompression internodeCompression()
    {
        return conf.internode_compression;
    }

    public static void setInternodeCompression(Config.InternodeCompression compression)
    {
        conf.internode_compression = compression;
    }

    public static boolean getInterDCTcpNoDelay()
    {
        return conf.inter_dc_tcp_nodelay;
    }

    public static long getMemtableHeapSpaceInMiB()
    {
        return conf.memtable_heap_space.toMebibytes();
    }

    public static long getMemtableOffheapSpaceInMiB()
    {
        return conf.memtable_offheap_space.toMebibytes();
    }

    public static Config.MemtableAllocationType getMemtableAllocationType()
    {
        return conf.memtable_allocation_type;
    }

    public static int getRepairSessionMaxTreeDepth()
    {
        return conf.repair_session_max_tree_depth;
    }

    public static void setRepairSessionMaxTreeDepth(int depth)
    {
        if (depth < 10)
            throw new ConfigurationException("Cannot set repair_session_max_tree_depth to " + depth +
                                             " which is < 10, doing nothing");
        else if (depth > 20)
            logger.warn("repair_session_max_tree_depth of " + depth + " > 20 could lead to excessive memory usage");

        conf.repair_session_max_tree_depth = depth;
    }

    public static int getRepairSessionSpaceInMiB()
    {
        return conf.repair_session_space.toMebibytesAsInt();
    }

    public static void setRepairSessionSpaceInMiB(int sizeInMiB)
    {
        if (sizeInMiB < 1)
            throw new ConfigurationException("Cannot set repair_session_space to " + sizeInMiB +
                                             " < 1 mebibyte");
        else if (sizeInMiB > (int) (Runtime.getRuntime().maxMemory() / (4 * 1048576)))
            logger.warn("A repair_session_space of " + conf.repair_session_space +
                        " is likely to cause heap pressure.");

        conf.repair_session_space = SmallestDataStorageMebibytes.inMebibytes(sizeInMiB);
    }

    public static int getPaxosRepairParallelism()
    {
        return conf.paxos_repair_parallelism;
    }

    public static void setPaxosRepairParallelism(int v)
    {
        Preconditions.checkArgument(v > 0);
        conf.paxos_repair_parallelism = v;
    }

    public static Float getMemtableCleanupThreshold()
    {
        return conf.memtable_cleanup_threshold;
    }

    public static int getIndexSummaryResizeIntervalInMinutes()
    {
        return conf.index_summary_resize_interval.toMinutesAsInt();
    }

    public static boolean hasLargeAddressSpace()
    {
        // currently we just check if it's a 64bit arch, but any we only really care if the address space is large
        String datamodel = SUN_ARCH_DATA_MODEL.getString();
        if (datamodel != null)
        {
            switch (datamodel)
            {
                case "64": return true;
                case "32": return false;
            }
        }
        String arch = OS_ARCH.getString();
        return arch.contains("64") || arch.contains("sparcv9");
    }

    public static int getTracetypeRepairTTL()
    {
        return conf.trace_type_repair_ttl.toSecondsAsInt();
    }

    public static int getTracetypeQueryTTL()
    {
        return conf.trace_type_query_ttl.toSecondsAsInt();
    }

    public static long getPreparedStatementsCacheSizeMiB()
    {
        return preparedStatementsCacheSizeInMiB;
    }

    public static boolean enableUserDefinedFunctions()
    {
        return conf.user_defined_functions_enabled;
    }

    public static boolean enableScriptedUserDefinedFunctions()
    {
        return conf.scripted_user_defined_functions_enabled;
    }

    public static void enableScriptedUserDefinedFunctions(boolean enableScriptedUserDefinedFunctions)
    {
        conf.scripted_user_defined_functions_enabled = enableScriptedUserDefinedFunctions;
    }

    public static boolean enableUserDefinedFunctionsThreads()
    {
        return conf.user_defined_functions_threads_enabled;
    }

    public static long getUserDefinedFunctionWarnTimeout()
    {
        return conf.user_defined_function_warn_timeout;
    }

    public static void setUserDefinedFunctionWarnTimeout(long userDefinedFunctionWarnTimeout)
    {
        conf.user_defined_function_warn_timeout = userDefinedFunctionWarnTimeout;
    }

    public static boolean allowInsecureUDFs()
    {
        return conf.allow_insecure_udfs;
    }

    public static boolean allowExtraInsecureUDFs()
    {
<<<<<<< HEAD
        return conf.allow_extra_insecure_udfs;
=======
        // CIE specific system property to override to disable materialized views
        return conf.enable_materialized_views && CassandraRelevantProperties.ALLOW_MATERIALIZEDVIEWS.getBoolean(false);
>>>>>>> de7eb68c
    }

    public static boolean getMaterializedViewsEnabled()
    {
        return conf.materialized_views_enabled;
    }

    public static void setMaterializedViewsEnabled(boolean enableMaterializedViews)
    {
        conf.materialized_views_enabled = enableMaterializedViews;
    }

    public static boolean getSASIIndexesEnabled()
    {
        return conf.sasi_indexes_enabled;
    }

    public static void setSASIIndexesEnabled(boolean enableSASIIndexes)
    {
        conf.sasi_indexes_enabled = enableSASIIndexes;
    }

    public static boolean isTransientReplicationEnabled()
    {
        return conf.transient_replication_enabled;
    }

    public static void setTransientReplicationEnabledUnsafe(boolean enabled)
    {
        conf.transient_replication_enabled = enabled;
    }

    public static boolean enableDropCompactStorage()
    {
        return conf.drop_compact_storage_enabled;
    }

    @VisibleForTesting
    public static void setEnableDropCompactStorage(boolean enableDropCompactStorage)
    {
        conf.drop_compact_storage_enabled = enableDropCompactStorage;
    }

    public static long getUserDefinedFunctionFailTimeout()
    {
        return conf.user_defined_function_fail_timeout;
    }

    public static void setUserDefinedFunctionFailTimeout(long userDefinedFunctionFailTimeout)
    {
        conf.user_defined_function_fail_timeout = userDefinedFunctionFailTimeout;
    }

    public static Config.UserFunctionTimeoutPolicy getUserFunctionTimeoutPolicy()
    {
        return conf.user_function_timeout_policy;
    }

    public static void setUserFunctionTimeoutPolicy(Config.UserFunctionTimeoutPolicy userFunctionTimeoutPolicy)
    {
        conf.user_function_timeout_policy = userFunctionTimeoutPolicy;
    }

    public static long getGCLogThreshold()
    {
        return conf.gc_log_threshold.toMilliseconds();
    }

    public static EncryptionContext getEncryptionContext()
    {
        return encryptionContext;
    }

    public static long getGCWarnThreshold()
    {
        return conf.gc_warn_threshold.toMilliseconds();
    }

    public static boolean isCDCEnabled()
    {
        return conf.cdc_enabled;
    }

    @VisibleForTesting
    public static void setCDCEnabled(boolean cdc_enabled)
    {
        conf.cdc_enabled = cdc_enabled;
    }

    public static boolean getCDCBlockWrites()
    {
        return conf.cdc_block_writes;
    }

    public static void setCDCBlockWrites(boolean val)
    {
        conf.cdc_block_writes = val;
    }

    public static String getCDCLogLocation()
    {
        return conf.cdc_raw_directory;
    }

    public static int getCDCSpaceInMiB()
    {
        return conf.cdc_total_space.toMebibytesAsInt();
    }

    @VisibleForTesting
    public static void setCDCSpaceInMiB(int input)
    {
        conf.cdc_total_space = SmallestDataStorageMebibytes.inMebibytes(input);
    }

    public static int getCDCDiskCheckInterval()
    {
        return conf.cdc_free_space_check_interval.toMillisecondsAsInt();
    }

    @VisibleForTesting
    public static void setEncryptionContext(EncryptionContext ec)
    {
        encryptionContext = ec;
    }

    public static int searchConcurrencyFactor()
    {
        return searchConcurrencyFactor;
    }

    public static boolean isUnsafeSystem()
    {
        return unsafeSystem;
    }

    public static boolean diagnosticEventsEnabled()
    {
        return conf.diagnostic_events_enabled;
    }

    public static void setDiagnosticEventsEnabled(boolean enabled)
    {
        conf.diagnostic_events_enabled = enabled;
    }

    public static ConsistencyLevel getIdealConsistencyLevel()
    {
        return conf.ideal_consistency_level;
    }

    public static void setIdealConsistencyLevel(ConsistencyLevel cl)
    {
        conf.ideal_consistency_level = cl;
    }

    public static int getRepairCommandPoolSize()
    {
        return conf.repair_command_pool_size;
    }

    public static Config.RepairCommandPoolFullStrategy getRepairCommandPoolFullStrategy()
    {
        return conf.repair_command_pool_full_strategy;
    }

    public static FullQueryLoggerOptions getFullQueryLogOptions()
    {
        if (conf.full_query_logging_options.log_dir.isEmpty() && conf.full_query_log_dir != null && !conf.full_query_log_dir.isEmpty())
            return new FullQueryLoggerOptions(conf.full_query_log_dir);
        else
            return conf.full_query_logging_options;
    }

    public static boolean getBlockForPeersInRemoteDatacenters()
    {
        return conf.block_for_peers_in_remote_dcs;
    }

    public static int getBlockForPeersTimeoutInSeconds()
    {
        return conf.block_for_peers_timeout_in_secs;
    }

    public static boolean automaticSSTableUpgrade()
    {
        return conf.automatic_sstable_upgrade;
    }

    public static void setAutomaticSSTableUpgradeEnabled(boolean enabled)
    {
        if (conf.automatic_sstable_upgrade != enabled)
            logger.debug("Changing automatic_sstable_upgrade to {}", enabled);
        conf.automatic_sstable_upgrade = enabled;
    }

    public static int maxConcurrentAutoUpgradeTasks()
    {
        return conf.max_concurrent_automatic_sstable_upgrades;
    }

    public static void setMaxConcurrentAutoUpgradeTasks(int value)
    {
        if (conf.max_concurrent_automatic_sstable_upgrades != value)
            logger.debug("Changing max_concurrent_automatic_sstable_upgrades to {}", value);
        validateMaxConcurrentAutoUpgradeTasksConf(value);
        conf.max_concurrent_automatic_sstable_upgrades = value;
    }

    private static void validateMaxConcurrentAutoUpgradeTasksConf(int value)
    {
        if (value < 0)
            throw new ConfigurationException("max_concurrent_automatic_sstable_upgrades can't be negative");
        if (value > getConcurrentCompactors())
            logger.warn("max_concurrent_automatic_sstable_upgrades ({}) is larger than concurrent_compactors ({})", value, getConcurrentCompactors());
    }
    
    public static AuditLogOptions getAuditLoggingOptions()
    {
        return conf.audit_logging_options;
    }

    public static void setAuditLoggingOptions(AuditLogOptions auditLoggingOptions)
    {
        conf.audit_logging_options = new AuditLogOptions.Builder(auditLoggingOptions).build();
    }

    public static Config.CorruptedTombstoneStrategy getCorruptedTombstoneStrategy()
    {
        return conf.corrupted_tombstone_strategy;
    }

    public static void setCorruptedTombstoneStrategy(Config.CorruptedTombstoneStrategy strategy)
    {
        conf.corrupted_tombstone_strategy = strategy;
    }

    public static boolean getRepairedDataTrackingForRangeReadsEnabled()
    {
        return conf.repaired_data_tracking_for_range_reads_enabled;
    }

    public static void setRepairedDataTrackingForRangeReadsEnabled(boolean enabled)
    {
        conf.repaired_data_tracking_for_range_reads_enabled = enabled;
    }

    public static boolean getRepairedDataTrackingForPartitionReadsEnabled()
    {
        return conf.repaired_data_tracking_for_partition_reads_enabled;
    }

    public static void setRepairedDataTrackingForPartitionReadsEnabled(boolean enabled)
    {
        conf.repaired_data_tracking_for_partition_reads_enabled = enabled;
    }

    public static boolean snapshotOnRepairedDataMismatch()
    {
        return conf.snapshot_on_repaired_data_mismatch;
    }

    public static void setSnapshotOnRepairedDataMismatch(boolean enabled)
    {
        conf.snapshot_on_repaired_data_mismatch = enabled;
    }

    public static boolean snapshotOnDuplicateRowDetection()
    {
        return conf.snapshot_on_duplicate_row_detection;
    }

    public static void setSnapshotOnDuplicateRowDetection(boolean enabled)
    {
        conf.snapshot_on_duplicate_row_detection = enabled;
    }

    public static boolean reportUnconfirmedRepairedDataMismatches()
    {
        return conf.report_unconfirmed_repaired_data_mismatches;
    }

    public static void reportUnconfirmedRepairedDataMismatches(boolean enabled)
    {
        conf.report_unconfirmed_repaired_data_mismatches = enabled;
    }

    public static boolean strictRuntimeChecks()
    {
        return strictRuntimeChecks;
    }

    public static boolean useOffheapMerkleTrees()
    {
        return conf.use_offheap_merkle_trees;
    }

    public static void useOffheapMerkleTrees(boolean value)
    {
        logger.info("Setting use_offheap_merkle_trees to {}", value);
        conf.use_offheap_merkle_trees = value;
    }

    public static Function<CommitLog, AbstractCommitLogSegmentManager> getCommitLogSegmentMgrProvider()
    {
        return commitLogSegmentMgrProvider;
    }

    public static void setCommitLogSegmentMgrProvider(Function<CommitLog, AbstractCommitLogSegmentManager> provider)
    {
        commitLogSegmentMgrProvider = provider;
    }

    /**
     * Ensures passed in configuration value is positive and will not overflow when converted to Bytes
     */
    private static void checkValidForByteConversion(final SmallestDataStorageKibibytes value, String name)
    {
        long valueInBytes = value.toBytes();
        if (valueInBytes < 0 || valueInBytes > Integer.MAX_VALUE)
        {
            throw new ConfigurationException(String.format("%s must be positive value < %dB, but was %dB",
                                                           name,
                                                           value.getUnit()
                                                                .convert(Integer.MAX_VALUE, DataStorageSpec.DataStorageUnit.BYTES),
                                                           valueInBytes),
                                             false);
        }
    }

    public static int getValidationPreviewPurgeHeadStartInSec()
    {
        int seconds = conf.validation_preview_purge_head_start_in_sec;
        return Math.max(seconds, 0);
    }

    public static boolean checkForDuplicateRowsDuringReads()
    {
        return conf.check_for_duplicate_rows_during_reads;
    }

    public static void setCheckForDuplicateRowsDuringReads(boolean enabled)
    {
        conf.check_for_duplicate_rows_during_reads = enabled;
    }

    public static boolean checkForDuplicateRowsDuringCompaction()
    {
        return conf.check_for_duplicate_rows_during_compaction;
    }

    public static void setCheckForDuplicateRowsDuringCompaction(boolean enabled)
    {
        conf.check_for_duplicate_rows_during_compaction = enabled;
    }

    public static int getRepairPendingCompactionRejectThreshold()
    {
        return conf.reject_repair_compaction_threshold;
    }

    public static void setRepairPendingCompactionRejectThreshold(int value)
    {
        conf.reject_repair_compaction_threshold = value;
    }

    public static int getInitialRangeTombstoneListAllocationSize()
    {
        return conf.initial_range_tombstone_list_allocation_size;
    }

    public static void setInitialRangeTombstoneListAllocationSize(int size)
    {
        conf.initial_range_tombstone_list_allocation_size = size;
    }

    public static double getRangeTombstoneListGrowthFactor()
    {
        return conf.range_tombstone_list_growth_factor;
    }

    public static void setRangeTombstoneListGrowthFactor(double resizeFactor)
    {
        conf.range_tombstone_list_growth_factor = resizeFactor;
    }

    public static boolean getAutocompactionOnStartupEnabled()
    {
        return conf.autocompaction_on_startup_enabled;
    }

    public static boolean autoOptimiseIncRepairStreams()
    {
        return conf.auto_optimise_inc_repair_streams;
    }

    public static void setAutoOptimiseIncRepairStreams(boolean enabled)
    {
        if (enabled != conf.auto_optimise_inc_repair_streams)
            logger.info("Changing auto_optimise_inc_repair_streams from {} to {}", conf.auto_optimise_inc_repair_streams, enabled);
        conf.auto_optimise_inc_repair_streams = enabled;
    }

    public static boolean autoOptimiseFullRepairStreams()
    {
        return conf.auto_optimise_full_repair_streams;
    }

    public static void setAutoOptimiseFullRepairStreams(boolean enabled)
    {
        if (enabled != conf.auto_optimise_full_repair_streams)
            logger.info("Changing auto_optimise_full_repair_streams from {} to {}", conf.auto_optimise_full_repair_streams, enabled);
        conf.auto_optimise_full_repair_streams = enabled;
    }

    public static boolean autoOptimisePreviewRepairStreams()
    {
        return conf.auto_optimise_preview_repair_streams;
    }

    public static void setAutoOptimisePreviewRepairStreams(boolean enabled)
    {
        if (enabled != conf.auto_optimise_preview_repair_streams)
            logger.info("Changing auto_optimise_preview_repair_streams from {} to {}", conf.auto_optimise_preview_repair_streams, enabled);
        conf.auto_optimise_preview_repair_streams = enabled;
    }

    @Deprecated
    public static int tableCountWarnThreshold()
    {
        return conf.table_count_warn_threshold;
    }

    @Deprecated // this warning threshold will be replaced by an equivalent guardrail
    public static void setTableCountWarnThreshold(int value)
    {
        conf.table_count_warn_threshold = value;
    }

    @Deprecated // this warning threshold will be replaced by an equivalent guardrail
    public static int keyspaceCountWarnThreshold()
    {
        return conf.keyspace_count_warn_threshold;
    }

    @Deprecated // this warning threshold will be replaced by an equivalent guardrail
    public static void setKeyspaceCountWarnThreshold(int value)
    {
        conf.keyspace_count_warn_threshold = value;
    }

    @Deprecated // this warning threshold will be replaced by an equivalent guardrail
    public static ConsistencyLevel getAuthWriteConsistencyLevel()
    {
        return ConsistencyLevel.valueOf(conf.auth_write_consistency_level);
    }

    public static ConsistencyLevel getAuthReadConsistencyLevel()
    {
        return ConsistencyLevel.valueOf(conf.auth_read_consistency_level);
    }

    public static void setAuthWriteConsistencyLevel(ConsistencyLevel cl)
    {
        conf.auth_write_consistency_level = cl.toString();
    }

    public static void setAuthReadConsistencyLevel(ConsistencyLevel cl)
    {
        conf.auth_read_consistency_level = cl.toString();
    }

    public static int getConsecutiveMessageErrorsThreshold()
    {
        return conf.consecutive_message_errors_threshold;
    }

    public static void setConsecutiveMessageErrorsThreshold(int value)
    {
        conf.consecutive_message_errors_threshold = value;
    }

    public static boolean getPartitionDenylistEnabled()
    {
        return conf.partition_denylist_enabled;
    }

    public static void setPartitionDenylistEnabled(boolean enabled)
    {
        conf.partition_denylist_enabled = enabled;
    }

    public static boolean getDenylistWritesEnabled()
    {
        return conf.denylist_writes_enabled;
    }

    public static void setDenylistWritesEnabled(boolean enabled)
    {
        conf.denylist_writes_enabled = enabled;
    }

    public static boolean getDenylistReadsEnabled()
    {
        return conf.denylist_reads_enabled;
    }

    public static void setDenylistReadsEnabled(boolean enabled)
    {
        conf.denylist_reads_enabled = enabled;
    }

    public static boolean getDenylistRangeReadsEnabled()
    {
        return conf.denylist_range_reads_enabled;
    }

    public static void setDenylistRangeReadsEnabled(boolean enabled)
    {
        conf.denylist_range_reads_enabled = enabled;
    }

    public static int getDenylistRefreshSeconds()
    {
        return conf.denylist_refresh.toSecondsAsInt();
    }

    public static void setDenylistRefreshSeconds(int seconds)
    {
        if (seconds <= 0)
            throw new IllegalArgumentException("denylist_refresh must be a positive integer.");

        conf.denylist_refresh = SmallestDurationSeconds.inSeconds(seconds);
    }

    public static int getDenylistInitialLoadRetrySeconds()
    {
        return conf.denylist_initial_load_retry.toSecondsAsInt();
    }

    public static void setDenylistInitialLoadRetrySeconds(int seconds)
    {
        if (seconds <= 0)
            throw new IllegalArgumentException("denylist_initial_load_retry must be a positive integer.");

        conf.denylist_initial_load_retry = SmallestDurationSeconds.inSeconds(seconds);
    }

    public static ConsistencyLevel getDenylistConsistencyLevel()
    {
        return conf.denylist_consistency_level;
    }

    public static void setDenylistConsistencyLevel(ConsistencyLevel cl)
    {
        conf.denylist_consistency_level = cl;
    }

    public static int getDenylistMaxKeysPerTable()
    {
        return conf.denylist_max_keys_per_table;
    }

    public static void setDenylistMaxKeysPerTable(int value)
    {
        if (value <= 0)
            throw new IllegalArgumentException("denylist_max_keys_per_table must be a positive integer.");
        conf.denylist_max_keys_per_table = value;
    }

    public static int getDenylistMaxKeysTotal()
    {
        return conf.denylist_max_keys_total;
    }

    public static void setDenylistMaxKeysTotal(int value)
    {
        if (value <= 0)
            throw new IllegalArgumentException("denylist_max_keys_total must be a positive integer.");
        conf.denylist_max_keys_total = value;
    }

    public static boolean getAuthCacheWarmingEnabled()
    {
        return conf.auth_cache_warming_enabled;
    }

    public static SubnetGroups getClientErrorReportingExclusions()
    {
        return conf.client_error_reporting_exclusions;
    }

    public static SubnetGroups getInternodeErrorReportingExclusions()
    {
        return conf.internode_error_reporting_exclusions;
    }

    public static boolean getTrackWarningsEnabled()
    {
        return conf.track_warnings.enabled;
    }

    public static void setTrackWarningsEnabled(boolean value)
    {
        conf.track_warnings.enabled = value;
    }

    public static long getCoordinatorReadSizeWarnThresholdKB()
    {
        return conf.track_warnings.coordinator_read_size.getWarnThresholdKb();
    }

    public static void setCoordinatorReadSizeWarnThresholdKB(long threshold)
    {
        conf.track_warnings.coordinator_read_size.setWarnThresholdKb(threshold);
    }

    public static long getCoordinatorReadSizeAbortThresholdKB()
    {
        return conf.track_warnings.coordinator_read_size.getAbortThresholdKb();
    }

    public static void setCoordinatorReadSizeAbortThresholdKB(long threshold)
    {
        conf.track_warnings.coordinator_read_size.setAbortThresholdKb(threshold);
    }

    public static long getLocalReadSizeWarnThresholdKb()
    {
        return conf.track_warnings.local_read_size.getWarnThresholdKb();
    }

    public static void setLocalReadSizeWarnThresholdKb(long value)
    {
        conf.track_warnings.local_read_size.setWarnThresholdKb(value);
    }

    public static long getLocalReadSizeAbortThresholdKb()
    {
        return conf.track_warnings.local_read_size.getAbortThresholdKb();
    }

    public static void setLocalReadSizeAbortThresholdKb(long value)
    {
        conf.track_warnings.local_read_size.setAbortThresholdKb(value);
    }

    public static int getRowIndexSizeWarnThresholdKiB()
    {
        return conf.track_warnings.row_index_size.getWarnThresholdKb();
    }

    public static void setRowIndexSizeWarnThresholdKiB(int value)
    {
        conf.track_warnings.row_index_size.setWarnThresholdKb(value);
    }

    public static int getRowIndexSizeAbortThresholdKiB()
    {
        return conf.track_warnings.row_index_size.getAbortThresholdKb();
    }

    public static void setRowIndexSizeAbortThresholdKiB(int value)
    {
        conf.track_warnings.row_index_size.setAbortThresholdKb(value);
    }

    public static int getDefaultKeyspaceRF() { return conf.default_keyspace_rf; }

    public static void setDefaultKeyspaceRF(int value) throws ConfigurationException
    {
        if (value < 1)
        {
            throw new ConfigurationException("default_keyspace_rf cannot be less than 1");
        }

        if (value < getMinimumKeyspaceRF())
        {
            throw new ConfigurationException(String.format("default_keyspace_rf to be set (%d) cannot be less than minimum_keyspace_rf (%d)", value, getMinimumKeyspaceRF()));
        }

        conf.default_keyspace_rf = value;
    }

    public static int getMinimumKeyspaceRF() { return conf.minimum_keyspace_rf; }

    public static void setMinimumKeyspaceRF(int value) throws ConfigurationException
    {
        if (value < 0)
        {
            throw new ConfigurationException("minimum_keyspace_rf cannot be negative");
        }

        if (value > getDefaultKeyspaceRF())
        {
            throw new ConfigurationException(String.format("minimum_keyspace_rf to be set (%d) cannot be greater than default_keyspace_rf (%d)", value, getDefaultKeyspaceRF()));
        }

        conf.minimum_keyspace_rf = value;
    }

    public static boolean getUseStatementsEnabled()
    {
        return conf.use_statements_enabled;
    }

    public static void setUseStatementsEnabled(boolean enabled)
    {
        if (enabled != conf.use_statements_enabled)
        {
            logger.info("Setting use_statements_enabled to {}", enabled);
            conf.use_statements_enabled = enabled;
        }
    }

    public static boolean getForceNewPreparedStatementBehaviour()
    {
        return conf.force_new_prepared_statement_behaviour;
    }

    public static void setForceNewPreparedStatementBehaviour(boolean value)
    {
        if (value != conf.force_new_prepared_statement_behaviour)
        {
            logger.info("Setting force_new_prepared_statement_behaviour to {}", value);
            conf.force_new_prepared_statement_behaviour = value;
        }
    }

    public static DurationSpec getStreamingStateExpires()
    {
        return conf.streaming_state_expires;
    }

    public static void setStreamingStateExpires(DurationSpec duration)
    {
        if (!conf.streaming_state_expires.equals(Objects.requireNonNull(duration, "duration")))
        {
            logger.info("Setting streaming_state_expires to {}", duration);
            conf.streaming_state_expires = duration;
        }
    }

    public static DataStorageSpec getStreamingStateSize()
    {
        return conf.streaming_state_size;
    }

    public static void setStreamingStateSize(DataStorageSpec duration)
    {
        if (!conf.streaming_state_size.equals(Objects.requireNonNull(duration, "duration")))
        {
            logger.info("Setting streaming_state_size to {}", duration);
            conf.streaming_state_size = duration;
        }
    }

    public static boolean isUUIDSSTableIdentifiersEnabled()
    {
        return conf.enable_uuid_sstable_identifiers;
    }

    public static DurationSpec getRepairStateExpires()
    {
        return conf.repair_state_expires;
    }

    public static void setRepairStateExpires(DurationSpec duration)
    {
        if (!conf.repair_state_expires.equals(Objects.requireNonNull(duration, "duration")))
        {
            logger.info("Setting repair_state_expires to {}", duration);
            conf.repair_state_expires = duration;
        }
    }

    public static int getRepairStateSize()
    {
        return conf.repair_state_size;
    }

    public static void setRepairStateSize(int size)
    {
        if (conf.repair_state_size != size)
        {
            logger.info("Setting repair_state_size to {}", size);
            conf.repair_state_size = size;
        }
    }

    public static boolean isSchemaDropCheckDisabled()
    {
        return conf.disable_schema_drop_check;
    }

    public static void setIsSchemaDropCheckDisabled(boolean value)
    {
        conf.disable_schema_drop_check = value;
    }
}<|MERGE_RESOLUTION|>--- conflicted
+++ resolved
@@ -3337,17 +3337,13 @@
 
     public static boolean allowExtraInsecureUDFs()
     {
-<<<<<<< HEAD
         return conf.allow_extra_insecure_udfs;
-=======
+    }
+
+    public static boolean getMaterializedViewsEnabled()
+    {
         // CIE specific system property to override to disable materialized views
-        return conf.enable_materialized_views && CassandraRelevantProperties.ALLOW_MATERIALIZEDVIEWS.getBoolean(false);
->>>>>>> de7eb68c
-    }
-
-    public static boolean getMaterializedViewsEnabled()
-    {
-        return conf.materialized_views_enabled;
+        return conf.materialized_views_enabled && CassandraRelevantProperties.ALLOW_MATERIALIZEDVIEWS.getBoolean(false);
     }
 
     public static void setMaterializedViewsEnabled(boolean enableMaterializedViews)
