/*
 * Licensed to the Apache Software Foundation (ASF) under one
 * or more contributor license agreements.  See the NOTICE file
 * distributed with this work for additional information
 * regarding copyright ownership.  The ASF licenses this file
 * to you under the Apache License, Version 2.0 (the
 * "License"); you may not use this file except in compliance
 * with the License.  You may obtain a copy of the License at
 *
 *     http://www.apache.org/licenses/LICENSE-2.0
 *
 * Unless required by applicable law or agreed to in writing, software
 * distributed under the License is distributed on an "AS IS" BASIS,
 * WITHOUT WARRANTIES OR CONDITIONS OF ANY KIND, either express or implied.
 * See the License for the specific language governing permissions and
 * limitations under the License.
 */
package org.apache.cassandra.config;

import java.io.File;
import java.io.IOException;
import java.net.*;
import java.nio.file.FileStore;
import java.nio.file.NoSuchFileException;
import java.nio.file.Path;
import java.nio.file.Paths;
import java.util.*;
import java.util.concurrent.TimeUnit;
import java.util.function.Function;
import java.util.function.Supplier;

import com.google.common.annotations.VisibleForTesting;
import com.google.common.base.Preconditions;
import com.google.common.collect.ImmutableSet;
import com.google.common.primitives.Ints;
import com.google.common.primitives.Longs;
import com.google.common.util.concurrent.RateLimiter;

import org.slf4j.Logger;
import org.slf4j.LoggerFactory;

import org.apache.cassandra.audit.AuditLogOptions;
import org.apache.cassandra.fql.FullQueryLoggerOptions;
import org.apache.cassandra.auth.AllowAllInternodeAuthenticator;
import org.apache.cassandra.auth.AuthConfig;
import org.apache.cassandra.auth.IAuthenticator;
import org.apache.cassandra.auth.IAuthorizer;
import org.apache.cassandra.auth.IInternodeAuthenticator;
import org.apache.cassandra.auth.INetworkAuthorizer;
import org.apache.cassandra.auth.IRoleManager;
import org.apache.cassandra.config.Config.CommitLogSync;
import org.apache.cassandra.db.ConsistencyLevel;
import org.apache.cassandra.db.commitlog.AbstractCommitLogSegmentManager;
import org.apache.cassandra.db.commitlog.CommitLog;
import org.apache.cassandra.db.commitlog.CommitLogSegmentManagerCDC;
import org.apache.cassandra.db.commitlog.CommitLogSegmentManagerStandard;
import org.apache.cassandra.dht.IPartitioner;
import org.apache.cassandra.exceptions.ConfigurationException;
import org.apache.cassandra.io.FSWriteError;
import org.apache.cassandra.io.util.DiskOptimizationStrategy;
import org.apache.cassandra.io.util.FileUtils;
import org.apache.cassandra.io.util.SpinningDiskOptimizationStrategy;
import org.apache.cassandra.io.util.SsdDiskOptimizationStrategy;
import org.apache.cassandra.locator.DynamicEndpointSnitch;
import org.apache.cassandra.locator.EndpointSnitchInfo;
import org.apache.cassandra.locator.IEndpointSnitch;
import org.apache.cassandra.locator.InetAddressAndPort;
import org.apache.cassandra.locator.Replica;
import org.apache.cassandra.locator.SeedProvider;
import org.apache.cassandra.security.EncryptionContext;
import org.apache.cassandra.security.SSLFactory;
import org.apache.cassandra.service.CacheService.CacheType;
import org.apache.cassandra.utils.FBUtilities;

import org.apache.commons.lang3.ArrayUtils;
import org.apache.commons.lang3.StringUtils;

import static java.util.concurrent.TimeUnit.MILLISECONDS;
import static org.apache.cassandra.config.CassandraRelevantProperties.OS_ARCH;
import static org.apache.cassandra.config.CassandraRelevantProperties.SUN_ARCH_DATA_MODEL;
import static org.apache.cassandra.io.util.FileUtils.ONE_GB;
import static org.apache.cassandra.io.util.FileUtils.ONE_MB;

public class DatabaseDescriptor
{
    static
    {
        // This static block covers most usages
        FBUtilities.preventIllegalAccessWarnings();
        System.setProperty("io.netty.transport.estimateSizeOnSubmit", "false");
    }

    private static final Logger logger = LoggerFactory.getLogger(DatabaseDescriptor.class);

    /**
     * Tokens are serialized in a Gossip VersionedValue String.  VV are restricted to 64KB
     * when we send them over the wire, which works out to about 1700 tokens.
     */
    private static final int MAX_NUM_TOKENS = 1536;

    private static Config conf;

    /**
     * Request timeouts can not be less than below defined value (see CASSANDRA-9375)
     */
    static final long LOWEST_ACCEPTED_TIMEOUT = 10L;

    private static IEndpointSnitch snitch;
    private static InetAddress listenAddress; // leave null so we can fall through to getLocalHost
    private static InetAddress broadcastAddress;
    private static InetAddress rpcAddress;
    private static InetAddress broadcastRpcAddress;
    private static SeedProvider seedProvider;
    private static IInternodeAuthenticator internodeAuthenticator = new AllowAllInternodeAuthenticator();

    /* Hashing strategy Random or OPHF */
    private static IPartitioner partitioner;
    private static String paritionerName;

    private static Config.DiskAccessMode indexAccessMode;

    private static IAuthenticator authenticator;
    private static IAuthorizer authorizer;
    private static INetworkAuthorizer networkAuthorizer;
    // Don't initialize the role manager until applying config. The options supported by CassandraRoleManager
    // depend on the configured IAuthenticator, so defer creating it until that's been set.
    private static IRoleManager roleManager;

    private static long preparedStatementsCacheSizeInMB;

    private static long keyCacheSizeInMB;
    private static long counterCacheSizeInMB;
    private static long indexSummaryCapacityInMB;

    private static String localDC;
    private static Comparator<Replica> localComparator;
    private static EncryptionContext encryptionContext;
    private static boolean hasLoggedConfig;

    private static DiskOptimizationStrategy diskOptimizationStrategy;

    private static boolean clientInitialized;
    private static boolean toolInitialized;
    private static boolean daemonInitialized;

    private static final int searchConcurrencyFactor = Integer.parseInt(System.getProperty(Config.PROPERTY_PREFIX + "search_concurrency_factor", "1"));

    private static volatile boolean disableSTCSInL0 = Boolean.getBoolean(Config.PROPERTY_PREFIX + "disable_stcs_in_l0");
    private static final boolean unsafeSystem = Boolean.getBoolean(Config.PROPERTY_PREFIX + "unsafesystem");

    // turns some warnings into exceptions for testing
    private static final boolean strictRuntimeChecks = Boolean.getBoolean("cassandra.strict.runtime.checks");

    public static volatile boolean allowUnlimitedConcurrentValidations = Boolean.getBoolean("cassandra.allow_unlimited_concurrent_validations");

    private static Function<CommitLog, AbstractCommitLogSegmentManager> commitLogSegmentMgrProvider = c -> DatabaseDescriptor.isCDCEnabled()
                                       ? new CommitLogSegmentManagerCDC(c, DatabaseDescriptor.getCommitLogLocation())
                                       : new CommitLogSegmentManagerStandard(c, DatabaseDescriptor.getCommitLogLocation());

    private static volatile boolean aggressiveGC = Boolean.getBoolean("cassandra.aggressivegcls.enabled");
    private static volatile long scheduledCompactionCycleTimeSeconds;

    private static long repairHistorySyncTimeoutSeconds;

    public static void daemonInitialization() throws ConfigurationException
    {
        daemonInitialization(DatabaseDescriptor::loadConfig);
    }

    public static void daemonInitialization(Supplier<Config> config) throws ConfigurationException
    {
        if (toolInitialized)
            throw new AssertionError("toolInitialization() already called");
        if (clientInitialized)
            throw new AssertionError("clientInitialization() already called");

        // Some unit tests require this :(
        if (daemonInitialized)
            return;
        daemonInitialized = true;

        setConfig(config.get());
        applyAll();
        AuthConfig.applyAuth();
    }

    /**
     * Equivalent to {@link #toolInitialization(boolean) toolInitialization(true)}.
     */
    public static void toolInitialization()
    {
        toolInitialization(true);
    }

    /**
     * Initializes this class as a tool, which means that the configuration is loaded
     * using {@link #loadConfig()} and all non-daemon configuration parts will be setup.
     *
     * @param failIfDaemonOrClient if {@code true} and a call to {@link #daemonInitialization()} or
     *                             {@link #clientInitialization()} has been performed before, an
     *                             {@link AssertionError} will be thrown.
     */
    public static void toolInitialization(boolean failIfDaemonOrClient)
    {
        if (!failIfDaemonOrClient && (daemonInitialized || clientInitialized))
        {
            return;
        }
        else
        {
            if (daemonInitialized)
                throw new AssertionError("daemonInitialization() already called");
            if (clientInitialized)
                throw new AssertionError("clientInitialization() already called");
        }

        if (toolInitialized)
            return;
        toolInitialized = true;

        setConfig(loadConfig());

        applySimpleConfig();

        applyPartitioner();

        applySnitch();

        applyEncryptionContext();
    }

    /**
     * Equivalent to {@link #clientInitialization(boolean) clientInitialization(true)}.
     */
    public static void clientInitialization()
    {
        clientInitialization(true);
    }

    /**
     * Initializes this class as a client, which means that just an empty configuration will
     * be used.
     *
     * @param failIfDaemonOrTool if {@code true} and a call to {@link #daemonInitialization()} or
     *                           {@link #toolInitialization()} has been performed before, an
     *                           {@link AssertionError} will be thrown.
     */
    public static void clientInitialization(boolean failIfDaemonOrTool)
    {
        if (!failIfDaemonOrTool && (daemonInitialized || toolInitialized))
        {
            return;
        }
        else
        {
            if (daemonInitialized)
                throw new AssertionError("daemonInitialization() already called");
            if (toolInitialized)
                throw new AssertionError("toolInitialization() already called");
        }

        if (clientInitialized)
            return;
        clientInitialized = true;

        Config.setClientMode(true);
        conf = new Config();
        diskOptimizationStrategy = new SpinningDiskOptimizationStrategy();
    }

    public static boolean isClientInitialized()
    {
        return clientInitialized;
    }

    public static boolean isToolInitialized()
    {
        return toolInitialized;
    }

    public static boolean isClientOrToolInitialized()
    {
        return clientInitialized || toolInitialized;
    }

    public static boolean isDaemonInitialized()
    {
        return daemonInitialized;
    }

    public static Config getRawConfig()
    {
        return conf;
    }

    @VisibleForTesting
    public static Config loadConfig() throws ConfigurationException
    {
        if (Config.getOverrideLoadConfig() != null)
            return Config.getOverrideLoadConfig().get();

        String loaderClass = System.getProperty(Config.PROPERTY_PREFIX + "config.loader");
        ConfigurationLoader loader = loaderClass == null
                                     ? new YamlConfigurationLoader()
                                     : FBUtilities.construct(loaderClass, "configuration loading");
        Config config = loader.loadConfig();

        if (!hasLoggedConfig)
        {
            hasLoggedConfig = true;
            Config.log(config);
        }

        return config;
    }

    private static InetAddress getNetworkInterfaceAddress(String intf, String configName, boolean preferIPv6) throws ConfigurationException
    {
        try
        {
            NetworkInterface ni = NetworkInterface.getByName(intf);
            if (ni == null)
                throw new ConfigurationException("Configured " + configName + " \"" + intf + "\" could not be found", false);
            Enumeration<InetAddress> addrs = ni.getInetAddresses();
            if (!addrs.hasMoreElements())
                throw new ConfigurationException("Configured " + configName + " \"" + intf + "\" was found, but had no addresses", false);

            /*
             * Try to return the first address of the preferred type, otherwise return the first address
             */
            InetAddress retval = null;
            while (addrs.hasMoreElements())
            {
                InetAddress temp = addrs.nextElement();
                if (preferIPv6 && temp instanceof Inet6Address) return temp;
                if (!preferIPv6 && temp instanceof Inet4Address) return temp;
                if (retval == null) retval = temp;
            }
            return retval;
        }
        catch (SocketException e)
        {
            throw new ConfigurationException("Configured " + configName + " \"" + intf + "\" caused an exception", e);
        }
    }

    @VisibleForTesting
    public static void setConfig(Config config)
    {
        conf = config;
    }

    private static void applyAll() throws ConfigurationException
    {
        //InetAddressAndPort cares that applySimpleConfig runs first
        applySimpleConfig();

        applyPartitioner();

        applyAddressConfig();

        applySnitch();

        applyTokensConfig();

        applySeedProvider();

        applyEncryptionContext();

        applySslContext();
    }

    private static void applySimpleConfig()
    {
        //Doing this first before all other things in case other pieces of config want to construct
        //InetAddressAndPort and get the right defaults
        InetAddressAndPort.initializeDefaultPort(getStoragePort());

        if (conf.commitlog_sync == null)
        {
            throw new ConfigurationException("Missing required directive CommitLogSync", false);
        }

        if (conf.commitlog_sync == Config.CommitLogSync.batch)
        {
            if (conf.commitlog_sync_period_in_ms != 0)
            {
                throw new ConfigurationException("Batch sync specified, but commitlog_sync_period_in_ms found. Only specify commitlog_sync_batch_window_in_ms when using batch sync", false);
            }
            logger.debug("Syncing log with batch mode");
        }
        else if (conf.commitlog_sync == CommitLogSync.group)
        {
            if (Double.isNaN(conf.commitlog_sync_group_window_in_ms) || conf.commitlog_sync_group_window_in_ms <= 0d)
            {
                throw new ConfigurationException("Missing value for commitlog_sync_group_window_in_ms: positive double value expected.", false);
            }
            else if (conf.commitlog_sync_period_in_ms != 0)
            {
                throw new ConfigurationException("Group sync specified, but commitlog_sync_period_in_ms found. Only specify commitlog_sync_group_window_in_ms when using group sync", false);
            }
            logger.debug("Syncing log with a group window of {}", conf.commitlog_sync_period_in_ms);
        }
        else
        {
            if (conf.commitlog_sync_period_in_ms <= 0)
            {
                throw new ConfigurationException("Missing value for commitlog_sync_period_in_ms: positive integer expected", false);
            }
            else if (!Double.isNaN(conf.commitlog_sync_batch_window_in_ms))
            {
                throw new ConfigurationException("commitlog_sync_period_in_ms specified, but commitlog_sync_batch_window_in_ms found.  Only specify commitlog_sync_period_in_ms when using periodic sync.", false);
            }
            logger.debug("Syncing log with a period of {}", conf.commitlog_sync_period_in_ms);
        }

        /* evaluate the DiskAccessMode Config directive, which also affects indexAccessMode selection */
        if (conf.disk_access_mode == Config.DiskAccessMode.auto)
        {
            conf.disk_access_mode = hasLargeAddressSpace() ? Config.DiskAccessMode.mmap : Config.DiskAccessMode.standard;
            indexAccessMode = conf.disk_access_mode;
            logger.info("DiskAccessMode 'auto' determined to be {}, indexAccessMode is {}", conf.disk_access_mode, indexAccessMode);
        }
        else if (conf.disk_access_mode == Config.DiskAccessMode.mmap_index_only)
        {
            conf.disk_access_mode = Config.DiskAccessMode.standard;
            indexAccessMode = Config.DiskAccessMode.mmap;
            logger.info("DiskAccessMode is {}, indexAccessMode is {}", conf.disk_access_mode, indexAccessMode);
        }
        else
        {
            indexAccessMode = conf.disk_access_mode;
            logger.info("DiskAccessMode is {}, indexAccessMode is {}", conf.disk_access_mode, indexAccessMode);
        }

        if (conf.gc_warn_threshold_in_ms < 0)
        {
            throw new ConfigurationException("gc_warn_threshold_in_ms must be a positive integer");
        }

        /* phi convict threshold for FailureDetector */
        if (conf.phi_convict_threshold < 5 || conf.phi_convict_threshold > 16)
        {
            throw new ConfigurationException("phi_convict_threshold must be between 5 and 16, but was " + conf.phi_convict_threshold, false);
        }

        /* Thread per pool */
        if (conf.concurrent_reads < 2)
        {
            throw new ConfigurationException("concurrent_reads must be at least 2, but was " + conf.concurrent_reads, false);
        }

        if (conf.concurrent_writes < 2 && System.getProperty("cassandra.test.fail_mv_locks_count", "").isEmpty())
        {
            throw new ConfigurationException("concurrent_writes must be at least 2, but was " + conf.concurrent_writes, false);
        }

        if (conf.concurrent_counter_writes < 2)
            throw new ConfigurationException("concurrent_counter_writes must be at least 2, but was " + conf.concurrent_counter_writes, false);

        if (conf.concurrent_replicates != null)
            logger.warn("concurrent_replicates has been deprecated and should be removed from cassandra.yaml");

        if (conf.networking_cache_size_in_mb == null)
            conf.networking_cache_size_in_mb = Math.min(128, (int) (Runtime.getRuntime().maxMemory() / (16 * 1048576)));

        if (conf.file_cache_size_in_mb == null)
            conf.file_cache_size_in_mb = Math.min(512, (int) (Runtime.getRuntime().maxMemory() / (4 * 1048576)));

        // round down for SSDs and round up for spinning disks
        if (conf.file_cache_round_up == null)
            conf.file_cache_round_up = conf.disk_optimization_strategy == Config.DiskOptimizationStrategy.spinning;

        if (conf.memtable_offheap_space_in_mb == null)
            conf.memtable_offheap_space_in_mb = (int) (Runtime.getRuntime().maxMemory() / (4 * 1048576));
        if (conf.memtable_offheap_space_in_mb < 0)
            throw new ConfigurationException("memtable_offheap_space_in_mb must be positive, but was " + conf.memtable_offheap_space_in_mb, false);
        // for the moment, we default to twice as much on-heap space as off-heap, as heap overhead is very large
        if (conf.memtable_heap_space_in_mb == null)
            conf.memtable_heap_space_in_mb = (int) (Runtime.getRuntime().maxMemory() / (4 * 1048576));
        if (conf.memtable_heap_space_in_mb <= 0)
            throw new ConfigurationException("memtable_heap_space_in_mb must be positive, but was " + conf.memtable_heap_space_in_mb, false);
        logger.info("Global memtable on-heap threshold is enabled at {}MB", conf.memtable_heap_space_in_mb);
        if (conf.memtable_offheap_space_in_mb == 0)
            logger.info("Global memtable off-heap threshold is disabled, HeapAllocator will be used instead");
        else
            logger.info("Global memtable off-heap threshold is enabled at {}MB", conf.memtable_offheap_space_in_mb);

        if (conf.repair_session_max_tree_depth != null)
        {
            logger.warn("repair_session_max_tree_depth has been deprecated and should be removed from cassandra.yaml. Use repair_session_space_in_mb instead");
            if (conf.repair_session_max_tree_depth < 10)
                throw new ConfigurationException("repair_session_max_tree_depth should not be < 10, but was " + conf.repair_session_max_tree_depth);
            if (conf.repair_session_max_tree_depth > 20)
                logger.warn("repair_session_max_tree_depth of " + conf.repair_session_max_tree_depth + " > 20 could lead to excessive memory usage");
        }
        else
        {
            conf.repair_session_max_tree_depth = 20;
        }

        if (conf.repair_session_space_in_mb == null)
            conf.repair_session_space_in_mb = Math.max(1, (int) (Runtime.getRuntime().maxMemory() / (16 * 1048576)));

        if (conf.repair_session_space_in_mb < 1)
            throw new ConfigurationException("repair_session_space_in_mb must be > 0, but was " + conf.repair_session_space_in_mb);
        else if (conf.repair_session_space_in_mb > (int) (Runtime.getRuntime().maxMemory() / (4 * 1048576)))
            logger.warn("A repair_session_space_in_mb of " + conf.repair_session_space_in_mb + " megabytes is likely to cause heap pressure");

        checkForLowestAcceptedTimeouts(conf);

        checkValidForByteConversion(conf.native_transport_max_frame_size_in_mb,
                                    "native_transport_max_frame_size_in_mb", ByteUnit.MEBI_BYTES);

        checkValidForByteConversion(conf.column_index_size_in_kb,
                                    "column_index_size_in_kb", ByteUnit.KIBI_BYTES);

        checkValidForByteConversion(conf.column_index_cache_size_in_kb,
                                    "column_index_cache_size_in_kb", ByteUnit.KIBI_BYTES);

        checkValidForByteConversion(conf.batch_size_warn_threshold_in_kb,
                                    "batch_size_warn_threshold_in_kb", ByteUnit.KIBI_BYTES);

        if (conf.native_transport_max_negotiable_protocol_version != null)
            logger.warn("The configuration option native_transport_max_negotiable_protocol_version has been deprecated " +
                        "and should be removed from cassandra.yaml as it has no longer has any effect.");

        // if data dirs, commitlog dir, or saved caches dir are set in cassandra.yaml, use that.  Otherwise,
        // use -Dcassandra.storagedir (set in cassandra-env.sh) as the parent dir for data/, commitlog/, and saved_caches/
        if (conf.commitlog_directory == null)
        {
            conf.commitlog_directory = storagedirFor("commitlog");
        }

        if (conf.hints_directory == null)
        {
            conf.hints_directory = storagedirFor("hints");
        }

        if (conf.native_transport_max_concurrent_requests_in_bytes <= 0)
        {
            conf.native_transport_max_concurrent_requests_in_bytes = Runtime.getRuntime().maxMemory() / 10;
        }

        if (conf.native_transport_max_concurrent_requests_in_bytes_per_ip <= 0)
        {
            conf.native_transport_max_concurrent_requests_in_bytes_per_ip = Runtime.getRuntime().maxMemory() / 40;
        }
        
        if (conf.native_transport_rate_limiting_enabled)
            logger.info("Native transport rate-limiting enabled at {} requests/second.", conf.native_transport_max_requests_per_second);
        else
            logger.info("Native transport rate-limiting disabled.");

        if (conf.commitlog_total_space_in_mb == null)
        {
            final int preferredSizeInMB = 8192;
            try
            {
                // use 1/4 of available space.  See discussion on #10013 and #10199
                final long totalSpaceInBytes = guessFileStore(conf.commitlog_directory).getTotalSpace();
                conf.commitlog_total_space_in_mb = calculateDefaultSpaceInMB("commitlog",
                                                                             conf.commitlog_directory,
                                                                             "commitlog_total_space_in_mb",
                                                                             preferredSizeInMB,
                                                                             totalSpaceInBytes, 1, 4);

            }
            catch (IOException e)
            {
                logger.debug("Error checking disk space", e);
                throw new ConfigurationException(String.format("Unable to check disk space available to '%s'. Perhaps the Cassandra user does not have the necessary permissions",
                                                               conf.commitlog_directory), e);
            }
        }

        if (conf.cdc_enabled)
        {
            // Windows memory-mapped CommitLog files is incompatible with CDC as we hard-link files in cdc_raw. Confirm we don't have both enabled.
            if (FBUtilities.isWindows && conf.commitlog_compression == null)
                throw new ConfigurationException("Cannot enable cdc on Windows with uncompressed commitlog.");

            if (conf.cdc_raw_directory == null)
            {
                conf.cdc_raw_directory = storagedirFor("cdc_raw");
            }

            if (conf.cdc_total_space_in_mb == 0)
            {
                final int preferredSizeInMB = 4096;
                try
                {
                    // use 1/8th of available space.  See discussion on #10013 and #10199 on the CL, taking half that for CDC
                    final long totalSpaceInBytes = guessFileStore(conf.cdc_raw_directory).getTotalSpace();
                    conf.cdc_total_space_in_mb = calculateDefaultSpaceInMB("cdc",
                                                                           conf.cdc_raw_directory,
                                                                           "cdc_total_space_in_mb",
                                                                           preferredSizeInMB,
                                                                           totalSpaceInBytes, 1, 8);
                }
                catch (IOException e)
                {
                    logger.debug("Error checking disk space", e);
                    throw new ConfigurationException(String.format("Unable to check disk space available to '%s'. Perhaps the Cassandra user does not have the necessary permissions",
                                                                   conf.cdc_raw_directory), e);
                }
            }

            logger.info("cdc_enabled is true. Starting casssandra node with Change-Data-Capture enabled.");
        }

        if (conf.saved_caches_directory == null)
        {
            conf.saved_caches_directory = storagedirFor("saved_caches");
        }
        if (conf.data_file_directories == null || conf.data_file_directories.length == 0)
        {
            conf.data_file_directories = new String[]{ storagedir("data_file_directories") + File.separator + "data" };
        }

        long dataFreeBytes = 0;
        /* data file and commit log directories. they get created later, when they're needed. */
        for (String datadir : conf.data_file_directories)
        {
            if (datadir == null)
                throw new ConfigurationException("data_file_directories must not contain empty entry", false);
            if (datadir.equals(conf.local_system_data_file_directory))
                throw new ConfigurationException("local_system_data_file_directory must not be the same as any data_file_directories", false);
            if (datadir.equals(conf.commitlog_directory))
                throw new ConfigurationException("commitlog_directory must not be the same as any data_file_directories", false);
            if (datadir.equals(conf.hints_directory))
                throw new ConfigurationException("hints_directory must not be the same as any data_file_directories", false);
            if (datadir.equals(conf.saved_caches_directory))
                throw new ConfigurationException("saved_caches_directory must not be the same as any data_file_directories", false);

            dataFreeBytes = saturatedSum(dataFreeBytes, getUnallocatedSpace(datadir));
        }
        if (dataFreeBytes < 64 * ONE_GB) // 64 GB
            logger.warn("Only {} free across all data volumes. Consider adding more capacity to your cluster or removing obsolete snapshots",
                        FBUtilities.prettyPrintMemory(dataFreeBytes));

        if (conf.local_system_data_file_directory != null)
        {
            if (conf.local_system_data_file_directory.equals(conf.commitlog_directory))
                throw new ConfigurationException("local_system_data_file_directory must not be the same as the commitlog_directory", false);
            if (conf.local_system_data_file_directory.equals(conf.saved_caches_directory))
                throw new ConfigurationException("local_system_data_file_directory must not be the same as the saved_caches_directory", false);
            if (conf.local_system_data_file_directory.equals(conf.hints_directory))
                throw new ConfigurationException("local_system_data_file_directory must not be the same as the hints_directory", false);

            long freeBytes = getUnallocatedSpace(conf.local_system_data_file_directory);

            if (freeBytes < ONE_GB)
                logger.warn("Only {} free in the system data volume. Consider adding more capacity or removing obsolete snapshots",
                            FBUtilities.prettyPrintMemory(freeBytes));
        }

        if (conf.commitlog_directory.equals(conf.saved_caches_directory))
            throw new ConfigurationException("saved_caches_directory must not be the same as the commitlog_directory", false);
        if (conf.commitlog_directory.equals(conf.hints_directory))
            throw new ConfigurationException("hints_directory must not be the same as the commitlog_directory", false);
        if (conf.hints_directory.equals(conf.saved_caches_directory))
            throw new ConfigurationException("saved_caches_directory must not be the same as the hints_directory", false);

        if (conf.memtable_flush_writers == 0)
        {
            conf.memtable_flush_writers = conf.data_file_directories.length == 1 ? 2 : 1;
        }

        if (conf.memtable_flush_writers < 1)
            throw new ConfigurationException("memtable_flush_writers must be at least 1, but was " + conf.memtable_flush_writers, false);

        if (conf.memtable_cleanup_threshold == null)
        {
            conf.memtable_cleanup_threshold = (float) (1.0 / (1 + conf.memtable_flush_writers));
        }
        else
        {
            logger.warn("memtable_cleanup_threshold has been deprecated and should be removed from cassandra.yaml");
        }

        if (conf.memtable_cleanup_threshold < 0.01f)
            throw new ConfigurationException("memtable_cleanup_threshold must be >= 0.01, but was " + conf.memtable_cleanup_threshold, false);
        if (conf.memtable_cleanup_threshold > 0.99f)
            throw new ConfigurationException("memtable_cleanup_threshold must be <= 0.99, but was " + conf.memtable_cleanup_threshold, false);
        if (conf.memtable_cleanup_threshold < 0.1f)
            logger.warn("memtable_cleanup_threshold is set very low [{}], which may cause performance degradation", conf.memtable_cleanup_threshold);

        if (conf.concurrent_compactors == null)
            conf.concurrent_compactors = Math.min(8, Math.max(2, Math.min(FBUtilities.getAvailableProcessors(), conf.data_file_directories.length)));

        if (conf.concurrent_compactors <= 0)
            throw new ConfigurationException("concurrent_compactors should be strictly greater than 0, but was " + conf.concurrent_compactors, false);

        applyConcurrentValidations(conf);
        applyRepairCommandPoolSize(conf);

        if (conf.concurrent_materialized_view_builders <= 0)
            throw new ConfigurationException("concurrent_materialized_view_builders should be strictly greater than 0, but was " + conf.concurrent_materialized_view_builders, false);

        if (conf.num_tokens != null && conf.num_tokens > MAX_NUM_TOKENS)
            throw new ConfigurationException(String.format("A maximum number of %d tokens per node is supported", MAX_NUM_TOKENS), false);

        try
        {
            // if prepared_statements_cache_size_mb option was set to "auto" then size of the cache should be "max(1/256 of Heap (in MB), 10MB)"
            preparedStatementsCacheSizeInMB = (conf.prepared_statements_cache_size_mb == null)
                                              ? Math.max(10, (int) (Runtime.getRuntime().maxMemory() / 1024 / 1024 / 256))
                                              : conf.prepared_statements_cache_size_mb;

            if (preparedStatementsCacheSizeInMB <= 0)
                throw new NumberFormatException(); // to escape duplicating error message
        }
        catch (NumberFormatException e)
        {
            throw new ConfigurationException("prepared_statements_cache_size_mb option was set incorrectly to '"
                                             + conf.prepared_statements_cache_size_mb + "', supported values are <integer> >= 0.", false);
        }

        try
        {
            // if key_cache_size_in_mb option was set to "auto" then size of the cache should be "min(5% of Heap (in MB), 100MB)
            keyCacheSizeInMB = (conf.key_cache_size_in_mb == null)
                               ? Math.min(Math.max(1, (int) (Runtime.getRuntime().totalMemory() * 0.05 / 1024 / 1024)), 100)
                               : conf.key_cache_size_in_mb;

            if (keyCacheSizeInMB < 0)
                throw new NumberFormatException(); // to escape duplicating error message
        }
        catch (NumberFormatException e)
        {
            throw new ConfigurationException("key_cache_size_in_mb option was set incorrectly to '"
                                             + conf.key_cache_size_in_mb + "', supported values are <integer> >= 0.", false);
        }

        try
        {
            // if counter_cache_size_in_mb option was set to "auto" then size of the cache should be "min(2.5% of Heap (in MB), 50MB)
            counterCacheSizeInMB = (conf.counter_cache_size_in_mb == null)
                                   ? Math.min(Math.max(1, (int) (Runtime.getRuntime().totalMemory() * 0.025 / 1024 / 1024)), 50)
                                   : conf.counter_cache_size_in_mb;

            if (counterCacheSizeInMB < 0)
                throw new NumberFormatException(); // to escape duplicating error message
        }
        catch (NumberFormatException e)
        {
            throw new ConfigurationException("counter_cache_size_in_mb option was set incorrectly to '"
                                             + conf.counter_cache_size_in_mb + "', supported values are <integer> >= 0.", false);
        }

        // if set to empty/"auto" then use 5% of Heap size
        indexSummaryCapacityInMB = (conf.index_summary_capacity_in_mb == null)
                                   ? Math.max(1, (int) (Runtime.getRuntime().totalMemory() * 0.05 / 1024 / 1024))
                                   : conf.index_summary_capacity_in_mb;

        if (indexSummaryCapacityInMB < 0)
            throw new ConfigurationException("index_summary_capacity_in_mb option was set incorrectly to '"
                                             + conf.index_summary_capacity_in_mb + "', it should be a non-negative integer.", false);

        if (conf.user_defined_function_fail_timeout < 0)
            throw new ConfigurationException("user_defined_function_fail_timeout must not be negative", false);
        if (conf.user_defined_function_warn_timeout < 0)
            throw new ConfigurationException("user_defined_function_warn_timeout must not be negative", false);

        if (conf.user_defined_function_fail_timeout < conf.user_defined_function_warn_timeout)
            throw new ConfigurationException("user_defined_function_warn_timeout must less than user_defined_function_fail_timeout", false);

        if (conf.commitlog_segment_size_in_mb <= 0)
            throw new ConfigurationException("commitlog_segment_size_in_mb must be positive, but was "
                    + conf.commitlog_segment_size_in_mb, false);
        else if (conf.commitlog_segment_size_in_mb >= 2048)
            throw new ConfigurationException("commitlog_segment_size_in_mb must be smaller than 2048, but was "
                    + conf.commitlog_segment_size_in_mb, false);

        if (conf.max_mutation_size_in_kb == null)
            conf.max_mutation_size_in_kb = conf.commitlog_segment_size_in_mb * 1024 / 2;
        else if (conf.commitlog_segment_size_in_mb * 1024 < 2 * conf.max_mutation_size_in_kb)
            throw new ConfigurationException("commitlog_segment_size_in_mb must be at least twice the size of max_mutation_size_in_kb / 1024", false);

        // native transport encryption options
        if (conf.client_encryption_options != null)
        {
            conf.client_encryption_options.applyConfig();

            if (conf.native_transport_port_ssl != null
                && conf.native_transport_port_ssl != conf.native_transport_port
                && conf.client_encryption_options.tlsEncryptionPolicy() == EncryptionOptions.TlsEncryptionPolicy.UNENCRYPTED)
            {
                throw new ConfigurationException("Encryption must be enabled in client_encryption_options for native_transport_port_ssl", false);
            }
        }

        if (conf.snapshot_links_per_second < 0)
            throw new ConfigurationException("snapshot_links_per_second must be >= 0");

        if (conf.max_value_size_in_mb <= 0)
            throw new ConfigurationException("max_value_size_in_mb must be positive", false);
        else if (conf.max_value_size_in_mb >= 2048)
            throw new ConfigurationException("max_value_size_in_mb must be smaller than 2048, but was "
                    + conf.max_value_size_in_mb, false);

        switch (conf.disk_optimization_strategy)
        {
            case ssd:
                diskOptimizationStrategy = new SsdDiskOptimizationStrategy(conf.disk_optimization_page_cross_chance);
                break;
            case spinning:
                diskOptimizationStrategy = new SpinningDiskOptimizationStrategy();
                break;
        }

        if (conf.otc_coalescing_enough_coalesced_messages > 128)
            throw new ConfigurationException("otc_coalescing_enough_coalesced_messages must be smaller than 128", false);

        if (conf.otc_coalescing_enough_coalesced_messages <= 0)
            throw new ConfigurationException("otc_coalescing_enough_coalesced_messages must be positive", false);

        if (conf.server_encryption_options != null)
        {
            conf.server_encryption_options.applyConfig();

            if (conf.server_encryption_options.enable_legacy_ssl_storage_port &&
                conf.server_encryption_options.tlsEncryptionPolicy() == EncryptionOptions.TlsEncryptionPolicy.UNENCRYPTED)
            {
                throw new ConfigurationException("enable_legacy_ssl_storage_port is true (enabled) with internode encryption disabled (none). Enable encryption or disable the legacy ssl storage port.");
            }
        }
        Integer maxMessageSize = conf.internode_max_message_size_in_bytes;
        if (maxMessageSize != null)
        {
            if (maxMessageSize > conf.internode_application_receive_queue_reserve_endpoint_capacity_in_bytes)
                throw new ConfigurationException("internode_max_message_size_in_mb must no exceed internode_application_receive_queue_reserve_endpoint_capacity_in_bytes", false);

            if (maxMessageSize > conf.internode_application_receive_queue_reserve_global_capacity_in_bytes)
                throw new ConfigurationException("internode_max_message_size_in_mb must no exceed internode_application_receive_queue_reserve_global_capacity_in_bytes", false);

            if (maxMessageSize > conf.internode_application_send_queue_reserve_endpoint_capacity_in_bytes)
                throw new ConfigurationException("internode_max_message_size_in_mb must no exceed internode_application_send_queue_reserve_endpoint_capacity_in_bytes", false);

            if (maxMessageSize > conf.internode_application_send_queue_reserve_global_capacity_in_bytes)
                throw new ConfigurationException("internode_max_message_size_in_mb must no exceed internode_application_send_queue_reserve_global_capacity_in_bytes", false);
        }
        else
        {
            conf.internode_max_message_size_in_bytes =
                Math.min(conf.internode_application_receive_queue_reserve_endpoint_capacity_in_bytes,
                         conf.internode_application_send_queue_reserve_endpoint_capacity_in_bytes);
        }

        validateMaxConcurrentAutoUpgradeTasksConf(conf.max_concurrent_automatic_sstable_upgrades);

        repairHistorySyncTimeoutSeconds = parseScheduledCycleTimeSeconds(conf.repair_history_sync_timeout);

        if (conf.max_space_usable_for_compactions_in_percentage < 0 || conf.max_space_usable_for_compactions_in_percentage > 1)
            throw new ConfigurationException("max_space_usable_for_compactions_in_percentage must be between 0 and 1", false);

        scheduledCompactionCycleTimeSeconds = parseScheduledCycleTimeSeconds(conf.scheduled_compaction_cycle_time);

        if (conf.column_index_max_target_size_in_kb != null || conf.column_index_max_target_index_objects != null)
        {
            logger.warn("The configuration options column_index_max_target_size_in_kb and " +
                        "column_index_max_target_index_objects have been deprecated in 4.0 " +
                        "and should be removed from cie-db-conf as it has no longer has any effect.");
        }

        if (conf.start_rpc != null) // ACI Cassandra - warn about start_rpc configuration, see rdar://74580514
        {
            logger.info("start_rpc is set {} in configuration. Thrift has been removed from ACI Cassandra 4.0 and " +
                        "cannot be started. Please remove from configuration.",
                        conf.start_rpc);
        }
    }

    @VisibleForTesting
    static void applyConcurrentValidations(Config config)
    {
        if (config.concurrent_validations < 1)
        {
            config.concurrent_validations = config.concurrent_compactors;
        }
        else if (config.concurrent_validations > config.concurrent_compactors && !allowUnlimitedConcurrentValidations)
        {
            throw new ConfigurationException("To set concurrent_validations > concurrent_compactors, " +
                                             "set the system property cassandra.allow_unlimited_concurrent_validations=true");
        }

        conf.client_large_read_warn_threshold_kb = Math.max(conf.client_large_read_warn_threshold_kb, 0);
        conf.client_large_read_abort_threshold_kb = Math.max(conf.client_large_read_abort_threshold_kb, 0);
    }

    @VisibleForTesting
    static void applyRepairCommandPoolSize(Config config)
    {
        if (config.repair_command_pool_size < 1)
            config.repair_command_pool_size = config.concurrent_validations;
    }

    private static String storagedirFor(String type)
    {
        return storagedir(type + "_directory") + File.separator + type;
    }

    private static String storagedir(String errMsgType)
    {
        String storagedir = System.getProperty(Config.PROPERTY_PREFIX + "storagedir", null);
        if (storagedir == null)
            throw new ConfigurationException(errMsgType + " is missing and -Dcassandra.storagedir is not set", false);
        return storagedir;
    }

    static int calculateDefaultSpaceInMB(String type, String path, String setting, int preferredSizeInMB, long totalSpaceInBytes, long totalSpaceNumerator, long totalSpaceDenominator)
    {
        final long totalSizeInMB = totalSpaceInBytes / ONE_MB;
        final int minSizeInMB = Ints.saturatedCast(totalSpaceNumerator * totalSizeInMB / totalSpaceDenominator);

        if (minSizeInMB < preferredSizeInMB)
        {
            logger.warn("Small {} volume detected at '{}'; setting {} to {}.  You can override this in cassandra.yaml",
                        type, path, setting, minSizeInMB);
            return minSizeInMB;
        }
        else
        {
            return preferredSizeInMB;
        }
    }

    public static void applyAddressConfig() throws ConfigurationException
    {
        applyAddressConfig(conf);
    }

    public static void applyAddressConfig(Config config) throws ConfigurationException
    {
        listenAddress = null;
        rpcAddress = null;
        broadcastAddress = null;
        broadcastRpcAddress = null;

        /* Local IP, hostname or interface to bind services to */
        if (config.listen_address != null && config.listen_interface != null)
        {
            throw new ConfigurationException("Set listen_address OR listen_interface, not both", false);
        }
        else if (config.listen_address != null)
        {
            try
            {
                listenAddress = InetAddress.getByName(config.listen_address);
            }
            catch (UnknownHostException e)
            {
                throw new ConfigurationException("Unknown listen_address '" + config.listen_address + '\'', false);
            }

            if (listenAddress.isAnyLocalAddress())
                throw new ConfigurationException("listen_address cannot be a wildcard address (" + config.listen_address + ")!", false);
        }
        else if (config.listen_interface != null)
        {
            listenAddress = getNetworkInterfaceAddress(config.listen_interface, "listen_interface", config.listen_interface_prefer_ipv6);
        }

        /* Gossip Address to broadcast */
        if (config.broadcast_address != null)
        {
            try
            {
                broadcastAddress = InetAddress.getByName(config.broadcast_address);
            }
            catch (UnknownHostException e)
            {
                throw new ConfigurationException("Unknown broadcast_address '" + config.broadcast_address + '\'', false);
            }

            if (broadcastAddress.isAnyLocalAddress())
                throw new ConfigurationException("broadcast_address cannot be a wildcard address (" + config.broadcast_address + ")!", false);
        }

        /* Local IP, hostname or interface to bind RPC server to */
        if (config.rpc_address != null && config.rpc_interface != null)
        {
            throw new ConfigurationException("Set rpc_address OR rpc_interface, not both", false);
        }
        else if (config.rpc_address != null)
        {
            try
            {
                rpcAddress = InetAddress.getByName(config.rpc_address);
            }
            catch (UnknownHostException e)
            {
                throw new ConfigurationException("Unknown host in rpc_address " + config.rpc_address, false);
            }
        }
        else if (config.rpc_interface != null)
        {
            rpcAddress = getNetworkInterfaceAddress(config.rpc_interface, "rpc_interface", config.rpc_interface_prefer_ipv6);
        }
        else
        {
            rpcAddress = FBUtilities.getJustLocalAddress();
        }

        /* RPC address to broadcast */
        if (config.broadcast_rpc_address != null)
        {
            try
            {
                broadcastRpcAddress = InetAddress.getByName(config.broadcast_rpc_address);
            }
            catch (UnknownHostException e)
            {
                throw new ConfigurationException("Unknown broadcast_rpc_address '" + config.broadcast_rpc_address + '\'', false);
            }

            if (broadcastRpcAddress.isAnyLocalAddress())
                throw new ConfigurationException("broadcast_rpc_address cannot be a wildcard address (" + config.broadcast_rpc_address + ")!", false);
        }
        else
        {
            if (rpcAddress.isAnyLocalAddress())
                throw new ConfigurationException("If rpc_address is set to a wildcard address (" + config.rpc_address + "), then " +
                                                 "you must set broadcast_rpc_address to a value other than " + config.rpc_address, false);
        }
    }

    public static void applyEncryptionContext()
    {
        // always attempt to load the cipher factory, as we could be in the situation where the user has disabled encryption,
        // but has existing commitlogs and sstables on disk that are still encrypted (and still need to be read)
        encryptionContext = new EncryptionContext(conf.transparent_data_encryption_options);
    }

    public static void applySslContext()
    {
        try
        {
            SSLFactory.validateSslContext("Internode messaging", conf.server_encryption_options, true, true);
            SSLFactory.validateSslContext("Native transport", conf.client_encryption_options, conf.client_encryption_options.require_client_auth, true);
            SSLFactory.initHotReloading(conf.server_encryption_options, conf.client_encryption_options, false);
        }
        catch (IOException e)
        {
            throw new ConfigurationException("Failed to initialize SSL", e);
        }
    }

    public static void applySeedProvider()
    {
        // load the seeds for node contact points
        if (conf.seed_provider == null)
        {
            throw new ConfigurationException("seeds configuration is missing; a minimum of one seed is required.", false);
        }
        try
        {
            Class<?> seedProviderClass = Class.forName(conf.seed_provider.class_name);
            seedProvider = (SeedProvider)seedProviderClass.getConstructor(Map.class).newInstance(conf.seed_provider.parameters);
        }
        // there are about 5 checked exceptions that could be thrown here.
        catch (Exception e)
        {
            throw new ConfigurationException(e.getMessage() + "\nFatal configuration error; unable to start server.  See log for stacktrace.", true);
        }
        if (seedProvider.getSeeds().size() == 0)
            throw new ConfigurationException("The seed provider lists no seeds.", false);
    }

    @VisibleForTesting
    static void checkForLowestAcceptedTimeouts(Config conf)
    {
        if(conf.read_request_timeout_in_ms < LOWEST_ACCEPTED_TIMEOUT)
        {
           logInfo("read_request_timeout_in_ms", conf.read_request_timeout_in_ms, LOWEST_ACCEPTED_TIMEOUT);
           conf.read_request_timeout_in_ms = LOWEST_ACCEPTED_TIMEOUT;
        }

        if(conf.range_request_timeout_in_ms < LOWEST_ACCEPTED_TIMEOUT)
        {
           logInfo("range_request_timeout_in_ms", conf.range_request_timeout_in_ms, LOWEST_ACCEPTED_TIMEOUT);
           conf.range_request_timeout_in_ms = LOWEST_ACCEPTED_TIMEOUT;
        }

        if(conf.request_timeout_in_ms < LOWEST_ACCEPTED_TIMEOUT)
        {
           logInfo("request_timeout_in_ms", conf.request_timeout_in_ms, LOWEST_ACCEPTED_TIMEOUT);
           conf.request_timeout_in_ms = LOWEST_ACCEPTED_TIMEOUT;
        }

        if(conf.write_request_timeout_in_ms < LOWEST_ACCEPTED_TIMEOUT)
        {
           logInfo("write_request_timeout_in_ms", conf.write_request_timeout_in_ms, LOWEST_ACCEPTED_TIMEOUT);
           conf.write_request_timeout_in_ms = LOWEST_ACCEPTED_TIMEOUT;
        }

        if(conf.cas_contention_timeout_in_ms < LOWEST_ACCEPTED_TIMEOUT)
        {
           logInfo("cas_contention_timeout_in_ms", conf.cas_contention_timeout_in_ms, LOWEST_ACCEPTED_TIMEOUT);
           conf.cas_contention_timeout_in_ms = LOWEST_ACCEPTED_TIMEOUT;
        }

        if(conf.counter_write_request_timeout_in_ms < LOWEST_ACCEPTED_TIMEOUT)
        {
           logInfo("counter_write_request_timeout_in_ms", conf.counter_write_request_timeout_in_ms, LOWEST_ACCEPTED_TIMEOUT);
           conf.counter_write_request_timeout_in_ms = LOWEST_ACCEPTED_TIMEOUT;
        }

        if(conf.truncate_request_timeout_in_ms < LOWEST_ACCEPTED_TIMEOUT)
        {
           logInfo("truncate_request_timeout_in_ms", conf.truncate_request_timeout_in_ms, LOWEST_ACCEPTED_TIMEOUT);
           conf.truncate_request_timeout_in_ms = LOWEST_ACCEPTED_TIMEOUT;
        }
    }

    private static void logInfo(String property, long actualValue, long lowestAcceptedValue)
    {
        logger.info("found {}::{} less than lowest acceptable value {}, continuing with {}", property, actualValue, lowestAcceptedValue, lowestAcceptedValue);
    }

    public static void applyTokensConfig()
    {
        applyTokensConfig(conf);
    }

    static void applyTokensConfig(Config conf)
    {
        if (conf.initial_token != null)
        {
            Collection<String> tokens = tokensFromString(conf.initial_token);
            if (conf.num_tokens == null)
            {
                if (tokens.size() == 1)
                    conf.num_tokens = 1;
                else
                    throw new ConfigurationException("initial_token was set but num_tokens is not!", false);
            }

            if (tokens.size() != conf.num_tokens)
            {
                throw new ConfigurationException(String.format("The number of initial tokens (by initial_token) specified (%s) is different from num_tokens value (%s)",
                                                               tokens.size(),
                                                               conf.num_tokens),
                                                 false);
            }

            for (String token : tokens)
                partitioner.getTokenFactory().validate(token);
        }
        else if (conf.num_tokens == null)
        {
            conf.num_tokens = 1;
        }
    }

    // definitely not safe for tools + clients - implicitly instantiates StorageService
    public static void applySnitch()
    {
        /* end point snitch */
        if (conf.endpoint_snitch == null)
        {
            throw new ConfigurationException("Missing endpoint_snitch directive", false);
        }
        snitch = createEndpointSnitch(conf.dynamic_snitch, conf.endpoint_snitch);
        EndpointSnitchInfo.create();

        localDC = snitch.getLocalDatacenter();
        localComparator = (replica1, replica2) -> {
            boolean local1 = localDC.equals(snitch.getDatacenter(replica1));
            boolean local2 = localDC.equals(snitch.getDatacenter(replica2));
            if (local1 && !local2)
                return -1;
            if (local2 && !local1)
                return 1;
            return 0;
        };
    }

    // definitely not safe for tools + clients - implicitly instantiates schema
    public static void applyPartitioner()
    {
        applyPartitioner(conf);
    }

    public static void applyPartitioner(Config conf)
    {
        /* Hashing strategy */
        if (conf.partitioner == null)
        {
            throw new ConfigurationException("Missing directive: partitioner", false);
        }
        String name = conf.partitioner;
        try
        {
            name = System.getProperty(Config.PROPERTY_PREFIX + "partitioner", conf.partitioner);
            partitioner = FBUtilities.newPartitioner(name);
        }
        catch (Exception e)
        {
            throw new ConfigurationException("Invalid partitioner class " + name, e);
        }

        paritionerName = partitioner.getClass().getCanonicalName();
    }

    /**
     * Computes the sum of the 2 specified positive values returning {@code Long.MAX_VALUE} if the sum overflow.
     *
     * @param left the left operand
     * @param right the right operand
     * @return the sum of the 2 specified positive values of {@code Long.MAX_VALUE} if the sum overflow.
     */
    private static long saturatedSum(long left, long right)
    {
        assert left >= 0 && right >= 0;
        long sum = left + right;
        return sum < 0 ? Long.MAX_VALUE : sum;
    }

    private static FileStore guessFileStore(String dir) throws IOException
    {
        Path path = Paths.get(dir);
        while (true)
        {
            try
            {
                return FileUtils.getFileStore(path);
            }
            catch (IOException e)
            {
                if (e instanceof NoSuchFileException)
                {
                    path = path.getParent();
                    if (path == null)
                    {
                        throw new ConfigurationException("Unable to find filesystem for '" + dir + "'.");
                    }
                }
                else
                {
                    throw e;
                }
            }
        }
    }

    private static long getUnallocatedSpace(String directory)
    {
        try
        {
            return guessFileStore(directory).getUnallocatedSpace();
        }
        catch (IOException e)
        {
            logger.debug("Error checking disk space", e);
            throw new ConfigurationException(String.format("Unable to check disk space available to %s. Perhaps the Cassandra user does not have the necessary permissions",
                                                           directory), e);
        }
    }

    public static IEndpointSnitch createEndpointSnitch(boolean dynamic, String snitchClassName) throws ConfigurationException
    {
        if (!snitchClassName.contains("."))
            snitchClassName = "org.apache.cassandra.locator." + snitchClassName;
        IEndpointSnitch snitch = FBUtilities.construct(snitchClassName, "snitch");
        return dynamic ? new DynamicEndpointSnitch(snitch) : snitch;
    }

    public static IAuthenticator getAuthenticator()
    {
        return authenticator;
    }

    public static void setAuthenticator(IAuthenticator authenticator)
    {
        DatabaseDescriptor.authenticator = authenticator;
    }

    public static IAuthorizer getAuthorizer()
    {
        return authorizer;
    }

    public static void setAuthorizer(IAuthorizer authorizer)
    {
        DatabaseDescriptor.authorizer = authorizer;
    }

    public static INetworkAuthorizer getNetworkAuthorizer()
    {
        return networkAuthorizer;
    }

    public static void setNetworkAuthorizer(INetworkAuthorizer networkAuthorizer)
    {
        DatabaseDescriptor.networkAuthorizer = networkAuthorizer;
    }

    public static IRoleManager getRoleManager()
    {
        return roleManager;
    }

    public static void setRoleManager(IRoleManager roleManager)
    {
        DatabaseDescriptor.roleManager = roleManager;
    }

    public static int getPermissionsValidity()
    {
        return conf.permissions_validity_in_ms;
    }

    public static void setPermissionsValidity(int timeout)
    {
        conf.permissions_validity_in_ms = timeout;
    }

    public static int getPermissionsUpdateInterval()
    {
        return conf.permissions_update_interval_in_ms == -1
             ? conf.permissions_validity_in_ms
             : conf.permissions_update_interval_in_ms;
    }

    public static void setPermissionsUpdateInterval(int updateInterval)
    {
        conf.permissions_update_interval_in_ms = updateInterval;
    }

    public static int getPermissionsCacheMaxEntries()
    {
        return conf.permissions_cache_max_entries;
    }

    public static int setPermissionsCacheMaxEntries(int maxEntries)
    {
        return conf.permissions_cache_max_entries = maxEntries;
    }

    public static boolean getPermissionsCacheActiveUpdate()
    {
        return conf.permissions_cache_active_update;
    }

    public static void setPermissionsCacheActiveUpdate(boolean update)
    {
        conf.permissions_cache_active_update = update;
    }

    public static int getRolesValidity()
    {
        return conf.roles_validity_in_ms;
    }

    public static void setRolesValidity(int validity)
    {
        conf.roles_validity_in_ms = validity;
    }

    public static int getRolesUpdateInterval()
    {
        return conf.roles_update_interval_in_ms == -1
             ? conf.roles_validity_in_ms
             : conf.roles_update_interval_in_ms;
    }

    public static void setRolesCacheActiveUpdate(boolean update)
    {
        conf.roles_cache_active_update = update;
    }

    public static boolean getRolesCacheActiveUpdate()
    {
        return conf.roles_cache_active_update;
    }

    public static void setRolesUpdateInterval(int interval)
    {
        conf.roles_update_interval_in_ms = interval;
    }

    public static int getRolesCacheMaxEntries()
    {
        return conf.roles_cache_max_entries;
    }

    public static int setRolesCacheMaxEntries(int maxEntries)
    {
        return conf.roles_cache_max_entries = maxEntries;
    }

    public static int getCredentialsValidity()
    {
        return conf.credentials_validity_in_ms;
    }

    public static void setCredentialsValidity(int timeout)
    {
        conf.credentials_validity_in_ms = timeout;
    }

    public static int getCredentialsUpdateInterval()
    {
        return conf.credentials_update_interval_in_ms == -1
               ? conf.credentials_validity_in_ms
               : conf.credentials_update_interval_in_ms;
    }

    public static void setCredentialsUpdateInterval(int updateInterval)
    {
        conf.credentials_update_interval_in_ms = updateInterval;
    }

    public static int getCredentialsCacheMaxEntries()
    {
        return conf.credentials_cache_max_entries;
    }

    public static int setCredentialsCacheMaxEntries(int maxEntries)
    {
        return conf.credentials_cache_max_entries = maxEntries;
    }

    public static boolean getCredentialsCacheActiveUpdate()
    {
        return conf.credentials_cache_active_update;
    }

    public static void setCredentialsCacheActiveUpdate(boolean activeUpdate)
    {
        conf.credentials_cache_active_update = activeUpdate;
    }

    public static boolean getAuthHashCacheEnabled()
    {
        return conf.auth_hash_cache;
    }

    public static void setAuthHashCacheEnabled(boolean authHashCacheEnabled)
    {
        conf.auth_hash_cache = authHashCacheEnabled;
    }

    public static int getMaxValueSize()
    {
        return conf.max_value_size_in_mb * 1024 * 1024;
    }

    public static void setMaxValueSize(int maxValueSizeInBytes)
    {
        conf.max_value_size_in_mb = maxValueSizeInBytes / 1024 / 1024;
    }

    /**
     * Creates all storage-related directories.
     */
    public static void createAllDirectories()
    {
        try
        {
            if (conf.data_file_directories.length == 0)
                throw new ConfigurationException("At least one DataFileDirectory must be specified", false);

            for (String dataFileDirectory : conf.data_file_directories)
                FileUtils.createDirectory(dataFileDirectory);

            if (conf.local_system_data_file_directory != null)
                FileUtils.createDirectory(conf.local_system_data_file_directory);

            if (conf.commitlog_directory == null)
                throw new ConfigurationException("commitlog_directory must be specified", false);
            FileUtils.createDirectory(conf.commitlog_directory);

            if (conf.hints_directory == null)
                throw new ConfigurationException("hints_directory must be specified", false);
            FileUtils.createDirectory(conf.hints_directory);

            if (conf.saved_caches_directory == null)
                throw new ConfigurationException("saved_caches_directory must be specified", false);
            FileUtils.createDirectory(conf.saved_caches_directory);

            if (conf.cdc_enabled)
            {
                if (conf.cdc_raw_directory == null)
                    throw new ConfigurationException("cdc_raw_directory must be specified", false);
                FileUtils.createDirectory(conf.cdc_raw_directory);
            }
        }
        catch (ConfigurationException e)
        {
            throw new IllegalArgumentException("Bad configuration; unable to start server: "+e.getMessage());
        }
        catch (FSWriteError e)
        {
            throw new IllegalStateException(e.getCause().getMessage() + "; unable to start server");
        }
    }

    public static IPartitioner getPartitioner()
    {
        return partitioner;
    }

    public static String getPartitionerName()
    {
        return paritionerName;
    }

    /* For tests ONLY, don't use otherwise or all hell will break loose. Tests should restore value at the end. */
    public static IPartitioner setPartitionerUnsafe(IPartitioner newPartitioner)
    {
        IPartitioner old = partitioner;
        partitioner = newPartitioner;
        return old;
    }

    public static IEndpointSnitch getEndpointSnitch()
    {
        return snitch;
    }
    public static void setEndpointSnitch(IEndpointSnitch eps)
    {
        snitch = eps;
    }

    public static int getColumnIndexSize()
    {
        return (int) ByteUnit.KIBI_BYTES.toBytes(conf.column_index_size_in_kb);
    }

    public static int getColumnIndexSizeInKB()
    {
        return conf.column_index_size_in_kb;
    }

    @VisibleForTesting
    public static void setColumnIndexSize(int val)
    {
        checkValidForByteConversion(val, "column_index_size_in_kb", ByteUnit.KIBI_BYTES);
        conf.column_index_size_in_kb = val;
    }

    public static int getColumnIndexCacheSize()
    {
        return (int) ByteUnit.KIBI_BYTES.toBytes(conf.column_index_cache_size_in_kb);
    }

    public static int getColumnIndexCacheSizeInKB()
    {
        return conf.column_index_cache_size_in_kb;
    }

    public static void setColumnIndexCacheSize(int val)
    {
        checkValidForByteConversion(val, "column_index_cache_size_in_kb", ByteUnit.KIBI_BYTES);
        conf.column_index_cache_size_in_kb = val;
    }

    public static int getBatchSizeWarnThreshold()
    {
        return (int) ByteUnit.KIBI_BYTES.toBytes(conf.batch_size_warn_threshold_in_kb);
    }

    public static int getBatchSizeWarnThresholdInKB()
    {
        return conf.batch_size_warn_threshold_in_kb;
    }

    public static long getBatchSizeFailThreshold()
    {
        return ByteUnit.KIBI_BYTES.toBytes(conf.batch_size_fail_threshold_in_kb);
    }

    public static int getBatchSizeFailThresholdInKB()
    {
        return conf.batch_size_fail_threshold_in_kb;
    }

    public static int getUnloggedBatchAcrossPartitionsWarnThreshold()
    {
        return conf.unlogged_batch_across_partitions_warn_threshold;
    }

    public static void setBatchSizeWarnThresholdInKB(int threshold)
    {
        checkValidForByteConversion(threshold, "batch_size_warn_threshold_in_kb", ByteUnit.KIBI_BYTES);
        conf.batch_size_warn_threshold_in_kb = threshold;
    }

    public static void setBatchSizeFailThresholdInKB(int threshold)
    {
        conf.batch_size_fail_threshold_in_kb = threshold;
    }

    public static Collection<String> getInitialTokens()
    {
        return tokensFromString(System.getProperty(Config.PROPERTY_PREFIX + "initial_token", conf.initial_token));
    }

    public static String getAllocateTokensForKeyspace()
    {
        return System.getProperty(Config.PROPERTY_PREFIX + "allocate_tokens_for_keyspace", conf.allocate_tokens_for_keyspace);
    }

    public static Integer getAllocateTokensForLocalRf()
    {
        return conf.allocate_tokens_for_local_replication_factor;
    }

    public static Collection<String> tokensFromString(String tokenString)
    {
        List<String> tokens = new ArrayList<>();
        if (tokenString != null)
            for (String token : StringUtils.split(tokenString, ','))
                tokens.add(token.trim());
        return tokens;
    }

    public static int getNumTokens()
    {
        return conf.num_tokens;
    }

    public static InetAddressAndPort getReplaceAddress()
    {
        try
        {
            if (System.getProperty(Config.PROPERTY_PREFIX + "replace_address", null) != null)
                return InetAddressAndPort.getByName(System.getProperty(Config.PROPERTY_PREFIX + "replace_address", null));
            else if (System.getProperty(Config.PROPERTY_PREFIX + "replace_address_first_boot", null) != null)
                return InetAddressAndPort.getByName(System.getProperty(Config.PROPERTY_PREFIX + "replace_address_first_boot", null));
            return null;
        }
        catch (UnknownHostException e)
        {
            throw new RuntimeException("Replacement host name could not be resolved or scope_id was specified for a global IPv6 address", e);
        }
    }

    public static Collection<String> getReplaceTokens()
    {
        return tokensFromString(System.getProperty(Config.PROPERTY_PREFIX + "replace_token", null));
    }

    public static UUID getReplaceNode()
    {
        try
        {
            return UUID.fromString(System.getProperty(Config.PROPERTY_PREFIX + "replace_node", null));
        } catch (NullPointerException e)
        {
            return null;
        }
    }

    public static String getClusterName()
    {
        return conf.cluster_name;
    }

    public static int getStoragePort()
    {
        return Integer.parseInt(System.getProperty(Config.PROPERTY_PREFIX + "storage_port", Integer.toString(conf.storage_port)));
    }

    public static int getSSLStoragePort()
    {
        return Integer.parseInt(System.getProperty(Config.PROPERTY_PREFIX + "ssl_storage_port", Integer.toString(conf.ssl_storage_port)));
    }

    public static long nativeTransportIdleTimeout()
    {
        return conf.native_transport_idle_timeout_in_ms;
    }

    public static void setNativeTransportIdleTimeout(long nativeTransportTimeout)
    {
        conf.native_transport_idle_timeout_in_ms = nativeTransportTimeout;
    }

    public static long getRpcTimeout(TimeUnit unit)
    {
        return unit.convert(conf.request_timeout_in_ms, MILLISECONDS);
    }

    public static void setRpcTimeout(long timeOutInMillis)
    {
        conf.request_timeout_in_ms = timeOutInMillis;
    }

    public static long getReadRpcTimeout(TimeUnit unit)
    {
        return unit.convert(conf.read_request_timeout_in_ms, MILLISECONDS);
    }

    public static void setReadRpcTimeout(long timeOutInMillis)
    {
        conf.read_request_timeout_in_ms = timeOutInMillis;
    }

    public static long getRangeRpcTimeout(TimeUnit unit)
    {
        return unit.convert(conf.range_request_timeout_in_ms, MILLISECONDS);
    }

    public static void setRangeRpcTimeout(long timeOutInMillis)
    {
        conf.range_request_timeout_in_ms = timeOutInMillis;
    }

    public static long getWriteRpcTimeout(TimeUnit unit)
    {
        return unit.convert(conf.write_request_timeout_in_ms, MILLISECONDS);
    }

    public static void setWriteRpcTimeout(long timeOutInMillis)
    {
        conf.write_request_timeout_in_ms = timeOutInMillis;
    }

    public static long getCounterWriteRpcTimeout(TimeUnit unit)
    {
        return unit.convert(conf.counter_write_request_timeout_in_ms, MILLISECONDS);
    }

    public static void setCounterWriteRpcTimeout(long timeOutInMillis)
    {
        conf.counter_write_request_timeout_in_ms = timeOutInMillis;
    }

    public static long getCasContentionTimeout(TimeUnit unit)
    {
        return unit.convert(conf.cas_contention_timeout_in_ms, MILLISECONDS);
    }

    public static void setCasContentionTimeout(long timeOutInMillis)
    {
        conf.cas_contention_timeout_in_ms = timeOutInMillis;
    }

    public static long getTruncateRpcTimeout(TimeUnit unit)
    {
        return unit.convert(conf.truncate_request_timeout_in_ms, MILLISECONDS);
    }

    public static void setTruncateRpcTimeout(long timeOutInMillis)
    {
        conf.truncate_request_timeout_in_ms = timeOutInMillis;
    }

    public static boolean hasCrossNodeTimeout()
    {
        return conf.cross_node_timeout;
    }

    public static void setCrossNodeTimeout(boolean crossNodeTimeout)
    {
        conf.cross_node_timeout = crossNodeTimeout;
    }

    public static long getSlowQueryTimeout(TimeUnit units)
    {
        return units.convert(conf.slow_query_log_timeout_in_ms, MILLISECONDS);
    }

    /**
     * @return the minimum configured {read, write, range, truncate, misc} timeout
     */
    public static long getMinRpcTimeout(TimeUnit unit)
    {
        return Longs.min(getRpcTimeout(unit),
                         getReadRpcTimeout(unit),
                         getRangeRpcTimeout(unit),
                         getWriteRpcTimeout(unit),
                         getCounterWriteRpcTimeout(unit),
                         getTruncateRpcTimeout(unit));
    }

    public static long getPingTimeout(TimeUnit unit)
    {
        return unit.convert(getBlockForPeersTimeoutInSeconds(), TimeUnit.SECONDS);
    }

    public static double getPhiConvictThreshold()
    {
        return conf.phi_convict_threshold;
    }

    public static void setPhiConvictThreshold(double phiConvictThreshold)
    {
        conf.phi_convict_threshold = phiConvictThreshold;
    }

    public static int getConcurrentReaders()
    {
        return conf.concurrent_reads;
    }

    public static void setConcurrentReaders(int concurrent_reads)
    {
        if (concurrent_reads < 0)
        {
            throw new IllegalArgumentException("Concurrent reads must be non-negative");
        }
        conf.concurrent_reads = concurrent_reads;
    }

    public static int getConcurrentWriters()
    {
        return conf.concurrent_writes;
    }

    public static void setConcurrentWriters(int concurrent_writers)
    {
        if (concurrent_writers < 0)
        {
            throw new IllegalArgumentException("Concurrent reads must be non-negative");
        }
        conf.concurrent_writes = concurrent_writers;
    }

    public static int getConcurrentCounterWriters()
    {
        return conf.concurrent_counter_writes;
    }

    public static void setConcurrentCounterWriters(int concurrent_counter_writes)
    {
        if (concurrent_counter_writes < 0)
        {
            throw new IllegalArgumentException("Concurrent reads must be non-negative");
        }
        conf.concurrent_counter_writes = concurrent_counter_writes;
    }

    public static int getConcurrentViewWriters()
    {
        return conf.concurrent_materialized_view_writes;
    }

    public static void setConcurrentViewWriters(int concurrent_materialized_view_writes)
    {
        if (concurrent_materialized_view_writes < 0)
        {
            throw new IllegalArgumentException("Concurrent reads must be non-negative");
        }
        conf.concurrent_materialized_view_writes = concurrent_materialized_view_writes;
    }

    public static int getFlushWriters()
    {
        return conf.memtable_flush_writers;
    }

    public static int getConcurrentCompactors()
    {
        return conf.concurrent_compactors;
    }

    public static void setConcurrentCompactors(int value)
    {
        conf.concurrent_compactors = value;
    }

    public static int getCompactionThroughputMbPerSec()
    {
        return conf.compaction_throughput_mb_per_sec;
    }

    public static void setCompactionThroughputMbPerSec(int value)
    {
        conf.compaction_throughput_mb_per_sec = value;
    }

    public static long getCompactionLargePartitionWarningThreshold() { return ByteUnit.MEBI_BYTES.toBytes(conf.compaction_large_partition_warning_threshold_mb); }

<<<<<<< HEAD
    public static int getCompactionTombstoneWarningThreshold()
    {
        return conf.compaction_tombstone_warning_threshold;
    }

    public static void setCompactionTombstoneWarningThreshold(int count)
    {
        conf.compaction_tombstone_warning_threshold = count;
=======

    public static int getConcurrentIndexBuilds()
    {
        return conf.concurrent_index_builds;
>>>>>>> b1a545a7
    }

    public static int getConcurrentValidations()
    {
        return conf.concurrent_validations;
    }

    public static void setConcurrentValidations(int value)
    {
        value = value > 0 ? value : Integer.MAX_VALUE;
        conf.concurrent_validations = value;
    }

    public static int getConcurrentViewBuilders()
    {
        return conf.concurrent_materialized_view_builders;
    }

    public static void setConcurrentViewBuilders(int value)
    {
        conf.concurrent_materialized_view_builders = value;
    }

    public static long getMinFreeSpacePerDriveInBytes()
    {
        return ByteUnit.MEBI_BYTES.toBytes(conf.min_free_space_per_drive_in_mb);
    }

    public static double getMaxSpaceForCompactionsPerDrive()
    {
        return conf.max_space_usable_for_compactions_in_percentage;
    }

    public static void setMaxSpaceForCompactionsPerDrive(double percentage)
    {
        conf.max_space_usable_for_compactions_in_percentage = percentage;
    }

    public static boolean getDisableSTCSInL0()
    {
        return disableSTCSInL0;
    }

    public static void setDisableSTCSInL0(boolean disabled)
    {
        disableSTCSInL0 = disabled;
    }

    public static int getStreamThroughputOutboundMegabitsPerSec()
    {
        return conf.stream_throughput_outbound_megabits_per_sec;
    }

    public static void setStreamThroughputOutboundMegabitsPerSec(int value)
    {
        conf.stream_throughput_outbound_megabits_per_sec = value;
    }

    public static int getInterDCStreamThroughputOutboundMegabitsPerSec()
    {
        return conf.inter_dc_stream_throughput_outbound_megabits_per_sec;
    }

    public static void setInterDCStreamThroughputOutboundMegabitsPerSec(int value)
    {
        conf.inter_dc_stream_throughput_outbound_megabits_per_sec = value;
    }

    /**
     * Checks if the local system data must be stored in a specific location which supports redundancy.
     *
     * @return {@code true} if the local system keyspaces data must be stored in a different location,
     * {@code false} otherwise.
     */
    public static boolean useSpecificLocationForLocalSystemData()
    {
        return conf.local_system_data_file_directory != null;
    }

    /**
     * Returns the locations where the local system keyspaces data should be stored.
     *
     * <p>If the {@code local_system_data_file_directory} was unspecified, the local system keyspaces data should be stored
     * in the first data directory. This approach guarantees that the server can tolerate the lost of all the disks but the first one.</p>
     *
     * @return the locations where should be stored the local system keyspaces data
     */
    public static String[] getLocalSystemKeyspacesDataFileLocations()
    {
        if (useSpecificLocationForLocalSystemData())
            return new String[] {conf.local_system_data_file_directory};

        return conf.data_file_directories.length == 0  ? conf.data_file_directories
                                                       : new String[] {conf.data_file_directories[0]};
    }

    /**
     * Returns the locations where the non local system keyspaces data should be stored.
     *
     * @return the locations where the non local system keyspaces data should be stored.
     */
    public static String[] getNonLocalSystemKeyspacesDataFileLocations()
    {
        return conf.data_file_directories;
    }

    /**
     * Returns the list of all the directories where the data files can be stored (for local system and non local system keyspaces).
     *
     * @return the list of all the directories where the data files can be stored.
     */
    public static String[] getAllDataFileLocations()
    {
        if (conf.local_system_data_file_directory == null)
            return conf.data_file_directories;

        return ArrayUtils.addFirst(conf.data_file_directories, conf.local_system_data_file_directory);
    }

    public static String getCommitLogLocation()
    {
        return conf.commitlog_directory;
    }

    @VisibleForTesting
    public static void setCommitLogLocation(String value)
    {
        conf.commitlog_directory = value;
    }

    public static ParameterizedClass getCommitLogCompression()
    {
        return conf.commitlog_compression;
    }

    public static void setCommitLogCompression(ParameterizedClass compressor)
    {
        conf.commitlog_compression = compressor;
    }

    public static Config.FlushCompression getFlushCompression()
    {
        return conf.flush_compression;
    }

    public static void setFlushCompression(Config.FlushCompression compression)
    {
        conf.flush_compression = compression;
    }

   /**
    * Maximum number of buffers in the compression pool. The default value is 3, it should not be set lower than that
    * (one segment in compression, one written to, one in reserve); delays in compression may cause the log to use
    * more, depending on how soon the sync policy stops all writing threads.
    */
    public static int getCommitLogMaxCompressionBuffersInPool()
    {
        return conf.commitlog_max_compression_buffers_in_pool;
    }

    public static void setCommitLogMaxCompressionBuffersPerPool(int buffers)
    {
        conf.commitlog_max_compression_buffers_in_pool = buffers;
    }

    public static int getMaxMutationSize()
    {
        return (int) ByteUnit.KIBI_BYTES.toBytes(conf.max_mutation_size_in_kb);
    }

    public static int getTombstoneWarnThreshold()
    {
        return conf.tombstone_warn_threshold;
    }

    public static void setTombstoneWarnThreshold(int threshold)
    {
        conf.tombstone_warn_threshold = threshold;
    }

    public static int getTombstoneFailureThreshold()
    {
        return conf.tombstone_failure_threshold;
    }

    public static void setTombstoneFailureThreshold(int threshold)
    {
        conf.tombstone_failure_threshold = threshold;
    }

    public static int getCachedReplicaRowsWarnThreshold()
    {
        return conf.replica_filtering_protection.cached_rows_warn_threshold;
    }

    public static void setCachedReplicaRowsWarnThreshold(int threshold)
    {
        conf.replica_filtering_protection.cached_rows_warn_threshold = threshold;
    }

    public static int getCachedReplicaRowsFailThreshold()
    {
        return conf.replica_filtering_protection.cached_rows_fail_threshold;
    }

    public static void setCachedReplicaRowsFailThreshold(int threshold)
    {
        conf.replica_filtering_protection.cached_rows_fail_threshold = threshold;
    }

    /**
     * size of commitlog segments to allocate
     */
    public static int getCommitLogSegmentSize()
    {
        return (int) ByteUnit.MEBI_BYTES.toBytes(conf.commitlog_segment_size_in_mb);
    }

    public static void setCommitLogSegmentSize(int sizeMegabytes)
    {
        conf.commitlog_segment_size_in_mb = sizeMegabytes;
    }

    public static String getSavedCachesLocation()
    {
        return conf.saved_caches_directory;
    }

    public static Set<InetAddressAndPort> getSeeds()
    {
        return ImmutableSet.<InetAddressAndPort>builder().addAll(seedProvider.getSeeds()).build();
    }

    public static SeedProvider getSeedProvider()
    {
        return seedProvider;
    }

    public static void setSeedProvider(SeedProvider newSeedProvider)
    {
        seedProvider = newSeedProvider;
    }

    public static InetAddress getListenAddress()
    {
        return listenAddress;
    }

    public static void setListenAddress(InetAddress newlistenAddress)
    {
        listenAddress = newlistenAddress;
    }

    public static InetAddress getBroadcastAddress()
    {
        return broadcastAddress;
    }

    public static boolean shouldListenOnBroadcastAddress()
    {
        return conf.listen_on_broadcast_address;
    }

    public static void setShouldListenOnBroadcastAddress(boolean shouldListenOnBroadcastAddress)
    {
        conf.listen_on_broadcast_address = shouldListenOnBroadcastAddress;
    }

    public static void setListenOnBroadcastAddress(boolean listen_on_broadcast_address)
    {
        conf.listen_on_broadcast_address = listen_on_broadcast_address;
    }

    public static IInternodeAuthenticator getInternodeAuthenticator()
    {
        return internodeAuthenticator;
    }

    public static void setInternodeAuthenticator(IInternodeAuthenticator internodeAuthenticator)
    {
        Preconditions.checkNotNull(internodeAuthenticator);
        DatabaseDescriptor.internodeAuthenticator = internodeAuthenticator;
    }

    public static void setBroadcastAddress(InetAddress broadcastAdd)
    {
        broadcastAddress = broadcastAdd;
    }

    /**
     * This is the address used to bind for the native protocol to communicate with clients. Most usages in the code
     * refer to it as native address although some places still call it RPC address. It's not thrift RPC anymore
     * so native is more appropriate. The address alone is not enough to uniquely identify this instance because
     * multiple instances might use the same interface with different ports.
     */
    public static InetAddress getRpcAddress()
    {
        return rpcAddress;
    }

    public static void setBroadcastRpcAddress(InetAddress broadcastRPCAddr)
    {
        broadcastRpcAddress = broadcastRPCAddr;
    }

    /**
     * This is the address used to reach this instance for the native protocol to communicate with clients. Most usages in the code
     * refer to it as native address although some places still call it RPC address. It's not thrift RPC anymore
     * so native is more appropriate. The address alone is not enough to uniquely identify this instance because
     * multiple instances might use the same interface with different ports.
     *
     * May be null, please use {@link FBUtilities#getBroadcastNativeAddressAndPort()} instead.
     */
    public static InetAddress getBroadcastRpcAddress()
    {
        return broadcastRpcAddress;
    }

    public static boolean getRpcKeepAlive()
    {
        return conf.rpc_keepalive;
    }

    public static int getInternodeSocketSendBufferSizeInBytes()
    {
        return conf.internode_socket_send_buffer_size_in_bytes;
    }

    public static int getInternodeSocketReceiveBufferSizeInBytes()
    {
        return conf.internode_socket_receive_buffer_size_in_bytes;
    }

    public static int getInternodeApplicationSendQueueCapacityInBytes()
    {
        return conf.internode_application_send_queue_capacity_in_bytes;
    }

    public static int getInternodeApplicationSendQueueReserveEndpointCapacityInBytes()
    {
        return conf.internode_application_send_queue_reserve_endpoint_capacity_in_bytes;
    }

    public static int getInternodeApplicationSendQueueReserveGlobalCapacityInBytes()
    {
        return conf.internode_application_send_queue_reserve_global_capacity_in_bytes;
    }

    public static int getInternodeApplicationReceiveQueueCapacityInBytes()
    {
        return conf.internode_application_receive_queue_capacity_in_bytes;
    }

    public static int getInternodeApplicationReceiveQueueReserveEndpointCapacityInBytes()
    {
        return conf.internode_application_receive_queue_reserve_endpoint_capacity_in_bytes;
    }

    public static int getInternodeApplicationReceiveQueueReserveGlobalCapacityInBytes()
    {
        return conf.internode_application_receive_queue_reserve_global_capacity_in_bytes;
    }

    public static int getInternodeTcpConnectTimeoutInMS()
    {
        return conf.internode_tcp_connect_timeout_in_ms;
    }

    public static void setInternodeTcpConnectTimeoutInMS(int value)
    {
        conf.internode_tcp_connect_timeout_in_ms = value;
    }

    public static int getInternodeTcpUserTimeoutInMS()
    {
        return conf.internode_tcp_user_timeout_in_ms;
    }

    public static void setInternodeTcpUserTimeoutInMS(int value)
    {
        conf.internode_tcp_user_timeout_in_ms = value;
    }

    public static int getInternodeStreamingTcpUserTimeoutInMS()
    {
        return conf.internode_streaming_tcp_user_timeout_in_ms;
    }

    public static void setInternodeStreamingTcpUserTimeoutInMS(int value)
    {
        conf.internode_streaming_tcp_user_timeout_in_ms = value;
    }

    public static int getInternodeMaxMessageSizeInBytes()
    {
        return conf.internode_max_message_size_in_bytes;
    }

    @VisibleForTesting
    public static void setInternodeMaxMessageSizeInBytes(int value)
    {
        conf.internode_max_message_size_in_bytes = value;
    }

    public static boolean startNativeTransport()
    {
        return conf.start_native_transport;
    }

    /**
     *  This is the port used with RPC address for the native protocol to communicate with clients. Now that thrift RPC
     *  is no longer in use there is no RPC port.
     */
    public static int getNativeTransportPort()
    {
        return Integer.parseInt(System.getProperty(Config.PROPERTY_PREFIX + "native_transport_port", Integer.toString(conf.native_transport_port)));
    }

    @VisibleForTesting
    public static void setNativeTransportPort(int port)
    {
        conf.native_transport_port = port;
    }

    public static int getNativeTransportPortSSL()
    {
        return conf.native_transport_port_ssl == null ? getNativeTransportPort() : conf.native_transport_port_ssl;
    }

    @VisibleForTesting
    public static void setNativeTransportPortSSL(Integer port)
    {
        conf.native_transport_port_ssl = port;
    }

    public static int getNativeTransportMaxThreads()
    {
        return conf.native_transport_max_threads;
    }

    public static void setNativeTransportMaxThreads(int max_threads)
    {
        conf.native_transport_max_threads = max_threads;
    }

    public static int getNativeTransportMaxFrameSize()
    {
        return (int) ByteUnit.MEBI_BYTES.toBytes(conf.native_transport_max_frame_size_in_mb);
    }

    public static long getNativeTransportMaxConcurrentConnections()
    {
        return conf.native_transport_max_concurrent_connections;
    }

    public static void setNativeTransportMaxConcurrentConnections(long nativeTransportMaxConcurrentConnections)
    {
        conf.native_transport_max_concurrent_connections = nativeTransportMaxConcurrentConnections;
    }

    public static long getNativeTransportMaxConcurrentConnectionsPerIp()
    {
        return conf.native_transport_max_concurrent_connections_per_ip;
    }

    public static void setNativeTransportMaxConcurrentConnectionsPerIp(long native_transport_max_concurrent_connections_per_ip)
    {
        conf.native_transport_max_concurrent_connections_per_ip = native_transport_max_concurrent_connections_per_ip;
    }

    public static boolean useNativeTransportLegacyFlusher()
    {
        return conf.native_transport_flush_in_batches_legacy;
    }

    public static boolean getNativeTransportAllowOlderProtocols()
    {
        return conf.native_transport_allow_older_protocols;
    }

    public static void setNativeTransportAllowOlderProtocols(boolean isEnabled)
    {
        conf.native_transport_allow_older_protocols = isEnabled;
    }

    public static double getCommitLogSyncGroupWindow()
    {
        return conf.commitlog_sync_group_window_in_ms;
    }

    public static void setCommitLogSyncGroupWindow(double windowMillis)
    {
        conf.commitlog_sync_group_window_in_ms = windowMillis;
    }

    public static int getNativeTransportReceiveQueueCapacityInBytes()
    {
        return conf.native_transport_receive_queue_capacity_in_bytes;
    }

    public static void setNativeTransportReceiveQueueCapacityInBytes(int queueSize)
    {
        conf.native_transport_receive_queue_capacity_in_bytes = queueSize;
    }

    public static long getNativeTransportMaxConcurrentRequestsInBytesPerIp()
    {
        return conf.native_transport_max_concurrent_requests_in_bytes_per_ip;
    }

    public static void setNativeTransportMaxConcurrentRequestsInBytesPerIp(long maxConcurrentRequestsInBytes)
    {
        conf.native_transport_max_concurrent_requests_in_bytes_per_ip = maxConcurrentRequestsInBytes;
    }

    public static long getNativeTransportMaxConcurrentRequestsInBytes()
    {
        return conf.native_transport_max_concurrent_requests_in_bytes;
    }

    public static void setNativeTransportMaxConcurrentRequestsInBytes(long maxConcurrentRequestsInBytes)
    {
        conf.native_transport_max_concurrent_requests_in_bytes = maxConcurrentRequestsInBytes;
    }

    public static int getNativeTransportMaxRequestsPerSecond()
    {
        return conf.native_transport_max_requests_per_second;
    }

    public static void setNativeTransportMaxRequestsPerSecond(int perSecond)
    {
        Preconditions.checkArgument(perSecond > 0, "native_transport_max_requests_per_second must be greater than zero");
        conf.native_transport_max_requests_per_second = perSecond;
    }

    public static void setNativeTransportRateLimitingEnabled(boolean enabled)
    {
        logger.info("native_transport_rate_limiting_enabled set to {}", enabled);
        conf.native_transport_rate_limiting_enabled = enabled;
    }

    public static boolean getNativeTransportRateLimitingEnabled()
    {
        return conf.native_transport_rate_limiting_enabled;
    }

    public static int getCommitLogSyncPeriod()
    {
        return conf.commitlog_sync_period_in_ms;
    }

    public static long getPeriodicCommitLogSyncBlock()
    {
        Integer blockMillis = conf.periodic_commitlog_sync_lag_block_in_ms;
        return blockMillis == null
               ? (long)(getCommitLogSyncPeriod() * 1.5)
               : blockMillis;
    }

    public static void setCommitLogSyncPeriod(int periodMillis)
    {
        conf.commitlog_sync_period_in_ms = periodMillis;
    }

    public static Config.CommitLogSync getCommitLogSync()
    {
        return conf.commitlog_sync;
    }

    public static void setCommitLogSync(CommitLogSync sync)
    {
        conf.commitlog_sync = sync;
    }

    public static Config.DiskAccessMode getDiskAccessMode()
    {
        return conf.disk_access_mode;
    }

    // Do not use outside unit tests.
    @VisibleForTesting
    public static void setDiskAccessMode(Config.DiskAccessMode mode)
    {
        conf.disk_access_mode = mode;
    }

    public static Config.DiskAccessMode getIndexAccessMode()
    {
        return indexAccessMode;
    }

    // Do not use outside unit tests.
    @VisibleForTesting
    public static void setIndexAccessMode(Config.DiskAccessMode mode)
    {
        indexAccessMode = mode;
    }

    public static void setDiskFailurePolicy(Config.DiskFailurePolicy policy)
    {
        conf.disk_failure_policy = policy;
    }

    public static Config.DiskFailurePolicy getDiskFailurePolicy()
    {
        return conf.disk_failure_policy;
    }

    public static void setCommitFailurePolicy(Config.CommitFailurePolicy policy)
    {
        conf.commit_failure_policy = policy;
    }

    public static Config.CommitFailurePolicy getCommitFailurePolicy()
    {
        return conf.commit_failure_policy;
    }

    public static boolean isSnapshotBeforeCompaction()
    {
        return conf.snapshot_before_compaction;
    }

    public static boolean isAutoSnapshot()
    {
        return conf.auto_snapshot;
    }

    @VisibleForTesting
    public static void setAutoSnapshot(boolean autoSnapshot)
    {
        conf.auto_snapshot = autoSnapshot;
    }
    @VisibleForTesting
    public static boolean getAutoSnapshot()
    {
        return conf.auto_snapshot;
    }

    public static long getSnapshotLinksPerSecond()
    {
        return conf.snapshot_links_per_second == 0 ? Long.MAX_VALUE : conf.snapshot_links_per_second;
    }

    public static void setSnapshotLinksPerSecond(long throttle)
    {
        if (throttle < 0)
            throw new IllegalArgumentException("Invalid throttle for snapshot_links_per_second: must be positive");

        conf.snapshot_links_per_second = throttle;
    }

    public static RateLimiter getSnapshotRateLimiter()
    {
        return RateLimiter.create(getSnapshotLinksPerSecond());
    }

    public static boolean isAutoBootstrap()
    {
        return Boolean.parseBoolean(System.getProperty(Config.PROPERTY_PREFIX + "auto_bootstrap", Boolean.toString(conf.auto_bootstrap)));
    }

    public static void setHintedHandoffEnabled(boolean hintedHandoffEnabled)
    {
        conf.hinted_handoff_enabled = hintedHandoffEnabled;
    }

    public static boolean hintedHandoffEnabled()
    {
        return conf.hinted_handoff_enabled;
    }

    public static Set<String> hintedHandoffDisabledDCs()
    {
        return conf.hinted_handoff_disabled_datacenters;
    }

    public static void enableHintsForDC(String dc)
    {
        conf.hinted_handoff_disabled_datacenters.remove(dc);
    }

    public static void disableHintsForDC(String dc)
    {
        conf.hinted_handoff_disabled_datacenters.add(dc);
    }

    public static void setMaxHintWindow(int ms)
    {
        conf.max_hint_window_in_ms = ms;
    }

    public static int getMaxHintWindow()
    {
        return conf.max_hint_window_in_ms;
    }

    public static File getHintsDirectory()
    {
        return new File(conf.hints_directory);
    }

    public static File getSerializedCachePath(CacheType cacheType, String version, String extension)
    {
        String name = cacheType.toString()
                + (version == null ? "" : '-' + version + '.' + extension);
        return new File(conf.saved_caches_directory, name);
    }

    public static int getDynamicUpdateInterval()
    {
        return conf.dynamic_snitch_update_interval_in_ms;
    }
    public static void setDynamicUpdateInterval(int dynamicUpdateInterval)
    {
        conf.dynamic_snitch_update_interval_in_ms = dynamicUpdateInterval;
    }

    public static int getDynamicResetInterval()
    {
        return conf.dynamic_snitch_reset_interval_in_ms;
    }
    public static void setDynamicResetInterval(int dynamicResetInterval)
    {
        conf.dynamic_snitch_reset_interval_in_ms = dynamicResetInterval;
    }

    public static double getDynamicBadnessThreshold()
    {
        return conf.dynamic_snitch_badness_threshold;
    }

    public static void setDynamicBadnessThreshold(double dynamicBadnessThreshold)
    {
        conf.dynamic_snitch_badness_threshold = dynamicBadnessThreshold;
    }

    public static EncryptionOptions.ServerEncryptionOptions getInternodeMessagingEncyptionOptions()
    {
        return conf.server_encryption_options;
    }

    public static void setInternodeMessagingEncyptionOptions(EncryptionOptions.ServerEncryptionOptions encryptionOptions)
    {
        conf.server_encryption_options = encryptionOptions;
    }

    public static EncryptionOptions getNativeProtocolEncryptionOptions()
    {
        return conf.client_encryption_options;
    }

    @VisibleForTesting
    public static void updateNativeProtocolEncryptionOptions(Function<EncryptionOptions, EncryptionOptions> update)
    {
        conf.client_encryption_options = update.apply(conf.client_encryption_options);
    }

    public static int getHintedHandoffThrottleInKB()
    {
        return conf.hinted_handoff_throttle_in_kb;
    }

    public static void setHintedHandoffThrottleInKB(int throttleInKB)
    {
        conf.hinted_handoff_throttle_in_kb = throttleInKB;
    }

    public static int getBatchlogReplayThrottleInKB()
    {
        return conf.batchlog_replay_throttle_in_kb;
    }

    public static void setBatchlogReplayThrottleInKB(int throttleInKB)
    {
        conf.batchlog_replay_throttle_in_kb = throttleInKB;
    }

    public static int getMaxHintsDeliveryThreads()
    {
        return conf.max_hints_delivery_threads;
    }

    public static int getHintsFlushPeriodInMS()
    {
        return conf.hints_flush_period_in_ms;
    }

    public static long getMaxHintsFileSize()
    {
        return  ByteUnit.MEBI_BYTES.toBytes(conf.max_hints_file_size_in_mb);
    }

    public static ParameterizedClass getHintsCompression()
    {
        return conf.hints_compression;
    }

    public static void setHintsCompression(ParameterizedClass parameterizedClass)
    {
        conf.hints_compression = parameterizedClass;
    }

    public static boolean isAutoHintsCleanupEnabled()
    {
        return conf.auto_hints_cleanup_enabled;
    }

    public static void setAutoHintsCleanupEnabled(boolean value)
    {
        conf.auto_hints_cleanup_enabled = value;
    }

    public static boolean isIncrementalBackupsEnabled()
    {
        return conf.incremental_backups;
    }

    public static void setIncrementalBackupsEnabled(boolean value)
    {
        conf.incremental_backups = value;
    }

    public static boolean getFileCacheEnabled()
    {
        return conf.file_cache_enabled;
    }

    public static int getFileCacheSizeInMB()
    {
        if (conf.file_cache_size_in_mb == null)
        {
            // In client mode the value is not set.
            assert DatabaseDescriptor.isClientInitialized();
            return 0;
        }

        return conf.file_cache_size_in_mb;
    }

    public static int getNetworkingCacheSizeInMB()
    {
        if (conf.networking_cache_size_in_mb == null)
        {
            // In client mode the value is not set.
            assert DatabaseDescriptor.isClientInitialized();
            return 0;
        }
        return conf.networking_cache_size_in_mb;
    }

    public static boolean getFileCacheRoundUp()
    {
        if (conf.file_cache_round_up == null)
        {
            // In client mode the value is not set.
            assert DatabaseDescriptor.isClientInitialized();
            return false;
        }

        return conf.file_cache_round_up;
    }

    public static DiskOptimizationStrategy getDiskOptimizationStrategy()
    {
        return diskOptimizationStrategy;
    }

    public static double getDiskOptimizationEstimatePercentile()
    {
        return conf.disk_optimization_estimate_percentile;
    }

    public static long getTotalCommitlogSpaceInMB()
    {
        return conf.commitlog_total_space_in_mb;
    }

    public static boolean shouldMigrateKeycacheOnCompaction()
    {
        return conf.key_cache_migrate_during_compaction;
    }

    public static void setMigrateKeycacheOnCompaction(boolean migrateCacheEntry)
    {
        conf.key_cache_migrate_during_compaction = migrateCacheEntry;
    }

    public static int getSSTablePreemptiveOpenIntervalInMB()
    {
        return FBUtilities.isWindows ? -1 : conf.sstable_preemptive_open_interval_in_mb;
    }
    public static void setSSTablePreemptiveOpenIntervalInMB(int mb)
    {
        conf.sstable_preemptive_open_interval_in_mb = mb;
    }

    public static boolean getTrickleFsync()
    {
        return conf.trickle_fsync;
    }

    public static int getTrickleFsyncIntervalInKb()
    {
        return conf.trickle_fsync_interval_in_kb;
    }

    public static long getKeyCacheSizeInMB()
    {
        return keyCacheSizeInMB;
    }

    public static long getIndexSummaryCapacityInMB()
    {
        return indexSummaryCapacityInMB;
    }

    public static int getKeyCacheSavePeriod()
    {
        return conf.key_cache_save_period;
    }

    public static void setKeyCacheSavePeriod(int keyCacheSavePeriod)
    {
        conf.key_cache_save_period = keyCacheSavePeriod;
    }

    public static int getKeyCacheKeysToSave()
    {
        return conf.key_cache_keys_to_save;
    }

    public static void setKeyCacheKeysToSave(int keyCacheKeysToSave)
    {
        conf.key_cache_keys_to_save = keyCacheKeysToSave;
    }

    public static String getRowCacheClassName()
    {
        return conf.row_cache_class_name;
    }

    public static long getRowCacheSizeInMB()
    {
        return conf.row_cache_size_in_mb;
    }

    @VisibleForTesting
    public static void setRowCacheSizeInMB(long val)
    {
        conf.row_cache_size_in_mb = val;
    }

    public static int getRowCacheSavePeriod()
    {
        return conf.row_cache_save_period;
    }

    public static void setRowCacheSavePeriod(int rowCacheSavePeriod)
    {
        conf.row_cache_save_period = rowCacheSavePeriod;
    }

    public static int getRowCacheKeysToSave()
    {
        return conf.row_cache_keys_to_save;
    }

    public static long getCounterCacheSizeInMB()
    {
        return counterCacheSizeInMB;
    }

    public static void setRowCacheKeysToSave(int rowCacheKeysToSave)
    {
        conf.row_cache_keys_to_save = rowCacheKeysToSave;
    }

    public static int getCounterCacheSavePeriod()
    {
        return conf.counter_cache_save_period;
    }

    public static void setCounterCacheSavePeriod(int counterCacheSavePeriod)
    {
        conf.counter_cache_save_period = counterCacheSavePeriod;
    }

    public static int getCounterCacheKeysToSave()
    {
        return conf.counter_cache_keys_to_save;
    }

    public static void setCounterCacheKeysToSave(int counterCacheKeysToSave)
    {
        conf.counter_cache_keys_to_save = counterCacheKeysToSave;
    }

    public static int getStreamingKeepAlivePeriod()
    {
        return conf.streaming_keep_alive_period_in_secs;
    }

    public static int getStreamingConnectionsPerHost()
    {
        return conf.streaming_connections_per_host;
    }

    public static boolean streamEntireSSTables()
    {
        return conf.stream_entire_sstables;
    }

    public static String getLocalDataCenter()
    {
        return localDC;
    }

    public static Comparator<Replica> getLocalComparator()
    {
        return localComparator;
    }

    public static Config.InternodeCompression internodeCompression()
    {
        return conf.internode_compression;
    }

    public static void setInternodeCompression(Config.InternodeCompression compression)
    {
        conf.internode_compression = compression;
    }

    public static boolean getInterDCTcpNoDelay()
    {
        return conf.inter_dc_tcp_nodelay;
    }

    public static long getMemtableHeapSpaceInMb()
    {
        return conf.memtable_heap_space_in_mb;
    }

    public static long getMemtableOffheapSpaceInMb()
    {
        return conf.memtable_offheap_space_in_mb;
    }

    public static Config.MemtableAllocationType getMemtableAllocationType()
    {
        return conf.memtable_allocation_type;
    }

    public static int getRepairSessionMaxTreeDepth()
    {
        return conf.repair_session_max_tree_depth;
    }

    public static void setRepairSessionMaxTreeDepth(int depth)
    {
        if (depth < 10)
            throw new ConfigurationException("Cannot set repair_session_max_tree_depth to " + depth +
                                             " which is < 10, doing nothing");
        else if (depth > 20)
            logger.warn("repair_session_max_tree_depth of " + depth + " > 20 could lead to excessive memory usage");

        conf.repair_session_max_tree_depth = depth;
    }

    public static int getRepairSessionSpaceInMegabytes()
    {
        return conf.repair_session_space_in_mb;
    }

    public static void setRepairSessionSpaceInMegabytes(int sizeInMegabytes)
    {
        if (sizeInMegabytes < 1)
            throw new ConfigurationException("Cannot set repair_session_space_in_mb to " + sizeInMegabytes +
                                             " < 1 megabyte");
        else if (sizeInMegabytes > (int) (Runtime.getRuntime().maxMemory() / (4 * 1048576)))
            logger.warn("A repair_session_space_in_mb of " + conf.repair_session_space_in_mb +
                        " megabytes is likely to cause heap pressure.");

        conf.repair_session_space_in_mb = sizeInMegabytes;
    }

    public static Float getMemtableCleanupThreshold()
    {
        return conf.memtable_cleanup_threshold;
    }

    public static int getIndexSummaryResizeIntervalInMinutes()
    {
        return conf.index_summary_resize_interval_in_minutes;
    }

    public static boolean hasLargeAddressSpace()
    {
        // currently we just check if it's a 64bit arch, but any we only really care if the address space is large
        String datamodel = SUN_ARCH_DATA_MODEL.getString();
        if (datamodel != null)
        {
            switch (datamodel)
            {
                case "64": return true;
                case "32": return false;
            }
        }
        String arch = OS_ARCH.getString();
        return arch.contains("64") || arch.contains("sparcv9");
    }

    public static int getTracetypeRepairTTL()
    {
        return conf.tracetype_repair_ttl;
    }

    public static int getTracetypeQueryTTL()
    {
        return conf.tracetype_query_ttl;
    }

    public static int getWindowsTimerInterval()
    {
        return conf.windows_timer_interval;
    }

    public static long getPreparedStatementsCacheSizeMB()
    {
        return preparedStatementsCacheSizeInMB;
    }

    public static boolean enableUserDefinedFunctions()
    {
        return conf.enable_user_defined_functions;
    }

    public static boolean enableScriptedUserDefinedFunctions()
    {
        return conf.enable_scripted_user_defined_functions;
    }

    public static void enableScriptedUserDefinedFunctions(boolean enableScriptedUserDefinedFunctions)
    {
        conf.enable_scripted_user_defined_functions = enableScriptedUserDefinedFunctions;
    }

    public static boolean enableUserDefinedFunctionsThreads()
    {
        return conf.enable_user_defined_functions_threads;
    }

    public static long getUserDefinedFunctionWarnTimeout()
    {
        return conf.user_defined_function_warn_timeout;
    }

    public static void setUserDefinedFunctionWarnTimeout(long userDefinedFunctionWarnTimeout)
    {
        conf.user_defined_function_warn_timeout = userDefinedFunctionWarnTimeout;
    }

    public static boolean getEnableMaterializedViews()
    {
        // CIE specific system property to override to disable materialized views
        return conf.enable_materialized_views && CassandraRelevantProperties.ALLOW_MATERIALIZEDVIEWS.getBoolean(false);
    }

    public static void setEnableMaterializedViews(boolean enableMaterializedViews)
    {
        conf.enable_materialized_views = enableMaterializedViews;
    }

    public static boolean getEnableSASIIndexes()
    {
        return conf.enable_sasi_indexes;
    }

    public static void setEnableSASIIndexes(boolean enableSASIIndexes)
    {
        conf.enable_sasi_indexes = enableSASIIndexes;
    }

    public static boolean isTransientReplicationEnabled()
    {
        return conf.enable_transient_replication;
    }

    public static void setTransientReplicationEnabledUnsafe(boolean enabled)
    {
        conf.enable_transient_replication = enabled;
    }

    public static boolean enableDropCompactStorage()
    {
        return conf.enable_drop_compact_storage;
    }

    @VisibleForTesting
    public static void setEnableDropCompactStorage(boolean enableDropCompactStorage)
    {
        conf.enable_drop_compact_storage = enableDropCompactStorage;
    }

    public static long getUserDefinedFunctionFailTimeout()
    {
        return conf.user_defined_function_fail_timeout;
    }

    public static void setUserDefinedFunctionFailTimeout(long userDefinedFunctionFailTimeout)
    {
        conf.user_defined_function_fail_timeout = userDefinedFunctionFailTimeout;
    }

    public static Config.UserFunctionTimeoutPolicy getUserFunctionTimeoutPolicy()
    {
        return conf.user_function_timeout_policy;
    }

    public static void setUserFunctionTimeoutPolicy(Config.UserFunctionTimeoutPolicy userFunctionTimeoutPolicy)
    {
        conf.user_function_timeout_policy = userFunctionTimeoutPolicy;
    }

    public static long getGCLogThreshold()
    {
        return conf.gc_log_threshold_in_ms;
    }

    public static EncryptionContext getEncryptionContext()
    {
        return encryptionContext;
    }

    public static long getGCWarnThreshold()
    {
        return conf.gc_warn_threshold_in_ms;
    }

    public static boolean isCDCEnabled()
    {
        return conf.cdc_enabled;
    }

    @VisibleForTesting
    public static void setCDCEnabled(boolean cdc_enabled)
    {
        conf.cdc_enabled = cdc_enabled;
    }

    public static String getCDCLogLocation()
    {
        return conf.cdc_raw_directory;
    }

    public static int getCDCSpaceInMB()
    {
        return conf.cdc_total_space_in_mb;
    }

    @VisibleForTesting
    public static void setCDCSpaceInMB(int input)
    {
        conf.cdc_total_space_in_mb = input;
    }

    public static int getCDCDiskCheckInterval()
    {
        return conf.cdc_free_space_check_interval_ms;
    }

    @VisibleForTesting
    public static void setEncryptionContext(EncryptionContext ec)
    {
        encryptionContext = ec;
    }

    public static int searchConcurrencyFactor()
    {
        return searchConcurrencyFactor;
    }

    public static boolean isUnsafeSystem()
    {
        return unsafeSystem;
    }

    public static boolean diagnosticEventsEnabled()
    {
        return conf.diagnostic_events_enabled;
    }

    public static void setDiagnosticEventsEnabled(boolean enabled)
    {
        conf.diagnostic_events_enabled = enabled;
    }

    public static ConsistencyLevel getIdealConsistencyLevel()
    {
        return conf.ideal_consistency_level;
    }

    public static void setIdealConsistencyLevel(ConsistencyLevel cl)
    {
        conf.ideal_consistency_level = cl;
    }

    public static int getRepairCommandPoolSize()
    {
        return conf.repair_command_pool_size;
    }

    public static Config.RepairCommandPoolFullStrategy getRepairCommandPoolFullStrategy()
    {
        return conf.repair_command_pool_full_strategy;
    }

    public static FullQueryLoggerOptions getFullQueryLogOptions()
    {
        if (conf.full_query_logging_options.log_dir.isEmpty() && conf.full_query_log_dir != null && !conf.full_query_log_dir.isEmpty())
            return new FullQueryLoggerOptions(conf.full_query_log_dir);
        else
            return conf.full_query_logging_options;
    }

    public static boolean getBlockForPeersInRemoteDatacenters()
    {
        return conf.block_for_peers_in_remote_dcs;
    }

    public static int getBlockForPeersTimeoutInSeconds()
    {
        return conf.block_for_peers_timeout_in_secs;
    }

    public static boolean automaticSSTableUpgrade()
    {
        return conf.automatic_sstable_upgrade;
    }

    public static void setAutomaticSSTableUpgradeEnabled(boolean enabled)
    {
        if (conf.automatic_sstable_upgrade != enabled)
            logger.debug("Changing automatic_sstable_upgrade to {}", enabled);
        conf.automatic_sstable_upgrade = enabled;
    }

    public static int maxConcurrentAutoUpgradeTasks()
    {
        return conf.max_concurrent_automatic_sstable_upgrades;
    }

    public static void setMaxConcurrentAutoUpgradeTasks(int value)
    {
        if (conf.max_concurrent_automatic_sstable_upgrades != value)
            logger.debug("Changing max_concurrent_automatic_sstable_upgrades to {}", value);
        validateMaxConcurrentAutoUpgradeTasksConf(value);
        conf.max_concurrent_automatic_sstable_upgrades = value;
    }

    private static void validateMaxConcurrentAutoUpgradeTasksConf(int value)
    {
        if (value < 0)
            throw new ConfigurationException("max_concurrent_automatic_sstable_upgrades can't be negative");
        if (value > getConcurrentCompactors())
            logger.warn("max_concurrent_automatic_sstable_upgrades ({}) is larger than concurrent_compactors ({})", value, getConcurrentCompactors());
    }
    
    public static AuditLogOptions getAuditLoggingOptions()
    {
        return conf.audit_logging_options;
    }

    public static void setAuditLoggingOptions(AuditLogOptions auditLoggingOptions)
    {
        conf.audit_logging_options = new AuditLogOptions.Builder(auditLoggingOptions).build();
    }

    public static Config.CorruptedTombstoneStrategy getCorruptedTombstoneStrategy()
    {
        return conf.corrupted_tombstone_strategy;
    }

    public static void setCorruptedTombstoneStrategy(Config.CorruptedTombstoneStrategy strategy)
    {
        conf.corrupted_tombstone_strategy = strategy;
    }

    public static boolean getRepairedDataTrackingForRangeReadsEnabled()
    {
        return conf.repaired_data_tracking_for_range_reads_enabled;
    }

    public static void setRepairedDataTrackingForRangeReadsEnabled(boolean enabled)
    {
        conf.repaired_data_tracking_for_range_reads_enabled = enabled;
    }

    public static boolean getRepairedDataTrackingForPartitionReadsEnabled()
    {
        return conf.repaired_data_tracking_for_partition_reads_enabled;
    }

    public static void setRepairedDataTrackingForPartitionReadsEnabled(boolean enabled)
    {
        conf.repaired_data_tracking_for_partition_reads_enabled = enabled;
    }

    public static boolean snapshotOnRepairedDataMismatch()
    {
        return conf.snapshot_on_repaired_data_mismatch;
    }

    public static void setSnapshotOnRepairedDataMismatch(boolean enabled)
    {
        conf.snapshot_on_repaired_data_mismatch = enabled;
    }

    public static boolean snapshotOnDuplicateRowDetection()
    {
        return conf.snapshot_on_duplicate_row_detection;
    }

    public static void setSnapshotOnDuplicateRowDetection(boolean enabled)
    {
        conf.snapshot_on_duplicate_row_detection = enabled;
    }

    public static boolean reportUnconfirmedRepairedDataMismatches()
    {
        return conf.report_unconfirmed_repaired_data_mismatches;
    }

    public static void reportUnconfirmedRepairedDataMismatches(boolean enabled)
    {
        conf.report_unconfirmed_repaired_data_mismatches = enabled;
    }

    public static boolean strictRuntimeChecks()
    {
        return strictRuntimeChecks;
    }

    public static boolean useOffheapMerkleTrees()
    {
        return conf.use_offheap_merkle_trees;
    }

    public static void useOffheapMerkleTrees(boolean value)
    {
        logger.info("Setting use_offheap_merkle_trees to {}", value);
        conf.use_offheap_merkle_trees = value;
    }

    public static Function<CommitLog, AbstractCommitLogSegmentManager> getCommitLogSegmentMgrProvider()
    {
        return commitLogSegmentMgrProvider;
    }

    public static void setCommitLogSegmentMgrProvider(Function<CommitLog, AbstractCommitLogSegmentManager> provider)
    {
        commitLogSegmentMgrProvider = provider;
    }

    /**
     * Class that primarily tracks overflow thresholds during conversions
     */
    private enum ByteUnit {
        KIBI_BYTES(2048 * 1024, 1024),
        MEBI_BYTES(2048, 1024 * 1024);

        private final int overflowThreshold;
        private final int multiplier;

        ByteUnit(int t, int m)
        {
            this.overflowThreshold = t;
            this.multiplier = m;
        }

        public int overflowThreshold()
        {
            return overflowThreshold;
        }

        public boolean willOverflowInBytes(int val)
        {
            return val >= overflowThreshold;
        }

        public long toBytes(int val)
        {
            return val * multiplier;
        }
    }

    /**
     * Ensures passed in configuration value is positive and will not overflow when converted to Bytes
     */
    private static void checkValidForByteConversion(int val, final String name, final ByteUnit unit)
    {
        if (val < 0 || unit.willOverflowInBytes(val))
            throw new ConfigurationException(String.format("%s must be positive value < %d, but was %d",
                                                           name, unit.overflowThreshold(), val), false);
    }

    public static int getValidationPreviewPurgeHeadStartInSec()
    {
        int seconds = conf.validation_preview_purge_head_start_in_sec;
        return Math.max(seconds, 0);
    }

    public static boolean checkForDuplicateRowsDuringReads()
    {
        return conf.check_for_duplicate_rows_during_reads;
    }

    public static void setCheckForDuplicateRowsDuringReads(boolean enabled)
    {
        conf.check_for_duplicate_rows_during_reads = enabled;
    }

    public static boolean checkForDuplicateRowsDuringCompaction()
    {
        return conf.check_for_duplicate_rows_during_compaction;
    }

    public static void setCheckForDuplicateRowsDuringCompaction(boolean enabled)
    {
        conf.check_for_duplicate_rows_during_compaction = enabled;
    }

    public static int getRepairPendingCompactionRejectThreshold()
    {
        return conf.reject_repair_compaction_threshold;
    }

    public static void setRepairPendingCompactionRejectThreshold(int value)
    {
        conf.reject_repair_compaction_threshold = value;
    }

    public static int getInitialRangeTombstoneListAllocationSize()
    {
        return conf.initial_range_tombstone_list_allocation_size;
    }

    public static void setInitialRangeTombstoneListAllocationSize(int size)
    {
        conf.initial_range_tombstone_list_allocation_size = size;
    }

    public static double getRangeTombstoneListGrowthFactor()
    {
        return conf.range_tombstone_list_growth_factor;
    }

    public static void setRangeTombstoneListGrowthFactor(double resizeFactor)
    {
        conf.range_tombstone_list_growth_factor = resizeFactor;
    }

    public static boolean getAutocompactionOnStartupEnabled()
    {
        return conf.autocompaction_on_startup_enabled;
    }

    public static void setIgnorePkLivenessForRowCompletion(boolean ignore)
    {
        logger.info("Setting ignore_pk_liveness_for_row_completion to {}", ignore);
        conf.ignore_pk_liveness_for_row_completion = ignore;
    }

    public static boolean ignorePkLivenessForRowCompletion()
    {
        return conf.ignore_pk_liveness_for_row_completion;
    }

    public static boolean autoOptimiseIncRepairStreams()
    {
        return conf.auto_optimise_inc_repair_streams;
    }

    public static void setAutoOptimiseIncRepairStreams(boolean enabled)
    {
        if (enabled != conf.auto_optimise_inc_repair_streams)
            logger.info("Changing auto_optimise_inc_repair_streams from {} to {}", conf.auto_optimise_inc_repair_streams, enabled);
        conf.auto_optimise_inc_repair_streams = enabled;
    }

    public static boolean autoOptimiseFullRepairStreams()
    {
        return conf.auto_optimise_full_repair_streams;
    }

    public static void setAutoOptimiseFullRepairStreams(boolean enabled)
    {
        if (enabled != conf.auto_optimise_full_repair_streams)
            logger.info("Changing auto_optimise_full_repair_streams from {} to {}", conf.auto_optimise_full_repair_streams, enabled);
        conf.auto_optimise_full_repair_streams = enabled;
    }

    public static boolean autoOptimisePreviewRepairStreams()
    {
        return conf.auto_optimise_preview_repair_streams;
    }

    public static void setAutoOptimisePreviewRepairStreams(boolean enabled)
    {
        if (enabled != conf.auto_optimise_preview_repair_streams)
            logger.info("Changing auto_optimise_preview_repair_streams from {} to {}", conf.auto_optimise_preview_repair_streams, enabled);
        conf.auto_optimise_preview_repair_streams = enabled;
    }

    public static int tableCountWarnThreshold()
    {
        return conf.table_count_warn_threshold;
    }

    public static void setTableCountWarnThreshold(int value)
    {
        conf.table_count_warn_threshold = value;
    }

    public static int keyspaceCountWarnThreshold()
    {
        return conf.keyspace_count_warn_threshold;
    }

    public static void setKeyspaceCountWarnThreshold(int value)
    {
        conf.keyspace_count_warn_threshold = value;
    }

    public static int getConsecutiveMessageErrorsThreshold()
    {
        return conf.consecutive_message_errors_threshold;
    }

    public static void setConsecutiveMessageErrorsThreshold(int value)
    {
        conf.consecutive_message_errors_threshold = value;
    }

    public static SubnetGroups getClientErrorReportingExclusions()
    {
        return conf.client_error_reporting_exclusions;
    }

    public static SubnetGroups getInternodeErrorReportingExclusions()
    {
        return conf.internode_error_reporting_exclusions;
    }

    public static long getClientLargeReadWarnThresholdKB()
    {
        return conf.client_large_read_warn_threshold_kb;
    }

    public static void setClientLargeReadWarnThresholdKB(long threshold)
    {
        conf.client_large_read_warn_threshold_kb = Math.max(threshold, 0);
    }

    public static long getClientLargeReadAbortThresholdKB()
    {
        return conf.client_large_read_abort_threshold_kb;
    }

    public static void setClientLargeReadAbortThresholdKB(long threshold)
    {
        conf.client_large_read_abort_threshold_kb = Math.max(threshold, 0);
    }

    public static boolean getClientTrackWarningsEnabled()
    {
        return conf.client_track_warnings_enabled;
    }

    public static void setClientTrackWarningsEnabled(boolean value)
    {
        conf.client_track_warnings_enabled = value;
    }

    public static void setEnableAggressiveGCCompaction(boolean enable) { aggressiveGC = enable; }

    public static boolean getEnableAggressiveGCCompaction() { return aggressiveGC; }

    public static boolean getAlterTableEnabled()
    {
        return conf.alter_table_enabled;
    }

    public static void setAlterTableEnabled(boolean alterTableEnabled)
    {
        conf.alter_table_enabled = alterTableEnabled;
    }

    public static boolean getAuthCacheWarmingEnabled()
    {
        return conf.auth_cache_warming_enabled;
    }

    public static ConsistencyLevel getAuthReadConsistencyLevel()
    {
        return conf.auth_read_consistency_level;
    }

    public static ConsistencyLevel getAuthWriteConsistencyLevel()
    {
        return conf.auth_write_consistency_level;
    }

    public static void setChristmasPatchEnabled(boolean enabled)
    {
        conf.enable_christmas_patch = enabled;
    }

    public static boolean enableChristmasPatch()
    {
        return conf.enable_christmas_patch;
    }

    public static boolean enableShadowChristmasPatch()
    {
        //If christmas patch is enabled, shadow is also enabled.
        return conf.enable_christmas_patch || conf.enable_shadow_christmas_patch;
    }

    public static void setChristmasPatchEnabled()
    {
        conf.enable_christmas_patch = true;
    }

    public static void setChristmasPatchDisabled()
    {
        conf.enable_christmas_patch = false;
    }

    public static boolean getCompactBiggestSTCSBucketInL0()
    {
        return conf.compact_biggest_stcs_bucket_l0;
    }

    public static boolean topPartitionsEnabled()
    {
        return conf.top_partitions_enabled;
    }

    public static int getMaxTopSizePartitionCount()
    {
        return conf.max_top_size_partition_count;
    }

    public static void setMaxTopSizePartitionCount(int value)
    {
        conf.max_top_size_partition_count = value;
    }

    public static int getMaxTopTombstonePartitionCount()
    {
        return conf.max_top_tombstone_partition_count;
    }

    public static void setMaxTopTombstonePartitionCount(int value)
    {
        conf.max_top_tombstone_partition_count = value;
    }

    public static long getMinTrackedPartitionSize()
    {
        return conf.min_tracked_partition_size_bytes;
    }

    public static void setMinTrackedPartitionSize(long value)
    {
        conf.min_tracked_partition_size_bytes = value;
    }

    public static long getMinTrackedPartitionTombstoneCount()
    {
        return conf.min_tracked_partition_tombstone_count;
    }

    public static void setMinTrackedPartitionTombstoneCount(long value)
    {
        conf.min_tracked_partition_tombstone_count = value;
    }

    public static void setCompactBiggestSTCSBucketInL0(boolean value)
    {
        if (value != conf.compact_biggest_stcs_bucket_l0)
        {
            logger.info("Setting compact_biggest_stcs_bucket_in_l0 to {}", value);
            conf.compact_biggest_stcs_bucket_l0 = value;
        }
    }

    public static Set<String> getCustomFunctions()
    {
        return conf.custom_functions;
    }

    public static boolean disableIncrementalRepair()
    {
        return conf.disable_incremental_repair;
    }

    public static boolean getEnableKeyspaceQuotas()
    {
        return conf.enable_keyspace_quotas;
    }

    public static void setKeyspaceQuotasEnabled(boolean enabled)
    {
        conf.enable_keyspace_quotas = enabled;
    }

    public static long getDefaultKeyspaceQuotaBytes()
    {
        return conf.default_keyspace_quota_bytes;
    }

    public static void setDefaultKeyspaceQuotaBytes(long quotaInBytes)
    {
        conf.default_keyspace_quota_bytes = quotaInBytes;
    }

    public static int getKeyspaceQuotaRefreshTimeInSec()
    {
        return conf.keyspace_quota_refresh_time_in_sec;
    }
    public static void setKeyspaceQuotaRefreshTimeInSec(int refreshTime)
    {
        conf.keyspace_quota_refresh_time_in_sec = refreshTime;
    }

    public static int getMemtableClockShift()
    {
        return conf.memtable_clock_shift;
    }

    public static long getMemtableExcessWasteBytes()
    {
        return conf.memtable_excess_waste_bytes;
    }

    public static boolean getLogOutOfTokenRangeRequests()
    {
        return conf.log_out_of_token_range_requests;
    }

    public static void setLogOutOfTokenRangeRequests(boolean enabled)
    {
        conf.log_out_of_token_range_requests = enabled;
    }

    public static boolean getRejectOutOfTokenRangeRequests()
    {
        return conf.reject_out_of_token_range_requests;
    }

    public static void setRejectOutOfTokenRangeRequests(boolean enabled)
    {
        conf.reject_out_of_token_range_requests = enabled;
    }

    public static boolean enablePartitionBlacklist()
    {
        return conf.enable_partition_blacklist;
    }

    public static void setEnablePartitionBlacklist(boolean enabled)
    {
        conf.enable_partition_blacklist = enabled;
    }

    public static boolean enableBlacklistWrites()
    {
        return conf.enable_blacklist_writes;
    }

    public static void setEnableBlacklistWrites(boolean enabled)
    {
        conf.enable_blacklist_writes = enabled;
    }

    public static boolean enableBlacklistReads()
    {
        return conf.enable_blacklist_reads;
    }

    public static void setEnableBlacklistReads(boolean enabled)
    {
        conf.enable_blacklist_reads = enabled;
    }

    public static boolean enableBlacklistRangeReads()
    {
        return conf.enable_blacklist_range_reads;
    }

    public static void setEnableBlacklistRangeReads(boolean enabled)
    {
        conf.enable_blacklist_range_reads = enabled;
    }

    public static int getBlacklistRefreshPeriodSeconds()
    {
        return conf.blacklist_refresh_period_seconds;
    }

    public static void setBlacklistRefreshPeriodSeconds(int period)
    {
        conf.blacklist_refresh_period_seconds = period;
    }

    public static int getBlacklistInitialLoadRetrySeconds()
    {
        return conf.blacklist_initial_load_retry_seconds;
    }

    public static void setBlacklistInitialLoadRetrySeconds(int seconds)
    {
        conf.blacklist_initial_load_retry_seconds = seconds;
    }

    public static int maxBlacklistKeysPerCf()
    {
        return conf.max_blacklist_keys_per_cf;
    }

    public static int maxBlacklistKeysTotal()
    {
        return conf.max_blacklist_keys_total;
    }

    public static ConsistencyLevel blacklistConsistencyLevel()
    {
        return conf.blacklist_consistency_level;
    }

    public static void setBlacklistConsistencyLevel(ConsistencyLevel cl)
    {
        conf.blacklist_consistency_level = cl;
    }

    public static boolean getEnableScheduledCompactions()
    {
        return conf.enable_scheduled_compactions;
    }

    public static void setEnableScheduledCompactions(boolean enable)
    {
        conf.enable_scheduled_compactions = enable;
    }

    public static int getScheduledCompactionRangeSplits()
    {
        return conf.scheduled_compaction_range_splits;
    }

    public static void setScheduledCompactionRangeSplits(int val)
    {
        if (val <= 0)
            throw new RuntimeException("Range splits must be > 0");
        conf.scheduled_compaction_range_splits = val;
    }

    public static long getScheduledCompactionCycleTimeSeconds()
    {
        return scheduledCompactionCycleTimeSeconds;
    }

    public static boolean getSkipSingleSSTableScheduledCompactions()
    {
        return conf.skip_single_sstable_scheduled_compactions;
    }

    public static void setSkipSingleSSTableScheduledCompactions(boolean val)
    {
        conf.skip_single_sstable_scheduled_compactions = val;
    }

    public static void setScheduledCompactionCycleTime(String time)
    {
        try
        {
            scheduledCompactionCycleTimeSeconds = parseScheduledCycleTimeSeconds(time);
        }
        catch (ConfigurationException e)
        {
            throw new RuntimeException("Could not set "+time+" as scheduled compaction cycle time");
        }
    }

    public static long getMaxScheduledCompactionSSTableSizeBytes()
    {
        return conf.max_scheduled_compaction_sstable_size_bytes;
    }

    public static void setMaxScheduledCompactionSSTableSizeBytes(long size)
    {
        if (size <= 0)
            throw new RuntimeException("Max sstable size must be > 0");
        conf.max_scheduled_compaction_sstable_size_bytes = size;
    }

    public static int getMaxScheduledCompactionSSTableCount()
    {
        return conf.max_scheduled_compaction_sstable_count;
    }

    public static void setMaxScheduledCompactionSSTableCount(int count)
    {
        if (count <= 1)
            throw new RuntimeException("Max sstable count must be > 1");
        conf.max_scheduled_compaction_sstable_count = count;
    }

    private static long parseScheduledCycleTimeSeconds(String rawValue) throws ConfigurationException
    {
        String trimmed = rawValue.trim().toLowerCase();
        char unitCharacter = trimmed.charAt(trimmed.length() - 1);
        int value;
        try
        {
            value = Integer.valueOf(trimmed.substring(0, trimmed.length() - 1));
        }
        catch (NumberFormatException e)
        {
            throw new ConfigurationException(rawValue + " is invalid configuration for scheduled_compaction_cycle_time");
        }
        TimeUnit timeUnit;
        switch (unitCharacter)
        {
            case 's':
                timeUnit = TimeUnit.SECONDS;
                break;
            case 'm':
                timeUnit = TimeUnit.MINUTES;
                break;
            case 'h':
                timeUnit = TimeUnit.HOURS;
                break;
            case 'd':
                timeUnit = TimeUnit.DAYS;
                break;
            default:
                throw new ConfigurationException("Could only supported time units are: s, h, d, got: "+unitCharacter);
        }
        return timeUnit.toSeconds(value);
    }

    public static long getRepairHistorySyncTimeoutSeconds()
    {
        return repairHistorySyncTimeoutSeconds;
    }

    public static boolean enableSecondaryIndex()
    {
        // see rdar://56795580 (Disable creating 2i by default but add a config to allow)
        return conf.enable_secondary_index;
    }

    public static void setEnableSecondaryIndex(boolean value)
    {
        logger.info("Setting enable_secondary_index to {}", value);
        conf.enable_secondary_index = value;
    }

    public static boolean isSchemaDropCheckDisabled()
    {
        return conf.disable_schema_drop_check;
    }

    public static void setIsSchemaDropCheckDisabled(boolean value)
    {
        conf.disable_schema_drop_check = value;
    }

    public static boolean useDeterministicTableID()
    {
        return conf.use_deterministic_table_id;
    }

    public static void useDeterministicTableID(boolean value)
    {
        conf.use_deterministic_table_id = value;
    }

    public static void setAllowUnsafeAggressiveSSTableExpiration(boolean allow)
    {
        logger.info("Setting allow_unsafe_aggressive_sstable_expiration to {}", allow);
        conf.allow_unsafe_aggressive_sstable_expiration = allow;
    }

    public static boolean allowUnsafeAggressiveSSTableExpiration()
    {
        return conf.allow_unsafe_aggressive_sstable_expiration;
    }
    
    public static boolean getDumpHeapOnUncaughtException()
    {
        return conf.dump_heap_on_uncaught_exception;
    }

    public static void setDumpHeapOnUncaughtException(boolean enabled)
    {
        logger.info("Setting dump_heap_on_uncaught_exception to {}", enabled);
        conf.dump_heap_on_uncaught_exception = enabled;
    }

    public static boolean allowCompactStorage()
    {
        return conf.allow_compact_storage;
    }

    public static void setAllowCompactStorage(boolean allowCompactStorage)
    {
        logger.info("Setting allow_compact_storage = " + allowCompactStorage);
        conf.allow_compact_storage = allowCompactStorage;
    }

    public static long getBiggestBucketMaxSizeBytes()
    {
        return conf.biggest_bucket_max_size_bytes;
    }

    public static int getBiggestBucketMaxSSTableCount()
    {
        return conf.biggest_bucket_max_sstable_count;
    }

    public static void setBiggestBucketMaxSizeBytes(long maxSizeBytes)
    {
        if (maxSizeBytes <= 0)
            throw new ConfigurationException("Invalid biggest_bucket_max_size_bytes: "+maxSizeBytes);
        if (maxSizeBytes != conf.biggest_bucket_max_size_bytes)
        {
            logger.info("Setting biggest_bucket_max_size_bytes to {}", maxSizeBytes);
            conf.biggest_bucket_max_size_bytes = maxSizeBytes;
        }
    }

    public static void setBiggestBucketMaxSSTableCount(int maxSSTableCount)
    {
        if (maxSSTableCount <= 0)
            throw new ConfigurationException("Invalid biggest_bucket_max_sstable_count " + maxSSTableCount);
        if (maxSSTableCount != conf.biggest_bucket_max_sstable_count)
        {
            logger.info("Setting biggest_bucket_max_sstable_count to {}", maxSSTableCount);
            conf.biggest_bucket_max_sstable_count = maxSSTableCount;
        }
    }
}<|MERGE_RESOLUTION|>--- conflicted
+++ resolved
@@ -1876,7 +1876,6 @@
 
     public static long getCompactionLargePartitionWarningThreshold() { return ByteUnit.MEBI_BYTES.toBytes(conf.compaction_large_partition_warning_threshold_mb); }
 
-<<<<<<< HEAD
     public static int getCompactionTombstoneWarningThreshold()
     {
         return conf.compaction_tombstone_warning_threshold;
@@ -1885,12 +1884,11 @@
     public static void setCompactionTombstoneWarningThreshold(int count)
     {
         conf.compaction_tombstone_warning_threshold = count;
-=======
+    }
 
     public static int getConcurrentIndexBuilds()
     {
         return conf.concurrent_index_builds;
->>>>>>> b1a545a7
     }
 
     public static int getConcurrentValidations()
