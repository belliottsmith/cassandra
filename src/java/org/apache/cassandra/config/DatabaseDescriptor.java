--- conflicted
+++ resolved
@@ -828,7 +828,6 @@
 
         validateMaxConcurrentAutoUpgradeTasksConf(conf.max_concurrent_automatic_sstable_upgrades);
 
-<<<<<<< HEAD
         // ACI Cassandra - preserve property from earlier internal patch
         // rdar://60088220 p27729987 PRO/RST Restrict replication strategy and factor
         // that was partially replaced by CASSANDRA-14557.
@@ -863,9 +862,8 @@
         Paxos.setPaxosVariant(conf.paxos_variant);
 
         logInitializationOutcome(logger);
-=======
+
         scheduledCompactionCycleTimeSeconds = parseScheduledCycleTimeSeconds(conf.scheduled_compaction_cycle_time);
->>>>>>> c75f78ac
     }
 
     @VisibleForTesting
