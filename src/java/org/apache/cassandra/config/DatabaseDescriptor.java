/*
 * Licensed to the Apache Software Foundation (ASF) under one
 * or more contributor license agreements.  See the NOTICE file
 * distributed with this work for additional information
 * regarding copyright ownership.  The ASF licenses this file
 * to you under the Apache License, Version 2.0 (the
 * "License"); you may not use this file except in compliance
 * with the License.  You may obtain a copy of the License at
 *
 *     http://www.apache.org/licenses/LICENSE-2.0
 *
 * Unless required by applicable law or agreed to in writing, software
 * distributed under the License is distributed on an "AS IS" BASIS,
 * WITHOUT WARRANTIES OR CONDITIONS OF ANY KIND, either express or implied.
 * See the License for the specific language governing permissions and
 * limitations under the License.
 */
package org.apache.cassandra.config;

import java.io.IOException;
import java.net.*;
import java.nio.file.FileStore;
import java.util.*;
import java.util.concurrent.TimeUnit;
import java.util.function.Function;
import java.util.function.Supplier;

import com.google.common.annotations.VisibleForTesting;
import com.google.common.base.Preconditions;
import com.google.common.collect.ImmutableSet;
import com.google.common.primitives.Ints;
import com.google.common.primitives.Longs;
import com.google.common.util.concurrent.RateLimiter;

import org.apache.cassandra.gms.IFailureDetector;
import org.apache.cassandra.io.util.File;
import org.slf4j.Logger;
import org.slf4j.LoggerFactory;

import org.apache.cassandra.audit.AuditLogOptions;
import org.apache.cassandra.fql.FullQueryLoggerOptions;
import org.apache.cassandra.auth.AllowAllInternodeAuthenticator;
import org.apache.cassandra.auth.AuthConfig;
import org.apache.cassandra.auth.IAuthenticator;
import org.apache.cassandra.auth.IAuthorizer;
import org.apache.cassandra.auth.IInternodeAuthenticator;
import org.apache.cassandra.auth.INetworkAuthorizer;
import org.apache.cassandra.auth.IRoleManager;
import org.apache.cassandra.config.Config.CommitLogSync;
import org.apache.cassandra.db.ConsistencyLevel;
import org.apache.cassandra.db.commitlog.AbstractCommitLogSegmentManager;
import org.apache.cassandra.db.commitlog.CommitLog;
import org.apache.cassandra.db.commitlog.CommitLogSegmentManagerCDC;
import org.apache.cassandra.db.commitlog.CommitLogSegmentManagerStandard;
import org.apache.cassandra.dht.IPartitioner;
import org.apache.cassandra.exceptions.ConfigurationException;
import org.apache.cassandra.io.FSWriteError;
import org.apache.cassandra.io.util.DiskOptimizationStrategy;
import org.apache.cassandra.io.util.FileUtils;
import org.apache.cassandra.io.util.PathUtils;
import org.apache.cassandra.io.util.SpinningDiskOptimizationStrategy;
import org.apache.cassandra.io.util.SsdDiskOptimizationStrategy;
import org.apache.cassandra.locator.DynamicEndpointSnitch;
import org.apache.cassandra.locator.EndpointSnitchInfo;
import org.apache.cassandra.locator.IEndpointSnitch;
import org.apache.cassandra.locator.InetAddressAndPort;
import org.apache.cassandra.locator.Replica;
import org.apache.cassandra.locator.SeedProvider;
import org.apache.cassandra.security.EncryptionContext;
import org.apache.cassandra.security.SSLFactory;
import org.apache.cassandra.service.CacheService.CacheType;
import org.apache.cassandra.service.paxos.Paxos;
import org.apache.cassandra.utils.FBUtilities;

import org.apache.commons.lang3.ArrayUtils;
import org.apache.commons.lang3.StringUtils;

import static java.util.concurrent.TimeUnit.MILLISECONDS;
import static org.apache.cassandra.config.CassandraRelevantProperties.OS_ARCH;
import static org.apache.cassandra.config.CassandraRelevantProperties.SUN_ARCH_DATA_MODEL;
import static org.apache.cassandra.io.util.FileUtils.ONE_GB;
import static org.apache.cassandra.io.util.FileUtils.ONE_MB;
import static org.apache.cassandra.utils.Clock.Global.logInitializationOutcome;

public class DatabaseDescriptor
{
    static
    {
        // This static block covers most usages
        FBUtilities.preventIllegalAccessWarnings();
        System.setProperty("io.netty.transport.estimateSizeOnSubmit", "false");
    }

    private static final Logger logger = LoggerFactory.getLogger(DatabaseDescriptor.class);

    /**
     * Tokens are serialized in a Gossip VersionedValue String.  VV are restricted to 64KB
     * when we send them over the wire, which works out to about 1700 tokens.
     */
    private static final int MAX_NUM_TOKENS = 1536;

    private static Config conf;

    /**
     * Request timeouts can not be less than below defined value (see CASSANDRA-9375)
     */
    static final long LOWEST_ACCEPTED_TIMEOUT = 10L;

    private static Supplier<IFailureDetector> newFailureDetector;
    private static IEndpointSnitch snitch;
    private static InetAddress listenAddress; // leave null so we can fall through to getLocalHost
    private static InetAddress broadcastAddress;
    private static InetAddress rpcAddress;
    private static InetAddress broadcastRpcAddress;
    private static SeedProvider seedProvider;
    private static IInternodeAuthenticator internodeAuthenticator = new AllowAllInternodeAuthenticator();

    /* Hashing strategy Random or OPHF */
    private static IPartitioner partitioner;
    private static String paritionerName;

    private static Config.DiskAccessMode indexAccessMode;

    private static IAuthenticator authenticator;
    private static IAuthorizer authorizer;
    private static INetworkAuthorizer networkAuthorizer;
    // Don't initialize the role manager until applying config. The options supported by CassandraRoleManager
    // depend on the configured IAuthenticator, so defer creating it until that's been set.
    private static IRoleManager roleManager;

    private static long preparedStatementsCacheSizeInMB;

    private static long keyCacheSizeInMB;
    private static long counterCacheSizeInMB;
    private static long indexSummaryCapacityInMB;

    private static String localDC;
    private static Comparator<Replica> localComparator;
    private static EncryptionContext encryptionContext;
    private static boolean hasLoggedConfig;

    private static DiskOptimizationStrategy diskOptimizationStrategy;

    private static boolean clientInitialized;
    private static boolean toolInitialized;
    private static boolean daemonInitialized;

    private static final int searchConcurrencyFactor = Integer.parseInt(System.getProperty(Config.PROPERTY_PREFIX + "search_concurrency_factor", "1"));

    private static volatile boolean disableSTCSInL0 = Boolean.getBoolean(Config.PROPERTY_PREFIX + "disable_stcs_in_l0");
    private static final boolean unsafeSystem = Boolean.getBoolean(Config.PROPERTY_PREFIX + "unsafesystem");

    // turns some warnings into exceptions for testing
    private static final boolean strictRuntimeChecks = Boolean.getBoolean("cassandra.strict.runtime.checks");

    public static volatile boolean allowUnlimitedConcurrentValidations = Boolean.getBoolean("cassandra.allow_unlimited_concurrent_validations");

    private static Function<CommitLog, AbstractCommitLogSegmentManager> commitLogSegmentMgrProvider = c -> DatabaseDescriptor.isCDCEnabled()
                                       ? new CommitLogSegmentManagerCDC(c, DatabaseDescriptor.getCommitLogLocation())
                                       : new CommitLogSegmentManagerStandard(c, DatabaseDescriptor.getCommitLogLocation());

    private static volatile boolean aggressiveGC = Boolean.getBoolean("cassandra.aggressivegcls.enabled");
    private static volatile long scheduledCompactionCycleTimeSeconds;

    public static void daemonInitialization() throws ConfigurationException
    {
        daemonInitialization(DatabaseDescriptor::loadConfig);
    }

    public static void daemonInitialization(Supplier<Config> config) throws ConfigurationException
    {
        if (toolInitialized)
            throw new AssertionError("toolInitialization() already called");
        if (clientInitialized)
            throw new AssertionError("clientInitialization() already called");

        // Some unit tests require this :(
        if (daemonInitialized)
            return;
        daemonInitialized = true;

        setConfig(config.get());
        applyAll();
        AuthConfig.applyAuth();
    }

    /**
     * Equivalent to {@link #toolInitialization(boolean) toolInitialization(true)}.
     */
    public static void toolInitialization()
    {
        toolInitialization(true);
    }

    /**
     * Initializes this class as a tool, which means that the configuration is loaded
     * using {@link #loadConfig()} and all non-daemon configuration parts will be setup.
     *
     * @param failIfDaemonOrClient if {@code true} and a call to {@link #daemonInitialization()} or
     *                             {@link #clientInitialization()} has been performed before, an
     *                             {@link AssertionError} will be thrown.
     */
    public static void toolInitialization(boolean failIfDaemonOrClient)
    {
        if (!failIfDaemonOrClient && (daemonInitialized || clientInitialized))
        {
            return;
        }
        else
        {
            if (daemonInitialized)
                throw new AssertionError("daemonInitialization() already called");
            if (clientInitialized)
                throw new AssertionError("clientInitialization() already called");
        }

        if (toolInitialized)
            return;
        toolInitialized = true;

        setConfig(loadConfig());

        applySimpleConfig();

        applyPartitioner();

        applySnitch();

        applyEncryptionContext();
    }

    /**
     * Equivalent to {@link #clientInitialization(boolean) clientInitialization(true)}.
     */
    public static void clientInitialization()
    {
        clientInitialization(true);
    }

    /**
     * Initializes this class as a client, which means that just an empty configuration will
     * be used.
     *
     * @param failIfDaemonOrTool if {@code true} and a call to {@link #daemonInitialization()} or
     *                           {@link #toolInitialization()} has been performed before, an
     *                           {@link AssertionError} will be thrown.
     */
    public static void clientInitialization(boolean failIfDaemonOrTool)
    {
        if (!failIfDaemonOrTool && (daemonInitialized || toolInitialized))
        {
            return;
        }
        else
        {
            if (daemonInitialized)
                throw new AssertionError("daemonInitialization() already called");
            if (toolInitialized)
                throw new AssertionError("toolInitialization() already called");
        }

        if (clientInitialized)
            return;
        clientInitialized = true;

        Config.setClientMode(true);
        conf = new Config();
        diskOptimizationStrategy = new SpinningDiskOptimizationStrategy();
    }

    public static boolean isClientInitialized()
    {
        return clientInitialized;
    }

    public static boolean isToolInitialized()
    {
        return toolInitialized;
    }

    public static boolean isClientOrToolInitialized()
    {
        return clientInitialized || toolInitialized;
    }

    public static boolean isDaemonInitialized()
    {
        return daemonInitialized;
    }

    public static Config getRawConfig()
    {
        return conf;
    }

    @VisibleForTesting
    public static Config loadConfig() throws ConfigurationException
    {
        if (Config.getOverrideLoadConfig() != null)
            return Config.getOverrideLoadConfig().get();

        String loaderClass = System.getProperty(Config.PROPERTY_PREFIX + "config.loader");
        ConfigurationLoader loader = loaderClass == null
                                     ? new YamlConfigurationLoader()
                                     : FBUtilities.construct(loaderClass, "configuration loading");
        Config config = loader.loadConfig();

        if (!hasLoggedConfig)
        {
            hasLoggedConfig = true;
            Config.log(config);
        }

        return config;
    }

    private static InetAddress getNetworkInterfaceAddress(String intf, String configName, boolean preferIPv6) throws ConfigurationException
    {
        try
        {
            NetworkInterface ni = NetworkInterface.getByName(intf);
            if (ni == null)
                throw new ConfigurationException("Configured " + configName + " \"" + intf + "\" could not be found", false);
            Enumeration<InetAddress> addrs = ni.getInetAddresses();
            if (!addrs.hasMoreElements())
                throw new ConfigurationException("Configured " + configName + " \"" + intf + "\" was found, but had no addresses", false);

            /*
             * Try to return the first address of the preferred type, otherwise return the first address
             */
            InetAddress retval = null;
            while (addrs.hasMoreElements())
            {
                InetAddress temp = addrs.nextElement();
                if (preferIPv6 && temp instanceof Inet6Address) return temp;
                if (!preferIPv6 && temp instanceof Inet4Address) return temp;
                if (retval == null) retval = temp;
            }
            return retval;
        }
        catch (SocketException e)
        {
            throw new ConfigurationException("Configured " + configName + " \"" + intf + "\" caused an exception", e);
        }
    }

    private static void setConfig(Config config)
    {
        conf = config;
    }

    private static void applyAll() throws ConfigurationException
    {
        //InetAddressAndPort cares that applySimpleConfig runs first
        applySimpleConfig();

        applyPartitioner();

        applyAddressConfig();

        applySnitch();

        applyTokensConfig();

        applySeedProvider();

        applyEncryptionContext();

        applySslContext();

        applyGuardrails();
    }

    private static void applySimpleConfig()
    {
        //Doing this first before all other things in case other pieces of config want to construct
        //InetAddressAndPort and get the right defaults
        InetAddressAndPort.initializeDefaultPort(getStoragePort());

        if (conf.commitlog_sync == null)
        {
            throw new ConfigurationException("Missing required directive CommitLogSync", false);
        }

        if (conf.commitlog_sync == Config.CommitLogSync.batch)
        {
            if (conf.commitlog_sync_period_in_ms != 0)
            {
                throw new ConfigurationException("Batch sync specified, but commitlog_sync_period_in_ms found. Only specify commitlog_sync_batch_window_in_ms when using batch sync", false);
            }
            logger.debug("Syncing log with batch mode");
        }
        else if (conf.commitlog_sync == CommitLogSync.group)
        {
            if (Double.isNaN(conf.commitlog_sync_group_window_in_ms) || conf.commitlog_sync_group_window_in_ms <= 0d)
            {
                throw new ConfigurationException("Missing value for commitlog_sync_group_window_in_ms: positive double value expected.", false);
            }
            else if (conf.commitlog_sync_period_in_ms != 0)
            {
                throw new ConfigurationException("Group sync specified, but commitlog_sync_period_in_ms found. Only specify commitlog_sync_group_window_in_ms when using group sync", false);
            }
            logger.debug("Syncing log with a group window of {}", conf.commitlog_sync_period_in_ms);
        }
        else
        {
            if (conf.commitlog_sync_period_in_ms <= 0)
            {
                throw new ConfigurationException("Missing value for commitlog_sync_period_in_ms: positive integer expected", false);
            }
            else if (!Double.isNaN(conf.commitlog_sync_batch_window_in_ms))
            {
                throw new ConfigurationException("commitlog_sync_period_in_ms specified, but commitlog_sync_batch_window_in_ms found.  Only specify commitlog_sync_period_in_ms when using periodic sync.", false);
            }
            logger.debug("Syncing log with a period of {}", conf.commitlog_sync_period_in_ms);
        }

        /* evaluate the DiskAccessMode Config directive, which also affects indexAccessMode selection */
        if (conf.disk_access_mode == Config.DiskAccessMode.auto)
        {
            conf.disk_access_mode = hasLargeAddressSpace() ? Config.DiskAccessMode.mmap : Config.DiskAccessMode.standard;
            indexAccessMode = conf.disk_access_mode;
            logger.info("DiskAccessMode 'auto' determined to be {}, indexAccessMode is {}", conf.disk_access_mode, indexAccessMode);
        }
        else if (conf.disk_access_mode == Config.DiskAccessMode.mmap_index_only)
        {
            conf.disk_access_mode = Config.DiskAccessMode.standard;
            indexAccessMode = Config.DiskAccessMode.mmap;
            logger.info("DiskAccessMode is {}, indexAccessMode is {}", conf.disk_access_mode, indexAccessMode);
        }
        else
        {
            indexAccessMode = conf.disk_access_mode;
            logger.info("DiskAccessMode is {}, indexAccessMode is {}", conf.disk_access_mode, indexAccessMode);
        }

        if (conf.gc_warn_threshold_in_ms < 0)
        {
            throw new ConfigurationException("gc_warn_threshold_in_ms must be a positive integer");
        }

        /* phi convict threshold for FailureDetector */
        if (conf.phi_convict_threshold < 5 || conf.phi_convict_threshold > 16)
        {
            throw new ConfigurationException("phi_convict_threshold must be between 5 and 16, but was " + conf.phi_convict_threshold, false);
        }

        /* Thread per pool */
        if (conf.concurrent_reads < 2)
        {
            throw new ConfigurationException("concurrent_reads must be at least 2, but was " + conf.concurrent_reads, false);
        }

        if (conf.concurrent_writes < 2 && System.getProperty("cassandra.test.fail_mv_locks_count", "").isEmpty())
        {
            throw new ConfigurationException("concurrent_writes must be at least 2, but was " + conf.concurrent_writes, false);
        }

        if (conf.concurrent_counter_writes < 2)
            throw new ConfigurationException("concurrent_counter_writes must be at least 2, but was " + conf.concurrent_counter_writes, false);

        if (conf.concurrent_replicates != null)
            logger.warn("concurrent_replicates has been deprecated and should be removed from cassandra.yaml");

        if (conf.networking_cache_size_in_mb == null)
            conf.networking_cache_size_in_mb = Math.min(128, (int) (Runtime.getRuntime().maxMemory() / (16 * 1048576)));

        if (conf.file_cache_size_in_mb == null)
            conf.file_cache_size_in_mb = Math.min(512, (int) (Runtime.getRuntime().maxMemory() / (4 * 1048576)));

        // round down for SSDs and round up for spinning disks
        if (conf.file_cache_round_up == null)
            conf.file_cache_round_up = conf.disk_optimization_strategy == Config.DiskOptimizationStrategy.spinning;

        if (conf.memtable_offheap_space_in_mb == null)
            conf.memtable_offheap_space_in_mb = (int) (Runtime.getRuntime().maxMemory() / (4 * 1048576));
        if (conf.memtable_offheap_space_in_mb < 0)
            throw new ConfigurationException("memtable_offheap_space_in_mb must be positive, but was " + conf.memtable_offheap_space_in_mb, false);
        // for the moment, we default to twice as much on-heap space as off-heap, as heap overhead is very large
        if (conf.memtable_heap_space_in_mb == null)
            conf.memtable_heap_space_in_mb = (int) (Runtime.getRuntime().maxMemory() / (4 * 1048576));
        if (conf.memtable_heap_space_in_mb <= 0)
            throw new ConfigurationException("memtable_heap_space_in_mb must be positive, but was " + conf.memtable_heap_space_in_mb, false);
        logger.info("Global memtable on-heap threshold is enabled at {}MB", conf.memtable_heap_space_in_mb);
        if (conf.memtable_offheap_space_in_mb == 0)
            logger.info("Global memtable off-heap threshold is disabled, HeapAllocator will be used instead");
        else
            logger.info("Global memtable off-heap threshold is enabled at {}MB", conf.memtable_offheap_space_in_mb);

        if (conf.repair_session_max_tree_depth != null)
        {
            logger.warn("repair_session_max_tree_depth has been deprecated and should be removed from cassandra.yaml. Use repair_session_space_in_mb instead");
            if (conf.repair_session_max_tree_depth < 10)
                throw new ConfigurationException("repair_session_max_tree_depth should not be < 10, but was " + conf.repair_session_max_tree_depth);
            if (conf.repair_session_max_tree_depth > 20)
                logger.warn("repair_session_max_tree_depth of " + conf.repair_session_max_tree_depth + " > 20 could lead to excessive memory usage");
        }
        else
        {
            conf.repair_session_max_tree_depth = 20;
        }

        if (conf.repair_session_space_in_mb == null)
            conf.repair_session_space_in_mb = Math.max(1, (int) (Runtime.getRuntime().maxMemory() / (16 * 1048576)));

        if (conf.repair_session_space_in_mb < 1)
            throw new ConfigurationException("repair_session_space_in_mb must be > 0, but was " + conf.repair_session_space_in_mb);
        else if (conf.repair_session_space_in_mb > (int) (Runtime.getRuntime().maxMemory() / (4 * 1048576)))
            logger.warn("A repair_session_space_in_mb of " + conf.repair_session_space_in_mb + " megabytes is likely to cause heap pressure");

        checkForLowestAcceptedTimeouts(conf);

        checkValidForByteConversion(conf.native_transport_max_frame_size_in_mb,
                                    "native_transport_max_frame_size_in_mb", ByteUnit.MEBI_BYTES);

        checkValidForByteConversion(conf.column_index_size_in_kb,
                                    "column_index_size_in_kb", ByteUnit.KIBI_BYTES);

        checkValidForByteConversion(conf.column_index_cache_size_in_kb,
                                    "column_index_cache_size_in_kb", ByteUnit.KIBI_BYTES);

        checkValidForByteConversion(conf.batch_size_warn_threshold_in_kb,
                                    "batch_size_warn_threshold_in_kb", ByteUnit.KIBI_BYTES);

        if (conf.native_transport_max_negotiable_protocol_version != null)
            logger.warn("The configuration option native_transport_max_negotiable_protocol_version has been deprecated " +
                        "and should be removed from cassandra.yaml as it has no longer has any effect.");

        // if data dirs, commitlog dir, or saved caches dir are set in cassandra.yaml, use that.  Otherwise,
        // use -Dcassandra.storagedir (set in cassandra-env.sh) as the parent dir for data/, commitlog/, and saved_caches/
        if (conf.commitlog_directory == null)
        {
            conf.commitlog_directory = storagedirFor("commitlog");
        }

        if (conf.hints_directory == null)
        {
            conf.hints_directory = storagedirFor("hints");
        }

        if (conf.native_transport_max_concurrent_requests_in_bytes <= 0)
        {
            conf.native_transport_max_concurrent_requests_in_bytes = Runtime.getRuntime().maxMemory() / 10;
        }

        if (conf.native_transport_max_concurrent_requests_in_bytes_per_ip <= 0)
        {
            conf.native_transport_max_concurrent_requests_in_bytes_per_ip = Runtime.getRuntime().maxMemory() / 40;
        }
        
        if (conf.native_transport_rate_limiting_enabled)
            logger.info("Native transport rate-limiting enabled at {} requests/second.", conf.native_transport_max_requests_per_second);
        else
            logger.info("Native transport rate-limiting disabled.");

        if (conf.commitlog_total_space_in_mb == null)
        {
            final int preferredSizeInMB = 8192;
            // use 1/4 of available space.  See discussion on #10013 and #10199
            final long totalSpaceInBytes = tryGetSpace(conf.commitlog_directory, FileStore::getTotalSpace);
            conf.commitlog_total_space_in_mb = calculateDefaultSpaceInMB("commitlog",
                                                                         conf.commitlog_directory,
                                                                         "commitlog_total_space_in_mb",
                                                                         preferredSizeInMB,
                                                                         totalSpaceInBytes, 1, 4);
        }

        if (conf.cdc_enabled)
        {
            // Windows memory-mapped CommitLog files is incompatible with CDC as we hard-link files in cdc_raw. Confirm we don't have both enabled.
            if (FBUtilities.isWindows && conf.commitlog_compression == null)
                throw new ConfigurationException("Cannot enable cdc on Windows with uncompressed commitlog.");

            if (conf.cdc_raw_directory == null)
            {
                conf.cdc_raw_directory = storagedirFor("cdc_raw");
            }

            if (conf.cdc_total_space_in_mb == 0)
            {
                final int preferredSizeInMB = 4096;
                // use 1/8th of available space.  See discussion on #10013 and #10199 on the CL, taking half that for CDC
                final long totalSpaceInBytes = tryGetSpace(conf.cdc_raw_directory, FileStore::getTotalSpace);
                conf.cdc_total_space_in_mb = calculateDefaultSpaceInMB("cdc",
                                                                       conf.cdc_raw_directory,
                                                                       "cdc_total_space_in_mb",
                                                                       preferredSizeInMB,
                                                                       totalSpaceInBytes, 1, 8);
            }

            logger.info("cdc_enabled is true. Starting casssandra node with Change-Data-Capture enabled.");
        }

        if (conf.saved_caches_directory == null)
        {
            conf.saved_caches_directory = storagedirFor("saved_caches");
        }
        if (conf.data_file_directories == null || conf.data_file_directories.length == 0)
        {
            conf.data_file_directories = new String[]{ storagedir("data_file_directories") + File.pathSeparator() + "data" };
        }

        long dataFreeBytes = 0;
        /* data file and commit log directories. they get created later, when they're needed. */
        for (String datadir : conf.data_file_directories)
        {
            if (datadir == null)
                throw new ConfigurationException("data_file_directories must not contain empty entry", false);
            if (datadir.equals(conf.local_system_data_file_directory))
                throw new ConfigurationException("local_system_data_file_directory must not be the same as any data_file_directories", false);
            if (datadir.equals(conf.commitlog_directory))
                throw new ConfigurationException("commitlog_directory must not be the same as any data_file_directories", false);
            if (datadir.equals(conf.hints_directory))
                throw new ConfigurationException("hints_directory must not be the same as any data_file_directories", false);
            if (datadir.equals(conf.saved_caches_directory))
                throw new ConfigurationException("saved_caches_directory must not be the same as any data_file_directories", false);

            dataFreeBytes = saturatedSum(dataFreeBytes, tryGetSpace(datadir, FileStore::getUnallocatedSpace));
        }
        if (dataFreeBytes < 64 * ONE_GB) // 64 GB
            logger.warn("Only {} free across all data volumes. Consider adding more capacity to your cluster or removing obsolete snapshots",
                        FBUtilities.prettyPrintMemory(dataFreeBytes));

        if (conf.local_system_data_file_directory != null)
        {
            if (conf.local_system_data_file_directory.equals(conf.commitlog_directory))
                throw new ConfigurationException("local_system_data_file_directory must not be the same as the commitlog_directory", false);
            if (conf.local_system_data_file_directory.equals(conf.saved_caches_directory))
                throw new ConfigurationException("local_system_data_file_directory must not be the same as the saved_caches_directory", false);
            if (conf.local_system_data_file_directory.equals(conf.hints_directory))
                throw new ConfigurationException("local_system_data_file_directory must not be the same as the hints_directory", false);

            long freeBytes = tryGetSpace(conf.local_system_data_file_directory, FileStore::getUnallocatedSpace);

            if (freeBytes < ONE_GB)
                logger.warn("Only {} free in the system data volume. Consider adding more capacity or removing obsolete snapshots",
                            FBUtilities.prettyPrintMemory(freeBytes));
        }

        if (conf.commitlog_directory.equals(conf.saved_caches_directory))
            throw new ConfigurationException("saved_caches_directory must not be the same as the commitlog_directory", false);
        if (conf.commitlog_directory.equals(conf.hints_directory))
            throw new ConfigurationException("hints_directory must not be the same as the commitlog_directory", false);
        if (conf.hints_directory.equals(conf.saved_caches_directory))
            throw new ConfigurationException("saved_caches_directory must not be the same as the hints_directory", false);

        if (conf.memtable_flush_writers == 0)
        {
            conf.memtable_flush_writers = conf.data_file_directories.length == 1 ? 2 : 1;
        }

        if (conf.memtable_flush_writers < 1)
            throw new ConfigurationException("memtable_flush_writers must be at least 1, but was " + conf.memtable_flush_writers, false);

        if (conf.memtable_cleanup_threshold == null)
        {
            conf.memtable_cleanup_threshold = (float) (1.0 / (1 + conf.memtable_flush_writers));
        }
        else
        {
            logger.warn("memtable_cleanup_threshold has been deprecated and should be removed from cassandra.yaml");
        }

        if (conf.memtable_cleanup_threshold < 0.01f)
            throw new ConfigurationException("memtable_cleanup_threshold must be >= 0.01, but was " + conf.memtable_cleanup_threshold, false);
        if (conf.memtable_cleanup_threshold > 0.99f)
            throw new ConfigurationException("memtable_cleanup_threshold must be <= 0.99, but was " + conf.memtable_cleanup_threshold, false);
        if (conf.memtable_cleanup_threshold < 0.1f)
            logger.warn("memtable_cleanup_threshold is set very low [{}], which may cause performance degradation", conf.memtable_cleanup_threshold);

        if (conf.concurrent_compactors == null)
            conf.concurrent_compactors = Math.min(8, Math.max(2, Math.min(FBUtilities.getAvailableProcessors(), conf.data_file_directories.length)));

        if (conf.concurrent_compactors <= 0)
            throw new ConfigurationException("concurrent_compactors should be strictly greater than 0, but was " + conf.concurrent_compactors, false);

        applyConcurrentValidations(conf);
        applyRepairCommandPoolSize(conf);
        applyTrackWarningsValidations(conf);

        if (conf.concurrent_materialized_view_builders <= 0)
            throw new ConfigurationException("concurrent_materialized_view_builders should be strictly greater than 0, but was " + conf.concurrent_materialized_view_builders, false);

        if (conf.num_tokens != null && conf.num_tokens > MAX_NUM_TOKENS)
            throw new ConfigurationException(String.format("A maximum number of %d tokens per node is supported", MAX_NUM_TOKENS), false);

        try
        {
            // if prepared_statements_cache_size_mb option was set to "auto" then size of the cache should be "max(1/256 of Heap (in MB), 10MB)"
            preparedStatementsCacheSizeInMB = (conf.prepared_statements_cache_size_mb == null)
                                              ? Math.max(10, (int) (Runtime.getRuntime().maxMemory() / 1024 / 1024 / 256))
                                              : conf.prepared_statements_cache_size_mb;

            if (preparedStatementsCacheSizeInMB <= 0)
                throw new NumberFormatException(); // to escape duplicating error message
        }
        catch (NumberFormatException e)
        {
            throw new ConfigurationException("prepared_statements_cache_size_mb option was set incorrectly to '"
                                             + conf.prepared_statements_cache_size_mb + "', supported values are <integer> >= 0.", false);
        }

        try
        {
            // if key_cache_size_in_mb option was set to "auto" then size of the cache should be "min(5% of Heap (in MB), 100MB)
            keyCacheSizeInMB = (conf.key_cache_size_in_mb == null)
                               ? Math.min(Math.max(1, (int) (Runtime.getRuntime().totalMemory() * 0.05 / 1024 / 1024)), 100)
                               : conf.key_cache_size_in_mb;

            if (keyCacheSizeInMB < 0)
                throw new NumberFormatException(); // to escape duplicating error message
        }
        catch (NumberFormatException e)
        {
            throw new ConfigurationException("key_cache_size_in_mb option was set incorrectly to '"
                                             + conf.key_cache_size_in_mb + "', supported values are <integer> >= 0.", false);
        }

        try
        {
            // if counter_cache_size_in_mb option was set to "auto" then size of the cache should be "min(2.5% of Heap (in MB), 50MB)
            counterCacheSizeInMB = (conf.counter_cache_size_in_mb == null)
                                   ? Math.min(Math.max(1, (int) (Runtime.getRuntime().totalMemory() * 0.025 / 1024 / 1024)), 50)
                                   : conf.counter_cache_size_in_mb;

            if (counterCacheSizeInMB < 0)
                throw new NumberFormatException(); // to escape duplicating error message
        }
        catch (NumberFormatException e)
        {
            throw new ConfigurationException("counter_cache_size_in_mb option was set incorrectly to '"
                                             + conf.counter_cache_size_in_mb + "', supported values are <integer> >= 0.", false);
        }

        // if set to empty/"auto" then use 5% of Heap size
        indexSummaryCapacityInMB = (conf.index_summary_capacity_in_mb == null)
                                   ? Math.max(1, (int) (Runtime.getRuntime().totalMemory() * 0.05 / 1024 / 1024))
                                   : conf.index_summary_capacity_in_mb;

        if (indexSummaryCapacityInMB < 0)
            throw new ConfigurationException("index_summary_capacity_in_mb option was set incorrectly to '"
                                             + conf.index_summary_capacity_in_mb + "', it should be a non-negative integer.", false);

        if (conf.user_defined_function_fail_timeout < 0)
            throw new ConfigurationException("user_defined_function_fail_timeout must not be negative", false);
        if (conf.user_defined_function_warn_timeout < 0)
            throw new ConfigurationException("user_defined_function_warn_timeout must not be negative", false);

        if (conf.user_defined_function_fail_timeout < conf.user_defined_function_warn_timeout)
            throw new ConfigurationException("user_defined_function_warn_timeout must less than user_defined_function_fail_timeout", false);

        if (conf.commitlog_segment_size_in_mb <= 0)
            throw new ConfigurationException("commitlog_segment_size_in_mb must be positive, but was "
                    + conf.commitlog_segment_size_in_mb, false);
        else if (conf.commitlog_segment_size_in_mb >= 2048)
            throw new ConfigurationException("commitlog_segment_size_in_mb must be smaller than 2048, but was "
                    + conf.commitlog_segment_size_in_mb, false);

        if (conf.max_mutation_size_in_kb == null)
            conf.max_mutation_size_in_kb = conf.commitlog_segment_size_in_mb * 1024 / 2;
        else if (conf.commitlog_segment_size_in_mb * 1024 < 2 * conf.max_mutation_size_in_kb)
            throw new ConfigurationException("commitlog_segment_size_in_mb must be at least twice the size of max_mutation_size_in_kb / 1024", false);

        // native transport encryption options
        if (conf.client_encryption_options != null)
        {
            conf.client_encryption_options.applyConfig();

            if (conf.native_transport_port_ssl != null
                && conf.native_transport_port_ssl != conf.native_transport_port
                && conf.client_encryption_options.tlsEncryptionPolicy() == EncryptionOptions.TlsEncryptionPolicy.UNENCRYPTED)
            {
                throw new ConfigurationException("Encryption must be enabled in client_encryption_options for native_transport_port_ssl", false);
            }
        }

        if (conf.snapshot_links_per_second < 0)
            throw new ConfigurationException("snapshot_links_per_second must be >= 0");

        if (conf.max_value_size_in_mb <= 0)
            throw new ConfigurationException("max_value_size_in_mb must be positive", false);
        else if (conf.max_value_size_in_mb >= 2048)
            throw new ConfigurationException("max_value_size_in_mb must be smaller than 2048, but was "
                    + conf.max_value_size_in_mb, false);

        switch (conf.disk_optimization_strategy)
        {
            case ssd:
                diskOptimizationStrategy = new SsdDiskOptimizationStrategy(conf.disk_optimization_page_cross_chance);
                break;
            case spinning:
                diskOptimizationStrategy = new SpinningDiskOptimizationStrategy();
                break;
        }

        if (conf.server_encryption_options != null)
        {
            conf.server_encryption_options.applyConfig();

            if (conf.server_encryption_options.enable_legacy_ssl_storage_port &&
                conf.server_encryption_options.tlsEncryptionPolicy() == EncryptionOptions.TlsEncryptionPolicy.UNENCRYPTED)
            {
                throw new ConfigurationException("enable_legacy_ssl_storage_port is true (enabled) with internode encryption disabled (none). Enable encryption or disable the legacy ssl storage port.");
            }
        }
        Integer maxMessageSize = conf.internode_max_message_size_in_bytes;
        if (maxMessageSize != null)
        {
            if (maxMessageSize > conf.internode_application_receive_queue_reserve_endpoint_capacity_in_bytes)
                throw new ConfigurationException("internode_max_message_size_in_mb must no exceed internode_application_receive_queue_reserve_endpoint_capacity_in_bytes", false);

            if (maxMessageSize > conf.internode_application_receive_queue_reserve_global_capacity_in_bytes)
                throw new ConfigurationException("internode_max_message_size_in_mb must no exceed internode_application_receive_queue_reserve_global_capacity_in_bytes", false);

            if (maxMessageSize > conf.internode_application_send_queue_reserve_endpoint_capacity_in_bytes)
                throw new ConfigurationException("internode_max_message_size_in_mb must no exceed internode_application_send_queue_reserve_endpoint_capacity_in_bytes", false);

            if (maxMessageSize > conf.internode_application_send_queue_reserve_global_capacity_in_bytes)
                throw new ConfigurationException("internode_max_message_size_in_mb must no exceed internode_application_send_queue_reserve_global_capacity_in_bytes", false);
        }
        else
        {
            conf.internode_max_message_size_in_bytes =
                Math.min(conf.internode_application_receive_queue_reserve_endpoint_capacity_in_bytes,
                         conf.internode_application_send_queue_reserve_endpoint_capacity_in_bytes);
        }

        validateMaxConcurrentAutoUpgradeTasksConf(conf.max_concurrent_automatic_sstable_upgrades);

        // ACI Cassandra - preserve property from earlier internal patch
        // rdar://60088220 p27729987 PRO/RST Restrict replication strategy and factor
        // that was partially replaced by CASSANDRA-14557.
        if (CassandraRelevantProperties.MINIMUM_ALLOWED_REPLICATION_FACTOR.isPresent())
        {
            int property_min = CassandraRelevantProperties.MINIMUM_ALLOWED_REPLICATION_FACTOR.getInt();
            if (property_min != conf.minimum_keyspace_rf)
            {
                logger.info("Overriding configured default_keyspace_rf of {} with value from system property {}",
                        conf.minimum_keyspace_rf, property_min);
                conf.minimum_keyspace_rf = property_min;
            }
        }

        if (conf.default_keyspace_rf < conf.minimum_keyspace_rf)
        {
            throw new ConfigurationException(String.format("default_keyspace_rf (%d) cannot be less than minimum_keyspace_rf (%d)",
                                                           conf.default_keyspace_rf, conf.minimum_keyspace_rf));
        }

        applyDenylistConfiguration(conf);

        if (conf.paxos_variant == Config.PaxosVariant.v1_without_linearizable_reads)
        {
            logger.warn("This node was started with paxos_variant config option set to v1_norrl. " +
                        "SERIAL (and LOCAL_SERIAL) reads coordinated by this node " +
                        "will not offer linearizability (see CASSANDRA-12126 for details on what this mean) with " +
                        "respect to other SERIAL operations. Please note that, with this option, SERIAL reads will be " +
                        "slower than QUORUM reads, yet offer no more guarantee. This flag should only be used in " +
                        "the restricted case of upgrading from a pre-CASSANDRA-12126 version, and only if you " +
                        "understand the tradeoff.");
        }

        Paxos.setPaxosVariant(conf.paxos_variant);

        logInitializationOutcome(logger);

        scheduledCompactionCycleTimeSeconds = parseScheduledCycleTimeSeconds(conf.scheduled_compaction_cycle_time);
    }

    @VisibleForTesting
    static void applyConcurrentValidations(Config config)
    {
        if (config.concurrent_validations < 1)
        {
            config.concurrent_validations = config.concurrent_compactors;
        }
        else if (config.concurrent_validations > config.concurrent_compactors && !allowUnlimitedConcurrentValidations)
        {
            throw new ConfigurationException("To set concurrent_validations > concurrent_compactors, " +
                                             "set the system property cassandra.allow_unlimited_concurrent_validations=true");
        }
    }

    @VisibleForTesting
    static void applyRepairCommandPoolSize(Config config)
    {
        if (config.repair_command_pool_size < 1)
            config.repair_command_pool_size = config.concurrent_validations;
    }

    @VisibleForTesting
    static void applyTrackWarningsValidations(Config config)
    {
        config.track_warnings.validate("track_warnings");
    }

    public static GuardrailsOptions getGuardrailsConfig()
    {
        return conf.guardrails;
    }

    private static void applyGuardrails()
    {
        try
        {
            conf.guardrails.validate();
        }
        catch (IllegalArgumentException e)
        {
            throw new ConfigurationException("Invalid guardrails configuration: " + e.getMessage(), e);
        }
    }

    private static <X> X applyDenylistSetting(X currentValue, X legacyValue, X defaultValue, String name)
    {
        if (legacyValue != null && currentValue != null)
        {
            if (legacyValue.equals(currentValue))
                logger.info("Legacy denylist configuration '{}' set same as - please remove", name);
            else
                logger.info("Conflict with legacy denylist configuration. Using {}={} (legacy was {})",
                            name, currentValue, legacyValue);
            return currentValue;
        }
        else if (legacyValue == null && currentValue != null)
        {
            return currentValue;
        }
        else if (legacyValue != null && currentValue == null)
        {
            logger.info("Legacy denylist configuration for '{}' used - please upgrade", name);
            return legacyValue;
        }
        else
        {
            return defaultValue;
        }
    }

    private static void applyDenylistConfiguration(Config config)
    {
        config.enable_partition_denylist = applyDenylistSetting(config.enable_partition_denylist,
                                                                config.enable_partition_blacklist,
                                                                false, "enable_partition_denylist");
        config.enable_denylist_writes = applyDenylistSetting(config.enable_denylist_writes,
                                                             config.enable_blacklist_writes,
                                                             true, "enable_denylist_writes");
        config.enable_denylist_reads = applyDenylistSetting(config.enable_denylist_reads,
                                                            config.enable_blacklist_reads,
                                                            true, "enable_denylist_reads");
        config.enable_denylist_range_reads = applyDenylistSetting(config.enable_denylist_range_reads,
                                                                  config.enable_blacklist_range_reads,
                                                                  true, "enable_denylist_range_reads");
        config.denylist_refresh_seconds = applyDenylistSetting(config.denylist_refresh_seconds,
                                                               config.blacklist_refresh_period_seconds,
                                                               600, "denylist_refresh_seconds");
        config.denylist_initial_load_retry_seconds = applyDenylistSetting(config.denylist_initial_load_retry_seconds,
                                                                          config.blacklist_initial_load_retry_seconds,
                                                                          5, "denylist_initial_load_retry_seconds");
        config.denylist_max_keys_per_table = applyDenylistSetting(config.denylist_max_keys_per_table,
                                                                  config.blacklist_max_keys_per_table,
                                                                  1000, "denylist_max_keys_per_table");
        config.denylist_max_keys_total = applyDenylistSetting(config.denylist_max_keys_total,
                                                              config.blacklist_max_keys_total,
                                                              10000, "denylist_max_keys_total");
        config.denylist_consistency_level = applyDenylistSetting(config.denylist_consistency_level,
                                                                 config.blacklist_consistency_level,
                                                                 ConsistencyLevel.QUORUM, "denylist_consistency_level");
    }

    private static String storagedirFor(String type)
    {
        return storagedir(type + "_directory") + File.pathSeparator() + type;
    }

    private static String storagedir(String errMsgType)
    {
        String storagedir = System.getProperty(Config.PROPERTY_PREFIX + "storagedir", null);
        if (storagedir == null)
            throw new ConfigurationException(errMsgType + " is missing and -Dcassandra.storagedir is not set", false);
        return storagedir;
    }

    static int calculateDefaultSpaceInMB(String type, String path, String setting, int preferredSizeInMB, long totalSpaceInBytes, long totalSpaceNumerator, long totalSpaceDenominator)
    {
        final long totalSizeInMB = totalSpaceInBytes / ONE_MB;
        final int minSizeInMB = Ints.saturatedCast(totalSpaceNumerator * totalSizeInMB / totalSpaceDenominator);

        if (minSizeInMB < preferredSizeInMB)
        {
            logger.warn("Small {} volume detected at '{}'; setting {} to {}.  You can override this in cassandra.yaml",
                        type, path, setting, minSizeInMB);
            return minSizeInMB;
        }
        else
        {
            return preferredSizeInMB;
        }
    }

    public static void applyAddressConfig() throws ConfigurationException
    {
        applyAddressConfig(conf);
    }

    public static void applyAddressConfig(Config config) throws ConfigurationException
    {
        listenAddress = null;
        rpcAddress = null;
        broadcastAddress = null;
        broadcastRpcAddress = null;

        /* Local IP, hostname or interface to bind services to */
        if (config.listen_address != null && config.listen_interface != null)
        {
            throw new ConfigurationException("Set listen_address OR listen_interface, not both", false);
        }
        else if (config.listen_address != null)
        {
            try
            {
                listenAddress = InetAddress.getByName(config.listen_address);
            }
            catch (UnknownHostException e)
            {
                throw new ConfigurationException("Unknown listen_address '" + config.listen_address + '\'', false);
            }

            if (listenAddress.isAnyLocalAddress())
                throw new ConfigurationException("listen_address cannot be a wildcard address (" + config.listen_address + ")!", false);
        }
        else if (config.listen_interface != null)
        {
            listenAddress = getNetworkInterfaceAddress(config.listen_interface, "listen_interface", config.listen_interface_prefer_ipv6);
        }

        /* Gossip Address to broadcast */
        if (config.broadcast_address != null)
        {
            try
            {
                broadcastAddress = InetAddress.getByName(config.broadcast_address);
            }
            catch (UnknownHostException e)
            {
                throw new ConfigurationException("Unknown broadcast_address '" + config.broadcast_address + '\'', false);
            }

            if (broadcastAddress.isAnyLocalAddress())
                throw new ConfigurationException("broadcast_address cannot be a wildcard address (" + config.broadcast_address + ")!", false);
        }

        /* Local IP, hostname or interface to bind RPC server to */
        if (config.rpc_address != null && config.rpc_interface != null)
        {
            throw new ConfigurationException("Set rpc_address OR rpc_interface, not both", false);
        }
        else if (config.rpc_address != null)
        {
            try
            {
                rpcAddress = InetAddress.getByName(config.rpc_address);
            }
            catch (UnknownHostException e)
            {
                throw new ConfigurationException("Unknown host in rpc_address " + config.rpc_address, false);
            }
        }
        else if (config.rpc_interface != null)
        {
            rpcAddress = getNetworkInterfaceAddress(config.rpc_interface, "rpc_interface", config.rpc_interface_prefer_ipv6);
        }
        else
        {
            rpcAddress = FBUtilities.getJustLocalAddress();
        }

        /* RPC address to broadcast */
        if (config.broadcast_rpc_address != null)
        {
            try
            {
                broadcastRpcAddress = InetAddress.getByName(config.broadcast_rpc_address);
            }
            catch (UnknownHostException e)
            {
                throw new ConfigurationException("Unknown broadcast_rpc_address '" + config.broadcast_rpc_address + '\'', false);
            }

            if (broadcastRpcAddress.isAnyLocalAddress())
                throw new ConfigurationException("broadcast_rpc_address cannot be a wildcard address (" + config.broadcast_rpc_address + ")!", false);
        }
        else
        {
            if (rpcAddress.isAnyLocalAddress())
                throw new ConfigurationException("If rpc_address is set to a wildcard address (" + config.rpc_address + "), then " +
                                                 "you must set broadcast_rpc_address to a value other than " + config.rpc_address, false);
        }
    }

    public static void applyEncryptionContext()
    {
        // always attempt to load the cipher factory, as we could be in the situation where the user has disabled encryption,
        // but has existing commitlogs and sstables on disk that are still encrypted (and still need to be read)
        encryptionContext = new EncryptionContext(conf.transparent_data_encryption_options);
    }

    public static void applySslContext()
    {
        try
        {
            SSLFactory.validateSslContext("Internode messaging", conf.server_encryption_options, true, true);
            SSLFactory.validateSslContext("Native transport", conf.client_encryption_options, conf.client_encryption_options.require_client_auth, true);
            SSLFactory.initHotReloading(conf.server_encryption_options, conf.client_encryption_options, false);
        }
        catch (IOException e)
        {
            throw new ConfigurationException("Failed to initialize SSL", e);
        }
    }

    public static void applySeedProvider()
    {
        // load the seeds for node contact points
        if (conf.seed_provider == null)
        {
            throw new ConfigurationException("seeds configuration is missing; a minimum of one seed is required.", false);
        }
        try
        {
            Class<?> seedProviderClass = Class.forName(conf.seed_provider.class_name);
            seedProvider = (SeedProvider)seedProviderClass.getConstructor(Map.class).newInstance(conf.seed_provider.parameters);
        }
        // there are about 5 checked exceptions that could be thrown here.
        catch (Exception e)
        {
            throw new ConfigurationException(e.getMessage() + "\nFatal configuration error; unable to start server.  See log for stacktrace.", true);
        }
        if (seedProvider.getSeeds().size() == 0)
            throw new ConfigurationException("The seed provider lists no seeds.", false);
    }

    @VisibleForTesting
    static void checkForLowestAcceptedTimeouts(Config conf)
    {
        if(conf.read_request_timeout_in_ms < LOWEST_ACCEPTED_TIMEOUT)
        {
           logInfo("read_request_timeout_in_ms", conf.read_request_timeout_in_ms, LOWEST_ACCEPTED_TIMEOUT);
           conf.read_request_timeout_in_ms = LOWEST_ACCEPTED_TIMEOUT;
        }

        if(conf.range_request_timeout_in_ms < LOWEST_ACCEPTED_TIMEOUT)
        {
           logInfo("range_request_timeout_in_ms", conf.range_request_timeout_in_ms, LOWEST_ACCEPTED_TIMEOUT);
           conf.range_request_timeout_in_ms = LOWEST_ACCEPTED_TIMEOUT;
        }

        if(conf.request_timeout_in_ms < LOWEST_ACCEPTED_TIMEOUT)
        {
           logInfo("request_timeout_in_ms", conf.request_timeout_in_ms, LOWEST_ACCEPTED_TIMEOUT);
           conf.request_timeout_in_ms = LOWEST_ACCEPTED_TIMEOUT;
        }

        if(conf.write_request_timeout_in_ms < LOWEST_ACCEPTED_TIMEOUT)
        {
           logInfo("write_request_timeout_in_ms", conf.write_request_timeout_in_ms, LOWEST_ACCEPTED_TIMEOUT);
           conf.write_request_timeout_in_ms = LOWEST_ACCEPTED_TIMEOUT;
        }

        if(conf.cas_contention_timeout_in_ms < LOWEST_ACCEPTED_TIMEOUT)
        {
           logInfo("cas_contention_timeout_in_ms", conf.cas_contention_timeout_in_ms, LOWEST_ACCEPTED_TIMEOUT);
           conf.cas_contention_timeout_in_ms = LOWEST_ACCEPTED_TIMEOUT;
        }

        if(conf.counter_write_request_timeout_in_ms < LOWEST_ACCEPTED_TIMEOUT)
        {
           logInfo("counter_write_request_timeout_in_ms", conf.counter_write_request_timeout_in_ms, LOWEST_ACCEPTED_TIMEOUT);
           conf.counter_write_request_timeout_in_ms = LOWEST_ACCEPTED_TIMEOUT;
        }

        if(conf.truncate_request_timeout_in_ms < LOWEST_ACCEPTED_TIMEOUT)
        {
           logInfo("truncate_request_timeout_in_ms", conf.truncate_request_timeout_in_ms, LOWEST_ACCEPTED_TIMEOUT);
           conf.truncate_request_timeout_in_ms = LOWEST_ACCEPTED_TIMEOUT;
        }
    }

    private static void logInfo(String property, long actualValue, long lowestAcceptedValue)
    {
        logger.info("found {}::{} less than lowest acceptable value {}, continuing with {}", property, actualValue, lowestAcceptedValue, lowestAcceptedValue);
    }

    public static void applyTokensConfig()
    {
        applyTokensConfig(conf);
    }

    static void applyTokensConfig(Config conf)
    {
        if (conf.initial_token != null)
        {
            Collection<String> tokens = tokensFromString(conf.initial_token);
            if (conf.num_tokens == null)
            {
                if (tokens.size() == 1)
                    conf.num_tokens = 1;
                else
                    throw new ConfigurationException("initial_token was set but num_tokens is not!", false);
            }

            if (tokens.size() != conf.num_tokens)
            {
                throw new ConfigurationException(String.format("The number of initial tokens (by initial_token) specified (%s) is different from num_tokens value (%s)",
                                                               tokens.size(),
                                                               conf.num_tokens),
                                                 false);
            }

            for (String token : tokens)
                partitioner.getTokenFactory().validate(token);
        }
        else if (conf.num_tokens == null)
        {
            conf.num_tokens = 1;
        }
    }

    // definitely not safe for tools + clients - implicitly instantiates StorageService
    public static void applySnitch()
    {
        /* end point snitch */
        if (conf.endpoint_snitch == null)
        {
            throw new ConfigurationException("Missing endpoint_snitch directive", false);
        }
        snitch = createEndpointSnitch(conf.dynamic_snitch, conf.endpoint_snitch);
        EndpointSnitchInfo.create();

        localDC = snitch.getLocalDatacenter();
        localComparator = (replica1, replica2) -> {
            boolean local1 = localDC.equals(snitch.getDatacenter(replica1));
            boolean local2 = localDC.equals(snitch.getDatacenter(replica2));
            if (local1 && !local2)
                return -1;
            if (local2 && !local1)
                return 1;
            return 0;
        };
        newFailureDetector = () -> createFailureDetector(conf.failure_detector);
    }

    // definitely not safe for tools + clients - implicitly instantiates schema
    public static void applyPartitioner()
    {
        applyPartitioner(conf);
    }

    public static void applyPartitioner(Config conf)
    {
        /* Hashing strategy */
        if (conf.partitioner == null)
        {
            throw new ConfigurationException("Missing directive: partitioner", false);
        }
        String name = conf.partitioner;
        try
        {
            name = System.getProperty(Config.PROPERTY_PREFIX + "partitioner", conf.partitioner);
            partitioner = FBUtilities.newPartitioner(name);
        }
        catch (Exception e)
        {
            throw new ConfigurationException("Invalid partitioner class " + name, e);
        }

        paritionerName = partitioner.getClass().getCanonicalName();
    }

    /**
     * Computes the sum of the 2 specified positive values returning {@code Long.MAX_VALUE} if the sum overflow.
     *
     * @param left the left operand
     * @param right the right operand
     * @return the sum of the 2 specified positive values of {@code Long.MAX_VALUE} if the sum overflow.
     */
    private static long saturatedSum(long left, long right)
    {
        assert left >= 0 && right >= 0;
        long sum = left + right;
        return sum < 0 ? Long.MAX_VALUE : sum;
    }

    private static long tryGetSpace(String dir, PathUtils.IOToLongFunction<FileStore> getSpace)
    {
        return PathUtils.tryGetSpace(new File(dir).toPath(), getSpace, e -> { throw new ConfigurationException("Unable check disk space in '" + dir + "'. Perhaps the Cassandra user does not have the necessary permissions"); });
    }

    public static IEndpointSnitch createEndpointSnitch(boolean dynamic, String snitchClassName) throws ConfigurationException
    {
        if (!snitchClassName.contains("."))
            snitchClassName = "org.apache.cassandra.locator." + snitchClassName;
        IEndpointSnitch snitch = FBUtilities.construct(snitchClassName, "snitch");
        return dynamic ? new DynamicEndpointSnitch(snitch) : snitch;
    }

    private static IFailureDetector createFailureDetector(String detectorClassName) throws ConfigurationException
    {
        if (!detectorClassName.contains("."))
            detectorClassName = "org.apache.cassandra.gms." + detectorClassName;
        IFailureDetector detector = FBUtilities.construct(detectorClassName, "failure detector");
        return detector;
    }

    public static IAuthenticator getAuthenticator()
    {
        return authenticator;
    }

    public static void setAuthenticator(IAuthenticator authenticator)
    {
        DatabaseDescriptor.authenticator = authenticator;
    }

    public static IAuthorizer getAuthorizer()
    {
        return authorizer;
    }

    public static void setAuthorizer(IAuthorizer authorizer)
    {
        DatabaseDescriptor.authorizer = authorizer;
    }

    public static INetworkAuthorizer getNetworkAuthorizer()
    {
        return networkAuthorizer;
    }

    public static void setNetworkAuthorizer(INetworkAuthorizer networkAuthorizer)
    {
        DatabaseDescriptor.networkAuthorizer = networkAuthorizer;
    }

    public static void setAuthFromRoot(boolean fromRoot)
    {
        conf.traverse_auth_from_root = fromRoot;
    }

    public static boolean getAuthFromRoot()
    {
        return conf.traverse_auth_from_root;
    }

    public static IRoleManager getRoleManager()
    {
        return roleManager;
    }

    public static void setRoleManager(IRoleManager roleManager)
    {
        DatabaseDescriptor.roleManager = roleManager;
    }

    public static int getPermissionsValidity()
    {
        return conf.permissions_validity_in_ms;
    }

    public static void setPermissionsValidity(int timeout)
    {
        conf.permissions_validity_in_ms = timeout;
    }

    public static int getPermissionsUpdateInterval()
    {
        return conf.permissions_update_interval_in_ms == -1
             ? conf.permissions_validity_in_ms
             : conf.permissions_update_interval_in_ms;
    }

    public static void setPermissionsUpdateInterval(int updateInterval)
    {
        conf.permissions_update_interval_in_ms = updateInterval;
    }

    public static int getPermissionsCacheMaxEntries()
    {
        return conf.permissions_cache_max_entries;
    }

    public static int setPermissionsCacheMaxEntries(int maxEntries)
    {
        return conf.permissions_cache_max_entries = maxEntries;
    }

    public static boolean getPermissionsCacheActiveUpdate()
    {
        return conf.permissions_cache_active_update;
    }

    public static void setPermissionsCacheActiveUpdate(boolean update)
    {
        conf.permissions_cache_active_update = update;
    }

    public static int getRolesValidity()
    {
        return conf.roles_validity_in_ms;
    }

    public static void setRolesValidity(int validity)
    {
        conf.roles_validity_in_ms = validity;
    }

    public static int getRolesUpdateInterval()
    {
        return conf.roles_update_interval_in_ms == -1
             ? conf.roles_validity_in_ms
             : conf.roles_update_interval_in_ms;
    }

    public static void setRolesCacheActiveUpdate(boolean update)
    {
        conf.roles_cache_active_update = update;
    }

    public static boolean getRolesCacheActiveUpdate()
    {
        return conf.roles_cache_active_update;
    }

    public static void setRolesUpdateInterval(int interval)
    {
        conf.roles_update_interval_in_ms = interval;
    }

    public static int getRolesCacheMaxEntries()
    {
        return conf.roles_cache_max_entries;
    }

    public static int setRolesCacheMaxEntries(int maxEntries)
    {
        return conf.roles_cache_max_entries = maxEntries;
    }

    public static int getCredentialsValidity()
    {
        return conf.credentials_validity_in_ms;
    }

    public static void setCredentialsValidity(int timeout)
    {
        conf.credentials_validity_in_ms = timeout;
    }

    public static int getCredentialsUpdateInterval()
    {
        return conf.credentials_update_interval_in_ms == -1
               ? conf.credentials_validity_in_ms
               : conf.credentials_update_interval_in_ms;
    }

    public static void setCredentialsUpdateInterval(int updateInterval)
    {
        conf.credentials_update_interval_in_ms = updateInterval;
    }

    public static int getCredentialsCacheMaxEntries()
    {
        return conf.credentials_cache_max_entries;
    }

    public static int setCredentialsCacheMaxEntries(int maxEntries)
    {
        return conf.credentials_cache_max_entries = maxEntries;
    }

    public static boolean getCredentialsCacheActiveUpdate()
    {
        return conf.credentials_cache_active_update;
    }

    public static void setCredentialsCacheActiveUpdate(boolean update)
    {
        conf.credentials_cache_active_update = update;
    }

    public static int getMaxValueSize()
    {
        return conf.max_value_size_in_mb * 1024 * 1024;
    }

    public static void setMaxValueSize(int maxValueSizeInBytes)
    {
        conf.max_value_size_in_mb = maxValueSizeInBytes / 1024 / 1024;
    }

    /**
     * Creates all storage-related directories.
     */
    public static void createAllDirectories()
    {
        try
        {
            if (conf.data_file_directories.length == 0)
                throw new ConfigurationException("At least one DataFileDirectory must be specified", false);

            for (String dataFileDirectory : conf.data_file_directories)
                FileUtils.createDirectory(dataFileDirectory);

            if (conf.local_system_data_file_directory != null)
                FileUtils.createDirectory(conf.local_system_data_file_directory);

            if (conf.commitlog_directory == null)
                throw new ConfigurationException("commitlog_directory must be specified", false);
            FileUtils.createDirectory(conf.commitlog_directory);

            if (conf.hints_directory == null)
                throw new ConfigurationException("hints_directory must be specified", false);
            FileUtils.createDirectory(conf.hints_directory);

            if (conf.saved_caches_directory == null)
                throw new ConfigurationException("saved_caches_directory must be specified", false);
            FileUtils.createDirectory(conf.saved_caches_directory);

            if (conf.cdc_enabled)
            {
                if (conf.cdc_raw_directory == null)
                    throw new ConfigurationException("cdc_raw_directory must be specified", false);
                FileUtils.createDirectory(conf.cdc_raw_directory);
            }
        }
        catch (ConfigurationException e)
        {
            throw new IllegalArgumentException("Bad configuration; unable to start server: "+e.getMessage());
        }
        catch (FSWriteError e)
        {
            throw new IllegalStateException(e.getCause().getMessage() + "; unable to start server");
        }
    }

    public static IPartitioner getPartitioner()
    {
        return partitioner;
    }

    public static String getPartitionerName()
    {
        return paritionerName;
    }

    /* For tests ONLY, don't use otherwise or all hell will break loose. Tests should restore value at the end. */
    public static IPartitioner setPartitionerUnsafe(IPartitioner newPartitioner)
    {
        IPartitioner old = partitioner;
        partitioner = newPartitioner;
        return old;
    }

    public static IEndpointSnitch getEndpointSnitch()
    {
        return snitch;
    }
    public static void setEndpointSnitch(IEndpointSnitch eps)
    {
        snitch = eps;
    }

    public static IFailureDetector newFailureDetector()
    {
        return newFailureDetector.get();
    }

    public static void setDefaultFailureDetector()
    {
        newFailureDetector = () -> createFailureDetector("FailureDetector");
    }

    public static int getColumnIndexSize()
    {
        return (int) ByteUnit.KIBI_BYTES.toBytes(conf.column_index_size_in_kb);
    }

    public static int getColumnIndexSizeInKB()
    {
        return conf.column_index_size_in_kb;
    }

    public static void setColumnIndexSize(int val)
    {
        checkValidForByteConversion(val, "column_index_size_in_kb", ByteUnit.KIBI_BYTES);
        conf.column_index_size_in_kb = val;
    }

    public static int getColumnIndexCacheSize()
    {
        return (int) ByteUnit.KIBI_BYTES.toBytes(conf.column_index_cache_size_in_kb);
    }

    public static int getColumnIndexCacheSizeInKB()
    {
        return conf.column_index_cache_size_in_kb;
    }

    public static void setColumnIndexCacheSize(int val)
    {
        checkValidForByteConversion(val, "column_index_cache_size_in_kb", ByteUnit.KIBI_BYTES);
        conf.column_index_cache_size_in_kb = val;
    }

    public static int getBatchSizeWarnThreshold()
    {
        return (int) ByteUnit.KIBI_BYTES.toBytes(conf.batch_size_warn_threshold_in_kb);
    }

    public static int getBatchSizeWarnThresholdInKB()
    {
        return conf.batch_size_warn_threshold_in_kb;
    }

    public static long getBatchSizeFailThreshold()
    {
        return ByteUnit.KIBI_BYTES.toBytes(conf.batch_size_fail_threshold_in_kb);
    }

    public static int getBatchSizeFailThresholdInKB()
    {
        return conf.batch_size_fail_threshold_in_kb;
    }

    public static int getUnloggedBatchAcrossPartitionsWarnThreshold()
    {
        return conf.unlogged_batch_across_partitions_warn_threshold;
    }

    public static void setBatchSizeWarnThresholdInKB(int threshold)
    {
        checkValidForByteConversion(threshold, "batch_size_warn_threshold_in_kb", ByteUnit.KIBI_BYTES);
        conf.batch_size_warn_threshold_in_kb = threshold;
    }

    public static void setBatchSizeFailThresholdInKB(int threshold)
    {
        conf.batch_size_fail_threshold_in_kb = threshold;
    }

    public static Collection<String> getInitialTokens()
    {
        return tokensFromString(System.getProperty(Config.PROPERTY_PREFIX + "initial_token", conf.initial_token));
    }

    public static String getAllocateTokensForKeyspace()
    {
        return System.getProperty(Config.PROPERTY_PREFIX + "allocate_tokens_for_keyspace", conf.allocate_tokens_for_keyspace);
    }

    public static Integer getAllocateTokensForLocalRf()
    {
        return conf.allocate_tokens_for_local_replication_factor;
    }

    public static Collection<String> tokensFromString(String tokenString)
    {
        List<String> tokens = new ArrayList<>();
        if (tokenString != null)
            for (String token : StringUtils.split(tokenString, ','))
                tokens.add(token.trim());
        return tokens;
    }

    public static int getNumTokens()
    {
        return conf.num_tokens;
    }

    public static InetAddressAndPort getReplaceAddress()
    {
        try
        {
            if (System.getProperty(Config.PROPERTY_PREFIX + "replace_address", null) != null)
                return InetAddressAndPort.getByName(System.getProperty(Config.PROPERTY_PREFIX + "replace_address", null));
            else if (System.getProperty(Config.PROPERTY_PREFIX + "replace_address_first_boot", null) != null)
                return InetAddressAndPort.getByName(System.getProperty(Config.PROPERTY_PREFIX + "replace_address_first_boot", null));
            return null;
        }
        catch (UnknownHostException e)
        {
            throw new RuntimeException("Replacement host name could not be resolved or scope_id was specified for a global IPv6 address", e);
        }
    }

    public static Collection<String> getReplaceTokens()
    {
        return tokensFromString(System.getProperty(Config.PROPERTY_PREFIX + "replace_token", null));
    }

    public static UUID getReplaceNode()
    {
        try
        {
            return UUID.fromString(System.getProperty(Config.PROPERTY_PREFIX + "replace_node", null));
        } catch (NullPointerException e)
        {
            return null;
        }
    }

    public static String getClusterName()
    {
        return conf.cluster_name;
    }

    public static int getStoragePort()
    {
        return Integer.parseInt(System.getProperty(Config.PROPERTY_PREFIX + "storage_port", Integer.toString(conf.storage_port)));
    }

    public static int getSSLStoragePort()
    {
        return Integer.parseInt(System.getProperty(Config.PROPERTY_PREFIX + "ssl_storage_port", Integer.toString(conf.ssl_storage_port)));
    }

    public static long nativeTransportIdleTimeout()
    {
        return conf.native_transport_idle_timeout_in_ms;
    }

    public static void setNativeTransportIdleTimeout(long nativeTransportTimeout)
    {
        conf.native_transport_idle_timeout_in_ms = nativeTransportTimeout;
    }

    public static long getRpcTimeout(TimeUnit unit)
    {
        return unit.convert(conf.request_timeout_in_ms, MILLISECONDS);
    }

    public static void setRpcTimeout(long timeOutInMillis)
    {
        conf.request_timeout_in_ms = timeOutInMillis;
    }

    public static long getReadRpcTimeout(TimeUnit unit)
    {
        return unit.convert(conf.read_request_timeout_in_ms, MILLISECONDS);
    }

    public static void setReadRpcTimeout(long timeOutInMillis)
    {
        conf.read_request_timeout_in_ms = timeOutInMillis;
    }

    public static long getRangeRpcTimeout(TimeUnit unit)
    {
        return unit.convert(conf.range_request_timeout_in_ms, MILLISECONDS);
    }

    public static void setRangeRpcTimeout(long timeOutInMillis)
    {
        conf.range_request_timeout_in_ms = timeOutInMillis;
    }

    public static long getWriteRpcTimeout(TimeUnit unit)
    {
        return unit.convert(conf.write_request_timeout_in_ms, MILLISECONDS);
    }

    public static void setWriteRpcTimeout(long timeOutInMillis)
    {
        conf.write_request_timeout_in_ms = timeOutInMillis;
    }

    public static long getCounterWriteRpcTimeout(TimeUnit unit)
    {
        return unit.convert(conf.counter_write_request_timeout_in_ms, MILLISECONDS);
    }

    public static void setCounterWriteRpcTimeout(long timeOutInMillis)
    {
        conf.counter_write_request_timeout_in_ms = timeOutInMillis;
    }

    public static long getCasContentionTimeout(TimeUnit unit)
    {
        return unit.convert(conf.cas_contention_timeout_in_ms, MILLISECONDS);
    }

    public static void setCasContentionTimeout(long timeOutInMillis)
    {
        conf.cas_contention_timeout_in_ms = timeOutInMillis;
    }

    public static long getTruncateRpcTimeout(TimeUnit unit)
    {
        return unit.convert(conf.truncate_request_timeout_in_ms, MILLISECONDS);
    }

    public static void setTruncateRpcTimeout(long timeOutInMillis)
    {
        conf.truncate_request_timeout_in_ms = timeOutInMillis;
    }

    public static boolean hasCrossNodeTimeout()
    {
        return conf.cross_node_timeout;
    }

    public static void setCrossNodeTimeout(boolean crossNodeTimeout)
    {
        conf.cross_node_timeout = crossNodeTimeout;
    }

    public static long getSlowQueryTimeout(TimeUnit units)
    {
        return units.convert(conf.slow_query_log_timeout_in_ms, MILLISECONDS);
    }

    /**
     * @return the minimum configured {read, write, range, truncate, misc} timeout
     */
    public static long getMinRpcTimeout(TimeUnit unit)
    {
        return Longs.min(getRpcTimeout(unit),
                         getReadRpcTimeout(unit),
                         getRangeRpcTimeout(unit),
                         getWriteRpcTimeout(unit),
                         getCounterWriteRpcTimeout(unit),
                         getTruncateRpcTimeout(unit));
    }

    public static long getPingTimeout(TimeUnit unit)
    {
        return unit.convert(getBlockForPeersTimeoutInSeconds(), TimeUnit.SECONDS);
    }

    public static double getPhiConvictThreshold()
    {
        return conf.phi_convict_threshold;
    }

    public static void setPhiConvictThreshold(double phiConvictThreshold)
    {
        conf.phi_convict_threshold = phiConvictThreshold;
    }

    public static int getConcurrentReaders()
    {
        return conf.concurrent_reads;
    }

    public static void setConcurrentReaders(int concurrent_reads)
    {
        if (concurrent_reads < 0)
        {
            throw new IllegalArgumentException("Concurrent reads must be non-negative");
        }
        conf.concurrent_reads = concurrent_reads;
    }

    public static int getConcurrentWriters()
    {
        return conf.concurrent_writes;
    }

    public static void setConcurrentWriters(int concurrent_writers)
    {
        if (concurrent_writers < 0)
        {
            throw new IllegalArgumentException("Concurrent reads must be non-negative");
        }
        conf.concurrent_writes = concurrent_writers;
    }

    public static int getConcurrentCounterWriters()
    {
        return conf.concurrent_counter_writes;
    }

    public static void setConcurrentCounterWriters(int concurrent_counter_writes)
    {
        if (concurrent_counter_writes < 0)
        {
            throw new IllegalArgumentException("Concurrent reads must be non-negative");
        }
        conf.concurrent_counter_writes = concurrent_counter_writes;
    }

    public static int getConcurrentViewWriters()
    {
        return conf.concurrent_materialized_view_writes;
    }

    public static void setConcurrentViewWriters(int concurrent_materialized_view_writes)
    {
        if (concurrent_materialized_view_writes < 0)
        {
            throw new IllegalArgumentException("Concurrent reads must be non-negative");
        }
        conf.concurrent_materialized_view_writes = concurrent_materialized_view_writes;
    }

    public static int getFlushWriters()
    {
        return conf.memtable_flush_writers;
    }

    public static int getAvailableProcessors()
    {
        return conf == null ? -1 : conf.available_processors;
    }

    public static int getConcurrentCompactors()
    {
        return conf.concurrent_compactors;
    }

    public static void setConcurrentCompactors(int value)
    {
        conf.concurrent_compactors = value;
    }

    public static int getCompactionThroughputMbPerSec()
    {
        return conf.compaction_throughput_mb_per_sec;
    }

    public static void setCompactionThroughputMbPerSec(int value)
    {
        conf.compaction_throughput_mb_per_sec = value;
    }

    public static long getCompactionLargePartitionWarningThreshold() { return ByteUnit.MEBI_BYTES.toBytes(conf.compaction_large_partition_warning_threshold_mb); }

    public static int getCompactionTombstoneWarningThreshold()
    {
        return conf.compaction_tombstone_warning_threshold;
    }

    public static void setCompactionTombstoneWarningThreshold(int count)
    {
        conf.compaction_tombstone_warning_threshold = count;
    }

    public static int getConcurrentValidations()
    {
        return conf.concurrent_validations;
    }

    public static void setConcurrentValidations(int value)
    {
        value = value > 0 ? value : Integer.MAX_VALUE;
        conf.concurrent_validations = value;
    }

    public static int getConcurrentViewBuilders()
    {
        return conf.concurrent_materialized_view_builders;
    }

    public static void setConcurrentViewBuilders(int value)
    {
        conf.concurrent_materialized_view_builders = value;
    }

    public static long getMinFreeSpacePerDriveInBytes()
    {
        return ByteUnit.MEBI_BYTES.toBytes(conf.min_free_space_per_drive_in_mb);
    }

    public static boolean getDisableSTCSInL0()
    {
        return disableSTCSInL0;
    }

    public static void setDisableSTCSInL0(boolean disabled)
    {
        disableSTCSInL0 = disabled;
    }

    public static int getStreamThroughputOutboundMegabitsPerSec()
    {
        return conf.stream_throughput_outbound_megabits_per_sec;
    }

    public static void setStreamThroughputOutboundMegabitsPerSec(int value)
    {
        conf.stream_throughput_outbound_megabits_per_sec = value;
    }

    public static int getEntireSSTableStreamThroughputOutboundMegabitsPerSec()
    {
        return conf.entire_sstable_stream_throughput_outbound_megabits_per_sec;
    }

    public static void setEntireSSTableStreamThroughputOutboundMegabitsPerSec(int value)
    {
        conf.entire_sstable_stream_throughput_outbound_megabits_per_sec = value;
    }

    public static int getInterDCStreamThroughputOutboundMegabitsPerSec()
    {
        return conf.inter_dc_stream_throughput_outbound_megabits_per_sec;
    }

    public static void setInterDCStreamThroughputOutboundMegabitsPerSec(int value)
    {
        conf.inter_dc_stream_throughput_outbound_megabits_per_sec = value;
    }

    public static int getEntireSSTableInterDCStreamThroughputOutboundMegabitsPerSec()
    {
        return conf.entire_sstable_inter_dc_stream_throughput_outbound_megabits_per_sec;
    }

    public static void setEntireSSTableInterDCStreamThroughputOutboundMegabitsPerSec(int value)
    {
        conf.entire_sstable_inter_dc_stream_throughput_outbound_megabits_per_sec = value;
    }

    /**
     * Checks if the local system data must be stored in a specific location which supports redundancy.
     *
     * @return {@code true} if the local system keyspaces data must be stored in a different location,
     * {@code false} otherwise.
     */
    public static boolean useSpecificLocationForLocalSystemData()
    {
        return conf.local_system_data_file_directory != null;
    }

    /**
     * Returns the locations where the local system keyspaces data should be stored.
     *
     * <p>If the {@code local_system_data_file_directory} was unspecified, the local system keyspaces data should be stored
     * in the first data directory. This approach guarantees that the server can tolerate the lost of all the disks but the first one.</p>
     *
     * @return the locations where should be stored the local system keyspaces data
     */
    public static String[] getLocalSystemKeyspacesDataFileLocations()
    {
        if (useSpecificLocationForLocalSystemData())
            return new String[] {conf.local_system_data_file_directory};

        return conf.data_file_directories.length == 0  ? conf.data_file_directories
                                                       : new String[] {conf.data_file_directories[0]};
    }

    /**
     * Returns the locations where the non local system keyspaces data should be stored.
     *
     * @return the locations where the non local system keyspaces data should be stored.
     */
    public static String[] getNonLocalSystemKeyspacesDataFileLocations()
    {
        return conf.data_file_directories;
    }

    /**
     * Returns the list of all the directories where the data files can be stored (for local system and non local system keyspaces).
     *
     * @return the list of all the directories where the data files can be stored.
     */
    public static String[] getAllDataFileLocations()
    {
        if (conf.local_system_data_file_directory == null)
            return conf.data_file_directories;

        return ArrayUtils.addFirst(conf.data_file_directories, conf.local_system_data_file_directory);
    }

    public static String getCommitLogLocation()
    {
        return conf.commitlog_directory;
    }

    @VisibleForTesting
    public static void setCommitLogLocation(String value)
    {
        conf.commitlog_directory = value;
    }

    public static ParameterizedClass getCommitLogCompression()
    {
        return conf.commitlog_compression;
    }

    public static void setCommitLogCompression(ParameterizedClass compressor)
    {
        conf.commitlog_compression = compressor;
    }

    public static Config.FlushCompression getFlushCompression()
    {
        return conf.flush_compression;
    }

    public static void setFlushCompression(Config.FlushCompression compression)
    {
        conf.flush_compression = compression;
    }

   /**
    * Maximum number of buffers in the compression pool. The default value is 3, it should not be set lower than that
    * (one segment in compression, one written to, one in reserve); delays in compression may cause the log to use
    * more, depending on how soon the sync policy stops all writing threads.
    */
    public static int getCommitLogMaxCompressionBuffersInPool()
    {
        return conf.commitlog_max_compression_buffers_in_pool;
    }

    public static void setCommitLogMaxCompressionBuffersPerPool(int buffers)
    {
        conf.commitlog_max_compression_buffers_in_pool = buffers;
    }

    public static int getMaxMutationSize()
    {
        return (int) ByteUnit.KIBI_BYTES.toBytes(conf.max_mutation_size_in_kb);
    }

    public static int getTombstoneWarnThreshold()
    {
        return conf.tombstone_warn_threshold;
    }

    public static void setTombstoneWarnThreshold(int threshold)
    {
        conf.tombstone_warn_threshold = threshold;
    }

    public static int getTombstoneFailureThreshold()
    {
        return conf.tombstone_failure_threshold;
    }

    public static void setTombstoneFailureThreshold(int threshold)
    {
        conf.tombstone_failure_threshold = threshold;
    }

    public static int getCachedReplicaRowsWarnThreshold()
    {
        return conf.replica_filtering_protection.cached_rows_warn_threshold;
    }

    public static void setCachedReplicaRowsWarnThreshold(int threshold)
    {
        conf.replica_filtering_protection.cached_rows_warn_threshold = threshold;
    }

    public static int getCachedReplicaRowsFailThreshold()
    {
        return conf.replica_filtering_protection.cached_rows_fail_threshold;
    }

    public static void setCachedReplicaRowsFailThreshold(int threshold)
    {
        conf.replica_filtering_protection.cached_rows_fail_threshold = threshold;
    }

    /**
     * size of commitlog segments to allocate
     */
    public static int getCommitLogSegmentSize()
    {
        return (int) ByteUnit.MEBI_BYTES.toBytes(conf.commitlog_segment_size_in_mb);
    }

    /**
     * Update commitlog_segment_size_in_mb in the tests.
     * {@link CommitLogSegmentManagerCDC} uses the CommitLogSegmentSize to estimate the file size on allocation.
     * It is important to keep the value unchanged for the estimation to be correct.
     * @param sizeMegabytes
     */
    @VisibleForTesting /* Only for testing */
    public static void setCommitLogSegmentSize(int sizeMegabytes)
    {
        conf.commitlog_segment_size_in_mb = sizeMegabytes;
    }

    public static String getSavedCachesLocation()
    {
        return conf.saved_caches_directory;
    }

    public static Set<InetAddressAndPort> getSeeds()
    {
        return ImmutableSet.<InetAddressAndPort>builder().addAll(seedProvider.getSeeds()).build();
    }

    public static SeedProvider getSeedProvider()
    {
        return seedProvider;
    }

    public static void setSeedProvider(SeedProvider newSeedProvider)
    {
        seedProvider = newSeedProvider;
    }

    public static InetAddress getListenAddress()
    {
        return listenAddress;
    }

    public static void setListenAddress(InetAddress newlistenAddress)
    {
        listenAddress = newlistenAddress;
    }

    public static InetAddress getBroadcastAddress()
    {
        return broadcastAddress;
    }

    public static boolean shouldListenOnBroadcastAddress()
    {
        return conf.listen_on_broadcast_address;
    }

    public static void setShouldListenOnBroadcastAddress(boolean shouldListenOnBroadcastAddress)
    {
        conf.listen_on_broadcast_address = shouldListenOnBroadcastAddress;
    }

    public static void setListenOnBroadcastAddress(boolean listen_on_broadcast_address)
    {
        conf.listen_on_broadcast_address = listen_on_broadcast_address;
    }

    public static IInternodeAuthenticator getInternodeAuthenticator()
    {
        return internodeAuthenticator;
    }

    public static void setInternodeAuthenticator(IInternodeAuthenticator internodeAuthenticator)
    {
        Preconditions.checkNotNull(internodeAuthenticator);
        DatabaseDescriptor.internodeAuthenticator = internodeAuthenticator;
    }

    public static void setBroadcastAddress(InetAddress broadcastAdd)
    {
        broadcastAddress = broadcastAdd;
    }

    /**
     * This is the address used to bind for the native protocol to communicate with clients. Most usages in the code
     * refer to it as native address although some places still call it RPC address. It's not thrift RPC anymore
     * so native is more appropriate. The address alone is not enough to uniquely identify this instance because
     * multiple instances might use the same interface with different ports.
     */
    public static InetAddress getRpcAddress()
    {
        return rpcAddress;
    }

    public static void setBroadcastRpcAddress(InetAddress broadcastRPCAddr)
    {
        broadcastRpcAddress = broadcastRPCAddr;
    }

    /**
     * This is the address used to reach this instance for the native protocol to communicate with clients. Most usages in the code
     * refer to it as native address although some places still call it RPC address. It's not thrift RPC anymore
     * so native is more appropriate. The address alone is not enough to uniquely identify this instance because
     * multiple instances might use the same interface with different ports.
     *
     * May be null, please use {@link FBUtilities#getBroadcastNativeAddressAndPort()} instead.
     */
    public static InetAddress getBroadcastRpcAddress()
    {
        return broadcastRpcAddress;
    }

    public static boolean getRpcKeepAlive()
    {
        return conf.rpc_keepalive;
    }

    public static int getInternodeSocketSendBufferSizeInBytes()
    {
        return conf.internode_socket_send_buffer_size_in_bytes;
    }

    public static int getInternodeSocketReceiveBufferSizeInBytes()
    {
        return conf.internode_socket_receive_buffer_size_in_bytes;
    }

    public static int getInternodeApplicationSendQueueCapacityInBytes()
    {
        return conf.internode_application_send_queue_capacity_in_bytes;
    }

    public static int getInternodeApplicationSendQueueReserveEndpointCapacityInBytes()
    {
        return conf.internode_application_send_queue_reserve_endpoint_capacity_in_bytes;
    }

    public static int getInternodeApplicationSendQueueReserveGlobalCapacityInBytes()
    {
        return conf.internode_application_send_queue_reserve_global_capacity_in_bytes;
    }

    public static int getInternodeApplicationReceiveQueueCapacityInBytes()
    {
        return conf.internode_application_receive_queue_capacity_in_bytes;
    }

    public static int getInternodeApplicationReceiveQueueReserveEndpointCapacityInBytes()
    {
        return conf.internode_application_receive_queue_reserve_endpoint_capacity_in_bytes;
    }

    public static int getInternodeApplicationReceiveQueueReserveGlobalCapacityInBytes()
    {
        return conf.internode_application_receive_queue_reserve_global_capacity_in_bytes;
    }

    public static int getInternodeTcpConnectTimeoutInMS()
    {
        return conf.internode_tcp_connect_timeout_in_ms;
    }

    public static void setInternodeTcpConnectTimeoutInMS(int value)
    {
        conf.internode_tcp_connect_timeout_in_ms = value;
    }

    public static int getInternodeTcpUserTimeoutInMS()
    {
        return conf.internode_tcp_user_timeout_in_ms;
    }

    public static void setInternodeTcpUserTimeoutInMS(int value)
    {
        conf.internode_tcp_user_timeout_in_ms = value;
    }

    public static int getInternodeStreamingTcpUserTimeoutInMS()
    {
        return conf.internode_streaming_tcp_user_timeout_in_ms;
    }

    public static void setInternodeStreamingTcpUserTimeoutInMS(int value)
    {
        conf.internode_streaming_tcp_user_timeout_in_ms = value;
    }

    public static int getInternodeMaxMessageSizeInBytes()
    {
        return conf.internode_max_message_size_in_bytes;
    }

    @VisibleForTesting
    public static void setInternodeMaxMessageSizeInBytes(int value)
    {
        conf.internode_max_message_size_in_bytes = value;
    }

    public static boolean startNativeTransport()
    {
        return conf.start_native_transport;
    }

    /**
     *  This is the port used with RPC address for the native protocol to communicate with clients. Now that thrift RPC
     *  is no longer in use there is no RPC port.
     */
    public static int getNativeTransportPort()
    {
        return Integer.parseInt(System.getProperty(Config.PROPERTY_PREFIX + "native_transport_port", Integer.toString(conf.native_transport_port)));
    }

    @VisibleForTesting
    public static void setNativeTransportPort(int port)
    {
        conf.native_transport_port = port;
    }

    public static int getNativeTransportPortSSL()
    {
        return conf.native_transport_port_ssl == null ? getNativeTransportPort() : conf.native_transport_port_ssl;
    }

    @VisibleForTesting
    public static void setNativeTransportPortSSL(Integer port)
    {
        conf.native_transport_port_ssl = port;
    }

    public static int getNativeTransportMaxThreads()
    {
        return conf.native_transport_max_threads;
    }

    public static void setNativeTransportMaxThreads(int max_threads)
    {
        conf.native_transport_max_threads = max_threads;
    }

    public static int getNativeTransportMaxFrameSize()
    {
        return (int) ByteUnit.MEBI_BYTES.toBytes(conf.native_transport_max_frame_size_in_mb);
    }

    public static void setNativeTransportMaxFrameSize(int bytes)
    {
        conf.native_transport_max_frame_size_in_mb = (int) ByteUnit.MEBI_BYTES.fromBytes(bytes);
    }

    public static long getNativeTransportMaxConcurrentConnections()
    {
        return conf.native_transport_max_concurrent_connections;
    }

    public static void setNativeTransportMaxConcurrentConnections(long nativeTransportMaxConcurrentConnections)
    {
        conf.native_transport_max_concurrent_connections = nativeTransportMaxConcurrentConnections;
    }

    public static long getNativeTransportMaxConcurrentConnectionsPerIp()
    {
        return conf.native_transport_max_concurrent_connections_per_ip;
    }

    public static void setNativeTransportMaxConcurrentConnectionsPerIp(long native_transport_max_concurrent_connections_per_ip)
    {
        conf.native_transport_max_concurrent_connections_per_ip = native_transport_max_concurrent_connections_per_ip;
    }

    public static boolean useNativeTransportLegacyFlusher()
    {
        return conf.native_transport_flush_in_batches_legacy;
    }

    public static boolean getNativeTransportAllowOlderProtocols()
    {
        return conf.native_transport_allow_older_protocols;
    }

    public static void setNativeTransportAllowOlderProtocols(boolean isEnabled)
    {
        conf.native_transport_allow_older_protocols = isEnabled;
    }

    public static double getCommitLogSyncGroupWindow()
    {
        return conf.commitlog_sync_group_window_in_ms;
    }

    public static void setCommitLogSyncGroupWindow(double windowMillis)
    {
        conf.commitlog_sync_group_window_in_ms = windowMillis;
    }

    public static int getNativeTransportReceiveQueueCapacityInBytes()
    {
        return conf.native_transport_receive_queue_capacity_in_bytes;
    }

    public static void setNativeTransportReceiveQueueCapacityInBytes(int queueSize)
    {
        conf.native_transport_receive_queue_capacity_in_bytes = queueSize;
    }

    public static long getNativeTransportMaxConcurrentRequestsInBytesPerIp()
    {
        return conf.native_transport_max_concurrent_requests_in_bytes_per_ip;
    }

    public static Config.PaxosVariant getPaxosVariant()
    {
        return conf.paxos_variant;
    }

    public static void setPaxosVariant(Config.PaxosVariant variant)
    {
        conf.paxos_variant = variant;
    }

    public static void setNativeTransportMaxConcurrentRequestsInBytesPerIp(long maxConcurrentRequestsInBytes)
    {
        conf.native_transport_max_concurrent_requests_in_bytes_per_ip = maxConcurrentRequestsInBytes;
    }

    public static long getNativeTransportMaxConcurrentRequestsInBytes()
    {
        return conf.native_transport_max_concurrent_requests_in_bytes;
    }

    public static void setNativeTransportMaxConcurrentRequestsInBytes(long maxConcurrentRequestsInBytes)
    {
        conf.native_transport_max_concurrent_requests_in_bytes = maxConcurrentRequestsInBytes;
    }

    public static int getNativeTransportMaxRequestsPerSecond()
    {
        return conf.native_transport_max_requests_per_second;
    }

    public static void setNativeTransportMaxRequestsPerSecond(int perSecond)
    {
        Preconditions.checkArgument(perSecond > 0, "native_transport_max_requests_per_second must be greater than zero");
        conf.native_transport_max_requests_per_second = perSecond;
    }

    public static void setNativeTransportRateLimitingEnabled(boolean enabled)
    {
        logger.info("native_transport_rate_limiting_enabled set to {}", enabled);
        conf.native_transport_rate_limiting_enabled = enabled;
    }

    public static boolean getNativeTransportRateLimitingEnabled()
    {
        return conf.native_transport_rate_limiting_enabled;
    }

    public static int getCommitLogSyncPeriod()
    {
        return conf.commitlog_sync_period_in_ms;
    }

    public static long getPeriodicCommitLogSyncBlock()
    {
        Integer blockMillis = conf.periodic_commitlog_sync_lag_block_in_ms;
        return blockMillis == null
               ? (long)(getCommitLogSyncPeriod() * 1.5)
               : blockMillis;
    }

    public static void setCommitLogSyncPeriod(int periodMillis)
    {
        conf.commitlog_sync_period_in_ms = periodMillis;
    }

    public static Config.CommitLogSync getCommitLogSync()
    {
        return conf.commitlog_sync;
    }

    public static void setCommitLogSync(CommitLogSync sync)
    {
        conf.commitlog_sync = sync;
    }

    public static Config.DiskAccessMode getDiskAccessMode()
    {
        return conf.disk_access_mode;
    }

    // Do not use outside unit tests.
    @VisibleForTesting
    public static void setDiskAccessMode(Config.DiskAccessMode mode)
    {
        conf.disk_access_mode = mode;
    }

    public static Config.DiskAccessMode getIndexAccessMode()
    {
        return indexAccessMode;
    }

    // Do not use outside unit tests.
    @VisibleForTesting
    public static void setIndexAccessMode(Config.DiskAccessMode mode)
    {
        indexAccessMode = mode;
    }

    public static void setDiskFailurePolicy(Config.DiskFailurePolicy policy)
    {
        conf.disk_failure_policy = policy;
    }

    public static Config.DiskFailurePolicy getDiskFailurePolicy()
    {
        return conf.disk_failure_policy;
    }

    public static void setCommitFailurePolicy(Config.CommitFailurePolicy policy)
    {
        conf.commit_failure_policy = policy;
    }

    public static Config.CommitFailurePolicy getCommitFailurePolicy()
    {
        return conf.commit_failure_policy;
    }

    public static boolean isSnapshotBeforeCompaction()
    {
        return conf.snapshot_before_compaction;
    }

    public static boolean isAutoSnapshot()
    {
        return conf.auto_snapshot;
    }

    @VisibleForTesting
    public static void setAutoSnapshot(boolean autoSnapshot)
    {
        conf.auto_snapshot = autoSnapshot;
    }
    @VisibleForTesting
    public static boolean getAutoSnapshot()
    {
        return conf.auto_snapshot;
    }

    public static long getSnapshotLinksPerSecond()
    {
        return conf.snapshot_links_per_second == 0 ? Long.MAX_VALUE : conf.snapshot_links_per_second;
    }

    public static void setSnapshotLinksPerSecond(long throttle)
    {
        if (throttle < 0)
            throw new IllegalArgumentException("Invalid throttle for snapshot_links_per_second: must be positive");

        conf.snapshot_links_per_second = throttle;
    }

    public static RateLimiter getSnapshotRateLimiter()
    {
        return RateLimiter.create(getSnapshotLinksPerSecond());
    }

    public static boolean isAutoBootstrap()
    {
        return Boolean.parseBoolean(System.getProperty(Config.PROPERTY_PREFIX + "auto_bootstrap", Boolean.toString(conf.auto_bootstrap)));
    }

    public static void setHintedHandoffEnabled(boolean hintedHandoffEnabled)
    {
        conf.hinted_handoff_enabled = hintedHandoffEnabled;
    }

    public static boolean hintedHandoffEnabled()
    {
        return conf.hinted_handoff_enabled;
    }

    public static Set<String> hintedHandoffDisabledDCs()
    {
        return conf.hinted_handoff_disabled_datacenters;
    }

    public static boolean useDeterministicTableID()
    {
        return conf != null && conf.use_deterministic_table_id;
    }

    public static void useDeterministicTableID(boolean value)
    {
        conf.use_deterministic_table_id = value;
    }

    public static void enableHintsForDC(String dc)
    {
        conf.hinted_handoff_disabled_datacenters.remove(dc);
    }

    public static void disableHintsForDC(String dc)
    {
        conf.hinted_handoff_disabled_datacenters.add(dc);
    }

    public static void setMaxHintWindow(int ms)
    {
        conf.max_hint_window_in_ms = ms;
    }

    public static int getMaxHintWindow()
    {
        return conf.max_hint_window_in_ms;
    }

    public static File getHintsDirectory()
    {
        return new File(conf.hints_directory);
    }

    public static boolean hintWindowPersistentEnabled()
    {
        return conf.hint_window_persistent_enabled;
    }

    public static File getSerializedCachePath(CacheType cacheType, String version, String extension)
    {
        String name = cacheType.toString()
                + (version == null ? "" : '-' + version + '.' + extension);
        return new File(conf.saved_caches_directory, name);
    }

    public static int getDynamicUpdateInterval()
    {
        return conf.dynamic_snitch_update_interval_in_ms;
    }
    public static void setDynamicUpdateInterval(int dynamicUpdateInterval)
    {
        conf.dynamic_snitch_update_interval_in_ms = dynamicUpdateInterval;
    }

    public static int getDynamicResetInterval()
    {
        return conf.dynamic_snitch_reset_interval_in_ms;
    }
    public static void setDynamicResetInterval(int dynamicResetInterval)
    {
        conf.dynamic_snitch_reset_interval_in_ms = dynamicResetInterval;
    }

    public static double getDynamicBadnessThreshold()
    {
        return conf.dynamic_snitch_badness_threshold;
    }

    public static void setDynamicBadnessThreshold(double dynamicBadnessThreshold)
    {
        conf.dynamic_snitch_badness_threshold = dynamicBadnessThreshold;
    }

    public static EncryptionOptions.ServerEncryptionOptions getInternodeMessagingEncyptionOptions()
    {
        return conf.server_encryption_options;
    }

    public static void setInternodeMessagingEncyptionOptions(EncryptionOptions.ServerEncryptionOptions encryptionOptions)
    {
        conf.server_encryption_options = encryptionOptions;
    }

    public static EncryptionOptions getNativeProtocolEncryptionOptions()
    {
        return conf.client_encryption_options;
    }

    @VisibleForTesting
    public static void updateNativeProtocolEncryptionOptions(Function<EncryptionOptions, EncryptionOptions> update)
    {
        conf.client_encryption_options = update.apply(conf.client_encryption_options);
    }

    public static int getHintedHandoffThrottleInKB()
    {
        return conf.hinted_handoff_throttle_in_kb;
    }

    public static void setHintedHandoffThrottleInKB(int throttleInKB)
    {
        conf.hinted_handoff_throttle_in_kb = throttleInKB;
    }

    public static int getBatchlogReplayThrottleInKB()
    {
        return conf.batchlog_replay_throttle_in_kb;
    }

    public static void setBatchlogReplayThrottleInKB(int throttleInKB)
    {
        conf.batchlog_replay_throttle_in_kb = throttleInKB;
    }

    public static int getMaxHintsDeliveryThreads()
    {
        return conf.max_hints_delivery_threads;
    }

    public static int getHintsFlushPeriodInMS()
    {
        return conf.hints_flush_period_in_ms;
    }

    public static long getMaxHintsFileSize()
    {
        return  ByteUnit.MEBI_BYTES.toBytes(conf.max_hints_file_size_in_mb);
    }

    public static ParameterizedClass getHintsCompression()
    {
        return conf.hints_compression;
    }

    public static void setHintsCompression(ParameterizedClass parameterizedClass)
    {
        conf.hints_compression = parameterizedClass;
    }

    public static boolean isAutoHintsCleanupEnabled()
    {
        return conf.auto_hints_cleanup_enabled;
    }

    public static void setAutoHintsCleanupEnabled(boolean value)
    {
        conf.auto_hints_cleanup_enabled = value;
    }

    public static boolean isIncrementalBackupsEnabled()
    {
        return conf.incremental_backups;
    }

    public static void setIncrementalBackupsEnabled(boolean value)
    {
        conf.incremental_backups = value;
    }

    public static boolean getFileCacheEnabled()
    {
        return conf.file_cache_enabled;
    }

    public static int getFileCacheSizeInMB()
    {
        if (conf.file_cache_size_in_mb == null)
        {
            // In client mode the value is not set.
            assert DatabaseDescriptor.isClientInitialized();
            return 0;
        }

        return conf.file_cache_size_in_mb;
    }

    public static int getNetworkingCacheSizeInMB()
    {
        if (conf.networking_cache_size_in_mb == null)
        {
            // In client mode the value is not set.
            assert DatabaseDescriptor.isClientInitialized();
            return 0;
        }
        return conf.networking_cache_size_in_mb;
    }

    public static boolean getFileCacheRoundUp()
    {
        if (conf.file_cache_round_up == null)
        {
            // In client mode the value is not set.
            assert DatabaseDescriptor.isClientInitialized();
            return false;
        }

        return conf.file_cache_round_up;
    }

    public static DiskOptimizationStrategy getDiskOptimizationStrategy()
    {
        return diskOptimizationStrategy;
    }

    public static double getDiskOptimizationEstimatePercentile()
    {
        return conf.disk_optimization_estimate_percentile;
    }

    public static long getTotalCommitlogSpaceInMB()
    {
        return conf.commitlog_total_space_in_mb;
    }

    public static boolean shouldMigrateKeycacheOnCompaction()
    {
        return conf.key_cache_migrate_during_compaction;
    }

    public static void setMigrateKeycacheOnCompaction(boolean migrateCacheEntry)
    {
        conf.key_cache_migrate_during_compaction = migrateCacheEntry;
    }

    public static int getSSTablePreemptiveOpenIntervalInMB()
    {
        return FBUtilities.isWindows ? -1 : conf.sstable_preemptive_open_interval_in_mb;
    }
    public static void setSSTablePreemptiveOpenIntervalInMB(int mb)
    {
        conf.sstable_preemptive_open_interval_in_mb = mb;
    }

    public static boolean getTrickleFsync()
    {
        return conf.trickle_fsync;
    }

    public static int getTrickleFsyncIntervalInKb()
    {
        return conf.trickle_fsync_interval_in_kb;
    }

    public static long getKeyCacheSizeInMB()
    {
        return keyCacheSizeInMB;
    }

    public static long getIndexSummaryCapacityInMB()
    {
        return indexSummaryCapacityInMB;
    }

    public static int getKeyCacheSavePeriod()
    {
        return conf.key_cache_save_period;
    }

    public static void setKeyCacheSavePeriod(int keyCacheSavePeriod)
    {
        conf.key_cache_save_period = keyCacheSavePeriod;
    }

    public static int getKeyCacheKeysToSave()
    {
        return conf.key_cache_keys_to_save;
    }

    public static void setKeyCacheKeysToSave(int keyCacheKeysToSave)
    {
        conf.key_cache_keys_to_save = keyCacheKeysToSave;
    }

    public static String getRowCacheClassName()
    {
        return conf.row_cache_class_name;
    }

    public static long getRowCacheSizeInMB()
    {
        return conf.row_cache_size_in_mb;
    }

    @VisibleForTesting
    public static void setRowCacheSizeInMB(long val)
    {
        conf.row_cache_size_in_mb = val;
    }

    public static int getRowCacheSavePeriod()
    {
        return conf.row_cache_save_period;
    }

    public static void setRowCacheSavePeriod(int rowCacheSavePeriod)
    {
        conf.row_cache_save_period = rowCacheSavePeriod;
    }

    public static int getRowCacheKeysToSave()
    {
        return conf.row_cache_keys_to_save;
    }

    public static long getCounterCacheSizeInMB()
    {
        return counterCacheSizeInMB;
    }

    public static void setRowCacheKeysToSave(int rowCacheKeysToSave)
    {
        conf.row_cache_keys_to_save = rowCacheKeysToSave;
    }

    public static int getCounterCacheSavePeriod()
    {
        return conf.counter_cache_save_period;
    }

    public static void setCounterCacheSavePeriod(int counterCacheSavePeriod)
    {
        conf.counter_cache_save_period = counterCacheSavePeriod;
    }

    public static int getCacheLoadTimeout()
    {
        return conf.cache_load_timeout_seconds;
    }

    @VisibleForTesting
    public static void setCacheLoadTimeout(int seconds)
    {
        conf.cache_load_timeout_seconds = seconds;
    }

    public static int getCounterCacheKeysToSave()
    {
        return conf.counter_cache_keys_to_save;
    }

    public static void setCounterCacheKeysToSave(int counterCacheKeysToSave)
    {
        conf.counter_cache_keys_to_save = counterCacheKeysToSave;
    }

    public static int getStreamingKeepAlivePeriod()
    {
        return conf.streaming_keep_alive_period_in_secs;
    }

    public static int getStreamingConnectionsPerHost()
    {
        return conf.streaming_connections_per_host;
    }

    public static boolean streamEntireSSTables()
    {
        return conf.stream_entire_sstables;
    }

    public static String getLocalDataCenter()
    {
        return localDC;
    }

    public static Comparator<Replica> getLocalComparator()
    {
        return localComparator;
    }

    public static Config.InternodeCompression internodeCompression()
    {
        return conf.internode_compression;
    }

    public static void setInternodeCompression(Config.InternodeCompression compression)
    {
        conf.internode_compression = compression;
    }

    public static boolean getInterDCTcpNoDelay()
    {
        return conf.inter_dc_tcp_nodelay;
    }

    public static long getMemtableHeapSpaceInMb()
    {
        return conf.memtable_heap_space_in_mb;
    }

    public static long getMemtableOffheapSpaceInMb()
    {
        return conf.memtable_offheap_space_in_mb;
    }

    public static Config.MemtableAllocationType getMemtableAllocationType()
    {
        return conf.memtable_allocation_type;
    }

    public static int getRepairSessionMaxTreeDepth()
    {
        return conf.repair_session_max_tree_depth;
    }

    public static void setRepairSessionMaxTreeDepth(int depth)
    {
        if (depth < 10)
            throw new ConfigurationException("Cannot set repair_session_max_tree_depth to " + depth +
                                             " which is < 10, doing nothing");
        else if (depth > 20)
            logger.warn("repair_session_max_tree_depth of " + depth + " > 20 could lead to excessive memory usage");

        conf.repair_session_max_tree_depth = depth;
    }

    public static int getRepairSessionSpaceInMegabytes()
    {
        return conf.repair_session_space_in_mb;
    }

    public static void setRepairSessionSpaceInMegabytes(int sizeInMegabytes)
    {
        if (sizeInMegabytes < 1)
            throw new ConfigurationException("Cannot set repair_session_space_in_mb to " + sizeInMegabytes +
                                             " < 1 megabyte");
        else if (sizeInMegabytes > (int) (Runtime.getRuntime().maxMemory() / (4 * 1048576)))
            logger.warn("A repair_session_space_in_mb of " + conf.repair_session_space_in_mb +
                        " megabytes is likely to cause heap pressure.");

        conf.repair_session_space_in_mb = sizeInMegabytes;
    }

    public static Float getMemtableCleanupThreshold()
    {
        return conf.memtable_cleanup_threshold;
    }

    public static int getIndexSummaryResizeIntervalInMinutes()
    {
        return conf.index_summary_resize_interval_in_minutes;
    }

    public static boolean hasLargeAddressSpace()
    {
        // currently we just check if it's a 64bit arch, but any we only really care if the address space is large
        String datamodel = SUN_ARCH_DATA_MODEL.getString();
        if (datamodel != null)
        {
            switch (datamodel)
            {
                case "64": return true;
                case "32": return false;
            }
        }
        String arch = OS_ARCH.getString();
        return arch.contains("64") || arch.contains("sparcv9");
    }

    public static int getTracetypeRepairTTL()
    {
        return conf.tracetype_repair_ttl;
    }

    public static int getTracetypeQueryTTL()
    {
        return conf.tracetype_query_ttl;
    }

    public static int getWindowsTimerInterval()
    {
        return conf.windows_timer_interval;
    }

    public static long getPreparedStatementsCacheSizeMB()
    {
        return preparedStatementsCacheSizeInMB;
    }

    public static boolean enableUserDefinedFunctions()
    {
        return conf.enable_user_defined_functions;
    }

    public static boolean enableScriptedUserDefinedFunctions()
    {
        return conf.enable_scripted_user_defined_functions;
    }

    public static void enableScriptedUserDefinedFunctions(boolean enableScriptedUserDefinedFunctions)
    {
        conf.enable_scripted_user_defined_functions = enableScriptedUserDefinedFunctions;
    }

    public static boolean enableUserDefinedFunctionsThreads()
    {
        return conf.enable_user_defined_functions_threads;
    }

    public static long getUserDefinedFunctionWarnTimeout()
    {
        return conf.user_defined_function_warn_timeout;
    }

    public static void setUserDefinedFunctionWarnTimeout(long userDefinedFunctionWarnTimeout)
    {
        conf.user_defined_function_warn_timeout = userDefinedFunctionWarnTimeout;
    }

    public static boolean getEnableMaterializedViews()
    {
        // CIE specific system property to override to disable materialized views
        return conf.enable_materialized_views && CassandraRelevantProperties.ALLOW_MATERIALIZEDVIEWS.getBoolean(false);
    }

    public static void setEnableMaterializedViews(boolean enableMaterializedViews)
    {
        conf.enable_materialized_views = enableMaterializedViews;
    }

    public static boolean getEnableSASIIndexes()
    {
        return conf.enable_sasi_indexes;
    }

    public static void setEnableSASIIndexes(boolean enableSASIIndexes)
    {
        conf.enable_sasi_indexes = enableSASIIndexes;
    }

    public static boolean isTransientReplicationEnabled()
    {
        return conf.enable_transient_replication;
    }

    public static void setTransientReplicationEnabledUnsafe(boolean enabled)
    {
        conf.enable_transient_replication = enabled;
    }

    public static boolean enableDropCompactStorage()
    {
        return conf.enable_drop_compact_storage;
    }

    @VisibleForTesting
    public static void setEnableDropCompactStorage(boolean enableDropCompactStorage)
    {
        conf.enable_drop_compact_storage = enableDropCompactStorage;
    }

    public static long getUserDefinedFunctionFailTimeout()
    {
        return conf.user_defined_function_fail_timeout;
    }

    public static void setUserDefinedFunctionFailTimeout(long userDefinedFunctionFailTimeout)
    {
        conf.user_defined_function_fail_timeout = userDefinedFunctionFailTimeout;
    }

    public static Config.UserFunctionTimeoutPolicy getUserFunctionTimeoutPolicy()
    {
        return conf.user_function_timeout_policy;
    }

    public static void setUserFunctionTimeoutPolicy(Config.UserFunctionTimeoutPolicy userFunctionTimeoutPolicy)
    {
        conf.user_function_timeout_policy = userFunctionTimeoutPolicy;
    }

    public static long getGCLogThreshold()
    {
        return conf.gc_log_threshold_in_ms;
    }

    public static EncryptionContext getEncryptionContext()
    {
        return encryptionContext;
    }

    public static long getGCWarnThreshold()
    {
        return conf.gc_warn_threshold_in_ms;
    }

    public static boolean isCDCEnabled()
    {
        return conf.cdc_enabled;
    }

    @VisibleForTesting
    public static void setCDCEnabled(boolean cdc_enabled)
    {
        conf.cdc_enabled = cdc_enabled;
    }

    public static boolean getCDCBlockWrites()
    {
        return conf.cdc_block_writes;
    }

    public static void setCDCBlockWrites(boolean val)
    {
        conf.cdc_block_writes = val;
    }

    public static String getCDCLogLocation()
    {
        return conf.cdc_raw_directory;
    }

    public static int getCDCSpaceInMB()
    {
        return conf.cdc_total_space_in_mb;
    }

    @VisibleForTesting
    public static void setCDCSpaceInMB(int input)
    {
        conf.cdc_total_space_in_mb = input;
    }

    public static int getCDCDiskCheckInterval()
    {
        return conf.cdc_free_space_check_interval_ms;
    }

    @VisibleForTesting
    public static void setEncryptionContext(EncryptionContext ec)
    {
        encryptionContext = ec;
    }

    public static int searchConcurrencyFactor()
    {
        return searchConcurrencyFactor;
    }

    public static boolean isUnsafeSystem()
    {
        return unsafeSystem;
    }

    public static boolean diagnosticEventsEnabled()
    {
        return conf.diagnostic_events_enabled;
    }

    public static void setDiagnosticEventsEnabled(boolean enabled)
    {
        conf.diagnostic_events_enabled = enabled;
    }

    public static ConsistencyLevel getIdealConsistencyLevel()
    {
        return conf.ideal_consistency_level;
    }

    public static void setIdealConsistencyLevel(ConsistencyLevel cl)
    {
        conf.ideal_consistency_level = cl;
    }

    public static int getRepairCommandPoolSize()
    {
        return conf.repair_command_pool_size;
    }

    public static Config.RepairCommandPoolFullStrategy getRepairCommandPoolFullStrategy()
    {
        return conf.repair_command_pool_full_strategy;
    }

    public static FullQueryLoggerOptions getFullQueryLogOptions()
    {
        if (conf.full_query_logging_options.log_dir.isEmpty() && conf.full_query_log_dir != null && !conf.full_query_log_dir.isEmpty())
            return new FullQueryLoggerOptions(conf.full_query_log_dir);
        else
            return conf.full_query_logging_options;
    }

    public static boolean getBlockForPeersInRemoteDatacenters()
    {
        return conf.block_for_peers_in_remote_dcs;
    }

    public static int getBlockForPeersTimeoutInSeconds()
    {
        return conf.block_for_peers_timeout_in_secs;
    }

    public static boolean automaticSSTableUpgrade()
    {
        return conf.automatic_sstable_upgrade;
    }

    public static void setAutomaticSSTableUpgradeEnabled(boolean enabled)
    {
        if (conf.automatic_sstable_upgrade != enabled)
            logger.debug("Changing automatic_sstable_upgrade to {}", enabled);
        conf.automatic_sstable_upgrade = enabled;
    }

    public static int maxConcurrentAutoUpgradeTasks()
    {
        return conf.max_concurrent_automatic_sstable_upgrades;
    }

    public static void setMaxConcurrentAutoUpgradeTasks(int value)
    {
        if (conf.max_concurrent_automatic_sstable_upgrades != value)
            logger.debug("Changing max_concurrent_automatic_sstable_upgrades to {}", value);
        validateMaxConcurrentAutoUpgradeTasksConf(value);
        conf.max_concurrent_automatic_sstable_upgrades = value;
    }

    private static void validateMaxConcurrentAutoUpgradeTasksConf(int value)
    {
        if (value < 0)
            throw new ConfigurationException("max_concurrent_automatic_sstable_upgrades can't be negative");
        if (value > getConcurrentCompactors())
            logger.warn("max_concurrent_automatic_sstable_upgrades ({}) is larger than concurrent_compactors ({})", value, getConcurrentCompactors());
    }
    
    public static AuditLogOptions getAuditLoggingOptions()
    {
        return conf.audit_logging_options;
    }

    public static void setAuditLoggingOptions(AuditLogOptions auditLoggingOptions)
    {
        conf.audit_logging_options = new AuditLogOptions.Builder(auditLoggingOptions).build();
    }

    public static Config.CorruptedTombstoneStrategy getCorruptedTombstoneStrategy()
    {
        return conf.corrupted_tombstone_strategy;
    }

    public static void setCorruptedTombstoneStrategy(Config.CorruptedTombstoneStrategy strategy)
    {
        conf.corrupted_tombstone_strategy = strategy;
    }

    public static boolean getRepairedDataTrackingForRangeReadsEnabled()
    {
        return conf.repaired_data_tracking_for_range_reads_enabled;
    }

    public static void setRepairedDataTrackingForRangeReadsEnabled(boolean enabled)
    {
        conf.repaired_data_tracking_for_range_reads_enabled = enabled;
    }

    public static boolean getRepairedDataTrackingForPartitionReadsEnabled()
    {
        return conf.repaired_data_tracking_for_partition_reads_enabled;
    }

    public static void setRepairedDataTrackingForPartitionReadsEnabled(boolean enabled)
    {
        conf.repaired_data_tracking_for_partition_reads_enabled = enabled;
    }

    public static boolean snapshotOnRepairedDataMismatch()
    {
        return conf.snapshot_on_repaired_data_mismatch;
    }

    public static void setSnapshotOnRepairedDataMismatch(boolean enabled)
    {
        conf.snapshot_on_repaired_data_mismatch = enabled;
    }

    public static boolean snapshotOnDuplicateRowDetection()
    {
        return conf.snapshot_on_duplicate_row_detection;
    }

    public static void setSnapshotOnDuplicateRowDetection(boolean enabled)
    {
        conf.snapshot_on_duplicate_row_detection = enabled;
    }

    public static boolean reportUnconfirmedRepairedDataMismatches()
    {
        return conf.report_unconfirmed_repaired_data_mismatches;
    }

    public static void reportUnconfirmedRepairedDataMismatches(boolean enabled)
    {
        conf.report_unconfirmed_repaired_data_mismatches = enabled;
    }

    public static boolean strictRuntimeChecks()
    {
        return strictRuntimeChecks;
    }

    public static boolean useOffheapMerkleTrees()
    {
        return conf.use_offheap_merkle_trees;
    }

    public static void useOffheapMerkleTrees(boolean value)
    {
        logger.info("Setting use_offheap_merkle_trees to {}", value);
        conf.use_offheap_merkle_trees = value;
    }

    public static Function<CommitLog, AbstractCommitLogSegmentManager> getCommitLogSegmentMgrProvider()
    {
        return commitLogSegmentMgrProvider;
    }

    public static void setCommitLogSegmentMgrProvider(Function<CommitLog, AbstractCommitLogSegmentManager> provider)
    {
        commitLogSegmentMgrProvider = provider;
    }

    /**
     * Class that primarily tracks overflow thresholds during conversions
     */
    private enum ByteUnit {
        KIBI_BYTES(2048 * 1024, 1024),
        MEBI_BYTES(2048, 1024 * 1024);

        private final int overflowThreshold;
        private final int multiplier;

        ByteUnit(int t, int m)
        {
            this.overflowThreshold = t;
            this.multiplier = m;
        }

        public int overflowThreshold()
        {
            return overflowThreshold;
        }

        public boolean willOverflowInBytes(int val)
        {
            return val >= overflowThreshold;
        }

        public long toBytes(int val)
        {
            return val * multiplier;
        }

        public long fromBytes(int val)
        {
            return val / multiplier;
        }
    }

    /**
     * Ensures passed in configuration value is positive and will not overflow when converted to Bytes
     */
    private static void checkValidForByteConversion(int val, final String name, final ByteUnit unit)
    {
        if (val < 0 || unit.willOverflowInBytes(val))
            throw new ConfigurationException(String.format("%s must be positive value < %d, but was %d",
                                                           name, unit.overflowThreshold(), val), false);
    }

    public static int getValidationPreviewPurgeHeadStartInSec()
    {
        int seconds = conf.validation_preview_purge_head_start_in_sec;
        return Math.max(seconds, 0);
    }

    public static boolean checkForDuplicateRowsDuringReads()
    {
        return conf.check_for_duplicate_rows_during_reads;
    }

    public static void setCheckForDuplicateRowsDuringReads(boolean enabled)
    {
        conf.check_for_duplicate_rows_during_reads = enabled;
    }

    public static boolean checkForDuplicateRowsDuringCompaction()
    {
        return conf.check_for_duplicate_rows_during_compaction;
    }

    public static void setCheckForDuplicateRowsDuringCompaction(boolean enabled)
    {
        conf.check_for_duplicate_rows_during_compaction = enabled;
    }

    public static int getRepairPendingCompactionRejectThreshold()
    {
        return conf.reject_repair_compaction_threshold;
    }

    public static void setRepairPendingCompactionRejectThreshold(int value)
    {
        conf.reject_repair_compaction_threshold = value;
    }

    public static int getInitialRangeTombstoneListAllocationSize()
    {
        return conf.initial_range_tombstone_list_allocation_size;
    }

    public static void setInitialRangeTombstoneListAllocationSize(int size)
    {
        conf.initial_range_tombstone_list_allocation_size = size;
    }

    public static double getRangeTombstoneListGrowthFactor()
    {
        return conf.range_tombstone_list_growth_factor;
    }

    public static void setRangeTombstoneListGrowthFactor(double resizeFactor)
    {
        conf.range_tombstone_list_growth_factor = resizeFactor;
    }

    public static boolean getAutocompactionOnStartupEnabled()
    {
        return conf.autocompaction_on_startup_enabled;
    }

    public static boolean autoOptimiseIncRepairStreams()
    {
        return conf.auto_optimise_inc_repair_streams;
    }

    public static void setAutoOptimiseIncRepairStreams(boolean enabled)
    {
        if (enabled != conf.auto_optimise_inc_repair_streams)
            logger.info("Changing auto_optimise_inc_repair_streams from {} to {}", conf.auto_optimise_inc_repair_streams, enabled);
        conf.auto_optimise_inc_repair_streams = enabled;
    }

    public static boolean autoOptimiseFullRepairStreams()
    {
        return conf.auto_optimise_full_repair_streams;
    }

    public static void setAutoOptimiseFullRepairStreams(boolean enabled)
    {
        if (enabled != conf.auto_optimise_full_repair_streams)
            logger.info("Changing auto_optimise_full_repair_streams from {} to {}", conf.auto_optimise_full_repair_streams, enabled);
        conf.auto_optimise_full_repair_streams = enabled;
    }

    public static boolean autoOptimisePreviewRepairStreams()
    {
        return conf.auto_optimise_preview_repair_streams;
    }

    public static void setAutoOptimisePreviewRepairStreams(boolean enabled)
    {
        if (enabled != conf.auto_optimise_preview_repair_streams)
            logger.info("Changing auto_optimise_preview_repair_streams from {} to {}", conf.auto_optimise_preview_repair_streams, enabled);
        conf.auto_optimise_preview_repair_streams = enabled;
    }

    @Deprecated
    public static int tableCountWarnThreshold()
    {
        return conf.table_count_warn_threshold;
    }

    @Deprecated // this warning threshold will be replaced by an equivalent guardrail
    public static void setTableCountWarnThreshold(int value)
    {
        conf.table_count_warn_threshold = value;
    }

    @Deprecated // this warning threshold will be replaced by an equivalent guardrail
    public static int keyspaceCountWarnThreshold()
    {
        return conf.keyspace_count_warn_threshold;
    }

    @Deprecated // this warning threshold will be replaced by an equivalent guardrail
    public static void setKeyspaceCountWarnThreshold(int value)
    {
        conf.keyspace_count_warn_threshold = value;
    }

    @Deprecated // this warning threshold will be replaced by an equivalent guardrail
    public static ConsistencyLevel getAuthWriteConsistencyLevel()
    {
        return ConsistencyLevel.valueOf(conf.auth_write_consistency_level);
    }

    public static ConsistencyLevel getAuthReadConsistencyLevel()
    {
        return ConsistencyLevel.valueOf(conf.auth_read_consistency_level);
    }

    public static void setAuthWriteConsistencyLevel(ConsistencyLevel cl)
    {
        conf.auth_write_consistency_level = cl.toString();
    }

    public static void setAuthReadConsistencyLevel(ConsistencyLevel cl)
    {
        conf.auth_read_consistency_level = cl.toString();
    }

    public static int getConsecutiveMessageErrorsThreshold()
    {
        return conf.consecutive_message_errors_threshold;
    }

    public static void setConsecutiveMessageErrorsThreshold(int value)
    {
        conf.consecutive_message_errors_threshold = value;
    }

    public static boolean getEnablePartitionDenylist()
    {
        return conf.enable_partition_denylist;
    }

    public static void setEnablePartitionDenylist(boolean enabled)
    {
        conf.enable_partition_denylist = enabled;
    }

    public static boolean getEnableDenylistWrites()
    {
        return conf.enable_denylist_writes;
    }

    public static void setEnableDenylistWrites(boolean enabled)
    {
        conf.enable_denylist_writes = enabled;
    }

    public static boolean getEnableDenylistReads()
    {
        return conf.enable_denylist_reads;
    }

    public static void setEnableDenylistReads(boolean enabled)
    {
        conf.enable_denylist_reads = enabled;
    }

    public static boolean getEnableDenylistRangeReads()
    {
        return conf.enable_denylist_range_reads;
    }

    public static void setEnableDenylistRangeReads(boolean enabled)
    {
        conf.enable_denylist_range_reads = enabled;
    }

    public static int getDenylistRefreshSeconds()
    {
        return conf.denylist_refresh_seconds;
    }

    public static void setDenylistRefreshSeconds(int seconds)
    {
        if (seconds <= 0)
            throw new IllegalArgumentException("denylist_refresh_seconds must be a positive integer.");
        conf.denylist_refresh_seconds = seconds;
    }

    public static int getDenylistInitialLoadRetrySeconds()
    {
        return conf.denylist_initial_load_retry_seconds;
    }

    public static void setDenylistInitialLoadRetrySeconds(int seconds)
    {
        if (seconds <= 0)
            throw new IllegalArgumentException("denylist_initial_load_retry_seconds must be a positive integer.");
        conf.denylist_initial_load_retry_seconds = seconds;
    }

    public static ConsistencyLevel getDenylistConsistencyLevel()
    {
        return conf.denylist_consistency_level;
    }

    public static void setDenylistConsistencyLevel(ConsistencyLevel cl)
    {
        conf.denylist_consistency_level = cl;
    }

    public static int getDenylistMaxKeysPerTable()
    {
        return conf.denylist_max_keys_per_table;
    }

    public static void setDenylistMaxKeysPerTable(int value)
    {
        if (value <= 0)
            throw new IllegalArgumentException("denylist_max_keys_per_table must be a positive integer.");
        conf.denylist_max_keys_per_table = value;
    }

    public static int getDenylistMaxKeysTotal()
    {
        return conf.denylist_max_keys_total;
    }

    public static void setDenylistMaxKeysTotal(int value)
    {
        if (value <= 0)
            throw new IllegalArgumentException("denylist_max_keys_total must be a positive integer.");
        conf.denylist_max_keys_total = value;
    }

    public static boolean getAuthCacheWarmingEnabled()
    {
        return conf.auth_cache_warming_enabled;
    }

    public static SubnetGroups getClientErrorReportingExclusions()
    {
        return conf.client_error_reporting_exclusions;
    }

    public static SubnetGroups getInternodeErrorReportingExclusions()
    {
        return conf.internode_error_reporting_exclusions;
    }

    public static boolean getTrackWarningsEnabled()
    {
        return conf.track_warnings.enabled;
    }

    public static void setTrackWarningsEnabled(boolean value)
    {
        conf.track_warnings.enabled = value;
    }

    public static long getCoordinatorReadSizeWarnThresholdKB()
    {
        return conf.track_warnings.coordinator_read_size.getWarnThresholdKb();
    }

    public static void setCoordinatorReadSizeWarnThresholdKB(long threshold)
    {
        conf.track_warnings.coordinator_read_size.setWarnThresholdKb(threshold);
    }

    public static long getCoordinatorReadSizeAbortThresholdKB()
    {
        return conf.track_warnings.coordinator_read_size.getAbortThresholdKb();
    }

    public static void setCoordinatorReadSizeAbortThresholdKB(long threshold)
    {
        conf.track_warnings.coordinator_read_size.setAbortThresholdKb(threshold);
    }

    public static long getLocalReadSizeWarnThresholdKb()
    {
        return conf.track_warnings.local_read_size.getWarnThresholdKb();
    }

    public static void setLocalReadSizeWarnThresholdKb(long value)
    {
        conf.track_warnings.local_read_size.setWarnThresholdKb(value);
    }

    public static long getLocalReadSizeAbortThresholdKb()
    {
        return conf.track_warnings.local_read_size.getAbortThresholdKb();
    }

<<<<<<< HEAD
    public static void setLocalReadSizeAbortThresholdKb(long value)
=======
    public static int getMemtableClockShift()
    {
        return conf.memtable_clock_shift;
    }

    public static long getMemtableExcessWasteBytes()
    {
        return conf.memtable_excess_waste_bytes;
    }

    public static boolean enablePartitionBlacklist()
>>>>>>> 2459f67a
    {
        conf.track_warnings.local_read_size.setAbortThresholdKb(value);
    }

    public static int getRowIndexSizeWarnThresholdKb()
    {
        return conf.track_warnings.row_index_size.getWarnThresholdKb();
    }

    public static void setRowIndexSizeWarnThresholdKb(int value)
    {
        conf.track_warnings.row_index_size.setWarnThresholdKb(value);
    }

    public static int getRowIndexSizeAbortThresholdKb()
    {
        return conf.track_warnings.row_index_size.getAbortThresholdKb();
    }

    public static void setRowIndexSizeAbortThresholdKb(int value)
    {
        conf.track_warnings.row_index_size.setAbortThresholdKb(value);
    }

    public static int getDefaultKeyspaceRF() { return conf.default_keyspace_rf; }

    public static void setDefaultKeyspaceRF(int value) throws ConfigurationException
    {
        if (value < 1)
        {
            throw new ConfigurationException("default_keyspace_rf cannot be less than 1");
        }

        if (value < getMinimumKeyspaceRF())
        {
            throw new ConfigurationException(String.format("default_keyspace_rf to be set (%d) cannot be less than minimum_keyspace_rf (%d)", value, getMinimumKeyspaceRF()));
        }

        conf.default_keyspace_rf = value;
    }

    public static int getMinimumKeyspaceRF() { return conf.minimum_keyspace_rf; }

    public static void setMinimumKeyspaceRF(int value) throws ConfigurationException
    {
        if (value < 0)
        {
            throw new ConfigurationException("minimum_keyspace_rf cannot be negative");
        }

        if (value > getDefaultKeyspaceRF())
        {
            throw new ConfigurationException(String.format("minimum_keyspace_rf to be set (%d) cannot be greater than default_keyspace_rf (%d)", value, getDefaultKeyspaceRF()));
        }

        conf.minimum_keyspace_rf = value;
    }

    public static void setEnableAggressiveGCCompaction(boolean enable) { aggressiveGC = enable; }

    public static boolean getEnableAggressiveGCCompaction() { return aggressiveGC; }

    public static boolean getAlterTableEnabled()
    {
        return conf.alter_table_enabled;
    }

    public static void setAlterTableEnabled(boolean alterTableEnabled)
    {
        conf.alter_table_enabled = alterTableEnabled;
    }

    public static boolean getCompactBiggestSTCSBucketInL0()
    {
        return conf.compact_biggest_stcs_bucket_l0;
    }

    public static void setCompactBiggestSTCSBucketInL0(boolean value)
    {
        if (value != conf.compact_biggest_stcs_bucket_l0)
        {
            logger.info("Setting compact_biggest_stcs_bucket_in_l0 to {}", value);
            conf.compact_biggest_stcs_bucket_l0 = value;
        }
    }

    public static boolean disableIncrementalRepair()
    {
        return conf.disable_incremental_repair;
    }

    public static boolean getEnableKeyspaceQuotas()
    {
        return conf.enable_keyspace_quotas;
    }

    public static void setKeyspaceQuotasEnabled(boolean enabled)
    {
        conf.enable_keyspace_quotas = enabled;
    }

    public static long getDefaultKeyspaceQuotaBytes()
    {
        return conf.default_keyspace_quota_bytes;
    }

    public static void setDefaultKeyspaceQuotaBytes(long quotaInBytes)
    {
        conf.default_keyspace_quota_bytes = quotaInBytes;
    }

    public static int getKeyspaceQuotaRefreshTimeInSec()
    {
        return conf.keyspace_quota_refresh_time_in_sec;
    }
    public static void setKeyspaceQuotaRefreshTimeInSec(int refreshTime)
    {
        conf.keyspace_quota_refresh_time_in_sec = refreshTime;
    }

    public static boolean getEnableScheduledCompactions()
    {
        return conf.enable_scheduled_compactions;
    }

    public static void setEnableScheduledCompactions(boolean enable)
    {
        conf.enable_scheduled_compactions = enable;
    }

    public static int getScheduledCompactionRangeSplits()
    {
        return conf.scheduled_compaction_range_splits;
    }

    public static void setScheduledCompactionRangeSplits(int val)
    {
        if (val <= 0)
            throw new RuntimeException("Range splits must be > 0");
        conf.scheduled_compaction_range_splits = val;
    }

    public static long getScheduledCompactionCycleTimeSeconds()
    {
        return scheduledCompactionCycleTimeSeconds;
    }

    public static boolean getSkipSingleSSTableScheduledCompactions()
    {
        return conf.skip_single_sstable_scheduled_compactions;
    }

    public static void setSkipSingleSSTableScheduledCompactions(boolean val)
    {
        conf.skip_single_sstable_scheduled_compactions = val;
    }

    public static void setScheduledCompactionCycleTime(String time)
    {
        try
        {
            scheduledCompactionCycleTimeSeconds = parseScheduledCycleTimeSeconds(time);
        }
        catch (ConfigurationException e)
        {
            throw new RuntimeException("Could not set "+time+" as scheduled compaction cycle time");
        }
    }

    public static long getMaxScheduledCompactionSSTableSizeBytes()
    {
        return conf.max_scheduled_compaction_sstable_size_bytes;
    }

    public static void setMaxScheduledCompactionSSTableSizeBytes(long size)
    {
        if (size <= 0)
            throw new RuntimeException("Max sstable size must be > 0");
        conf.max_scheduled_compaction_sstable_size_bytes = size;
    }

    public static int getMaxScheduledCompactionSSTableCount()
    {
        return conf.max_scheduled_compaction_sstable_count;
    }

    public static void setMaxScheduledCompactionSSTableCount(int count)
    {
        if (count <= 1)
            throw new RuntimeException("Max sstable count must be > 1");
        conf.max_scheduled_compaction_sstable_count = count;
    }

    private static long parseScheduledCycleTimeSeconds(String rawValue) throws ConfigurationException
    {
        String trimmed = rawValue.trim().toLowerCase();
        char unitCharacter = trimmed.charAt(trimmed.length() - 1);
        int value;
        try
        {
            value = Integer.valueOf(trimmed.substring(0, trimmed.length() - 1));
        }
        catch (NumberFormatException e)
        {
            throw new ConfigurationException(rawValue + " is invalid configuration for scheduled_compaction_cycle_time");
        }
        TimeUnit timeUnit;
        switch (unitCharacter)
        {
            case 's':
                timeUnit = TimeUnit.SECONDS;
                break;
            case 'h':
                timeUnit = TimeUnit.HOURS;
                break;
            case 'd':
                timeUnit = TimeUnit.DAYS;
                break;
            default:
                throw new ConfigurationException("Could only supported time units are: s, h, d, got: "+unitCharacter);
        }
        return timeUnit.toSeconds(value);
    }

    public static boolean enableSecondaryIndex()
    {
        // see rdar://56795580 (Disable creating 2i by default but add a config to allow)
        return conf.enable_secondary_index;
    }

    public static void setEnableSecondaryIndex(boolean value)
    {
        logger.info("Setting enable_secondary_index to {}", value);
        conf.enable_secondary_index = value;
    }

    public static boolean isSchemaDropCheckDisabled()
    {
        return conf.disable_schema_drop_check;
    }

    public static void setIsSchemaDropCheckDisabled(boolean value)
    {
        conf.disable_schema_drop_check = value;
    }
}<|MERGE_RESOLUTION|>--- conflicted
+++ resolved
@@ -3833,21 +3833,7 @@
         return conf.track_warnings.local_read_size.getAbortThresholdKb();
     }
 
-<<<<<<< HEAD
     public static void setLocalReadSizeAbortThresholdKb(long value)
-=======
-    public static int getMemtableClockShift()
-    {
-        return conf.memtable_clock_shift;
-    }
-
-    public static long getMemtableExcessWasteBytes()
-    {
-        return conf.memtable_excess_waste_bytes;
-    }
-
-    public static boolean enablePartitionBlacklist()
->>>>>>> 2459f67a
     {
         conf.track_warnings.local_read_size.setAbortThresholdKb(value);
     }
@@ -3966,6 +3952,16 @@
     public static void setKeyspaceQuotaRefreshTimeInSec(int refreshTime)
     {
         conf.keyspace_quota_refresh_time_in_sec = refreshTime;
+    }
+
+    public static int getMemtableClockShift()
+    {
+        return conf.memtable_clock_shift;
+    }
+
+    public static long getMemtableExcessWasteBytes()
+    {
+        return conf.memtable_excess_waste_bytes;
     }
 
     public static boolean getEnableScheduledCompactions()
