--- conflicted
+++ resolved
@@ -3441,7 +3441,6 @@
         conf.consecutive_message_errors_threshold = value;
     }
 
-<<<<<<< HEAD
     public static SubnetGroups getClientErrorReportingExclusions()
     {
         return conf.client_error_reporting_exclusions;
@@ -3480,11 +3479,11 @@
     public static void setClientTrackWarningsEnabled(boolean value)
     {
         conf.client_track_warnings_enabled = value;
-=======
+    }
+
     public static boolean disableIncrementalRepair()
     {
         return conf.disable_incremental_repair;
->>>>>>> 21528b44
     }
 
     public static boolean isSchemaDropCheckDisabled()
