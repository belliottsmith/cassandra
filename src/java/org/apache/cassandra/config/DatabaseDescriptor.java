/*
 * Licensed to the Apache Software Foundation (ASF) under one
 * or more contributor license agreements.  See the NOTICE file
 * distributed with this work for additional information
 * regarding copyright ownership.  The ASF licenses this file
 * to you under the Apache License, Version 2.0 (the
 * "License"); you may not use this file except in compliance
 * with the License.  You may obtain a copy of the License at
 *
 *     http://www.apache.org/licenses/LICENSE-2.0
 *
 * Unless required by applicable law or agreed to in writing, software
 * distributed under the License is distributed on an "AS IS" BASIS,
 * WITHOUT WARRANTIES OR CONDITIONS OF ANY KIND, either express or implied.
 * See the License for the specific language governing permissions and
 * limitations under the License.
 */
package org.apache.cassandra.config;

import java.io.IOException;
import java.net.*;
import java.nio.file.FileStore;
import java.util.*;
import java.util.concurrent.TimeUnit;
import java.util.function.Function;
import java.util.function.Supplier;

import com.google.common.annotations.VisibleForTesting;
import com.google.common.base.Preconditions;
import com.google.common.collect.ImmutableSet;
import com.google.common.primitives.Ints;
import com.google.common.primitives.Longs;
import com.google.common.util.concurrent.RateLimiter;

import org.apache.cassandra.gms.IFailureDetector;
import org.apache.cassandra.io.util.File;
import org.slf4j.Logger;
import org.slf4j.LoggerFactory;

import org.apache.cassandra.audit.AuditLogOptions;
import org.apache.cassandra.fql.FullQueryLoggerOptions;
import org.apache.cassandra.auth.AllowAllInternodeAuthenticator;
import org.apache.cassandra.auth.AuthConfig;
import org.apache.cassandra.auth.IAuthenticator;
import org.apache.cassandra.auth.IAuthorizer;
import org.apache.cassandra.auth.IInternodeAuthenticator;
import org.apache.cassandra.auth.INetworkAuthorizer;
import org.apache.cassandra.auth.IRoleManager;
import org.apache.cassandra.config.Config.CommitLogSync;
import org.apache.cassandra.db.ConsistencyLevel;
import org.apache.cassandra.db.commitlog.AbstractCommitLogSegmentManager;
import org.apache.cassandra.db.commitlog.CommitLog;
import org.apache.cassandra.db.commitlog.CommitLogSegmentManagerCDC;
import org.apache.cassandra.db.commitlog.CommitLogSegmentManagerStandard;
import org.apache.cassandra.dht.IPartitioner;
import org.apache.cassandra.exceptions.ConfigurationException;
import org.apache.cassandra.io.FSWriteError;
import org.apache.cassandra.io.util.DiskOptimizationStrategy;
import org.apache.cassandra.io.util.FileUtils;
import org.apache.cassandra.io.util.PathUtils;
import org.apache.cassandra.io.util.SpinningDiskOptimizationStrategy;
import org.apache.cassandra.io.util.SsdDiskOptimizationStrategy;
import org.apache.cassandra.locator.DynamicEndpointSnitch;
import org.apache.cassandra.locator.EndpointSnitchInfo;
import org.apache.cassandra.locator.IEndpointSnitch;
import org.apache.cassandra.locator.InetAddressAndPort;
import org.apache.cassandra.locator.Replica;
import org.apache.cassandra.locator.SeedProvider;
import org.apache.cassandra.security.EncryptionContext;
import org.apache.cassandra.security.SSLFactory;
import org.apache.cassandra.service.CacheService.CacheType;
import org.apache.cassandra.service.paxos.Paxos;
import org.apache.cassandra.utils.FBUtilities;

import org.apache.commons.lang3.ArrayUtils;
import org.apache.commons.lang3.StringUtils;

import static java.util.concurrent.TimeUnit.MILLISECONDS;
import static org.apache.cassandra.config.CassandraRelevantProperties.OS_ARCH;
import static org.apache.cassandra.config.CassandraRelevantProperties.SUN_ARCH_DATA_MODEL;
import static org.apache.cassandra.io.util.FileUtils.ONE_GB;
import static org.apache.cassandra.io.util.FileUtils.ONE_MB;
import static org.apache.cassandra.utils.Clock.Global.logInitializationOutcome;

public class DatabaseDescriptor
{
    static
    {
        // This static block covers most usages
        FBUtilities.preventIllegalAccessWarnings();
        System.setProperty("io.netty.transport.estimateSizeOnSubmit", "false");
    }

    private static final Logger logger = LoggerFactory.getLogger(DatabaseDescriptor.class);

    /**
     * Tokens are serialized in a Gossip VersionedValue String.  VV are restricted to 64KB
     * when we send them over the wire, which works out to about 1700 tokens.
     */
    private static final int MAX_NUM_TOKENS = 1536;

    private static Config conf;

    /**
     * Request timeouts can not be less than below defined value (see CASSANDRA-9375)
     */
    static final long LOWEST_ACCEPTED_TIMEOUT = 10L;

    private static Supplier<IFailureDetector> newFailureDetector;
    private static IEndpointSnitch snitch;
    private static InetAddress listenAddress; // leave null so we can fall through to getLocalHost
    private static InetAddress broadcastAddress;
    private static InetAddress rpcAddress;
    private static InetAddress broadcastRpcAddress;
    private static SeedProvider seedProvider;
    private static IInternodeAuthenticator internodeAuthenticator = new AllowAllInternodeAuthenticator();

    /* Hashing strategy Random or OPHF */
    private static IPartitioner partitioner;
    private static String paritionerName;

    private static Config.DiskAccessMode indexAccessMode;

    private static IAuthenticator authenticator;
    private static IAuthorizer authorizer;
    private static INetworkAuthorizer networkAuthorizer;
    // Don't initialize the role manager until applying config. The options supported by CassandraRoleManager
    // depend on the configured IAuthenticator, so defer creating it until that's been set.
    private static IRoleManager roleManager;

    private static long preparedStatementsCacheSizeInMB;

    private static long keyCacheSizeInMB;
    private static long counterCacheSizeInMB;
    private static long indexSummaryCapacityInMB;

    private static String localDC;
    private static Comparator<Replica> localComparator;
    private static EncryptionContext encryptionContext;
    private static boolean hasLoggedConfig;

    private static DiskOptimizationStrategy diskOptimizationStrategy;

    private static boolean clientInitialized;
    private static boolean toolInitialized;
    private static boolean daemonInitialized;

    private static final int searchConcurrencyFactor = Integer.parseInt(System.getProperty(Config.PROPERTY_PREFIX + "search_concurrency_factor", "1"));

    private static volatile boolean disableSTCSInL0 = Boolean.getBoolean(Config.PROPERTY_PREFIX + "disable_stcs_in_l0");
    private static final boolean unsafeSystem = Boolean.getBoolean(Config.PROPERTY_PREFIX + "unsafesystem");

    // turns some warnings into exceptions for testing
    private static final boolean strictRuntimeChecks = Boolean.getBoolean("cassandra.strict.runtime.checks");

    public static volatile boolean allowUnlimitedConcurrentValidations = Boolean.getBoolean("cassandra.allow_unlimited_concurrent_validations");

    private static Function<CommitLog, AbstractCommitLogSegmentManager> commitLogSegmentMgrProvider = c -> DatabaseDescriptor.isCDCEnabled()
                                       ? new CommitLogSegmentManagerCDC(c, DatabaseDescriptor.getCommitLogLocation())
                                       : new CommitLogSegmentManagerStandard(c, DatabaseDescriptor.getCommitLogLocation());

    private static volatile boolean aggressiveGC = Boolean.getBoolean("cassandra.aggressivegcls.enabled");
    private static volatile long scheduledCompactionCycleTimeSeconds;

    private static long repairHistorySyncTimeoutSeconds;

    public static void daemonInitialization() throws ConfigurationException
    {
        daemonInitialization(DatabaseDescriptor::loadConfig);
    }

    public static void daemonInitialization(Supplier<Config> config) throws ConfigurationException
    {
        if (toolInitialized)
            throw new AssertionError("toolInitialization() already called");
        if (clientInitialized)
            throw new AssertionError("clientInitialization() already called");

        // Some unit tests require this :(
        if (daemonInitialized)
            return;
        daemonInitialized = true;

        setConfig(config.get());
        applyAll();
        AuthConfig.applyAuth();
    }

    /**
     * Equivalent to {@link #toolInitialization(boolean) toolInitialization(true)}.
     */
    public static void toolInitialization()
    {
        toolInitialization(true);
    }

    /**
     * Initializes this class as a tool, which means that the configuration is loaded
     * using {@link #loadConfig()} and all non-daemon configuration parts will be setup.
     *
     * @param failIfDaemonOrClient if {@code true} and a call to {@link #daemonInitialization()} or
     *                             {@link #clientInitialization()} has been performed before, an
     *                             {@link AssertionError} will be thrown.
     */
    public static void toolInitialization(boolean failIfDaemonOrClient)
    {
        if (!failIfDaemonOrClient && (daemonInitialized || clientInitialized))
        {
            return;
        }
        else
        {
            if (daemonInitialized)
                throw new AssertionError("daemonInitialization() already called");
            if (clientInitialized)
                throw new AssertionError("clientInitialization() already called");
        }

        if (toolInitialized)
            return;
        toolInitialized = true;

        setConfig(loadConfig());

        applySimpleConfig();

        applyPartitioner();

        applySnitch();

        applyEncryptionContext();
    }

    /**
     * Equivalent to {@link #clientInitialization(boolean) clientInitialization(true)}.
     */
    public static void clientInitialization()
    {
        clientInitialization(true);
    }

    /**
     * Initializes this class as a client, which means that just an empty configuration will
     * be used.
     *
     * @param failIfDaemonOrTool if {@code true} and a call to {@link #daemonInitialization()} or
     *                           {@link #toolInitialization()} has been performed before, an
     *                           {@link AssertionError} will be thrown.
     */
    public static void clientInitialization(boolean failIfDaemonOrTool)
    {
        if (!failIfDaemonOrTool && (daemonInitialized || toolInitialized))
        {
            return;
        }
        else
        {
            if (daemonInitialized)
                throw new AssertionError("daemonInitialization() already called");
            if (toolInitialized)
                throw new AssertionError("toolInitialization() already called");
        }

        if (clientInitialized)
            return;
        clientInitialized = true;

        Config.setClientMode(true);
        conf = new Config();
        diskOptimizationStrategy = new SpinningDiskOptimizationStrategy();
    }

    public static boolean isClientInitialized()
    {
        return clientInitialized;
    }

    public static boolean isToolInitialized()
    {
        return toolInitialized;
    }

    public static boolean isClientOrToolInitialized()
    {
        return clientInitialized || toolInitialized;
    }

    public static boolean isDaemonInitialized()
    {
        return daemonInitialized;
    }

    public static Config getRawConfig()
    {
        return conf;
    }

    @VisibleForTesting
    public static Config loadConfig() throws ConfigurationException
    {
        if (Config.getOverrideLoadConfig() != null)
            return Config.getOverrideLoadConfig().get();

        String loaderClass = System.getProperty(Config.PROPERTY_PREFIX + "config.loader");
        ConfigurationLoader loader = loaderClass == null
                                     ? new YamlConfigurationLoader()
                                     : FBUtilities.construct(loaderClass, "configuration loading");
        Config config = loader.loadConfig();

        if (!hasLoggedConfig)
        {
            hasLoggedConfig = true;
            Config.log(config);
        }

        return config;
    }

    private static InetAddress getNetworkInterfaceAddress(String intf, String configName, boolean preferIPv6) throws ConfigurationException
    {
        try
        {
            NetworkInterface ni = NetworkInterface.getByName(intf);
            if (ni == null)
                throw new ConfigurationException("Configured " + configName + " \"" + intf + "\" could not be found", false);
            Enumeration<InetAddress> addrs = ni.getInetAddresses();
            if (!addrs.hasMoreElements())
                throw new ConfigurationException("Configured " + configName + " \"" + intf + "\" was found, but had no addresses", false);

            /*
             * Try to return the first address of the preferred type, otherwise return the first address
             */
            InetAddress retval = null;
            while (addrs.hasMoreElements())
            {
                InetAddress temp = addrs.nextElement();
                if (preferIPv6 && temp instanceof Inet6Address) return temp;
                if (!preferIPv6 && temp instanceof Inet4Address) return temp;
                if (retval == null) retval = temp;
            }
            return retval;
        }
        catch (SocketException e)
        {
            throw new ConfigurationException("Configured " + configName + " \"" + intf + "\" caused an exception", e);
        }
    }

    private static void setConfig(Config config)
    {
        conf = config;
    }

    private static void applyAll() throws ConfigurationException
    {
        //InetAddressAndPort cares that applySimpleConfig runs first
        applySimpleConfig();

        applyPartitioner();

        applyAddressConfig();

        applySnitch();

        applyTokensConfig();

        applySeedProvider();

        applyEncryptionContext();

        applySslContext();

        applyGuardrails();
    }

    private static void applySimpleConfig()
    {
        //Doing this first before all other things in case other pieces of config want to construct
        //InetAddressAndPort and get the right defaults
        InetAddressAndPort.initializeDefaultPort(getStoragePort());

        if (conf.commitlog_sync == null)
        {
            throw new ConfigurationException("Missing required directive CommitLogSync", false);
        }

        if (conf.commitlog_sync == Config.CommitLogSync.batch)
        {
            if (conf.commitlog_sync_period_in_ms != 0)
            {
                throw new ConfigurationException("Batch sync specified, but commitlog_sync_period_in_ms found. Only specify commitlog_sync_batch_window_in_ms when using batch sync", false);
            }
            logger.debug("Syncing log with batch mode");
        }
        else if (conf.commitlog_sync == CommitLogSync.group)
        {
            if (Double.isNaN(conf.commitlog_sync_group_window_in_ms) || conf.commitlog_sync_group_window_in_ms <= 0d)
            {
                throw new ConfigurationException("Missing value for commitlog_sync_group_window_in_ms: positive double value expected.", false);
            }
            else if (conf.commitlog_sync_period_in_ms != 0)
            {
                throw new ConfigurationException("Group sync specified, but commitlog_sync_period_in_ms found. Only specify commitlog_sync_group_window_in_ms when using group sync", false);
            }
            logger.debug("Syncing log with a group window of {}", conf.commitlog_sync_period_in_ms);
        }
        else
        {
            if (conf.commitlog_sync_period_in_ms <= 0)
            {
                throw new ConfigurationException("Missing value for commitlog_sync_period_in_ms: positive integer expected", false);
            }
            else if (!Double.isNaN(conf.commitlog_sync_batch_window_in_ms))
            {
                throw new ConfigurationException("commitlog_sync_period_in_ms specified, but commitlog_sync_batch_window_in_ms found.  Only specify commitlog_sync_period_in_ms when using periodic sync.", false);
            }
            logger.debug("Syncing log with a period of {}", conf.commitlog_sync_period_in_ms);
        }

        /* evaluate the DiskAccessMode Config directive, which also affects indexAccessMode selection */
        if (conf.disk_access_mode == Config.DiskAccessMode.auto)
        {
            conf.disk_access_mode = hasLargeAddressSpace() ? Config.DiskAccessMode.mmap : Config.DiskAccessMode.standard;
            indexAccessMode = conf.disk_access_mode;
            logger.info("DiskAccessMode 'auto' determined to be {}, indexAccessMode is {}", conf.disk_access_mode, indexAccessMode);
        }
        else if (conf.disk_access_mode == Config.DiskAccessMode.mmap_index_only)
        {
            conf.disk_access_mode = Config.DiskAccessMode.standard;
            indexAccessMode = Config.DiskAccessMode.mmap;
            logger.info("DiskAccessMode is {}, indexAccessMode is {}", conf.disk_access_mode, indexAccessMode);
        }
        else
        {
            indexAccessMode = conf.disk_access_mode;
            logger.info("DiskAccessMode is {}, indexAccessMode is {}", conf.disk_access_mode, indexAccessMode);
        }

        if (conf.gc_warn_threshold_in_ms < 0)
        {
            throw new ConfigurationException("gc_warn_threshold_in_ms must be a positive integer");
        }

        /* phi convict threshold for FailureDetector */
        if (conf.phi_convict_threshold < 5 || conf.phi_convict_threshold > 16)
        {
            throw new ConfigurationException("phi_convict_threshold must be between 5 and 16, but was " + conf.phi_convict_threshold, false);
        }

        /* Thread per pool */
        if (conf.concurrent_reads < 2)
        {
            throw new ConfigurationException("concurrent_reads must be at least 2, but was " + conf.concurrent_reads, false);
        }

        if (conf.concurrent_writes < 2 && System.getProperty("cassandra.test.fail_mv_locks_count", "").isEmpty())
        {
            throw new ConfigurationException("concurrent_writes must be at least 2, but was " + conf.concurrent_writes, false);
        }

        if (conf.concurrent_counter_writes < 2)
            throw new ConfigurationException("concurrent_counter_writes must be at least 2, but was " + conf.concurrent_counter_writes, false);

        if (conf.concurrent_replicates != null)
            logger.warn("concurrent_replicates has been deprecated and should be removed from cassandra.yaml");

        if (conf.networking_cache_size_in_mb == null)
            conf.networking_cache_size_in_mb = Math.min(128, (int) (Runtime.getRuntime().maxMemory() / (16 * 1048576)));

        if (conf.file_cache_size_in_mb == null)
            conf.file_cache_size_in_mb = Math.min(512, (int) (Runtime.getRuntime().maxMemory() / (4 * 1048576)));

        // round down for SSDs and round up for spinning disks
        if (conf.file_cache_round_up == null)
            conf.file_cache_round_up = conf.disk_optimization_strategy == Config.DiskOptimizationStrategy.spinning;

        if (conf.memtable_offheap_space_in_mb == null)
            conf.memtable_offheap_space_in_mb = (int) (Runtime.getRuntime().maxMemory() / (4 * 1048576));
        if (conf.memtable_offheap_space_in_mb < 0)
            throw new ConfigurationException("memtable_offheap_space_in_mb must be positive, but was " + conf.memtable_offheap_space_in_mb, false);
        // for the moment, we default to twice as much on-heap space as off-heap, as heap overhead is very large
        if (conf.memtable_heap_space_in_mb == null)
            conf.memtable_heap_space_in_mb = (int) (Runtime.getRuntime().maxMemory() / (4 * 1048576));
        if (conf.memtable_heap_space_in_mb <= 0)
            throw new ConfigurationException("memtable_heap_space_in_mb must be positive, but was " + conf.memtable_heap_space_in_mb, false);
        logger.info("Global memtable on-heap threshold is enabled at {}MB", conf.memtable_heap_space_in_mb);
        if (conf.memtable_offheap_space_in_mb == 0)
            logger.info("Global memtable off-heap threshold is disabled, HeapAllocator will be used instead");
        else
            logger.info("Global memtable off-heap threshold is enabled at {}MB", conf.memtable_offheap_space_in_mb);

        if (conf.repair_session_max_tree_depth != null)
        {
            logger.warn("repair_session_max_tree_depth has been deprecated and should be removed from cassandra.yaml. Use repair_session_space_in_mb instead");
            if (conf.repair_session_max_tree_depth < 10)
                throw new ConfigurationException("repair_session_max_tree_depth should not be < 10, but was " + conf.repair_session_max_tree_depth);
            if (conf.repair_session_max_tree_depth > 20)
                logger.warn("repair_session_max_tree_depth of " + conf.repair_session_max_tree_depth + " > 20 could lead to excessive memory usage");
        }
        else
        {
            conf.repair_session_max_tree_depth = 20;
        }

        if (conf.repair_session_space_in_mb == null)
            conf.repair_session_space_in_mb = Math.max(1, (int) (Runtime.getRuntime().maxMemory() / (16 * 1048576)));

        if (conf.repair_session_space_in_mb < 1)
            throw new ConfigurationException("repair_session_space_in_mb must be > 0, but was " + conf.repair_session_space_in_mb);
        else if (conf.repair_session_space_in_mb > (int) (Runtime.getRuntime().maxMemory() / (4 * 1048576)))
            logger.warn("A repair_session_space_in_mb of " + conf.repair_session_space_in_mb + " megabytes is likely to cause heap pressure");

        checkForLowestAcceptedTimeouts(conf);

        checkValidForByteConversion(conf.native_transport_max_frame_size_in_mb,
                                    "native_transport_max_frame_size_in_mb", ByteUnit.MEBI_BYTES);

        checkValidForByteConversion(conf.column_index_size_in_kb,
                                    "column_index_size_in_kb", ByteUnit.KIBI_BYTES);

        checkValidForByteConversion(conf.column_index_cache_size_in_kb,
                                    "column_index_cache_size_in_kb", ByteUnit.KIBI_BYTES);

        checkValidForByteConversion(conf.batch_size_warn_threshold_in_kb,
                                    "batch_size_warn_threshold_in_kb", ByteUnit.KIBI_BYTES);

        if (conf.native_transport_max_negotiable_protocol_version != null)
            logger.warn("The configuration option native_transport_max_negotiable_protocol_version has been deprecated " +
                        "and should be removed from cassandra.yaml as it has no longer has any effect.");

        // if data dirs, commitlog dir, or saved caches dir are set in cassandra.yaml, use that.  Otherwise,
        // use -Dcassandra.storagedir (set in cassandra-env.sh) as the parent dir for data/, commitlog/, and saved_caches/
        if (conf.commitlog_directory == null)
        {
            conf.commitlog_directory = storagedirFor("commitlog");
        }

        if (conf.hints_directory == null)
        {
            conf.hints_directory = storagedirFor("hints");
        }

        if (conf.native_transport_max_concurrent_requests_in_bytes <= 0)
        {
            conf.native_transport_max_concurrent_requests_in_bytes = Runtime.getRuntime().maxMemory() / 10;
        }

        if (conf.native_transport_max_concurrent_requests_in_bytes_per_ip <= 0)
        {
            conf.native_transport_max_concurrent_requests_in_bytes_per_ip = Runtime.getRuntime().maxMemory() / 40;
        }
        
        if (conf.native_transport_rate_limiting_enabled)
            logger.info("Native transport rate-limiting enabled at {} requests/second.", conf.native_transport_max_requests_per_second);
        else
            logger.info("Native transport rate-limiting disabled.");

        if (conf.commitlog_total_space_in_mb == null)
        {
            final int preferredSizeInMB = 8192;
            // use 1/4 of available space.  See discussion on #10013 and #10199
            final long totalSpaceInBytes = tryGetSpace(conf.commitlog_directory, FileStore::getTotalSpace);
            conf.commitlog_total_space_in_mb = calculateDefaultSpaceInMB("commitlog",
                                                                         conf.commitlog_directory,
                                                                         "commitlog_total_space_in_mb",
                                                                         preferredSizeInMB,
                                                                         totalSpaceInBytes, 1, 4);
        }

        if (conf.cdc_enabled)
        {
            // Windows memory-mapped CommitLog files is incompatible with CDC as we hard-link files in cdc_raw. Confirm we don't have both enabled.
            if (FBUtilities.isWindows && conf.commitlog_compression == null)
                throw new ConfigurationException("Cannot enable cdc on Windows with uncompressed commitlog.");

            if (conf.cdc_raw_directory == null)
            {
                conf.cdc_raw_directory = storagedirFor("cdc_raw");
            }

            if (conf.cdc_total_space_in_mb == 0)
            {
                final int preferredSizeInMB = 4096;
                // use 1/8th of available space.  See discussion on #10013 and #10199 on the CL, taking half that for CDC
                final long totalSpaceInBytes = tryGetSpace(conf.cdc_raw_directory, FileStore::getTotalSpace);
                conf.cdc_total_space_in_mb = calculateDefaultSpaceInMB("cdc",
                                                                       conf.cdc_raw_directory,
                                                                       "cdc_total_space_in_mb",
                                                                       preferredSizeInMB,
                                                                       totalSpaceInBytes, 1, 8);
            }

            logger.info("cdc_enabled is true. Starting casssandra node with Change-Data-Capture enabled.");
        }

        if (conf.saved_caches_directory == null)
        {
            conf.saved_caches_directory = storagedirFor("saved_caches");
        }
        if (conf.data_file_directories == null || conf.data_file_directories.length == 0)
        {
            conf.data_file_directories = new String[]{ storagedir("data_file_directories") + File.pathSeparator() + "data" };
        }

        long dataFreeBytes = 0;
        /* data file and commit log directories. they get created later, when they're needed. */
        for (String datadir : conf.data_file_directories)
        {
            if (datadir == null)
                throw new ConfigurationException("data_file_directories must not contain empty entry", false);
            if (datadir.equals(conf.local_system_data_file_directory))
                throw new ConfigurationException("local_system_data_file_directory must not be the same as any data_file_directories", false);
            if (datadir.equals(conf.commitlog_directory))
                throw new ConfigurationException("commitlog_directory must not be the same as any data_file_directories", false);
            if (datadir.equals(conf.hints_directory))
                throw new ConfigurationException("hints_directory must not be the same as any data_file_directories", false);
            if (datadir.equals(conf.saved_caches_directory))
                throw new ConfigurationException("saved_caches_directory must not be the same as any data_file_directories", false);

            dataFreeBytes = saturatedSum(dataFreeBytes, tryGetSpace(datadir, FileStore::getUnallocatedSpace));
        }
        if (dataFreeBytes < 64 * ONE_GB) // 64 GB
            logger.warn("Only {} free across all data volumes. Consider adding more capacity to your cluster or removing obsolete snapshots",
                        FBUtilities.prettyPrintMemory(dataFreeBytes));

        if (conf.local_system_data_file_directory != null)
        {
            if (conf.local_system_data_file_directory.equals(conf.commitlog_directory))
                throw new ConfigurationException("local_system_data_file_directory must not be the same as the commitlog_directory", false);
            if (conf.local_system_data_file_directory.equals(conf.saved_caches_directory))
                throw new ConfigurationException("local_system_data_file_directory must not be the same as the saved_caches_directory", false);
            if (conf.local_system_data_file_directory.equals(conf.hints_directory))
                throw new ConfigurationException("local_system_data_file_directory must not be the same as the hints_directory", false);

            long freeBytes = tryGetSpace(conf.local_system_data_file_directory, FileStore::getUnallocatedSpace);

            if (freeBytes < ONE_GB)
                logger.warn("Only {} free in the system data volume. Consider adding more capacity or removing obsolete snapshots",
                            FBUtilities.prettyPrintMemory(freeBytes));
        }

        if (conf.commitlog_directory.equals(conf.saved_caches_directory))
            throw new ConfigurationException("saved_caches_directory must not be the same as the commitlog_directory", false);
        if (conf.commitlog_directory.equals(conf.hints_directory))
            throw new ConfigurationException("hints_directory must not be the same as the commitlog_directory", false);
        if (conf.hints_directory.equals(conf.saved_caches_directory))
            throw new ConfigurationException("saved_caches_directory must not be the same as the hints_directory", false);

        if (conf.memtable_flush_writers == 0)
        {
            conf.memtable_flush_writers = conf.data_file_directories.length == 1 ? 2 : 1;
        }

        if (conf.memtable_flush_writers < 1)
            throw new ConfigurationException("memtable_flush_writers must be at least 1, but was " + conf.memtable_flush_writers, false);

        if (conf.memtable_cleanup_threshold == null)
        {
            conf.memtable_cleanup_threshold = (float) (1.0 / (1 + conf.memtable_flush_writers));
        }
        else
        {
            logger.warn("memtable_cleanup_threshold has been deprecated and should be removed from cassandra.yaml");
        }

        if (conf.memtable_cleanup_threshold < 0.01f)
            throw new ConfigurationException("memtable_cleanup_threshold must be >= 0.01, but was " + conf.memtable_cleanup_threshold, false);
        if (conf.memtable_cleanup_threshold > 0.99f)
            throw new ConfigurationException("memtable_cleanup_threshold must be <= 0.99, but was " + conf.memtable_cleanup_threshold, false);
        if (conf.memtable_cleanup_threshold < 0.1f)
            logger.warn("memtable_cleanup_threshold is set very low [{}], which may cause performance degradation", conf.memtable_cleanup_threshold);

        if (conf.concurrent_compactors == null)
            conf.concurrent_compactors = Math.min(8, Math.max(2, Math.min(FBUtilities.getAvailableProcessors(), conf.data_file_directories.length)));

        if (conf.concurrent_compactors <= 0)
            throw new ConfigurationException("concurrent_compactors should be strictly greater than 0, but was " + conf.concurrent_compactors, false);

        applyConcurrentValidations(conf);
        applyRepairCommandPoolSize(conf);
        applyTrackWarningsValidations(conf);

        if (conf.concurrent_materialized_view_builders <= 0)
            throw new ConfigurationException("concurrent_materialized_view_builders should be strictly greater than 0, but was " + conf.concurrent_materialized_view_builders, false);

        if (conf.num_tokens != null && conf.num_tokens > MAX_NUM_TOKENS)
            throw new ConfigurationException(String.format("A maximum number of %d tokens per node is supported", MAX_NUM_TOKENS), false);

        try
        {
            // if prepared_statements_cache_size_mb option was set to "auto" then size of the cache should be "max(1/256 of Heap (in MB), 10MB)"
            preparedStatementsCacheSizeInMB = (conf.prepared_statements_cache_size_mb == null)
                                              ? Math.max(10, (int) (Runtime.getRuntime().maxMemory() / 1024 / 1024 / 256))
                                              : conf.prepared_statements_cache_size_mb;

            if (preparedStatementsCacheSizeInMB <= 0)
                throw new NumberFormatException(); // to escape duplicating error message
        }
        catch (NumberFormatException e)
        {
            throw new ConfigurationException("prepared_statements_cache_size_mb option was set incorrectly to '"
                                             + conf.prepared_statements_cache_size_mb + "', supported values are <integer> >= 0.", false);
        }

        try
        {
            // if key_cache_size_in_mb option was set to "auto" then size of the cache should be "min(5% of Heap (in MB), 100MB)
            keyCacheSizeInMB = (conf.key_cache_size_in_mb == null)
                               ? Math.min(Math.max(1, (int) (Runtime.getRuntime().totalMemory() * 0.05 / 1024 / 1024)), 100)
                               : conf.key_cache_size_in_mb;

            if (keyCacheSizeInMB < 0)
                throw new NumberFormatException(); // to escape duplicating error message
        }
        catch (NumberFormatException e)
        {
            throw new ConfigurationException("key_cache_size_in_mb option was set incorrectly to '"
                                             + conf.key_cache_size_in_mb + "', supported values are <integer> >= 0.", false);
        }

        try
        {
            // if counter_cache_size_in_mb option was set to "auto" then size of the cache should be "min(2.5% of Heap (in MB), 50MB)
            counterCacheSizeInMB = (conf.counter_cache_size_in_mb == null)
                                   ? Math.min(Math.max(1, (int) (Runtime.getRuntime().totalMemory() * 0.025 / 1024 / 1024)), 50)
                                   : conf.counter_cache_size_in_mb;

            if (counterCacheSizeInMB < 0)
                throw new NumberFormatException(); // to escape duplicating error message
        }
        catch (NumberFormatException e)
        {
            throw new ConfigurationException("counter_cache_size_in_mb option was set incorrectly to '"
                                             + conf.counter_cache_size_in_mb + "', supported values are <integer> >= 0.", false);
        }

        // if set to empty/"auto" then use 5% of Heap size
        indexSummaryCapacityInMB = (conf.index_summary_capacity_in_mb == null)
                                   ? Math.max(1, (int) (Runtime.getRuntime().totalMemory() * 0.05 / 1024 / 1024))
                                   : conf.index_summary_capacity_in_mb;

        if (indexSummaryCapacityInMB < 0)
            throw new ConfigurationException("index_summary_capacity_in_mb option was set incorrectly to '"
                                             + conf.index_summary_capacity_in_mb + "', it should be a non-negative integer.", false);

        if (conf.user_defined_function_fail_timeout < 0)
            throw new ConfigurationException("user_defined_function_fail_timeout must not be negative", false);
        if (conf.user_defined_function_warn_timeout < 0)
            throw new ConfigurationException("user_defined_function_warn_timeout must not be negative", false);

        if (conf.user_defined_function_fail_timeout < conf.user_defined_function_warn_timeout)
            throw new ConfigurationException("user_defined_function_warn_timeout must less than user_defined_function_fail_timeout", false);

        if (conf.commitlog_segment_size_in_mb <= 0)
            throw new ConfigurationException("commitlog_segment_size_in_mb must be positive, but was "
                    + conf.commitlog_segment_size_in_mb, false);
        else if (conf.commitlog_segment_size_in_mb >= 2048)
            throw new ConfigurationException("commitlog_segment_size_in_mb must be smaller than 2048, but was "
                    + conf.commitlog_segment_size_in_mb, false);

        if (conf.max_mutation_size_in_kb == null)
            conf.max_mutation_size_in_kb = conf.commitlog_segment_size_in_mb * 1024 / 2;
        else if (conf.commitlog_segment_size_in_mb * 1024 < 2 * conf.max_mutation_size_in_kb)
            throw new ConfigurationException("commitlog_segment_size_in_mb must be at least twice the size of max_mutation_size_in_kb / 1024", false);

        // native transport encryption options
        if (conf.client_encryption_options != null)
        {
            conf.client_encryption_options.applyConfig();

            if (conf.native_transport_port_ssl != null
                && conf.native_transport_port_ssl != conf.native_transport_port
                && conf.client_encryption_options.tlsEncryptionPolicy() == EncryptionOptions.TlsEncryptionPolicy.UNENCRYPTED)
            {
                throw new ConfigurationException("Encryption must be enabled in client_encryption_options for native_transport_port_ssl", false);
            }
        }

        if (conf.snapshot_links_per_second < 0)
            throw new ConfigurationException("snapshot_links_per_second must be >= 0");

        if (conf.max_value_size_in_mb <= 0)
            throw new ConfigurationException("max_value_size_in_mb must be positive", false);
        else if (conf.max_value_size_in_mb >= 2048)
            throw new ConfigurationException("max_value_size_in_mb must be smaller than 2048, but was "
                    + conf.max_value_size_in_mb, false);

        switch (conf.disk_optimization_strategy)
        {
            case ssd:
                diskOptimizationStrategy = new SsdDiskOptimizationStrategy(conf.disk_optimization_page_cross_chance);
                break;
            case spinning:
                diskOptimizationStrategy = new SpinningDiskOptimizationStrategy();
                break;
        }

        if (conf.server_encryption_options != null)
        {
            conf.server_encryption_options.applyConfig();

            if (conf.server_encryption_options.enable_legacy_ssl_storage_port &&
                conf.server_encryption_options.tlsEncryptionPolicy() == EncryptionOptions.TlsEncryptionPolicy.UNENCRYPTED)
            {
                throw new ConfigurationException("enable_legacy_ssl_storage_port is true (enabled) with internode encryption disabled (none). Enable encryption or disable the legacy ssl storage port.");
            }
        }
        Integer maxMessageSize = conf.internode_max_message_size_in_bytes;
        if (maxMessageSize != null)
        {
            if (maxMessageSize > conf.internode_application_receive_queue_reserve_endpoint_capacity_in_bytes)
                throw new ConfigurationException("internode_max_message_size_in_mb must no exceed internode_application_receive_queue_reserve_endpoint_capacity_in_bytes", false);

            if (maxMessageSize > conf.internode_application_receive_queue_reserve_global_capacity_in_bytes)
                throw new ConfigurationException("internode_max_message_size_in_mb must no exceed internode_application_receive_queue_reserve_global_capacity_in_bytes", false);

            if (maxMessageSize > conf.internode_application_send_queue_reserve_endpoint_capacity_in_bytes)
                throw new ConfigurationException("internode_max_message_size_in_mb must no exceed internode_application_send_queue_reserve_endpoint_capacity_in_bytes", false);

            if (maxMessageSize > conf.internode_application_send_queue_reserve_global_capacity_in_bytes)
                throw new ConfigurationException("internode_max_message_size_in_mb must no exceed internode_application_send_queue_reserve_global_capacity_in_bytes", false);
        }
        else
        {
            conf.internode_max_message_size_in_bytes =
                Math.min(conf.internode_application_receive_queue_reserve_endpoint_capacity_in_bytes,
                         conf.internode_application_send_queue_reserve_endpoint_capacity_in_bytes);
        }

        validateMaxConcurrentAutoUpgradeTasksConf(conf.max_concurrent_automatic_sstable_upgrades);

        // ACI Cassandra - preserve property from earlier internal patch
        // rdar://60088220 p27729987 PRO/RST Restrict replication strategy and factor
        // that was partially replaced by CASSANDRA-14557.
        if (CassandraRelevantProperties.MINIMUM_ALLOWED_REPLICATION_FACTOR.isPresent())
        {
            int property_min = CassandraRelevantProperties.MINIMUM_ALLOWED_REPLICATION_FACTOR.getInt();
            if (property_min != conf.minimum_keyspace_rf)
            {
                logger.info("Overriding configured default_keyspace_rf of {} with value from system property {}",
                        conf.minimum_keyspace_rf, property_min);
                conf.minimum_keyspace_rf = property_min;
            }
        }

        if (conf.default_keyspace_rf < conf.minimum_keyspace_rf)
        {
            throw new ConfigurationException(String.format("default_keyspace_rf (%d) cannot be less than minimum_keyspace_rf (%d)",
                                                           conf.default_keyspace_rf, conf.minimum_keyspace_rf));
        }

        applyDenylistConfiguration(conf);

        if (conf.paxos_variant == Config.PaxosVariant.v1_without_linearizable_reads)
        {
            logger.warn("This node was started with paxos_variant config option set to v1_norrl. " +
                        "SERIAL (and LOCAL_SERIAL) reads coordinated by this node " +
                        "will not offer linearizability (see CASSANDRA-12126 for details on what this mean) with " +
                        "respect to other SERIAL operations. Please note that, with this option, SERIAL reads will be " +
                        "slower than QUORUM reads, yet offer no more guarantee. This flag should only be used in " +
                        "the restricted case of upgrading from a pre-CASSANDRA-12126 version, and only if you " +
                        "understand the tradeoff.");
        }

        Paxos.setPaxosVariant(conf.paxos_variant);

        logInitializationOutcome(logger);

        repairHistorySyncTimeoutSeconds = parseScheduledCycleTimeSeconds(conf.repair_history_sync_timeout);

        scheduledCompactionCycleTimeSeconds = parseScheduledCycleTimeSeconds(conf.scheduled_compaction_cycle_time);

        if (conf.column_index_max_target_size_in_kb != null || conf.column_index_max_target_index_objects != null)
        {
            logger.warn("The configuration options column_index_max_target_size_in_kb and " +
                        "column_index_max_target_index_objects have been deprecated in 4.0 " +
                        "and should be removed from cie-db-conf as it has no longer has any effect.");
        }
    }

    @VisibleForTesting
    static void applyConcurrentValidations(Config config)
    {
        if (config.concurrent_validations < 1)
        {
            config.concurrent_validations = config.concurrent_compactors;
        }
        else if (config.concurrent_validations > config.concurrent_compactors && !allowUnlimitedConcurrentValidations)
        {
            throw new ConfigurationException("To set concurrent_validations > concurrent_compactors, " +
                                             "set the system property cassandra.allow_unlimited_concurrent_validations=true");
        }
    }

    @VisibleForTesting
    static void applyRepairCommandPoolSize(Config config)
    {
        if (config.repair_command_pool_size < 1)
            config.repair_command_pool_size = config.concurrent_validations;
    }

    @VisibleForTesting
    static void applyTrackWarningsValidations(Config config)
    {
        config.track_warnings.validate("track_warnings");
    }

    public static GuardrailsOptions getGuardrailsConfig()
    {
        return conf.guardrails;
    }

    private static void applyGuardrails()
    {
        try
        {
            conf.guardrails.validate();
        }
        catch (IllegalArgumentException e)
        {
            throw new ConfigurationException("Invalid guardrails configuration: " + e.getMessage(), e);
        }
    }

    private static <X> X applyDenylistSetting(X currentValue, X legacyValue, X defaultValue, String name)
    {
        if (legacyValue != null && currentValue != null)
        {
            if (legacyValue.equals(currentValue))
                logger.info("Legacy denylist configuration '{}' set same as - please remove", name);
            else
                logger.info("Conflict with legacy denylist configuration. Using {}={} (legacy was {})",
                            name, currentValue, legacyValue);
            return currentValue;
        }
        else if (legacyValue == null && currentValue != null)
        {
            return currentValue;
        }
        else if (legacyValue != null && currentValue == null)
        {
            logger.info("Legacy denylist configuration for '{}' used - please upgrade", name);
            return legacyValue;
        }
        else
        {
            return defaultValue;
        }
    }

    private static void applyDenylistConfiguration(Config config)
    {
        config.enable_partition_denylist = applyDenylistSetting(config.enable_partition_denylist,
                                                                config.enable_partition_blacklist,
                                                                false, "enable_partition_denylist");
        config.enable_denylist_writes = applyDenylistSetting(config.enable_denylist_writes,
                                                             config.enable_blacklist_writes,
                                                             true, "enable_denylist_writes");
        config.enable_denylist_reads = applyDenylistSetting(config.enable_denylist_reads,
                                                            config.enable_blacklist_reads,
                                                            true, "enable_denylist_reads");
        config.enable_denylist_range_reads = applyDenylistSetting(config.enable_denylist_range_reads,
                                                                  config.enable_blacklist_range_reads,
                                                                  true, "enable_denylist_range_reads");
        config.denylist_refresh_seconds = applyDenylistSetting(config.denylist_refresh_seconds,
                                                               config.blacklist_refresh_period_seconds,
                                                               600, "denylist_refresh_seconds");
        config.denylist_initial_load_retry_seconds = applyDenylistSetting(config.denylist_initial_load_retry_seconds,
                                                                          config.blacklist_initial_load_retry_seconds,
                                                                          5, "denylist_initial_load_retry_seconds");
        config.denylist_max_keys_per_table = applyDenylistSetting(config.denylist_max_keys_per_table,
                                                                  config.blacklist_max_keys_per_table,
                                                                  1000, "denylist_max_keys_per_table");
        config.denylist_max_keys_total = applyDenylistSetting(config.denylist_max_keys_total,
                                                              config.blacklist_max_keys_total,
                                                              10000, "denylist_max_keys_total");
        config.denylist_consistency_level = applyDenylistSetting(config.denylist_consistency_level,
                                                                 config.blacklist_consistency_level,
                                                                 ConsistencyLevel.QUORUM, "denylist_consistency_level");
    }

    private static String storagedirFor(String type)
    {
        return storagedir(type + "_directory") + File.pathSeparator() + type;
    }

    private static String storagedir(String errMsgType)
    {
        String storagedir = System.getProperty(Config.PROPERTY_PREFIX + "storagedir", null);
        if (storagedir == null)
            throw new ConfigurationException(errMsgType + " is missing and -Dcassandra.storagedir is not set", false);
        return storagedir;
    }

    static int calculateDefaultSpaceInMB(String type, String path, String setting, int preferredSizeInMB, long totalSpaceInBytes, long totalSpaceNumerator, long totalSpaceDenominator)
    {
        final long totalSizeInMB = totalSpaceInBytes / ONE_MB;
        final int minSizeInMB = Ints.saturatedCast(totalSpaceNumerator * totalSizeInMB / totalSpaceDenominator);

        if (minSizeInMB < preferredSizeInMB)
        {
            logger.warn("Small {} volume detected at '{}'; setting {} to {}.  You can override this in cassandra.yaml",
                        type, path, setting, minSizeInMB);
            return minSizeInMB;
        }
        else
        {
            return preferredSizeInMB;
        }
    }

    public static void applyAddressConfig() throws ConfigurationException
    {
        applyAddressConfig(conf);
    }

    public static void applyAddressConfig(Config config) throws ConfigurationException
    {
        listenAddress = null;
        rpcAddress = null;
        broadcastAddress = null;
        broadcastRpcAddress = null;

        /* Local IP, hostname or interface to bind services to */
        if (config.listen_address != null && config.listen_interface != null)
        {
            throw new ConfigurationException("Set listen_address OR listen_interface, not both", false);
        }
        else if (config.listen_address != null)
        {
            try
            {
                listenAddress = InetAddress.getByName(config.listen_address);
            }
            catch (UnknownHostException e)
            {
                throw new ConfigurationException("Unknown listen_address '" + config.listen_address + '\'', false);
            }

            if (listenAddress.isAnyLocalAddress())
                throw new ConfigurationException("listen_address cannot be a wildcard address (" + config.listen_address + ")!", false);
        }
        else if (config.listen_interface != null)
        {
            listenAddress = getNetworkInterfaceAddress(config.listen_interface, "listen_interface", config.listen_interface_prefer_ipv6);
        }

        /* Gossip Address to broadcast */
        if (config.broadcast_address != null)
        {
            try
            {
                broadcastAddress = InetAddress.getByName(config.broadcast_address);
            }
            catch (UnknownHostException e)
            {
                throw new ConfigurationException("Unknown broadcast_address '" + config.broadcast_address + '\'', false);
            }

            if (broadcastAddress.isAnyLocalAddress())
                throw new ConfigurationException("broadcast_address cannot be a wildcard address (" + config.broadcast_address + ")!", false);
        }

        /* Local IP, hostname or interface to bind RPC server to */
        if (config.rpc_address != null && config.rpc_interface != null)
        {
            throw new ConfigurationException("Set rpc_address OR rpc_interface, not both", false);
        }
        else if (config.rpc_address != null)
        {
            try
            {
                rpcAddress = InetAddress.getByName(config.rpc_address);
            }
            catch (UnknownHostException e)
            {
                throw new ConfigurationException("Unknown host in rpc_address " + config.rpc_address, false);
            }
        }
        else if (config.rpc_interface != null)
        {
            rpcAddress = getNetworkInterfaceAddress(config.rpc_interface, "rpc_interface", config.rpc_interface_prefer_ipv6);
        }
        else
        {
            rpcAddress = FBUtilities.getJustLocalAddress();
        }

        /* RPC address to broadcast */
        if (config.broadcast_rpc_address != null)
        {
            try
            {
                broadcastRpcAddress = InetAddress.getByName(config.broadcast_rpc_address);
            }
            catch (UnknownHostException e)
            {
                throw new ConfigurationException("Unknown broadcast_rpc_address '" + config.broadcast_rpc_address + '\'', false);
            }

            if (broadcastRpcAddress.isAnyLocalAddress())
                throw new ConfigurationException("broadcast_rpc_address cannot be a wildcard address (" + config.broadcast_rpc_address + ")!", false);
        }
        else
        {
            if (rpcAddress.isAnyLocalAddress())
                throw new ConfigurationException("If rpc_address is set to a wildcard address (" + config.rpc_address + "), then " +
                                                 "you must set broadcast_rpc_address to a value other than " + config.rpc_address, false);
        }
    }

    public static void applyEncryptionContext()
    {
        // always attempt to load the cipher factory, as we could be in the situation where the user has disabled encryption,
        // but has existing commitlogs and sstables on disk that are still encrypted (and still need to be read)
        encryptionContext = new EncryptionContext(conf.transparent_data_encryption_options);
    }

    public static void applySslContext()
    {
        try
        {
            SSLFactory.validateSslContext("Internode messaging", conf.server_encryption_options, true, true);
            SSLFactory.validateSslContext("Native transport", conf.client_encryption_options, conf.client_encryption_options.require_client_auth, true);
            SSLFactory.initHotReloading(conf.server_encryption_options, conf.client_encryption_options, false);
        }
        catch (IOException e)
        {
            throw new ConfigurationException("Failed to initialize SSL", e);
        }
    }

    public static void applySeedProvider()
    {
        // load the seeds for node contact points
        if (conf.seed_provider == null)
        {
            throw new ConfigurationException("seeds configuration is missing; a minimum of one seed is required.", false);
        }
        try
        {
            Class<?> seedProviderClass = Class.forName(conf.seed_provider.class_name);
            seedProvider = (SeedProvider)seedProviderClass.getConstructor(Map.class).newInstance(conf.seed_provider.parameters);
        }
        // there are about 5 checked exceptions that could be thrown here.
        catch (Exception e)
        {
            throw new ConfigurationException(e.getMessage() + "\nFatal configuration error; unable to start server.  See log for stacktrace.", true);
        }
        if (seedProvider.getSeeds().size() == 0)
            throw new ConfigurationException("The seed provider lists no seeds.", false);
    }

    @VisibleForTesting
    static void checkForLowestAcceptedTimeouts(Config conf)
    {
        if(conf.read_request_timeout_in_ms < LOWEST_ACCEPTED_TIMEOUT)
        {
           logInfo("read_request_timeout_in_ms", conf.read_request_timeout_in_ms, LOWEST_ACCEPTED_TIMEOUT);
           conf.read_request_timeout_in_ms = LOWEST_ACCEPTED_TIMEOUT;
        }

        if(conf.range_request_timeout_in_ms < LOWEST_ACCEPTED_TIMEOUT)
        {
           logInfo("range_request_timeout_in_ms", conf.range_request_timeout_in_ms, LOWEST_ACCEPTED_TIMEOUT);
           conf.range_request_timeout_in_ms = LOWEST_ACCEPTED_TIMEOUT;
        }

        if(conf.request_timeout_in_ms < LOWEST_ACCEPTED_TIMEOUT)
        {
           logInfo("request_timeout_in_ms", conf.request_timeout_in_ms, LOWEST_ACCEPTED_TIMEOUT);
           conf.request_timeout_in_ms = LOWEST_ACCEPTED_TIMEOUT;
        }

        if(conf.write_request_timeout_in_ms < LOWEST_ACCEPTED_TIMEOUT)
        {
           logInfo("write_request_timeout_in_ms", conf.write_request_timeout_in_ms, LOWEST_ACCEPTED_TIMEOUT);
           conf.write_request_timeout_in_ms = LOWEST_ACCEPTED_TIMEOUT;
        }

        if(conf.cas_contention_timeout_in_ms < LOWEST_ACCEPTED_TIMEOUT)
        {
           logInfo("cas_contention_timeout_in_ms", conf.cas_contention_timeout_in_ms, LOWEST_ACCEPTED_TIMEOUT);
           conf.cas_contention_timeout_in_ms = LOWEST_ACCEPTED_TIMEOUT;
        }

        if(conf.counter_write_request_timeout_in_ms < LOWEST_ACCEPTED_TIMEOUT)
        {
           logInfo("counter_write_request_timeout_in_ms", conf.counter_write_request_timeout_in_ms, LOWEST_ACCEPTED_TIMEOUT);
           conf.counter_write_request_timeout_in_ms = LOWEST_ACCEPTED_TIMEOUT;
        }

        if(conf.truncate_request_timeout_in_ms < LOWEST_ACCEPTED_TIMEOUT)
        {
           logInfo("truncate_request_timeout_in_ms", conf.truncate_request_timeout_in_ms, LOWEST_ACCEPTED_TIMEOUT);
           conf.truncate_request_timeout_in_ms = LOWEST_ACCEPTED_TIMEOUT;
        }
    }

    private static void logInfo(String property, long actualValue, long lowestAcceptedValue)
    {
        logger.info("found {}::{} less than lowest acceptable value {}, continuing with {}", property, actualValue, lowestAcceptedValue, lowestAcceptedValue);
    }

    public static void applyTokensConfig()
    {
        applyTokensConfig(conf);
    }

    static void applyTokensConfig(Config conf)
    {
        if (conf.initial_token != null)
        {
            Collection<String> tokens = tokensFromString(conf.initial_token);
            if (conf.num_tokens == null)
            {
                if (tokens.size() == 1)
                    conf.num_tokens = 1;
                else
                    throw new ConfigurationException("initial_token was set but num_tokens is not!", false);
            }

            if (tokens.size() != conf.num_tokens)
            {
                throw new ConfigurationException(String.format("The number of initial tokens (by initial_token) specified (%s) is different from num_tokens value (%s)",
                                                               tokens.size(),
                                                               conf.num_tokens),
                                                 false);
            }

            for (String token : tokens)
                partitioner.getTokenFactory().validate(token);
        }
        else if (conf.num_tokens == null)
        {
            conf.num_tokens = 1;
        }
    }

    // definitely not safe for tools + clients - implicitly instantiates StorageService
    public static void applySnitch()
    {
        /* end point snitch */
        if (conf.endpoint_snitch == null)
        {
            throw new ConfigurationException("Missing endpoint_snitch directive", false);
        }
        snitch = createEndpointSnitch(conf.dynamic_snitch, conf.endpoint_snitch);
        EndpointSnitchInfo.create();

        localDC = snitch.getLocalDatacenter();
        localComparator = (replica1, replica2) -> {
            boolean local1 = localDC.equals(snitch.getDatacenter(replica1));
            boolean local2 = localDC.equals(snitch.getDatacenter(replica2));
            if (local1 && !local2)
                return -1;
            if (local2 && !local1)
                return 1;
            return 0;
        };
        newFailureDetector = () -> createFailureDetector(conf.failure_detector);
    }

    // definitely not safe for tools + clients - implicitly instantiates schema
    public static void applyPartitioner()
    {
        applyPartitioner(conf);
    }

    public static void applyPartitioner(Config conf)
    {
        /* Hashing strategy */
        if (conf.partitioner == null)
        {
            throw new ConfigurationException("Missing directive: partitioner", false);
        }
        String name = conf.partitioner;
        try
        {
            name = System.getProperty(Config.PROPERTY_PREFIX + "partitioner", conf.partitioner);
            partitioner = FBUtilities.newPartitioner(name);
        }
        catch (Exception e)
        {
            throw new ConfigurationException("Invalid partitioner class " + name, e);
        }

        paritionerName = partitioner.getClass().getCanonicalName();
    }

    /**
     * Computes the sum of the 2 specified positive values returning {@code Long.MAX_VALUE} if the sum overflow.
     *
     * @param left the left operand
     * @param right the right operand
     * @return the sum of the 2 specified positive values of {@code Long.MAX_VALUE} if the sum overflow.
     */
    private static long saturatedSum(long left, long right)
    {
        assert left >= 0 && right >= 0;
        long sum = left + right;
        return sum < 0 ? Long.MAX_VALUE : sum;
    }

    private static long tryGetSpace(String dir, PathUtils.IOToLongFunction<FileStore> getSpace)
    {
        return PathUtils.tryGetSpace(new File(dir).toPath(), getSpace, e -> { throw new ConfigurationException("Unable check disk space in '" + dir + "'. Perhaps the Cassandra user does not have the necessary permissions"); });
    }

    public static IEndpointSnitch createEndpointSnitch(boolean dynamic, String snitchClassName) throws ConfigurationException
    {
        if (!snitchClassName.contains("."))
            snitchClassName = "org.apache.cassandra.locator." + snitchClassName;
        IEndpointSnitch snitch = FBUtilities.construct(snitchClassName, "snitch");
        return dynamic ? new DynamicEndpointSnitch(snitch) : snitch;
    }

    private static IFailureDetector createFailureDetector(String detectorClassName) throws ConfigurationException
    {
        if (!detectorClassName.contains("."))
            detectorClassName = "org.apache.cassandra.gms." + detectorClassName;
        IFailureDetector detector = FBUtilities.construct(detectorClassName, "failure detector");
        return detector;
    }

    public static IAuthenticator getAuthenticator()
    {
        return authenticator;
    }

    public static void setAuthenticator(IAuthenticator authenticator)
    {
        DatabaseDescriptor.authenticator = authenticator;
    }

    public static IAuthorizer getAuthorizer()
    {
        return authorizer;
    }

    public static void setAuthorizer(IAuthorizer authorizer)
    {
        DatabaseDescriptor.authorizer = authorizer;
    }

    public static INetworkAuthorizer getNetworkAuthorizer()
    {
        return networkAuthorizer;
    }

    public static void setNetworkAuthorizer(INetworkAuthorizer networkAuthorizer)
    {
        DatabaseDescriptor.networkAuthorizer = networkAuthorizer;
    }

    public static void setAuthFromRoot(boolean fromRoot)
    {
        conf.traverse_auth_from_root = fromRoot;
    }

    public static boolean getAuthFromRoot()
    {
        return conf.traverse_auth_from_root;
    }

    public static IRoleManager getRoleManager()
    {
        return roleManager;
    }

    public static void setRoleManager(IRoleManager roleManager)
    {
        DatabaseDescriptor.roleManager = roleManager;
    }

    public static int getPermissionsValidity()
    {
        return conf.permissions_validity_in_ms;
    }

    public static void setPermissionsValidity(int timeout)
    {
        conf.permissions_validity_in_ms = timeout;
    }

    public static int getPermissionsUpdateInterval()
    {
        return conf.permissions_update_interval_in_ms == -1
             ? conf.permissions_validity_in_ms
             : conf.permissions_update_interval_in_ms;
    }

    public static void setPermissionsUpdateInterval(int updateInterval)
    {
        conf.permissions_update_interval_in_ms = updateInterval;
    }

    public static int getPermissionsCacheMaxEntries()
    {
        return conf.permissions_cache_max_entries;
    }

    public static int setPermissionsCacheMaxEntries(int maxEntries)
    {
        return conf.permissions_cache_max_entries = maxEntries;
    }

    public static boolean getPermissionsCacheActiveUpdate()
    {
        return conf.permissions_cache_active_update;
    }

    public static void setPermissionsCacheActiveUpdate(boolean update)
    {
        conf.permissions_cache_active_update = update;
    }

    public static int getRolesValidity()
    {
        return conf.roles_validity_in_ms;
    }

    public static void setRolesValidity(int validity)
    {
        conf.roles_validity_in_ms = validity;
    }

    public static int getRolesUpdateInterval()
    {
        return conf.roles_update_interval_in_ms == -1
             ? conf.roles_validity_in_ms
             : conf.roles_update_interval_in_ms;
    }

    public static void setRolesCacheActiveUpdate(boolean update)
    {
        conf.roles_cache_active_update = update;
    }

    public static boolean getRolesCacheActiveUpdate()
    {
        return conf.roles_cache_active_update;
    }

    public static void setRolesUpdateInterval(int interval)
    {
        conf.roles_update_interval_in_ms = interval;
    }

    public static int getRolesCacheMaxEntries()
    {
        return conf.roles_cache_max_entries;
    }

    public static int setRolesCacheMaxEntries(int maxEntries)
    {
        return conf.roles_cache_max_entries = maxEntries;
    }

    public static int getCredentialsValidity()
    {
        return conf.credentials_validity_in_ms;
    }

    public static void setCredentialsValidity(int timeout)
    {
        conf.credentials_validity_in_ms = timeout;
    }

    public static int getCredentialsUpdateInterval()
    {
        return conf.credentials_update_interval_in_ms == -1
               ? conf.credentials_validity_in_ms
               : conf.credentials_update_interval_in_ms;
    }

    public static void setCredentialsUpdateInterval(int updateInterval)
    {
        conf.credentials_update_interval_in_ms = updateInterval;
    }

    public static int getCredentialsCacheMaxEntries()
    {
        return conf.credentials_cache_max_entries;
    }

    public static int setCredentialsCacheMaxEntries(int maxEntries)
    {
        return conf.credentials_cache_max_entries = maxEntries;
    }

    public static boolean getCredentialsCacheActiveUpdate()
    {
        return conf.credentials_cache_active_update;
    }

    public static void setCredentialsCacheActiveUpdate(boolean update)
    {
        conf.credentials_cache_active_update = update;
    }

    public static int getMaxValueSize()
    {
        return conf.max_value_size_in_mb * 1024 * 1024;
    }

    public static void setMaxValueSize(int maxValueSizeInBytes)
    {
        conf.max_value_size_in_mb = maxValueSizeInBytes / 1024 / 1024;
    }

    /**
     * Creates all storage-related directories.
     */
    public static void createAllDirectories()
    {
        try
        {
            if (conf.data_file_directories.length == 0)
                throw new ConfigurationException("At least one DataFileDirectory must be specified", false);

            for (String dataFileDirectory : conf.data_file_directories)
                FileUtils.createDirectory(dataFileDirectory);

            if (conf.local_system_data_file_directory != null)
                FileUtils.createDirectory(conf.local_system_data_file_directory);

            if (conf.commitlog_directory == null)
                throw new ConfigurationException("commitlog_directory must be specified", false);
            FileUtils.createDirectory(conf.commitlog_directory);

            if (conf.hints_directory == null)
                throw new ConfigurationException("hints_directory must be specified", false);
            FileUtils.createDirectory(conf.hints_directory);

            if (conf.saved_caches_directory == null)
                throw new ConfigurationException("saved_caches_directory must be specified", false);
            FileUtils.createDirectory(conf.saved_caches_directory);

            if (conf.cdc_enabled)
            {
                if (conf.cdc_raw_directory == null)
                    throw new ConfigurationException("cdc_raw_directory must be specified", false);
                FileUtils.createDirectory(conf.cdc_raw_directory);
            }
        }
        catch (ConfigurationException e)
        {
            throw new IllegalArgumentException("Bad configuration; unable to start server: "+e.getMessage());
        }
        catch (FSWriteError e)
        {
            throw new IllegalStateException(e.getCause().getMessage() + "; unable to start server");
        }
    }

    public static IPartitioner getPartitioner()
    {
        return partitioner;
    }

    public static String getPartitionerName()
    {
        return paritionerName;
    }

    /* For tests ONLY, don't use otherwise or all hell will break loose. Tests should restore value at the end. */
    public static IPartitioner setPartitionerUnsafe(IPartitioner newPartitioner)
    {
        IPartitioner old = partitioner;
        partitioner = newPartitioner;
        return old;
    }

    public static IEndpointSnitch getEndpointSnitch()
    {
        return snitch;
    }
    public static void setEndpointSnitch(IEndpointSnitch eps)
    {
        snitch = eps;
    }

    public static IFailureDetector newFailureDetector()
    {
        return newFailureDetector.get();
    }

    public static void setDefaultFailureDetector()
    {
        newFailureDetector = () -> createFailureDetector("FailureDetector");
    }

    public static int getColumnIndexSize()
    {
        return (int) ByteUnit.KIBI_BYTES.toBytes(conf.column_index_size_in_kb);
    }

    public static int getColumnIndexSizeInKB()
    {
        return conf.column_index_size_in_kb;
    }

    public static void setColumnIndexSize(int val)
    {
        checkValidForByteConversion(val, "column_index_size_in_kb", ByteUnit.KIBI_BYTES);
        conf.column_index_size_in_kb = val;
    }

    public static int getColumnIndexCacheSize()
    {
        return (int) ByteUnit.KIBI_BYTES.toBytes(conf.column_index_cache_size_in_kb);
    }

    public static int getColumnIndexCacheSizeInKB()
    {
        return conf.column_index_cache_size_in_kb;
    }

    public static void setColumnIndexCacheSize(int val)
    {
        checkValidForByteConversion(val, "column_index_cache_size_in_kb", ByteUnit.KIBI_BYTES);
        conf.column_index_cache_size_in_kb = val;
    }

    public static int getBatchSizeWarnThreshold()
    {
        return (int) ByteUnit.KIBI_BYTES.toBytes(conf.batch_size_warn_threshold_in_kb);
    }

    public static int getBatchSizeWarnThresholdInKB()
    {
        return conf.batch_size_warn_threshold_in_kb;
    }

    public static long getBatchSizeFailThreshold()
    {
        return ByteUnit.KIBI_BYTES.toBytes(conf.batch_size_fail_threshold_in_kb);
    }

    public static int getBatchSizeFailThresholdInKB()
    {
        return conf.batch_size_fail_threshold_in_kb;
    }

    public static int getUnloggedBatchAcrossPartitionsWarnThreshold()
    {
        return conf.unlogged_batch_across_partitions_warn_threshold;
    }

    public static void setBatchSizeWarnThresholdInKB(int threshold)
    {
        checkValidForByteConversion(threshold, "batch_size_warn_threshold_in_kb", ByteUnit.KIBI_BYTES);
        conf.batch_size_warn_threshold_in_kb = threshold;
    }

    public static void setBatchSizeFailThresholdInKB(int threshold)
    {
        conf.batch_size_fail_threshold_in_kb = threshold;
    }

    public static Collection<String> getInitialTokens()
    {
        return tokensFromString(System.getProperty(Config.PROPERTY_PREFIX + "initial_token", conf.initial_token));
    }

    public static String getAllocateTokensForKeyspace()
    {
        return System.getProperty(Config.PROPERTY_PREFIX + "allocate_tokens_for_keyspace", conf.allocate_tokens_for_keyspace);
    }

    public static Integer getAllocateTokensForLocalRf()
    {
        return conf.allocate_tokens_for_local_replication_factor;
    }

    public static Collection<String> tokensFromString(String tokenString)
    {
        List<String> tokens = new ArrayList<>();
        if (tokenString != null)
            for (String token : StringUtils.split(tokenString, ','))
                tokens.add(token.trim());
        return tokens;
    }

    public static int getNumTokens()
    {
        return conf.num_tokens;
    }

    public static InetAddressAndPort getReplaceAddress()
    {
        try
        {
            if (System.getProperty(Config.PROPERTY_PREFIX + "replace_address", null) != null)
                return InetAddressAndPort.getByName(System.getProperty(Config.PROPERTY_PREFIX + "replace_address", null));
            else if (System.getProperty(Config.PROPERTY_PREFIX + "replace_address_first_boot", null) != null)
                return InetAddressAndPort.getByName(System.getProperty(Config.PROPERTY_PREFIX + "replace_address_first_boot", null));
            return null;
        }
        catch (UnknownHostException e)
        {
            throw new RuntimeException("Replacement host name could not be resolved or scope_id was specified for a global IPv6 address", e);
        }
    }

    public static Collection<String> getReplaceTokens()
    {
        return tokensFromString(System.getProperty(Config.PROPERTY_PREFIX + "replace_token", null));
    }

    public static UUID getReplaceNode()
    {
        try
        {
            return UUID.fromString(System.getProperty(Config.PROPERTY_PREFIX + "replace_node", null));
        } catch (NullPointerException e)
        {
            return null;
        }
    }

    public static String getClusterName()
    {
        return conf.cluster_name;
    }

    public static int getStoragePort()
    {
        return Integer.parseInt(System.getProperty(Config.PROPERTY_PREFIX + "storage_port", Integer.toString(conf.storage_port)));
    }

    public static int getSSLStoragePort()
    {
        return Integer.parseInt(System.getProperty(Config.PROPERTY_PREFIX + "ssl_storage_port", Integer.toString(conf.ssl_storage_port)));
    }

    public static long nativeTransportIdleTimeout()
    {
        return conf.native_transport_idle_timeout_in_ms;
    }

    public static void setNativeTransportIdleTimeout(long nativeTransportTimeout)
    {
        conf.native_transport_idle_timeout_in_ms = nativeTransportTimeout;
    }

    public static long getRpcTimeout(TimeUnit unit)
    {
        return unit.convert(conf.request_timeout_in_ms, MILLISECONDS);
    }

    public static void setRpcTimeout(long timeOutInMillis)
    {
        conf.request_timeout_in_ms = timeOutInMillis;
    }

    public static long getReadRpcTimeout(TimeUnit unit)
    {
        return unit.convert(conf.read_request_timeout_in_ms, MILLISECONDS);
    }

    public static void setReadRpcTimeout(long timeOutInMillis)
    {
        conf.read_request_timeout_in_ms = timeOutInMillis;
    }

    public static long getRangeRpcTimeout(TimeUnit unit)
    {
        return unit.convert(conf.range_request_timeout_in_ms, MILLISECONDS);
    }

    public static void setRangeRpcTimeout(long timeOutInMillis)
    {
        conf.range_request_timeout_in_ms = timeOutInMillis;
    }

    public static long getWriteRpcTimeout(TimeUnit unit)
    {
        return unit.convert(conf.write_request_timeout_in_ms, MILLISECONDS);
    }

    public static void setWriteRpcTimeout(long timeOutInMillis)
    {
        conf.write_request_timeout_in_ms = timeOutInMillis;
    }

    public static long getCounterWriteRpcTimeout(TimeUnit unit)
    {
        return unit.convert(conf.counter_write_request_timeout_in_ms, MILLISECONDS);
    }

    public static void setCounterWriteRpcTimeout(long timeOutInMillis)
    {
        conf.counter_write_request_timeout_in_ms = timeOutInMillis;
    }

    public static long getCasContentionTimeout(TimeUnit unit)
    {
        return unit.convert(conf.cas_contention_timeout_in_ms, MILLISECONDS);
    }

    public static void setCasContentionTimeout(long timeOutInMillis)
    {
        conf.cas_contention_timeout_in_ms = timeOutInMillis;
    }

    public static long getTruncateRpcTimeout(TimeUnit unit)
    {
        return unit.convert(conf.truncate_request_timeout_in_ms, MILLISECONDS);
    }

    public static void setTruncateRpcTimeout(long timeOutInMillis)
    {
        conf.truncate_request_timeout_in_ms = timeOutInMillis;
    }

    public static boolean hasCrossNodeTimeout()
    {
        return conf.cross_node_timeout;
    }

    public static void setCrossNodeTimeout(boolean crossNodeTimeout)
    {
        conf.cross_node_timeout = crossNodeTimeout;
    }

    public static long getSlowQueryTimeout(TimeUnit units)
    {
        return units.convert(conf.slow_query_log_timeout_in_ms, MILLISECONDS);
    }

    /**
     * @return the minimum configured {read, write, range, truncate, misc} timeout
     */
    public static long getMinRpcTimeout(TimeUnit unit)
    {
        return Longs.min(getRpcTimeout(unit),
                         getReadRpcTimeout(unit),
                         getRangeRpcTimeout(unit),
                         getWriteRpcTimeout(unit),
                         getCounterWriteRpcTimeout(unit),
                         getTruncateRpcTimeout(unit));
    }

    public static long getPingTimeout(TimeUnit unit)
    {
        return unit.convert(getBlockForPeersTimeoutInSeconds(), TimeUnit.SECONDS);
    }

    public static double getPhiConvictThreshold()
    {
        return conf.phi_convict_threshold;
    }

    public static void setPhiConvictThreshold(double phiConvictThreshold)
    {
        conf.phi_convict_threshold = phiConvictThreshold;
    }

    public static int getConcurrentReaders()
    {
        return conf.concurrent_reads;
    }

    public static void setConcurrentReaders(int concurrent_reads)
    {
        if (concurrent_reads < 0)
        {
            throw new IllegalArgumentException("Concurrent reads must be non-negative");
        }
        conf.concurrent_reads = concurrent_reads;
    }

    public static int getConcurrentWriters()
    {
        return conf.concurrent_writes;
    }

    public static void setConcurrentWriters(int concurrent_writers)
    {
        if (concurrent_writers < 0)
        {
            throw new IllegalArgumentException("Concurrent reads must be non-negative");
        }
        conf.concurrent_writes = concurrent_writers;
    }

    public static int getConcurrentCounterWriters()
    {
        return conf.concurrent_counter_writes;
    }

    public static void setConcurrentCounterWriters(int concurrent_counter_writes)
    {
        if (concurrent_counter_writes < 0)
        {
            throw new IllegalArgumentException("Concurrent reads must be non-negative");
        }
        conf.concurrent_counter_writes = concurrent_counter_writes;
    }

    public static int getConcurrentViewWriters()
    {
        return conf.concurrent_materialized_view_writes;
    }

    public static void setConcurrentViewWriters(int concurrent_materialized_view_writes)
    {
        if (concurrent_materialized_view_writes < 0)
        {
            throw new IllegalArgumentException("Concurrent reads must be non-negative");
        }
        conf.concurrent_materialized_view_writes = concurrent_materialized_view_writes;
    }

    public static int getFlushWriters()
    {
        return conf.memtable_flush_writers;
    }

    public static int getAvailableProcessors()
    {
        return conf == null ? -1 : conf.available_processors;
    }

    public static int getConcurrentCompactors()
    {
        return conf.concurrent_compactors;
    }

    public static void setConcurrentCompactors(int value)
    {
        conf.concurrent_compactors = value;
    }

    public static int getCompactionThroughputMbPerSec()
    {
        return conf.compaction_throughput_mb_per_sec;
    }

    public static void setCompactionThroughputMbPerSec(int value)
    {
        conf.compaction_throughput_mb_per_sec = value;
    }

    public static long getCompactionLargePartitionWarningThreshold() { return ByteUnit.MEBI_BYTES.toBytes(conf.compaction_large_partition_warning_threshold_mb); }

    public static int getCompactionTombstoneWarningThreshold()
    {
        return conf.compaction_tombstone_warning_threshold;
    }

    public static void setCompactionTombstoneWarningThreshold(int count)
    {
        conf.compaction_tombstone_warning_threshold = count;
    }

    public static int getConcurrentValidations()
    {
        return conf.concurrent_validations;
    }

    public static void setConcurrentValidations(int value)
    {
        value = value > 0 ? value : Integer.MAX_VALUE;
        conf.concurrent_validations = value;
    }

    public static int getConcurrentViewBuilders()
    {
        return conf.concurrent_materialized_view_builders;
    }

    public static void setConcurrentViewBuilders(int value)
    {
        conf.concurrent_materialized_view_builders = value;
    }

    public static long getMinFreeSpacePerDriveInBytes()
    {
        return ByteUnit.MEBI_BYTES.toBytes(conf.min_free_space_per_drive_in_mb);
    }

    public static boolean getDisableSTCSInL0()
    {
        return disableSTCSInL0;
    }

    public static void setDisableSTCSInL0(boolean disabled)
    {
        disableSTCSInL0 = disabled;
    }

    public static int getStreamThroughputOutboundMegabitsPerSec()
    {
        return conf.stream_throughput_outbound_megabits_per_sec;
    }

    public static void setStreamThroughputOutboundMegabitsPerSec(int value)
    {
        conf.stream_throughput_outbound_megabits_per_sec = value;
    }

    public static int getEntireSSTableStreamThroughputOutboundMegabitsPerSec()
    {
        return conf.entire_sstable_stream_throughput_outbound_megabits_per_sec;
    }

    public static void setEntireSSTableStreamThroughputOutboundMegabitsPerSec(int value)
    {
        conf.entire_sstable_stream_throughput_outbound_megabits_per_sec = value;
    }

    public static int getInterDCStreamThroughputOutboundMegabitsPerSec()
    {
        return conf.inter_dc_stream_throughput_outbound_megabits_per_sec;
    }

    public static void setInterDCStreamThroughputOutboundMegabitsPerSec(int value)
    {
        conf.inter_dc_stream_throughput_outbound_megabits_per_sec = value;
    }

    public static int getEntireSSTableInterDCStreamThroughputOutboundMegabitsPerSec()
    {
        return conf.entire_sstable_inter_dc_stream_throughput_outbound_megabits_per_sec;
    }

    public static void setEntireSSTableInterDCStreamThroughputOutboundMegabitsPerSec(int value)
    {
        conf.entire_sstable_inter_dc_stream_throughput_outbound_megabits_per_sec = value;
    }

    /**
     * Checks if the local system data must be stored in a specific location which supports redundancy.
     *
     * @return {@code true} if the local system keyspaces data must be stored in a different location,
     * {@code false} otherwise.
     */
    public static boolean useSpecificLocationForLocalSystemData()
    {
        return conf.local_system_data_file_directory != null;
    }

    /**
     * Returns the locations where the local system keyspaces data should be stored.
     *
     * <p>If the {@code local_system_data_file_directory} was unspecified, the local system keyspaces data should be stored
     * in the first data directory. This approach guarantees that the server can tolerate the lost of all the disks but the first one.</p>
     *
     * @return the locations where should be stored the local system keyspaces data
     */
    public static String[] getLocalSystemKeyspacesDataFileLocations()
    {
        if (useSpecificLocationForLocalSystemData())
            return new String[] {conf.local_system_data_file_directory};

        return conf.data_file_directories.length == 0  ? conf.data_file_directories
                                                       : new String[] {conf.data_file_directories[0]};
    }

    /**
     * Returns the locations where the non local system keyspaces data should be stored.
     *
     * @return the locations where the non local system keyspaces data should be stored.
     */
    public static String[] getNonLocalSystemKeyspacesDataFileLocations()
    {
        return conf.data_file_directories;
    }

    /**
     * Returns the list of all the directories where the data files can be stored (for local system and non local system keyspaces).
     *
     * @return the list of all the directories where the data files can be stored.
     */
    public static String[] getAllDataFileLocations()
    {
        if (conf.local_system_data_file_directory == null)
            return conf.data_file_directories;

        return ArrayUtils.addFirst(conf.data_file_directories, conf.local_system_data_file_directory);
    }

    public static String getCommitLogLocation()
    {
        return conf.commitlog_directory;
    }

    @VisibleForTesting
    public static void setCommitLogLocation(String value)
    {
        conf.commitlog_directory = value;
    }

    public static ParameterizedClass getCommitLogCompression()
    {
        return conf.commitlog_compression;
    }

    public static void setCommitLogCompression(ParameterizedClass compressor)
    {
        conf.commitlog_compression = compressor;
    }

    public static Config.FlushCompression getFlushCompression()
    {
        return conf.flush_compression;
    }

    public static void setFlushCompression(Config.FlushCompression compression)
    {
        conf.flush_compression = compression;
    }

   /**
    * Maximum number of buffers in the compression pool. The default value is 3, it should not be set lower than that
    * (one segment in compression, one written to, one in reserve); delays in compression may cause the log to use
    * more, depending on how soon the sync policy stops all writing threads.
    */
    public static int getCommitLogMaxCompressionBuffersInPool()
    {
        return conf.commitlog_max_compression_buffers_in_pool;
    }

    public static void setCommitLogMaxCompressionBuffersPerPool(int buffers)
    {
        conf.commitlog_max_compression_buffers_in_pool = buffers;
    }

    public static int getMaxMutationSize()
    {
        return (int) ByteUnit.KIBI_BYTES.toBytes(conf.max_mutation_size_in_kb);
    }

    public static int getTombstoneWarnThreshold()
    {
        return conf.tombstone_warn_threshold;
    }

    public static void setTombstoneWarnThreshold(int threshold)
    {
        conf.tombstone_warn_threshold = threshold;
    }

    public static int getTombstoneFailureThreshold()
    {
        return conf.tombstone_failure_threshold;
    }

    public static void setTombstoneFailureThreshold(int threshold)
    {
        conf.tombstone_failure_threshold = threshold;
    }

    public static int getCachedReplicaRowsWarnThreshold()
    {
        return conf.replica_filtering_protection.cached_rows_warn_threshold;
    }

    public static void setCachedReplicaRowsWarnThreshold(int threshold)
    {
        conf.replica_filtering_protection.cached_rows_warn_threshold = threshold;
    }

    public static int getCachedReplicaRowsFailThreshold()
    {
        return conf.replica_filtering_protection.cached_rows_fail_threshold;
    }

    public static void setCachedReplicaRowsFailThreshold(int threshold)
    {
        conf.replica_filtering_protection.cached_rows_fail_threshold = threshold;
    }

    /**
     * size of commitlog segments to allocate
     */
    public static int getCommitLogSegmentSize()
    {
        return (int) ByteUnit.MEBI_BYTES.toBytes(conf.commitlog_segment_size_in_mb);
    }

    /**
     * Update commitlog_segment_size_in_mb in the tests.
     * {@link CommitLogSegmentManagerCDC} uses the CommitLogSegmentSize to estimate the file size on allocation.
     * It is important to keep the value unchanged for the estimation to be correct.
     * @param sizeMegabytes
     */
    @VisibleForTesting /* Only for testing */
    public static void setCommitLogSegmentSize(int sizeMegabytes)
    {
        conf.commitlog_segment_size_in_mb = sizeMegabytes;
    }

    public static String getSavedCachesLocation()
    {
        return conf.saved_caches_directory;
    }

    public static Set<InetAddressAndPort> getSeeds()
    {
        return ImmutableSet.<InetAddressAndPort>builder().addAll(seedProvider.getSeeds()).build();
    }

    public static SeedProvider getSeedProvider()
    {
        return seedProvider;
    }

    public static void setSeedProvider(SeedProvider newSeedProvider)
    {
        seedProvider = newSeedProvider;
    }

    public static InetAddress getListenAddress()
    {
        return listenAddress;
    }

    public static void setListenAddress(InetAddress newlistenAddress)
    {
        listenAddress = newlistenAddress;
    }

    public static InetAddress getBroadcastAddress()
    {
        return broadcastAddress;
    }

    public static boolean shouldListenOnBroadcastAddress()
    {
        return conf.listen_on_broadcast_address;
    }

    public static void setShouldListenOnBroadcastAddress(boolean shouldListenOnBroadcastAddress)
    {
        conf.listen_on_broadcast_address = shouldListenOnBroadcastAddress;
    }

    public static void setListenOnBroadcastAddress(boolean listen_on_broadcast_address)
    {
        conf.listen_on_broadcast_address = listen_on_broadcast_address;
    }

    public static IInternodeAuthenticator getInternodeAuthenticator()
    {
        return internodeAuthenticator;
    }

    public static void setInternodeAuthenticator(IInternodeAuthenticator internodeAuthenticator)
    {
        Preconditions.checkNotNull(internodeAuthenticator);
        DatabaseDescriptor.internodeAuthenticator = internodeAuthenticator;
    }

    public static void setBroadcastAddress(InetAddress broadcastAdd)
    {
        broadcastAddress = broadcastAdd;
    }

    /**
     * This is the address used to bind for the native protocol to communicate with clients. Most usages in the code
     * refer to it as native address although some places still call it RPC address. It's not thrift RPC anymore
     * so native is more appropriate. The address alone is not enough to uniquely identify this instance because
     * multiple instances might use the same interface with different ports.
     */
    public static InetAddress getRpcAddress()
    {
        return rpcAddress;
    }

    public static void setBroadcastRpcAddress(InetAddress broadcastRPCAddr)
    {
        broadcastRpcAddress = broadcastRPCAddr;
    }

    /**
     * This is the address used to reach this instance for the native protocol to communicate with clients. Most usages in the code
     * refer to it as native address although some places still call it RPC address. It's not thrift RPC anymore
     * so native is more appropriate. The address alone is not enough to uniquely identify this instance because
     * multiple instances might use the same interface with different ports.
     *
     * May be null, please use {@link FBUtilities#getBroadcastNativeAddressAndPort()} instead.
     */
    public static InetAddress getBroadcastRpcAddress()
    {
        return broadcastRpcAddress;
    }

    public static boolean getRpcKeepAlive()
    {
        return conf.rpc_keepalive;
    }

    public static int getInternodeSocketSendBufferSizeInBytes()
    {
        return conf.internode_socket_send_buffer_size_in_bytes;
    }

    public static int getInternodeSocketReceiveBufferSizeInBytes()
    {
        return conf.internode_socket_receive_buffer_size_in_bytes;
    }

    public static int getInternodeApplicationSendQueueCapacityInBytes()
    {
        return conf.internode_application_send_queue_capacity_in_bytes;
    }

    public static int getInternodeApplicationSendQueueReserveEndpointCapacityInBytes()
    {
        return conf.internode_application_send_queue_reserve_endpoint_capacity_in_bytes;
    }

    public static int getInternodeApplicationSendQueueReserveGlobalCapacityInBytes()
    {
        return conf.internode_application_send_queue_reserve_global_capacity_in_bytes;
    }

    public static int getInternodeApplicationReceiveQueueCapacityInBytes()
    {
        return conf.internode_application_receive_queue_capacity_in_bytes;
    }

    public static int getInternodeApplicationReceiveQueueReserveEndpointCapacityInBytes()
    {
        return conf.internode_application_receive_queue_reserve_endpoint_capacity_in_bytes;
    }

    public static int getInternodeApplicationReceiveQueueReserveGlobalCapacityInBytes()
    {
        return conf.internode_application_receive_queue_reserve_global_capacity_in_bytes;
    }

    public static int getInternodeTcpConnectTimeoutInMS()
    {
        return conf.internode_tcp_connect_timeout_in_ms;
    }

    public static void setInternodeTcpConnectTimeoutInMS(int value)
    {
        conf.internode_tcp_connect_timeout_in_ms = value;
    }

    public static int getInternodeTcpUserTimeoutInMS()
    {
        return conf.internode_tcp_user_timeout_in_ms;
    }

    public static void setInternodeTcpUserTimeoutInMS(int value)
    {
        conf.internode_tcp_user_timeout_in_ms = value;
    }

    public static int getInternodeStreamingTcpUserTimeoutInMS()
    {
        return conf.internode_streaming_tcp_user_timeout_in_ms;
    }

    public static void setInternodeStreamingTcpUserTimeoutInMS(int value)
    {
        conf.internode_streaming_tcp_user_timeout_in_ms = value;
    }

    public static int getInternodeMaxMessageSizeInBytes()
    {
        return conf.internode_max_message_size_in_bytes;
    }

    @VisibleForTesting
    public static void setInternodeMaxMessageSizeInBytes(int value)
    {
        conf.internode_max_message_size_in_bytes = value;
    }

    public static boolean startNativeTransport()
    {
        return conf.start_native_transport;
    }

    /**
     *  This is the port used with RPC address for the native protocol to communicate with clients. Now that thrift RPC
     *  is no longer in use there is no RPC port.
     */
    public static int getNativeTransportPort()
    {
        return Integer.parseInt(System.getProperty(Config.PROPERTY_PREFIX + "native_transport_port", Integer.toString(conf.native_transport_port)));
    }

    @VisibleForTesting
    public static void setNativeTransportPort(int port)
    {
        conf.native_transport_port = port;
    }

    public static int getNativeTransportPortSSL()
    {
        return conf.native_transport_port_ssl == null ? getNativeTransportPort() : conf.native_transport_port_ssl;
    }

    @VisibleForTesting
    public static void setNativeTransportPortSSL(Integer port)
    {
        conf.native_transport_port_ssl = port;
    }

    public static int getNativeTransportMaxThreads()
    {
        return conf.native_transport_max_threads;
    }

    public static void setNativeTransportMaxThreads(int max_threads)
    {
        conf.native_transport_max_threads = max_threads;
    }

    public static int getNativeTransportMaxFrameSize()
    {
        return (int) ByteUnit.MEBI_BYTES.toBytes(conf.native_transport_max_frame_size_in_mb);
    }

    public static void setNativeTransportMaxFrameSize(int bytes)
    {
        conf.native_transport_max_frame_size_in_mb = (int) ByteUnit.MEBI_BYTES.fromBytes(bytes);
    }

    public static long getNativeTransportMaxConcurrentConnections()
    {
        return conf.native_transport_max_concurrent_connections;
    }

    public static void setNativeTransportMaxConcurrentConnections(long nativeTransportMaxConcurrentConnections)
    {
        conf.native_transport_max_concurrent_connections = nativeTransportMaxConcurrentConnections;
    }

    public static long getNativeTransportMaxConcurrentConnectionsPerIp()
    {
        return conf.native_transport_max_concurrent_connections_per_ip;
    }

    public static void setNativeTransportMaxConcurrentConnectionsPerIp(long native_transport_max_concurrent_connections_per_ip)
    {
        conf.native_transport_max_concurrent_connections_per_ip = native_transport_max_concurrent_connections_per_ip;
    }

    public static boolean useNativeTransportLegacyFlusher()
    {
        return conf.native_transport_flush_in_batches_legacy;
    }

    public static boolean getNativeTransportAllowOlderProtocols()
    {
        return conf.native_transport_allow_older_protocols;
    }

    public static void setNativeTransportAllowOlderProtocols(boolean isEnabled)
    {
        conf.native_transport_allow_older_protocols = isEnabled;
    }

    public static double getCommitLogSyncGroupWindow()
    {
        return conf.commitlog_sync_group_window_in_ms;
    }

    public static void setCommitLogSyncGroupWindow(double windowMillis)
    {
        conf.commitlog_sync_group_window_in_ms = windowMillis;
    }

    public static int getNativeTransportReceiveQueueCapacityInBytes()
    {
        return conf.native_transport_receive_queue_capacity_in_bytes;
    }

    public static void setNativeTransportReceiveQueueCapacityInBytes(int queueSize)
    {
        conf.native_transport_receive_queue_capacity_in_bytes = queueSize;
    }

    public static long getNativeTransportMaxConcurrentRequestsInBytesPerIp()
    {
        return conf.native_transport_max_concurrent_requests_in_bytes_per_ip;
    }

    public static Config.PaxosVariant getPaxosVariant()
    {
        return conf.paxos_variant;
    }

    public static void setPaxosVariant(Config.PaxosVariant variant)
    {
        conf.paxos_variant = variant;
    }

    public static void setNativeTransportMaxConcurrentRequestsInBytesPerIp(long maxConcurrentRequestsInBytes)
    {
        conf.native_transport_max_concurrent_requests_in_bytes_per_ip = maxConcurrentRequestsInBytes;
    }

    public static long getNativeTransportMaxConcurrentRequestsInBytes()
    {
        return conf.native_transport_max_concurrent_requests_in_bytes;
    }

    public static void setNativeTransportMaxConcurrentRequestsInBytes(long maxConcurrentRequestsInBytes)
    {
        conf.native_transport_max_concurrent_requests_in_bytes = maxConcurrentRequestsInBytes;
    }

    public static int getNativeTransportMaxRequestsPerSecond()
    {
        return conf.native_transport_max_requests_per_second;
    }

    public static void setNativeTransportMaxRequestsPerSecond(int perSecond)
    {
        Preconditions.checkArgument(perSecond > 0, "native_transport_max_requests_per_second must be greater than zero");
        conf.native_transport_max_requests_per_second = perSecond;
    }

    public static void setNativeTransportRateLimitingEnabled(boolean enabled)
    {
        logger.info("native_transport_rate_limiting_enabled set to {}", enabled);
        conf.native_transport_rate_limiting_enabled = enabled;
    }

    public static boolean getNativeTransportRateLimitingEnabled()
    {
        return conf.native_transport_rate_limiting_enabled;
    }

    public static int getCommitLogSyncPeriod()
    {
        return conf.commitlog_sync_period_in_ms;
    }

    public static long getPeriodicCommitLogSyncBlock()
    {
        Integer blockMillis = conf.periodic_commitlog_sync_lag_block_in_ms;
        return blockMillis == null
               ? (long)(getCommitLogSyncPeriod() * 1.5)
               : blockMillis;
    }

    public static void setCommitLogSyncPeriod(int periodMillis)
    {
        conf.commitlog_sync_period_in_ms = periodMillis;
    }

    public static Config.CommitLogSync getCommitLogSync()
    {
        return conf.commitlog_sync;
    }

    public static void setCommitLogSync(CommitLogSync sync)
    {
        conf.commitlog_sync = sync;
    }

    public static Config.DiskAccessMode getDiskAccessMode()
    {
        return conf.disk_access_mode;
    }

    // Do not use outside unit tests.
    @VisibleForTesting
    public static void setDiskAccessMode(Config.DiskAccessMode mode)
    {
        conf.disk_access_mode = mode;
    }

    public static Config.DiskAccessMode getIndexAccessMode()
    {
        return indexAccessMode;
    }

    // Do not use outside unit tests.
    @VisibleForTesting
    public static void setIndexAccessMode(Config.DiskAccessMode mode)
    {
        indexAccessMode = mode;
    }

    public static void setDiskFailurePolicy(Config.DiskFailurePolicy policy)
    {
        conf.disk_failure_policy = policy;
    }

    public static Config.DiskFailurePolicy getDiskFailurePolicy()
    {
        return conf.disk_failure_policy;
    }

    public static void setCommitFailurePolicy(Config.CommitFailurePolicy policy)
    {
        conf.commit_failure_policy = policy;
    }

    public static Config.CommitFailurePolicy getCommitFailurePolicy()
    {
        return conf.commit_failure_policy;
    }

    public static boolean isSnapshotBeforeCompaction()
    {
        return conf.snapshot_before_compaction;
    }

    public static boolean isAutoSnapshot()
    {
        return conf.auto_snapshot;
    }

    @VisibleForTesting
    public static void setAutoSnapshot(boolean autoSnapshot)
    {
        conf.auto_snapshot = autoSnapshot;
    }
    @VisibleForTesting
    public static boolean getAutoSnapshot()
    {
        return conf.auto_snapshot;
    }

    public static long getSnapshotLinksPerSecond()
    {
        return conf.snapshot_links_per_second == 0 ? Long.MAX_VALUE : conf.snapshot_links_per_second;
    }

    public static void setSnapshotLinksPerSecond(long throttle)
    {
        if (throttle < 0)
            throw new IllegalArgumentException("Invalid throttle for snapshot_links_per_second: must be positive");

        conf.snapshot_links_per_second = throttle;
    }

    public static RateLimiter getSnapshotRateLimiter()
    {
        return RateLimiter.create(getSnapshotLinksPerSecond());
    }

    public static boolean isAutoBootstrap()
    {
        return Boolean.parseBoolean(System.getProperty(Config.PROPERTY_PREFIX + "auto_bootstrap", Boolean.toString(conf.auto_bootstrap)));
    }

    public static void setHintedHandoffEnabled(boolean hintedHandoffEnabled)
    {
        conf.hinted_handoff_enabled = hintedHandoffEnabled;
    }

    public static boolean hintedHandoffEnabled()
    {
        return conf.hinted_handoff_enabled;
    }

    public static Set<String> hintedHandoffDisabledDCs()
    {
        return conf.hinted_handoff_disabled_datacenters;
    }

    public static boolean useDeterministicTableID()
    {
        return conf != null && conf.use_deterministic_table_id;
    }

    public static void useDeterministicTableID(boolean value)
    {
        conf.use_deterministic_table_id = value;
    }

    public static void enableHintsForDC(String dc)
    {
        conf.hinted_handoff_disabled_datacenters.remove(dc);
    }

    public static void disableHintsForDC(String dc)
    {
        conf.hinted_handoff_disabled_datacenters.add(dc);
    }

    public static void setMaxHintWindow(int ms)
    {
        conf.max_hint_window_in_ms = ms;
    }

    public static int getMaxHintWindow()
    {
        return conf.max_hint_window_in_ms;
    }

    public static File getHintsDirectory()
    {
        return new File(conf.hints_directory);
    }

    public static boolean hintWindowPersistentEnabled()
    {
        return conf.hint_window_persistent_enabled;
    }

    public static File getSerializedCachePath(CacheType cacheType, String version, String extension)
    {
        String name = cacheType.toString()
                + (version == null ? "" : '-' + version + '.' + extension);
        return new File(conf.saved_caches_directory, name);
    }

    public static int getDynamicUpdateInterval()
    {
        return conf.dynamic_snitch_update_interval_in_ms;
    }
    public static void setDynamicUpdateInterval(int dynamicUpdateInterval)
    {
        conf.dynamic_snitch_update_interval_in_ms = dynamicUpdateInterval;
    }

    public static int getDynamicResetInterval()
    {
        return conf.dynamic_snitch_reset_interval_in_ms;
    }
    public static void setDynamicResetInterval(int dynamicResetInterval)
    {
        conf.dynamic_snitch_reset_interval_in_ms = dynamicResetInterval;
    }

    public static double getDynamicBadnessThreshold()
    {
        return conf.dynamic_snitch_badness_threshold;
    }

    public static void setDynamicBadnessThreshold(double dynamicBadnessThreshold)
    {
        conf.dynamic_snitch_badness_threshold = dynamicBadnessThreshold;
    }

    public static EncryptionOptions.ServerEncryptionOptions getInternodeMessagingEncyptionOptions()
    {
        return conf.server_encryption_options;
    }

    public static void setInternodeMessagingEncyptionOptions(EncryptionOptions.ServerEncryptionOptions encryptionOptions)
    {
        conf.server_encryption_options = encryptionOptions;
    }

    public static EncryptionOptions getNativeProtocolEncryptionOptions()
    {
        return conf.client_encryption_options;
    }

    @VisibleForTesting
    public static void updateNativeProtocolEncryptionOptions(Function<EncryptionOptions, EncryptionOptions> update)
    {
        conf.client_encryption_options = update.apply(conf.client_encryption_options);
    }

    public static int getHintedHandoffThrottleInKB()
    {
        return conf.hinted_handoff_throttle_in_kb;
    }

    public static void setHintedHandoffThrottleInKB(int throttleInKB)
    {
        conf.hinted_handoff_throttle_in_kb = throttleInKB;
    }

    public static int getBatchlogReplayThrottleInKB()
    {
        return conf.batchlog_replay_throttle_in_kb;
    }

    public static void setBatchlogReplayThrottleInKB(int throttleInKB)
    {
        conf.batchlog_replay_throttle_in_kb = throttleInKB;
    }

    public static int getMaxHintsDeliveryThreads()
    {
        return conf.max_hints_delivery_threads;
    }

    public static int getHintsFlushPeriodInMS()
    {
        return conf.hints_flush_period_in_ms;
    }

    public static long getMaxHintsFileSize()
    {
        return  ByteUnit.MEBI_BYTES.toBytes(conf.max_hints_file_size_in_mb);
    }

    public static ParameterizedClass getHintsCompression()
    {
        return conf.hints_compression;
    }

    public static void setHintsCompression(ParameterizedClass parameterizedClass)
    {
        conf.hints_compression = parameterizedClass;
    }

    public static boolean isAutoHintsCleanupEnabled()
    {
        return conf.auto_hints_cleanup_enabled;
    }

    public static void setAutoHintsCleanupEnabled(boolean value)
    {
        conf.auto_hints_cleanup_enabled = value;
    }

    public static boolean isIncrementalBackupsEnabled()
    {
        return conf.incremental_backups;
    }

    public static void setIncrementalBackupsEnabled(boolean value)
    {
        conf.incremental_backups = value;
    }

    public static boolean getFileCacheEnabled()
    {
        return conf.file_cache_enabled;
    }

    public static int getFileCacheSizeInMB()
    {
        if (conf.file_cache_size_in_mb == null)
        {
            // In client mode the value is not set.
            assert DatabaseDescriptor.isClientInitialized();
            return 0;
        }

        return conf.file_cache_size_in_mb;
    }

    public static int getNetworkingCacheSizeInMB()
    {
        if (conf.networking_cache_size_in_mb == null)
        {
            // In client mode the value is not set.
            assert DatabaseDescriptor.isClientInitialized();
            return 0;
        }
        return conf.networking_cache_size_in_mb;
    }

    public static boolean getFileCacheRoundUp()
    {
        if (conf.file_cache_round_up == null)
        {
            // In client mode the value is not set.
            assert DatabaseDescriptor.isClientInitialized();
            return false;
        }

        return conf.file_cache_round_up;
    }

    public static DiskOptimizationStrategy getDiskOptimizationStrategy()
    {
        return diskOptimizationStrategy;
    }

    public static double getDiskOptimizationEstimatePercentile()
    {
        return conf.disk_optimization_estimate_percentile;
    }

    public static long getTotalCommitlogSpaceInMB()
    {
        return conf.commitlog_total_space_in_mb;
    }

    public static boolean shouldMigrateKeycacheOnCompaction()
    {
        return conf.key_cache_migrate_during_compaction;
    }

    public static void setMigrateKeycacheOnCompaction(boolean migrateCacheEntry)
    {
        conf.key_cache_migrate_during_compaction = migrateCacheEntry;
    }

    public static int getSSTablePreemptiveOpenIntervalInMB()
    {
        return FBUtilities.isWindows ? -1 : conf.sstable_preemptive_open_interval_in_mb;
    }
    public static void setSSTablePreemptiveOpenIntervalInMB(int mb)
    {
        conf.sstable_preemptive_open_interval_in_mb = mb;
    }

    public static boolean getTrickleFsync()
    {
        return conf.trickle_fsync;
    }

    public static int getTrickleFsyncIntervalInKb()
    {
        return conf.trickle_fsync_interval_in_kb;
    }

    public static long getKeyCacheSizeInMB()
    {
        return keyCacheSizeInMB;
    }

    public static long getIndexSummaryCapacityInMB()
    {
        return indexSummaryCapacityInMB;
    }

    public static int getKeyCacheSavePeriod()
    {
        return conf.key_cache_save_period;
    }

    public static void setKeyCacheSavePeriod(int keyCacheSavePeriod)
    {
        conf.key_cache_save_period = keyCacheSavePeriod;
    }

    public static int getKeyCacheKeysToSave()
    {
        return conf.key_cache_keys_to_save;
    }

    public static void setKeyCacheKeysToSave(int keyCacheKeysToSave)
    {
        conf.key_cache_keys_to_save = keyCacheKeysToSave;
    }

    public static String getRowCacheClassName()
    {
        return conf.row_cache_class_name;
    }

    public static long getRowCacheSizeInMB()
    {
        return conf.row_cache_size_in_mb;
    }

    @VisibleForTesting
    public static void setRowCacheSizeInMB(long val)
    {
        conf.row_cache_size_in_mb = val;
    }

    public static int getRowCacheSavePeriod()
    {
        return conf.row_cache_save_period;
    }

    public static void setRowCacheSavePeriod(int rowCacheSavePeriod)
    {
        conf.row_cache_save_period = rowCacheSavePeriod;
    }

    public static int getRowCacheKeysToSave()
    {
        return conf.row_cache_keys_to_save;
    }

    public static long getCounterCacheSizeInMB()
    {
        return counterCacheSizeInMB;
    }

    public static void setRowCacheKeysToSave(int rowCacheKeysToSave)
    {
        conf.row_cache_keys_to_save = rowCacheKeysToSave;
    }

    public static int getCounterCacheSavePeriod()
    {
        return conf.counter_cache_save_period;
    }

    public static void setCounterCacheSavePeriod(int counterCacheSavePeriod)
    {
        conf.counter_cache_save_period = counterCacheSavePeriod;
    }

    public static int getCacheLoadTimeout()
    {
        return conf.cache_load_timeout_seconds;
    }

    @VisibleForTesting
    public static void setCacheLoadTimeout(int seconds)
    {
        conf.cache_load_timeout_seconds = seconds;
    }

    public static int getCounterCacheKeysToSave()
    {
        return conf.counter_cache_keys_to_save;
    }

    public static void setCounterCacheKeysToSave(int counterCacheKeysToSave)
    {
        conf.counter_cache_keys_to_save = counterCacheKeysToSave;
    }

    public static int getStreamingKeepAlivePeriod()
    {
        return conf.streaming_keep_alive_period_in_secs;
    }

    public static int getStreamingConnectionsPerHost()
    {
        return conf.streaming_connections_per_host;
    }

    public static boolean streamEntireSSTables()
    {
        return conf.stream_entire_sstables;
    }

    public static String getLocalDataCenter()
    {
        return localDC;
    }

    public static Comparator<Replica> getLocalComparator()
    {
        return localComparator;
    }

    public static Config.InternodeCompression internodeCompression()
    {
        return conf.internode_compression;
    }

    public static void setInternodeCompression(Config.InternodeCompression compression)
    {
        conf.internode_compression = compression;
    }

    public static boolean getInterDCTcpNoDelay()
    {
        return conf.inter_dc_tcp_nodelay;
    }

    public static long getMemtableHeapSpaceInMb()
    {
        return conf.memtable_heap_space_in_mb;
    }

    public static long getMemtableOffheapSpaceInMb()
    {
        return conf.memtable_offheap_space_in_mb;
    }

    public static Config.MemtableAllocationType getMemtableAllocationType()
    {
        return conf.memtable_allocation_type;
    }

    public static int getRepairSessionMaxTreeDepth()
    {
        return conf.repair_session_max_tree_depth;
    }

    public static void setRepairSessionMaxTreeDepth(int depth)
    {
        if (depth < 10)
            throw new ConfigurationException("Cannot set repair_session_max_tree_depth to " + depth +
                                             " which is < 10, doing nothing");
        else if (depth > 20)
            logger.warn("repair_session_max_tree_depth of " + depth + " > 20 could lead to excessive memory usage");

        conf.repair_session_max_tree_depth = depth;
    }

    public static int getRepairSessionSpaceInMegabytes()
    {
        return conf.repair_session_space_in_mb;
    }

    public static void setRepairSessionSpaceInMegabytes(int sizeInMegabytes)
    {
        if (sizeInMegabytes < 1)
            throw new ConfigurationException("Cannot set repair_session_space_in_mb to " + sizeInMegabytes +
                                             " < 1 megabyte");
        else if (sizeInMegabytes > (int) (Runtime.getRuntime().maxMemory() / (4 * 1048576)))
            logger.warn("A repair_session_space_in_mb of " + conf.repair_session_space_in_mb +
                        " megabytes is likely to cause heap pressure.");

        conf.repair_session_space_in_mb = sizeInMegabytes;
    }

    public static Float getMemtableCleanupThreshold()
    {
        return conf.memtable_cleanup_threshold;
    }

    public static int getIndexSummaryResizeIntervalInMinutes()
    {
        return conf.index_summary_resize_interval_in_minutes;
    }

    public static boolean hasLargeAddressSpace()
    {
        // currently we just check if it's a 64bit arch, but any we only really care if the address space is large
        String datamodel = SUN_ARCH_DATA_MODEL.getString();
        if (datamodel != null)
        {
            switch (datamodel)
            {
                case "64": return true;
                case "32": return false;
            }
        }
        String arch = OS_ARCH.getString();
        return arch.contains("64") || arch.contains("sparcv9");
    }

    public static int getTracetypeRepairTTL()
    {
        return conf.tracetype_repair_ttl;
    }

    public static int getTracetypeQueryTTL()
    {
        return conf.tracetype_query_ttl;
    }

    public static int getWindowsTimerInterval()
    {
        return conf.windows_timer_interval;
    }

    public static long getPreparedStatementsCacheSizeMB()
    {
        return preparedStatementsCacheSizeInMB;
    }

    public static boolean enableUserDefinedFunctions()
    {
        return conf.enable_user_defined_functions;
    }

    public static boolean enableScriptedUserDefinedFunctions()
    {
        return conf.enable_scripted_user_defined_functions;
    }

    public static void enableScriptedUserDefinedFunctions(boolean enableScriptedUserDefinedFunctions)
    {
        conf.enable_scripted_user_defined_functions = enableScriptedUserDefinedFunctions;
    }

    public static boolean enableUserDefinedFunctionsThreads()
    {
        return conf.enable_user_defined_functions_threads;
    }

    public static long getUserDefinedFunctionWarnTimeout()
    {
        return conf.user_defined_function_warn_timeout;
    }

    public static void setUserDefinedFunctionWarnTimeout(long userDefinedFunctionWarnTimeout)
    {
        conf.user_defined_function_warn_timeout = userDefinedFunctionWarnTimeout;
    }

    public static boolean getEnableMaterializedViews()
    {
        // CIE specific system property to override to disable materialized views
        return conf.enable_materialized_views && CassandraRelevantProperties.ALLOW_MATERIALIZEDVIEWS.getBoolean(false);
    }

    public static void setEnableMaterializedViews(boolean enableMaterializedViews)
    {
        conf.enable_materialized_views = enableMaterializedViews;
    }

    public static boolean getEnableSASIIndexes()
    {
        return conf.enable_sasi_indexes;
    }

    public static void setEnableSASIIndexes(boolean enableSASIIndexes)
    {
        conf.enable_sasi_indexes = enableSASIIndexes;
    }

    public static boolean isTransientReplicationEnabled()
    {
        return conf.enable_transient_replication;
    }

    public static void setTransientReplicationEnabledUnsafe(boolean enabled)
    {
        conf.enable_transient_replication = enabled;
    }

    public static boolean enableDropCompactStorage()
    {
        return conf.enable_drop_compact_storage;
    }

    @VisibleForTesting
    public static void setEnableDropCompactStorage(boolean enableDropCompactStorage)
    {
        conf.enable_drop_compact_storage = enableDropCompactStorage;
    }

    public static long getUserDefinedFunctionFailTimeout()
    {
        return conf.user_defined_function_fail_timeout;
    }

    public static void setUserDefinedFunctionFailTimeout(long userDefinedFunctionFailTimeout)
    {
        conf.user_defined_function_fail_timeout = userDefinedFunctionFailTimeout;
    }

    public static Config.UserFunctionTimeoutPolicy getUserFunctionTimeoutPolicy()
    {
        return conf.user_function_timeout_policy;
    }

    public static void setUserFunctionTimeoutPolicy(Config.UserFunctionTimeoutPolicy userFunctionTimeoutPolicy)
    {
        conf.user_function_timeout_policy = userFunctionTimeoutPolicy;
    }

    public static long getGCLogThreshold()
    {
        return conf.gc_log_threshold_in_ms;
    }

    public static EncryptionContext getEncryptionContext()
    {
        return encryptionContext;
    }

    public static long getGCWarnThreshold()
    {
        return conf.gc_warn_threshold_in_ms;
    }

    public static boolean isCDCEnabled()
    {
        return conf.cdc_enabled;
    }

    @VisibleForTesting
    public static void setCDCEnabled(boolean cdc_enabled)
    {
        conf.cdc_enabled = cdc_enabled;
    }

    public static boolean getCDCBlockWrites()
    {
        return conf.cdc_block_writes;
    }

    public static void setCDCBlockWrites(boolean val)
    {
        conf.cdc_block_writes = val;
    }

    public static String getCDCLogLocation()
    {
        return conf.cdc_raw_directory;
    }

    public static int getCDCSpaceInMB()
    {
        return conf.cdc_total_space_in_mb;
    }

    @VisibleForTesting
    public static void setCDCSpaceInMB(int input)
    {
        conf.cdc_total_space_in_mb = input;
    }

    public static int getCDCDiskCheckInterval()
    {
        return conf.cdc_free_space_check_interval_ms;
    }

    @VisibleForTesting
    public static void setEncryptionContext(EncryptionContext ec)
    {
        encryptionContext = ec;
    }

    public static int searchConcurrencyFactor()
    {
        return searchConcurrencyFactor;
    }

    public static boolean isUnsafeSystem()
    {
        return unsafeSystem;
    }

    public static boolean diagnosticEventsEnabled()
    {
        return conf.diagnostic_events_enabled;
    }

    public static void setDiagnosticEventsEnabled(boolean enabled)
    {
        conf.diagnostic_events_enabled = enabled;
    }

    public static ConsistencyLevel getIdealConsistencyLevel()
    {
        return conf.ideal_consistency_level;
    }

    public static void setIdealConsistencyLevel(ConsistencyLevel cl)
    {
        conf.ideal_consistency_level = cl;
    }

    public static int getRepairCommandPoolSize()
    {
        return conf.repair_command_pool_size;
    }

    public static Config.RepairCommandPoolFullStrategy getRepairCommandPoolFullStrategy()
    {
        return conf.repair_command_pool_full_strategy;
    }

    public static FullQueryLoggerOptions getFullQueryLogOptions()
    {
        if (conf.full_query_logging_options.log_dir.isEmpty() && conf.full_query_log_dir != null && !conf.full_query_log_dir.isEmpty())
            return new FullQueryLoggerOptions(conf.full_query_log_dir);
        else
            return conf.full_query_logging_options;
    }

    public static boolean getBlockForPeersInRemoteDatacenters()
    {
        return conf.block_for_peers_in_remote_dcs;
    }

    public static int getBlockForPeersTimeoutInSeconds()
    {
        return conf.block_for_peers_timeout_in_secs;
    }

    public static boolean automaticSSTableUpgrade()
    {
        return conf.automatic_sstable_upgrade;
    }

    public static void setAutomaticSSTableUpgradeEnabled(boolean enabled)
    {
        if (conf.automatic_sstable_upgrade != enabled)
            logger.debug("Changing automatic_sstable_upgrade to {}", enabled);
        conf.automatic_sstable_upgrade = enabled;
    }

    public static int maxConcurrentAutoUpgradeTasks()
    {
        return conf.max_concurrent_automatic_sstable_upgrades;
    }

    public static void setMaxConcurrentAutoUpgradeTasks(int value)
    {
        if (conf.max_concurrent_automatic_sstable_upgrades != value)
            logger.debug("Changing max_concurrent_automatic_sstable_upgrades to {}", value);
        validateMaxConcurrentAutoUpgradeTasksConf(value);
        conf.max_concurrent_automatic_sstable_upgrades = value;
    }

    private static void validateMaxConcurrentAutoUpgradeTasksConf(int value)
    {
        if (value < 0)
            throw new ConfigurationException("max_concurrent_automatic_sstable_upgrades can't be negative");
        if (value > getConcurrentCompactors())
            logger.warn("max_concurrent_automatic_sstable_upgrades ({}) is larger than concurrent_compactors ({})", value, getConcurrentCompactors());
    }
    
    public static AuditLogOptions getAuditLoggingOptions()
    {
        return conf.audit_logging_options;
    }

    public static void setAuditLoggingOptions(AuditLogOptions auditLoggingOptions)
    {
        conf.audit_logging_options = new AuditLogOptions.Builder(auditLoggingOptions).build();
    }

    public static Config.CorruptedTombstoneStrategy getCorruptedTombstoneStrategy()
    {
        return conf.corrupted_tombstone_strategy;
    }

    public static void setCorruptedTombstoneStrategy(Config.CorruptedTombstoneStrategy strategy)
    {
        conf.corrupted_tombstone_strategy = strategy;
    }

    public static boolean getRepairedDataTrackingForRangeReadsEnabled()
    {
        return conf.repaired_data_tracking_for_range_reads_enabled;
    }

    public static void setRepairedDataTrackingForRangeReadsEnabled(boolean enabled)
    {
        conf.repaired_data_tracking_for_range_reads_enabled = enabled;
    }

    public static boolean getRepairedDataTrackingForPartitionReadsEnabled()
    {
        return conf.repaired_data_tracking_for_partition_reads_enabled;
    }

    public static void setRepairedDataTrackingForPartitionReadsEnabled(boolean enabled)
    {
        conf.repaired_data_tracking_for_partition_reads_enabled = enabled;
    }

    public static boolean snapshotOnRepairedDataMismatch()
    {
        return conf.snapshot_on_repaired_data_mismatch;
    }

    public static void setSnapshotOnRepairedDataMismatch(boolean enabled)
    {
        conf.snapshot_on_repaired_data_mismatch = enabled;
    }

    public static boolean snapshotOnDuplicateRowDetection()
    {
        return conf.snapshot_on_duplicate_row_detection;
    }

    public static void setSnapshotOnDuplicateRowDetection(boolean enabled)
    {
        conf.snapshot_on_duplicate_row_detection = enabled;
    }

    public static boolean reportUnconfirmedRepairedDataMismatches()
    {
        return conf.report_unconfirmed_repaired_data_mismatches;
    }

    public static void reportUnconfirmedRepairedDataMismatches(boolean enabled)
    {
        conf.report_unconfirmed_repaired_data_mismatches = enabled;
    }

    public static boolean strictRuntimeChecks()
    {
        return strictRuntimeChecks;
    }

    public static boolean useOffheapMerkleTrees()
    {
        return conf.use_offheap_merkle_trees;
    }

    public static void useOffheapMerkleTrees(boolean value)
    {
        logger.info("Setting use_offheap_merkle_trees to {}", value);
        conf.use_offheap_merkle_trees = value;
    }

    public static Function<CommitLog, AbstractCommitLogSegmentManager> getCommitLogSegmentMgrProvider()
    {
        return commitLogSegmentMgrProvider;
    }

    public static void setCommitLogSegmentMgrProvider(Function<CommitLog, AbstractCommitLogSegmentManager> provider)
    {
        commitLogSegmentMgrProvider = provider;
    }

    /**
     * Class that primarily tracks overflow thresholds during conversions
     */
    private enum ByteUnit {
        KIBI_BYTES(2048 * 1024, 1024),
        MEBI_BYTES(2048, 1024 * 1024);

        private final int overflowThreshold;
        private final int multiplier;

        ByteUnit(int t, int m)
        {
            this.overflowThreshold = t;
            this.multiplier = m;
        }

        public int overflowThreshold()
        {
            return overflowThreshold;
        }

        public boolean willOverflowInBytes(int val)
        {
            return val >= overflowThreshold;
        }

        public long toBytes(int val)
        {
            return val * multiplier;
        }

        public long fromBytes(int val)
        {
            return val / multiplier;
        }
    }

    /**
     * Ensures passed in configuration value is positive and will not overflow when converted to Bytes
     */
    private static void checkValidForByteConversion(int val, final String name, final ByteUnit unit)
    {
        if (val < 0 || unit.willOverflowInBytes(val))
            throw new ConfigurationException(String.format("%s must be positive value < %d, but was %d",
                                                           name, unit.overflowThreshold(), val), false);
    }

    public static int getValidationPreviewPurgeHeadStartInSec()
    {
        int seconds = conf.validation_preview_purge_head_start_in_sec;
        return Math.max(seconds, 0);
    }

    public static boolean checkForDuplicateRowsDuringReads()
    {
        return conf.check_for_duplicate_rows_during_reads;
    }

    public static void setCheckForDuplicateRowsDuringReads(boolean enabled)
    {
        conf.check_for_duplicate_rows_during_reads = enabled;
    }

    public static boolean checkForDuplicateRowsDuringCompaction()
    {
        return conf.check_for_duplicate_rows_during_compaction;
    }

    public static void setCheckForDuplicateRowsDuringCompaction(boolean enabled)
    {
        conf.check_for_duplicate_rows_during_compaction = enabled;
    }

    public static int getRepairPendingCompactionRejectThreshold()
    {
        return conf.reject_repair_compaction_threshold;
    }

    public static void setRepairPendingCompactionRejectThreshold(int value)
    {
        conf.reject_repair_compaction_threshold = value;
    }

    public static int getInitialRangeTombstoneListAllocationSize()
    {
        return conf.initial_range_tombstone_list_allocation_size;
    }

    public static void setInitialRangeTombstoneListAllocationSize(int size)
    {
        conf.initial_range_tombstone_list_allocation_size = size;
    }

    public static double getRangeTombstoneListGrowthFactor()
    {
        return conf.range_tombstone_list_growth_factor;
    }

    public static void setRangeTombstoneListGrowthFactor(double resizeFactor)
    {
        conf.range_tombstone_list_growth_factor = resizeFactor;
    }

    public static boolean getAutocompactionOnStartupEnabled()
    {
        return conf.autocompaction_on_startup_enabled;
    }

    public static boolean autoOptimiseIncRepairStreams()
    {
        return conf.auto_optimise_inc_repair_streams;
    }

    public static void setAutoOptimiseIncRepairStreams(boolean enabled)
    {
        if (enabled != conf.auto_optimise_inc_repair_streams)
            logger.info("Changing auto_optimise_inc_repair_streams from {} to {}", conf.auto_optimise_inc_repair_streams, enabled);
        conf.auto_optimise_inc_repair_streams = enabled;
    }

    public static boolean autoOptimiseFullRepairStreams()
    {
        return conf.auto_optimise_full_repair_streams;
    }

    public static void setAutoOptimiseFullRepairStreams(boolean enabled)
    {
        if (enabled != conf.auto_optimise_full_repair_streams)
            logger.info("Changing auto_optimise_full_repair_streams from {} to {}", conf.auto_optimise_full_repair_streams, enabled);
        conf.auto_optimise_full_repair_streams = enabled;
    }

    public static boolean autoOptimisePreviewRepairStreams()
    {
        return conf.auto_optimise_preview_repair_streams;
    }

    public static void setAutoOptimisePreviewRepairStreams(boolean enabled)
    {
        if (enabled != conf.auto_optimise_preview_repair_streams)
            logger.info("Changing auto_optimise_preview_repair_streams from {} to {}", conf.auto_optimise_preview_repair_streams, enabled);
        conf.auto_optimise_preview_repair_streams = enabled;
    }

    @Deprecated
    public static int tableCountWarnThreshold()
    {
        return conf.table_count_warn_threshold;
    }

    @Deprecated // this warning threshold will be replaced by an equivalent guardrail
    public static void setTableCountWarnThreshold(int value)
    {
        conf.table_count_warn_threshold = value;
    }

    @Deprecated // this warning threshold will be replaced by an equivalent guardrail
    public static int keyspaceCountWarnThreshold()
    {
        return conf.keyspace_count_warn_threshold;
    }

    @Deprecated // this warning threshold will be replaced by an equivalent guardrail
    public static void setKeyspaceCountWarnThreshold(int value)
    {
        conf.keyspace_count_warn_threshold = value;
    }

    @Deprecated // this warning threshold will be replaced by an equivalent guardrail
    public static ConsistencyLevel getAuthWriteConsistencyLevel()
    {
        return ConsistencyLevel.valueOf(conf.auth_write_consistency_level);
    }

    public static ConsistencyLevel getAuthReadConsistencyLevel()
    {
        return ConsistencyLevel.valueOf(conf.auth_read_consistency_level);
    }

    public static void setAuthWriteConsistencyLevel(ConsistencyLevel cl)
    {
        conf.auth_write_consistency_level = cl.toString();
    }

    public static void setAuthReadConsistencyLevel(ConsistencyLevel cl)
    {
        conf.auth_read_consistency_level = cl.toString();
    }

    public static int getConsecutiveMessageErrorsThreshold()
    {
        return conf.consecutive_message_errors_threshold;
    }

    public static void setConsecutiveMessageErrorsThreshold(int value)
    {
        conf.consecutive_message_errors_threshold = value;
    }

    public static boolean getEnablePartitionDenylist()
    {
        return conf.enable_partition_denylist;
    }

    public static void setEnablePartitionDenylist(boolean enabled)
    {
        conf.enable_partition_denylist = enabled;
    }

    public static boolean getEnableDenylistWrites()
    {
        return conf.enable_denylist_writes;
    }

    public static void setEnableDenylistWrites(boolean enabled)
    {
        conf.enable_denylist_writes = enabled;
    }

    public static boolean getEnableDenylistReads()
    {
        return conf.enable_denylist_reads;
    }

    public static void setEnableDenylistReads(boolean enabled)
    {
        conf.enable_denylist_reads = enabled;
    }

    public static boolean getEnableDenylistRangeReads()
    {
        return conf.enable_denylist_range_reads;
    }

    public static void setEnableDenylistRangeReads(boolean enabled)
    {
        conf.enable_denylist_range_reads = enabled;
    }

    public static int getDenylistRefreshSeconds()
    {
        return conf.denylist_refresh_seconds;
    }

    public static void setDenylistRefreshSeconds(int seconds)
    {
        if (seconds <= 0)
            throw new IllegalArgumentException("denylist_refresh_seconds must be a positive integer.");
        conf.denylist_refresh_seconds = seconds;
    }

    public static int getDenylistInitialLoadRetrySeconds()
    {
        return conf.denylist_initial_load_retry_seconds;
    }

    public static void setDenylistInitialLoadRetrySeconds(int seconds)
    {
        if (seconds <= 0)
            throw new IllegalArgumentException("denylist_initial_load_retry_seconds must be a positive integer.");
        conf.denylist_initial_load_retry_seconds = seconds;
    }

    public static ConsistencyLevel getDenylistConsistencyLevel()
    {
        return conf.denylist_consistency_level;
    }

    public static void setDenylistConsistencyLevel(ConsistencyLevel cl)
    {
        conf.denylist_consistency_level = cl;
    }

    public static int getDenylistMaxKeysPerTable()
    {
        return conf.denylist_max_keys_per_table;
    }

    public static void setDenylistMaxKeysPerTable(int value)
    {
        if (value <= 0)
            throw new IllegalArgumentException("denylist_max_keys_per_table must be a positive integer.");
        conf.denylist_max_keys_per_table = value;
    }

    public static int getDenylistMaxKeysTotal()
    {
        return conf.denylist_max_keys_total;
    }

    public static void setDenylistMaxKeysTotal(int value)
    {
        if (value <= 0)
            throw new IllegalArgumentException("denylist_max_keys_total must be a positive integer.");
        conf.denylist_max_keys_total = value;
    }

    public static boolean getAuthCacheWarmingEnabled()
    {
        return conf.auth_cache_warming_enabled;
    }

    public static SubnetGroups getClientErrorReportingExclusions()
    {
        return conf.client_error_reporting_exclusions;
    }

    public static SubnetGroups getInternodeErrorReportingExclusions()
    {
        return conf.internode_error_reporting_exclusions;
    }

    public static boolean getTrackWarningsEnabled()
    {
        return conf.track_warnings.enabled;
    }

    public static void setTrackWarningsEnabled(boolean value)
    {
        conf.track_warnings.enabled = value;
    }

    public static long getCoordinatorReadSizeWarnThresholdKB()
    {
        return conf.track_warnings.coordinator_read_size.getWarnThresholdKb();
    }

    public static void setCoordinatorReadSizeWarnThresholdKB(long threshold)
    {
        conf.track_warnings.coordinator_read_size.setWarnThresholdKb(threshold);
    }

    public static long getCoordinatorReadSizeAbortThresholdKB()
    {
        return conf.track_warnings.coordinator_read_size.getAbortThresholdKb();
    }

    public static void setCoordinatorReadSizeAbortThresholdKB(long threshold)
    {
        conf.track_warnings.coordinator_read_size.setAbortThresholdKb(threshold);
    }

    public static long getLocalReadSizeWarnThresholdKb()
    {
        return conf.track_warnings.local_read_size.getWarnThresholdKb();
    }

    public static void setLocalReadSizeWarnThresholdKb(long value)
    {
        conf.track_warnings.local_read_size.setWarnThresholdKb(value);
    }

    public static long getLocalReadSizeAbortThresholdKb()
    {
        return conf.track_warnings.local_read_size.getAbortThresholdKb();
    }

    public static void setLocalReadSizeAbortThresholdKb(long value)
    {
        conf.track_warnings.local_read_size.setAbortThresholdKb(value);
    }

    public static int getRowIndexSizeWarnThresholdKb()
    {
        return conf.track_warnings.row_index_size.getWarnThresholdKb();
    }

    public static void setRowIndexSizeWarnThresholdKb(int value)
    {
        conf.track_warnings.row_index_size.setWarnThresholdKb(value);
    }

    public static int getRowIndexSizeAbortThresholdKb()
    {
        return conf.track_warnings.row_index_size.getAbortThresholdKb();
    }

    public static void setRowIndexSizeAbortThresholdKb(int value)
    {
        conf.track_warnings.row_index_size.setAbortThresholdKb(value);
    }

    public static int getDefaultKeyspaceRF() { return conf.default_keyspace_rf; }

    public static void setDefaultKeyspaceRF(int value) throws ConfigurationException
    {
        if (value < 1)
        {
            throw new ConfigurationException("default_keyspace_rf cannot be less than 1");
        }

        if (value < getMinimumKeyspaceRF())
        {
            throw new ConfigurationException(String.format("default_keyspace_rf to be set (%d) cannot be less than minimum_keyspace_rf (%d)", value, getMinimumKeyspaceRF()));
        }

        conf.default_keyspace_rf = value;
    }

    public static int getMinimumKeyspaceRF() { return conf.minimum_keyspace_rf; }

    public static void setMinimumKeyspaceRF(int value) throws ConfigurationException
    {
        if (value < 0)
        {
            throw new ConfigurationException("minimum_keyspace_rf cannot be negative");
        }

        if (value > getDefaultKeyspaceRF())
        {
            throw new ConfigurationException(String.format("minimum_keyspace_rf to be set (%d) cannot be greater than default_keyspace_rf (%d)", value, getDefaultKeyspaceRF()));
        }

        conf.minimum_keyspace_rf = value;
    }

    public static void setEnableAggressiveGCCompaction(boolean enable) { aggressiveGC = enable; }

    public static boolean getEnableAggressiveGCCompaction() { return aggressiveGC; }

    public static boolean getAlterTableEnabled()
    {
        return conf.alter_table_enabled;
    }

    public static void setAlterTableEnabled(boolean alterTableEnabled)
    {
        conf.alter_table_enabled = alterTableEnabled;
    }

    public static void setChristmasPatchEnabled(boolean enabled)
    {
        conf.enable_christmas_patch = enabled;
    }

    public static boolean enableChristmasPatch()
    {
        return conf.enable_christmas_patch;
    }

    public static boolean enableShadowChristmasPatch()
    {
        //If christmas patch is enabled, shadow is also enabled.
        return conf.enable_christmas_patch || conf.enable_shadow_christmas_patch;
    }

    public static void setChristmasPatchEnabled()
    {
        conf.enable_christmas_patch = true;
    }

    public static void setChristmasPatchDisabled()
    {
        conf.enable_christmas_patch = false;
    }

    public static boolean getCompactBiggestSTCSBucketInL0()
    {
        return conf.compact_biggest_stcs_bucket_l0;
    }

    public static void setCompactBiggestSTCSBucketInL0(boolean value)
    {
        if (value != conf.compact_biggest_stcs_bucket_l0)
        {
            logger.info("Setting compact_biggest_stcs_bucket_in_l0 to {}", value);
            conf.compact_biggest_stcs_bucket_l0 = value;
        }
    }

    public static Set<String> getCustomFunctions()
    {
        return conf.custom_functions;
    }

    public static boolean disableIncrementalRepair()
    {
        return conf.disable_incremental_repair;
    }

    public static boolean getEnableKeyspaceQuotas()
    {
        return conf.enable_keyspace_quotas;
    }

    public static void setKeyspaceQuotasEnabled(boolean enabled)
    {
        conf.enable_keyspace_quotas = enabled;
    }

    public static long getDefaultKeyspaceQuotaBytes()
    {
        return conf.default_keyspace_quota_bytes;
    }

    public static void setDefaultKeyspaceQuotaBytes(long quotaInBytes)
    {
        conf.default_keyspace_quota_bytes = quotaInBytes;
    }

    public static int getKeyspaceQuotaRefreshTimeInSec()
    {
        return conf.keyspace_quota_refresh_time_in_sec;
    }
    public static void setKeyspaceQuotaRefreshTimeInSec(int refreshTime)
    {
        conf.keyspace_quota_refresh_time_in_sec = refreshTime;
    }

    public static int getMemtableClockShift()
    {
        return conf.memtable_clock_shift;
    }

    public static long getMemtableExcessWasteBytes()
    {
        return conf.memtable_excess_waste_bytes;
    }

    public static boolean getLogOutOfTokenRangeRequests()
    {
        return conf.log_out_of_token_range_requests;
    }

    public static void setLogOutOfTokenRangeRequests(boolean enabled)
    {
        conf.log_out_of_token_range_requests = enabled;
    }

    public static boolean getRejectOutOfTokenRangeRequests()
    {
        return conf.reject_out_of_token_range_requests;
    }

    public static void setRejectOutOfTokenRangeRequests(boolean enabled)
    {
        conf.reject_out_of_token_range_requests = enabled;
    }

    public static boolean getEnableScheduledCompactions()
    {
        return conf.enable_scheduled_compactions;
    }

    public static void setEnableScheduledCompactions(boolean enable)
    {
        conf.enable_scheduled_compactions = enable;
    }

    public static int getScheduledCompactionRangeSplits()
    {
        return conf.scheduled_compaction_range_splits;
    }

    public static void setScheduledCompactionRangeSplits(int val)
    {
        if (val <= 0)
            throw new RuntimeException("Range splits must be > 0");
        conf.scheduled_compaction_range_splits = val;
    }

    public static long getScheduledCompactionCycleTimeSeconds()
    {
        return scheduledCompactionCycleTimeSeconds;
    }

    public static boolean getSkipSingleSSTableScheduledCompactions()
    {
        return conf.skip_single_sstable_scheduled_compactions;
    }

    public static void setSkipSingleSSTableScheduledCompactions(boolean val)
    {
        conf.skip_single_sstable_scheduled_compactions = val;
    }

    public static void setScheduledCompactionCycleTime(String time)
    {
        try
        {
            scheduledCompactionCycleTimeSeconds = parseScheduledCycleTimeSeconds(time);
        }
        catch (ConfigurationException e)
        {
            throw new RuntimeException("Could not set "+time+" as scheduled compaction cycle time");
        }
    }

    public static long getMaxScheduledCompactionSSTableSizeBytes()
    {
        return conf.max_scheduled_compaction_sstable_size_bytes;
    }

    public static void setMaxScheduledCompactionSSTableSizeBytes(long size)
    {
        if (size <= 0)
            throw new RuntimeException("Max sstable size must be > 0");
        conf.max_scheduled_compaction_sstable_size_bytes = size;
    }

    public static int getMaxScheduledCompactionSSTableCount()
    {
        return conf.max_scheduled_compaction_sstable_count;
    }

    public static void setMaxScheduledCompactionSSTableCount(int count)
    {
        if (count <= 1)
            throw new RuntimeException("Max sstable count must be > 1");
        conf.max_scheduled_compaction_sstable_count = count;
    }

    private static long parseScheduledCycleTimeSeconds(String rawValue) throws ConfigurationException
    {
        String trimmed = rawValue.trim().toLowerCase();
        char unitCharacter = trimmed.charAt(trimmed.length() - 1);
        int value;
        try
        {
            value = Integer.valueOf(trimmed.substring(0, trimmed.length() - 1));
        }
        catch (NumberFormatException e)
        {
            throw new ConfigurationException(rawValue + " is invalid configuration for scheduled_compaction_cycle_time");
        }
        TimeUnit timeUnit;
        switch (unitCharacter)
        {
            case 's':
                timeUnit = TimeUnit.SECONDS;
                break;
            case 'm':
                timeUnit = TimeUnit.MINUTES;
                break;
            case 'h':
                timeUnit = TimeUnit.HOURS;
                break;
            case 'd':
                timeUnit = TimeUnit.DAYS;
                break;
            default:
                throw new ConfigurationException("Could only supported time units are: s, h, d, got: "+unitCharacter);
        }
        return timeUnit.toSeconds(value);
    }

    public static long getRepairHistorySyncTimeoutSeconds()
    {
        return repairHistorySyncTimeoutSeconds;
    }

    public static boolean enableSecondaryIndex()
    {
        // see rdar://56795580 (Disable creating 2i by default but add a config to allow)
        return conf.enable_secondary_index;
    }

    public static void setEnableSecondaryIndex(boolean value)
    {
        logger.info("Setting enable_secondary_index to {}", value);
        conf.enable_secondary_index = value;
    }

    public static boolean isSchemaDropCheckDisabled()
    {
        return conf.disable_schema_drop_check;
    }

    public static void setIsSchemaDropCheckDisabled(boolean value)
    {
        conf.disable_schema_drop_check = value;
    }
<<<<<<< HEAD
=======

    public static boolean useDeterministicTableID()
    {
        return conf.use_deterministic_table_id;
    }

    public static void useDeterministicTableID(boolean value)
    {
        conf.use_deterministic_table_id = value;
    }

    public static void setAllowUnsafeAggressiveSSTableExpiration(boolean allow)
    {
        logger.info("Setting allow_unsafe_aggressive_sstable_expiration to {}", allow);
        conf.allow_unsafe_aggressive_sstable_expiration = allow;
    }

    public static boolean allowUnsafeAggressiveSSTableExpiration()
    {
        return conf.allow_unsafe_aggressive_sstable_expiration;
    }
>>>>>>> 20d830a5
}<|MERGE_RESOLUTION|>--- conflicted
+++ resolved
@@ -4159,18 +4159,6 @@
     {
         conf.disable_schema_drop_check = value;
     }
-<<<<<<< HEAD
-=======
-
-    public static boolean useDeterministicTableID()
-    {
-        return conf.use_deterministic_table_id;
-    }
-
-    public static void useDeterministicTableID(boolean value)
-    {
-        conf.use_deterministic_table_id = value;
-    }
 
     public static void setAllowUnsafeAggressiveSSTableExpiration(boolean allow)
     {
@@ -4182,5 +4170,4 @@
     {
         return conf.allow_unsafe_aggressive_sstable_expiration;
     }
->>>>>>> 20d830a5
 }