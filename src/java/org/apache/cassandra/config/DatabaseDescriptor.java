/*
 * Licensed to the Apache Software Foundation (ASF) under one
 * or more contributor license agreements.  See the NOTICE file
 * distributed with this work for additional information
 * regarding copyright ownership.  The ASF licenses this file
 * to you under the Apache License, Version 2.0 (the
 * "License"); you may not use this file except in compliance
 * with the License.  You may obtain a copy of the License at
 *
 *     http://www.apache.org/licenses/LICENSE-2.0
 *
 * Unless required by applicable law or agreed to in writing, software
 * distributed under the License is distributed on an "AS IS" BASIS,
 * WITHOUT WARRANTIES OR CONDITIONS OF ANY KIND, either express or implied.
 * See the License for the specific language governing permissions and
 * limitations under the License.
 */
package org.apache.cassandra.config;

import java.io.File;
import java.io.IOException;
import java.net.*;
import java.nio.file.FileStore;
import java.nio.file.NoSuchFileException;
import java.nio.file.Path;
import java.nio.file.Paths;
import java.util.*;
import java.util.concurrent.TimeUnit;
import java.util.function.Function;
import java.util.function.Supplier;

import com.google.common.annotations.VisibleForTesting;
import com.google.common.base.Preconditions;
import com.google.common.collect.ImmutableSet;
import com.google.common.primitives.Ints;
import com.google.common.primitives.Longs;
import com.google.common.util.concurrent.RateLimiter;

import org.slf4j.Logger;
import org.slf4j.LoggerFactory;

import org.apache.cassandra.audit.AuditLogOptions;
import org.apache.cassandra.fql.FullQueryLoggerOptions;
import org.apache.cassandra.auth.AllowAllInternodeAuthenticator;
import org.apache.cassandra.auth.AuthConfig;
import org.apache.cassandra.auth.IAuthenticator;
import org.apache.cassandra.auth.IAuthorizer;
import org.apache.cassandra.auth.IInternodeAuthenticator;
import org.apache.cassandra.auth.INetworkAuthorizer;
import org.apache.cassandra.auth.IRoleManager;
import org.apache.cassandra.config.Config.CommitLogSync;
import org.apache.cassandra.db.ConsistencyLevel;
import org.apache.cassandra.db.commitlog.AbstractCommitLogSegmentManager;
import org.apache.cassandra.db.commitlog.CommitLog;
import org.apache.cassandra.db.commitlog.CommitLogSegmentManagerCDC;
import org.apache.cassandra.db.commitlog.CommitLogSegmentManagerStandard;
import org.apache.cassandra.dht.IPartitioner;
import org.apache.cassandra.exceptions.ConfigurationException;
import org.apache.cassandra.io.FSWriteError;
import org.apache.cassandra.io.util.DiskOptimizationStrategy;
import org.apache.cassandra.io.util.FileUtils;
import org.apache.cassandra.io.util.SpinningDiskOptimizationStrategy;
import org.apache.cassandra.io.util.SsdDiskOptimizationStrategy;
import org.apache.cassandra.locator.DynamicEndpointSnitch;
import org.apache.cassandra.locator.EndpointSnitchInfo;
import org.apache.cassandra.locator.IEndpointSnitch;
import org.apache.cassandra.locator.InetAddressAndPort;
import org.apache.cassandra.locator.Replica;
import org.apache.cassandra.locator.SeedProvider;
import org.apache.cassandra.security.EncryptionContext;
import org.apache.cassandra.security.SSLFactory;
import org.apache.cassandra.service.CacheService.CacheType;
import org.apache.cassandra.utils.FBUtilities;

import org.apache.commons.lang3.ArrayUtils;
import org.apache.commons.lang3.StringUtils;

import static java.util.concurrent.TimeUnit.MILLISECONDS;
import static org.apache.cassandra.config.CassandraRelevantProperties.OS_ARCH;
import static org.apache.cassandra.config.CassandraRelevantProperties.SUN_ARCH_DATA_MODEL;
import static org.apache.cassandra.io.util.FileUtils.ONE_GB;
import static org.apache.cassandra.io.util.FileUtils.ONE_MB;

public class DatabaseDescriptor
{
    static
    {
        // This static block covers most usages
        FBUtilities.preventIllegalAccessWarnings();
        System.setProperty("io.netty.transport.estimateSizeOnSubmit", "false");
    }

    private static final Logger logger = LoggerFactory.getLogger(DatabaseDescriptor.class);

    /**
     * Tokens are serialized in a Gossip VersionedValue String.  VV are restricted to 64KB
     * when we send them over the wire, which works out to about 1700 tokens.
     */
    private static final int MAX_NUM_TOKENS = 1536;

    private static Config conf;

    /**
     * Request timeouts can not be less than below defined value (see CASSANDRA-9375)
     */
    static final long LOWEST_ACCEPTED_TIMEOUT = 10L;

    private static IEndpointSnitch snitch;
    private static InetAddress listenAddress; // leave null so we can fall through to getLocalHost
    private static InetAddress broadcastAddress;
    private static InetAddress rpcAddress;
    private static InetAddress broadcastRpcAddress;
    private static SeedProvider seedProvider;
    private static IInternodeAuthenticator internodeAuthenticator = new AllowAllInternodeAuthenticator();

    /* Hashing strategy Random or OPHF */
    private static IPartitioner partitioner;
    private static String paritionerName;

    private static Config.DiskAccessMode indexAccessMode;

    private static IAuthenticator authenticator;
    private static IAuthorizer authorizer;
    private static INetworkAuthorizer networkAuthorizer;
    // Don't initialize the role manager until applying config. The options supported by CassandraRoleManager
    // depend on the configured IAuthenticator, so defer creating it until that's been set.
    private static IRoleManager roleManager;

    private static long preparedStatementsCacheSizeInMB;

    private static long keyCacheSizeInMB;
    private static long counterCacheSizeInMB;
    private static long indexSummaryCapacityInMB;

    private static String localDC;
    private static Comparator<Replica> localComparator;
    private static EncryptionContext encryptionContext;
    private static boolean hasLoggedConfig;

    private static DiskOptimizationStrategy diskOptimizationStrategy;

    private static boolean clientInitialized;
    private static boolean toolInitialized;
    private static boolean daemonInitialized;

    private static final int searchConcurrencyFactor = Integer.parseInt(System.getProperty(Config.PROPERTY_PREFIX + "search_concurrency_factor", "1"));

    private static volatile boolean disableSTCSInL0 = Boolean.getBoolean(Config.PROPERTY_PREFIX + "disable_stcs_in_l0");
    private static final boolean unsafeSystem = Boolean.getBoolean(Config.PROPERTY_PREFIX + "unsafesystem");

    // turns some warnings into exceptions for testing
    private static final boolean strictRuntimeChecks = Boolean.getBoolean("cassandra.strict.runtime.checks");

    public static volatile boolean allowUnlimitedConcurrentValidations = Boolean.getBoolean("cassandra.allow_unlimited_concurrent_validations");

    private static Function<CommitLog, AbstractCommitLogSegmentManager> commitLogSegmentMgrProvider = c -> DatabaseDescriptor.isCDCEnabled()
                                       ? new CommitLogSegmentManagerCDC(c, DatabaseDescriptor.getCommitLogLocation())
                                       : new CommitLogSegmentManagerStandard(c, DatabaseDescriptor.getCommitLogLocation());

    private static volatile boolean aggressiveGC = Boolean.getBoolean("cassandra.aggressivegcls.enabled");
    private static volatile long scheduledCompactionCycleTimeSeconds;

    private static long repairHistorySyncTimeoutSeconds;

    public static void daemonInitialization() throws ConfigurationException
    {
        daemonInitialization(DatabaseDescriptor::loadConfig);
    }

    public static void daemonInitialization(Supplier<Config> config) throws ConfigurationException
    {
        if (toolInitialized)
            throw new AssertionError("toolInitialization() already called");
        if (clientInitialized)
            throw new AssertionError("clientInitialization() already called");

        // Some unit tests require this :(
        if (daemonInitialized)
            return;
        daemonInitialized = true;

        setConfig(config.get());
        applyAll();
        AuthConfig.applyAuth();
    }

    /**
     * Equivalent to {@link #toolInitialization(boolean) toolInitialization(true)}.
     */
    public static void toolInitialization()
    {
        toolInitialization(true);
    }

    /**
     * Initializes this class as a tool, which means that the configuration is loaded
     * using {@link #loadConfig()} and all non-daemon configuration parts will be setup.
     *
     * @param failIfDaemonOrClient if {@code true} and a call to {@link #daemonInitialization()} or
     *                             {@link #clientInitialization()} has been performed before, an
     *                             {@link AssertionError} will be thrown.
     */
    public static void toolInitialization(boolean failIfDaemonOrClient)
    {
        if (!failIfDaemonOrClient && (daemonInitialized || clientInitialized))
        {
            return;
        }
        else
        {
            if (daemonInitialized)
                throw new AssertionError("daemonInitialization() already called");
            if (clientInitialized)
                throw new AssertionError("clientInitialization() already called");
        }

        if (toolInitialized)
            return;
        toolInitialized = true;

        setConfig(loadConfig());

        applySimpleConfig();

        applyPartitioner();

        applySnitch();

        applyEncryptionContext();
    }

    /**
     * Equivalent to {@link #clientInitialization(boolean) clientInitialization(true)}.
     */
    public static void clientInitialization()
    {
        clientInitialization(true);
    }

    /**
     * Initializes this class as a client, which means that just an empty configuration will
     * be used.
     *
     * @param failIfDaemonOrTool if {@code true} and a call to {@link #daemonInitialization()} or
     *                           {@link #toolInitialization()} has been performed before, an
     *                           {@link AssertionError} will be thrown.
     */
    public static void clientInitialization(boolean failIfDaemonOrTool)
    {
        if (!failIfDaemonOrTool && (daemonInitialized || toolInitialized))
        {
            return;
        }
        else
        {
            if (daemonInitialized)
                throw new AssertionError("daemonInitialization() already called");
            if (toolInitialized)
                throw new AssertionError("toolInitialization() already called");
        }

        if (clientInitialized)
            return;
        clientInitialized = true;

        Config.setClientMode(true);
        conf = new Config();
        diskOptimizationStrategy = new SpinningDiskOptimizationStrategy();
    }

    public static boolean isClientInitialized()
    {
        return clientInitialized;
    }

    public static boolean isToolInitialized()
    {
        return toolInitialized;
    }

    public static boolean isClientOrToolInitialized()
    {
        return clientInitialized || toolInitialized;
    }

    public static boolean isDaemonInitialized()
    {
        return daemonInitialized;
    }

    public static Config getRawConfig()
    {
        return conf;
    }

    @VisibleForTesting
    public static Config loadConfig() throws ConfigurationException
    {
        if (Config.getOverrideLoadConfig() != null)
            return Config.getOverrideLoadConfig().get();

        String loaderClass = System.getProperty(Config.PROPERTY_PREFIX + "config.loader");
        ConfigurationLoader loader = loaderClass == null
                                     ? new YamlConfigurationLoader()
                                     : FBUtilities.construct(loaderClass, "configuration loading");
        Config config = loader.loadConfig();

        if (!hasLoggedConfig)
        {
            hasLoggedConfig = true;
            Config.log(config);
        }

        return config;
    }

    private static InetAddress getNetworkInterfaceAddress(String intf, String configName, boolean preferIPv6) throws ConfigurationException
    {
        try
        {
            NetworkInterface ni = NetworkInterface.getByName(intf);
            if (ni == null)
                throw new ConfigurationException("Configured " + configName + " \"" + intf + "\" could not be found", false);
            Enumeration<InetAddress> addrs = ni.getInetAddresses();
            if (!addrs.hasMoreElements())
                throw new ConfigurationException("Configured " + configName + " \"" + intf + "\" was found, but had no addresses", false);

            /*
             * Try to return the first address of the preferred type, otherwise return the first address
             */
            InetAddress retval = null;
            while (addrs.hasMoreElements())
            {
                InetAddress temp = addrs.nextElement();
                if (preferIPv6 && temp instanceof Inet6Address) return temp;
                if (!preferIPv6 && temp instanceof Inet4Address) return temp;
                if (retval == null) retval = temp;
            }
            return retval;
        }
        catch (SocketException e)
        {
            throw new ConfigurationException("Configured " + configName + " \"" + intf + "\" caused an exception", e);
        }
    }

    @VisibleForTesting
    public static void setConfig(Config config)
    {
        conf = config;
    }

    private static void applyAll() throws ConfigurationException
    {
        //InetAddressAndPort cares that applySimpleConfig runs first
        applySimpleConfig();

        applyPartitioner();

        applyAddressConfig();

        applySnitch();

        applyTokensConfig();

        applySeedProvider();

        applyEncryptionContext();

        applySslContext();
    }

    private static void applySimpleConfig()
    {
        //Doing this first before all other things in case other pieces of config want to construct
        //InetAddressAndPort and get the right defaults
        InetAddressAndPort.initializeDefaultPort(getStoragePort());

        if (conf.commitlog_sync == null)
        {
            throw new ConfigurationException("Missing required directive CommitLogSync", false);
        }

        if (conf.commitlog_sync == Config.CommitLogSync.batch)
        {
            if (conf.commitlog_sync_period_in_ms != 0)
            {
                throw new ConfigurationException("Batch sync specified, but commitlog_sync_period_in_ms found. Only specify commitlog_sync_batch_window_in_ms when using batch sync", false);
            }
            logger.debug("Syncing log with batch mode");
        }
        else if (conf.commitlog_sync == CommitLogSync.group)
        {
            if (Double.isNaN(conf.commitlog_sync_group_window_in_ms) || conf.commitlog_sync_group_window_in_ms <= 0d)
            {
                throw new ConfigurationException("Missing value for commitlog_sync_group_window_in_ms: positive double value expected.", false);
            }
            else if (conf.commitlog_sync_period_in_ms != 0)
            {
                throw new ConfigurationException("Group sync specified, but commitlog_sync_period_in_ms found. Only specify commitlog_sync_group_window_in_ms when using group sync", false);
            }
            logger.debug("Syncing log with a group window of {}", conf.commitlog_sync_period_in_ms);
        }
        else
        {
            if (conf.commitlog_sync_period_in_ms <= 0)
            {
                throw new ConfigurationException("Missing value for commitlog_sync_period_in_ms: positive integer expected", false);
            }
            else if (!Double.isNaN(conf.commitlog_sync_batch_window_in_ms))
            {
                throw new ConfigurationException("commitlog_sync_period_in_ms specified, but commitlog_sync_batch_window_in_ms found.  Only specify commitlog_sync_period_in_ms when using periodic sync.", false);
            }
            logger.debug("Syncing log with a period of {}", conf.commitlog_sync_period_in_ms);
        }

        /* evaluate the DiskAccessMode Config directive, which also affects indexAccessMode selection */
        if (conf.disk_access_mode == Config.DiskAccessMode.auto)
        {
            conf.disk_access_mode = hasLargeAddressSpace() ? Config.DiskAccessMode.mmap : Config.DiskAccessMode.standard;
            indexAccessMode = conf.disk_access_mode;
            logger.info("DiskAccessMode 'auto' determined to be {}, indexAccessMode is {}", conf.disk_access_mode, indexAccessMode);
        }
        else if (conf.disk_access_mode == Config.DiskAccessMode.mmap_index_only)
        {
            conf.disk_access_mode = Config.DiskAccessMode.standard;
            indexAccessMode = Config.DiskAccessMode.mmap;
            logger.info("DiskAccessMode is {}, indexAccessMode is {}", conf.disk_access_mode, indexAccessMode);
        }
        else
        {
            indexAccessMode = conf.disk_access_mode;
            logger.info("DiskAccessMode is {}, indexAccessMode is {}", conf.disk_access_mode, indexAccessMode);
        }

        if (conf.gc_warn_threshold_in_ms < 0)
        {
            throw new ConfigurationException("gc_warn_threshold_in_ms must be a positive integer");
        }

        /* phi convict threshold for FailureDetector */
        if (conf.phi_convict_threshold < 5 || conf.phi_convict_threshold > 16)
        {
            throw new ConfigurationException("phi_convict_threshold must be between 5 and 16, but was " + conf.phi_convict_threshold, false);
        }

        /* Thread per pool */
        if (conf.concurrent_reads < 2)
        {
            throw new ConfigurationException("concurrent_reads must be at least 2, but was " + conf.concurrent_reads, false);
        }

        if (conf.concurrent_writes < 2 && System.getProperty("cassandra.test.fail_mv_locks_count", "").isEmpty())
        {
            throw new ConfigurationException("concurrent_writes must be at least 2, but was " + conf.concurrent_writes, false);
        }

        if (conf.concurrent_counter_writes < 2)
            throw new ConfigurationException("concurrent_counter_writes must be at least 2, but was " + conf.concurrent_counter_writes, false);

        if (conf.concurrent_replicates != null)
            logger.warn("concurrent_replicates has been deprecated and should be removed from cassandra.yaml");

        if (conf.networking_cache_size_in_mb == null)
            conf.networking_cache_size_in_mb = Math.min(128, (int) (Runtime.getRuntime().maxMemory() / (16 * 1048576)));

        if (conf.file_cache_size_in_mb == null)
            conf.file_cache_size_in_mb = Math.min(512, (int) (Runtime.getRuntime().maxMemory() / (4 * 1048576)));

        // round down for SSDs and round up for spinning disks
        if (conf.file_cache_round_up == null)
            conf.file_cache_round_up = conf.disk_optimization_strategy == Config.DiskOptimizationStrategy.spinning;

        if (conf.memtable_offheap_space_in_mb == null)
            conf.memtable_offheap_space_in_mb = (int) (Runtime.getRuntime().maxMemory() / (4 * 1048576));
        if (conf.memtable_offheap_space_in_mb < 0)
            throw new ConfigurationException("memtable_offheap_space_in_mb must be positive, but was " + conf.memtable_offheap_space_in_mb, false);
        // for the moment, we default to twice as much on-heap space as off-heap, as heap overhead is very large
        if (conf.memtable_heap_space_in_mb == null)
            conf.memtable_heap_space_in_mb = (int) (Runtime.getRuntime().maxMemory() / (4 * 1048576));
        if (conf.memtable_heap_space_in_mb <= 0)
            throw new ConfigurationException("memtable_heap_space_in_mb must be positive, but was " + conf.memtable_heap_space_in_mb, false);
        logger.info("Global memtable on-heap threshold is enabled at {}MB", conf.memtable_heap_space_in_mb);
        if (conf.memtable_offheap_space_in_mb == 0)
            logger.info("Global memtable off-heap threshold is disabled, HeapAllocator will be used instead");
        else
            logger.info("Global memtable off-heap threshold is enabled at {}MB", conf.memtable_offheap_space_in_mb);

        if (conf.repair_session_max_tree_depth != null)
        {
            logger.warn("repair_session_max_tree_depth has been deprecated and should be removed from cassandra.yaml. Use repair_session_space_in_mb instead");
            if (conf.repair_session_max_tree_depth < 10)
                throw new ConfigurationException("repair_session_max_tree_depth should not be < 10, but was " + conf.repair_session_max_tree_depth);
            if (conf.repair_session_max_tree_depth > 20)
                logger.warn("repair_session_max_tree_depth of " + conf.repair_session_max_tree_depth + " > 20 could lead to excessive memory usage");
        }
        else
        {
            conf.repair_session_max_tree_depth = 20;
        }

        if (conf.repair_session_space_in_mb == null)
            conf.repair_session_space_in_mb = Math.max(1, (int) (Runtime.getRuntime().maxMemory() / (16 * 1048576)));

        if (conf.repair_session_space_in_mb < 1)
            throw new ConfigurationException("repair_session_space_in_mb must be > 0, but was " + conf.repair_session_space_in_mb);
        else if (conf.repair_session_space_in_mb > (int) (Runtime.getRuntime().maxMemory() / (4 * 1048576)))
            logger.warn("A repair_session_space_in_mb of " + conf.repair_session_space_in_mb + " megabytes is likely to cause heap pressure");

        checkForLowestAcceptedTimeouts(conf);

        checkValidForByteConversion(conf.native_transport_max_frame_size_in_mb,
                                    "native_transport_max_frame_size_in_mb", ByteUnit.MEBI_BYTES);

        checkValidForByteConversion(conf.column_index_size_in_kb,
                                    "column_index_size_in_kb", ByteUnit.KIBI_BYTES);

        checkValidForByteConversion(conf.column_index_cache_size_in_kb,
                                    "column_index_cache_size_in_kb", ByteUnit.KIBI_BYTES);

        checkValidForByteConversion(conf.batch_size_warn_threshold_in_kb,
                                    "batch_size_warn_threshold_in_kb", ByteUnit.KIBI_BYTES);

        if (conf.native_transport_max_negotiable_protocol_version != null)
            logger.warn("The configuration option native_transport_max_negotiable_protocol_version has been deprecated " +
                        "and should be removed from cassandra.yaml as it has no longer has any effect.");

        // if data dirs, commitlog dir, or saved caches dir are set in cassandra.yaml, use that.  Otherwise,
        // use -Dcassandra.storagedir (set in cassandra-env.sh) as the parent dir for data/, commitlog/, and saved_caches/
        if (conf.commitlog_directory == null)
        {
            conf.commitlog_directory = storagedirFor("commitlog");
        }

        if (conf.hints_directory == null)
        {
            conf.hints_directory = storagedirFor("hints");
        }

        if (conf.native_transport_max_concurrent_requests_in_bytes <= 0)
        {
            conf.native_transport_max_concurrent_requests_in_bytes = Runtime.getRuntime().maxMemory() / 10;
        }

        if (conf.native_transport_max_concurrent_requests_in_bytes_per_ip <= 0)
        {
            conf.native_transport_max_concurrent_requests_in_bytes_per_ip = Runtime.getRuntime().maxMemory() / 40;
        }

        if (conf.commitlog_total_space_in_mb == null)
        {
            final int preferredSizeInMB = 8192;
            try
            {
                // use 1/4 of available space.  See discussion on #10013 and #10199
                final long totalSpaceInBytes = guessFileStore(conf.commitlog_directory).getTotalSpace();
                conf.commitlog_total_space_in_mb = calculateDefaultSpaceInMB("commitlog",
                                                                             conf.commitlog_directory,
                                                                             "commitlog_total_space_in_mb",
                                                                             preferredSizeInMB,
                                                                             totalSpaceInBytes, 1, 4);

            }
            catch (IOException e)
            {
                logger.debug("Error checking disk space", e);
                throw new ConfigurationException(String.format("Unable to check disk space available to '%s'. Perhaps the Cassandra user does not have the necessary permissions",
                                                               conf.commitlog_directory), e);
            }
        }

        if (conf.cdc_enabled)
        {
            // Windows memory-mapped CommitLog files is incompatible with CDC as we hard-link files in cdc_raw. Confirm we don't have both enabled.
            if (FBUtilities.isWindows && conf.commitlog_compression == null)
                throw new ConfigurationException("Cannot enable cdc on Windows with uncompressed commitlog.");

            if (conf.cdc_raw_directory == null)
            {
                conf.cdc_raw_directory = storagedirFor("cdc_raw");
            }

            if (conf.cdc_total_space_in_mb == 0)
            {
                final int preferredSizeInMB = 4096;
                try
                {
                    // use 1/8th of available space.  See discussion on #10013 and #10199 on the CL, taking half that for CDC
                    final long totalSpaceInBytes = guessFileStore(conf.cdc_raw_directory).getTotalSpace();
                    conf.cdc_total_space_in_mb = calculateDefaultSpaceInMB("cdc",
                                                                           conf.cdc_raw_directory,
                                                                           "cdc_total_space_in_mb",
                                                                           preferredSizeInMB,
                                                                           totalSpaceInBytes, 1, 8);
                }
                catch (IOException e)
                {
                    logger.debug("Error checking disk space", e);
                    throw new ConfigurationException(String.format("Unable to check disk space available to '%s'. Perhaps the Cassandra user does not have the necessary permissions",
                                                                   conf.cdc_raw_directory), e);
                }
            }

            logger.info("cdc_enabled is true. Starting casssandra node with Change-Data-Capture enabled.");
        }

        if (conf.saved_caches_directory == null)
        {
            conf.saved_caches_directory = storagedirFor("saved_caches");
        }
        if (conf.data_file_directories == null || conf.data_file_directories.length == 0)
        {
            conf.data_file_directories = new String[]{ storagedir("data_file_directories") + File.separator + "data" };
        }

        long dataFreeBytes = 0;
        /* data file and commit log directories. they get created later, when they're needed. */
        for (String datadir : conf.data_file_directories)
        {
            if (datadir == null)
                throw new ConfigurationException("data_file_directories must not contain empty entry", false);
            if (datadir.equals(conf.local_system_data_file_directory))
                throw new ConfigurationException("local_system_data_file_directory must not be the same as any data_file_directories", false);
            if (datadir.equals(conf.commitlog_directory))
                throw new ConfigurationException("commitlog_directory must not be the same as any data_file_directories", false);
            if (datadir.equals(conf.hints_directory))
                throw new ConfigurationException("hints_directory must not be the same as any data_file_directories", false);
            if (datadir.equals(conf.saved_caches_directory))
                throw new ConfigurationException("saved_caches_directory must not be the same as any data_file_directories", false);

            dataFreeBytes = saturatedSum(dataFreeBytes, getUnallocatedSpace(datadir));
        }
        if (dataFreeBytes < 64 * ONE_GB) // 64 GB
            logger.warn("Only {} free across all data volumes. Consider adding more capacity to your cluster or removing obsolete snapshots",
                        FBUtilities.prettyPrintMemory(dataFreeBytes));

        if (conf.local_system_data_file_directory != null)
        {
            if (conf.local_system_data_file_directory.equals(conf.commitlog_directory))
                throw new ConfigurationException("local_system_data_file_directory must not be the same as the commitlog_directory", false);
            if (conf.local_system_data_file_directory.equals(conf.saved_caches_directory))
                throw new ConfigurationException("local_system_data_file_directory must not be the same as the saved_caches_directory", false);
            if (conf.local_system_data_file_directory.equals(conf.hints_directory))
                throw new ConfigurationException("local_system_data_file_directory must not be the same as the hints_directory", false);

            long freeBytes = getUnallocatedSpace(conf.local_system_data_file_directory);

            if (freeBytes < ONE_GB)
                logger.warn("Only {} free in the system data volume. Consider adding more capacity or removing obsolete snapshots",
                            FBUtilities.prettyPrintMemory(freeBytes));
        }

        if (conf.commitlog_directory.equals(conf.saved_caches_directory))
            throw new ConfigurationException("saved_caches_directory must not be the same as the commitlog_directory", false);
        if (conf.commitlog_directory.equals(conf.hints_directory))
            throw new ConfigurationException("hints_directory must not be the same as the commitlog_directory", false);
        if (conf.hints_directory.equals(conf.saved_caches_directory))
            throw new ConfigurationException("saved_caches_directory must not be the same as the hints_directory", false);

        if (conf.memtable_flush_writers == 0)
        {
            conf.memtable_flush_writers = conf.data_file_directories.length == 1 ? 2 : 1;
        }

        if (conf.memtable_flush_writers < 1)
            throw new ConfigurationException("memtable_flush_writers must be at least 1, but was " + conf.memtable_flush_writers, false);

        if (conf.memtable_cleanup_threshold == null)
        {
            conf.memtable_cleanup_threshold = (float) (1.0 / (1 + conf.memtable_flush_writers));
        }
        else
        {
            logger.warn("memtable_cleanup_threshold has been deprecated and should be removed from cassandra.yaml");
        }

        if (conf.memtable_cleanup_threshold < 0.01f)
            throw new ConfigurationException("memtable_cleanup_threshold must be >= 0.01, but was " + conf.memtable_cleanup_threshold, false);
        if (conf.memtable_cleanup_threshold > 0.99f)
            throw new ConfigurationException("memtable_cleanup_threshold must be <= 0.99, but was " + conf.memtable_cleanup_threshold, false);
        if (conf.memtable_cleanup_threshold < 0.1f)
            logger.warn("memtable_cleanup_threshold is set very low [{}], which may cause performance degradation", conf.memtable_cleanup_threshold);

        if (conf.concurrent_compactors == null)
            conf.concurrent_compactors = Math.min(8, Math.max(2, Math.min(FBUtilities.getAvailableProcessors(), conf.data_file_directories.length)));

        if (conf.concurrent_compactors <= 0)
            throw new ConfigurationException("concurrent_compactors should be strictly greater than 0, but was " + conf.concurrent_compactors, false);

        applyConcurrentValidations(conf);
        applyRepairCommandPoolSize(conf);

        if (conf.concurrent_materialized_view_builders <= 0)
            throw new ConfigurationException("concurrent_materialized_view_builders should be strictly greater than 0, but was " + conf.concurrent_materialized_view_builders, false);

        if (conf.num_tokens != null && conf.num_tokens > MAX_NUM_TOKENS)
            throw new ConfigurationException(String.format("A maximum number of %d tokens per node is supported", MAX_NUM_TOKENS), false);

        try
        {
            // if prepared_statements_cache_size_mb option was set to "auto" then size of the cache should be "max(1/256 of Heap (in MB), 10MB)"
            preparedStatementsCacheSizeInMB = (conf.prepared_statements_cache_size_mb == null)
                                              ? Math.max(10, (int) (Runtime.getRuntime().maxMemory() / 1024 / 1024 / 256))
                                              : conf.prepared_statements_cache_size_mb;

            if (preparedStatementsCacheSizeInMB <= 0)
                throw new NumberFormatException(); // to escape duplicating error message
        }
        catch (NumberFormatException e)
        {
            throw new ConfigurationException("prepared_statements_cache_size_mb option was set incorrectly to '"
                                             + conf.prepared_statements_cache_size_mb + "', supported values are <integer> >= 0.", false);
        }

        try
        {
            // if key_cache_size_in_mb option was set to "auto" then size of the cache should be "min(5% of Heap (in MB), 100MB)
            keyCacheSizeInMB = (conf.key_cache_size_in_mb == null)
                               ? Math.min(Math.max(1, (int) (Runtime.getRuntime().totalMemory() * 0.05 / 1024 / 1024)), 100)
                               : conf.key_cache_size_in_mb;

            if (keyCacheSizeInMB < 0)
                throw new NumberFormatException(); // to escape duplicating error message
        }
        catch (NumberFormatException e)
        {
            throw new ConfigurationException("key_cache_size_in_mb option was set incorrectly to '"
                                             + conf.key_cache_size_in_mb + "', supported values are <integer> >= 0.", false);
        }

        try
        {
            // if counter_cache_size_in_mb option was set to "auto" then size of the cache should be "min(2.5% of Heap (in MB), 50MB)
            counterCacheSizeInMB = (conf.counter_cache_size_in_mb == null)
                                   ? Math.min(Math.max(1, (int) (Runtime.getRuntime().totalMemory() * 0.025 / 1024 / 1024)), 50)
                                   : conf.counter_cache_size_in_mb;

            if (counterCacheSizeInMB < 0)
                throw new NumberFormatException(); // to escape duplicating error message
        }
        catch (NumberFormatException e)
        {
            throw new ConfigurationException("counter_cache_size_in_mb option was set incorrectly to '"
                                             + conf.counter_cache_size_in_mb + "', supported values are <integer> >= 0.", false);
        }

        // if set to empty/"auto" then use 5% of Heap size
        indexSummaryCapacityInMB = (conf.index_summary_capacity_in_mb == null)
                                   ? Math.max(1, (int) (Runtime.getRuntime().totalMemory() * 0.05 / 1024 / 1024))
                                   : conf.index_summary_capacity_in_mb;

        if (indexSummaryCapacityInMB < 0)
            throw new ConfigurationException("index_summary_capacity_in_mb option was set incorrectly to '"
                                             + conf.index_summary_capacity_in_mb + "', it should be a non-negative integer.", false);

        if (conf.user_defined_function_fail_timeout < 0)
            throw new ConfigurationException("user_defined_function_fail_timeout must not be negative", false);
        if (conf.user_defined_function_warn_timeout < 0)
            throw new ConfigurationException("user_defined_function_warn_timeout must not be negative", false);

        if (conf.user_defined_function_fail_timeout < conf.user_defined_function_warn_timeout)
            throw new ConfigurationException("user_defined_function_warn_timeout must less than user_defined_function_fail_timeout", false);

        if (conf.commitlog_segment_size_in_mb <= 0)
            throw new ConfigurationException("commitlog_segment_size_in_mb must be positive, but was "
                    + conf.commitlog_segment_size_in_mb, false);
        else if (conf.commitlog_segment_size_in_mb >= 2048)
            throw new ConfigurationException("commitlog_segment_size_in_mb must be smaller than 2048, but was "
                    + conf.commitlog_segment_size_in_mb, false);

        if (conf.max_mutation_size_in_kb == null)
            conf.max_mutation_size_in_kb = conf.commitlog_segment_size_in_mb * 1024 / 2;
        else if (conf.commitlog_segment_size_in_mb * 1024 < 2 * conf.max_mutation_size_in_kb)
            throw new ConfigurationException("commitlog_segment_size_in_mb must be at least twice the size of max_mutation_size_in_kb / 1024", false);

        // native transport encryption options
        if (conf.client_encryption_options != null)
        {
            conf.client_encryption_options.applyConfig();

            if (conf.native_transport_port_ssl != null
                && conf.native_transport_port_ssl != conf.native_transport_port
                && conf.client_encryption_options.tlsEncryptionPolicy() == EncryptionOptions.TlsEncryptionPolicy.UNENCRYPTED)
            {
                throw new ConfigurationException("Encryption must be enabled in client_encryption_options for native_transport_port_ssl", false);
            }
        }

        if (conf.snapshot_links_per_second < 0)
            throw new ConfigurationException("snapshot_links_per_second must be >= 0");

        if (conf.max_value_size_in_mb <= 0)
            throw new ConfigurationException("max_value_size_in_mb must be positive", false);
        else if (conf.max_value_size_in_mb >= 2048)
            throw new ConfigurationException("max_value_size_in_mb must be smaller than 2048, but was "
                    + conf.max_value_size_in_mb, false);

        switch (conf.disk_optimization_strategy)
        {
            case ssd:
                diskOptimizationStrategy = new SsdDiskOptimizationStrategy(conf.disk_optimization_page_cross_chance);
                break;
            case spinning:
                diskOptimizationStrategy = new SpinningDiskOptimizationStrategy();
                break;
        }

        if (conf.otc_coalescing_enough_coalesced_messages > 128)
            throw new ConfigurationException("otc_coalescing_enough_coalesced_messages must be smaller than 128", false);

        if (conf.otc_coalescing_enough_coalesced_messages <= 0)
            throw new ConfigurationException("otc_coalescing_enough_coalesced_messages must be positive", false);

        if (conf.server_encryption_options != null)
        {
            conf.server_encryption_options.applyConfig();

            if (conf.server_encryption_options.enable_legacy_ssl_storage_port &&
                conf.server_encryption_options.tlsEncryptionPolicy() == EncryptionOptions.TlsEncryptionPolicy.UNENCRYPTED)
            {
                throw new ConfigurationException("enable_legacy_ssl_storage_port is true (enabled) with internode encryption disabled (none). Enable encryption or disable the legacy ssl storage port.");
            }
        }
        Integer maxMessageSize = conf.internode_max_message_size_in_bytes;
        if (maxMessageSize != null)
        {
            if (maxMessageSize > conf.internode_application_receive_queue_reserve_endpoint_capacity_in_bytes)
                throw new ConfigurationException("internode_max_message_size_in_mb must no exceed internode_application_receive_queue_reserve_endpoint_capacity_in_bytes", false);

            if (maxMessageSize > conf.internode_application_receive_queue_reserve_global_capacity_in_bytes)
                throw new ConfigurationException("internode_max_message_size_in_mb must no exceed internode_application_receive_queue_reserve_global_capacity_in_bytes", false);

            if (maxMessageSize > conf.internode_application_send_queue_reserve_endpoint_capacity_in_bytes)
                throw new ConfigurationException("internode_max_message_size_in_mb must no exceed internode_application_send_queue_reserve_endpoint_capacity_in_bytes", false);

            if (maxMessageSize > conf.internode_application_send_queue_reserve_global_capacity_in_bytes)
                throw new ConfigurationException("internode_max_message_size_in_mb must no exceed internode_application_send_queue_reserve_global_capacity_in_bytes", false);
        }
        else
        {
            conf.internode_max_message_size_in_bytes =
                Math.min(conf.internode_application_receive_queue_reserve_endpoint_capacity_in_bytes,
                         conf.internode_application_send_queue_reserve_endpoint_capacity_in_bytes);
        }

        validateMaxConcurrentAutoUpgradeTasksConf(conf.max_concurrent_automatic_sstable_upgrades);

        repairHistorySyncTimeoutSeconds = parseScheduledCycleTimeSeconds(conf.repair_history_sync_timeout);

        scheduledCompactionCycleTimeSeconds = parseScheduledCycleTimeSeconds(conf.scheduled_compaction_cycle_time);

        if (conf.column_index_max_target_size_in_kb != null || conf.column_index_max_target_index_objects != null)
        {
            logger.warn("The configuration options column_index_max_target_size_in_kb and " +
                        "column_index_max_target_index_objects have been deprecated in 4.0 " +
                        "and should be removed from cie-db-conf as it has no longer has any effect.");
        }

        if (conf.start_rpc != null) // ACI Cassandra - warn about start_rpc configuration, see rdar://74580514
        {
            logger.info("start_rpc is set {} in configuration. Thrift has been removed from ACI Cassandra 4.0 and " +
                        "cannot be started. Please remove from configuration.",
                        conf.start_rpc);
        }
    }

    @VisibleForTesting
    static void applyConcurrentValidations(Config config)
    {
        if (config.concurrent_validations < 1)
        {
            config.concurrent_validations = config.concurrent_compactors;
        }
        else if (config.concurrent_validations > config.concurrent_compactors && !allowUnlimitedConcurrentValidations)
        {
            throw new ConfigurationException("To set concurrent_validations > concurrent_compactors, " +
                                             "set the system property cassandra.allow_unlimited_concurrent_validations=true");
        }
    }

    @VisibleForTesting
    static void applyRepairCommandPoolSize(Config config)
    {
        if (config.repair_command_pool_size < 1)
            config.repair_command_pool_size = config.concurrent_validations;
    }

    private static String storagedirFor(String type)
    {
        return storagedir(type + "_directory") + File.separator + type;
    }

    private static String storagedir(String errMsgType)
    {
        String storagedir = System.getProperty(Config.PROPERTY_PREFIX + "storagedir", null);
        if (storagedir == null)
            throw new ConfigurationException(errMsgType + " is missing and -Dcassandra.storagedir is not set", false);
        return storagedir;
    }

    static int calculateDefaultSpaceInMB(String type, String path, String setting, int preferredSizeInMB, long totalSpaceInBytes, long totalSpaceNumerator, long totalSpaceDenominator)
    {
        final long totalSizeInMB = totalSpaceInBytes / ONE_MB;
        final int minSizeInMB = Ints.saturatedCast(totalSpaceNumerator * totalSizeInMB / totalSpaceDenominator);

        if (minSizeInMB < preferredSizeInMB)
        {
            logger.warn("Small {} volume detected at '{}'; setting {} to {}.  You can override this in cassandra.yaml",
                        type, path, setting, minSizeInMB);
            return minSizeInMB;
        }
        else
        {
            return preferredSizeInMB;
        }
    }

    public static void applyAddressConfig() throws ConfigurationException
    {
        applyAddressConfig(conf);
    }

    public static void applyAddressConfig(Config config) throws ConfigurationException
    {
        listenAddress = null;
        rpcAddress = null;
        broadcastAddress = null;
        broadcastRpcAddress = null;

        /* Local IP, hostname or interface to bind services to */
        if (config.listen_address != null && config.listen_interface != null)
        {
            throw new ConfigurationException("Set listen_address OR listen_interface, not both", false);
        }
        else if (config.listen_address != null)
        {
            try
            {
                listenAddress = InetAddress.getByName(config.listen_address);
            }
            catch (UnknownHostException e)
            {
                throw new ConfigurationException("Unknown listen_address '" + config.listen_address + '\'', false);
            }

            if (listenAddress.isAnyLocalAddress())
                throw new ConfigurationException("listen_address cannot be a wildcard address (" + config.listen_address + ")!", false);
        }
        else if (config.listen_interface != null)
        {
            listenAddress = getNetworkInterfaceAddress(config.listen_interface, "listen_interface", config.listen_interface_prefer_ipv6);
        }

        /* Gossip Address to broadcast */
        if (config.broadcast_address != null)
        {
            try
            {
                broadcastAddress = InetAddress.getByName(config.broadcast_address);
            }
            catch (UnknownHostException e)
            {
                throw new ConfigurationException("Unknown broadcast_address '" + config.broadcast_address + '\'', false);
            }

            if (broadcastAddress.isAnyLocalAddress())
                throw new ConfigurationException("broadcast_address cannot be a wildcard address (" + config.broadcast_address + ")!", false);
        }

        /* Local IP, hostname or interface to bind RPC server to */
        if (config.rpc_address != null && config.rpc_interface != null)
        {
            throw new ConfigurationException("Set rpc_address OR rpc_interface, not both", false);
        }
        else if (config.rpc_address != null)
        {
            try
            {
                rpcAddress = InetAddress.getByName(config.rpc_address);
            }
            catch (UnknownHostException e)
            {
                throw new ConfigurationException("Unknown host in rpc_address " + config.rpc_address, false);
            }
        }
        else if (config.rpc_interface != null)
        {
            rpcAddress = getNetworkInterfaceAddress(config.rpc_interface, "rpc_interface", config.rpc_interface_prefer_ipv6);
        }
        else
        {
            rpcAddress = FBUtilities.getJustLocalAddress();
        }

        /* RPC address to broadcast */
        if (config.broadcast_rpc_address != null)
        {
            try
            {
                broadcastRpcAddress = InetAddress.getByName(config.broadcast_rpc_address);
            }
            catch (UnknownHostException e)
            {
                throw new ConfigurationException("Unknown broadcast_rpc_address '" + config.broadcast_rpc_address + '\'', false);
            }

            if (broadcastRpcAddress.isAnyLocalAddress())
                throw new ConfigurationException("broadcast_rpc_address cannot be a wildcard address (" + config.broadcast_rpc_address + ")!", false);
        }
        else
        {
            if (rpcAddress.isAnyLocalAddress())
                throw new ConfigurationException("If rpc_address is set to a wildcard address (" + config.rpc_address + "), then " +
                                                 "you must set broadcast_rpc_address to a value other than " + config.rpc_address, false);
        }
    }

    public static void applyEncryptionContext()
    {
        // always attempt to load the cipher factory, as we could be in the situation where the user has disabled encryption,
        // but has existing commitlogs and sstables on disk that are still encrypted (and still need to be read)
        encryptionContext = new EncryptionContext(conf.transparent_data_encryption_options);
    }

    public static void applySslContext()
    {
        try
        {
            SSLFactory.validateSslContext("Internode messaging", conf.server_encryption_options, true, true);
            SSLFactory.validateSslContext("Native transport", conf.client_encryption_options, conf.client_encryption_options.require_client_auth, true);
            SSLFactory.initHotReloading(conf.server_encryption_options, conf.client_encryption_options, false);
        }
        catch (IOException e)
        {
            throw new ConfigurationException("Failed to initialize SSL", e);
        }
    }

    public static void applySeedProvider()
    {
        // load the seeds for node contact points
        if (conf.seed_provider == null)
        {
            throw new ConfigurationException("seeds configuration is missing; a minimum of one seed is required.", false);
        }
        try
        {
            Class<?> seedProviderClass = Class.forName(conf.seed_provider.class_name);
            seedProvider = (SeedProvider)seedProviderClass.getConstructor(Map.class).newInstance(conf.seed_provider.parameters);
        }
        // there are about 5 checked exceptions that could be thrown here.
        catch (Exception e)
        {
            throw new ConfigurationException(e.getMessage() + "\nFatal configuration error; unable to start server.  See log for stacktrace.", true);
        }
        if (seedProvider.getSeeds().size() == 0)
            throw new ConfigurationException("The seed provider lists no seeds.", false);
    }

    @VisibleForTesting
    static void checkForLowestAcceptedTimeouts(Config conf)
    {
        if(conf.read_request_timeout_in_ms < LOWEST_ACCEPTED_TIMEOUT)
        {
           logInfo("read_request_timeout_in_ms", conf.read_request_timeout_in_ms, LOWEST_ACCEPTED_TIMEOUT);
           conf.read_request_timeout_in_ms = LOWEST_ACCEPTED_TIMEOUT;
        }

        if(conf.range_request_timeout_in_ms < LOWEST_ACCEPTED_TIMEOUT)
        {
           logInfo("range_request_timeout_in_ms", conf.range_request_timeout_in_ms, LOWEST_ACCEPTED_TIMEOUT);
           conf.range_request_timeout_in_ms = LOWEST_ACCEPTED_TIMEOUT;
        }

        if(conf.request_timeout_in_ms < LOWEST_ACCEPTED_TIMEOUT)
        {
           logInfo("request_timeout_in_ms", conf.request_timeout_in_ms, LOWEST_ACCEPTED_TIMEOUT);
           conf.request_timeout_in_ms = LOWEST_ACCEPTED_TIMEOUT;
        }

        if(conf.write_request_timeout_in_ms < LOWEST_ACCEPTED_TIMEOUT)
        {
           logInfo("write_request_timeout_in_ms", conf.write_request_timeout_in_ms, LOWEST_ACCEPTED_TIMEOUT);
           conf.write_request_timeout_in_ms = LOWEST_ACCEPTED_TIMEOUT;
        }

        if(conf.cas_contention_timeout_in_ms < LOWEST_ACCEPTED_TIMEOUT)
        {
           logInfo("cas_contention_timeout_in_ms", conf.cas_contention_timeout_in_ms, LOWEST_ACCEPTED_TIMEOUT);
           conf.cas_contention_timeout_in_ms = LOWEST_ACCEPTED_TIMEOUT;
        }

        if(conf.counter_write_request_timeout_in_ms < LOWEST_ACCEPTED_TIMEOUT)
        {
           logInfo("counter_write_request_timeout_in_ms", conf.counter_write_request_timeout_in_ms, LOWEST_ACCEPTED_TIMEOUT);
           conf.counter_write_request_timeout_in_ms = LOWEST_ACCEPTED_TIMEOUT;
        }

        if(conf.truncate_request_timeout_in_ms < LOWEST_ACCEPTED_TIMEOUT)
        {
           logInfo("truncate_request_timeout_in_ms", conf.truncate_request_timeout_in_ms, LOWEST_ACCEPTED_TIMEOUT);
           conf.truncate_request_timeout_in_ms = LOWEST_ACCEPTED_TIMEOUT;
        }
    }

    private static void logInfo(String property, long actualValue, long lowestAcceptedValue)
    {
        logger.info("found {}::{} less than lowest acceptable value {}, continuing with {}", property, actualValue, lowestAcceptedValue, lowestAcceptedValue);
    }

    public static void applyTokensConfig()
    {
        applyTokensConfig(conf);
    }

    static void applyTokensConfig(Config conf)
    {
        if (conf.initial_token != null)
        {
            Collection<String> tokens = tokensFromString(conf.initial_token);
            if (conf.num_tokens == null)
            {
                if (tokens.size() == 1)
                    conf.num_tokens = 1;
                else
                    throw new ConfigurationException("initial_token was set but num_tokens is not!", false);
            }

            if (tokens.size() != conf.num_tokens)
            {
                throw new ConfigurationException(String.format("The number of initial tokens (by initial_token) specified (%s) is different from num_tokens value (%s)",
                                                               tokens.size(),
                                                               conf.num_tokens),
                                                 false);
            }

            for (String token : tokens)
                partitioner.getTokenFactory().validate(token);
        }
        else if (conf.num_tokens == null)
        {
            conf.num_tokens = 1;
        }
    }

    // definitely not safe for tools + clients - implicitly instantiates StorageService
    public static void applySnitch()
    {
        /* end point snitch */
        if (conf.endpoint_snitch == null)
        {
            throw new ConfigurationException("Missing endpoint_snitch directive", false);
        }
        snitch = createEndpointSnitch(conf.dynamic_snitch, conf.endpoint_snitch);
        EndpointSnitchInfo.create();

        localDC = snitch.getLocalDatacenter();
        localComparator = (replica1, replica2) -> {
            boolean local1 = localDC.equals(snitch.getDatacenter(replica1));
            boolean local2 = localDC.equals(snitch.getDatacenter(replica2));
            if (local1 && !local2)
                return -1;
            if (local2 && !local1)
                return 1;
            return 0;
        };
    }

    // definitely not safe for tools + clients - implicitly instantiates schema
    public static void applyPartitioner()
    {
        applyPartitioner(conf);
    }

    public static void applyPartitioner(Config conf)
    {
        /* Hashing strategy */
        if (conf.partitioner == null)
        {
            throw new ConfigurationException("Missing directive: partitioner", false);
        }
        String name = conf.partitioner;
        try
        {
            name = System.getProperty(Config.PROPERTY_PREFIX + "partitioner", conf.partitioner);
            partitioner = FBUtilities.newPartitioner(name);
        }
        catch (Exception e)
        {
            throw new ConfigurationException("Invalid partitioner class " + name, e);
        }

        paritionerName = partitioner.getClass().getCanonicalName();
    }

    /**
     * Computes the sum of the 2 specified positive values returning {@code Long.MAX_VALUE} if the sum overflow.
     *
     * @param left the left operand
     * @param right the right operand
     * @return the sum of the 2 specified positive values of {@code Long.MAX_VALUE} if the sum overflow.
     */
    private static long saturatedSum(long left, long right)
    {
        assert left >= 0 && right >= 0;
        long sum = left + right;
        return sum < 0 ? Long.MAX_VALUE : sum;
    }

    private static FileStore guessFileStore(String dir) throws IOException
    {
        Path path = Paths.get(dir);
        while (true)
        {
            try
            {
                return FileUtils.getFileStore(path);
            }
            catch (IOException e)
            {
                if (e instanceof NoSuchFileException)
                {
                    path = path.getParent();
                    if (path == null)
                    {
                        throw new ConfigurationException("Unable to find filesystem for '" + dir + "'.");
                    }
                }
                else
                {
                    throw e;
                }
            }
        }
    }

    private static long getUnallocatedSpace(String directory)
    {
        try
        {
            return guessFileStore(directory).getUnallocatedSpace();
        }
        catch (IOException e)
        {
            logger.debug("Error checking disk space", e);
            throw new ConfigurationException(String.format("Unable to check disk space available to %s. Perhaps the Cassandra user does not have the necessary permissions",
                                                           directory), e);
        }
    }

    public static IEndpointSnitch createEndpointSnitch(boolean dynamic, String snitchClassName) throws ConfigurationException
    {
        if (!snitchClassName.contains("."))
            snitchClassName = "org.apache.cassandra.locator." + snitchClassName;
        IEndpointSnitch snitch = FBUtilities.construct(snitchClassName, "snitch");
        return dynamic ? new DynamicEndpointSnitch(snitch) : snitch;
    }

    public static IAuthenticator getAuthenticator()
    {
        return authenticator;
    }

    public static void setAuthenticator(IAuthenticator authenticator)
    {
        DatabaseDescriptor.authenticator = authenticator;
    }

    public static IAuthorizer getAuthorizer()
    {
        return authorizer;
    }

    public static void setAuthorizer(IAuthorizer authorizer)
    {
        DatabaseDescriptor.authorizer = authorizer;
    }

    public static INetworkAuthorizer getNetworkAuthorizer()
    {
        return networkAuthorizer;
    }

    public static void setNetworkAuthorizer(INetworkAuthorizer networkAuthorizer)
    {
        DatabaseDescriptor.networkAuthorizer = networkAuthorizer;
    }

    public static IRoleManager getRoleManager()
    {
        return roleManager;
    }

    public static void setRoleManager(IRoleManager roleManager)
    {
        DatabaseDescriptor.roleManager = roleManager;
    }

    public static int getPermissionsValidity()
    {
        return conf.permissions_validity_in_ms;
    }

    public static void setPermissionsValidity(int timeout)
    {
        conf.permissions_validity_in_ms = timeout;
    }

    public static int getPermissionsUpdateInterval()
    {
        return conf.permissions_update_interval_in_ms == -1
             ? conf.permissions_validity_in_ms
             : conf.permissions_update_interval_in_ms;
    }

    public static void setPermissionsUpdateInterval(int updateInterval)
    {
        conf.permissions_update_interval_in_ms = updateInterval;
    }

    public static int getPermissionsCacheMaxEntries()
    {
        return conf.permissions_cache_max_entries;
    }

    public static int setPermissionsCacheMaxEntries(int maxEntries)
    {
        return conf.permissions_cache_max_entries = maxEntries;
    }

    public static boolean getPermissionsCacheActiveUpdate()
    {
        return conf.permissions_cache_active_update;
    }

    public static void setPermissionsCacheActiveUpdate(boolean update)
    {
        conf.permissions_cache_active_update = update;
    }

    public static int getRolesValidity()
    {
        return conf.roles_validity_in_ms;
    }

    public static void setRolesValidity(int validity)
    {
        conf.roles_validity_in_ms = validity;
    }

    public static int getRolesUpdateInterval()
    {
        return conf.roles_update_interval_in_ms == -1
             ? conf.roles_validity_in_ms
             : conf.roles_update_interval_in_ms;
    }

    public static void setRolesCacheActiveUpdate(boolean update)
    {
        conf.roles_cache_active_update = update;
    }

    public static boolean getRolesCacheActiveUpdate()
    {
        return conf.roles_cache_active_update;
    }

    public static void setRolesUpdateInterval(int interval)
    {
        conf.roles_update_interval_in_ms = interval;
    }

    public static int getRolesCacheMaxEntries()
    {
        return conf.roles_cache_max_entries;
    }

    public static int setRolesCacheMaxEntries(int maxEntries)
    {
        return conf.roles_cache_max_entries = maxEntries;
    }

    public static int getCredentialsValidity()
    {
        return conf.credentials_validity_in_ms;
    }

    public static void setCredentialsValidity(int timeout)
    {
        conf.credentials_validity_in_ms = timeout;
    }

    public static int getCredentialsUpdateInterval()
    {
        return conf.credentials_update_interval_in_ms == -1
               ? conf.credentials_validity_in_ms
               : conf.credentials_update_interval_in_ms;
    }

    public static void setCredentialsUpdateInterval(int updateInterval)
    {
        conf.credentials_update_interval_in_ms = updateInterval;
    }

    public static int getCredentialsCacheMaxEntries()
    {
        return conf.credentials_cache_max_entries;
    }

    public static int setCredentialsCacheMaxEntries(int maxEntries)
    {
        return conf.credentials_cache_max_entries = maxEntries;
    }

    public static boolean getCredentialsCacheActiveUpdate()
    {
        return conf.credentials_cache_active_update;
    }

    public static void setCredentialsCacheActiveUpdate(boolean activeUpdate)
    {
        conf.credentials_cache_active_update = activeUpdate;
    }

    public static int getMaxValueSize()
    {
        return conf.max_value_size_in_mb * 1024 * 1024;
    }

    public static void setMaxValueSize(int maxValueSizeInBytes)
    {
        conf.max_value_size_in_mb = maxValueSizeInBytes / 1024 / 1024;
    }

    /**
     * Creates all storage-related directories.
     */
    public static void createAllDirectories()
    {
        try
        {
            if (conf.data_file_directories.length == 0)
                throw new ConfigurationException("At least one DataFileDirectory must be specified", false);

            for (String dataFileDirectory : conf.data_file_directories)
                FileUtils.createDirectory(dataFileDirectory);

            if (conf.local_system_data_file_directory != null)
                FileUtils.createDirectory(conf.local_system_data_file_directory);

            if (conf.commitlog_directory == null)
                throw new ConfigurationException("commitlog_directory must be specified", false);
            FileUtils.createDirectory(conf.commitlog_directory);

            if (conf.hints_directory == null)
                throw new ConfigurationException("hints_directory must be specified", false);
            FileUtils.createDirectory(conf.hints_directory);

            if (conf.saved_caches_directory == null)
                throw new ConfigurationException("saved_caches_directory must be specified", false);
            FileUtils.createDirectory(conf.saved_caches_directory);

            if (conf.cdc_enabled)
            {
                if (conf.cdc_raw_directory == null)
                    throw new ConfigurationException("cdc_raw_directory must be specified", false);
                FileUtils.createDirectory(conf.cdc_raw_directory);
            }
        }
        catch (ConfigurationException e)
        {
            throw new IllegalArgumentException("Bad configuration; unable to start server: "+e.getMessage());
        }
        catch (FSWriteError e)
        {
            throw new IllegalStateException(e.getCause().getMessage() + "; unable to start server");
        }
    }

    public static IPartitioner getPartitioner()
    {
        return partitioner;
    }

    public static String getPartitionerName()
    {
        return paritionerName;
    }

    /* For tests ONLY, don't use otherwise or all hell will break loose. Tests should restore value at the end. */
    public static IPartitioner setPartitionerUnsafe(IPartitioner newPartitioner)
    {
        IPartitioner old = partitioner;
        partitioner = newPartitioner;
        return old;
    }

    public static IEndpointSnitch getEndpointSnitch()
    {
        return snitch;
    }
    public static void setEndpointSnitch(IEndpointSnitch eps)
    {
        snitch = eps;
    }

    public static int getColumnIndexSize()
    {
        return (int) ByteUnit.KIBI_BYTES.toBytes(conf.column_index_size_in_kb);
    }

    public static int getColumnIndexSizeInKB()
    {
        return conf.column_index_size_in_kb;
    }

    @VisibleForTesting
    public static void setColumnIndexSize(int val)
    {
        checkValidForByteConversion(val, "column_index_size_in_kb", ByteUnit.KIBI_BYTES);
        conf.column_index_size_in_kb = val;
    }

    public static int getColumnIndexCacheSize()
    {
        return (int) ByteUnit.KIBI_BYTES.toBytes(conf.column_index_cache_size_in_kb);
    }

    public static int getColumnIndexCacheSizeInKB()
    {
        return conf.column_index_cache_size_in_kb;
    }

    public static void setColumnIndexCacheSize(int val)
    {
        checkValidForByteConversion(val, "column_index_cache_size_in_kb", ByteUnit.KIBI_BYTES);
        conf.column_index_cache_size_in_kb = val;
    }

    public static int getBatchSizeWarnThreshold()
    {
        return (int) ByteUnit.KIBI_BYTES.toBytes(conf.batch_size_warn_threshold_in_kb);
    }

    public static int getBatchSizeWarnThresholdInKB()
    {
        return conf.batch_size_warn_threshold_in_kb;
    }

    public static long getBatchSizeFailThreshold()
    {
        return ByteUnit.KIBI_BYTES.toBytes(conf.batch_size_fail_threshold_in_kb);
    }

    public static int getBatchSizeFailThresholdInKB()
    {
        return conf.batch_size_fail_threshold_in_kb;
    }

    public static int getUnloggedBatchAcrossPartitionsWarnThreshold()
    {
        return conf.unlogged_batch_across_partitions_warn_threshold;
    }

    public static void setBatchSizeWarnThresholdInKB(int threshold)
    {
        checkValidForByteConversion(threshold, "batch_size_warn_threshold_in_kb", ByteUnit.KIBI_BYTES);
        conf.batch_size_warn_threshold_in_kb = threshold;
    }

    public static void setBatchSizeFailThresholdInKB(int threshold)
    {
        conf.batch_size_fail_threshold_in_kb = threshold;
    }

    public static Collection<String> getInitialTokens()
    {
        return tokensFromString(System.getProperty(Config.PROPERTY_PREFIX + "initial_token", conf.initial_token));
    }

    public static String getAllocateTokensForKeyspace()
    {
        return System.getProperty(Config.PROPERTY_PREFIX + "allocate_tokens_for_keyspace", conf.allocate_tokens_for_keyspace);
    }

    public static Integer getAllocateTokensForLocalRf()
    {
        return conf.allocate_tokens_for_local_replication_factor;
    }

    public static Collection<String> tokensFromString(String tokenString)
    {
        List<String> tokens = new ArrayList<>();
        if (tokenString != null)
            for (String token : StringUtils.split(tokenString, ','))
                tokens.add(token.trim());
        return tokens;
    }

    public static int getNumTokens()
    {
        return conf.num_tokens;
    }

    public static InetAddressAndPort getReplaceAddress()
    {
        try
        {
            if (System.getProperty(Config.PROPERTY_PREFIX + "replace_address", null) != null)
                return InetAddressAndPort.getByName(System.getProperty(Config.PROPERTY_PREFIX + "replace_address", null));
            else if (System.getProperty(Config.PROPERTY_PREFIX + "replace_address_first_boot", null) != null)
                return InetAddressAndPort.getByName(System.getProperty(Config.PROPERTY_PREFIX + "replace_address_first_boot", null));
            return null;
        }
        catch (UnknownHostException e)
        {
            throw new RuntimeException("Replacement host name could not be resolved or scope_id was specified for a global IPv6 address", e);
        }
    }

    public static Collection<String> getReplaceTokens()
    {
        return tokensFromString(System.getProperty(Config.PROPERTY_PREFIX + "replace_token", null));
    }

    public static UUID getReplaceNode()
    {
        try
        {
            return UUID.fromString(System.getProperty(Config.PROPERTY_PREFIX + "replace_node", null));
        } catch (NullPointerException e)
        {
            return null;
        }
    }

    public static String getClusterName()
    {
        return conf.cluster_name;
    }

    public static int getStoragePort()
    {
        return Integer.parseInt(System.getProperty(Config.PROPERTY_PREFIX + "storage_port", Integer.toString(conf.storage_port)));
    }

    public static int getSSLStoragePort()
    {
        return Integer.parseInt(System.getProperty(Config.PROPERTY_PREFIX + "ssl_storage_port", Integer.toString(conf.ssl_storage_port)));
    }

    public static long nativeTransportIdleTimeout()
    {
        return conf.native_transport_idle_timeout_in_ms;
    }

    public static void setNativeTransportIdleTimeout(long nativeTransportTimeout)
    {
        conf.native_transport_idle_timeout_in_ms = nativeTransportTimeout;
    }

    public static long getRpcTimeout(TimeUnit unit)
    {
        return unit.convert(conf.request_timeout_in_ms, MILLISECONDS);
    }

    public static void setRpcTimeout(long timeOutInMillis)
    {
        conf.request_timeout_in_ms = timeOutInMillis;
    }

    public static long getReadRpcTimeout(TimeUnit unit)
    {
        return unit.convert(conf.read_request_timeout_in_ms, MILLISECONDS);
    }

    public static void setReadRpcTimeout(long timeOutInMillis)
    {
        conf.read_request_timeout_in_ms = timeOutInMillis;
    }

    public static long getRangeRpcTimeout(TimeUnit unit)
    {
        return unit.convert(conf.range_request_timeout_in_ms, MILLISECONDS);
    }

    public static void setRangeRpcTimeout(long timeOutInMillis)
    {
        conf.range_request_timeout_in_ms = timeOutInMillis;
    }

    public static long getWriteRpcTimeout(TimeUnit unit)
    {
        return unit.convert(conf.write_request_timeout_in_ms, MILLISECONDS);
    }

    public static void setWriteRpcTimeout(long timeOutInMillis)
    {
        conf.write_request_timeout_in_ms = timeOutInMillis;
    }

    public static long getCounterWriteRpcTimeout(TimeUnit unit)
    {
        return unit.convert(conf.counter_write_request_timeout_in_ms, MILLISECONDS);
    }

    public static void setCounterWriteRpcTimeout(long timeOutInMillis)
    {
        conf.counter_write_request_timeout_in_ms = timeOutInMillis;
    }

    public static long getCasContentionTimeout(TimeUnit unit)
    {
        return unit.convert(conf.cas_contention_timeout_in_ms, MILLISECONDS);
    }

    public static void setCasContentionTimeout(long timeOutInMillis)
    {
        conf.cas_contention_timeout_in_ms = timeOutInMillis;
    }

    public static long getTruncateRpcTimeout(TimeUnit unit)
    {
        return unit.convert(conf.truncate_request_timeout_in_ms, MILLISECONDS);
    }

    public static void setTruncateRpcTimeout(long timeOutInMillis)
    {
        conf.truncate_request_timeout_in_ms = timeOutInMillis;
    }

    public static boolean hasCrossNodeTimeout()
    {
        return conf.cross_node_timeout;
    }

    public static void setCrossNodeTimeout(boolean crossNodeTimeout)
    {
        conf.cross_node_timeout = crossNodeTimeout;
    }

    public static long getSlowQueryTimeout(TimeUnit units)
    {
        return units.convert(conf.slow_query_log_timeout_in_ms, MILLISECONDS);
    }

    /**
     * @return the minimum configured {read, write, range, truncate, misc} timeout
     */
    public static long getMinRpcTimeout(TimeUnit unit)
    {
        return Longs.min(getRpcTimeout(unit),
                         getReadRpcTimeout(unit),
                         getRangeRpcTimeout(unit),
                         getWriteRpcTimeout(unit),
                         getCounterWriteRpcTimeout(unit),
                         getTruncateRpcTimeout(unit));
    }

    public static long getPingTimeout(TimeUnit unit)
    {
        return unit.convert(getBlockForPeersTimeoutInSeconds(), TimeUnit.SECONDS);
    }

    public static double getPhiConvictThreshold()
    {
        return conf.phi_convict_threshold;
    }

    public static void setPhiConvictThreshold(double phiConvictThreshold)
    {
        conf.phi_convict_threshold = phiConvictThreshold;
    }

    public static int getConcurrentReaders()
    {
        return conf.concurrent_reads;
    }

    public static void setConcurrentReaders(int concurrent_reads)
    {
        if (concurrent_reads < 0)
        {
            throw new IllegalArgumentException("Concurrent reads must be non-negative");
        }
        conf.concurrent_reads = concurrent_reads;
    }

    public static int getConcurrentWriters()
    {
        return conf.concurrent_writes;
    }

    public static void setConcurrentWriters(int concurrent_writers)
    {
        if (concurrent_writers < 0)
        {
            throw new IllegalArgumentException("Concurrent reads must be non-negative");
        }
        conf.concurrent_writes = concurrent_writers;
    }

    public static int getConcurrentCounterWriters()
    {
        return conf.concurrent_counter_writes;
    }

    public static void setConcurrentCounterWriters(int concurrent_counter_writes)
    {
        if (concurrent_counter_writes < 0)
        {
            throw new IllegalArgumentException("Concurrent reads must be non-negative");
        }
        conf.concurrent_counter_writes = concurrent_counter_writes;
    }

    public static int getConcurrentViewWriters()
    {
        return conf.concurrent_materialized_view_writes;
    }

    public static void setConcurrentViewWriters(int concurrent_materialized_view_writes)
    {
        if (concurrent_materialized_view_writes < 0)
        {
            throw new IllegalArgumentException("Concurrent reads must be non-negative");
        }
        conf.concurrent_materialized_view_writes = concurrent_materialized_view_writes;
    }

    public static int getFlushWriters()
    {
        return conf.memtable_flush_writers;
    }

    public static int getConcurrentCompactors()
    {
        return conf.concurrent_compactors;
    }

    public static void setConcurrentCompactors(int value)
    {
        conf.concurrent_compactors = value;
    }

    public static int getCompactionThroughputMbPerSec()
    {
        return conf.compaction_throughput_mb_per_sec;
    }

    public static void setCompactionThroughputMbPerSec(int value)
    {
        conf.compaction_throughput_mb_per_sec = value;
    }

    public static long getCompactionLargePartitionWarningThreshold() { return ByteUnit.MEBI_BYTES.toBytes(conf.compaction_large_partition_warning_threshold_mb); }

    public static int getConcurrentValidations()
    {
        return conf.concurrent_validations;
    }

    public static void setConcurrentValidations(int value)
    {
        value = value > 0 ? value : Integer.MAX_VALUE;
        conf.concurrent_validations = value;
    }

    public static int getConcurrentViewBuilders()
    {
        return conf.concurrent_materialized_view_builders;
    }

    public static void setConcurrentViewBuilders(int value)
    {
        conf.concurrent_materialized_view_builders = value;
    }

    public static long getMinFreeSpacePerDriveInBytes()
    {
        return ByteUnit.MEBI_BYTES.toBytes(conf.min_free_space_per_drive_in_mb);
    }

    public static boolean getDisableSTCSInL0()
    {
        return disableSTCSInL0;
    }

    public static void setDisableSTCSInL0(boolean disabled)
    {
        disableSTCSInL0 = disabled;
    }

    public static int getStreamThroughputOutboundMegabitsPerSec()
    {
        return conf.stream_throughput_outbound_megabits_per_sec;
    }

    public static void setStreamThroughputOutboundMegabitsPerSec(int value)
    {
        conf.stream_throughput_outbound_megabits_per_sec = value;
    }

    public static int getInterDCStreamThroughputOutboundMegabitsPerSec()
    {
        return conf.inter_dc_stream_throughput_outbound_megabits_per_sec;
    }

    public static void setInterDCStreamThroughputOutboundMegabitsPerSec(int value)
    {
        conf.inter_dc_stream_throughput_outbound_megabits_per_sec = value;
    }

    /**
     * Checks if the local system data must be stored in a specific location which supports redundancy.
     *
     * @return {@code true} if the local system keyspaces data must be stored in a different location,
     * {@code false} otherwise.
     */
    public static boolean useSpecificLocationForLocalSystemData()
    {
        return conf.local_system_data_file_directory != null;
    }

    /**
     * Returns the locations where the local system keyspaces data should be stored.
     *
     * <p>If the {@code local_system_data_file_directory} was unspecified, the local system keyspaces data should be stored
     * in the first data directory. This approach guarantees that the server can tolerate the lost of all the disks but the first one.</p>
     *
     * @return the locations where should be stored the local system keyspaces data
     */
    public static String[] getLocalSystemKeyspacesDataFileLocations()
    {
        if (useSpecificLocationForLocalSystemData())
            return new String[] {conf.local_system_data_file_directory};

        return conf.data_file_directories.length == 0  ? conf.data_file_directories
                                                       : new String[] {conf.data_file_directories[0]};
    }

    /**
     * Returns the locations where the non local system keyspaces data should be stored.
     *
     * @return the locations where the non local system keyspaces data should be stored.
     */
    public static String[] getNonLocalSystemKeyspacesDataFileLocations()
    {
        return conf.data_file_directories;
    }

    /**
     * Returns the list of all the directories where the data files can be stored (for local system and non local system keyspaces).
     *
     * @return the list of all the directories where the data files can be stored.
     */
    public static String[] getAllDataFileLocations()
    {
        if (conf.local_system_data_file_directory == null)
            return conf.data_file_directories;

        return ArrayUtils.addFirst(conf.data_file_directories, conf.local_system_data_file_directory);
    }

    public static String getCommitLogLocation()
    {
        return conf.commitlog_directory;
    }

    @VisibleForTesting
    public static void setCommitLogLocation(String value)
    {
        conf.commitlog_directory = value;
    }

    public static ParameterizedClass getCommitLogCompression()
    {
        return conf.commitlog_compression;
    }

    public static void setCommitLogCompression(ParameterizedClass compressor)
    {
        conf.commitlog_compression = compressor;
    }

    public static Config.FlushCompression getFlushCompression()
    {
        return conf.flush_compression;
    }

    public static void setFlushCompression(Config.FlushCompression compression)
    {
        conf.flush_compression = compression;
    }

   /**
    * Maximum number of buffers in the compression pool. The default value is 3, it should not be set lower than that
    * (one segment in compression, one written to, one in reserve); delays in compression may cause the log to use
    * more, depending on how soon the sync policy stops all writing threads.
    */
    public static int getCommitLogMaxCompressionBuffersInPool()
    {
        return conf.commitlog_max_compression_buffers_in_pool;
    }

    public static void setCommitLogMaxCompressionBuffersPerPool(int buffers)
    {
        conf.commitlog_max_compression_buffers_in_pool = buffers;
    }

    public static int getMaxMutationSize()
    {
        return (int) ByteUnit.KIBI_BYTES.toBytes(conf.max_mutation_size_in_kb);
    }

    public static int getTombstoneWarnThreshold()
    {
        return conf.tombstone_warn_threshold;
    }

    public static void setTombstoneWarnThreshold(int threshold)
    {
        conf.tombstone_warn_threshold = threshold;
    }

    public static int getTombstoneFailureThreshold()
    {
        return conf.tombstone_failure_threshold;
    }

    public static void setTombstoneFailureThreshold(int threshold)
    {
        conf.tombstone_failure_threshold = threshold;
    }

    public static int getCachedReplicaRowsWarnThreshold()
    {
        return conf.replica_filtering_protection.cached_rows_warn_threshold;
    }

    public static void setCachedReplicaRowsWarnThreshold(int threshold)
    {
        conf.replica_filtering_protection.cached_rows_warn_threshold = threshold;
    }

    public static int getCachedReplicaRowsFailThreshold()
    {
        return conf.replica_filtering_protection.cached_rows_fail_threshold;
    }

    public static void setCachedReplicaRowsFailThreshold(int threshold)
    {
        conf.replica_filtering_protection.cached_rows_fail_threshold = threshold;
    }

    /**
     * size of commitlog segments to allocate
     */
    public static int getCommitLogSegmentSize()
    {
        return (int) ByteUnit.MEBI_BYTES.toBytes(conf.commitlog_segment_size_in_mb);
    }

    public static void setCommitLogSegmentSize(int sizeMegabytes)
    {
        conf.commitlog_segment_size_in_mb = sizeMegabytes;
    }

    public static String getSavedCachesLocation()
    {
        return conf.saved_caches_directory;
    }

    public static Set<InetAddressAndPort> getSeeds()
    {
        return ImmutableSet.<InetAddressAndPort>builder().addAll(seedProvider.getSeeds()).build();
    }

    public static SeedProvider getSeedProvider()
    {
        return seedProvider;
    }

    public static void setSeedProvider(SeedProvider newSeedProvider)
    {
        seedProvider = newSeedProvider;
    }

    public static InetAddress getListenAddress()
    {
        return listenAddress;
    }

    public static void setListenAddress(InetAddress newlistenAddress)
    {
        listenAddress = newlistenAddress;
    }

    public static InetAddress getBroadcastAddress()
    {
        return broadcastAddress;
    }

    public static boolean shouldListenOnBroadcastAddress()
    {
        return conf.listen_on_broadcast_address;
    }

    public static void setShouldListenOnBroadcastAddress(boolean shouldListenOnBroadcastAddress)
    {
        conf.listen_on_broadcast_address = shouldListenOnBroadcastAddress;
    }

    public static void setListenOnBroadcastAddress(boolean listen_on_broadcast_address)
    {
        conf.listen_on_broadcast_address = listen_on_broadcast_address;
    }

    public static IInternodeAuthenticator getInternodeAuthenticator()
    {
        return internodeAuthenticator;
    }

    public static void setInternodeAuthenticator(IInternodeAuthenticator internodeAuthenticator)
    {
        Preconditions.checkNotNull(internodeAuthenticator);
        DatabaseDescriptor.internodeAuthenticator = internodeAuthenticator;
    }

    public static void setBroadcastAddress(InetAddress broadcastAdd)
    {
        broadcastAddress = broadcastAdd;
    }

    /**
     * This is the address used to bind for the native protocol to communicate with clients. Most usages in the code
     * refer to it as native address although some places still call it RPC address. It's not thrift RPC anymore
     * so native is more appropriate. The address alone is not enough to uniquely identify this instance because
     * multiple instances might use the same interface with different ports.
     */
    public static InetAddress getRpcAddress()
    {
        return rpcAddress;
    }

    public static void setBroadcastRpcAddress(InetAddress broadcastRPCAddr)
    {
        broadcastRpcAddress = broadcastRPCAddr;
    }

    /**
     * This is the address used to reach this instance for the native protocol to communicate with clients. Most usages in the code
     * refer to it as native address although some places still call it RPC address. It's not thrift RPC anymore
     * so native is more appropriate. The address alone is not enough to uniquely identify this instance because
     * multiple instances might use the same interface with different ports.
     *
     * May be null, please use {@link FBUtilities#getBroadcastNativeAddressAndPort()} instead.
     */
    public static InetAddress getBroadcastRpcAddress()
    {
        return broadcastRpcAddress;
    }

    public static boolean getRpcKeepAlive()
    {
        return conf.rpc_keepalive;
    }

    public static int getInternodeSocketSendBufferSizeInBytes()
    {
        return conf.internode_socket_send_buffer_size_in_bytes;
    }

    public static int getInternodeSocketReceiveBufferSizeInBytes()
    {
        return conf.internode_socket_receive_buffer_size_in_bytes;
    }

    public static int getInternodeApplicationSendQueueCapacityInBytes()
    {
        return conf.internode_application_send_queue_capacity_in_bytes;
    }

    public static int getInternodeApplicationSendQueueReserveEndpointCapacityInBytes()
    {
        return conf.internode_application_send_queue_reserve_endpoint_capacity_in_bytes;
    }

    public static int getInternodeApplicationSendQueueReserveGlobalCapacityInBytes()
    {
        return conf.internode_application_send_queue_reserve_global_capacity_in_bytes;
    }

    public static int getInternodeApplicationReceiveQueueCapacityInBytes()
    {
        return conf.internode_application_receive_queue_capacity_in_bytes;
    }

    public static int getInternodeApplicationReceiveQueueReserveEndpointCapacityInBytes()
    {
        return conf.internode_application_receive_queue_reserve_endpoint_capacity_in_bytes;
    }

    public static int getInternodeApplicationReceiveQueueReserveGlobalCapacityInBytes()
    {
        return conf.internode_application_receive_queue_reserve_global_capacity_in_bytes;
    }

    public static int getInternodeTcpConnectTimeoutInMS()
    {
        return conf.internode_tcp_connect_timeout_in_ms;
    }

    public static void setInternodeTcpConnectTimeoutInMS(int value)
    {
        conf.internode_tcp_connect_timeout_in_ms = value;
    }

    public static int getInternodeTcpUserTimeoutInMS()
    {
        return conf.internode_tcp_user_timeout_in_ms;
    }

    public static void setInternodeTcpUserTimeoutInMS(int value)
    {
        conf.internode_tcp_user_timeout_in_ms = value;
    }

    public static int getInternodeStreamingTcpUserTimeoutInMS()
    {
        return conf.internode_streaming_tcp_user_timeout_in_ms;
    }

    public static void setInternodeStreamingTcpUserTimeoutInMS(int value)
    {
        conf.internode_streaming_tcp_user_timeout_in_ms = value;
    }

    public static int getInternodeMaxMessageSizeInBytes()
    {
        return conf.internode_max_message_size_in_bytes;
    }

    @VisibleForTesting
    public static void setInternodeMaxMessageSizeInBytes(int value)
    {
        conf.internode_max_message_size_in_bytes = value;
    }

    public static boolean startNativeTransport()
    {
        return conf.start_native_transport;
    }

    /**
     *  This is the port used with RPC address for the native protocol to communicate with clients. Now that thrift RPC
     *  is no longer in use there is no RPC port.
     */
    public static int getNativeTransportPort()
    {
        return Integer.parseInt(System.getProperty(Config.PROPERTY_PREFIX + "native_transport_port", Integer.toString(conf.native_transport_port)));
    }

    @VisibleForTesting
    public static void setNativeTransportPort(int port)
    {
        conf.native_transport_port = port;
    }

    public static int getNativeTransportPortSSL()
    {
        return conf.native_transport_port_ssl == null ? getNativeTransportPort() : conf.native_transport_port_ssl;
    }

    @VisibleForTesting
    public static void setNativeTransportPortSSL(Integer port)
    {
        conf.native_transport_port_ssl = port;
    }

    public static int getNativeTransportMaxThreads()
    {
        return conf.native_transport_max_threads;
    }

    public static void setNativeTransportMaxThreads(int max_threads)
    {
        conf.native_transport_max_threads = max_threads;
    }

    public static int getNativeTransportMaxFrameSize()
    {
        return (int) ByteUnit.MEBI_BYTES.toBytes(conf.native_transport_max_frame_size_in_mb);
    }

    public static long getNativeTransportMaxConcurrentConnections()
    {
        return conf.native_transport_max_concurrent_connections;
    }

    public static void setNativeTransportMaxConcurrentConnections(long nativeTransportMaxConcurrentConnections)
    {
        conf.native_transport_max_concurrent_connections = nativeTransportMaxConcurrentConnections;
    }

    public static long getNativeTransportMaxConcurrentConnectionsPerIp()
    {
        return conf.native_transport_max_concurrent_connections_per_ip;
    }

    public static void setNativeTransportMaxConcurrentConnectionsPerIp(long native_transport_max_concurrent_connections_per_ip)
    {
        conf.native_transport_max_concurrent_connections_per_ip = native_transport_max_concurrent_connections_per_ip;
    }

    public static boolean useNativeTransportLegacyFlusher()
    {
        return conf.native_transport_flush_in_batches_legacy;
    }

    public static boolean getNativeTransportAllowOlderProtocols()
    {
        return conf.native_transport_allow_older_protocols;
    }

    public static void setNativeTransportAllowOlderProtocols(boolean isEnabled)
    {
        conf.native_transport_allow_older_protocols = isEnabled;
    }

    public static double getCommitLogSyncGroupWindow()
    {
        return conf.commitlog_sync_group_window_in_ms;
    }

    public static void setCommitLogSyncGroupWindow(double windowMillis)
    {
        conf.commitlog_sync_group_window_in_ms = windowMillis;
    }

    public static int getNativeTransportReceiveQueueCapacityInBytes()
    {
        return conf.native_transport_receive_queue_capacity_in_bytes;
    }

    public static void setNativeTransportReceiveQueueCapacityInBytes(int queueSize)
    {
        conf.native_transport_receive_queue_capacity_in_bytes = queueSize;
    }

    public static long getNativeTransportMaxConcurrentRequestsInBytesPerIp()
    {
        return conf.native_transport_max_concurrent_requests_in_bytes_per_ip;
    }

    public static void setNativeTransportMaxConcurrentRequestsInBytesPerIp(long maxConcurrentRequestsInBytes)
    {
        conf.native_transport_max_concurrent_requests_in_bytes_per_ip = maxConcurrentRequestsInBytes;
    }

    public static long getNativeTransportMaxConcurrentRequestsInBytes()
    {
        return conf.native_transport_max_concurrent_requests_in_bytes;
    }

    public static void setNativeTransportMaxConcurrentRequestsInBytes(long maxConcurrentRequestsInBytes)
    {
        conf.native_transport_max_concurrent_requests_in_bytes = maxConcurrentRequestsInBytes;
    }

    public static int getCommitLogSyncPeriod()
    {
        return conf.commitlog_sync_period_in_ms;
    }

    public static long getPeriodicCommitLogSyncBlock()
    {
        Integer blockMillis = conf.periodic_commitlog_sync_lag_block_in_ms;
        return blockMillis == null
               ? (long)(getCommitLogSyncPeriod() * 1.5)
               : blockMillis;
    }

    public static void setCommitLogSyncPeriod(int periodMillis)
    {
        conf.commitlog_sync_period_in_ms = periodMillis;
    }

    public static Config.CommitLogSync getCommitLogSync()
    {
        return conf.commitlog_sync;
    }

    public static void setCommitLogSync(CommitLogSync sync)
    {
        conf.commitlog_sync = sync;
    }

    public static Config.DiskAccessMode getDiskAccessMode()
    {
        return conf.disk_access_mode;
    }

    // Do not use outside unit tests.
    @VisibleForTesting
    public static void setDiskAccessMode(Config.DiskAccessMode mode)
    {
        conf.disk_access_mode = mode;
    }

    public static Config.DiskAccessMode getIndexAccessMode()
    {
        return indexAccessMode;
    }

    // Do not use outside unit tests.
    @VisibleForTesting
    public static void setIndexAccessMode(Config.DiskAccessMode mode)
    {
        indexAccessMode = mode;
    }

    public static void setDiskFailurePolicy(Config.DiskFailurePolicy policy)
    {
        conf.disk_failure_policy = policy;
    }

    public static Config.DiskFailurePolicy getDiskFailurePolicy()
    {
        return conf.disk_failure_policy;
    }

    public static void setCommitFailurePolicy(Config.CommitFailurePolicy policy)
    {
        conf.commit_failure_policy = policy;
    }

    public static Config.CommitFailurePolicy getCommitFailurePolicy()
    {
        return conf.commit_failure_policy;
    }

    public static boolean isSnapshotBeforeCompaction()
    {
        return conf.snapshot_before_compaction;
    }

    public static boolean isAutoSnapshot()
    {
        return conf.auto_snapshot;
    }

    @VisibleForTesting
    public static void setAutoSnapshot(boolean autoSnapshot)
    {
        conf.auto_snapshot = autoSnapshot;
    }
    @VisibleForTesting
    public static boolean getAutoSnapshot()
    {
        return conf.auto_snapshot;
    }

    public static long getSnapshotLinksPerSecond()
    {
        return conf.snapshot_links_per_second == 0 ? Long.MAX_VALUE : conf.snapshot_links_per_second;
    }

    public static void setSnapshotLinksPerSecond(long throttle)
    {
        if (throttle < 0)
            throw new IllegalArgumentException("Invalid throttle for snapshot_links_per_second: must be positive");

        conf.snapshot_links_per_second = throttle;
    }

    public static RateLimiter getSnapshotRateLimiter()
    {
        return RateLimiter.create(getSnapshotLinksPerSecond());
    }

    public static boolean isAutoBootstrap()
    {
        return Boolean.parseBoolean(System.getProperty(Config.PROPERTY_PREFIX + "auto_bootstrap", Boolean.toString(conf.auto_bootstrap)));
    }

    public static void setHintedHandoffEnabled(boolean hintedHandoffEnabled)
    {
        conf.hinted_handoff_enabled = hintedHandoffEnabled;
    }

    public static boolean hintedHandoffEnabled()
    {
        return conf.hinted_handoff_enabled;
    }

    public static Set<String> hintedHandoffDisabledDCs()
    {
        return conf.hinted_handoff_disabled_datacenters;
    }

    public static void enableHintsForDC(String dc)
    {
        conf.hinted_handoff_disabled_datacenters.remove(dc);
    }

    public static void disableHintsForDC(String dc)
    {
        conf.hinted_handoff_disabled_datacenters.add(dc);
    }

    public static void setMaxHintWindow(int ms)
    {
        conf.max_hint_window_in_ms = ms;
    }

    public static int getMaxHintWindow()
    {
        return conf.max_hint_window_in_ms;
    }

    public static File getHintsDirectory()
    {
        return new File(conf.hints_directory);
    }

    public static File getSerializedCachePath(CacheType cacheType, String version, String extension)
    {
        String name = cacheType.toString()
                + (version == null ? "" : '-' + version + '.' + extension);
        return new File(conf.saved_caches_directory, name);
    }

    public static int getDynamicUpdateInterval()
    {
        return conf.dynamic_snitch_update_interval_in_ms;
    }
    public static void setDynamicUpdateInterval(int dynamicUpdateInterval)
    {
        conf.dynamic_snitch_update_interval_in_ms = dynamicUpdateInterval;
    }

    public static int getDynamicResetInterval()
    {
        return conf.dynamic_snitch_reset_interval_in_ms;
    }
    public static void setDynamicResetInterval(int dynamicResetInterval)
    {
        conf.dynamic_snitch_reset_interval_in_ms = dynamicResetInterval;
    }

    public static double getDynamicBadnessThreshold()
    {
        return conf.dynamic_snitch_badness_threshold;
    }

    public static void setDynamicBadnessThreshold(double dynamicBadnessThreshold)
    {
        conf.dynamic_snitch_badness_threshold = dynamicBadnessThreshold;
    }

    public static EncryptionOptions.ServerEncryptionOptions getInternodeMessagingEncyptionOptions()
    {
        return conf.server_encryption_options;
    }

    public static void setInternodeMessagingEncyptionOptions(EncryptionOptions.ServerEncryptionOptions encryptionOptions)
    {
        conf.server_encryption_options = encryptionOptions;
    }

    public static EncryptionOptions getNativeProtocolEncryptionOptions()
    {
        return conf.client_encryption_options;
    }

    @VisibleForTesting
    public static void updateNativeProtocolEncryptionOptions(Function<EncryptionOptions, EncryptionOptions> update)
    {
        conf.client_encryption_options = update.apply(conf.client_encryption_options);
    }

    public static int getHintedHandoffThrottleInKB()
    {
        return conf.hinted_handoff_throttle_in_kb;
    }

    public static void setHintedHandoffThrottleInKB(int throttleInKB)
    {
        conf.hinted_handoff_throttle_in_kb = throttleInKB;
    }

    public static int getBatchlogReplayThrottleInKB()
    {
        return conf.batchlog_replay_throttle_in_kb;
    }

    public static void setBatchlogReplayThrottleInKB(int throttleInKB)
    {
        conf.batchlog_replay_throttle_in_kb = throttleInKB;
    }

    public static int getMaxHintsDeliveryThreads()
    {
        return conf.max_hints_delivery_threads;
    }

    public static int getHintsFlushPeriodInMS()
    {
        return conf.hints_flush_period_in_ms;
    }

    public static long getMaxHintsFileSize()
    {
        return  ByteUnit.MEBI_BYTES.toBytes(conf.max_hints_file_size_in_mb);
    }

    public static ParameterizedClass getHintsCompression()
    {
        return conf.hints_compression;
    }

    public static void setHintsCompression(ParameterizedClass parameterizedClass)
    {
        conf.hints_compression = parameterizedClass;
    }

    public static boolean isIncrementalBackupsEnabled()
    {
        return conf.incremental_backups;
    }

    public static void setIncrementalBackupsEnabled(boolean value)
    {
        conf.incremental_backups = value;
    }

    public static boolean getFileCacheEnabled()
    {
        return conf.file_cache_enabled;
    }

    public static int getFileCacheSizeInMB()
    {
        if (conf.file_cache_size_in_mb == null)
        {
            // In client mode the value is not set.
            assert DatabaseDescriptor.isClientInitialized();
            return 0;
        }

        return conf.file_cache_size_in_mb;
    }

    public static int getNetworkingCacheSizeInMB()
    {
        if (conf.networking_cache_size_in_mb == null)
        {
            // In client mode the value is not set.
            assert DatabaseDescriptor.isClientInitialized();
            return 0;
        }
        return conf.networking_cache_size_in_mb;
    }

    public static boolean getFileCacheRoundUp()
    {
        if (conf.file_cache_round_up == null)
        {
            // In client mode the value is not set.
            assert DatabaseDescriptor.isClientInitialized();
            return false;
        }

        return conf.file_cache_round_up;
    }

    public static DiskOptimizationStrategy getDiskOptimizationStrategy()
    {
        return diskOptimizationStrategy;
    }

    public static double getDiskOptimizationEstimatePercentile()
    {
        return conf.disk_optimization_estimate_percentile;
    }

    public static long getTotalCommitlogSpaceInMB()
    {
        return conf.commitlog_total_space_in_mb;
    }

    public static boolean shouldMigrateKeycacheOnCompaction()
    {
        return conf.key_cache_migrate_during_compaction;
    }

    public static void setMigrateKeycacheOnCompaction(boolean migrateCacheEntry)
    {
        conf.key_cache_migrate_during_compaction = migrateCacheEntry;
    }

    public static int getSSTablePreemptiveOpenIntervalInMB()
    {
        return FBUtilities.isWindows ? -1 : conf.sstable_preemptive_open_interval_in_mb;
    }
    public static void setSSTablePreemptiveOpenIntervalInMB(int mb)
    {
        conf.sstable_preemptive_open_interval_in_mb = mb;
    }

    public static boolean getTrickleFsync()
    {
        return conf.trickle_fsync;
    }

    public static int getTrickleFsyncIntervalInKb()
    {
        return conf.trickle_fsync_interval_in_kb;
    }

    public static long getKeyCacheSizeInMB()
    {
        return keyCacheSizeInMB;
    }

    public static long getIndexSummaryCapacityInMB()
    {
        return indexSummaryCapacityInMB;
    }

    public static int getKeyCacheSavePeriod()
    {
        return conf.key_cache_save_period;
    }

    public static void setKeyCacheSavePeriod(int keyCacheSavePeriod)
    {
        conf.key_cache_save_period = keyCacheSavePeriod;
    }

    public static int getKeyCacheKeysToSave()
    {
        return conf.key_cache_keys_to_save;
    }

    public static void setKeyCacheKeysToSave(int keyCacheKeysToSave)
    {
        conf.key_cache_keys_to_save = keyCacheKeysToSave;
    }

    public static String getRowCacheClassName()
    {
        return conf.row_cache_class_name;
    }

    public static long getRowCacheSizeInMB()
    {
        return conf.row_cache_size_in_mb;
    }

    @VisibleForTesting
    public static void setRowCacheSizeInMB(long val)
    {
        conf.row_cache_size_in_mb = val;
    }

    public static int getRowCacheSavePeriod()
    {
        return conf.row_cache_save_period;
    }

    public static void setRowCacheSavePeriod(int rowCacheSavePeriod)
    {
        conf.row_cache_save_period = rowCacheSavePeriod;
    }

    public static int getRowCacheKeysToSave()
    {
        return conf.row_cache_keys_to_save;
    }

    public static long getCounterCacheSizeInMB()
    {
        return counterCacheSizeInMB;
    }

    public static void setRowCacheKeysToSave(int rowCacheKeysToSave)
    {
        conf.row_cache_keys_to_save = rowCacheKeysToSave;
    }

    public static int getCounterCacheSavePeriod()
    {
        return conf.counter_cache_save_period;
    }

    public static void setCounterCacheSavePeriod(int counterCacheSavePeriod)
    {
        conf.counter_cache_save_period = counterCacheSavePeriod;
    }

    public static int getCounterCacheKeysToSave()
    {
        return conf.counter_cache_keys_to_save;
    }

    public static void setCounterCacheKeysToSave(int counterCacheKeysToSave)
    {
        conf.counter_cache_keys_to_save = counterCacheKeysToSave;
    }

    public static int getStreamingKeepAlivePeriod()
    {
        return conf.streaming_keep_alive_period_in_secs;
    }

    public static int getStreamingConnectionsPerHost()
    {
        return conf.streaming_connections_per_host;
    }

    public static boolean streamEntireSSTables()
    {
        return conf.stream_entire_sstables;
    }

    public static String getLocalDataCenter()
    {
        return localDC;
    }

    public static Comparator<Replica> getLocalComparator()
    {
        return localComparator;
    }

    public static Config.InternodeCompression internodeCompression()
    {
        return conf.internode_compression;
    }

    public static void setInternodeCompression(Config.InternodeCompression compression)
    {
        conf.internode_compression = compression;
    }

    public static boolean getInterDCTcpNoDelay()
    {
        return conf.inter_dc_tcp_nodelay;
    }

    public static long getMemtableHeapSpaceInMb()
    {
        return conf.memtable_heap_space_in_mb;
    }

    public static long getMemtableOffheapSpaceInMb()
    {
        return conf.memtable_offheap_space_in_mb;
    }

    public static Config.MemtableAllocationType getMemtableAllocationType()
    {
        return conf.memtable_allocation_type;
    }

    public static int getRepairSessionMaxTreeDepth()
    {
        return conf.repair_session_max_tree_depth;
    }

    public static void setRepairSessionMaxTreeDepth(int depth)
    {
        if (depth < 10)
            throw new ConfigurationException("Cannot set repair_session_max_tree_depth to " + depth +
                                             " which is < 10, doing nothing");
        else if (depth > 20)
            logger.warn("repair_session_max_tree_depth of " + depth + " > 20 could lead to excessive memory usage");

        conf.repair_session_max_tree_depth = depth;
    }

    public static int getRepairSessionSpaceInMegabytes()
    {
        return conf.repair_session_space_in_mb;
    }

    public static void setRepairSessionSpaceInMegabytes(int sizeInMegabytes)
    {
        if (sizeInMegabytes < 1)
            throw new ConfigurationException("Cannot set repair_session_space_in_mb to " + sizeInMegabytes +
                                             " < 1 megabyte");
        else if (sizeInMegabytes > (int) (Runtime.getRuntime().maxMemory() / (4 * 1048576)))
            logger.warn("A repair_session_space_in_mb of " + conf.repair_session_space_in_mb +
                        " megabytes is likely to cause heap pressure.");

        conf.repair_session_space_in_mb = sizeInMegabytes;
    }

    public static Float getMemtableCleanupThreshold()
    {
        return conf.memtable_cleanup_threshold;
    }

    public static int getIndexSummaryResizeIntervalInMinutes()
    {
        return conf.index_summary_resize_interval_in_minutes;
    }

    public static boolean hasLargeAddressSpace()
    {
        // currently we just check if it's a 64bit arch, but any we only really care if the address space is large
        String datamodel = SUN_ARCH_DATA_MODEL.getString();
        if (datamodel != null)
        {
            switch (datamodel)
            {
                case "64": return true;
                case "32": return false;
            }
        }
        String arch = OS_ARCH.getString();
        return arch.contains("64") || arch.contains("sparcv9");
    }

    public static int getTracetypeRepairTTL()
    {
        return conf.tracetype_repair_ttl;
    }

    public static int getTracetypeQueryTTL()
    {
        return conf.tracetype_query_ttl;
    }

    public static int getWindowsTimerInterval()
    {
        return conf.windows_timer_interval;
    }

    public static long getPreparedStatementsCacheSizeMB()
    {
        return preparedStatementsCacheSizeInMB;
    }

    public static boolean enableUserDefinedFunctions()
    {
        return conf.enable_user_defined_functions;
    }

    public static boolean enableScriptedUserDefinedFunctions()
    {
        return conf.enable_scripted_user_defined_functions;
    }

    public static void enableScriptedUserDefinedFunctions(boolean enableScriptedUserDefinedFunctions)
    {
        conf.enable_scripted_user_defined_functions = enableScriptedUserDefinedFunctions;
    }

    public static boolean enableUserDefinedFunctionsThreads()
    {
        return conf.enable_user_defined_functions_threads;
    }

    public static long getUserDefinedFunctionWarnTimeout()
    {
        return conf.user_defined_function_warn_timeout;
    }

    public static void setUserDefinedFunctionWarnTimeout(long userDefinedFunctionWarnTimeout)
    {
        conf.user_defined_function_warn_timeout = userDefinedFunctionWarnTimeout;
    }

    public static boolean getEnableMaterializedViews()
    {
        // CIE specific system property to override to disable materialized views
        return conf.enable_materialized_views && CassandraRelevantProperties.ALLOW_MATERIALIZEDVIEWS.getBoolean(false);
    }

    public static void setEnableMaterializedViews(boolean enableMaterializedViews)
    {
        conf.enable_materialized_views = enableMaterializedViews;
    }

    public static boolean getEnableSASIIndexes()
    {
        return conf.enable_sasi_indexes;
    }

    public static void setEnableSASIIndexes(boolean enableSASIIndexes)
    {
        conf.enable_sasi_indexes = enableSASIIndexes;
    }

    public static boolean isTransientReplicationEnabled()
    {
        return conf.enable_transient_replication;
    }

    public static void setTransientReplicationEnabledUnsafe(boolean enabled)
    {
        conf.enable_transient_replication = enabled;
    }

    public static long getUserDefinedFunctionFailTimeout()
    {
        return conf.user_defined_function_fail_timeout;
    }

    public static void setUserDefinedFunctionFailTimeout(long userDefinedFunctionFailTimeout)
    {
        conf.user_defined_function_fail_timeout = userDefinedFunctionFailTimeout;
    }

    public static Config.UserFunctionTimeoutPolicy getUserFunctionTimeoutPolicy()
    {
        return conf.user_function_timeout_policy;
    }

    public static void setUserFunctionTimeoutPolicy(Config.UserFunctionTimeoutPolicy userFunctionTimeoutPolicy)
    {
        conf.user_function_timeout_policy = userFunctionTimeoutPolicy;
    }

    public static long getGCLogThreshold()
    {
        return conf.gc_log_threshold_in_ms;
    }

    public static EncryptionContext getEncryptionContext()
    {
        return encryptionContext;
    }

    public static long getGCWarnThreshold()
    {
        return conf.gc_warn_threshold_in_ms;
    }

    public static boolean isCDCEnabled()
    {
        return conf.cdc_enabled;
    }

    @VisibleForTesting
    public static void setCDCEnabled(boolean cdc_enabled)
    {
        conf.cdc_enabled = cdc_enabled;
    }

    public static String getCDCLogLocation()
    {
        return conf.cdc_raw_directory;
    }

    public static int getCDCSpaceInMB()
    {
        return conf.cdc_total_space_in_mb;
    }

    @VisibleForTesting
    public static void setCDCSpaceInMB(int input)
    {
        conf.cdc_total_space_in_mb = input;
    }

    public static int getCDCDiskCheckInterval()
    {
        return conf.cdc_free_space_check_interval_ms;
    }

    @VisibleForTesting
    public static void setEncryptionContext(EncryptionContext ec)
    {
        encryptionContext = ec;
    }

    public static int searchConcurrencyFactor()
    {
        return searchConcurrencyFactor;
    }

    public static boolean isUnsafeSystem()
    {
        return unsafeSystem;
    }

    public static boolean diagnosticEventsEnabled()
    {
        return conf.diagnostic_events_enabled;
    }

    public static void setDiagnosticEventsEnabled(boolean enabled)
    {
        conf.diagnostic_events_enabled = enabled;
    }

    public static ConsistencyLevel getIdealConsistencyLevel()
    {
        return conf.ideal_consistency_level;
    }

    public static void setIdealConsistencyLevel(ConsistencyLevel cl)
    {
        conf.ideal_consistency_level = cl;
    }

    public static int getRepairCommandPoolSize()
    {
        return conf.repair_command_pool_size;
    }

    public static Config.RepairCommandPoolFullStrategy getRepairCommandPoolFullStrategy()
    {
        return conf.repair_command_pool_full_strategy;
    }

    public static FullQueryLoggerOptions getFullQueryLogOptions()
    {
        if (conf.full_query_logging_options.log_dir.isEmpty() && conf.full_query_log_dir != null && !conf.full_query_log_dir.isEmpty())
            return new FullQueryLoggerOptions(conf.full_query_log_dir);
        else
            return conf.full_query_logging_options;
    }

    public static boolean getBlockForPeersInRemoteDatacenters()
    {
        return conf.block_for_peers_in_remote_dcs;
    }

    public static int getBlockForPeersTimeoutInSeconds()
    {
        return conf.block_for_peers_timeout_in_secs;
    }

    public static boolean automaticSSTableUpgrade()
    {
        return conf.automatic_sstable_upgrade;
    }

    public static void setAutomaticSSTableUpgradeEnabled(boolean enabled)
    {
        if (conf.automatic_sstable_upgrade != enabled)
            logger.debug("Changing automatic_sstable_upgrade to {}", enabled);
        conf.automatic_sstable_upgrade = enabled;
    }

    public static int maxConcurrentAutoUpgradeTasks()
    {
        return conf.max_concurrent_automatic_sstable_upgrades;
    }

    public static void setMaxConcurrentAutoUpgradeTasks(int value)
    {
        if (conf.max_concurrent_automatic_sstable_upgrades != value)
            logger.debug("Changing max_concurrent_automatic_sstable_upgrades to {}", value);
        validateMaxConcurrentAutoUpgradeTasksConf(value);
        conf.max_concurrent_automatic_sstable_upgrades = value;
    }

    private static void validateMaxConcurrentAutoUpgradeTasksConf(int value)
    {
        if (value < 0)
            throw new ConfigurationException("max_concurrent_automatic_sstable_upgrades can't be negative");
        if (value > getConcurrentCompactors())
            logger.warn("max_concurrent_automatic_sstable_upgrades ({}) is larger than concurrent_compactors ({})", value, getConcurrentCompactors());
    }

    public static AuditLogOptions getAuditLoggingOptions()
    {
        return conf.audit_logging_options;
    }

    public static void setAuditLoggingOptions(AuditLogOptions auditLoggingOptions)
    {
        conf.audit_logging_options = auditLoggingOptions;
    }

    public static Config.CorruptedTombstoneStrategy getCorruptedTombstoneStrategy()
    {
        return conf.corrupted_tombstone_strategy;
    }

    public static void setCorruptedTombstoneStrategy(Config.CorruptedTombstoneStrategy strategy)
    {
        conf.corrupted_tombstone_strategy = strategy;
    }

    public static boolean getRepairedDataTrackingForRangeReadsEnabled()
    {
        return conf.repaired_data_tracking_for_range_reads_enabled;
    }

    public static void setRepairedDataTrackingForRangeReadsEnabled(boolean enabled)
    {
        conf.repaired_data_tracking_for_range_reads_enabled = enabled;
    }

    public static boolean getRepairedDataTrackingForPartitionReadsEnabled()
    {
        return conf.repaired_data_tracking_for_partition_reads_enabled;
    }

    public static void setRepairedDataTrackingForPartitionReadsEnabled(boolean enabled)
    {
        conf.repaired_data_tracking_for_partition_reads_enabled = enabled;
    }

    public static boolean snapshotOnRepairedDataMismatch()
    {
        return conf.snapshot_on_repaired_data_mismatch;
    }

    public static void setSnapshotOnRepairedDataMismatch(boolean enabled)
    {
        conf.snapshot_on_repaired_data_mismatch = enabled;
    }

    public static boolean snapshotOnDuplicateRowDetection()
    {
        return conf.snapshot_on_duplicate_row_detection;
    }

    public static void setSnapshotOnDuplicateRowDetection(boolean enabled)
    {
        conf.snapshot_on_duplicate_row_detection = enabled;
    }

    public static boolean reportUnconfirmedRepairedDataMismatches()
    {
        return conf.report_unconfirmed_repaired_data_mismatches;
    }

    public static void reportUnconfirmedRepairedDataMismatches(boolean enabled)
    {
        conf.report_unconfirmed_repaired_data_mismatches = enabled;
    }

    public static boolean strictRuntimeChecks()
    {
        return strictRuntimeChecks;
    }

    public static boolean useOffheapMerkleTrees()
    {
        return conf.use_offheap_merkle_trees;
    }

    public static void useOffheapMerkleTrees(boolean value)
    {
        logger.info("Setting use_offheap_merkle_trees to {}", value);
        conf.use_offheap_merkle_trees = value;
    }

    public static Function<CommitLog, AbstractCommitLogSegmentManager> getCommitLogSegmentMgrProvider()
    {
        return commitLogSegmentMgrProvider;
    }

    public static void setCommitLogSegmentMgrProvider(Function<CommitLog, AbstractCommitLogSegmentManager> provider)
    {
        commitLogSegmentMgrProvider = provider;
    }

    /**
     * Class that primarily tracks overflow thresholds during conversions
     */
    private enum ByteUnit {
        KIBI_BYTES(2048 * 1024, 1024),
        MEBI_BYTES(2048, 1024 * 1024);

        private final int overflowThreshold;
        private final int multiplier;

        ByteUnit(int t, int m)
        {
            this.overflowThreshold = t;
            this.multiplier = m;
        }

        public int overflowThreshold()
        {
            return overflowThreshold;
        }

        public boolean willOverflowInBytes(int val)
        {
            return val >= overflowThreshold;
        }

        public long toBytes(int val)
        {
            return val * multiplier;
        }
    }

    /**
     * Ensures passed in configuration value is positive and will not overflow when converted to Bytes
     */
    private static void checkValidForByteConversion(int val, final String name, final ByteUnit unit)
    {
        if (val < 0 || unit.willOverflowInBytes(val))
            throw new ConfigurationException(String.format("%s must be positive value < %d, but was %d",
                                                           name, unit.overflowThreshold(), val), false);
    }

    public static int getValidationPreviewPurgeHeadStartInSec()
    {
        int seconds = conf.validation_preview_purge_head_start_in_sec;
        return Math.max(seconds, 0);
    }

    public static boolean checkForDuplicateRowsDuringReads()
    {
        return conf.check_for_duplicate_rows_during_reads;
    }

    public static void setCheckForDuplicateRowsDuringReads(boolean enabled)
    {
        conf.check_for_duplicate_rows_during_reads = enabled;
    }

    public static boolean checkForDuplicateRowsDuringCompaction()
    {
        return conf.check_for_duplicate_rows_during_compaction;
    }

    public static void setCheckForDuplicateRowsDuringCompaction(boolean enabled)
    {
        conf.check_for_duplicate_rows_during_compaction = enabled;
    }

    public static int getRepairPendingCompactionRejectThreshold()
    {
        return conf.reject_repair_compaction_threshold;
    }

    public static void setRepairPendingCompactionRejectThreshold(int value)
    {
        conf.reject_repair_compaction_threshold = value;
    }

    public static int getInitialRangeTombstoneListAllocationSize()
    {
        return conf.initial_range_tombstone_list_allocation_size;
    }

    public static void setInitialRangeTombstoneListAllocationSize(int size)
    {
        conf.initial_range_tombstone_list_allocation_size = size;
    }

    public static double getRangeTombstoneListGrowthFactor()
    {
        return conf.range_tombstone_list_growth_factor;
    }

    public static void setRangeTombstoneListGrowthFactor(double resizeFactor)
    {
        conf.range_tombstone_list_growth_factor = resizeFactor;
    }

    public static boolean getAutocompactionOnStartupEnabled()
    {
        return conf.autocompaction_on_startup_enabled;
    }

    public static boolean autoOptimiseIncRepairStreams()
    {
        return conf.auto_optimise_inc_repair_streams;
    }

    public static void setAutoOptimiseIncRepairStreams(boolean enabled)
    {
        if (enabled != conf.auto_optimise_inc_repair_streams)
            logger.info("Changing auto_optimise_inc_repair_streams from {} to {}", conf.auto_optimise_inc_repair_streams, enabled);
        conf.auto_optimise_inc_repair_streams = enabled;
    }

    public static boolean autoOptimiseFullRepairStreams()
    {
        return conf.auto_optimise_full_repair_streams;
    }

    public static void setAutoOptimiseFullRepairStreams(boolean enabled)
    {
        if (enabled != conf.auto_optimise_full_repair_streams)
            logger.info("Changing auto_optimise_full_repair_streams from {} to {}", conf.auto_optimise_full_repair_streams, enabled);
        conf.auto_optimise_full_repair_streams = enabled;
    }

    public static boolean autoOptimisePreviewRepairStreams()
    {
        return conf.auto_optimise_preview_repair_streams;
    }

    public static void setAutoOptimisePreviewRepairStreams(boolean enabled)
    {
        if (enabled != conf.auto_optimise_preview_repair_streams)
            logger.info("Changing auto_optimise_preview_repair_streams from {} to {}", conf.auto_optimise_preview_repair_streams, enabled);
        conf.auto_optimise_preview_repair_streams = enabled;
    }

    public static int tableCountWarnThreshold()
    {
        return conf.table_count_warn_threshold;
    }

    public static void setTableCountWarnThreshold(int value)
    {
        conf.table_count_warn_threshold = value;
    }

    public static int keyspaceCountWarnThreshold()
    {
        return conf.keyspace_count_warn_threshold;
    }

    public static void setKeyspaceCountWarnThreshold(int value)
    {
        conf.keyspace_count_warn_threshold = value;
    }

<<<<<<< HEAD
    public static int getConsecutiveMessageErrorsThreshold()
    {
        return conf.consecutive_message_errors_threshold;
    }

    public static void setConsecutiveMessageErrorsThreshold(int value)
    {
        conf.consecutive_message_errors_threshold = value;
    }

=======
>>>>>>> b98ba191
    public static void setEnableAggressiveGCCompaction(boolean enable) { aggressiveGC = enable; }

    public static boolean getEnableAggressiveGCCompaction() { return aggressiveGC; }

    public static boolean getAlterTableEnabled()
    {
        return conf.alter_table_enabled;
    }

    public static void setAlterTableEnabled(boolean alterTableEnabled)
    {
        conf.alter_table_enabled = alterTableEnabled;
    }

    public static boolean getAuthCacheWarmingEnabled()
    {
        return conf.auth_cache_warming_enabled;
    }

    public static ConsistencyLevel getAuthReadConsistencyLevel()
    {
        return conf.auth_read_consistency_level;
    }

    public static ConsistencyLevel getAuthWriteConsistencyLevel()
    {
        return conf.auth_write_consistency_level;
    }

    public static void setChristmasPatchEnabled(boolean enabled)
    {
        conf.enable_christmas_patch = enabled;
    }

    public static boolean enableChristmasPatch()
    {
        return conf.enable_christmas_patch;
    }

    public static boolean enableShadowChristmasPatch()
    {
        //If christmas patch is enabled, shadow is also enabled.
        return conf.enable_christmas_patch || conf.enable_shadow_christmas_patch;
    }

    public static void setChristmasPatchEnabled()
    {
        conf.enable_christmas_patch = true;
    }

    public static void setChristmasPatchDisabled()
    {
        conf.enable_christmas_patch = false;
    }

    public static boolean getCompactBiggestSTCSBucketInL0()
    {
        return conf.compact_biggest_stcs_bucket_l0;
    }

    public static boolean topPartitionsEnabled()
    {
        return conf.top_partitions_enabled;
    }

    public static int getMaxTopSizePartitionCount()
    {
        return conf.max_top_size_partition_count;
    }

    public static void setMaxTopSizePartitionCount(int value)
    {
        conf.max_top_size_partition_count = value;
    }

    public static int getMaxTopTombstonePartitionCount()
    {
        return conf.max_top_tombstone_partition_count;
    }

    public static void setMaxTopTombstonePartitionCount(int value)
    {
        conf.max_top_tombstone_partition_count = value;
    }

    public static long getMinTrackedPartitionSize()
    {
        return conf.min_tracked_partition_size_bytes;
    }

    public static void setMinTrackedPartitionSize(long value)
    {
        conf.min_tracked_partition_size_bytes = value;
    }

    public static long getMinTrackedPartitionTombstoneCount()
    {
        return conf.min_tracked_partition_tombstone_count;
    }

    public static void setMinTrackedPartitionTombstoneCount(long value)
    {
        conf.min_tracked_partition_tombstone_count = value;
    }

    public static void setCompactBiggestSTCSBucketInL0(boolean value)
    {
        if (value != conf.compact_biggest_stcs_bucket_l0)
        {
            logger.info("Setting compact_biggest_stcs_bucket_in_l0 to {}", value);
            conf.compact_biggest_stcs_bucket_l0 = value;
        }
    }

    public static Set<String> getCustomFunctions()
    {
        return conf.custom_functions;
    }

    public static boolean disableIncrementalRepair()
    {
        return conf.disable_incremental_repair;
    }

    public static boolean getEnableKeyspaceQuotas()
    {
        return conf.enable_keyspace_quotas;
    }

    public static void setKeyspaceQuotasEnabled(boolean enabled)
    {
        conf.enable_keyspace_quotas = enabled;
    }

    public static long getDefaultKeyspaceQuotaBytes()
    {
        return conf.default_keyspace_quota_bytes;
    }

    public static void setDefaultKeyspaceQuotaBytes(long quotaInBytes)
    {
        conf.default_keyspace_quota_bytes = quotaInBytes;
    }

    public static int getKeyspaceQuotaRefreshTimeInSec()
    {
        return conf.keyspace_quota_refresh_time_in_sec;
    }
    public static void setKeyspaceQuotaRefreshTimeInSec(int refreshTime)
    {
        conf.keyspace_quota_refresh_time_in_sec = refreshTime;
    }

    public static int getMemtableClockShift()
    {
        return conf.memtable_clock_shift;
    }

    public static long getMemtableExcessWasteBytes()
    {
        return conf.memtable_excess_waste_bytes;
    }

    public static boolean getLogOutOfTokenRangeRequests()
    {
        return conf.log_out_of_token_range_requests;
    }

    public static void setLogOutOfTokenRangeRequests(boolean enabled)
    {
        conf.log_out_of_token_range_requests = enabled;
    }

    public static boolean getRejectOutOfTokenRangeRequests()
    {
        return conf.reject_out_of_token_range_requests;
    }

    public static void setRejectOutOfTokenRangeRequests(boolean enabled)
    {
        conf.reject_out_of_token_range_requests = enabled;
    }

    public static boolean enablePartitionBlacklist()
    {
        return conf.enable_partition_blacklist;
    }

    public static void setEnablePartitionBlacklist(boolean enabled)
    {
        conf.enable_partition_blacklist = enabled;
    }

    public static boolean enableBlacklistWrites()
    {
        return conf.enable_blacklist_writes;
    }

    public static void setEnableBlacklistWrites(boolean enabled)
    {
        conf.enable_blacklist_writes = enabled;
    }

    public static boolean enableBlacklistReads()
    {
        return conf.enable_blacklist_reads;
    }

    public static void setEnableBlacklistReads(boolean enabled)
    {
        conf.enable_blacklist_reads = enabled;
    }

    public static boolean enableBlacklistRangeReads()
    {
        return conf.enable_blacklist_range_reads;
    }

    public static void setEnableBlacklistRangeReads(boolean enabled)
    {
        conf.enable_blacklist_range_reads = enabled;
    }

    public static int getBlacklistRefreshPeriodSeconds()
    {
        return conf.blacklist_refresh_period_seconds;
    }

    public static void setBlacklistRefreshPeriodSeconds(int period)
    {
        conf.blacklist_refresh_period_seconds = period;
    }

    public static int getBlacklistInitialLoadRetrySeconds()
    {
        return conf.blacklist_initial_load_retry_seconds;
    }

    public static void setBlacklistInitialLoadRetrySeconds(int seconds)
    {
        conf.blacklist_initial_load_retry_seconds = seconds;
    }

    public static int maxBlacklistKeysPerCf()
    {
        return conf.max_blacklist_keys_per_cf;
    }

    public static int maxBlacklistKeysTotal()
    {
        return conf.max_blacklist_keys_total;
    }

    public static ConsistencyLevel blacklistConsistencyLevel()
    {
        return conf.blacklist_consistency_level;
    }

    public static void setBlacklistConsistencyLevel(ConsistencyLevel cl)
    {
        conf.blacklist_consistency_level = cl;
    }

    public static boolean getEnableScheduledCompactions()
    {
        return conf.enable_scheduled_compactions;
    }

    public static void setEnableScheduledCompactions(boolean enable)
    {
        conf.enable_scheduled_compactions = enable;
    }

    public static int getScheduledCompactionRangeSplits()
    {
        return conf.scheduled_compaction_range_splits;
    }

    public static void setScheduledCompactionRangeSplits(int val)
    {
        if (val <= 0)
            throw new RuntimeException("Range splits must be > 0");
        conf.scheduled_compaction_range_splits = val;
    }

    public static long getScheduledCompactionCycleTimeSeconds()
    {
        return scheduledCompactionCycleTimeSeconds;
    }

    public static boolean getSkipSingleSSTableScheduledCompactions()
    {
        return conf.skip_single_sstable_scheduled_compactions;
    }

    public static void setSkipSingleSSTableScheduledCompactions(boolean val)
    {
        conf.skip_single_sstable_scheduled_compactions = val;
    }

    public static void setScheduledCompactionCycleTime(String time)
    {
        try
        {
            scheduledCompactionCycleTimeSeconds = parseScheduledCycleTimeSeconds(time);
        }
        catch (ConfigurationException e)
        {
            throw new RuntimeException("Could not set "+time+" as scheduled compaction cycle time");
        }
    }

    public static long getMaxScheduledCompactionSSTableSizeBytes()
    {
        return conf.max_scheduled_compaction_sstable_size_bytes;
    }

    public static void setMaxScheduledCompactionSSTableSizeBytes(long size)
    {
        if (size <= 0)
            throw new RuntimeException("Max sstable size must be > 0");
        conf.max_scheduled_compaction_sstable_size_bytes = size;
    }

    public static int getMaxScheduledCompactionSSTableCount()
    {
        return conf.max_scheduled_compaction_sstable_count;
    }

    public static void setMaxScheduledCompactionSSTableCount(int count)
    {
        if (count <= 1)
            throw new RuntimeException("Max sstable count must be > 1");
        conf.max_scheduled_compaction_sstable_count = count;
    }

    private static long parseScheduledCycleTimeSeconds(String rawValue) throws ConfigurationException
    {
        String trimmed = rawValue.trim().toLowerCase();
        char unitCharacter = trimmed.charAt(trimmed.length() - 1);
        int value;
        try
        {
            value = Integer.valueOf(trimmed.substring(0, trimmed.length() - 1));
        }
        catch (NumberFormatException e)
        {
            throw new ConfigurationException(rawValue + " is invalid configuration for scheduled_compaction_cycle_time");
        }
        TimeUnit timeUnit;
        switch (unitCharacter)
        {
            case 's':
                timeUnit = TimeUnit.SECONDS;
                break;
            case 'm':
                timeUnit = TimeUnit.MINUTES;
                break;
            case 'h':
                timeUnit = TimeUnit.HOURS;
                break;
            case 'd':
                timeUnit = TimeUnit.DAYS;
                break;
            default:
                throw new ConfigurationException("Could only supported time units are: s, h, d, got: "+unitCharacter);
        }
        return timeUnit.toSeconds(value);
    }

    public static long getRepairHistorySyncTimeoutSeconds()
    {
        return repairHistorySyncTimeoutSeconds;
    }

    public static boolean enableSecondaryIndex()
    {
        // see rdar://56795580 (Disable creating 2i by default but add a config to allow)
        return conf.enable_secondary_index;
    }

    public static void setEnableSecondaryIndex(boolean value)
    {
        logger.info("Setting enable_secondary_index to {}", value);
        conf.enable_secondary_index = value;
    }

    public static boolean isSchemaDropCheckDisabled()
    {
        return conf.disable_schema_drop_check;
    }

    public static void setIsSchemaDropCheckDisabled(boolean value)
    {
        conf.disable_schema_drop_check = value;
    }

    public static boolean useDeterministicTableID()
    {
        return conf.use_deterministic_table_id;
    }

    public static void useDeterministicTableID(boolean value)
    {
        conf.use_deterministic_table_id = value;
    }

    public static void setAllowUnsafeAggressiveSSTableExpiration(boolean allow)
    {
        logger.info("Setting allow_unsafe_aggressive_sstable_expiration to {}", allow);
        conf.allow_unsafe_aggressive_sstable_expiration = allow;
    }

    public static boolean allowUnsafeAggressiveSSTableExpiration()
    {
        return conf.allow_unsafe_aggressive_sstable_expiration;
    }
}<|MERGE_RESOLUTION|>--- conflicted
+++ resolved
@@ -3424,7 +3424,6 @@
         conf.keyspace_count_warn_threshold = value;
     }
 
-<<<<<<< HEAD
     public static int getConsecutiveMessageErrorsThreshold()
     {
         return conf.consecutive_message_errors_threshold;
@@ -3435,8 +3434,6 @@
         conf.consecutive_message_errors_threshold = value;
     }
 
-=======
->>>>>>> b98ba191
     public static void setEnableAggressiveGCCompaction(boolean enable) { aggressiveGC = enable; }
 
     public static boolean getEnableAggressiveGCCompaction() { return aggressiveGC; }
