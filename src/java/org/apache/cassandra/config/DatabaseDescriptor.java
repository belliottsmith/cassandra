/*
 * Licensed to the Apache Software Foundation (ASF) under one
 * or more contributor license agreements.  See the NOTICE file
 * distributed with this work for additional information
 * regarding copyright ownership.  The ASF licenses this file
 * to you under the Apache License, Version 2.0 (the
 * "License"); you may not use this file except in compliance
 * with the License.  You may obtain a copy of the License at
 *
 *     http://www.apache.org/licenses/LICENSE-2.0
 *
 * Unless required by applicable law or agreed to in writing, software
 * distributed under the License is distributed on an "AS IS" BASIS,
 * WITHOUT WARRANTIES OR CONDITIONS OF ANY KIND, either express or implied.
 * See the License for the specific language governing permissions and
 * limitations under the License.
 */
package org.apache.cassandra.config;

import java.io.IOException;
import java.net.Inet4Address;
import java.net.Inet6Address;
import java.net.InetAddress;
import java.net.NetworkInterface;
import java.net.SocketException;
import java.net.UnknownHostException;
import java.nio.file.FileStore;
import java.util.ArrayList;
import java.util.Collection;
import java.util.Comparator;
import java.util.Enumeration;
import java.util.List;
import java.util.Map;
import java.util.Objects;
import java.util.Set;
import java.util.UUID;
import java.util.concurrent.TimeUnit;
import java.util.function.Function;
import java.util.function.Supplier;

import javax.annotation.Nullable;

import com.google.common.annotations.VisibleForTesting;
import com.google.common.base.Preconditions;
import com.google.common.collect.ImmutableSet;
import com.google.common.primitives.Ints;
import com.google.common.primitives.Longs;
import com.google.common.util.concurrent.RateLimiter;
import org.apache.commons.lang3.ArrayUtils;
import org.apache.commons.lang3.StringUtils;
import org.slf4j.Logger;
import org.slf4j.LoggerFactory;

import org.apache.cassandra.audit.AuditLogOptions;
import org.apache.cassandra.auth.AllowAllInternodeAuthenticator;
import org.apache.cassandra.auth.AuthConfig;
import org.apache.cassandra.auth.IAuthenticator;
import org.apache.cassandra.auth.IAuthorizer;
import org.apache.cassandra.auth.IInternodeAuthenticator;
import org.apache.cassandra.auth.INetworkAuthorizer;
import org.apache.cassandra.auth.IRoleManager;
import org.apache.cassandra.config.Config.CommitLogSync;
import org.apache.cassandra.config.Config.PaxosOnLinearizabilityViolation;
import org.apache.cassandra.config.Config.PaxosStatePurging;
import org.apache.cassandra.db.ConsistencyLevel;
import org.apache.cassandra.db.commitlog.AbstractCommitLogSegmentManager;
import org.apache.cassandra.db.commitlog.CommitLog;
import org.apache.cassandra.db.commitlog.CommitLogSegmentManagerCDC;
import org.apache.cassandra.db.commitlog.CommitLogSegmentManagerStandard;
import org.apache.cassandra.dht.IPartitioner;
import org.apache.cassandra.exceptions.ConfigurationException;
import org.apache.cassandra.fql.FullQueryLoggerOptions;
import org.apache.cassandra.gms.IFailureDetector;
import org.apache.cassandra.io.FSWriteError;
import org.apache.cassandra.io.util.DiskOptimizationStrategy;
import org.apache.cassandra.io.util.File;
import org.apache.cassandra.io.util.FileUtils;
import org.apache.cassandra.io.util.PathUtils;
import org.apache.cassandra.io.util.SpinningDiskOptimizationStrategy;
import org.apache.cassandra.io.util.SsdDiskOptimizationStrategy;
import org.apache.cassandra.locator.DynamicEndpointSnitch;
import org.apache.cassandra.locator.EndpointSnitchInfo;
import org.apache.cassandra.locator.IEndpointSnitch;
import org.apache.cassandra.locator.InetAddressAndPort;
import org.apache.cassandra.locator.Replica;
import org.apache.cassandra.locator.SeedProvider;
import org.apache.cassandra.security.EncryptionContext;
import org.apache.cassandra.security.SSLFactory;
import org.apache.cassandra.service.CacheService.CacheType;
import org.apache.cassandra.service.paxos.Paxos;
import org.apache.cassandra.utils.FBUtilities;

import static org.apache.cassandra.config.CassandraRelevantProperties.ENABLE_SECONDARY_INDEX;
import static org.apache.cassandra.config.CassandraRelevantProperties.HOST_REPLACE_TOKENS;
import static org.apache.cassandra.config.CassandraRelevantProperties.OS_ARCH;
import static org.apache.cassandra.config.CassandraRelevantProperties.SUN_ARCH_DATA_MODEL;
import static org.apache.cassandra.config.CassandraRelevantProperties.TEST_JVM_DTEST_DISABLE_SSL;
import static org.apache.cassandra.config.DataStorageSpec.DataStorageUnit.BYTES;
import static org.apache.cassandra.config.DataStorageSpec.DataStorageUnit.MEBIBYTES;
import static org.apache.cassandra.io.util.FileUtils.ONE_GIB;
import static org.apache.cassandra.io.util.FileUtils.ONE_MIB;
import static org.apache.cassandra.utils.Clock.Global.logInitializationOutcome;

public class DatabaseDescriptor
{
    static
    {
        // This static block covers most usages
        FBUtilities.preventIllegalAccessWarnings();
        System.setProperty("io.netty.transport.estimateSizeOnSubmit", "false");
    }

    private static final Logger logger = LoggerFactory.getLogger(DatabaseDescriptor.class);

    /**
     * Tokens are serialized in a Gossip VersionedValue String.  VV are restricted to 64KiB
     * when we send them over the wire, which works out to about 1700 tokens.
     */
    private static final int MAX_NUM_TOKENS = 1536;

    private static Config conf;

    /**
     * Request timeouts can not be less than below defined value (see CASSANDRA-9375)
     */
    static final DurationSpec.LongMillisecondsBound LOWEST_ACCEPTED_TIMEOUT = new DurationSpec.LongMillisecondsBound(10L);

    private static Supplier<IFailureDetector> newFailureDetector;
    private static IEndpointSnitch snitch;
    private static InetAddress listenAddress; // leave null so we can fall through to getLocalHost
    private static InetAddress broadcastAddress;
    private static InetAddress rpcAddress;
    private static InetAddress broadcastRpcAddress;
    private static SeedProvider seedProvider;
    private static IInternodeAuthenticator internodeAuthenticator = new AllowAllInternodeAuthenticator();

    /* Hashing strategy Random or OPHF */
    private static IPartitioner partitioner;
    private static String paritionerName;

    private static Config.DiskAccessMode indexAccessMode;

    private static IAuthenticator authenticator;
    private static IAuthorizer authorizer;
    private static INetworkAuthorizer networkAuthorizer;
    // Don't initialize the role manager until applying config. The options supported by CassandraRoleManager
    // depend on the configured IAuthenticator, so defer creating it until that's been set.
    private static IRoleManager roleManager;

    private static long preparedStatementsCacheSizeInMiB;

    private static long keyCacheSizeInMiB;
    private static long paxosCacheSizeInMiB;
    private static long counterCacheSizeInMiB;
    private static long indexSummaryCapacityInMiB;

    private static String localDC;
    private static Comparator<Replica> localComparator;
    private static EncryptionContext encryptionContext;
    private static boolean hasLoggedConfig;

    private static DiskOptimizationStrategy diskOptimizationStrategy;

    private static boolean clientInitialized;
    private static boolean toolInitialized;
    private static boolean daemonInitialized;

    private static final int searchConcurrencyFactor = Integer.parseInt(System.getProperty(Config.PROPERTY_PREFIX + "search_concurrency_factor", "1"));
    private static DurationSpec.IntSecondsBound autoSnapshoTtl;

    private static volatile boolean disableSTCSInL0 = Boolean.getBoolean(Config.PROPERTY_PREFIX + "disable_stcs_in_l0");
    private static final boolean unsafeSystem = Boolean.getBoolean(Config.PROPERTY_PREFIX + "unsafesystem");

    // turns some warnings into exceptions for testing
    private static final boolean strictRuntimeChecks = Boolean.getBoolean("cassandra.strict.runtime.checks");

    public static volatile boolean allowUnlimitedConcurrentValidations = Boolean.getBoolean("cassandra.allow_unlimited_concurrent_validations");

    /** The configuration for guardrails. */
    private static GuardrailsOptions guardrails;
    private static StartupChecksOptions startupChecksOptions;

    private static Function<CommitLog, AbstractCommitLogSegmentManager> commitLogSegmentMgrProvider = c -> DatabaseDescriptor.isCDCEnabled()
                                       ? new CommitLogSegmentManagerCDC(c, DatabaseDescriptor.getCommitLogLocation())
                                       : new CommitLogSegmentManagerStandard(c, DatabaseDescriptor.getCommitLogLocation());

    private static volatile boolean aggressiveGC = Boolean.getBoolean("cassandra.aggressivegcls.enabled");
    private static volatile long scheduledCompactionCycleTimeSeconds;

    private static long repairHistorySyncTimeoutSeconds;

    public static void daemonInitialization() throws ConfigurationException
    {
        daemonInitialization(DatabaseDescriptor::loadConfig);
    }

    public static void daemonInitialization(Supplier<Config> config) throws ConfigurationException
    {
        if (toolInitialized)
            throw new AssertionError("toolInitialization() already called");
        if (clientInitialized)
            throw new AssertionError("clientInitialization() already called");

        // Some unit tests require this :(
        if (daemonInitialized)
            return;
        daemonInitialized = true;

        setConfig(config.get());
        applyAll();
        AuthConfig.applyAuth();
    }

    /**
     * Equivalent to {@link #toolInitialization(boolean) toolInitialization(true)}.
     */
    public static void toolInitialization()
    {
        toolInitialization(true);
    }

    /**
     * Initializes this class as a tool, which means that the configuration is loaded
     * using {@link #loadConfig()} and all non-daemon configuration parts will be setup.
     *
     * @param failIfDaemonOrClient if {@code true} and a call to {@link #daemonInitialization()} or
     *                             {@link #clientInitialization()} has been performed before, an
     *                             {@link AssertionError} will be thrown.
     */
    public static void toolInitialization(boolean failIfDaemonOrClient)
    {
        if (!failIfDaemonOrClient && (daemonInitialized || clientInitialized))
        {
            return;
        }
        else
        {
            if (daemonInitialized)
                throw new AssertionError("daemonInitialization() already called");
            if (clientInitialized)
                throw new AssertionError("clientInitialization() already called");
        }

        if (toolInitialized)
            return;
        toolInitialized = true;

        setConfig(loadConfig());

        applySimpleConfig();

        applyPartitioner();

        applySnitch();

        applyEncryptionContext();
    }

    /**
     * Equivalent to {@link #clientInitialization(boolean) clientInitialization(true)}.
     */
    public static void clientInitialization()
    {
        clientInitialization(true);
    }

    /**
     * Initializes this class as a client, which means that just an empty configuration will
     * be used.
     *
     * @param failIfDaemonOrTool if {@code true} and a call to {@link #daemonInitialization()} or
     *                           {@link #toolInitialization()} has been performed before, an
     *                           {@link AssertionError} will be thrown.
     */
    public static void clientInitialization(boolean failIfDaemonOrTool)
    {
        if (!failIfDaemonOrTool && (daemonInitialized || toolInitialized))
        {
            return;
        }
        else
        {
            if (daemonInitialized)
                throw new AssertionError("daemonInitialization() already called");
            if (toolInitialized)
                throw new AssertionError("toolInitialization() already called");
        }

        if (clientInitialized)
            return;
        clientInitialized = true;

        Config.setClientMode(true);
        conf = new Config();
        diskOptimizationStrategy = new SpinningDiskOptimizationStrategy();
    }

    public static boolean isClientInitialized()
    {
        return clientInitialized;
    }

    public static boolean isToolInitialized()
    {
        return toolInitialized;
    }

    public static boolean isClientOrToolInitialized()
    {
        return clientInitialized || toolInitialized;
    }

    public static boolean isDaemonInitialized()
    {
        return daemonInitialized;
    }

    public static Config getRawConfig()
    {
        return conf;
    }

    @VisibleForTesting
    public static Config loadConfig() throws ConfigurationException
    {
        if (Config.getOverrideLoadConfig() != null)
            return Config.getOverrideLoadConfig().get();

        String loaderClass = System.getProperty(Config.PROPERTY_PREFIX + "config.loader");
        ConfigurationLoader loader = loaderClass == null
                                     ? new YamlConfigurationLoader()
                                     : FBUtilities.construct(loaderClass, "configuration loading");
        Config config = loader.loadConfig();

        if (!hasLoggedConfig)
        {
            hasLoggedConfig = true;
            Config.log(config);
        }

        return config;
    }

    private static InetAddress getNetworkInterfaceAddress(String intf, String configName, boolean preferIPv6) throws ConfigurationException
    {
        try
        {
            NetworkInterface ni = NetworkInterface.getByName(intf);
            if (ni == null)
                throw new ConfigurationException("Configured " + configName + " \"" + intf + "\" could not be found", false);
            Enumeration<InetAddress> addrs = ni.getInetAddresses();
            if (!addrs.hasMoreElements())
                throw new ConfigurationException("Configured " + configName + " \"" + intf + "\" was found, but had no addresses", false);

            /*
             * Try to return the first address of the preferred type, otherwise return the first address
             */
            InetAddress retval = null;
            while (addrs.hasMoreElements())
            {
                InetAddress temp = addrs.nextElement();
                if (preferIPv6 && temp instanceof Inet6Address) return temp;
                if (!preferIPv6 && temp instanceof Inet4Address) return temp;
                if (retval == null) retval = temp;
            }
            return retval;
        }
        catch (SocketException e)
        {
            throw new ConfigurationException("Configured " + configName + " \"" + intf + "\" caused an exception", e);
        }
    }

    @VisibleForTesting
    public static void setConfig(Config config)
    {
        conf = config;
    }

    private static void applyAll() throws ConfigurationException
    {
        //InetAddressAndPort cares that applySimpleConfig runs first
        applySimpleConfig();

        applyPartitioner();

        applyAddressConfig();

        applySnitch();

        applyTokensConfig();

        applySeedProvider();

        applyEncryptionContext();

        applySslContext();

        applyGuardrails();

        applyStartupChecks();
    }

    private static void applySimpleConfig()
    {
        //Doing this first before all other things in case other pieces of config want to construct
        //InetAddressAndPort and get the right defaults
        InetAddressAndPort.initializeDefaultPort(getStoragePort());

        // below 2 checks are needed in order to match the pre-CASSANDRA-15234 upper bound for those parameters which were still in megabits per second
        if (conf.stream_throughput_outbound.toMegabitsPerSecond() >= Integer.MAX_VALUE)
        {
            throw new ConfigurationException("Invalid value of stream_throughput_outbound: " + conf.stream_throughput_outbound.toString(), false);
        }

        if (conf.inter_dc_stream_throughput_outbound.toMegabitsPerSecond() >= Integer.MAX_VALUE)
        {
            throw new ConfigurationException("Invalid value of inter_dc_stream_throughput_outbound: " + conf.inter_dc_stream_throughput_outbound.toString(), false);
        }

        if (conf.auto_snapshot_ttl != null)
        {
            try
            {
                autoSnapshoTtl = new DurationSpec.IntSecondsBound(conf.auto_snapshot_ttl);
            }
            catch (IllegalArgumentException e)
            {
                throw new ConfigurationException("Invalid value of auto_snapshot_ttl: " + conf.auto_snapshot_ttl, false);
            }
        }

        if (conf.commitlog_sync == null)
        {
            throw new ConfigurationException("Missing required directive CommitLogSync", false);
        }

        if (conf.commitlog_sync == CommitLogSync.batch)
        {
            if (conf.commitlog_sync_period.toMilliseconds() != 0)
            {
                throw new ConfigurationException("Batch sync specified, but commitlog_sync_period found.", false);
            }
            logger.debug("Syncing log with batch mode");
        }
        else if (conf.commitlog_sync == CommitLogSync.group)
        {
            if (conf.commitlog_sync_group_window.toMilliseconds() == 0)
            {
                throw new ConfigurationException("Missing value for commitlog_sync_group_window.", false);
            }
            else if (conf.commitlog_sync_period.toMilliseconds() != 0)
            {
                throw new ConfigurationException("Group sync specified, but commitlog_sync_period found. Only specify commitlog_sync_group_window when using group sync", false);
            }
            logger.debug("Syncing log with a group window of {}", conf.commitlog_sync_period.toString());
        }
        else
        {
            if (conf.commitlog_sync_period.toMilliseconds() == 0)
            {
                throw new ConfigurationException("Missing value for commitlog_sync_period.", false);
            }
            else if (!Double.isNaN(conf.commitlog_sync_batch_window_in_ms))
            {
                throw new ConfigurationException("commitlog_sync_period specified, but commitlog_sync_batch_window found.  Only specify commitlog_sync_period when using periodic sync.", false);
            }
            logger.debug("Syncing log with a period of {}", conf.commitlog_sync_period.toString());
        }

        /* evaluate the DiskAccessMode Config directive, which also affects indexAccessMode selection */
        if (conf.disk_access_mode == Config.DiskAccessMode.auto)
        {
            conf.disk_access_mode = hasLargeAddressSpace() ? Config.DiskAccessMode.mmap : Config.DiskAccessMode.standard;
            indexAccessMode = conf.disk_access_mode;
            logger.info("DiskAccessMode 'auto' determined to be {}, indexAccessMode is {}", conf.disk_access_mode, indexAccessMode);
        }
        else if (conf.disk_access_mode == Config.DiskAccessMode.mmap_index_only)
        {
            conf.disk_access_mode = Config.DiskAccessMode.standard;
            indexAccessMode = Config.DiskAccessMode.mmap;
            logger.info("DiskAccessMode is {}, indexAccessMode is {}", conf.disk_access_mode, indexAccessMode);
        }
        else
        {
            indexAccessMode = conf.disk_access_mode;
            logger.info("DiskAccessMode is {}, indexAccessMode is {}", conf.disk_access_mode, indexAccessMode);
        }

        /* phi convict threshold for FailureDetector */
        if (conf.phi_convict_threshold < 5 || conf.phi_convict_threshold > 16)
        {
            throw new ConfigurationException("phi_convict_threshold must be between 5 and 16, but was " + conf.phi_convict_threshold, false);
        }

        /* Thread per pool */
        if (conf.concurrent_reads < 2)
        {
            throw new ConfigurationException("concurrent_reads must be at least 2, but was " + conf.concurrent_reads, false);
        }

        if (conf.concurrent_writes < 2 && System.getProperty("cassandra.test.fail_mv_locks_count", "").isEmpty())
        {
            throw new ConfigurationException("concurrent_writes must be at least 2, but was " + conf.concurrent_writes, false);
        }

        if (conf.concurrent_counter_writes < 2)
            throw new ConfigurationException("concurrent_counter_writes must be at least 2, but was " + conf.concurrent_counter_writes, false);

        if (conf.concurrent_replicates != null)
            logger.warn("concurrent_replicates has been deprecated and should be removed from cassandra.yaml");

        if (conf.networking_cache_size == null)
            conf.networking_cache_size = new DataStorageSpec.IntMebibytesBound(Math.min(128, (int) (Runtime.getRuntime().maxMemory() / (16 * 1048576))));

        if (conf.file_cache_size == null)
            conf.file_cache_size = new DataStorageSpec.IntMebibytesBound(Math.min(512, (int) (Runtime.getRuntime().maxMemory() / (4 * 1048576))));

        // round down for SSDs and round up for spinning disks
        if (conf.file_cache_round_up == null)
            conf.file_cache_round_up = conf.disk_optimization_strategy == Config.DiskOptimizationStrategy.spinning;

        if (conf.memtable_offheap_space == null)
            conf.memtable_offheap_space = new DataStorageSpec.IntMebibytesBound((int) (Runtime.getRuntime().maxMemory() / (4 * 1048576)));
        // for the moment, we default to twice as much on-heap space as off-heap, as heap overhead is very large
        if (conf.memtable_heap_space == null)
            conf.memtable_heap_space = new DataStorageSpec.IntMebibytesBound((int) (Runtime.getRuntime().maxMemory() / (4 * 1048576)));
        if (conf.memtable_heap_space.toMebibytes() == 0)
            throw new ConfigurationException("memtable_heap_space must be positive, but was " + conf.memtable_heap_space, false);
        logger.info("Global memtable on-heap threshold is enabled at {}", conf.memtable_heap_space);
        if (conf.memtable_offheap_space.toMebibytes() == 0)
            logger.info("Global memtable off-heap threshold is disabled, HeapAllocator will be used instead");
        else
            logger.info("Global memtable off-heap threshold is enabled at {}", conf.memtable_offheap_space);

        if (conf.repair_session_max_tree_depth != null)
        {
            logger.warn("repair_session_max_tree_depth has been deprecated and should be removed from cassandra.yaml. Use repair_session_space instead");
            if (conf.repair_session_max_tree_depth < 10)
                throw new ConfigurationException("repair_session_max_tree_depth should not be < 10, but was " + conf.repair_session_max_tree_depth);
            if (conf.repair_session_max_tree_depth > 20)
                logger.warn("repair_session_max_tree_depth of " + conf.repair_session_max_tree_depth + " > 20 could lead to excessive memory usage");
        }
        else
        {
            conf.repair_session_max_tree_depth = 20;
        }

        if (conf.repair_session_space == null)
            conf.repair_session_space = new DataStorageSpec.IntMebibytesBound(Math.max(1, (int) (Runtime.getRuntime().maxMemory() / (16 * 1048576))));

        if (conf.repair_session_space.toMebibytes() < 1)
            throw new ConfigurationException("repair_session_space must be > 0, but was " + conf.repair_session_space);
        else if (conf.repair_session_space.toMebibytes() > (int) (Runtime.getRuntime().maxMemory() / (4 * 1048576)))
            logger.warn("A repair_session_space of " + conf.repair_session_space+ " mebibytes is likely to cause heap pressure");

        checkForLowestAcceptedTimeouts(conf);

        long valueInBytes = conf.native_transport_max_frame_size.toBytes();
        if (valueInBytes < 0 || valueInBytes > Integer.MAX_VALUE-1)
        {
            throw new ConfigurationException(String.format("native_transport_max_frame_size must be positive value < %dB, but was %dB",
                                                           Integer.MAX_VALUE,
                                                           valueInBytes),
                                             false);
        }

        checkValidForByteConversion(conf.column_index_size, "column_index_size");
        checkValidForByteConversion(conf.column_index_cache_size, "column_index_cache_size");
        checkValidForByteConversion(conf.batch_size_warn_threshold, "batch_size_warn_threshold");

        if (conf.native_transport_max_negotiable_protocol_version != null)
            logger.warn("The configuration option native_transport_max_negotiable_protocol_version has been deprecated " +
                        "and should be removed from cassandra.yaml as it has no longer has any effect.");

        // if data dirs, commitlog dir, or saved caches dir are set in cassandra.yaml, use that.  Otherwise,
        // use -Dcassandra.storagedir (set in cassandra-env.sh) as the parent dir for data/, commitlog/, and saved_caches/
        if (conf.commitlog_directory == null)
        {
            conf.commitlog_directory = storagedirFor("commitlog");
        }

        if (conf.hints_directory == null)
        {
            conf.hints_directory = storagedirFor("hints");
        }

        if (conf.native_transport_max_request_data_in_flight == null)
        {
            conf.native_transport_max_request_data_in_flight = new DataStorageSpec.LongBytesBound(Runtime.getRuntime().maxMemory() / 10);
        }

        if (conf.native_transport_max_request_data_in_flight_per_ip == null)
        {
            conf.native_transport_max_request_data_in_flight_per_ip = new DataStorageSpec.LongBytesBound(Runtime.getRuntime().maxMemory() / 40);
        }

        if (conf.native_transport_rate_limiting_enabled)
            logger.info("Native transport rate-limiting enabled at {} requests/second.", conf.native_transport_max_requests_per_second);
        else
            logger.info("Native transport rate-limiting disabled.");

        if (conf.commitlog_total_space == null)
        {
            final int preferredSizeInMiB = 8192;
            // use 1/4 of available space.  See discussion on #10013 and #10199
            final long totalSpaceInBytes = tryGetSpace(conf.commitlog_directory, FileStore::getTotalSpace);
            int defaultSpaceInMiB = calculateDefaultSpaceInMiB("commitlog",
                                                               conf.commitlog_directory,
                                                               "commitlog_total_space",
                                                               preferredSizeInMiB,
                                                               totalSpaceInBytes, 1, 4);
            conf.commitlog_total_space = new DataStorageSpec.IntMebibytesBound(defaultSpaceInMiB);
        }

        if (conf.cdc_enabled)
        {
            if (conf.cdc_raw_directory == null)
            {
                conf.cdc_raw_directory = storagedirFor("cdc_raw");
            }

            if (conf.cdc_total_space.toMebibytes() == 0)
            {
                final int preferredSizeInMiB = 4096;
                // use 1/8th of available space.  See discussion on #10013 and #10199 on the CL, taking half that for CDC
                final long totalSpaceInBytes = tryGetSpace(conf.cdc_raw_directory, FileStore::getTotalSpace);
                int defaultSpaceInMiB = calculateDefaultSpaceInMiB("cdc",
                                                                   conf.cdc_raw_directory,
                                                                   "cdc_total_space",
                                                                   preferredSizeInMiB,
                                                                   totalSpaceInBytes, 1, 8);
                conf.cdc_total_space = new DataStorageSpec.IntMebibytesBound(defaultSpaceInMiB);
            }

            logger.info("cdc_enabled is true. Starting casssandra node with Change-Data-Capture enabled.");
        }

        if (conf.saved_caches_directory == null)
        {
            conf.saved_caches_directory = storagedirFor("saved_caches");
        }
        if (conf.data_file_directories == null || conf.data_file_directories.length == 0)
        {
            conf.data_file_directories = new String[]{ storagedir("data_file_directories") + File.pathSeparator() + "data" };
        }

        long dataFreeBytes = 0;
        /* data file and commit log directories. they get created later, when they're needed. */
        for (String datadir : conf.data_file_directories)
        {
            if (datadir == null)
                throw new ConfigurationException("data_file_directories must not contain empty entry", false);
            if (datadir.equals(conf.local_system_data_file_directory))
                throw new ConfigurationException("local_system_data_file_directory must not be the same as any data_file_directories", false);
            if (datadir.equals(conf.commitlog_directory))
                throw new ConfigurationException("commitlog_directory must not be the same as any data_file_directories", false);
            if (datadir.equals(conf.hints_directory))
                throw new ConfigurationException("hints_directory must not be the same as any data_file_directories", false);
            if (datadir.equals(conf.saved_caches_directory))
                throw new ConfigurationException("saved_caches_directory must not be the same as any data_file_directories", false);

            dataFreeBytes = saturatedSum(dataFreeBytes, tryGetSpace(datadir, FileStore::getUnallocatedSpace));
        }
        if (dataFreeBytes < 64 * ONE_GIB) // 64 GB
            logger.warn("Only {} free across all data volumes. Consider adding more capacity to your cluster or removing obsolete snapshots",
                        FBUtilities.prettyPrintMemory(dataFreeBytes));

        if (conf.local_system_data_file_directory != null)
        {
            if (conf.local_system_data_file_directory.equals(conf.commitlog_directory))
                throw new ConfigurationException("local_system_data_file_directory must not be the same as the commitlog_directory", false);
            if (conf.local_system_data_file_directory.equals(conf.saved_caches_directory))
                throw new ConfigurationException("local_system_data_file_directory must not be the same as the saved_caches_directory", false);
            if (conf.local_system_data_file_directory.equals(conf.hints_directory))
                throw new ConfigurationException("local_system_data_file_directory must not be the same as the hints_directory", false);

            long freeBytes = tryGetSpace(conf.local_system_data_file_directory, FileStore::getUnallocatedSpace);

            if (freeBytes < ONE_GIB)
                logger.warn("Only {} free in the system data volume. Consider adding more capacity or removing obsolete snapshots",
                            FBUtilities.prettyPrintMemory(freeBytes));
        }

        if (conf.commitlog_directory.equals(conf.saved_caches_directory))
            throw new ConfigurationException("saved_caches_directory must not be the same as the commitlog_directory", false);
        if (conf.commitlog_directory.equals(conf.hints_directory))
            throw new ConfigurationException("hints_directory must not be the same as the commitlog_directory", false);
        if (conf.hints_directory.equals(conf.saved_caches_directory))
            throw new ConfigurationException("saved_caches_directory must not be the same as the hints_directory", false);

        if (conf.memtable_flush_writers == 0)
        {
            conf.memtable_flush_writers = conf.data_file_directories.length == 1 ? 2 : 1;
        }

        if (conf.memtable_flush_writers < 1)
            throw new ConfigurationException("memtable_flush_writers must be at least 1, but was " + conf.memtable_flush_writers, false);

        if (conf.memtable_cleanup_threshold == null)
        {
            conf.memtable_cleanup_threshold = (float) (1.0 / (1 + conf.memtable_flush_writers));
        }
        else
        {
            logger.warn("memtable_cleanup_threshold has been deprecated and should be removed from cassandra.yaml");
        }

        if (conf.memtable_cleanup_threshold < 0.01f)
            throw new ConfigurationException("memtable_cleanup_threshold must be >= 0.01, but was " + conf.memtable_cleanup_threshold, false);
        if (conf.memtable_cleanup_threshold > 0.99f)
            throw new ConfigurationException("memtable_cleanup_threshold must be <= 0.99, but was " + conf.memtable_cleanup_threshold, false);
        if (conf.memtable_cleanup_threshold < 0.1f)
            logger.warn("memtable_cleanup_threshold is set very low [{}], which may cause performance degradation", conf.memtable_cleanup_threshold);

        if (conf.concurrent_compactors == null)
            conf.concurrent_compactors = Math.min(8, Math.max(2, Math.min(FBUtilities.getAvailableProcessors(), conf.data_file_directories.length)));

        if (conf.concurrent_compactors <= 0)
            throw new ConfigurationException("concurrent_compactors should be strictly greater than 0, but was " + conf.concurrent_compactors, false);

        applyConcurrentValidations(conf);
        applyRepairCommandPoolSize(conf);
        applyReadThresholdsValidations(conf);

        if (conf.concurrent_materialized_view_builders <= 0)
            throw new ConfigurationException("concurrent_materialized_view_builders should be strictly greater than 0, but was " + conf.concurrent_materialized_view_builders, false);

        if (conf.num_tokens != null && conf.num_tokens > MAX_NUM_TOKENS)
            throw new ConfigurationException(String.format("A maximum number of %d tokens per node is supported", MAX_NUM_TOKENS), false);

        try
        {
            // if prepared_statements_cache_size option was set to "auto" then size of the cache should be "max(1/256 of Heap (in MiB), 10MiB)"
            preparedStatementsCacheSizeInMiB = (conf.prepared_statements_cache_size == null)
                                              ? Math.max(10, (int) (Runtime.getRuntime().maxMemory() / 1024 / 1024 / 256))
                                              : conf.prepared_statements_cache_size.toMebibytes();

            if (preparedStatementsCacheSizeInMiB == 0)
                throw new NumberFormatException(); // to escape duplicating error message

            // we need this assignment for the Settings virtual table - CASSANDRA-17734
            conf.prepared_statements_cache_size = new DataStorageSpec.LongMebibytesBound(preparedStatementsCacheSizeInMiB);
        }
        catch (NumberFormatException e)
        {
            throw new ConfigurationException("prepared_statements_cache_size option was set incorrectly to '"
                                             + (conf.prepared_statements_cache_size != null ? conf.prepared_statements_cache_size.toString() : null) + "', supported values are <integer> >= 0.", false);
        }

        try
        {
            // if key_cache_size option was set to "auto" then size of the cache should be "min(5% of Heap (in MiB), 100MiB)
            keyCacheSizeInMiB = (conf.key_cache_size == null)
                               ? Math.min(Math.max(1, (int) (Runtime.getRuntime().totalMemory() * 0.05 / 1024 / 1024)), 100)
                               : conf.key_cache_size.toMebibytes();

            if (keyCacheSizeInMiB < 0)
                throw new NumberFormatException(); // to escape duplicating error message

            // we need this assignment for the Settings Virtual Table - CASSANDRA-17734
            conf.key_cache_size = new DataStorageSpec.LongMebibytesBound(keyCacheSizeInMiB);
        }
        catch (NumberFormatException e)
        {
            throw new ConfigurationException("key_cache_size option was set incorrectly to '"
                                             + (conf.key_cache_size != null ? conf.key_cache_size.toString() : null) + "', supported values are <integer> >= 0.", false);
        }

        try
        {
            // if counter_cache_size option was set to "auto" then size of the cache should be "min(2.5% of Heap (in MiB), 50MiB)
            counterCacheSizeInMiB = (conf.counter_cache_size == null)
                                   ? Math.min(Math.max(1, (int) (Runtime.getRuntime().totalMemory() * 0.025 / 1024 / 1024)), 50)
                                   : conf.counter_cache_size.toMebibytes();

            if (counterCacheSizeInMiB < 0)
                throw new NumberFormatException(); // to escape duplicating error message
        }
        catch (NumberFormatException e)
        {
            throw new ConfigurationException("counter_cache_size option was set incorrectly to '"
                                             + (conf.counter_cache_size !=null ?conf.counter_cache_size.toString() : null) + "', supported values are <integer> >= 0.", false);
        }

        try
        {
            // if paxosCacheSizeInMiB option was set to "auto" then size of the cache should be "min(1% of Heap (in MB), 50MB)
            paxosCacheSizeInMiB = (conf.paxos_cache_size == null)
                    ? Math.min(Math.max(1, (int) (Runtime.getRuntime().totalMemory() * 0.01 / 1024 / 1024)), 50)
                    : conf.paxos_cache_size.toMebibytes();

            if (paxosCacheSizeInMiB < 0)
                throw new NumberFormatException(); // to escape duplicating error message
        }
        catch (NumberFormatException e)
        {
            throw new ConfigurationException("paxos_cache_size option was set incorrectly to '"
                    + conf.paxos_cache_size + "', supported values are <integer> >= 0.", false);
        }

        // we need this assignment for the Settings virtual table - CASSANDRA-17735
        conf.counter_cache_size = new DataStorageSpec.LongMebibytesBound(counterCacheSizeInMiB);

        // if set to empty/"auto" then use 5% of Heap size
        indexSummaryCapacityInMiB = (conf.index_summary_capacity == null)
                                   ? Math.max(1, (int) (Runtime.getRuntime().totalMemory() * 0.05 / 1024 / 1024))
                                   : conf.index_summary_capacity.toMebibytes();

        if (indexSummaryCapacityInMiB < 0)
            throw new ConfigurationException("index_summary_capacity option was set incorrectly to '"
                                             + conf.index_summary_capacity.toString() + "', it should be a non-negative integer.", false);

        // we need this assignment for the Settings virtual table - CASSANDRA-17735
        conf.index_summary_capacity = new DataStorageSpec.LongMebibytesBound(indexSummaryCapacityInMiB);

        if (conf.user_defined_functions_fail_timeout.toMilliseconds() < conf.user_defined_functions_warn_timeout.toMilliseconds())
            throw new ConfigurationException("user_defined_functions_warn_timeout must less than user_defined_function_fail_timeout", false);

        if (!conf.allow_insecure_udfs && !conf.user_defined_functions_threads_enabled)
            throw new ConfigurationException("To be able to set enable_user_defined_functions_threads: false you need to set allow_insecure_udfs: true - this is an unsafe configuration and is not recommended.");

        if (conf.allow_extra_insecure_udfs)
            logger.warn("Allowing java.lang.System.* access in UDFs is dangerous and not recommended. Set allow_extra_insecure_udfs: false to disable.");

        if(conf.scripted_user_defined_functions_enabled)
            logger.warn("JavaScript user-defined functions have been deprecated. You can still use them but the plan is to remove them in the next major version. For more information - CASSANDRA-17280");

        if (conf.commitlog_segment_size.toMebibytes() == 0)
            throw new ConfigurationException("commitlog_segment_size must be positive, but was "
                                             + conf.commitlog_segment_size.toString(), false);
        else if (conf.commitlog_segment_size.toMebibytes() >= 2048)
            throw new ConfigurationException("commitlog_segment_size must be smaller than 2048, but was "
                                             + conf.commitlog_segment_size.toString(), false);

        if (conf.max_mutation_size == null)
            conf.max_mutation_size = new DataStorageSpec.IntKibibytesBound(conf.commitlog_segment_size.toKibibytes() / 2);
        else if (conf.commitlog_segment_size.toKibibytes() < 2 * conf.max_mutation_size.toKibibytes())
            throw new ConfigurationException("commitlog_segment_size must be at least twice the size of max_mutation_size / 1024", false);

        // native transport encryption options
        if (conf.client_encryption_options != null)
        {
            conf.client_encryption_options.applyConfig();

            if (conf.native_transport_port_ssl != null
                && conf.native_transport_port_ssl != conf.native_transport_port
                && conf.client_encryption_options.tlsEncryptionPolicy() == EncryptionOptions.TlsEncryptionPolicy.UNENCRYPTED)
            {
                throw new ConfigurationException("Encryption must be enabled in client_encryption_options for native_transport_port_ssl", false);
            }
        }

        if (conf.snapshot_links_per_second < 0)
            throw new ConfigurationException("snapshot_links_per_second must be >= 0");

        if (conf.max_value_size.toMebibytes() == 0)
            throw new ConfigurationException("max_value_size must be positive", false);
        else if (conf.max_value_size.toMebibytes() >= 2048)
            throw new ConfigurationException("max_value_size must be smaller than 2048, but was "
                    + conf.max_value_size.toString(), false);

        switch (conf.disk_optimization_strategy)
        {
            case ssd:
                diskOptimizationStrategy = new SsdDiskOptimizationStrategy(conf.disk_optimization_page_cross_chance);
                break;
            case spinning:
                diskOptimizationStrategy = new SpinningDiskOptimizationStrategy();
                break;
        }

        if (conf.server_encryption_options != null)
        {
            conf.server_encryption_options.applyConfig();

            if (conf.server_encryption_options.legacy_ssl_storage_port_enabled &&
                conf.server_encryption_options.tlsEncryptionPolicy() == EncryptionOptions.TlsEncryptionPolicy.UNENCRYPTED)
            {
                throw new ConfigurationException("legacy_ssl_storage_port_enabled is true (enabled) with internode encryption disabled (none). Enable encryption or disable the legacy ssl storage port.");
            }
        }

        if (conf.internode_max_message_size != null)
        {
            long maxMessageSize = conf.internode_max_message_size.toBytes();

            if (maxMessageSize > conf.internode_application_receive_queue_reserve_endpoint_capacity.toBytes())
                throw new ConfigurationException("internode_max_message_size must no exceed internode_application_receive_queue_reserve_endpoint_capacity", false);

            if (maxMessageSize > conf.internode_application_receive_queue_reserve_global_capacity.toBytes())
                throw new ConfigurationException("internode_max_message_size must no exceed internode_application_receive_queue_reserve_global_capacity", false);

            if (maxMessageSize > conf.internode_application_send_queue_reserve_endpoint_capacity.toBytes())
                throw new ConfigurationException("internode_max_message_size must no exceed internode_application_send_queue_reserve_endpoint_capacity", false);

            if (maxMessageSize > conf.internode_application_send_queue_reserve_global_capacity.toBytes())
                throw new ConfigurationException("internode_max_message_size must no exceed internode_application_send_queue_reserve_global_capacity", false);
        }
        else
        {
            long maxMessageSizeInBytes =
            Math.min(conf.internode_application_receive_queue_reserve_endpoint_capacity.toBytes(),
                     conf.internode_application_send_queue_reserve_endpoint_capacity.toBytes());

            conf.internode_max_message_size = new DataStorageSpec.IntBytesBound(maxMessageSizeInBytes);
        }

        validateMaxConcurrentAutoUpgradeTasksConf(conf.max_concurrent_automatic_sstable_upgrades);

        // ACI Cassandra - check for secondary index override property, cannot set
        // the default in Config as the converter from the old enable_secondary_index
        // overwrites if present, and the system property should overide.
        if (ENABLE_SECONDARY_INDEX.isPresent())
        {
            conf.secondary_indexes_enabled = ENABLE_SECONDARY_INDEX.getBoolean();
        }

        // ACI Cassandra - preserve property from earlier internal patch
        // rdar://60088220 p27729987 PRO/RST Restrict replication strategy and factor
        // that was partially replaced by CASSANDRA-14557.
        if (CassandraRelevantProperties.MINIMUM_ALLOWED_REPLICATION_FACTOR.isPresent())
        {
            int property_min = CassandraRelevantProperties.MINIMUM_ALLOWED_REPLICATION_FACTOR.getInt();
            if (property_min != conf.minimum_replication_factor_fail_threshold)
            {
<<<<<<< HEAD
                int min = property_min <= 0 ? -1 : property_min; // zero no longer permitted after 4.0.3.2
                logger.info("Overriding configured default_keyspace_rf of {} with value from system property {}",
                        conf.minimum_replication_factor_fail_threshold, min);
                conf.minimum_replication_factor_fail_threshold = min;
=======
                logger.info("Overriding configured minimum_keyspace_rf of {} with value from system property {}",
                        conf.minimum_keyspace_rf, property_min);
                conf.minimum_keyspace_rf = property_min;
>>>>>>> b07083ec
            }

            // If using the ACI patch, update the default keyspace RF to a valid configuration
            if (conf.default_keyspace_rf < conf.minimum_keyspace_rf)
            {
                logger.info("Overriding configured default_keyspace_rf of {} to meet effective minimum_keyspace_rf {}",
                            conf.default_keyspace_rf, conf.minimum_keyspace_rf);
                conf.default_keyspace_rf = conf.minimum_keyspace_rf;
            }
        }

        if (conf.default_keyspace_rf < conf.minimum_replication_factor_fail_threshold)
        {
            throw new ConfigurationException(String.format("default_keyspace_rf (%d) cannot be less than minimum_replication_factor_fail_threshold (%d)",
                                                           conf.default_keyspace_rf, conf.minimum_replication_factor_fail_threshold));
        }

        applyDenylistConfiguration(conf);

        if (conf.paxos_repair_parallelism <= 0)
            conf.paxos_repair_parallelism = Math.max(1, conf.concurrent_writes / 8);

        Paxos.setPaxosVariant(conf.paxos_variant);
        if (conf.paxos_state_purging == null)
            conf.paxos_state_purging = PaxosStatePurging.legacy;

        logInitializationOutcome(logger);

        repairHistorySyncTimeoutSeconds = parseScheduledCycleTimeSeconds(conf.repair_history_sync_timeout);

        if (conf.max_space_usable_for_compactions_in_percentage < 0 || conf.max_space_usable_for_compactions_in_percentage > 1)
            throw new ConfigurationException("max_space_usable_for_compactions_in_percentage must be between 0 and 1", false);

        scheduledCompactionCycleTimeSeconds = parseScheduledCycleTimeSeconds(conf.scheduled_compaction_cycle_time);

        if (conf.column_index_max_target_size_in_kb != null || conf.column_index_max_target_index_objects != null)
        {
            logger.warn("The configuration options column_index_max_target_size_in_kb and " +
                        "column_index_max_target_index_objects have been deprecated in 4.0 " +
                        "and should be removed from cie-db-conf as it has no longer has any effect.");
        }

        if (conf.start_rpc != null) // ACI Cassandra - warn about start_rpc configuration, see rdar://74580514
        {
            logger.info("start_rpc is set {} in configuration. Thrift has been removed from ACI Cassandra 4.0 and " +
                        "cannot be started. Please remove from configuration.",
                        conf.start_rpc);
        }
    }

    @VisibleForTesting
    static void applyConcurrentValidations(Config config)
    {
        if (config.concurrent_validations < 1)
        {
            config.concurrent_validations = config.concurrent_compactors;
        }
        else if (config.concurrent_validations > config.concurrent_compactors && !allowUnlimitedConcurrentValidations)
        {
            throw new ConfigurationException("To set concurrent_validations > concurrent_compactors, " +
                                             "set the system property cassandra.allow_unlimited_concurrent_validations=true");
        }
    }

    @VisibleForTesting
    static void applyRepairCommandPoolSize(Config config)
    {
        if (config.repair_command_pool_size < 1)
            config.repair_command_pool_size = config.concurrent_validations;
    }

    @VisibleForTesting
    static void applyReadThresholdsValidations(Config config)
    {
        validateReadThresholds("coordinator_read_size", config.coordinator_read_size_warn_threshold, config.coordinator_read_size_fail_threshold);
        validateReadThresholds("local_read_size", config.local_read_size_warn_threshold, config.local_read_size_fail_threshold);
        validateReadThresholds("row_index_read_size", config.row_index_read_size_warn_threshold, config.row_index_read_size_fail_threshold);
    }

    private static void validateReadThresholds(String name, DataStorageSpec.LongBytesBound warn, DataStorageSpec.LongBytesBound fail)
    {
        if (fail != null && warn != null && fail.toBytes() < warn.toBytes())
            throw new ConfigurationException(String.format("%s (%s) must be greater than or equal to %s (%s)",
                                                           name + "_fail_threshold", fail,
                                                           name + "_warn_threshold", warn));
    }

    public static GuardrailsOptions getGuardrailsConfig()
    {
        return guardrails;
    }

    private static void applyGuardrails()
    {
        try
        {
            guardrails = new GuardrailsOptions(conf);
        }
        catch (IllegalArgumentException e)
        {
            throw new ConfigurationException("Invalid guardrails configuration: " + e.getMessage(), e);
        }
    }

    public static StartupChecksOptions getStartupChecksOptions()
    {
        return startupChecksOptions;
    }

    private static void applyStartupChecks()
    {
        startupChecksOptions = new StartupChecksOptions(conf.startup_checks);
    }

    private static DurationSpec.IntSecondsBound applyDenylistSettingInSeconds(DurationSpec.IntSecondsBound currentValue, Integer legacyValueSeconds, Integer defaultValue, String name)
    {
        if (legacyValueSeconds != null && currentValue != null)
        {
            DurationSpec.IntSecondsBound legacyValue = new DurationSpec.IntSecondsBound(legacyValueSeconds);
            if (legacyValue.equals(currentValue))
                logger.info("Legacy denylist configuration '{}' set same as - please remove", name);
            else
                logger.info("Conflict with legacy denylist configuration. Using {}={} (legacy was {})",
                            name, currentValue, legacyValueSeconds);
            return currentValue;
        }
        else if (legacyValueSeconds == null && currentValue != null)
        {
            return currentValue;
        }
        else if (legacyValueSeconds != null && currentValue == null)
        {
            DurationSpec.IntSecondsBound legacyValue = new DurationSpec.IntSecondsBound(legacyValueSeconds);
            logger.info("Legacy denylist configuration for '{}' used - please upgrade", name);
            return legacyValue;
        }
        else
        {
            return new DurationSpec.IntSecondsBound(defaultValue);
        }
    }
    private static <X> X applyDenylistSetting(X currentValue, X legacyValue, X defaultValue, String name)
    {
        if (legacyValue != null && currentValue != null)
        {
            if (legacyValue.equals(currentValue))
                logger.info("Legacy denylist configuration '{}' set same as - please remove", name);
            else
                logger.info("Conflict with legacy denylist configuration. Using {}={} (legacy was {})",
                            name, currentValue, legacyValue);
            return currentValue;
        }
        else if (legacyValue == null && currentValue != null)
        {
            return currentValue;
        }
        else if (legacyValue != null && currentValue == null)
        {
            logger.info("Legacy denylist configuration for '{}' used - please upgrade", name);
            return legacyValue;
        }
        else
        {
            return defaultValue;
        }
    }

    private static void applyDenylistConfiguration(Config config)
    {
        config.partition_denylist_enabled = applyDenylistSetting(config.partition_denylist_enabled,
                                                                 config.enable_partition_blacklist,
                                                                 false, "partition_denylist_enabled");
        config.denylist_writes_enabled = applyDenylistSetting(config.denylist_writes_enabled,
                                                              config.enable_blacklist_writes,
                                                              true, "denylist_writes_enabled");
        config.denylist_reads_enabled = applyDenylistSetting(config.denylist_reads_enabled,
                                                             config.enable_blacklist_reads,
                                                             true, "denylist_reads_enabled");
        config.denylist_range_reads_enabled = applyDenylistSetting(config.denylist_range_reads_enabled,
                                                                   config.enable_blacklist_range_reads,
                                                                   false, "denylist_range_reads_enabled");
        config.denylist_refresh = applyDenylistSettingInSeconds(config.denylist_refresh,
                                                       config.blacklist_refresh_period_seconds,
                                                       600, "denylist_refresh_seconds");
        config.denylist_initial_load_retry = applyDenylistSettingInSeconds(config.denylist_initial_load_retry,
                                                                  config.blacklist_initial_load_retry_seconds,
                                                                  5, "denylist_initial_load_retry_seconds");
        config.denylist_max_keys_per_table = applyDenylistSetting(config.denylist_max_keys_per_table,
                                                                  config.blacklist_max_keys_per_table,
                                                                  1000, "denylist_max_keys_per_table");
        config.denylist_max_keys_total = applyDenylistSetting(config.denylist_max_keys_total,
                                                              config.blacklist_max_keys_total,
                                                              10000, "denylist_max_keys_total");
        config.denylist_consistency_level = applyDenylistSetting(config.denylist_consistency_level,
                                                                 config.blacklist_consistency_level,
                                                                 ConsistencyLevel.QUORUM, "denylist_consistency_level");
    }

    private static String storagedirFor(String type)
    {
        return storagedir(type + "_directory") + File.pathSeparator() + type;
    }

    private static String storagedir(String errMsgType)
    {
        String storagedir = System.getProperty(Config.PROPERTY_PREFIX + "storagedir", null);
        if (storagedir == null)
            throw new ConfigurationException(errMsgType + " is missing and -Dcassandra.storagedir is not set", false);
        return storagedir;
    }

    static int calculateDefaultSpaceInMiB(String type, String path, String setting, int preferredSizeInMiB, long totalSpaceInBytes, long totalSpaceNumerator, long totalSpaceDenominator)
    {
        final long totalSizeInMiB = totalSpaceInBytes / ONE_MIB;
        final int minSizeInMiB = Ints.saturatedCast(totalSpaceNumerator * totalSizeInMiB / totalSpaceDenominator);

        if (minSizeInMiB < preferredSizeInMiB)
        {
            logger.warn("Small {} volume detected at '{}'; setting {} to {}.  You can override this in cassandra.yaml",
                        type, path, setting, minSizeInMiB);
            return minSizeInMiB;
        }
        else
        {
            return preferredSizeInMiB;
        }
    }

    public static void applyAddressConfig() throws ConfigurationException
    {
        applyAddressConfig(conf);
    }

    public static void applyAddressConfig(Config config) throws ConfigurationException
    {
        listenAddress = null;
        rpcAddress = null;
        broadcastAddress = null;
        broadcastRpcAddress = null;

        /* Local IP, hostname or interface to bind services to */
        if (config.listen_address != null && config.listen_interface != null)
        {
            throw new ConfigurationException("Set listen_address OR listen_interface, not both", false);
        }
        else if (config.listen_address != null)
        {
            try
            {
                listenAddress = InetAddress.getByName(config.listen_address);
            }
            catch (UnknownHostException e)
            {
                throw new ConfigurationException("Unknown listen_address '" + config.listen_address + '\'', false);
            }

            if (listenAddress.isAnyLocalAddress())
                throw new ConfigurationException("listen_address cannot be a wildcard address (" + config.listen_address + ")!", false);
        }
        else if (config.listen_interface != null)
        {
            listenAddress = getNetworkInterfaceAddress(config.listen_interface, "listen_interface", config.listen_interface_prefer_ipv6);
        }

        /* Gossip Address to broadcast */
        if (config.broadcast_address != null)
        {
            try
            {
                broadcastAddress = InetAddress.getByName(config.broadcast_address);
            }
            catch (UnknownHostException e)
            {
                throw new ConfigurationException("Unknown broadcast_address '" + config.broadcast_address + '\'', false);
            }

            if (broadcastAddress.isAnyLocalAddress())
                throw new ConfigurationException("broadcast_address cannot be a wildcard address (" + config.broadcast_address + ")!", false);
        }

        /* Local IP, hostname or interface to bind RPC server to */
        if (config.rpc_address != null && config.rpc_interface != null)
        {
            throw new ConfigurationException("Set rpc_address OR rpc_interface, not both", false);
        }
        else if (config.rpc_address != null)
        {
            try
            {
                rpcAddress = InetAddress.getByName(config.rpc_address);
            }
            catch (UnknownHostException e)
            {
                throw new ConfigurationException("Unknown host in rpc_address " + config.rpc_address, false);
            }
        }
        else if (config.rpc_interface != null)
        {
            rpcAddress = getNetworkInterfaceAddress(config.rpc_interface, "rpc_interface", config.rpc_interface_prefer_ipv6);
        }
        else
        {
            rpcAddress = FBUtilities.getJustLocalAddress();
        }

        /* RPC address to broadcast */
        if (config.broadcast_rpc_address != null)
        {
            try
            {
                broadcastRpcAddress = InetAddress.getByName(config.broadcast_rpc_address);
            }
            catch (UnknownHostException e)
            {
                throw new ConfigurationException("Unknown broadcast_rpc_address '" + config.broadcast_rpc_address + '\'', false);
            }

            if (broadcastRpcAddress.isAnyLocalAddress())
                throw new ConfigurationException("broadcast_rpc_address cannot be a wildcard address (" + config.broadcast_rpc_address + ")!", false);
        }
        else
        {
            if (rpcAddress.isAnyLocalAddress())
                throw new ConfigurationException("If rpc_address is set to a wildcard address (" + config.rpc_address + "), then " +
                                                 "you must set broadcast_rpc_address to a value other than " + config.rpc_address, false);
        }
    }

    public static void applyEncryptionContext()
    {
        // always attempt to load the cipher factory, as we could be in the situation where the user has disabled encryption,
        // but has existing commitlogs and sstables on disk that are still encrypted (and still need to be read)
        encryptionContext = new EncryptionContext(conf.transparent_data_encryption_options);
    }

    public static void applySslContext()
    {
        if (TEST_JVM_DTEST_DISABLE_SSL.getBoolean())
            return;

        try
        {
            SSLFactory.validateSslContext("Internode messaging", conf.server_encryption_options, true, true);
            SSLFactory.validateSslContext("Native transport", conf.client_encryption_options, conf.client_encryption_options.require_client_auth, true);
            SSLFactory.initHotReloading(conf.server_encryption_options, conf.client_encryption_options, false);
        }
        catch (IOException e)
        {
            throw new ConfigurationException("Failed to initialize SSL", e);
        }
    }

    public static void applySeedProvider()
    {
        // load the seeds for node contact points
        if (conf.seed_provider == null)
        {
            throw new ConfigurationException("seeds configuration is missing; a minimum of one seed is required.", false);
        }
        try
        {
            Class<?> seedProviderClass = Class.forName(conf.seed_provider.class_name);
            seedProvider = (SeedProvider)seedProviderClass.getConstructor(Map.class).newInstance(conf.seed_provider.parameters);
        }
        // there are about 5 checked exceptions that could be thrown here.
        catch (Exception e)
        {
            throw new ConfigurationException(e.getMessage() + "\nFatal configuration error; unable to start server.  See log for stacktrace.", true);
        }
        if (seedProvider.getSeeds().size() == 0)
            throw new ConfigurationException("The seed provider lists no seeds.", false);
    }

    @VisibleForTesting
    static void checkForLowestAcceptedTimeouts(Config conf)
    {
        if(conf.read_request_timeout.toMilliseconds() < LOWEST_ACCEPTED_TIMEOUT.toMilliseconds())
        {
            logInfo("read_request_timeout", conf.read_request_timeout, LOWEST_ACCEPTED_TIMEOUT);
            conf.read_request_timeout = new DurationSpec.LongMillisecondsBound("10ms");
        }

        if(conf.range_request_timeout.toMilliseconds() < LOWEST_ACCEPTED_TIMEOUT.toMilliseconds())
        {
            logInfo("range_request_timeout", conf.range_request_timeout, LOWEST_ACCEPTED_TIMEOUT);
            conf.range_request_timeout = new DurationSpec.LongMillisecondsBound("10ms");
        }

        if(conf.request_timeout.toMilliseconds() < LOWEST_ACCEPTED_TIMEOUT.toMilliseconds())
        {
            logInfo("request_timeout", conf.request_timeout, LOWEST_ACCEPTED_TIMEOUT);
            conf.request_timeout = new DurationSpec.LongMillisecondsBound("10ms");
        }

        if(conf.write_request_timeout.toMilliseconds() < LOWEST_ACCEPTED_TIMEOUT.toMilliseconds())
        {
            logInfo("write_request_timeout", conf.write_request_timeout, LOWEST_ACCEPTED_TIMEOUT);
            conf.write_request_timeout = new DurationSpec.LongMillisecondsBound("10ms");
        }

        if(conf.cas_contention_timeout.toMilliseconds() < LOWEST_ACCEPTED_TIMEOUT.toMilliseconds())
        {
            logInfo("cas_contention_timeout", conf.cas_contention_timeout, LOWEST_ACCEPTED_TIMEOUT);
            conf.cas_contention_timeout = new DurationSpec.LongMillisecondsBound("10ms");
        }

        if(conf.counter_write_request_timeout.toMilliseconds()< LOWEST_ACCEPTED_TIMEOUT.toMilliseconds())
        {
            logInfo("counter_write_request_timeout", conf.counter_write_request_timeout, LOWEST_ACCEPTED_TIMEOUT);
            conf.counter_write_request_timeout = new DurationSpec.LongMillisecondsBound("10ms");
        }
        if(conf.truncate_request_timeout.toMilliseconds() < LOWEST_ACCEPTED_TIMEOUT.toMilliseconds())
        {
            logInfo("truncate_request_timeout", conf.truncate_request_timeout, LOWEST_ACCEPTED_TIMEOUT);
            conf.truncate_request_timeout = LOWEST_ACCEPTED_TIMEOUT;
        }
    }

    private static void logInfo(String property, DurationSpec.LongMillisecondsBound actualValue, DurationSpec.LongMillisecondsBound lowestAcceptedValue)
    {
        logger.info("found {}::{} less than lowest acceptable value {}, continuing with {}",
                    property,
                    actualValue.toString(),
                    lowestAcceptedValue.toString(),
                    lowestAcceptedValue);
    }

    public static void applyTokensConfig()
    {
        applyTokensConfig(conf);
    }

    static void applyTokensConfig(Config conf)
    {
        if (conf.initial_token != null)
        {
            Collection<String> tokens = tokensFromString(conf.initial_token);
            if (conf.num_tokens == null)
            {
                if (tokens.size() == 1)
                    conf.num_tokens = 1;
                else
                    throw new ConfigurationException("initial_token was set but num_tokens is not!", false);
            }

            if (tokens.size() != conf.num_tokens)
            {
                throw new ConfigurationException(String.format("The number of initial tokens (by initial_token) specified (%s) is different from num_tokens value (%s)",
                                                               tokens.size(),
                                                               conf.num_tokens),
                                                 false);
            }

            for (String token : tokens)
                partitioner.getTokenFactory().validate(token);
        }
        else if (conf.num_tokens == null)
        {
            conf.num_tokens = 1;
        }
    }

    // definitely not safe for tools + clients - implicitly instantiates StorageService
    public static void applySnitch()
    {
        /* end point snitch */
        if (conf.endpoint_snitch == null)
        {
            throw new ConfigurationException("Missing endpoint_snitch directive", false);
        }
        snitch = createEndpointSnitch(conf.dynamic_snitch, conf.endpoint_snitch);
        EndpointSnitchInfo.create();

        localDC = snitch.getLocalDatacenter();
        localComparator = (replica1, replica2) -> {
            boolean local1 = localDC.equals(snitch.getDatacenter(replica1));
            boolean local2 = localDC.equals(snitch.getDatacenter(replica2));
            if (local1 && !local2)
                return -1;
            if (local2 && !local1)
                return 1;
            return 0;
        };
        newFailureDetector = () -> createFailureDetector(conf.failure_detector);
    }

    // definitely not safe for tools + clients - implicitly instantiates schema
    public static void applyPartitioner()
    {
        applyPartitioner(conf);
    }

    public static void applyPartitioner(Config conf)
    {
        /* Hashing strategy */
        if (conf.partitioner == null)
        {
            throw new ConfigurationException("Missing directive: partitioner", false);
        }
        String name = conf.partitioner;
        try
        {
            name = System.getProperty(Config.PROPERTY_PREFIX + "partitioner", conf.partitioner);
            partitioner = FBUtilities.newPartitioner(name);
        }
        catch (Exception e)
        {
            throw new ConfigurationException("Invalid partitioner class " + name, e);
        }

        paritionerName = partitioner.getClass().getCanonicalName();
    }

    /**
     * Computes the sum of the 2 specified positive values returning {@code Long.MAX_VALUE} if the sum overflow.
     *
     * @param left the left operand
     * @param right the right operand
     * @return the sum of the 2 specified positive values of {@code Long.MAX_VALUE} if the sum overflow.
     */
    private static long saturatedSum(long left, long right)
    {
        assert left >= 0 && right >= 0;
        long sum = left + right;
        return sum < 0 ? Long.MAX_VALUE : sum;
    }

    private static long tryGetSpace(String dir, PathUtils.IOToLongFunction<FileStore> getSpace)
    {
        return PathUtils.tryGetSpace(new File(dir).toPath(), getSpace, e -> { throw new ConfigurationException("Unable check disk space in '" + dir + "'. Perhaps the Cassandra user does not have the necessary permissions"); });
    }

    public static IEndpointSnitch createEndpointSnitch(boolean dynamic, String snitchClassName) throws ConfigurationException
    {
        if (!snitchClassName.contains("."))
            snitchClassName = "org.apache.cassandra.locator." + snitchClassName;
        IEndpointSnitch snitch = FBUtilities.construct(snitchClassName, "snitch");
        return dynamic ? new DynamicEndpointSnitch(snitch) : snitch;
    }

    private static IFailureDetector createFailureDetector(String detectorClassName) throws ConfigurationException
    {
        if (!detectorClassName.contains("."))
            detectorClassName = "org.apache.cassandra.gms." + detectorClassName;
        IFailureDetector detector = FBUtilities.construct(detectorClassName, "failure detector");
        return detector;
    }

    public static IAuthenticator getAuthenticator()
    {
        return authenticator;
    }

    public static void setAuthenticator(IAuthenticator authenticator)
    {
        DatabaseDescriptor.authenticator = authenticator;
    }

    public static IAuthorizer getAuthorizer()
    {
        return authorizer;
    }

    public static void setAuthorizer(IAuthorizer authorizer)
    {
        DatabaseDescriptor.authorizer = authorizer;
    }

    public static INetworkAuthorizer getNetworkAuthorizer()
    {
        return networkAuthorizer;
    }

    public static void setNetworkAuthorizer(INetworkAuthorizer networkAuthorizer)
    {
        DatabaseDescriptor.networkAuthorizer = networkAuthorizer;
    }

    public static void setAuthFromRoot(boolean fromRoot)
    {
        conf.traverse_auth_from_root = fromRoot;
    }

    public static boolean getAuthFromRoot()
    {
        return conf.traverse_auth_from_root;
    }

    public static IRoleManager getRoleManager()
    {
        return roleManager;
    }

    public static void setRoleManager(IRoleManager roleManager)
    {
        DatabaseDescriptor.roleManager = roleManager;
    }

    public static int getPermissionsValidity()
    {
        return conf.permissions_validity.toMilliseconds();
    }

    public static void setPermissionsValidity(int timeout)
    {
        conf.permissions_validity = new DurationSpec.IntMillisecondsBound(timeout);
    }

    public static int getPermissionsUpdateInterval()
    {
        return conf.permissions_update_interval == null
             ? conf.permissions_validity.toMilliseconds()
             : conf.permissions_update_interval.toMilliseconds();
    }

    public static void setPermissionsUpdateInterval(int updateInterval)
    {
        if (updateInterval == -1)
            conf.permissions_update_interval = null;
        else
            conf.permissions_update_interval = new DurationSpec.IntMillisecondsBound(updateInterval);
    }

    public static int getPermissionsCacheMaxEntries()
    {
        return conf.permissions_cache_max_entries;
    }

    public static int setPermissionsCacheMaxEntries(int maxEntries)
    {
        return conf.permissions_cache_max_entries = maxEntries;
    }

    public static boolean getPermissionsCacheActiveUpdate()
    {
        return conf.permissions_cache_active_update;
    }

    public static void setPermissionsCacheActiveUpdate(boolean update)
    {
        conf.permissions_cache_active_update = update;
    }

    public static int getRolesValidity()
    {
        return conf.roles_validity.toMilliseconds();
    }

    public static void setRolesValidity(int validity)
    {
        conf.roles_validity = new DurationSpec.IntMillisecondsBound(validity);
    }

    public static int getRolesUpdateInterval()
    {
        return conf.roles_update_interval == null
             ? conf.roles_validity.toMilliseconds()
             : conf.roles_update_interval.toMilliseconds();
    }

    public static void setRolesCacheActiveUpdate(boolean update)
    {
        conf.roles_cache_active_update = update;
    }

    public static boolean getRolesCacheActiveUpdate()
    {
        return conf.roles_cache_active_update;
    }

    public static void setRolesUpdateInterval(int interval)
    {
        if (interval == -1)
            conf.roles_update_interval = null;
        else
            conf.roles_update_interval = new DurationSpec.IntMillisecondsBound(interval);
    }

    public static int getRolesCacheMaxEntries()
    {
        return conf.roles_cache_max_entries;
    }

    public static int setRolesCacheMaxEntries(int maxEntries)
    {
        return conf.roles_cache_max_entries = maxEntries;
    }

    public static int getCredentialsValidity()
    {
        return conf.credentials_validity.toMilliseconds();
    }

    public static void setCredentialsValidity(int timeout)
    {
        conf.credentials_validity = new DurationSpec.IntMillisecondsBound(timeout);
    }

    public static int getCredentialsUpdateInterval()
    {
        return conf.credentials_update_interval == null
               ? conf.credentials_validity.toMilliseconds()
               : conf.credentials_update_interval.toMilliseconds();
    }

    public static void setCredentialsUpdateInterval(int updateInterval)
    {
        if (updateInterval == -1)
            conf.credentials_update_interval = null;
        else
            conf.credentials_update_interval = new DurationSpec.IntMillisecondsBound(updateInterval);
    }

    public static int getCredentialsCacheMaxEntries()
    {
        return conf.credentials_cache_max_entries;
    }

    public static int setCredentialsCacheMaxEntries(int maxEntries)
    {
        return conf.credentials_cache_max_entries = maxEntries;
    }

    public static boolean getCredentialsCacheActiveUpdate()
    {
        return conf.credentials_cache_active_update;
    }

    public static void setCredentialsCacheActiveUpdate(boolean update)
    {
        conf.credentials_cache_active_update = update;
    }

    public static boolean getAuthHashCacheEnabled()
    {
        return conf.auth_hash_cache;
    }

    public static void setAuthHashCacheEnabled(boolean authHashCacheEnabled)
    {
        conf.auth_hash_cache = authHashCacheEnabled;
    }

    public static int getMaxValueSize()
    {
        return Ints.saturatedCast(conf.max_value_size.toMebibytes() * 1024L * 1024);
    }

    public static void setMaxValueSize(int maxValueSizeInBytes)
    {
        // the below division is safe as this setter is used only in tests with values that won't lead to precision loss
        conf.max_value_size = new DataStorageSpec.IntMebibytesBound((maxValueSizeInBytes / (1024L * 1024)), MEBIBYTES);
    }

    /**
     * Creates all storage-related directories.
     */
    public static void createAllDirectories()
    {
        try
        {
            if (conf.data_file_directories.length == 0)
                throw new ConfigurationException("At least one DataFileDirectory must be specified", false);

            for (String dataFileDirectory : conf.data_file_directories)
                FileUtils.createDirectory(dataFileDirectory);

            if (conf.local_system_data_file_directory != null)
                FileUtils.createDirectory(conf.local_system_data_file_directory);

            if (conf.commitlog_directory == null)
                throw new ConfigurationException("commitlog_directory must be specified", false);
            FileUtils.createDirectory(conf.commitlog_directory);

            if (conf.hints_directory == null)
                throw new ConfigurationException("hints_directory must be specified", false);
            FileUtils.createDirectory(conf.hints_directory);

            if (conf.saved_caches_directory == null)
                throw new ConfigurationException("saved_caches_directory must be specified", false);
            FileUtils.createDirectory(conf.saved_caches_directory);

            if (conf.cdc_enabled)
            {
                if (conf.cdc_raw_directory == null)
                    throw new ConfigurationException("cdc_raw_directory must be specified", false);
                FileUtils.createDirectory(conf.cdc_raw_directory);
            }
        }
        catch (ConfigurationException e)
        {
            throw new IllegalArgumentException("Bad configuration; unable to start server: "+e.getMessage());
        }
        catch (FSWriteError e)
        {
            throw new IllegalStateException(e.getCause().getMessage() + "; unable to start server");
        }
    }

    public static IPartitioner getPartitioner()
    {
        return partitioner;
    }

    public static String getPartitionerName()
    {
        return paritionerName;
    }

    /* For tests ONLY, don't use otherwise or all hell will break loose. Tests should restore value at the end. */
    public static IPartitioner setPartitionerUnsafe(IPartitioner newPartitioner)
    {
        IPartitioner old = partitioner;
        partitioner = newPartitioner;
        return old;
    }

    public static IEndpointSnitch getEndpointSnitch()
    {
        return snitch;
    }
    public static void setEndpointSnitch(IEndpointSnitch eps)
    {
        snitch = eps;
    }

    public static IFailureDetector newFailureDetector()
    {
        return newFailureDetector.get();
    }

    public static void setDefaultFailureDetector()
    {
        newFailureDetector = () -> createFailureDetector("FailureDetector");
    }

    public static int getColumnIndexSize()
    {
        return conf.column_index_size.toBytes();
    }

    public static int getColumnIndexSizeInKiB()
    {
        return conf.column_index_size.toKibibytes();
    }

    public static void setColumnIndexSize(int val)
    {
        conf.column_index_size =  createIntKibibyteBoundAndEnsureItIsValidForByteConversion(val,"column_index_size");
    }

    public static int getColumnIndexCacheSize()
    {
        return conf.column_index_cache_size.toBytes();
    }

    public static int getColumnIndexCacheSizeInKiB()
    {
        return conf.column_index_cache_size.toKibibytes();
    }

    public static void setColumnIndexCacheSize(int val)
    {
        conf.column_index_cache_size = createIntKibibyteBoundAndEnsureItIsValidForByteConversion(val,"column_index_cache_size");
    }

    public static int getBatchSizeWarnThreshold()
    {
        return conf.batch_size_warn_threshold.toBytes();
    }

    public static int getBatchSizeWarnThresholdInKiB()
    {
        return conf.batch_size_warn_threshold.toKibibytes();
    }

    public static long getBatchSizeFailThreshold()
    {
        return conf.batch_size_fail_threshold.toBytesInLong();
    }

    public static int getBatchSizeFailThresholdInKiB()
    {
        return conf.batch_size_fail_threshold.toKibibytes();
    }

    public static int getUnloggedBatchAcrossPartitionsWarnThreshold()
    {
        return conf.unlogged_batch_across_partitions_warn_threshold;
    }

    public static void setBatchSizeWarnThresholdInKiB(int threshold)
    {
        conf.batch_size_warn_threshold = createIntKibibyteBoundAndEnsureItIsValidForByteConversion(threshold,"batch_size_warn_threshold");
    }

    public static void setBatchSizeFailThresholdInKiB(int threshold)
    {
        conf.batch_size_fail_threshold = new DataStorageSpec.IntKibibytesBound(threshold);
    }

    public static Collection<String> getInitialTokens()
    {
        return tokensFromString(System.getProperty(Config.PROPERTY_PREFIX + "initial_token", conf.initial_token));
    }

    public static String getAllocateTokensForKeyspace()
    {
        return System.getProperty(Config.PROPERTY_PREFIX + "allocate_tokens_for_keyspace", conf.allocate_tokens_for_keyspace);
    }

    public static Integer getAllocateTokensForLocalRf()
    {
        return conf.allocate_tokens_for_local_replication_factor;
    }

    public static Collection<String> tokensFromString(String tokenString)
    {
        List<String> tokens = new ArrayList<>();
        if (tokenString != null)
            for (String token : StringUtils.split(tokenString, ','))
                tokens.add(token.trim());
        return tokens;
    }

    public static int getNumTokens()
    {
        return conf.num_tokens;
    }

    public static InetAddressAndPort getReplaceAddress()
    {
        try
        {
            if (System.getProperty(Config.PROPERTY_PREFIX + "replace_address", null) != null)
                return InetAddressAndPort.getByName(System.getProperty(Config.PROPERTY_PREFIX + "replace_address", null));
            else if (System.getProperty(Config.PROPERTY_PREFIX + "replace_address_first_boot", null) != null)
                return InetAddressAndPort.getByName(System.getProperty(Config.PROPERTY_PREFIX + "replace_address_first_boot", null));
            return null;
        }
        catch (UnknownHostException e)
        {
            throw new RuntimeException("Replacement host name could not be resolved or scope_id was specified for a global IPv6 address", e);
        }
    }

    public static Collection<String> getReplaceTokens()
    {
        return tokensFromString(HOST_REPLACE_TOKENS.getString());
    }

    @Deprecated
    public static Collection<String> getDeprecatedReplaceTokens()
    {
        return tokensFromString(System.getProperty(Config.PROPERTY_PREFIX + "replace_token", null));
    }

    @Deprecated
    public static UUID getDeprecatedReplaceNode()
    {
        try
        {
            return UUID.fromString(System.getProperty(Config.PROPERTY_PREFIX + "replace_node", null));
        } catch (NullPointerException e)
        {
            return null;
        }
    }

    public static String getClusterName()
    {
        return conf.cluster_name;
    }

    public static int getStoragePort()
    {
        return Integer.parseInt(System.getProperty(Config.PROPERTY_PREFIX + "storage_port", Integer.toString(conf.storage_port)));
    }

    public static int getSSLStoragePort()
    {
        return Integer.parseInt(System.getProperty(Config.PROPERTY_PREFIX + "ssl_storage_port", Integer.toString(conf.ssl_storage_port)));
    }

    public static long nativeTransportIdleTimeout()
    {
        return conf.native_transport_idle_timeout.toMilliseconds();
    }

    public static void setNativeTransportIdleTimeout(long nativeTransportTimeout)
    {
        conf.native_transport_idle_timeout = new DurationSpec.LongMillisecondsBound(nativeTransportTimeout);
    }

    public static long getRpcTimeout(TimeUnit unit)
    {
        return conf.request_timeout.to(unit);
    }

    public static void setRpcTimeout(long timeOutInMillis)
    {
        conf.request_timeout = new DurationSpec.LongMillisecondsBound(timeOutInMillis);
    }

    public static long getReadRpcTimeout(TimeUnit unit)
    {
        return conf.read_request_timeout.to(unit);
    }

    public static void setReadRpcTimeout(long timeOutInMillis)
    {
        conf.read_request_timeout = new DurationSpec.LongMillisecondsBound(timeOutInMillis);
    }

    public static long getRangeRpcTimeout(TimeUnit unit)
    {
        return conf.range_request_timeout.to(unit);
    }

    public static void setRangeRpcTimeout(long timeOutInMillis)
    {
        conf.range_request_timeout = new DurationSpec.LongMillisecondsBound(timeOutInMillis);
    }

    public static long getWriteRpcTimeout(TimeUnit unit)
    {
        return conf.write_request_timeout.to(unit);
    }

    public static void setWriteRpcTimeout(long timeOutInMillis)
    {
        conf.write_request_timeout = new DurationSpec.LongMillisecondsBound(timeOutInMillis);
    }

    public static long getCounterWriteRpcTimeout(TimeUnit unit)
    {
        return conf.counter_write_request_timeout.to(unit);
    }

    public static void setCounterWriteRpcTimeout(long timeOutInMillis)
    {
        conf.counter_write_request_timeout = new DurationSpec.LongMillisecondsBound(timeOutInMillis);
    }

    public static long getCasContentionTimeout(TimeUnit unit)
    {
        return conf.cas_contention_timeout.to(unit);
    }

    public static void setCasContentionTimeout(long timeOutInMillis)
    {
        conf.cas_contention_timeout = new DurationSpec.LongMillisecondsBound(timeOutInMillis);
    }

    public static long getTruncateRpcTimeout(TimeUnit unit)
    {
        return conf.truncate_request_timeout.to(unit);
    }

    public static void setTruncateRpcTimeout(long timeOutInMillis)
    {
        conf.truncate_request_timeout = new DurationSpec.LongMillisecondsBound(timeOutInMillis);
    }

    public static long getRepairRpcTimeout(TimeUnit unit)
    {
        return conf.repair_request_timeout.to(unit);
    }

    public static void setRepairRpcTimeout(Long timeOutInMillis)
    {
        conf.repair_request_timeout = new DurationSpec.LongMillisecondsBound(timeOutInMillis);
    }

    public static boolean hasCrossNodeTimeout()
    {
        return conf.internode_timeout;
    }

    public static void setCrossNodeTimeout(boolean crossNodeTimeout)
    {
        conf.internode_timeout = crossNodeTimeout;
    }

    public static long getSlowQueryTimeout(TimeUnit unit)
    {
        return conf.slow_query_log_timeout.to(unit);
    }

    /**
     * @return the minimum configured {read, write, range, truncate, misc} timeout
     */
    public static long getMinRpcTimeout(TimeUnit unit)
    {
        return Longs.min(getRpcTimeout(unit),
                         getReadRpcTimeout(unit),
                         getRangeRpcTimeout(unit),
                         getWriteRpcTimeout(unit),
                         getCounterWriteRpcTimeout(unit),
                         getTruncateRpcTimeout(unit));
    }

    public static long getPingTimeout(TimeUnit unit)
    {
        return unit.convert(getBlockForPeersTimeoutInSeconds(), TimeUnit.SECONDS);
    }

    public static double getPhiConvictThreshold()
    {
        return conf.phi_convict_threshold;
    }

    public static void setPhiConvictThreshold(double phiConvictThreshold)
    {
        conf.phi_convict_threshold = phiConvictThreshold;
    }

    public static int getConcurrentReaders()
    {
        return conf.concurrent_reads;
    }

    public static void setConcurrentReaders(int concurrent_reads)
    {
        if (concurrent_reads < 0)
        {
            throw new IllegalArgumentException("Concurrent reads must be non-negative");
        }
        conf.concurrent_reads = concurrent_reads;
    }

    public static int getConcurrentWriters()
    {
        return conf.concurrent_writes;
    }

    public static void setConcurrentWriters(int concurrent_writers)
    {
        if (concurrent_writers < 0)
        {
            throw new IllegalArgumentException("Concurrent reads must be non-negative");
        }
        conf.concurrent_writes = concurrent_writers;
    }

    public static int getConcurrentCounterWriters()
    {
        return conf.concurrent_counter_writes;
    }

    public static void setConcurrentCounterWriters(int concurrent_counter_writes)
    {
        if (concurrent_counter_writes < 0)
        {
            throw new IllegalArgumentException("Concurrent reads must be non-negative");
        }
        conf.concurrent_counter_writes = concurrent_counter_writes;
    }

    public static int getConcurrentViewWriters()
    {
        return conf.concurrent_materialized_view_writes;
    }

    public static void setConcurrentViewWriters(int concurrent_materialized_view_writes)
    {
        if (concurrent_materialized_view_writes < 0)
        {
            throw new IllegalArgumentException("Concurrent reads must be non-negative");
        }
        conf.concurrent_materialized_view_writes = concurrent_materialized_view_writes;
    }

    public static int getFlushWriters()
    {
        return conf.memtable_flush_writers;
    }

    public static int getAvailableProcessors()
    {
        return conf == null ? -1 : conf.available_processors;
    }

    public static int getConcurrentCompactors()
    {
        return conf.concurrent_compactors;
    }

    public static void setConcurrentCompactors(int value)
    {
        conf.concurrent_compactors = value;
    }

    public static int getCompactionThroughputMebibytesPerSecAsInt()
    {
        return conf.compaction_throughput.toMebibytesPerSecondAsInt();
    }

    public static double getCompactionThroughputMebibytesPerSec()
    {
        return conf.compaction_throughput.toMebibytesPerSecond();
    }

    public static void setCompactionThroughputMebibytesPerSec(int value)
    {
        conf.compaction_throughput = new DataRateSpec.IntMebibytesPerSecondBound(value);
    }

    public static long getCompactionLargePartitionWarningThreshold() { return conf.compaction_large_partition_warning_threshold.toBytesInLong(); }

    public static int getCompactionTombstoneWarningThreshold()
    {
        return conf.compaction_tombstone_warning_threshold;
    }

    public static void setCompactionTombstoneWarningThreshold(int count)
    {
        conf.compaction_tombstone_warning_threshold = count;
    }

    public static int getConcurrentIndexBuilds()
    {
        return conf.concurrent_index_builds;
    }

    public static int getConcurrentValidations()
    {
        return conf.concurrent_validations;
    }

    public static void setConcurrentValidations(int value)
    {
        value = value > 0 ? value : Integer.MAX_VALUE;
        conf.concurrent_validations = value;
    }

    public static int getConcurrentViewBuilders()
    {
        return conf.concurrent_materialized_view_builders;
    }

    public static void setConcurrentViewBuilders(int value)
    {
        conf.concurrent_materialized_view_builders = value;
    }

    public static long getMinFreeSpacePerDriveInBytes()
    {
        return conf.min_free_space_per_drive.toBytesInLong();
    }

    @VisibleForTesting
    public static long setMinFreeSpacePerDriveInBytes(long value)
    {
        conf.min_free_space_per_drive = new DataStorageSpec.IntMebibytesBound(BYTES.toMebibytes(value));
        return getMinFreeSpacePerDriveInBytes();
    }

    public static double getMaxSpaceForCompactionsPerDrive()
    {
        return conf.max_space_usable_for_compactions_in_percentage;
    }

    public static void setMaxSpaceForCompactionsPerDrive(double percentage)
    {
        conf.max_space_usable_for_compactions_in_percentage = percentage;
    }

    public static boolean getDisableSTCSInL0()
    {
        return disableSTCSInL0;
    }

    public static void setDisableSTCSInL0(boolean disabled)
    {
        disableSTCSInL0 = disabled;
    }

    public static int getStreamThroughputOutboundMegabitsPerSec()
    {
        return conf.stream_throughput_outbound.toMegabitsPerSecondAsInt();
    }

    public static double getStreamThroughputOutboundMebibytesPerSec()
    {
        return conf.stream_throughput_outbound.toMebibytesPerSecond();
    }

    public static void setStreamThroughputOutboundMegabitsPerSec(int value)
    {
        conf.stream_throughput_outbound = DataRateSpec.IntMebibytesPerSecondBound.megabitsPerSecondInMebibytesPerSecond(value);
    }

    public static int getEntireSSTableStreamThroughputOutboundMebibytesPerSecAsInt()
    {
        return conf.entire_sstable_stream_throughput_outbound.toMebibytesPerSecondAsInt();
    }

    public static double getEntireSSTableStreamThroughputOutboundMebibytesPerSec()
    {
        return conf.entire_sstable_stream_throughput_outbound.toMebibytesPerSecond();
    }

    public static void setEntireSSTableStreamThroughputOutboundMebibytesPerSec(int value)
    {
        conf.entire_sstable_stream_throughput_outbound = new DataRateSpec.IntMebibytesPerSecondBound(value);
    }

    public static int getInterDCStreamThroughputOutboundMegabitsPerSec()
    {
        return conf.inter_dc_stream_throughput_outbound.toMegabitsPerSecondAsInt();
    }

    public static double getInterDCStreamThroughputOutboundMebibytesPerSec()
    {
        return conf.inter_dc_stream_throughput_outbound.toMebibytesPerSecond();
    }

    public static void setInterDCStreamThroughputOutboundMegabitsPerSec(int value)
    {
        conf.inter_dc_stream_throughput_outbound = DataRateSpec.IntMebibytesPerSecondBound.megabitsPerSecondInMebibytesPerSecond(value);
    }

    public static double getEntireSSTableInterDCStreamThroughputOutboundMebibytesPerSec()
    {
        return conf.entire_sstable_inter_dc_stream_throughput_outbound.toMebibytesPerSecond();
    }

    public static int getEntireSSTableInterDCStreamThroughputOutboundMebibytesPerSecAsInt()
    {
        return conf.entire_sstable_inter_dc_stream_throughput_outbound.toMebibytesPerSecondAsInt();
    }

    public static void setEntireSSTableInterDCStreamThroughputOutboundMebibytesPerSec(int value)
    {
        conf.entire_sstable_inter_dc_stream_throughput_outbound = new DataRateSpec.IntMebibytesPerSecondBound(value);
    }

    /**
     * Checks if the local system data must be stored in a specific location which supports redundancy.
     *
     * @return {@code true} if the local system keyspaces data must be stored in a different location,
     * {@code false} otherwise.
     */
    public static boolean useSpecificLocationForLocalSystemData()
    {
        return conf.local_system_data_file_directory != null;
    }

    /**
     * Returns the locations where the local system keyspaces data should be stored.
     *
     * <p>If the {@code local_system_data_file_directory} was unspecified, the local system keyspaces data should be stored
     * in the first data directory. This approach guarantees that the server can tolerate the lost of all the disks but the first one.</p>
     *
     * @return the locations where should be stored the local system keyspaces data
     */
    public static String[] getLocalSystemKeyspacesDataFileLocations()
    {
        if (useSpecificLocationForLocalSystemData())
            return new String[] {conf.local_system_data_file_directory};

        return conf.data_file_directories.length == 0  ? conf.data_file_directories
                                                       : new String[] {conf.data_file_directories[0]};
    }

    /**
     * Returns the locations where the non local system keyspaces data should be stored.
     *
     * @return the locations where the non local system keyspaces data should be stored.
     */
    public static String[] getNonLocalSystemKeyspacesDataFileLocations()
    {
        return conf.data_file_directories;
    }

    /**
     * Returns the list of all the directories where the data files can be stored (for local system and non local system keyspaces).
     *
     * @return the list of all the directories where the data files can be stored.
     */
    public static String[] getAllDataFileLocations()
    {
        if (conf.local_system_data_file_directory == null)
            return conf.data_file_directories;

        return ArrayUtils.addFirst(conf.data_file_directories, conf.local_system_data_file_directory);
    }

    public static String getCommitLogLocation()
    {
        return conf.commitlog_directory;
    }

    @VisibleForTesting
    public static void setCommitLogLocation(String value)
    {
        conf.commitlog_directory = value;
    }

    public static ParameterizedClass getCommitLogCompression()
    {
        return conf.commitlog_compression;
    }

    public static void setCommitLogCompression(ParameterizedClass compressor)
    {
        conf.commitlog_compression = compressor;
    }

    public static Config.FlushCompression getFlushCompression()
    {
        return conf.flush_compression;
    }

    public static void setFlushCompression(Config.FlushCompression compression)
    {
        conf.flush_compression = compression;
    }

   /**
    * Maximum number of buffers in the compression pool. The default value is 3, it should not be set lower than that
    * (one segment in compression, one written to, one in reserve); delays in compression may cause the log to use
    * more, depending on how soon the sync policy stops all writing threads.
    */
    public static int getCommitLogMaxCompressionBuffersInPool()
    {
        return conf.commitlog_max_compression_buffers_in_pool;
    }

    public static void setCommitLogMaxCompressionBuffersPerPool(int buffers)
    {
        conf.commitlog_max_compression_buffers_in_pool = buffers;
    }

    public static int getMaxMutationSize()
    {
        return conf.max_mutation_size.toBytes();
    }

    public static int getTombstoneWarnThreshold()
    {
        return conf.tombstone_warn_threshold;
    }

    public static void setTombstoneWarnThreshold(int threshold)
    {
        conf.tombstone_warn_threshold = threshold;
    }

    public static int getTombstoneFailureThreshold()
    {
        return conf.tombstone_failure_threshold;
    }

    public static void setTombstoneFailureThreshold(int threshold)
    {
        conf.tombstone_failure_threshold = threshold;
    }

    public static int getCachedReplicaRowsWarnThreshold()
    {
        return conf.replica_filtering_protection.cached_rows_warn_threshold;
    }

    public static void setCachedReplicaRowsWarnThreshold(int threshold)
    {
        conf.replica_filtering_protection.cached_rows_warn_threshold = threshold;
    }

    public static int getCachedReplicaRowsFailThreshold()
    {
        return conf.replica_filtering_protection.cached_rows_fail_threshold;
    }

    public static void setCachedReplicaRowsFailThreshold(int threshold)
    {
        conf.replica_filtering_protection.cached_rows_fail_threshold = threshold;
    }

    /**
     * size of commitlog segments to allocate
     */
    public static int getCommitLogSegmentSize()
    {
        return conf.commitlog_segment_size.toBytes();
    }

    /**
     * Update commitlog_segment_size in the tests.
     * {@link CommitLogSegmentManagerCDC} uses the CommitLogSegmentSize to estimate the file size on allocation.
     * It is important to keep the value unchanged for the estimation to be correct.
     * @param sizeMebibytes
     */
    @VisibleForTesting /* Only for testing */
    public static void setCommitLogSegmentSize(int sizeMebibytes)
    {
        conf.commitlog_segment_size = new DataStorageSpec.IntMebibytesBound(sizeMebibytes);
    }

    public static String getSavedCachesLocation()
    {
        return conf.saved_caches_directory;
    }

    public static Set<InetAddressAndPort> getSeeds()
    {
        return ImmutableSet.<InetAddressAndPort>builder().addAll(seedProvider.getSeeds()).build();
    }

    public static SeedProvider getSeedProvider()
    {
        return seedProvider;
    }

    public static void setSeedProvider(SeedProvider newSeedProvider)
    {
        seedProvider = newSeedProvider;
    }

    public static InetAddress getListenAddress()
    {
        return listenAddress;
    }

    public static void setListenAddress(InetAddress newlistenAddress)
    {
        listenAddress = newlistenAddress;
    }

    public static InetAddress getBroadcastAddress()
    {
        return broadcastAddress;
    }

    public static boolean shouldListenOnBroadcastAddress()
    {
        return conf.listen_on_broadcast_address;
    }

    public static void setShouldListenOnBroadcastAddress(boolean shouldListenOnBroadcastAddress)
    {
        conf.listen_on_broadcast_address = shouldListenOnBroadcastAddress;
    }

    public static void setListenOnBroadcastAddress(boolean listen_on_broadcast_address)
    {
        conf.listen_on_broadcast_address = listen_on_broadcast_address;
    }

    public static IInternodeAuthenticator getInternodeAuthenticator()
    {
        return internodeAuthenticator;
    }

    public static void setInternodeAuthenticator(IInternodeAuthenticator internodeAuthenticator)
    {
        Preconditions.checkNotNull(internodeAuthenticator);
        DatabaseDescriptor.internodeAuthenticator = internodeAuthenticator;
    }

    public static void setBroadcastAddress(InetAddress broadcastAdd)
    {
        broadcastAddress = broadcastAdd;
    }

    /**
     * This is the address used to bind for the native protocol to communicate with clients. Most usages in the code
     * refer to it as native address although some places still call it RPC address. It's not thrift RPC anymore
     * so native is more appropriate. The address alone is not enough to uniquely identify this instance because
     * multiple instances might use the same interface with different ports.
     */
    public static InetAddress getRpcAddress()
    {
        return rpcAddress;
    }

    public static void setBroadcastRpcAddress(InetAddress broadcastRPCAddr)
    {
        broadcastRpcAddress = broadcastRPCAddr;
    }

    /**
     * This is the address used to reach this instance for the native protocol to communicate with clients. Most usages in the code
     * refer to it as native address although some places still call it RPC address. It's not thrift RPC anymore
     * so native is more appropriate. The address alone is not enough to uniquely identify this instance because
     * multiple instances might use the same interface with different ports.
     *
     * May be null, please use {@link FBUtilities#getBroadcastNativeAddressAndPort()} instead.
     */
    public static InetAddress getBroadcastRpcAddress()
    {
        return broadcastRpcAddress;
    }

    public static boolean getRpcKeepAlive()
    {
        return conf.rpc_keepalive;
    }

    public static int getInternodeSocketSendBufferSizeInBytes()
    {
        return conf.internode_socket_send_buffer_size.toBytes();
    }

    public static int getInternodeSocketReceiveBufferSizeInBytes()
    {
        return conf.internode_socket_receive_buffer_size.toBytes();
    }

    public static int getInternodeApplicationSendQueueCapacityInBytes()
    {
        return conf.internode_application_send_queue_capacity.toBytes();
    }

    public static int getInternodeApplicationSendQueueReserveEndpointCapacityInBytes()
    {
        return conf.internode_application_send_queue_reserve_endpoint_capacity.toBytes();
    }

    public static int getInternodeApplicationSendQueueReserveGlobalCapacityInBytes()
    {
        return conf.internode_application_send_queue_reserve_global_capacity.toBytes();
    }

    public static int getInternodeApplicationReceiveQueueCapacityInBytes()
    {
        return conf.internode_application_receive_queue_capacity.toBytes();
    }

    public static int getInternodeApplicationReceiveQueueReserveEndpointCapacityInBytes()
    {
        return conf.internode_application_receive_queue_reserve_endpoint_capacity.toBytes();
    }

    public static int getInternodeApplicationReceiveQueueReserveGlobalCapacityInBytes()
    {
        return conf.internode_application_receive_queue_reserve_global_capacity.toBytes();
    }

    public static int getInternodeTcpConnectTimeoutInMS()
    {
        return conf.internode_tcp_connect_timeout.toMilliseconds();
    }

    public static void setInternodeTcpConnectTimeoutInMS(int value)
    {
        conf.internode_tcp_connect_timeout = new DurationSpec.IntMillisecondsBound(value);
    }

    public static int getInternodeTcpUserTimeoutInMS()
    {
        return conf.internode_tcp_user_timeout.toMilliseconds();
    }

    public static void setInternodeTcpUserTimeoutInMS(int value)
    {
        conf.internode_tcp_user_timeout = new DurationSpec.IntMillisecondsBound(value);
    }

    public static int getInternodeStreamingTcpUserTimeoutInMS()
    {
        return conf.internode_streaming_tcp_user_timeout.toMilliseconds();
    }

    public static void setInternodeStreamingTcpUserTimeoutInMS(int value)
    {
        conf.internode_streaming_tcp_user_timeout = new DurationSpec.IntMillisecondsBound(value);
    }

    public static int getInternodeMaxMessageSizeInBytes()
    {
        return conf.internode_max_message_size.toBytes();
    }

    @VisibleForTesting
    public static void setInternodeMaxMessageSizeInBytes(int value)
    {
        conf.internode_max_message_size = new DataStorageSpec.IntBytesBound(value);
    }

    public static boolean startNativeTransport()
    {
        return conf.start_native_transport;
    }

    /**
     *  This is the port used with RPC address for the native protocol to communicate with clients. Now that thrift RPC
     *  is no longer in use there is no RPC port.
     */
    public static int getNativeTransportPort()
    {
        return Integer.parseInt(System.getProperty(Config.PROPERTY_PREFIX + "native_transport_port", Integer.toString(conf.native_transport_port)));
    }

    @VisibleForTesting
    public static void setNativeTransportPort(int port)
    {
        conf.native_transport_port = port;
    }

    public static int getNativeTransportPortSSL()
    {
        return conf.native_transport_port_ssl == null ? getNativeTransportPort() : conf.native_transport_port_ssl;
    }

    @VisibleForTesting
    public static void setNativeTransportPortSSL(Integer port)
    {
        conf.native_transport_port_ssl = port;
    }

    public static int getNativeTransportMaxThreads()
    {
        return conf.native_transport_max_threads;
    }

    public static void setNativeTransportMaxThreads(int max_threads)
    {
        conf.native_transport_max_threads = max_threads;
    }

    public static Integer getNativeTransportMaxAuthThreads()
    {
        return conf.native_transport_max_auth_threads;
    }

    /**
     * this will not resize the thread pool but would change the value for purpose of doing auth requests in normal
     * request pool
     * see {@link org.apache.cassandra.transport.Dispatcher#dispatch(Channel, Message.Request, Dispatcher.FlushItemConverter)})
     */
    public static void setNativeTransportMaxAuthThreads(int threads)
    {
        conf.native_transport_max_auth_threads = threads;
    }

    public static int getNativeTransportMaxFrameSize()
    {
        return conf.native_transport_max_frame_size.toBytes();
    }

    public static void setNativeTransportMaxFrameSize(int bytes)
    {
        conf.native_transport_max_frame_size = new DataStorageSpec.IntMebibytesBound(bytes);
    }

    public static long getNativeTransportMaxConcurrentConnections()
    {
        return conf.native_transport_max_concurrent_connections;
    }

    public static void setNativeTransportMaxConcurrentConnections(long nativeTransportMaxConcurrentConnections)
    {
        conf.native_transport_max_concurrent_connections = nativeTransportMaxConcurrentConnections;
    }

    public static long getNativeTransportMaxConcurrentConnectionsPerIp()
    {
        return conf.native_transport_max_concurrent_connections_per_ip;
    }

    public static void setNativeTransportMaxConcurrentConnectionsPerIp(long native_transport_max_concurrent_connections_per_ip)
    {
        conf.native_transport_max_concurrent_connections_per_ip = native_transport_max_concurrent_connections_per_ip;
    }

    public static boolean useNativeTransportLegacyFlusher()
    {
        return conf.native_transport_flush_in_batches_legacy;
    }

    public static boolean getNativeTransportAllowOlderProtocols()
    {
        return conf.native_transport_allow_older_protocols;
    }

    public static void setNativeTransportAllowOlderProtocols(boolean isEnabled)
    {
        conf.native_transport_allow_older_protocols = isEnabled;
    }

    public static long getCommitLogSyncGroupWindow()
    {
        return conf.commitlog_sync_group_window.toMilliseconds();
    }

    public static void setCommitLogSyncGroupWindow(long windowMillis)
    {
        conf.commitlog_sync_group_window = new DurationSpec.IntMillisecondsBound(windowMillis);
    }

    public static int getNativeTransportReceiveQueueCapacityInBytes()
    {
        return conf.native_transport_receive_queue_capacity.toBytes();
    }

    public static void setNativeTransportReceiveQueueCapacityInBytes(int queueSize)
    {
        conf.native_transport_receive_queue_capacity = new DataStorageSpec.IntBytesBound(queueSize);
    }

    public static long getNativeTransportMaxRequestDataInFlightPerIpInBytes()
    {
        return conf.native_transport_max_request_data_in_flight_per_ip.toBytes();
    }

    public static Config.PaxosVariant getPaxosVariant()
    {
        return conf.paxos_variant;
    }

    public static void setPaxosVariant(Config.PaxosVariant variant)
    {
        conf.paxos_variant = variant;
    }

    public static String getPaxosContentionWaitRandomizer()
    {
        return conf.paxos_contention_wait_randomizer;
    }

    public static String getPaxosContentionMinWait()
    {
        return conf.paxos_contention_min_wait;
    }

    public static String getPaxosContentionMaxWait()
    {
        return conf.paxos_contention_max_wait;
    }

    public static String getPaxosContentionMinDelta()
    {
        return conf.paxos_contention_min_delta;
    }

    public static void setPaxosContentionWaitRandomizer(String waitRandomizer)
    {
        conf.paxos_contention_wait_randomizer = waitRandomizer;
    }

    public static void setPaxosContentionMinWait(String minWait)
    {
        conf.paxos_contention_min_wait = minWait;
    }

    public static void setPaxosContentionMaxWait(String maxWait)
    {
        conf.paxos_contention_max_wait = maxWait;
    }

    public static void setPaxosContentionMinDelta(String minDelta)
    {
        conf.paxos_contention_min_delta = minDelta;
    }

    public static boolean skipPaxosRepairOnTopologyChange()
    {
        return conf.skip_paxos_repair_on_topology_change;
    }

    public static void setSkipPaxosRepairOnTopologyChange(boolean value)
    {
        conf.skip_paxos_repair_on_topology_change = value;
    }

    public static long getPaxosPurgeGrace(TimeUnit units)
    {
        return conf.paxos_purge_grace_period.to(units);
    }

    public static void setPaxosPurgeGrace(long seconds)
    {
        conf.paxos_purge_grace_period = new DurationSpec.LongSecondsBound(seconds);
    }

    public static PaxosOnLinearizabilityViolation paxosOnLinearizabilityViolations()
    {
        return conf.paxos_on_linearizability_violations;
    }

    public static void setPaxosOnLinearizabilityViolations(PaxosOnLinearizabilityViolation v)
    {
        conf.paxos_on_linearizability_violations = v;
    }

    public static PaxosStatePurging paxosStatePurging()
    {
        return conf.paxos_state_purging;
    }

    public static void setPaxosStatePurging(PaxosStatePurging v)
    {
        conf.paxos_state_purging = v;
    }

    public static boolean paxosRepairEnabled()
    {
        return conf.paxos_repair_enabled;
    }

    public static void setPaxosRepairEnabled(boolean v)
    {
        conf.paxos_repair_enabled = v;
    }

    public static Set<String> skipPaxosRepairOnTopologyChangeKeyspaces()
    {
        return conf.skip_paxos_repair_on_topology_change_keyspaces;
    }

    public static void setSkipPaxosRepairOnTopologyChangeKeyspaces(String keyspaces)
    {
        conf.skip_paxos_repair_on_topology_change_keyspaces = Config.splitCommaDelimited(keyspaces);
    }

    public static boolean paxoTopologyRepairNoDcChecks()
    {
        return conf.paxos_topology_repair_no_dc_checks;
    }

    public static boolean paxoTopologyRepairStrictEachQuorum()
    {
        return conf.paxos_topology_repair_strict_each_quorum;
    }

    public static void setNativeTransportMaxRequestDataInFlightPerIpInBytes(long maxRequestDataInFlightInBytes)
    {
        if (maxRequestDataInFlightInBytes == -1)
            maxRequestDataInFlightInBytes = Runtime.getRuntime().maxMemory() / 40;

        conf.native_transport_max_request_data_in_flight_per_ip = new DataStorageSpec.LongBytesBound(maxRequestDataInFlightInBytes);
    }

    public static long getNativeTransportMaxRequestDataInFlightInBytes()
    {
        return conf.native_transport_max_request_data_in_flight.toBytes();
    }

    public static void setNativeTransportConcurrentRequestDataInFlightInBytes(long maxRequestDataInFlightInBytes)
    {
        if (maxRequestDataInFlightInBytes == -1)
            maxRequestDataInFlightInBytes = Runtime.getRuntime().maxMemory() / 10;

        conf.native_transport_max_request_data_in_flight = new DataStorageSpec.LongBytesBound(maxRequestDataInFlightInBytes);
    }

    public static int getNativeTransportMaxRequestsPerSecond()
    {
        return conf.native_transport_max_requests_per_second;
    }

    public static void setNativeTransportMaxRequestsPerSecond(int perSecond)
    {
        Preconditions.checkArgument(perSecond > 0, "native_transport_max_requests_per_second must be greater than zero");
        conf.native_transport_max_requests_per_second = perSecond;
    }

    public static void setNativeTransportRateLimitingEnabled(boolean enabled)
    {
        logger.info("native_transport_rate_limiting_enabled set to {}", enabled);
        conf.native_transport_rate_limiting_enabled = enabled;
    }

    public static boolean getNativeTransportRateLimitingEnabled()
    {
        return conf.native_transport_rate_limiting_enabled;
    }

    public static int getCommitLogSyncPeriod()
    {
        return conf.commitlog_sync_period.toMilliseconds();
    }

    public static long getPeriodicCommitLogSyncBlock()
    {
        DurationSpec.IntMillisecondsBound blockMillis = conf.periodic_commitlog_sync_lag_block;
        return blockMillis == null
               ? (long)(getCommitLogSyncPeriod() * 1.5)
               : blockMillis.toMilliseconds();
    }

    public static void setCommitLogSyncPeriod(int periodMillis)
    {
        conf.commitlog_sync_period = new DurationSpec.IntMillisecondsBound(periodMillis);
    }

    public static Config.CommitLogSync getCommitLogSync()
    {
        return conf.commitlog_sync;
    }

    public static void setCommitLogSync(CommitLogSync sync)
    {
        conf.commitlog_sync = sync;
    }

    public static Config.DiskAccessMode getDiskAccessMode()
    {
        return conf.disk_access_mode;
    }

    // Do not use outside unit tests.
    @VisibleForTesting
    public static void setDiskAccessMode(Config.DiskAccessMode mode)
    {
        conf.disk_access_mode = mode;
    }

    public static Config.DiskAccessMode getIndexAccessMode()
    {
        return indexAccessMode;
    }

    // Do not use outside unit tests.
    @VisibleForTesting
    public static void setIndexAccessMode(Config.DiskAccessMode mode)
    {
        indexAccessMode = mode;
    }

    public static void setDiskFailurePolicy(Config.DiskFailurePolicy policy)
    {
        conf.disk_failure_policy = policy;
    }

    public static Config.DiskFailurePolicy getDiskFailurePolicy()
    {
        return conf.disk_failure_policy;
    }

    public static void setCommitFailurePolicy(Config.CommitFailurePolicy policy)
    {
        conf.commit_failure_policy = policy;
    }

    public static Config.CommitFailurePolicy getCommitFailurePolicy()
    {
        return conf.commit_failure_policy;
    }

    public static boolean isSnapshotBeforeCompaction()
    {
        return conf.snapshot_before_compaction;
    }

    public static boolean isAutoSnapshot()
    {
        return conf.auto_snapshot;
    }

    public static DurationSpec.IntSecondsBound getAutoSnapshotTtl()
    {
        return autoSnapshoTtl;
    }

    @VisibleForTesting
    public static void setAutoSnapshotTtl(DurationSpec.IntSecondsBound newTtl)
    {
        autoSnapshoTtl = newTtl;
    }

    @VisibleForTesting
    public static void setAutoSnapshot(boolean autoSnapshot)
    {
        conf.auto_snapshot = autoSnapshot;
    }
    @VisibleForTesting
    public static boolean getAutoSnapshot()
    {
        return conf.auto_snapshot;
    }

    public static long getSnapshotLinksPerSecond()
    {
        return conf.snapshot_links_per_second == 0 ? Long.MAX_VALUE : conf.snapshot_links_per_second;
    }

    public static void setSnapshotLinksPerSecond(long throttle)
    {
        if (throttle < 0)
            throw new IllegalArgumentException("Invalid throttle for snapshot_links_per_second: must be positive");

        conf.snapshot_links_per_second = throttle;
    }

    public static RateLimiter getSnapshotRateLimiter()
    {
        return RateLimiter.create(getSnapshotLinksPerSecond());
    }

    public static boolean isAutoBootstrap()
    {
        return Boolean.parseBoolean(System.getProperty(Config.PROPERTY_PREFIX + "auto_bootstrap", Boolean.toString(conf.auto_bootstrap)));
    }

    public static void setHintedHandoffEnabled(boolean hintedHandoffEnabled)
    {
        conf.hinted_handoff_enabled = hintedHandoffEnabled;
    }

    public static boolean hintedHandoffEnabled()
    {
        return conf.hinted_handoff_enabled;
    }

    public static Set<String> hintedHandoffDisabledDCs()
    {
        return conf.hinted_handoff_disabled_datacenters;
    }

    public static boolean useDeterministicTableID()
    {
        return conf != null && conf.use_deterministic_table_id;
    }

    public static void useDeterministicTableID(boolean value)
    {
        conf.use_deterministic_table_id = value;
    }

    public static void enableHintsForDC(String dc)
    {
        conf.hinted_handoff_disabled_datacenters.remove(dc);
    }

    public static void disableHintsForDC(String dc)
    {
        conf.hinted_handoff_disabled_datacenters.add(dc);
    }

    public static void setMaxHintWindow(int ms)
    {
        conf.max_hint_window = new DurationSpec.IntMillisecondsBound(ms);
    }

    public static int getMaxHintWindow()
    {
        return conf.max_hint_window.toMilliseconds();
    }

    public static void setMaxHintsSizePerHostInMiB(int value)
    {
        conf.max_hints_size_per_host = new DataStorageSpec.LongBytesBound(value, MEBIBYTES);
    }

    public static int getMaxHintsSizePerHostInMiB()
    {
        // Warnings: this conversion rounds down while converting bytes to mebibytes
        return Ints.saturatedCast(conf.max_hints_size_per_host.unit().toMebibytes(conf.max_hints_size_per_host.quantity()));
    }

    public static long getMaxHintsSizePerHost()
    {
        return conf.max_hints_size_per_host.toBytes();
    }

    public static File getHintsDirectory()
    {
        return new File(conf.hints_directory);
    }

    public static boolean hintWindowPersistentEnabled()
    {
        return conf.hint_window_persistent_enabled;
    }

    public static void setHintWindowPersistentEnabled(boolean value)
    {
        conf.hint_window_persistent_enabled = value;
    }

    public static File getSerializedCachePath(CacheType cacheType, String version, String extension)
    {
        String name = cacheType.toString()
                + (version == null ? "" : '-' + version + '.' + extension);
        return new File(conf.saved_caches_directory, name);
    }

    public static int getDynamicUpdateInterval()
    {
        return conf.dynamic_snitch_update_interval.toMilliseconds();
    }
    public static void setDynamicUpdateInterval(int dynamicUpdateInterval)
    {
        conf.dynamic_snitch_update_interval = new DurationSpec.IntMillisecondsBound(dynamicUpdateInterval);
    }

    public static int getDynamicResetInterval()
    {
        return conf.dynamic_snitch_reset_interval.toMilliseconds();
    }
    public static void setDynamicResetInterval(int dynamicResetInterval)
    {
        conf.dynamic_snitch_reset_interval = new DurationSpec.IntMillisecondsBound(dynamicResetInterval);
    }

    public static double getDynamicBadnessThreshold()
    {
        return conf.dynamic_snitch_badness_threshold;
    }

    public static void setDynamicBadnessThreshold(double dynamicBadnessThreshold)
    {
        conf.dynamic_snitch_badness_threshold = dynamicBadnessThreshold;
    }

    public static EncryptionOptions.ServerEncryptionOptions getInternodeMessagingEncyptionOptions()
    {
        return conf.server_encryption_options;
    }

    public static void setInternodeMessagingEncyptionOptions(EncryptionOptions.ServerEncryptionOptions encryptionOptions)
    {
        conf.server_encryption_options = encryptionOptions;
    }

    public static EncryptionOptions getNativeProtocolEncryptionOptions()
    {
        return conf.client_encryption_options;
    }

    @VisibleForTesting
    public static void updateNativeProtocolEncryptionOptions(Function<EncryptionOptions, EncryptionOptions> update)
    {
        conf.client_encryption_options = update.apply(conf.client_encryption_options);
    }

    public static int getHintedHandoffThrottleInKiB()
    {
        return conf.hinted_handoff_throttle.toKibibytes();
    }

    public static void setHintedHandoffThrottleInKiB(int throttleInKiB)
    {
        conf.hinted_handoff_throttle = new DataStorageSpec.IntKibibytesBound(throttleInKiB);
    }

    public static int getBatchlogReplayThrottleInKiB()
    {
        return conf.batchlog_replay_throttle.toKibibytes();
    }

    public static void setBatchlogReplayThrottleInKiB(int throttleInKiB)
    {
        conf.batchlog_replay_throttle = new DataStorageSpec.IntKibibytesBound(throttleInKiB);
    }

    public static int getMaxHintsDeliveryThreads()
    {
        return conf.max_hints_delivery_threads;
    }

    public static int getHintsFlushPeriodInMS()
    {
        return conf.hints_flush_period.toMilliseconds();
    }

    public static long getMaxHintsFileSize()
    {
        return  conf.max_hints_file_size.toBytesInLong();
    }

    public static ParameterizedClass getHintsCompression()
    {
        return conf.hints_compression;
    }

    public static void setHintsCompression(ParameterizedClass parameterizedClass)
    {
        conf.hints_compression = parameterizedClass;
    }

    public static boolean isAutoHintsCleanupEnabled()
    {
        return conf.auto_hints_cleanup_enabled;
    }

    public static void setAutoHintsCleanupEnabled(boolean value)
    {
        conf.auto_hints_cleanup_enabled = value;
    }

    public static boolean isIncrementalBackupsEnabled()
    {
        return conf.incremental_backups;
    }

    public static void setIncrementalBackupsEnabled(boolean value)
    {
        conf.incremental_backups = value;
    }

    public static boolean getFileCacheEnabled()
    {
        return conf.file_cache_enabled;
    }

    public static int getFileCacheSizeInMiB()
    {
        if (conf.file_cache_size == null)
        {
            // In client mode the value is not set.
            assert DatabaseDescriptor.isClientInitialized();
            return 0;
        }

        return conf.file_cache_size.toMebibytes();
    }

    public static int getNetworkingCacheSizeInMiB()
    {
        if (conf.networking_cache_size == null)
        {
            // In client mode the value is not set.
            assert DatabaseDescriptor.isClientInitialized();
            return 0;
        }
        return conf.networking_cache_size.toMebibytes();
    }

    public static boolean getFileCacheRoundUp()
    {
        if (conf.file_cache_round_up == null)
        {
            // In client mode the value is not set.
            assert DatabaseDescriptor.isClientInitialized();
            return false;
        }

        return conf.file_cache_round_up;
    }

    public static DiskOptimizationStrategy getDiskOptimizationStrategy()
    {
        return diskOptimizationStrategy;
    }

    public static double getDiskOptimizationEstimatePercentile()
    {
        return conf.disk_optimization_estimate_percentile;
    }

    public static long getTotalCommitlogSpaceInMiB()
    {
        return conf.commitlog_total_space.toMebibytes();
    }

    public static boolean shouldMigrateKeycacheOnCompaction()
    {
        return conf.key_cache_migrate_during_compaction;
    }

    public static void setMigrateKeycacheOnCompaction(boolean migrateCacheEntry)
    {
        conf.key_cache_migrate_during_compaction = migrateCacheEntry;
    }

    /** This method can return negative number for disabled */
    public static int getSSTablePreemptiveOpenIntervalInMiB()
    {
        if (conf.sstable_preemptive_open_interval == null)
            return -1;
        return conf.sstable_preemptive_open_interval.toMebibytes();
    }

    /** Negative number for disabled */
    public static void setSSTablePreemptiveOpenIntervalInMiB(int mib)
    {
        if (mib < 0)
            conf.sstable_preemptive_open_interval = null;
        else
            conf.sstable_preemptive_open_interval = new DataStorageSpec.IntMebibytesBound(mib);
    }

    public static boolean getTrickleFsync()
    {
        return conf.trickle_fsync;
    }

    public static int getTrickleFsyncIntervalInKiB()
    {
        return conf.trickle_fsync_interval.toKibibytes();
    }

    public static long getKeyCacheSizeInMiB()
    {
        return keyCacheSizeInMiB;
    }

    public static long getIndexSummaryCapacityInMiB()
    {
        return indexSummaryCapacityInMiB;
    }

    public static int getKeyCacheSavePeriod()
    {
        return conf.key_cache_save_period.toSeconds();
    }

    public static void setKeyCacheSavePeriod(int keyCacheSavePeriod)
    {
        conf.key_cache_save_period = new DurationSpec.IntSecondsBound(keyCacheSavePeriod);
    }

    public static int getKeyCacheKeysToSave()
    {
        return conf.key_cache_keys_to_save;
    }

    public static void setKeyCacheKeysToSave(int keyCacheKeysToSave)
    {
        conf.key_cache_keys_to_save = keyCacheKeysToSave;
    }

    public static String getRowCacheClassName()
    {
        return conf.row_cache_class_name;
    }

    public static long getRowCacheSizeInMiB()
    {
        return conf.row_cache_size.toMebibytes();
    }

    @VisibleForTesting
    public static void setRowCacheSizeInMiB(long val)
    {
        conf.row_cache_size = new DataStorageSpec.LongMebibytesBound(val);
    }

    public static int getRowCacheSavePeriod()
    {
        return conf.row_cache_save_period.toSeconds();
    }

    public static void setRowCacheSavePeriod(int rowCacheSavePeriod)
    {
        conf.row_cache_save_period = new DurationSpec.IntSecondsBound(rowCacheSavePeriod);
    }

    public static int getRowCacheKeysToSave()
    {
        return conf.row_cache_keys_to_save;
    }

    public static long getPaxosCacheSizeInMiB()
    {
        return paxosCacheSizeInMiB;
    }

    public static long getCounterCacheSizeInMiB()
    {
        return counterCacheSizeInMiB;
    }

    public static void setRowCacheKeysToSave(int rowCacheKeysToSave)
    {
        conf.row_cache_keys_to_save = rowCacheKeysToSave;
    }

    public static int getCounterCacheSavePeriod()
    {
        return conf.counter_cache_save_period.toSeconds();
    }

    public static void setCounterCacheSavePeriod(int counterCacheSavePeriod)
    {
        conf.counter_cache_save_period = new DurationSpec.IntSecondsBound(counterCacheSavePeriod);
    }

    public static int getCacheLoadTimeout()
    {
        return conf.cache_load_timeout.toSeconds();
    }

    @VisibleForTesting
    public static void setCacheLoadTimeout(int seconds)
    {
        conf.cache_load_timeout = new DurationSpec.IntSecondsBound(seconds);
    }

    public static int getCounterCacheKeysToSave()
    {
        return conf.counter_cache_keys_to_save;
    }

    public static void setCounterCacheKeysToSave(int counterCacheKeysToSave)
    {
        conf.counter_cache_keys_to_save = counterCacheKeysToSave;
    }

    public static int getStreamingKeepAlivePeriod()
    {
        return conf.streaming_keep_alive_period.toSeconds();
    }

    public static int getStreamingConnectionsPerHost()
    {
        return conf.streaming_connections_per_host;
    }

    public static boolean streamEntireSSTables()
    {
        return conf.stream_entire_sstables;
    }

    public static boolean getSkipStreamDiskSpaceCheck()
    {
        return conf.skip_stream_disk_space_check;
    }

    public static void setSkipStreamDiskSpaceCheck(boolean value)
    {
        conf.skip_stream_disk_space_check = value;
    }

    public static String getLocalDataCenter()
    {
        return localDC;
    }

    public static Comparator<Replica> getLocalComparator()
    {
        return localComparator;
    }

    public static Config.InternodeCompression internodeCompression()
    {
        return conf.internode_compression;
    }

    public static void setInternodeCompression(Config.InternodeCompression compression)
    {
        conf.internode_compression = compression;
    }

    public static boolean getInterDCTcpNoDelay()
    {
        return conf.inter_dc_tcp_nodelay;
    }

    public static long getMemtableHeapSpaceInMiB()
    {
        return conf.memtable_heap_space.toMebibytes();
    }

    public static long getMemtableOffheapSpaceInMiB()
    {
        return conf.memtable_offheap_space.toMebibytes();
    }

    public static Config.MemtableAllocationType getMemtableAllocationType()
    {
        return conf.memtable_allocation_type;
    }

    public static int getRepairSessionMaxTreeDepth()
    {
        return conf.repair_session_max_tree_depth;
    }

    public static void setRepairSessionMaxTreeDepth(int depth)
    {
        if (depth < 10)
            throw new ConfigurationException("Cannot set repair_session_max_tree_depth to " + depth +
                                             " which is < 10, doing nothing");
        else if (depth > 20)
            logger.warn("repair_session_max_tree_depth of " + depth + " > 20 could lead to excessive memory usage");

        conf.repair_session_max_tree_depth = depth;
    }

    public static int getRepairSessionSpaceInMiB()
    {
        return conf.repair_session_space.toMebibytes();
    }

    public static void setRepairSessionSpaceInMiB(int sizeInMiB)
    {
        if (sizeInMiB < 1)
            throw new ConfigurationException("Cannot set repair_session_space to " + sizeInMiB +
                                             " < 1 mebibyte");
        else if (sizeInMiB > (int) (Runtime.getRuntime().maxMemory() / (4 * 1048576)))
            logger.warn("A repair_session_space of " + conf.repair_session_space +
                        " is likely to cause heap pressure.");

        conf.repair_session_space = new DataStorageSpec.IntMebibytesBound(sizeInMiB);
    }

    public static int getPaxosRepairParallelism()
    {
        return conf.paxos_repair_parallelism;
    }

    public static void setPaxosRepairParallelism(int v)
    {
        Preconditions.checkArgument(v > 0);
        conf.paxos_repair_parallelism = v;
    }

    public static Float getMemtableCleanupThreshold()
    {
        return conf.memtable_cleanup_threshold;
    }

    public static Map<String, InheritingClass> getMemtableConfigurations()
    {
        if (conf == null || conf.memtable == null)
            return null;
        return conf.memtable.configurations;
    }

    public static int getIndexSummaryResizeIntervalInMinutes()
    {
        if (conf.index_summary_resize_interval == null)
            return -1;

        return conf.index_summary_resize_interval.toMinutes();
    }

    public static void setIndexSummaryResizeIntervalInMinutes(int value)
    {
        if (value == -1)
            conf.index_summary_resize_interval = null;
        else
            conf.index_summary_resize_interval = new DurationSpec.IntMinutesBound(value);
    }

    public static boolean hasLargeAddressSpace()
    {
        // currently we just check if it's a 64bit arch, but any we only really care if the address space is large
        String datamodel = SUN_ARCH_DATA_MODEL.getString();
        if (datamodel != null)
        {
            switch (datamodel)
            {
                case "64": return true;
                case "32": return false;
            }
        }
        String arch = OS_ARCH.getString();
        return arch.contains("64") || arch.contains("sparcv9");
    }

    public static int getTracetypeRepairTTL()
    {
        return conf.trace_type_repair_ttl.toSeconds();
    }

    public static int getTracetypeQueryTTL()
    {
        return conf.trace_type_query_ttl.toSeconds();
    }

    public static long getPreparedStatementsCacheSizeMiB()
    {
        return preparedStatementsCacheSizeInMiB;
    }

    public static boolean enableUserDefinedFunctions()
    {
        return conf.user_defined_functions_enabled;
    }

    public static boolean enableScriptedUserDefinedFunctions()
    {
        return conf.scripted_user_defined_functions_enabled;
    }

    public static void enableScriptedUserDefinedFunctions(boolean enableScriptedUserDefinedFunctions)
    {
        conf.scripted_user_defined_functions_enabled = enableScriptedUserDefinedFunctions;
    }

    public static boolean enableUserDefinedFunctionsThreads()
    {
        return conf.user_defined_functions_threads_enabled;
    }

    public static long getUserDefinedFunctionWarnTimeout()
    {
        return conf.user_defined_functions_warn_timeout.toMilliseconds();
    }

    public static void setUserDefinedFunctionWarnTimeout(long userDefinedFunctionWarnTimeout)
    {
        conf.user_defined_functions_warn_timeout = new DurationSpec.LongMillisecondsBound(userDefinedFunctionWarnTimeout);
    }

    public static boolean allowInsecureUDFs()
    {
        return conf.allow_insecure_udfs;
    }

    public static boolean allowExtraInsecureUDFs()
    {
        return conf.allow_extra_insecure_udfs;
    }

    public static boolean getMaterializedViewsEnabled()
    {
        // CIE specific system property to override to disable materialized views
        return conf.materialized_views_enabled && CassandraRelevantProperties.ALLOW_MATERIALIZEDVIEWS.getBoolean(false);
    }

    public static void setMaterializedViewsEnabled(boolean enableMaterializedViews)
    {
        conf.materialized_views_enabled = enableMaterializedViews;
    }

    public static boolean getSASIIndexesEnabled()
    {
        return conf.sasi_indexes_enabled;
    }

    public static void setSASIIndexesEnabled(boolean enableSASIIndexes)
    {
        conf.sasi_indexes_enabled = enableSASIIndexes;
    }

    public static boolean isTransientReplicationEnabled()
    {
        return conf.transient_replication_enabled;
    }

    public static void setTransientReplicationEnabledUnsafe(boolean enabled)
    {
        conf.transient_replication_enabled = enabled;
    }

    public static boolean enableDropCompactStorage()
    {
        return conf.drop_compact_storage_enabled;
    }

    @VisibleForTesting
    public static void setEnableDropCompactStorage(boolean enableDropCompactStorage)
    {
        conf.drop_compact_storage_enabled = enableDropCompactStorage;
    }

    public static long getUserDefinedFunctionFailTimeout()
    {
        return conf.user_defined_functions_fail_timeout.toMilliseconds();
    }

    public static void setUserDefinedFunctionFailTimeout(long userDefinedFunctionFailTimeout)
    {
        conf.user_defined_functions_fail_timeout = new DurationSpec.LongMillisecondsBound(userDefinedFunctionFailTimeout);
    }

    public static Config.UserFunctionTimeoutPolicy getUserFunctionTimeoutPolicy()
    {
        return conf.user_function_timeout_policy;
    }

    public static void setUserFunctionTimeoutPolicy(Config.UserFunctionTimeoutPolicy userFunctionTimeoutPolicy)
    {
        conf.user_function_timeout_policy = userFunctionTimeoutPolicy;
    }

    public static long getGCLogThreshold()
    {
        return conf.gc_log_threshold.toMilliseconds();
    }

    public static void setGCLogThreshold(int gcLogThreshold)
    {
        conf.gc_log_threshold = new DurationSpec.IntMillisecondsBound(gcLogThreshold);
    }

    public static EncryptionContext getEncryptionContext()
    {
        return encryptionContext;
    }

    public static long getGCWarnThreshold()
    {
        return conf.gc_warn_threshold.toMilliseconds();
    }

    public static void setGCWarnThreshold(int threshold)
    {
        conf.gc_warn_threshold = new DurationSpec.IntMillisecondsBound(threshold);
    }

    public static boolean isCDCEnabled()
    {
        return conf.cdc_enabled;
    }

    @VisibleForTesting
    public static void setCDCEnabled(boolean cdc_enabled)
    {
        conf.cdc_enabled = cdc_enabled;
    }

    public static boolean getCDCBlockWrites()
    {
        return conf.cdc_block_writes;
    }

    public static void setCDCBlockWrites(boolean val)
    {
        conf.cdc_block_writes = val;
    }

    public static String getCDCLogLocation()
    {
        return conf.cdc_raw_directory;
    }

    public static int getCDCSpaceInMiB()
    {
        return conf.cdc_total_space.toMebibytes();
    }

    @VisibleForTesting
    public static void setCDCSpaceInMiB(int input)
    {
        conf.cdc_total_space = new DataStorageSpec.IntMebibytesBound(input);
    }

    public static int getCDCDiskCheckInterval()
    {
        return conf.cdc_free_space_check_interval.toMilliseconds();
    }

    @VisibleForTesting
    public static void setEncryptionContext(EncryptionContext ec)
    {
        encryptionContext = ec;
    }

    public static int searchConcurrencyFactor()
    {
        return searchConcurrencyFactor;
    }

    public static boolean isUnsafeSystem()
    {
        return unsafeSystem;
    }

    public static boolean diagnosticEventsEnabled()
    {
        return conf.diagnostic_events_enabled;
    }

    public static void setDiagnosticEventsEnabled(boolean enabled)
    {
        conf.diagnostic_events_enabled = enabled;
    }

    public static ConsistencyLevel getIdealConsistencyLevel()
    {
        return conf.ideal_consistency_level;
    }

    public static void setIdealConsistencyLevel(ConsistencyLevel cl)
    {
        conf.ideal_consistency_level = cl;
    }

    public static int getRepairCommandPoolSize()
    {
        return conf.repair_command_pool_size;
    }

    public static Config.RepairCommandPoolFullStrategy getRepairCommandPoolFullStrategy()
    {
        return conf.repair_command_pool_full_strategy;
    }

    public static FullQueryLoggerOptions getFullQueryLogOptions()
    {
        if (conf.full_query_logging_options.log_dir.isEmpty() && conf.full_query_log_dir != null && !conf.full_query_log_dir.isEmpty())
            return new FullQueryLoggerOptions(conf.full_query_log_dir);
        else
            return conf.full_query_logging_options;
    }

    public static boolean getBlockForPeersInRemoteDatacenters()
    {
        return conf.block_for_peers_in_remote_dcs;
    }

    public static int getBlockForPeersTimeoutInSeconds()
    {
        return conf.block_for_peers_timeout_in_secs;
    }

    public static boolean automaticSSTableUpgrade()
    {
        return conf.automatic_sstable_upgrade;
    }

    public static void setAutomaticSSTableUpgradeEnabled(boolean enabled)
    {
        if (conf.automatic_sstable_upgrade != enabled)
            logger.debug("Changing automatic_sstable_upgrade to {}", enabled);
        conf.automatic_sstable_upgrade = enabled;
    }

    public static int maxConcurrentAutoUpgradeTasks()
    {
        return conf.max_concurrent_automatic_sstable_upgrades;
    }

    public static void setMaxConcurrentAutoUpgradeTasks(int value)
    {
        if (conf.max_concurrent_automatic_sstable_upgrades != value)
            logger.debug("Changing max_concurrent_automatic_sstable_upgrades to {}", value);
        validateMaxConcurrentAutoUpgradeTasksConf(value);
        conf.max_concurrent_automatic_sstable_upgrades = value;
    }

    private static void validateMaxConcurrentAutoUpgradeTasksConf(int value)
    {
        if (value < 0)
            throw new ConfigurationException("max_concurrent_automatic_sstable_upgrades can't be negative");
        if (value > getConcurrentCompactors())
            logger.warn("max_concurrent_automatic_sstable_upgrades ({}) is larger than concurrent_compactors ({})", value, getConcurrentCompactors());
    }

    public static AuditLogOptions getAuditLoggingOptions()
    {
        return conf.audit_logging_options;
    }

    public static void setAuditLoggingOptions(AuditLogOptions auditLoggingOptions)
    {
        conf.audit_logging_options = new AuditLogOptions.Builder(auditLoggingOptions).build();
    }

    public static Config.CorruptedTombstoneStrategy getCorruptedTombstoneStrategy()
    {
        return conf.corrupted_tombstone_strategy;
    }

    public static void setCorruptedTombstoneStrategy(Config.CorruptedTombstoneStrategy strategy)
    {
        conf.corrupted_tombstone_strategy = strategy;
    }

    public static boolean getRepairedDataTrackingForRangeReadsEnabled()
    {
        return conf.repaired_data_tracking_for_range_reads_enabled;
    }

    public static void setRepairedDataTrackingForRangeReadsEnabled(boolean enabled)
    {
        conf.repaired_data_tracking_for_range_reads_enabled = enabled;
    }

    public static boolean getRepairedDataTrackingForPartitionReadsEnabled()
    {
        return conf.repaired_data_tracking_for_partition_reads_enabled;
    }

    public static void setRepairedDataTrackingForPartitionReadsEnabled(boolean enabled)
    {
        conf.repaired_data_tracking_for_partition_reads_enabled = enabled;
    }

    public static boolean snapshotOnRepairedDataMismatch()
    {
        return conf.snapshot_on_repaired_data_mismatch;
    }

    public static void setSnapshotOnRepairedDataMismatch(boolean enabled)
    {
        conf.snapshot_on_repaired_data_mismatch = enabled;
    }

    public static boolean snapshotOnDuplicateRowDetection()
    {
        return conf.snapshot_on_duplicate_row_detection;
    }

    public static void setSnapshotOnDuplicateRowDetection(boolean enabled)
    {
        conf.snapshot_on_duplicate_row_detection = enabled;
    }

    public static boolean reportUnconfirmedRepairedDataMismatches()
    {
        return conf.report_unconfirmed_repaired_data_mismatches;
    }

    public static void reportUnconfirmedRepairedDataMismatches(boolean enabled)
    {
        conf.report_unconfirmed_repaired_data_mismatches = enabled;
    }

    public static boolean strictRuntimeChecks()
    {
        return strictRuntimeChecks;
    }

    public static boolean useOffheapMerkleTrees()
    {
        return conf.use_offheap_merkle_trees;
    }

    public static void useOffheapMerkleTrees(boolean value)
    {
        logger.info("Setting use_offheap_merkle_trees to {}", value);
        conf.use_offheap_merkle_trees = value;
    }

    public static Function<CommitLog, AbstractCommitLogSegmentManager> getCommitLogSegmentMgrProvider()
    {
        return commitLogSegmentMgrProvider;
    }

    public static void setCommitLogSegmentMgrProvider(Function<CommitLog, AbstractCommitLogSegmentManager> provider)
    {
        commitLogSegmentMgrProvider = provider;
    }

    private static DataStorageSpec.IntKibibytesBound createIntKibibyteBoundAndEnsureItIsValidForByteConversion(int kibibytes, String propertyName)
    {
        DataStorageSpec.IntKibibytesBound intKibibytesBound = new DataStorageSpec.IntKibibytesBound(kibibytes);
        checkValidForByteConversion(intKibibytesBound, propertyName);
        return intKibibytesBound;
    }

    /**
     * Ensures passed in configuration value is positive and will not overflow when converted to Bytes
     */
    private static void checkValidForByteConversion(final DataStorageSpec.IntKibibytesBound value, String name)
    {
        long valueInBytes = value.toBytesInLong();
        if (valueInBytes < 0 || valueInBytes > Integer.MAX_VALUE - 1)
        {
            throw new ConfigurationException(String.format("%s must be positive value <= %dB, but was %dB",
                                                           name,
                                                           Integer.MAX_VALUE - 1,
                                                           valueInBytes),
                                             false);
        }
    }

    public static int getValidationPreviewPurgeHeadStartInSec()
    {
        return conf.validation_preview_purge_head_start.toSeconds();
    }

    public static boolean checkForDuplicateRowsDuringReads()
    {
        return conf.check_for_duplicate_rows_during_reads;
    }

    public static void setCheckForDuplicateRowsDuringReads(boolean enabled)
    {
        conf.check_for_duplicate_rows_during_reads = enabled;
    }

    public static boolean checkForDuplicateRowsDuringCompaction()
    {
        return conf.check_for_duplicate_rows_during_compaction;
    }

    public static void setCheckForDuplicateRowsDuringCompaction(boolean enabled)
    {
        conf.check_for_duplicate_rows_during_compaction = enabled;
    }

    public static int getRepairPendingCompactionRejectThreshold()
    {
        return conf.reject_repair_compaction_threshold;
    }

    public static void setRepairPendingCompactionRejectThreshold(int value)
    {
        conf.reject_repair_compaction_threshold = value;
    }

    public static int getInitialRangeTombstoneListAllocationSize()
    {
        return conf.initial_range_tombstone_list_allocation_size;
    }

    public static void setInitialRangeTombstoneListAllocationSize(int size)
    {
        conf.initial_range_tombstone_list_allocation_size = size;
    }

    public static double getRangeTombstoneListGrowthFactor()
    {
        return conf.range_tombstone_list_growth_factor;
    }

    public static void setRangeTombstoneListGrowthFactor(double resizeFactor)
    {
        conf.range_tombstone_list_growth_factor = resizeFactor;
    }

    public static boolean getAutocompactionOnStartupEnabled()
    {
        return conf.autocompaction_on_startup_enabled;
    }

    public static void setIgnorePkLivenessForRowCompletion(boolean ignore)
    {
        logger.info("Setting ignore_pk_liveness_for_row_completion to {}", ignore);
        conf.ignore_pk_liveness_for_row_completion = ignore;
    }

    public static boolean ignorePkLivenessForRowCompletion()
    {
        return conf.ignore_pk_liveness_for_row_completion;
    }

    public static boolean autoOptimiseIncRepairStreams()
    {
        return conf.auto_optimise_inc_repair_streams;
    }

    public static void setAutoOptimiseIncRepairStreams(boolean enabled)
    {
        if (enabled != conf.auto_optimise_inc_repair_streams)
            logger.info("Changing auto_optimise_inc_repair_streams from {} to {}", conf.auto_optimise_inc_repair_streams, enabled);
        conf.auto_optimise_inc_repair_streams = enabled;
    }

    public static boolean autoOptimiseFullRepairStreams()
    {
        return conf.auto_optimise_full_repair_streams;
    }

    public static void setAutoOptimiseFullRepairStreams(boolean enabled)
    {
        if (enabled != conf.auto_optimise_full_repair_streams)
            logger.info("Changing auto_optimise_full_repair_streams from {} to {}", conf.auto_optimise_full_repair_streams, enabled);
        conf.auto_optimise_full_repair_streams = enabled;
    }

    public static boolean autoOptimisePreviewRepairStreams()
    {
        return conf.auto_optimise_preview_repair_streams;
    }

    public static void setAutoOptimisePreviewRepairStreams(boolean enabled)
    {
        if (enabled != conf.auto_optimise_preview_repair_streams)
            logger.info("Changing auto_optimise_preview_repair_streams from {} to {}", conf.auto_optimise_preview_repair_streams, enabled);
        conf.auto_optimise_preview_repair_streams = enabled;
    }

    @Deprecated
    public static int tableCountWarnThreshold()
    {
        return conf.table_count_warn_threshold;
    }

    @Deprecated // this warning threshold will be replaced by an equivalent guardrail
    public static void setTableCountWarnThreshold(int value)
    {
        conf.table_count_warn_threshold = value;
    }

    @Deprecated // this warning threshold will be replaced by an equivalent guardrail
    public static int keyspaceCountWarnThreshold()
    {
        return conf.keyspace_count_warn_threshold;
    }

    @Deprecated // this warning threshold will be replaced by an equivalent guardrail
    public static void setKeyspaceCountWarnThreshold(int value)
    {
        conf.keyspace_count_warn_threshold = value;
    }

    @Deprecated // this warning threshold will be replaced by an equivalent guardrail
    public static ConsistencyLevel getAuthWriteConsistencyLevel()
    {
        return ConsistencyLevel.valueOf(conf.auth_write_consistency_level);
    }

    public static ConsistencyLevel getAuthReadConsistencyLevel()
    {
        return ConsistencyLevel.valueOf(conf.auth_read_consistency_level);
    }

    public static void setAuthWriteConsistencyLevel(ConsistencyLevel cl)
    {
        conf.auth_write_consistency_level = cl.toString();
    }

    public static void setAuthReadConsistencyLevel(ConsistencyLevel cl)
    {
        conf.auth_read_consistency_level = cl.toString();
    }

    public static int getConsecutiveMessageErrorsThreshold()
    {
        return conf.consecutive_message_errors_threshold;
    }

    public static void setConsecutiveMessageErrorsThreshold(int value)
    {
        conf.consecutive_message_errors_threshold = value;
    }

    public static boolean getPartitionDenylistEnabled()
    {
        return conf.partition_denylist_enabled;
    }

    public static void setPartitionDenylistEnabled(boolean enabled)
    {
        conf.partition_denylist_enabled = enabled;
    }

    public static boolean getDenylistWritesEnabled()
    {
        return conf.denylist_writes_enabled;
    }

    public static void setDenylistWritesEnabled(boolean enabled)
    {
        conf.denylist_writes_enabled = enabled;
    }

    public static boolean getDenylistReadsEnabled()
    {
        return conf.denylist_reads_enabled;
    }

    public static void setDenylistReadsEnabled(boolean enabled)
    {
        conf.denylist_reads_enabled = enabled;
    }

    public static boolean getDenylistRangeReadsEnabled()
    {
        return conf.denylist_range_reads_enabled;
    }

    public static void setDenylistRangeReadsEnabled(boolean enabled)
    {
        conf.denylist_range_reads_enabled = enabled;
    }

    public static int getDenylistRefreshSeconds()
    {
        return conf.denylist_refresh.toSeconds();
    }

    public static void setDenylistRefreshSeconds(int seconds)
    {
        if (seconds <= 0)
            throw new IllegalArgumentException("denylist_refresh must be a positive integer.");

        conf.denylist_refresh = new DurationSpec.IntSecondsBound(seconds);
    }

    public static int getDenylistInitialLoadRetrySeconds()
    {
        return conf.denylist_initial_load_retry.toSeconds();
    }

    public static void setDenylistInitialLoadRetrySeconds(int seconds)
    {
        if (seconds <= 0)
            throw new IllegalArgumentException("denylist_initial_load_retry must be a positive integer.");

        conf.denylist_initial_load_retry = new DurationSpec.IntSecondsBound(seconds);
    }

    public static ConsistencyLevel getDenylistConsistencyLevel()
    {
        return conf.denylist_consistency_level;
    }

    public static void setDenylistConsistencyLevel(ConsistencyLevel cl)
    {
        conf.denylist_consistency_level = cl;
    }

    public static int getDenylistMaxKeysPerTable()
    {
        return conf.denylist_max_keys_per_table;
    }

    public static void setDenylistMaxKeysPerTable(int value)
    {
        if (value <= 0)
            throw new IllegalArgumentException("denylist_max_keys_per_table must be a positive integer.");
        conf.denylist_max_keys_per_table = value;
    }

    public static int getDenylistMaxKeysTotal()
    {
        return conf.denylist_max_keys_total;
    }

    public static void setDenylistMaxKeysTotal(int value)
    {
        if (value <= 0)
            throw new IllegalArgumentException("denylist_max_keys_total must be a positive integer.");
        conf.denylist_max_keys_total = value;
    }

    public static boolean getAuthCacheWarmingEnabled()
    {
        return conf.auth_cache_warming_enabled;
    }

    public static SubnetGroups getClientErrorReportingExclusions()
    {
        return conf.client_error_reporting_exclusions;
    }

    public static SubnetGroups getInternodeErrorReportingExclusions()
    {
        return conf.internode_error_reporting_exclusions;
    }

    public static boolean getReadThresholdsEnabled()
    {
        return conf.read_thresholds_enabled;
    }

    public static void setReadThresholdsEnabled(boolean value)
    {
        if (conf.read_thresholds_enabled != value)
        {
            conf.read_thresholds_enabled = value;
            logger.info("updated read_thresholds_enabled to {}", value);
        }
    }

    @Nullable
    public static DataStorageSpec.LongBytesBound getCoordinatorReadSizeWarnThreshold()
    {
        return conf.coordinator_read_size_warn_threshold;
    }

    public static void setCoordinatorReadSizeWarnThreshold(@Nullable DataStorageSpec.LongBytesBound value)
    {
        logger.info("updating  coordinator_read_size_warn_threshold to {}", value);
        conf.coordinator_read_size_warn_threshold = value;
    }

    @Nullable
    public static DataStorageSpec.LongBytesBound getCoordinatorReadSizeFailThreshold()
    {
        return conf.coordinator_read_size_fail_threshold;
    }

    public static void setCoordinatorReadSizeFailThreshold(@Nullable DataStorageSpec.LongBytesBound value)
    {
        logger.info("updating  coordinator_read_size_fail_threshold to {}", value);
        conf.coordinator_read_size_fail_threshold = value;
    }

    @Nullable
    public static DataStorageSpec.LongBytesBound getLocalReadSizeWarnThreshold()
    {
        return conf.local_read_size_warn_threshold;
    }

    public static void setLocalReadSizeWarnThreshold(@Nullable DataStorageSpec.LongBytesBound value)
    {
        logger.info("updating  local_read_size_warn_threshold to {}", value);
        conf.local_read_size_warn_threshold = value;
    }

    @Nullable
    public static DataStorageSpec.LongBytesBound getLocalReadSizeFailThreshold()
    {
        return conf.local_read_size_fail_threshold;
    }

    public static void setLocalReadSizeFailThreshold(@Nullable DataStorageSpec.LongBytesBound value)
    {
        logger.info("updating  local_read_size_fail_threshold to {}", value);
        conf.local_read_size_fail_threshold = value;
    }

    @Nullable
    public static DataStorageSpec.LongBytesBound getRowIndexReadSizeWarnThreshold()
    {
        return conf.row_index_read_size_warn_threshold;
    }

    public static void setRowIndexReadSizeWarnThreshold(@Nullable DataStorageSpec.LongBytesBound value)
    {
        logger.info("updating  row_index_size_warn_threshold to {}", value);
        conf.row_index_read_size_warn_threshold = value;
    }

    @Nullable
    public static DataStorageSpec.LongBytesBound getRowIndexReadSizeFailThreshold()
    {
        return conf.row_index_read_size_fail_threshold;
    }

    public static void setRowIndexReadSizeFailThreshold(@Nullable DataStorageSpec.LongBytesBound value)
    {
        logger.info("updating  row_index_read_size_fail_threshold to {}", value);
        conf.row_index_read_size_fail_threshold = value;
    }

    public static int getDefaultKeyspaceRF() { return conf.default_keyspace_rf; }

    public static void setDefaultKeyspaceRF(int value) throws IllegalArgumentException
    {
        if (value < 1)
        {
            throw new IllegalArgumentException("default_keyspace_rf cannot be less than 1");
        }

        if (value < guardrails.getMinimumReplicationFactorFailThreshold())
        {
            throw new IllegalArgumentException(String.format("default_keyspace_rf to be set (%d) cannot be less than minimum_replication_factor_fail_threshold (%d)", value, guardrails.getMinimumReplicationFactorFailThreshold()));
        }

        conf.default_keyspace_rf = value;
    }


    public static boolean getUseStatementsEnabled()
    {
        return conf.use_statements_enabled;
    }

    public static void setUseStatementsEnabled(boolean enabled)
    {
        if (enabled != conf.use_statements_enabled)
        {
            logger.info("Setting use_statements_enabled to {}", enabled);
            conf.use_statements_enabled = enabled;
        }
    }

    public static boolean getForceNewPreparedStatementBehaviour()
    {
        return conf.force_new_prepared_statement_behaviour;
    }

    public static void setForceNewPreparedStatementBehaviour(boolean value)
    {
        if (value != conf.force_new_prepared_statement_behaviour)
        {
            logger.info("Setting force_new_prepared_statement_behaviour to {}", value);
            conf.force_new_prepared_statement_behaviour = value;
        }
    }

    public static DurationSpec.LongNanosecondsBound getStreamingStateExpires()
    {
        return conf.streaming_state_expires;
    }

    public static void setStreamingStateExpires(DurationSpec.LongNanosecondsBound duration)
    {
        if (!conf.streaming_state_expires.equals(Objects.requireNonNull(duration, "duration")))
        {
            logger.info("Setting streaming_state_expires to {}", duration);
            conf.streaming_state_expires = duration;
        }
    }

    public static DataStorageSpec.LongBytesBound getStreamingStateSize()
    {
        return conf.streaming_state_size;
    }

    public static void setStreamingStateSize(DataStorageSpec.LongBytesBound duration)
    {
        if (!conf.streaming_state_size.equals(Objects.requireNonNull(duration, "duration")))
        {
            logger.info("Setting streaming_state_size to {}", duration);
            conf.streaming_state_size = duration;
        }
    }

    public static boolean isUUIDSSTableIdentifiersEnabled()
    {
        return conf.uuid_sstable_identifiers_enabled;
    }

    public static DurationSpec.LongNanosecondsBound getRepairStateExpires()
    {
        return conf.repair_state_expires;
    }

    public static void setRepairStateExpires(DurationSpec.LongNanosecondsBound duration)
    {
        if (!conf.repair_state_expires.equals(Objects.requireNonNull(duration, "duration")))
        {
            logger.info("Setting repair_state_expires to {}", duration);
            conf.repair_state_expires = duration;
        }
    }

    public static int getRepairStateSize()
    {
        return conf.repair_state_size;
    }

    public static void setRepairStateSize(int size)
    {
        if (conf.repair_state_size != size)
        {
            logger.info("Setting repair_state_size to {}", size);
            conf.repair_state_size = size;
        }
    }

    public static boolean topPartitionsEnabled()
    {
        return conf.top_partitions_enabled;
    }

    public static int getMaxTopSizePartitionCount()
    {
        return conf.max_top_size_partition_count;
    }

    public static void setMaxTopSizePartitionCount(int value)
    {
        conf.max_top_size_partition_count = value;
    }

    public static int getMaxTopTombstonePartitionCount()
    {
        return conf.max_top_tombstone_partition_count;
    }

    public static void setMaxTopTombstonePartitionCount(int value)
    {
        conf.max_top_tombstone_partition_count = value;
    }

    public static DataStorageSpec.LongBytesBound getMinTrackedPartitionSizeInBytes()
    {
        return conf.min_tracked_partition_size;
    }

    public static void setMinTrackedPartitionSizeInBytes(DataStorageSpec.LongBytesBound spec)
    {
        conf.min_tracked_partition_size = spec;
    }

    public static long getMinTrackedPartitionTombstoneCount()
    {
        return conf.min_tracked_partition_tombstone_count;
    }

    public static void setMinTrackedPartitionTombstoneCount(long value)
    {
        conf.min_tracked_partition_tombstone_count = value;
    }

    public static void setEnableAggressiveGCCompaction(boolean enable) { aggressiveGC = enable; }

    public static boolean getEnableAggressiveGCCompaction() { return aggressiveGC; }

    public static boolean getAlterTableEnabled()
    {
        return conf.alter_table_enabled;
    }

    public static void setAlterTableEnabled(boolean alterTableEnabled)
    {
        conf.alter_table_enabled = alterTableEnabled;
    }

    public static void setChristmasPatchEnabled(boolean enabled)
    {
        conf.enable_christmas_patch = enabled;
    }

    public static boolean enableChristmasPatch()
    {
        return conf.enable_christmas_patch;
    }

    public static boolean enableShadowChristmasPatch()
    {
        //If christmas patch is enabled, shadow is also enabled.
        return conf.enable_christmas_patch || conf.enable_shadow_christmas_patch;
    }

    public static void setChristmasPatchEnabled()
    {
        conf.enable_christmas_patch = true;
    }

    public static void setChristmasPatchDisabled()
    {
        conf.enable_christmas_patch = false;
    }

    public static void setIncrementalUpdatesLastRepaired(boolean enabled)
    {
        conf.incremental_updates_last_repaired = enabled;
    }

    public static boolean getIncrementalUpdatesLastRepaired()
    {
        return conf.incremental_updates_last_repaired;
    }

    public static boolean getCompactBiggestSTCSBucketInL0()
    {
        return conf.compact_biggest_stcs_bucket_l0;
    }

    public static void setCompactBiggestSTCSBucketInL0(boolean value)
    {
        if (value != conf.compact_biggest_stcs_bucket_l0)
        {
            logger.info("Setting compact_biggest_stcs_bucket_in_l0 to {}", value);
            conf.compact_biggest_stcs_bucket_l0 = value;
        }
    }

    public static Set<String> getCustomFunctions()
    {
        return conf.custom_functions;
    }

    public static boolean disableIncrementalRepair()
    {
        return conf.disable_incremental_repair;
    }

    public static boolean getEnableKeyspaceQuotas()
    {
        return conf.enable_keyspace_quotas;
    }

    public static void setKeyspaceQuotasEnabled(boolean enabled)
    {
        conf.enable_keyspace_quotas = enabled;
    }

    public static long getDefaultKeyspaceQuotaBytes()
    {
        return conf.default_keyspace_quota_bytes;
    }

    public static void setDefaultKeyspaceQuotaBytes(long quotaInBytes)
    {
        conf.default_keyspace_quota_bytes = quotaInBytes;
    }

    public static int getKeyspaceQuotaRefreshTimeInSec()
    {
        return conf.keyspace_quota_refresh_time_in_sec;
    }
    public static void setKeyspaceQuotaRefreshTimeInSec(int refreshTime)
    {
        conf.keyspace_quota_refresh_time_in_sec = refreshTime;
    }

    public static int getMemtableClockShift()
    {
        return conf.memtable_clock_shift;
    }

    public static long getMemtableExcessWasteBytes()
    {
        return conf.memtable_excess_waste_bytes;
    }

    public static boolean getLogOutOfTokenRangeRequests()
    {
        return conf.log_out_of_token_range_requests;
    }

    public static void setLogOutOfTokenRangeRequests(boolean enabled)
    {
        conf.log_out_of_token_range_requests = enabled;
    }

    public static boolean getRejectOutOfTokenRangeRequests()
    {
        return conf.reject_out_of_token_range_requests;
    }

    public static void setRejectOutOfTokenRangeRequests(boolean enabled)
    {
        conf.reject_out_of_token_range_requests = enabled;
    }

    public static boolean getEnableScheduledCompactions()
    {
        return conf.enable_scheduled_compactions;
    }

    public static void setEnableScheduledCompactions(boolean enable)
    {
        conf.enable_scheduled_compactions = enable;
    }

    public static int getScheduledCompactionRangeSplits()
    {
        return conf.scheduled_compaction_range_splits;
    }

    public static void setScheduledCompactionRangeSplits(int val)
    {
        if (val <= 0)
            throw new RuntimeException("Range splits must be > 0");
        conf.scheduled_compaction_range_splits = val;
    }

    public static long getScheduledCompactionCycleTimeSeconds()
    {
        return scheduledCompactionCycleTimeSeconds;
    }

    public static boolean getSkipSingleSSTableScheduledCompactions()
    {
        return conf.skip_single_sstable_scheduled_compactions;
    }

    public static void setSkipSingleSSTableScheduledCompactions(boolean val)
    {
        conf.skip_single_sstable_scheduled_compactions = val;
    }

    public static void setScheduledCompactionCycleTime(String time)
    {
        try
        {
            scheduledCompactionCycleTimeSeconds = parseScheduledCycleTimeSeconds(time);
        }
        catch (ConfigurationException e)
        {
            throw new RuntimeException("Could not set "+time+" as scheduled compaction cycle time");
        }
    }

    public static long getMaxScheduledCompactionSSTableSizeBytes()
    {
        return conf.max_scheduled_compaction_sstable_size_bytes;
    }

    public static void setMaxScheduledCompactionSSTableSizeBytes(long size)
    {
        if (size <= 0)
            throw new RuntimeException("Max sstable size must be > 0");
        conf.max_scheduled_compaction_sstable_size_bytes = size;
    }

    public static int getMaxScheduledCompactionSSTableCount()
    {
        return conf.max_scheduled_compaction_sstable_count;
    }

    public static void setMaxScheduledCompactionSSTableCount(int count)
    {
        if (count <= 1)
            throw new RuntimeException("Max sstable count must be > 1");
        conf.max_scheduled_compaction_sstable_count = count;
    }

    private static long parseScheduledCycleTimeSeconds(String rawValue) throws ConfigurationException
    {
        String trimmed = rawValue.trim().toLowerCase();
        char unitCharacter = trimmed.charAt(trimmed.length() - 1);
        int value;
        try
        {
            value = Integer.valueOf(trimmed.substring(0, trimmed.length() - 1));
        }
        catch (NumberFormatException e)
        {
            throw new ConfigurationException(rawValue + " is invalid configuration for scheduled_compaction_cycle_time");
        }
        TimeUnit timeUnit;
        switch (unitCharacter)
        {
            case 's':
                timeUnit = TimeUnit.SECONDS;
                break;
            case 'm':
                timeUnit = TimeUnit.MINUTES;
                break;
            case 'h':
                timeUnit = TimeUnit.HOURS;
                break;
            case 'd':
                timeUnit = TimeUnit.DAYS;
                break;
            default:
                throw new ConfigurationException("Could only supported time units are: s, h, d, got: "+unitCharacter);
        }
        return timeUnit.toSeconds(value);
    }

    public static long getRepairHistorySyncTimeoutSeconds()
    {
        return repairHistorySyncTimeoutSeconds;
    }

    public static boolean secondaryIndexEnabled()
    {
        // see rdar://56795580 (Disable creating 2i by default but add a config to allow)
        return conf.secondary_indexes_enabled;
    }

    public static void setSecondaryIndexEnabled(boolean value)
    {
        logger.info("Setting secondary_indexes_enabled to {}", value);
        conf.secondary_indexes_enabled = value;
    }

    public static boolean isSchemaDropCheckDisabled()
    {
        return conf.disable_schema_drop_check;
    }

    public static void setIsSchemaDropCheckDisabled(boolean value)
    {
        conf.disable_schema_drop_check = value;
    }

    public static void setAllowUnsafeAggressiveSSTableExpiration(boolean allow)
    {
        logger.info("Setting allow_unsafe_aggressive_sstable_expiration to {}", allow);
        conf.allow_unsafe_aggressive_sstable_expiration = allow;
    }

    public static boolean allowUnsafeAggressiveSSTableExpiration()
    {
        return conf.allow_unsafe_aggressive_sstable_expiration;
    }
    
    public static boolean getDumpHeapOnUncaughtException()
    {
        return conf.dump_heap_on_uncaught_exception;
    }

    public static void setDumpHeapOnUncaughtException(boolean enabled)
    {
        logger.info("Setting dump_heap_on_uncaught_exception to {}", enabled);
        conf.dump_heap_on_uncaught_exception = enabled;
    }

    public static long getBiggestBucketMaxSizeBytes()
    {
        return conf.biggest_bucket_max_size_bytes;
    }

    public static int getBiggestBucketMaxSSTableCount()
    {
        return conf.biggest_bucket_max_sstable_count;
    }

    public static void setBiggestBucketMaxSizeBytes(long maxSizeBytes)
    {
        if (maxSizeBytes <= 0)
            throw new ConfigurationException("Invalid biggest_bucket_max_size_bytes: "+maxSizeBytes);
        if (maxSizeBytes != conf.biggest_bucket_max_size_bytes)
        {
            logger.info("Setting biggest_bucket_max_size_bytes to {}", maxSizeBytes);
            conf.biggest_bucket_max_size_bytes = maxSizeBytes;
        }
    }

    public static void setBiggestBucketMaxSSTableCount(int maxSSTableCount)
    {
        if (maxSSTableCount <= 0)
            throw new ConfigurationException("Invalid biggest_bucket_max_sstable_count " + maxSSTableCount);
        if (maxSSTableCount != conf.biggest_bucket_max_sstable_count)
        {
            logger.info("Setting biggest_bucket_max_sstable_count to {}", maxSSTableCount);
            conf.biggest_bucket_max_sstable_count = maxSSTableCount;
        }
    }

    public static boolean shouldGenerateSSTableDigestComponents()
    {
        return conf.generate_sstable_digest_components;
    }

    public static void setGenerateSSTableDigestComponents(boolean shouldGenerateDigests)
    {
        conf.generate_sstable_digest_components = shouldGenerateDigests;
    }

    public static void setAllowNonSuperUserSelectSaltedHash(boolean allow)
    {
        conf.allow_nonsuperuser_select_salted_hash = allow;
    }

    public static boolean getAllowNonSuperUserSelectSaltedHash()
    {
        return conf.allow_nonsuperuser_select_salted_hash;
    }

    public static boolean getSStableReadRatePersistenceEnabled()
    {
        return conf.sstable_read_rate_persistence_enabled;
    }

    public static void setSStableReadRatePersistenceEnabled(boolean enabled)
    {
        if (enabled != conf.sstable_read_rate_persistence_enabled)
        {
            logger.info("Setting sstable_read_rate_persistence_enabled to {}", enabled);
            conf.sstable_read_rate_persistence_enabled = enabled;
        }
    }
}<|MERGE_RESOLUTION|>--- conflicted
+++ resolved
@@ -924,24 +924,19 @@
             int property_min = CassandraRelevantProperties.MINIMUM_ALLOWED_REPLICATION_FACTOR.getInt();
             if (property_min != conf.minimum_replication_factor_fail_threshold)
             {
-<<<<<<< HEAD
                 int min = property_min <= 0 ? -1 : property_min; // zero no longer permitted after 4.0.3.2
                 logger.info("Overriding configured default_keyspace_rf of {} with value from system property {}",
                         conf.minimum_replication_factor_fail_threshold, min);
                 conf.minimum_replication_factor_fail_threshold = min;
-=======
-                logger.info("Overriding configured minimum_keyspace_rf of {} with value from system property {}",
-                        conf.minimum_keyspace_rf, property_min);
-                conf.minimum_keyspace_rf = property_min;
->>>>>>> b07083ec
             }
 
             // If using the ACI patch, update the default keyspace RF to a valid configuration
-            if (conf.default_keyspace_rf < conf.minimum_keyspace_rf)
+            if (conf.minimum_replication_factor_fail_threshold > 0 &&
+                conf.default_keyspace_rf < conf.minimum_replication_factor_fail_threshold)
             {
                 logger.info("Overriding configured default_keyspace_rf of {} to meet effective minimum_keyspace_rf {}",
-                            conf.default_keyspace_rf, conf.minimum_keyspace_rf);
-                conf.default_keyspace_rf = conf.minimum_keyspace_rf;
+                            conf.default_keyspace_rf, conf.minimum_replication_factor_fail_threshold);
+                conf.default_keyspace_rf = conf.minimum_replication_factor_fail_threshold;
             }
         }
 
