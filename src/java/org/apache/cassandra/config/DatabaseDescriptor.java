/*
 * Licensed to the Apache Software Foundation (ASF) under one
 * or more contributor license agreements.  See the NOTICE file
 * distributed with this work for additional information
 * regarding copyright ownership.  The ASF licenses this file
 * to you under the Apache License, Version 2.0 (the
 * "License"); you may not use this file except in compliance
 * with the License.  You may obtain a copy of the License at
 *
 *     http://www.apache.org/licenses/LICENSE-2.0
 *
 * Unless required by applicable law or agreed to in writing, software
 * distributed under the License is distributed on an "AS IS" BASIS,
 * WITHOUT WARRANTIES OR CONDITIONS OF ANY KIND, either express or implied.
 * See the License for the specific language governing permissions and
 * limitations under the License.
 */
package org.apache.cassandra.config;

import java.io.File;
import java.io.IOException;
import java.lang.reflect.Constructor;
import java.net.*;
import java.nio.file.FileStore;
import java.nio.file.NoSuchFileException;
import java.nio.file.Path;
import java.nio.file.Paths;
import java.util.*;
import java.util.concurrent.TimeUnit;
import java.util.function.Function;
import java.util.function.Supplier;

import com.google.common.annotations.VisibleForTesting;
import com.google.common.base.Preconditions;
import com.google.common.collect.ImmutableSet;
import com.google.common.primitives.Ints;
import com.google.common.primitives.Longs;

import org.slf4j.Logger;
import org.slf4j.LoggerFactory;

import org.apache.cassandra.audit.AuditLogOptions;
import org.apache.cassandra.fql.FullQueryLoggerOptions;
import org.apache.cassandra.auth.AllowAllInternodeAuthenticator;
import org.apache.cassandra.auth.AuthConfig;
import org.apache.cassandra.auth.IAuthenticator;
import org.apache.cassandra.auth.IAuthorizer;
import org.apache.cassandra.auth.IInternodeAuthenticator;
import org.apache.cassandra.auth.INetworkAuthorizer;
import org.apache.cassandra.auth.IRoleManager;
import org.apache.cassandra.config.Config.CommitLogSync;
import org.apache.cassandra.config.EncryptionOptions.ServerEncryptionOptions.InternodeEncryption;
import org.apache.cassandra.db.ConsistencyLevel;
import org.apache.cassandra.db.commitlog.AbstractCommitLogSegmentManager;
import org.apache.cassandra.db.commitlog.CommitLog;
import org.apache.cassandra.db.commitlog.CommitLogSegmentManagerCDC;
import org.apache.cassandra.db.commitlog.CommitLogSegmentManagerStandard;
import org.apache.cassandra.dht.IPartitioner;
import org.apache.cassandra.exceptions.ConfigurationException;
import org.apache.cassandra.io.FSWriteError;
import org.apache.cassandra.io.util.DiskOptimizationStrategy;
import org.apache.cassandra.io.util.FileUtils;
import org.apache.cassandra.io.util.SpinningDiskOptimizationStrategy;
import org.apache.cassandra.io.util.SsdDiskOptimizationStrategy;
import org.apache.cassandra.locator.DynamicEndpointSnitch;
import org.apache.cassandra.locator.EndpointSnitchInfo;
import org.apache.cassandra.locator.IEndpointSnitch;
import org.apache.cassandra.locator.InetAddressAndPort;
import org.apache.cassandra.locator.Replica;
import org.apache.cassandra.locator.SeedProvider;
import org.apache.cassandra.security.EncryptionContext;
import org.apache.cassandra.security.SSLFactory;
import org.apache.cassandra.service.CacheService.CacheType;
import org.apache.cassandra.utils.FBUtilities;

import org.apache.commons.lang3.StringUtils;

import static java.util.concurrent.TimeUnit.MILLISECONDS;
import static org.apache.cassandra.io.util.FileUtils.ONE_GB;
import static org.apache.cassandra.io.util.FileUtils.ONE_MB;

public class DatabaseDescriptor
{
    static
    {
        // This static block covers most usages
        FBUtilities.preventIllegalAccessWarnings();
        System.setProperty("io.netty.transport.estimateSizeOnSubmit", "false");
    }

    private static final Logger logger = LoggerFactory.getLogger(DatabaseDescriptor.class);

    /**
     * Tokens are serialized in a Gossip VersionedValue String.  VV are restricted to 64KB
     * when we send them over the wire, which works out to about 1700 tokens.
     */
    private static final int MAX_NUM_TOKENS = 1536;

    private static Config conf;

    /**
     * Request timeouts can not be less than below defined value (see CASSANDRA-9375)
     */
    static final long LOWEST_ACCEPTED_TIMEOUT = 10L;

    private static IEndpointSnitch snitch;
    private static InetAddress listenAddress; // leave null so we can fall through to getLocalHost
    private static InetAddress broadcastAddress;
    private static InetAddress rpcAddress;
    private static InetAddress broadcastRpcAddress;
    private static SeedProvider seedProvider;
    private static IInternodeAuthenticator internodeAuthenticator = new AllowAllInternodeAuthenticator();

    /* Hashing strategy Random or OPHF */
    private static IPartitioner partitioner;
    private static String paritionerName;

    private static Config.DiskAccessMode indexAccessMode;

    private static IAuthenticator authenticator;
    private static IAuthorizer authorizer;
    private static INetworkAuthorizer networkAuthorizer;
    // Don't initialize the role manager until applying config. The options supported by CassandraRoleManager
    // depend on the configured IAuthenticator, so defer creating it until that's been set.
    private static IRoleManager roleManager;

    private static long preparedStatementsCacheSizeInMB;

    private static long keyCacheSizeInMB;
    private static long counterCacheSizeInMB;
    private static long indexSummaryCapacityInMB;

    private static String localDC;
    private static Comparator<Replica> localComparator;
    private static EncryptionContext encryptionContext;
    private static boolean hasLoggedConfig;

    private static DiskOptimizationStrategy diskOptimizationStrategy;

    private static boolean clientInitialized;
    private static boolean toolInitialized;
    private static boolean daemonInitialized;

    private static final int searchConcurrencyFactor = Integer.parseInt(System.getProperty(Config.PROPERTY_PREFIX + "search_concurrency_factor", "1"));

    private static volatile boolean disableSTCSInL0 = Boolean.getBoolean(Config.PROPERTY_PREFIX + "disable_stcs_in_l0");
    private static final boolean unsafeSystem = Boolean.getBoolean(Config.PROPERTY_PREFIX + "unsafesystem");

    // turns some warnings into exceptions for testing
    private static final boolean strictRuntimeChecks = Boolean.getBoolean("cassandra.strict.runtime.checks");

    public static volatile boolean allowUnlimitedConcurrentValidations = Boolean.getBoolean("cassandra.allow_unlimited_concurrent_validations");

    private static Function<CommitLog, AbstractCommitLogSegmentManager> commitLogSegmentMgrProvider = c -> DatabaseDescriptor.isCDCEnabled()
                                       ? new CommitLogSegmentManagerCDC(c, DatabaseDescriptor.getCommitLogLocation())
                                       : new CommitLogSegmentManagerStandard(c, DatabaseDescriptor.getCommitLogLocation());

    private static volatile boolean aggressiveGC = Boolean.getBoolean("cassandra.aggressivegcls.enabled");
    private static volatile long scheduledCompactionCycleTimeSeconds;

    public static void daemonInitialization() throws ConfigurationException
    {
        daemonInitialization(DatabaseDescriptor::loadConfig);
    }

    public static void daemonInitialization(Supplier<Config> config) throws ConfigurationException
    {
        if (toolInitialized)
            throw new AssertionError("toolInitialization() already called");
        if (clientInitialized)
            throw new AssertionError("clientInitialization() already called");

        // Some unit tests require this :(
        if (daemonInitialized)
            return;
        daemonInitialized = true;

        setConfig(config.get());
        applyAll();
        AuthConfig.applyAuth();
    }

    /**
     * Equivalent to {@link #toolInitialization(boolean) toolInitialization(true)}.
     */
    public static void toolInitialization()
    {
        toolInitialization(true);
    }

    /**
     * Initializes this class as a tool, which means that the configuration is loaded
     * using {@link #loadConfig()} and all non-daemon configuration parts will be setup.
     *
     * @param failIfDaemonOrClient if {@code true} and a call to {@link #daemonInitialization()} or
     *                             {@link #clientInitialization()} has been performed before, an
     *                             {@link AssertionError} will be thrown.
     */
    public static void toolInitialization(boolean failIfDaemonOrClient)
    {
        if (!failIfDaemonOrClient && (daemonInitialized || clientInitialized))
        {
            return;
        }
        else
        {
            if (daemonInitialized)
                throw new AssertionError("daemonInitialization() already called");
            if (clientInitialized)
                throw new AssertionError("clientInitialization() already called");
        }

        if (toolInitialized)
            return;
        toolInitialized = true;

        setConfig(loadConfig());

        applySimpleConfig();

        applyPartitioner();

        applySnitch();

        applyEncryptionContext();
    }

    /**
     * Equivalent to {@link #clientInitialization(boolean) clientInitialization(true)}.
     */
    public static void clientInitialization()
    {
        clientInitialization(true);
    }

    /**
     * Initializes this class as a client, which means that just an empty configuration will
     * be used.
     *
     * @param failIfDaemonOrTool if {@code true} and a call to {@link #daemonInitialization()} or
     *                           {@link #toolInitialization()} has been performed before, an
     *                           {@link AssertionError} will be thrown.
     */
    public static void clientInitialization(boolean failIfDaemonOrTool)
    {
        if (!failIfDaemonOrTool && (daemonInitialized || toolInitialized))
        {
            return;
        }
        else
        {
            if (daemonInitialized)
                throw new AssertionError("daemonInitialization() already called");
            if (toolInitialized)
                throw new AssertionError("toolInitialization() already called");
        }

        if (clientInitialized)
            return;
        clientInitialized = true;

        Config.setClientMode(true);
        conf = new Config();
        diskOptimizationStrategy = new SpinningDiskOptimizationStrategy();
    }

    public static boolean isClientInitialized()
    {
        return clientInitialized;
    }

    public static boolean isToolInitialized()
    {
        return toolInitialized;
    }

    public static boolean isClientOrToolInitialized()
    {
        return clientInitialized || toolInitialized;
    }

    public static boolean isDaemonInitialized()
    {
        return daemonInitialized;
    }

    public static Config getRawConfig()
    {
        return conf;
    }

    @VisibleForTesting
    public static Config loadConfig() throws ConfigurationException
    {
        if (Config.getOverrideLoadConfig() != null)
            return Config.getOverrideLoadConfig().get();

        String loaderClass = System.getProperty(Config.PROPERTY_PREFIX + "config.loader");
        ConfigurationLoader loader = loaderClass == null
                                   ? new YamlConfigurationLoader()
                                   : FBUtilities.<ConfigurationLoader>construct(loaderClass, "configuration loading");
        Config config = loader.loadConfig();

        if (!hasLoggedConfig)
        {
            hasLoggedConfig = true;
            Config.log(config);
        }

        return config;
    }

    private static InetAddress getNetworkInterfaceAddress(String intf, String configName, boolean preferIPv6) throws ConfigurationException
    {
        try
        {
            NetworkInterface ni = NetworkInterface.getByName(intf);
            if (ni == null)
                throw new ConfigurationException("Configured " + configName + " \"" + intf + "\" could not be found", false);
            Enumeration<InetAddress> addrs = ni.getInetAddresses();
            if (!addrs.hasMoreElements())
                throw new ConfigurationException("Configured " + configName + " \"" + intf + "\" was found, but had no addresses", false);

            /*
             * Try to return the first address of the preferred type, otherwise return the first address
             */
            InetAddress retval = null;
            while (addrs.hasMoreElements())
            {
                InetAddress temp = addrs.nextElement();
                if (preferIPv6 && temp instanceof Inet6Address) return temp;
                if (!preferIPv6 && temp instanceof Inet4Address) return temp;
                if (retval == null) retval = temp;
            }
            return retval;
        }
        catch (SocketException e)
        {
            throw new ConfigurationException("Configured " + configName + " \"" + intf + "\" caused an exception", e);
        }
    }

    private static void setConfig(Config config)
    {
        conf = config;
    }

    private static void applyAll() throws ConfigurationException
    {
        //InetAddressAndPort cares that applySimpleConfig runs first
        applySimpleConfig();

        applyPartitioner();

        applyAddressConfig();

        applySnitch();

        applyInitialTokens();

        applySeedProvider();

        applyEncryptionContext();

        applySslContextHotReload();
    }

    private static void applySimpleConfig()
    {
        //Doing this first before all other things in case other pieces of config want to construct
        //InetAddressAndPort and get the right defaults
        InetAddressAndPort.initializeDefaultPort(getStoragePort());

        if (conf.commitlog_sync == null)
        {
            throw new ConfigurationException("Missing required directive CommitLogSync", false);
        }

        if (conf.commitlog_sync == Config.CommitLogSync.batch)
        {
            if (conf.commitlog_sync_period_in_ms != 0)
            {
                throw new ConfigurationException("Batch sync specified, but commitlog_sync_period_in_ms found. Only specify commitlog_sync_batch_window_in_ms when using batch sync", false);
            }
            logger.debug("Syncing log with batch mode");
        }
        else if (conf.commitlog_sync == CommitLogSync.group)
        {
            if (Double.isNaN(conf.commitlog_sync_group_window_in_ms) || conf.commitlog_sync_group_window_in_ms <= 0d)
            {
                throw new ConfigurationException("Missing value for commitlog_sync_group_window_in_ms: positive double value expected.", false);
            }
            else if (conf.commitlog_sync_period_in_ms != 0)
            {
                throw new ConfigurationException("Group sync specified, but commitlog_sync_period_in_ms found. Only specify commitlog_sync_group_window_in_ms when using group sync", false);
            }
            logger.debug("Syncing log with a group window of {}", conf.commitlog_sync_period_in_ms);
        }
        else
        {
            if (conf.commitlog_sync_period_in_ms <= 0)
            {
                throw new ConfigurationException("Missing value for commitlog_sync_period_in_ms: positive integer expected", false);
            }
            else if (!Double.isNaN(conf.commitlog_sync_batch_window_in_ms))
            {
                throw new ConfigurationException("commitlog_sync_period_in_ms specified, but commitlog_sync_batch_window_in_ms found.  Only specify commitlog_sync_period_in_ms when using periodic sync.", false);
            }
            logger.debug("Syncing log with a period of {}", conf.commitlog_sync_period_in_ms);
        }

        /* evaluate the DiskAccessMode Config directive, which also affects indexAccessMode selection */
        if (conf.disk_access_mode == Config.DiskAccessMode.auto)
        {
            conf.disk_access_mode = hasLargeAddressSpace() ? Config.DiskAccessMode.mmap : Config.DiskAccessMode.standard;
            indexAccessMode = conf.disk_access_mode;
            logger.info("DiskAccessMode 'auto' determined to be {}, indexAccessMode is {}", conf.disk_access_mode, indexAccessMode);
        }
        else if (conf.disk_access_mode == Config.DiskAccessMode.mmap_index_only)
        {
            conf.disk_access_mode = Config.DiskAccessMode.standard;
            indexAccessMode = Config.DiskAccessMode.mmap;
            logger.info("DiskAccessMode is {}, indexAccessMode is {}", conf.disk_access_mode, indexAccessMode);
        }
        else
        {
            indexAccessMode = conf.disk_access_mode;
            logger.info("DiskAccessMode is {}, indexAccessMode is {}", conf.disk_access_mode, indexAccessMode);
        }

        if (conf.gc_warn_threshold_in_ms < 0)
        {
            throw new ConfigurationException("gc_warn_threshold_in_ms must be a positive integer");
        }

        /* phi convict threshold for FailureDetector */
        if (conf.phi_convict_threshold < 5 || conf.phi_convict_threshold > 16)
        {
            throw new ConfigurationException("phi_convict_threshold must be between 5 and 16, but was " + conf.phi_convict_threshold, false);
        }

        /* Thread per pool */
        if (conf.concurrent_reads < 2)
        {
            throw new ConfigurationException("concurrent_reads must be at least 2, but was " + conf.concurrent_reads, false);
        }

        if (conf.concurrent_writes < 2 && System.getProperty("cassandra.test.fail_mv_locks_count", "").isEmpty())
        {
            throw new ConfigurationException("concurrent_writes must be at least 2, but was " + conf.concurrent_writes, false);
        }

        if (conf.concurrent_counter_writes < 2)
            throw new ConfigurationException("concurrent_counter_writes must be at least 2, but was " + conf.concurrent_counter_writes, false);

        if (conf.concurrent_replicates != null)
            logger.warn("concurrent_replicates has been deprecated and should be removed from cassandra.yaml");

        if (conf.file_cache_size_in_mb == null)
            conf.file_cache_size_in_mb = Math.min(512, (int) (Runtime.getRuntime().maxMemory() / (4 * 1048576)));

        // round down for SSDs and round up for spinning disks
        if (conf.file_cache_round_up == null)
            conf.file_cache_round_up = conf.disk_optimization_strategy == Config.DiskOptimizationStrategy.spinning;

        if (conf.memtable_offheap_space_in_mb == null)
            conf.memtable_offheap_space_in_mb = (int) (Runtime.getRuntime().maxMemory() / (4 * 1048576));
        if (conf.memtable_offheap_space_in_mb < 0)
            throw new ConfigurationException("memtable_offheap_space_in_mb must be positive, but was " + conf.memtable_offheap_space_in_mb, false);
        // for the moment, we default to twice as much on-heap space as off-heap, as heap overhead is very large
        if (conf.memtable_heap_space_in_mb == null)
            conf.memtable_heap_space_in_mb = (int) (Runtime.getRuntime().maxMemory() / (4 * 1048576));
        if (conf.memtable_heap_space_in_mb <= 0)
            throw new ConfigurationException("memtable_heap_space_in_mb must be positive, but was " + conf.memtable_heap_space_in_mb, false);
        logger.info("Global memtable on-heap threshold is enabled at {}MB", conf.memtable_heap_space_in_mb);
        if (conf.memtable_offheap_space_in_mb == 0)
            logger.info("Global memtable off-heap threshold is disabled, HeapAllocator will be used instead");
        else
            logger.info("Global memtable off-heap threshold is enabled at {}MB", conf.memtable_offheap_space_in_mb);

        if (conf.repair_session_max_tree_depth != null)
        {
            logger.warn("repair_session_max_tree_depth has been deprecated and should be removed from cassandra.yaml. Use repair_session_space_in_mb instead");
            if (conf.repair_session_max_tree_depth < 10)
                throw new ConfigurationException("repair_session_max_tree_depth should not be < 10, but was " + conf.repair_session_max_tree_depth);
            if (conf.repair_session_max_tree_depth > 20)
                logger.warn("repair_session_max_tree_depth of " + conf.repair_session_max_tree_depth + " > 20 could lead to excessive memory usage");
        }
        else
        {
            conf.repair_session_max_tree_depth = 20;
        }

        if (conf.repair_session_space_in_mb == null)
            conf.repair_session_space_in_mb = Math.max(1, (int) (Runtime.getRuntime().maxMemory() / (16 * 1048576)));

        if (conf.repair_session_space_in_mb < 1)
            throw new ConfigurationException("repair_session_space_in_mb must be > 0, but was " + conf.repair_session_space_in_mb);
        else if (conf.repair_session_space_in_mb > (int) (Runtime.getRuntime().maxMemory() / (4 * 1048576)))
            logger.warn("A repair_session_space_in_mb of " + conf.repair_session_space_in_mb + " megabytes is likely to cause heap pressure");

        checkForLowestAcceptedTimeouts(conf);

        checkValidForByteConversion(conf.native_transport_max_frame_size_in_mb,
                                    "native_transport_max_frame_size_in_mb", ByteUnit.MEBI_BYTES);

        checkValidForByteConversion(conf.column_index_size_in_kb,
                                    "column_index_size_in_kb", ByteUnit.KIBI_BYTES);

        checkValidForByteConversion(conf.column_index_cache_size_in_kb,
                                    "column_index_cache_size_in_kb", ByteUnit.KIBI_BYTES);

        checkValidForByteConversion(conf.batch_size_warn_threshold_in_kb,
                                    "batch_size_warn_threshold_in_kb", ByteUnit.KIBI_BYTES);

        checkValidForByteConversion(conf.native_transport_frame_block_size_in_kb,
                                    "native_transport_frame_block_size_in_kb", ByteUnit.KIBI_BYTES);

        if (conf.native_transport_max_negotiable_protocol_version != null)
            logger.warn("The configuration option native_transport_max_negotiable_protocol_version has been deprecated " +
                        "and should be removed from cassandra.yaml as it has no longer has any effect.");

        // if data dirs, commitlog dir, or saved caches dir are set in cassandra.yaml, use that.  Otherwise,
        // use -Dcassandra.storagedir (set in cassandra-env.sh) as the parent dir for data/, commitlog/, and saved_caches/
        if (conf.commitlog_directory == null)
        {
            conf.commitlog_directory = storagedirFor("commitlog");
        }

        if (conf.hints_directory == null)
        {
            conf.hints_directory = storagedirFor("hints");
        }

        if (conf.native_transport_max_concurrent_requests_in_bytes <= 0)
        {
            conf.native_transport_max_concurrent_requests_in_bytes = Runtime.getRuntime().maxMemory() / 10;
        }

        if (conf.native_transport_max_concurrent_requests_in_bytes_per_ip <= 0)
        {
            conf.native_transport_max_concurrent_requests_in_bytes_per_ip = Runtime.getRuntime().maxMemory() / 40;
        }

        if (conf.commitlog_total_space_in_mb == null)
        {
            final int preferredSizeInMB = 8192;
            try
            {
                // use 1/4 of available space.  See discussion on #10013 and #10199
                final long totalSpaceInBytes = guessFileStore(conf.commitlog_directory).getTotalSpace();
                conf.commitlog_total_space_in_mb = calculateDefaultSpaceInMB("commitlog",
                                                                             conf.commitlog_directory,
                                                                             "commitlog_total_space_in_mb",
                                                                             preferredSizeInMB,
                                                                             totalSpaceInBytes, 1, 4);

            }
            catch (IOException e)
            {
                logger.debug("Error checking disk space", e);
                throw new ConfigurationException(String.format("Unable to check disk space available to '%s'. Perhaps the Cassandra user does not have the necessary permissions",
                                                               conf.commitlog_directory), e);
            }
        }

        if (conf.cdc_enabled)
        {
            // Windows memory-mapped CommitLog files is incompatible with CDC as we hard-link files in cdc_raw. Confirm we don't have both enabled.
            if (FBUtilities.isWindows && conf.commitlog_compression == null)
                throw new ConfigurationException("Cannot enable cdc on Windows with uncompressed commitlog.");

            if (conf.cdc_raw_directory == null)
            {
                conf.cdc_raw_directory = storagedirFor("cdc_raw");
            }

            if (conf.cdc_total_space_in_mb == 0)
            {
                final int preferredSizeInMB = 4096;
                try
                {
                    // use 1/8th of available space.  See discussion on #10013 and #10199 on the CL, taking half that for CDC
                    final long totalSpaceInBytes = guessFileStore(conf.cdc_raw_directory).getTotalSpace();
                    conf.cdc_total_space_in_mb = calculateDefaultSpaceInMB("cdc",
                                                                           conf.cdc_raw_directory,
                                                                           "cdc_total_space_in_mb",
                                                                           preferredSizeInMB,
                                                                           totalSpaceInBytes, 1, 8);
                }
                catch (IOException e)
                {
                    logger.debug("Error checking disk space", e);
                    throw new ConfigurationException(String.format("Unable to check disk space available to '%s'. Perhaps the Cassandra user does not have the necessary permissions",
                                                                   conf.cdc_raw_directory), e);
                }
            }

            logger.info("cdc_enabled is true. Starting casssandra node with Change-Data-Capture enabled.");
        }

        if (conf.saved_caches_directory == null)
        {
            conf.saved_caches_directory = storagedirFor("saved_caches");
        }
        if (conf.data_file_directories == null || conf.data_file_directories.length == 0)
        {
            conf.data_file_directories = new String[]{ storagedir("data_file_directories") + File.separator + "data" };
        }

        long dataFreeBytes = 0;
        /* data file and commit log directories. they get created later, when they're needed. */
        for (String datadir : conf.data_file_directories)
        {
            if (datadir == null)
                throw new ConfigurationException("data_file_directories must not contain empty entry", false);
            if (datadir.equals(conf.commitlog_directory))
                throw new ConfigurationException("commitlog_directory must not be the same as any data_file_directories", false);
            if (datadir.equals(conf.hints_directory))
                throw new ConfigurationException("hints_directory must not be the same as any data_file_directories", false);
            if (datadir.equals(conf.saved_caches_directory))
                throw new ConfigurationException("saved_caches_directory must not be the same as any data_file_directories", false);

            try
            {
                dataFreeBytes = saturatedSum(dataFreeBytes, guessFileStore(datadir).getUnallocatedSpace());
            }
            catch (IOException e)
            {
                logger.debug("Error checking disk space", e);
                throw new ConfigurationException(String.format("Unable to check disk space available to %s. Perhaps the Cassandra user does not have the necessary permissions",
                                                               datadir), e);
            }
        }
        if (dataFreeBytes < 64 * ONE_GB) // 64 GB
            logger.warn("Only {} free across all data volumes. Consider adding more capacity to your cluster or removing obsolete snapshots",
                        FBUtilities.prettyPrintMemory(dataFreeBytes));

        if (conf.commitlog_directory.equals(conf.saved_caches_directory))
            throw new ConfigurationException("saved_caches_directory must not be the same as the commitlog_directory", false);
        if (conf.commitlog_directory.equals(conf.hints_directory))
            throw new ConfigurationException("hints_directory must not be the same as the commitlog_directory", false);
        if (conf.hints_directory.equals(conf.saved_caches_directory))
            throw new ConfigurationException("saved_caches_directory must not be the same as the hints_directory", false);

        if (conf.memtable_flush_writers == 0)
        {
            conf.memtable_flush_writers = conf.data_file_directories.length == 1 ? 2 : 1;
        }

        if (conf.memtable_flush_writers < 1)
            throw new ConfigurationException("memtable_flush_writers must be at least 1, but was " + conf.memtable_flush_writers, false);

        if (conf.memtable_cleanup_threshold == null)
        {
            conf.memtable_cleanup_threshold = (float) (1.0 / (1 + conf.memtable_flush_writers));
        }
        else
        {
            logger.warn("memtable_cleanup_threshold has been deprecated and should be removed from cassandra.yaml");
        }

        if (conf.memtable_cleanup_threshold < 0.01f)
            throw new ConfigurationException("memtable_cleanup_threshold must be >= 0.01, but was " + conf.memtable_cleanup_threshold, false);
        if (conf.memtable_cleanup_threshold > 0.99f)
            throw new ConfigurationException("memtable_cleanup_threshold must be <= 0.99, but was " + conf.memtable_cleanup_threshold, false);
        if (conf.memtable_cleanup_threshold < 0.1f)
            logger.warn("memtable_cleanup_threshold is set very low [{}], which may cause performance degradation", conf.memtable_cleanup_threshold);

        if (conf.concurrent_compactors == null)
            conf.concurrent_compactors = Math.min(8, Math.max(2, Math.min(FBUtilities.getAvailableProcessors(), conf.data_file_directories.length)));

        if (conf.concurrent_compactors <= 0)
            throw new ConfigurationException("concurrent_compactors should be strictly greater than 0, but was " + conf.concurrent_compactors, false);

        applyConcurrentValidations(conf);
        applyRepairCommandPoolSize(conf);

        if (conf.concurrent_materialized_view_builders <= 0)
            throw new ConfigurationException("concurrent_materialized_view_builders should be strictly greater than 0, but was " + conf.concurrent_materialized_view_builders, false);

        if (conf.num_tokens > MAX_NUM_TOKENS)
            throw new ConfigurationException(String.format("A maximum number of %d tokens per node is supported", MAX_NUM_TOKENS), false);

        try
        {
            // if prepared_statements_cache_size_mb option was set to "auto" then size of the cache should be "max(1/256 of Heap (in MB), 10MB)"
            preparedStatementsCacheSizeInMB = (conf.prepared_statements_cache_size_mb == null)
                                              ? Math.max(10, (int) (Runtime.getRuntime().maxMemory() / 1024 / 1024 / 256))
                                              : conf.prepared_statements_cache_size_mb;

            if (preparedStatementsCacheSizeInMB <= 0)
                throw new NumberFormatException(); // to escape duplicating error message
        }
        catch (NumberFormatException e)
        {
            throw new ConfigurationException("prepared_statements_cache_size_mb option was set incorrectly to '"
                                             + conf.prepared_statements_cache_size_mb + "', supported values are <integer> >= 0.", false);
        }

        try
        {
            // if key_cache_size_in_mb option was set to "auto" then size of the cache should be "min(5% of Heap (in MB), 100MB)
            keyCacheSizeInMB = (conf.key_cache_size_in_mb == null)
                               ? Math.min(Math.max(1, (int) (Runtime.getRuntime().totalMemory() * 0.05 / 1024 / 1024)), 100)
                               : conf.key_cache_size_in_mb;

            if (keyCacheSizeInMB < 0)
                throw new NumberFormatException(); // to escape duplicating error message
        }
        catch (NumberFormatException e)
        {
            throw new ConfigurationException("key_cache_size_in_mb option was set incorrectly to '"
                                             + conf.key_cache_size_in_mb + "', supported values are <integer> >= 0.", false);
        }

        try
        {
            // if counter_cache_size_in_mb option was set to "auto" then size of the cache should be "min(2.5% of Heap (in MB), 50MB)
            counterCacheSizeInMB = (conf.counter_cache_size_in_mb == null)
                                   ? Math.min(Math.max(1, (int) (Runtime.getRuntime().totalMemory() * 0.025 / 1024 / 1024)), 50)
                                   : conf.counter_cache_size_in_mb;

            if (counterCacheSizeInMB < 0)
                throw new NumberFormatException(); // to escape duplicating error message
        }
        catch (NumberFormatException e)
        {
            throw new ConfigurationException("counter_cache_size_in_mb option was set incorrectly to '"
                                             + conf.counter_cache_size_in_mb + "', supported values are <integer> >= 0.", false);
        }

        // if set to empty/"auto" then use 5% of Heap size
        indexSummaryCapacityInMB = (conf.index_summary_capacity_in_mb == null)
                                   ? Math.max(1, (int) (Runtime.getRuntime().totalMemory() * 0.05 / 1024 / 1024))
                                   : conf.index_summary_capacity_in_mb;

        if (indexSummaryCapacityInMB < 0)
            throw new ConfigurationException("index_summary_capacity_in_mb option was set incorrectly to '"
                                             + conf.index_summary_capacity_in_mb + "', it should be a non-negative integer.", false);

        if (conf.user_defined_function_fail_timeout < 0)
            throw new ConfigurationException("user_defined_function_fail_timeout must not be negative", false);
        if (conf.user_defined_function_warn_timeout < 0)
            throw new ConfigurationException("user_defined_function_warn_timeout must not be negative", false);

        if (conf.user_defined_function_fail_timeout < conf.user_defined_function_warn_timeout)
            throw new ConfigurationException("user_defined_function_warn_timeout must less than user_defined_function_fail_timeout", false);

        if (conf.commitlog_segment_size_in_mb <= 0)
            throw new ConfigurationException("commitlog_segment_size_in_mb must be positive, but was "
                    + conf.commitlog_segment_size_in_mb, false);
        else if (conf.commitlog_segment_size_in_mb >= 2048)
            throw new ConfigurationException("commitlog_segment_size_in_mb must be smaller than 2048, but was "
                    + conf.commitlog_segment_size_in_mb, false);

        if (conf.max_mutation_size_in_kb == null)
            conf.max_mutation_size_in_kb = conf.commitlog_segment_size_in_mb * 1024 / 2;
        else if (conf.commitlog_segment_size_in_mb * 1024 < 2 * conf.max_mutation_size_in_kb)
            throw new ConfigurationException("commitlog_segment_size_in_mb must be at least twice the size of max_mutation_size_in_kb / 1024", false);

        // native transport encryption options
        if (conf.native_transport_port_ssl != null
            && conf.native_transport_port_ssl != conf.native_transport_port
            && !conf.client_encryption_options.isEnabled())
        {
            throw new ConfigurationException("Encryption must be enabled in client_encryption_options for native_transport_port_ssl", false);
        }

        if (conf.max_value_size_in_mb <= 0)
            throw new ConfigurationException("max_value_size_in_mb must be positive", false);
        else if (conf.max_value_size_in_mb >= 2048)
            throw new ConfigurationException("max_value_size_in_mb must be smaller than 2048, but was "
                    + conf.max_value_size_in_mb, false);

        switch (conf.disk_optimization_strategy)
        {
            case ssd:
                diskOptimizationStrategy = new SsdDiskOptimizationStrategy(conf.disk_optimization_page_cross_chance);
                break;
            case spinning:
                diskOptimizationStrategy = new SpinningDiskOptimizationStrategy();
                break;
        }

        if (conf.otc_coalescing_enough_coalesced_messages > 128)
            throw new ConfigurationException("otc_coalescing_enough_coalesced_messages must be smaller than 128", false);

        if (conf.otc_coalescing_enough_coalesced_messages <= 0)
            throw new ConfigurationException("otc_coalescing_enough_coalesced_messages must be positive", false);

        Integer maxMessageSize = conf.internode_max_message_size_in_bytes;
        if (maxMessageSize != null)
        {
            if (maxMessageSize > conf.internode_application_receive_queue_reserve_endpoint_capacity_in_bytes)
                throw new ConfigurationException("internode_max_message_size_in_mb must no exceed internode_application_receive_queue_reserve_endpoint_capacity_in_bytes", false);

            if (maxMessageSize > conf.internode_application_receive_queue_reserve_global_capacity_in_bytes)
                throw new ConfigurationException("internode_max_message_size_in_mb must no exceed internode_application_receive_queue_reserve_global_capacity_in_bytes", false);

            if (maxMessageSize > conf.internode_application_send_queue_reserve_endpoint_capacity_in_bytes)
                throw new ConfigurationException("internode_max_message_size_in_mb must no exceed internode_application_send_queue_reserve_endpoint_capacity_in_bytes", false);

            if (maxMessageSize > conf.internode_application_send_queue_reserve_global_capacity_in_bytes)
                throw new ConfigurationException("internode_max_message_size_in_mb must no exceed internode_application_send_queue_reserve_global_capacity_in_bytes", false);
        }
        else
        {
            conf.internode_max_message_size_in_bytes =
                Math.min(conf.internode_application_receive_queue_reserve_endpoint_capacity_in_bytes,
                         conf.internode_application_send_queue_reserve_endpoint_capacity_in_bytes);
        }

        validateMaxConcurrentAutoUpgradeTasksConf(conf.max_concurrent_automatic_sstable_upgrades);

        scheduledCompactionCycleTimeSeconds = parseScheduledCycleTimeSeconds(conf.scheduled_compaction_cycle_time);
    }

    @VisibleForTesting
    static void applyConcurrentValidations(Config config)
    {
        if (config.concurrent_validations < 1)
        {
            config.concurrent_validations = config.concurrent_compactors;
        }
        else if (config.concurrent_validations > config.concurrent_compactors && !allowUnlimitedConcurrentValidations)
        {
            throw new ConfigurationException("To set concurrent_validations > concurrent_compactors, " +
                                             "set the system property cassandra.allow_unlimited_concurrent_validations=true");
        }
    }

    @VisibleForTesting
    static void applyRepairCommandPoolSize(Config config)
    {
        if (config.repair_command_pool_size < 1)
            config.repair_command_pool_size = config.concurrent_validations;
    }

    private static String storagedirFor(String type)
    {
        return storagedir(type + "_directory") + File.separator + type;
    }

    private static String storagedir(String errMsgType)
    {
        String storagedir = System.getProperty(Config.PROPERTY_PREFIX + "storagedir", null);
        if (storagedir == null)
            throw new ConfigurationException(errMsgType + " is missing and -Dcassandra.storagedir is not set", false);
        return storagedir;
    }

    static int calculateDefaultSpaceInMB(String type, String path, String setting, int preferredSizeInMB, long totalSpaceInBytes, long totalSpaceNumerator, long totalSpaceDenominator)
    {
        final long totalSizeInMB = totalSpaceInBytes / ONE_MB;
        final int minSizeInMB = Ints.saturatedCast(totalSpaceNumerator * totalSizeInMB / totalSpaceDenominator);

        if (minSizeInMB < preferredSizeInMB)
        {
            logger.warn("Small {} volume detected at '{}'; setting {} to {}.  You can override this in cassandra.yaml",
                        type, path, setting, minSizeInMB);
            return minSizeInMB;
        }
        else
        {
            return preferredSizeInMB;
        }
    }

    public static void applyAddressConfig() throws ConfigurationException
    {
        applyAddressConfig(conf);
    }

    public static void applyAddressConfig(Config config) throws ConfigurationException
    {
        listenAddress = null;
        rpcAddress = null;
        broadcastAddress = null;
        broadcastRpcAddress = null;

        /* Local IP, hostname or interface to bind services to */
        if (config.listen_address != null && config.listen_interface != null)
        {
            throw new ConfigurationException("Set listen_address OR listen_interface, not both", false);
        }
        else if (config.listen_address != null)
        {
            try
            {
                listenAddress = InetAddress.getByName(config.listen_address);
            }
            catch (UnknownHostException e)
            {
                throw new ConfigurationException("Unknown listen_address '" + config.listen_address + "'", false);
            }

            if (listenAddress.isAnyLocalAddress())
                throw new ConfigurationException("listen_address cannot be a wildcard address (" + config.listen_address + ")!", false);
        }
        else if (config.listen_interface != null)
        {
            listenAddress = getNetworkInterfaceAddress(config.listen_interface, "listen_interface", config.listen_interface_prefer_ipv6);
        }

        /* Gossip Address to broadcast */
        if (config.broadcast_address != null)
        {
            try
            {
                broadcastAddress = InetAddress.getByName(config.broadcast_address);
            }
            catch (UnknownHostException e)
            {
                throw new ConfigurationException("Unknown broadcast_address '" + config.broadcast_address + "'", false);
            }

            if (broadcastAddress.isAnyLocalAddress())
                throw new ConfigurationException("broadcast_address cannot be a wildcard address (" + config.broadcast_address + ")!", false);
        }

        /* Local IP, hostname or interface to bind RPC server to */
        if (config.rpc_address != null && config.rpc_interface != null)
        {
            throw new ConfigurationException("Set rpc_address OR rpc_interface, not both", false);
        }
        else if (config.rpc_address != null)
        {
            try
            {
                rpcAddress = InetAddress.getByName(config.rpc_address);
            }
            catch (UnknownHostException e)
            {
                throw new ConfigurationException("Unknown host in rpc_address " + config.rpc_address, false);
            }
        }
        else if (config.rpc_interface != null)
        {
            rpcAddress = getNetworkInterfaceAddress(config.rpc_interface, "rpc_interface", config.rpc_interface_prefer_ipv6);
        }
        else
        {
            rpcAddress = FBUtilities.getJustLocalAddress();
        }

        /* RPC address to broadcast */
        if (config.broadcast_rpc_address != null)
        {
            try
            {
                broadcastRpcAddress = InetAddress.getByName(config.broadcast_rpc_address);
            }
            catch (UnknownHostException e)
            {
                throw new ConfigurationException("Unknown broadcast_rpc_address '" + config.broadcast_rpc_address + "'", false);
            }

            if (broadcastRpcAddress.isAnyLocalAddress())
                throw new ConfigurationException("broadcast_rpc_address cannot be a wildcard address (" + config.broadcast_rpc_address + ")!", false);
        }
        else
        {
            if (rpcAddress.isAnyLocalAddress())
                throw new ConfigurationException("If rpc_address is set to a wildcard address (" + config.rpc_address + "), then " +
                                                 "you must set broadcast_rpc_address to a value other than " + config.rpc_address, false);
        }
    }

    public static void applyEncryptionContext()
    {
        // always attempt to load the cipher factory, as we could be in the situation where the user has disabled encryption,
        // but has existing commitlogs and sstables on disk that are still encrypted (and still need to be read)
        encryptionContext = new EncryptionContext(conf.transparent_data_encryption_options);
    }

    public static void applySslContextHotReload()
    {
        try
        {
            SSLFactory.initHotReloading(conf.server_encryption_options, conf.client_encryption_options, false);
        }
        catch(IOException e)
        {
            throw new ConfigurationException("Failed to initialize SSL hot reloading", e);
        }
    }

    public static void applySeedProvider()
    {
        // load the seeds for node contact points
        if (conf.seed_provider == null)
        {
            throw new ConfigurationException("seeds configuration is missing; a minimum of one seed is required.", false);
        }
        try
        {
            Class<?> seedProviderClass = Class.forName(conf.seed_provider.class_name);
            seedProvider = (SeedProvider)seedProviderClass.getConstructor(Map.class).newInstance(conf.seed_provider.parameters);
        }
        // there are about 5 checked exceptions that could be thrown here.
        catch (Exception e)
        {
            throw new ConfigurationException(e.getMessage() + "\nFatal configuration error; unable to start server.  See log for stacktrace.", true);
        }
        if (seedProvider.getSeeds().size() == 0)
            throw new ConfigurationException("The seed provider lists no seeds.", false);
    }

    @VisibleForTesting
    static void checkForLowestAcceptedTimeouts(Config conf)
    {
        if(conf.read_request_timeout_in_ms < LOWEST_ACCEPTED_TIMEOUT)
        {
           logInfo("read_request_timeout_in_ms", conf.read_request_timeout_in_ms, LOWEST_ACCEPTED_TIMEOUT);
           conf.read_request_timeout_in_ms = LOWEST_ACCEPTED_TIMEOUT;
        }

        if(conf.range_request_timeout_in_ms < LOWEST_ACCEPTED_TIMEOUT)
        {
           logInfo("range_request_timeout_in_ms", conf.range_request_timeout_in_ms, LOWEST_ACCEPTED_TIMEOUT);
           conf.range_request_timeout_in_ms = LOWEST_ACCEPTED_TIMEOUT;
        }

        if(conf.request_timeout_in_ms < LOWEST_ACCEPTED_TIMEOUT)
        {
           logInfo("request_timeout_in_ms", conf.request_timeout_in_ms, LOWEST_ACCEPTED_TIMEOUT);
           conf.request_timeout_in_ms = LOWEST_ACCEPTED_TIMEOUT;
        }

        if(conf.write_request_timeout_in_ms < LOWEST_ACCEPTED_TIMEOUT)
        {
           logInfo("write_request_timeout_in_ms", conf.write_request_timeout_in_ms, LOWEST_ACCEPTED_TIMEOUT);
           conf.write_request_timeout_in_ms = LOWEST_ACCEPTED_TIMEOUT;
        }

        if(conf.cas_contention_timeout_in_ms < LOWEST_ACCEPTED_TIMEOUT)
        {
           logInfo("cas_contention_timeout_in_ms", conf.cas_contention_timeout_in_ms, LOWEST_ACCEPTED_TIMEOUT);
           conf.cas_contention_timeout_in_ms = LOWEST_ACCEPTED_TIMEOUT;
        }

        if(conf.counter_write_request_timeout_in_ms < LOWEST_ACCEPTED_TIMEOUT)
        {
           logInfo("counter_write_request_timeout_in_ms", conf.counter_write_request_timeout_in_ms, LOWEST_ACCEPTED_TIMEOUT);
           conf.counter_write_request_timeout_in_ms = LOWEST_ACCEPTED_TIMEOUT;
        }

        if(conf.truncate_request_timeout_in_ms < LOWEST_ACCEPTED_TIMEOUT)
        {
           logInfo("truncate_request_timeout_in_ms", conf.truncate_request_timeout_in_ms, LOWEST_ACCEPTED_TIMEOUT);
           conf.truncate_request_timeout_in_ms = LOWEST_ACCEPTED_TIMEOUT;
        }
    }

    private static void logInfo(String property, long actualValue, long lowestAcceptedValue)
    {
        logger.info("found {}::{} less than lowest acceptable value {}, continuing with {}", property, actualValue, lowestAcceptedValue, lowestAcceptedValue);
    }

    public static void applyInitialTokens()
    {
        if (conf.initial_token != null)
        {
            Collection<String> tokens = tokensFromString(conf.initial_token);
            if (tokens.size() != conf.num_tokens)
                throw new ConfigurationException("The number of initial tokens (by initial_token) specified is different from num_tokens value", false);

            for (String token : tokens)
                partitioner.getTokenFactory().validate(token);
        }
    }

    // definitely not safe for tools + clients - implicitly instantiates StorageService
    public static void applySnitch()
    {
        /* end point snitch */
        if (conf.endpoint_snitch == null)
        {
            throw new ConfigurationException("Missing endpoint_snitch directive", false);
        }
        snitch = createEndpointSnitch(conf.dynamic_snitch, conf.endpoint_snitch);
        EndpointSnitchInfo.create();

        localDC = snitch.getLocalDatacenter();
        localComparator = (replica1, replica2) -> {
            boolean local1 = localDC.equals(snitch.getDatacenter(replica1));
            boolean local2 = localDC.equals(snitch.getDatacenter(replica2));
            if (local1 && !local2)
                return -1;
            if (local2 && !local1)
                return 1;
            return 0;
        };
    }

    // definitely not safe for tools + clients - implicitly instantiates schema
    public static void applyPartitioner()
    {
        applyPartitioner(conf);
    }

    public static void applyPartitioner(Config conf)
    {
        /* Hashing strategy */
        if (conf.partitioner == null)
        {
            throw new ConfigurationException("Missing directive: partitioner", false);
        }
        String name = conf.partitioner;
        try
        {
            name = System.getProperty(Config.PROPERTY_PREFIX + "partitioner", conf.partitioner);
            partitioner = FBUtilities.newPartitioner(name);
        }
        catch (Exception e)
        {
            throw new ConfigurationException("Invalid partitioner class " + name, e);
        }

        paritionerName = partitioner.getClass().getCanonicalName();
    }

    /**
     * Computes the sum of the 2 specified positive values returning {@code Long.MAX_VALUE} if the sum overflow.
     *
     * @param left the left operand
     * @param right the right operand
     * @return the sum of the 2 specified positive values of {@code Long.MAX_VALUE} if the sum overflow.
     */
    private static long saturatedSum(long left, long right)
    {
        assert left >= 0 && right >= 0;
        long sum = left + right;
        return sum < 0 ? Long.MAX_VALUE : sum;
    }

    private static FileStore guessFileStore(String dir) throws IOException
    {
        Path path = Paths.get(dir);
        while (true)
        {
            try
            {
                return FileUtils.getFileStore(path);
            }
            catch (IOException e)
            {
                if (e instanceof NoSuchFileException)
                {
                    path = path.getParent();
                    if (path == null)
                    {
                        throw new ConfigurationException("Unable to find filesystem for '" + dir + "'.");
                    }
                }
                else
                {
                    throw e;
                }
            }
        }
    }

    public static IEndpointSnitch createEndpointSnitch(boolean dynamic, String snitchClassName) throws ConfigurationException
    {
        if (!snitchClassName.contains("."))
            snitchClassName = "org.apache.cassandra.locator." + snitchClassName;
        IEndpointSnitch snitch = FBUtilities.construct(snitchClassName, "snitch");
        return dynamic ? new DynamicEndpointSnitch(snitch) : snitch;
    }

    public static IAuthenticator getAuthenticator()
    {
        return authenticator;
    }

    public static void setAuthenticator(IAuthenticator authenticator)
    {
        DatabaseDescriptor.authenticator = authenticator;
    }

    public static IAuthorizer getAuthorizer()
    {
        return authorizer;
    }

    public static void setAuthorizer(IAuthorizer authorizer)
    {
        DatabaseDescriptor.authorizer = authorizer;
    }

    public static INetworkAuthorizer getNetworkAuthorizer()
    {
        return networkAuthorizer;
    }

    public static void setNetworkAuthorizer(INetworkAuthorizer networkAuthorizer)
    {
        DatabaseDescriptor.networkAuthorizer = networkAuthorizer;
    }

    public static IRoleManager getRoleManager()
    {
        return roleManager;
    }

    public static void setRoleManager(IRoleManager roleManager)
    {
        DatabaseDescriptor.roleManager = roleManager;
    }

    public static int getPermissionsValidity()
    {
        return conf.permissions_validity_in_ms;
    }

    public static void setPermissionsValidity(int timeout)
    {
        conf.permissions_validity_in_ms = timeout;
    }

    public static int getPermissionsUpdateInterval()
    {
        return conf.permissions_update_interval_in_ms == -1
             ? conf.permissions_validity_in_ms
             : conf.permissions_update_interval_in_ms;
    }

    public static void setPermissionsUpdateInterval(int updateInterval)
    {
        conf.permissions_update_interval_in_ms = updateInterval;
    }

    public static int getPermissionsCacheMaxEntries()
    {
        return conf.permissions_cache_max_entries;
    }

    public static int setPermissionsCacheMaxEntries(int maxEntries)
    {
        return conf.permissions_cache_max_entries = maxEntries;
    }

    public static int getRolesValidity()
    {
        return conf.roles_validity_in_ms;
    }

    public static void setRolesValidity(int validity)
    {
        conf.roles_validity_in_ms = validity;
    }

    public static int getRolesUpdateInterval()
    {
        return conf.roles_update_interval_in_ms == -1
             ? conf.roles_validity_in_ms
             : conf.roles_update_interval_in_ms;
    }

    public static void setRolesUpdateInterval(int interval)
    {
        conf.roles_update_interval_in_ms = interval;
    }

    public static int getRolesCacheMaxEntries()
    {
        return conf.roles_cache_max_entries;
    }

    public static int setRolesCacheMaxEntries(int maxEntries)
    {
        return conf.roles_cache_max_entries = maxEntries;
    }

    public static int getCredentialsValidity()
    {
        return conf.credentials_validity_in_ms;
    }

    public static void setCredentialsValidity(int timeout)
    {
        conf.credentials_validity_in_ms = timeout;
    }

    public static int getCredentialsUpdateInterval()
    {
        return conf.credentials_update_interval_in_ms == -1
               ? conf.credentials_validity_in_ms
               : conf.credentials_update_interval_in_ms;
    }

    public static void setCredentialsUpdateInterval(int updateInterval)
    {
        conf.credentials_update_interval_in_ms = updateInterval;
    }

    public static int getCredentialsCacheMaxEntries()
    {
        return conf.credentials_cache_max_entries;
    }

    public static int setCredentialsCacheMaxEntries(int maxEntries)
    {
        return conf.credentials_cache_max_entries = maxEntries;
    }

    public static int getMaxValueSize()
    {
        return conf.max_value_size_in_mb * 1024 * 1024;
    }

    public static void setMaxValueSize(int maxValueSizeInBytes)
    {
        conf.max_value_size_in_mb = maxValueSizeInBytes / 1024 / 1024;
    }

    /**
     * Creates all storage-related directories.
     */
    public static void createAllDirectories()
    {
        try
        {
            if (conf.data_file_directories.length == 0)
                throw new ConfigurationException("At least one DataFileDirectory must be specified", false);

            for (String dataFileDirectory : conf.data_file_directories)
                FileUtils.createDirectory(dataFileDirectory);

            if (conf.commitlog_directory == null)
                throw new ConfigurationException("commitlog_directory must be specified", false);
            FileUtils.createDirectory(conf.commitlog_directory);

            if (conf.hints_directory == null)
                throw new ConfigurationException("hints_directory must be specified", false);
            FileUtils.createDirectory(conf.hints_directory);

            if (conf.saved_caches_directory == null)
                throw new ConfigurationException("saved_caches_directory must be specified", false);
            FileUtils.createDirectory(conf.saved_caches_directory);

            if (conf.cdc_enabled)
            {
                if (conf.cdc_raw_directory == null)
                    throw new ConfigurationException("cdc_raw_directory must be specified", false);
                FileUtils.createDirectory(conf.cdc_raw_directory);
            }
        }
        catch (ConfigurationException e)
        {
            throw new IllegalArgumentException("Bad configuration; unable to start server: "+e.getMessage());
        }
        catch (FSWriteError e)
        {
            throw new IllegalStateException(e.getCause().getMessage() + "; unable to start server");
        }
    }

    public static IPartitioner getPartitioner()
    {
        return partitioner;
    }

    public static String getPartitionerName()
    {
        return paritionerName;
    }

    /* For tests ONLY, don't use otherwise or all hell will break loose. Tests should restore value at the end. */
    public static IPartitioner setPartitionerUnsafe(IPartitioner newPartitioner)
    {
        IPartitioner old = partitioner;
        partitioner = newPartitioner;
        return old;
    }

    public static IEndpointSnitch getEndpointSnitch()
    {
        return snitch;
    }
    public static void setEndpointSnitch(IEndpointSnitch eps)
    {
        snitch = eps;
    }

    public static int getColumnIndexSize()
    {
        return (int) ByteUnit.KIBI_BYTES.toBytes(conf.column_index_size_in_kb);
    }

    public static int getColumnIndexSizeInKB()
    {
        return conf.column_index_size_in_kb;
    }

    @VisibleForTesting
    public static void setColumnIndexSize(int val)
    {
        checkValidForByteConversion(val, "column_index_size_in_kb", ByteUnit.KIBI_BYTES);
        conf.column_index_size_in_kb = val;
    }

    public static int getColumnIndexCacheSize()
    {
        return (int) ByteUnit.KIBI_BYTES.toBytes(conf.column_index_cache_size_in_kb);
    }

    public static int getColumnIndexCacheSizeInKB()
    {
        return conf.column_index_cache_size_in_kb;
    }

    public static void setColumnIndexCacheSize(int val)
    {
        checkValidForByteConversion(val, "column_index_cache_size_in_kb", ByteUnit.KIBI_BYTES);
        conf.column_index_cache_size_in_kb = val;
    }

    public static int getBatchSizeWarnThreshold()
    {
        return (int) ByteUnit.KIBI_BYTES.toBytes(conf.batch_size_warn_threshold_in_kb);
    }

    public static int getBatchSizeWarnThresholdInKB()
    {
        return conf.batch_size_warn_threshold_in_kb;
    }

    public static long getBatchSizeFailThreshold()
    {
        return ByteUnit.KIBI_BYTES.toBytes(conf.batch_size_fail_threshold_in_kb);
    }

    public static int getBatchSizeFailThresholdInKB()
    {
        return conf.batch_size_fail_threshold_in_kb;
    }

    public static int getUnloggedBatchAcrossPartitionsWarnThreshold()
    {
        return conf.unlogged_batch_across_partitions_warn_threshold;
    }

    public static void setBatchSizeWarnThresholdInKB(int threshold)
    {
        checkValidForByteConversion(threshold, "batch_size_warn_threshold_in_kb", ByteUnit.KIBI_BYTES);
        conf.batch_size_warn_threshold_in_kb = threshold;
    }

    public static void setBatchSizeFailThresholdInKB(int threshold)
    {
        conf.batch_size_fail_threshold_in_kb = threshold;
    }

    public static Collection<String> getInitialTokens()
    {
        return tokensFromString(System.getProperty(Config.PROPERTY_PREFIX + "initial_token", conf.initial_token));
    }

    public static String getAllocateTokensForKeyspace()
    {
        return System.getProperty(Config.PROPERTY_PREFIX + "allocate_tokens_for_keyspace", conf.allocate_tokens_for_keyspace);
    }

    public static Integer getAllocateTokensForLocalRf()
    {
        return conf.allocate_tokens_for_local_replication_factor;
    }

    public static Collection<String> tokensFromString(String tokenString)
    {
        List<String> tokens = new ArrayList<String>();
        if (tokenString != null)
            for (String token : StringUtils.split(tokenString, ','))
                tokens.add(token.trim());
        return tokens;
    }

    public static int getNumTokens()
    {
        return conf.num_tokens;
    }

    public static InetAddressAndPort getReplaceAddress()
    {
        try
        {
            if (System.getProperty(Config.PROPERTY_PREFIX + "replace_address", null) != null)
                return InetAddressAndPort.getByName(System.getProperty(Config.PROPERTY_PREFIX + "replace_address", null));
            else if (System.getProperty(Config.PROPERTY_PREFIX + "replace_address_first_boot", null) != null)
                return InetAddressAndPort.getByName(System.getProperty(Config.PROPERTY_PREFIX + "replace_address_first_boot", null));
            return null;
        }
        catch (UnknownHostException e)
        {
            throw new RuntimeException("Replacement host name could not be resolved or scope_id was specified for a global IPv6 address", e);
        }
    }

    public static Collection<String> getReplaceTokens()
    {
        return tokensFromString(System.getProperty(Config.PROPERTY_PREFIX + "replace_token", null));
    }

    public static UUID getReplaceNode()
    {
        try
        {
            return UUID.fromString(System.getProperty(Config.PROPERTY_PREFIX + "replace_node", null));
        } catch (NullPointerException e)
        {
            return null;
        }
    }

    public static String getClusterName()
    {
        return conf.cluster_name;
    }

    public static int getStoragePort()
    {
        return Integer.parseInt(System.getProperty(Config.PROPERTY_PREFIX + "storage_port", Integer.toString(conf.storage_port)));
    }

    public static int getSSLStoragePort()
    {
        return Integer.parseInt(System.getProperty(Config.PROPERTY_PREFIX + "ssl_storage_port", Integer.toString(conf.ssl_storage_port)));
    }

    public static long nativeTransportIdleTimeout()
    {
        return conf.native_transport_idle_timeout_in_ms;
    }

    public static void setNativeTransportIdleTimeout(long nativeTransportTimeout)
    {
        conf.native_transport_idle_timeout_in_ms = nativeTransportTimeout;
    }

    public static long getRpcTimeout(TimeUnit unit)
    {
        return unit.convert(conf.request_timeout_in_ms, MILLISECONDS);
    }

    public static void setRpcTimeout(long timeOutInMillis)
    {
        conf.request_timeout_in_ms = timeOutInMillis;
    }

    public static long getReadRpcTimeout(TimeUnit unit)
    {
        return unit.convert(conf.read_request_timeout_in_ms, MILLISECONDS);
    }

    public static void setReadRpcTimeout(long timeOutInMillis)
    {
        conf.read_request_timeout_in_ms = timeOutInMillis;
    }

    public static long getRangeRpcTimeout(TimeUnit unit)
    {
        return unit.convert(conf.range_request_timeout_in_ms, MILLISECONDS);
    }

    public static void setRangeRpcTimeout(long timeOutInMillis)
    {
        conf.range_request_timeout_in_ms = timeOutInMillis;
    }

    public static long getWriteRpcTimeout(TimeUnit unit)
    {
        return unit.convert(conf.write_request_timeout_in_ms, MILLISECONDS);
    }

    public static void setWriteRpcTimeout(long timeOutInMillis)
    {
        conf.write_request_timeout_in_ms = timeOutInMillis;
    }

    public static long getCounterWriteRpcTimeout(TimeUnit unit)
    {
        return unit.convert(conf.counter_write_request_timeout_in_ms, MILLISECONDS);
    }

    public static void setCounterWriteRpcTimeout(long timeOutInMillis)
    {
        conf.counter_write_request_timeout_in_ms = timeOutInMillis;
    }

    public static long getCasContentionTimeout(TimeUnit unit)
    {
        return unit.convert(conf.cas_contention_timeout_in_ms, MILLISECONDS);
    }

    public static void setCasContentionTimeout(long timeOutInMillis)
    {
        conf.cas_contention_timeout_in_ms = timeOutInMillis;
    }

    public static long getTruncateRpcTimeout(TimeUnit unit)
    {
        return unit.convert(conf.truncate_request_timeout_in_ms, MILLISECONDS);
    }

    public static void setTruncateRpcTimeout(long timeOutInMillis)
    {
        conf.truncate_request_timeout_in_ms = timeOutInMillis;
    }

    public static boolean hasCrossNodeTimeout()
    {
        return conf.cross_node_timeout;
    }

    public static void setCrossNodeTimeout(boolean crossNodeTimeout)
    {
        conf.cross_node_timeout = crossNodeTimeout;
    }

    public static long getSlowQueryTimeout(TimeUnit units)
    {
        return units.convert(conf.slow_query_log_timeout_in_ms, MILLISECONDS);
    }

    /**
     * @return the minimum configured {read, write, range, truncate, misc} timeout
     */
    public static long getMinRpcTimeout(TimeUnit unit)
    {
        return Longs.min(getRpcTimeout(unit),
                         getReadRpcTimeout(unit),
                         getRangeRpcTimeout(unit),
                         getWriteRpcTimeout(unit),
                         getCounterWriteRpcTimeout(unit),
                         getTruncateRpcTimeout(unit));
    }

    public static long getPingTimeout(TimeUnit unit)
    {
        return unit.convert(getBlockForPeersTimeoutInSeconds(), TimeUnit.SECONDS);
    }

    public static double getPhiConvictThreshold()
    {
        return conf.phi_convict_threshold;
    }

    public static void setPhiConvictThreshold(double phiConvictThreshold)
    {
        conf.phi_convict_threshold = phiConvictThreshold;
    }

    public static int getConcurrentReaders()
    {
        return conf.concurrent_reads;
    }

    public static void setConcurrentReaders(int concurrent_reads)
    {
        if (concurrent_reads < 0)
        {
            throw new IllegalArgumentException("Concurrent reads must be non-negative");
        }
        conf.concurrent_reads = concurrent_reads;
    }

    public static int getConcurrentWriters()
    {
        return conf.concurrent_writes;
    }

    public static void setConcurrentWriters(int concurrent_writers)
    {
        if (concurrent_writers < 0)
        {
            throw new IllegalArgumentException("Concurrent reads must be non-negative");
        }
        conf.concurrent_writes = concurrent_writers;
    }

    public static int getConcurrentCounterWriters()
    {
        return conf.concurrent_counter_writes;
    }

    public static void setConcurrentCounterWriters(int concurrent_counter_writes)
    {
        if (concurrent_counter_writes < 0)
        {
            throw new IllegalArgumentException("Concurrent reads must be non-negative");
        }
        conf.concurrent_counter_writes = concurrent_counter_writes;
    }

    public static int getConcurrentViewWriters()
    {
        return conf.concurrent_materialized_view_writes;
    }

    public static void setConcurrentViewWriters(int concurrent_materialized_view_writes)
    {
        if (concurrent_materialized_view_writes < 0)
        {
            throw new IllegalArgumentException("Concurrent reads must be non-negative");
        }
        conf.concurrent_materialized_view_writes = concurrent_materialized_view_writes;
    }

    public static int getFlushWriters()
    {
            return conf.memtable_flush_writers;
    }

    public static int getConcurrentCompactors()
    {
        return conf.concurrent_compactors;
    }

    public static void setConcurrentCompactors(int value)
    {
        conf.concurrent_compactors = value;
    }

    public static int getCompactionThroughputMbPerSec()
    {
        return conf.compaction_throughput_mb_per_sec;
    }

    public static void setCompactionThroughputMbPerSec(int value)
    {
        conf.compaction_throughput_mb_per_sec = value;
    }

    public static long getCompactionLargePartitionWarningThreshold() { return ByteUnit.MEBI_BYTES.toBytes(conf.compaction_large_partition_warning_threshold_mb); }

    public static int getConcurrentValidations()
    {
        return conf.concurrent_validations;
    }

    public static void setConcurrentValidations(int value)
    {
        value = value > 0 ? value : Integer.MAX_VALUE;
        conf.concurrent_validations = value;
    }

    public static int getConcurrentViewBuilders()
    {
        return conf.concurrent_materialized_view_builders;
    }

    public static void setConcurrentViewBuilders(int value)
    {
        conf.concurrent_materialized_view_builders = value;
    }

    public static long getMinFreeSpacePerDriveInBytes()
    {
        return ByteUnit.MEBI_BYTES.toBytes(conf.min_free_space_per_drive_in_mb);
    }

    public static boolean getDisableSTCSInL0()
    {
        return disableSTCSInL0;
    }

    public static void setDisableSTCSInL0(boolean disabled)
    {
        disableSTCSInL0 = disabled;
    }

    public static int getStreamThroughputOutboundMegabitsPerSec()
    {
        return conf.stream_throughput_outbound_megabits_per_sec;
    }

    public static void setStreamThroughputOutboundMegabitsPerSec(int value)
    {
        conf.stream_throughput_outbound_megabits_per_sec = value;
    }

    public static int getInterDCStreamThroughputOutboundMegabitsPerSec()
    {
        return conf.inter_dc_stream_throughput_outbound_megabits_per_sec;
    }

    public static void setInterDCStreamThroughputOutboundMegabitsPerSec(int value)
    {
        conf.inter_dc_stream_throughput_outbound_megabits_per_sec = value;
    }

    public static String[] getAllDataFileLocations()
    {
        return conf.data_file_directories;
    }

    public static String getCommitLogLocation()
    {
        return conf.commitlog_directory;
    }

    @VisibleForTesting
    public static void setCommitLogLocation(String value)
    {
        conf.commitlog_directory = value;
    }

    public static ParameterizedClass getCommitLogCompression()
    {
        return conf.commitlog_compression;
    }

    public static void setCommitLogCompression(ParameterizedClass compressor)
    {
        conf.commitlog_compression = compressor;
    }

    public static Config.FlushCompression getFlushCompression()
    {
        return conf.flush_compression;
    }

    public static void setFlushCompression(Config.FlushCompression compression)
    {
        conf.flush_compression = compression;
    }

   /**
    * Maximum number of buffers in the compression pool. The default value is 3, it should not be set lower than that
    * (one segment in compression, one written to, one in reserve); delays in compression may cause the log to use
    * more, depending on how soon the sync policy stops all writing threads.
    */
    public static int getCommitLogMaxCompressionBuffersInPool()
    {
        return conf.commitlog_max_compression_buffers_in_pool;
    }

    public static void setCommitLogMaxCompressionBuffersPerPool(int buffers)
    {
        conf.commitlog_max_compression_buffers_in_pool = buffers;
    }

    public static int getMaxMutationSize()
    {
        return (int) ByteUnit.KIBI_BYTES.toBytes(conf.max_mutation_size_in_kb);
    }

    public static int getTombstoneWarnThreshold()
    {
        return conf.tombstone_warn_threshold;
    }

    public static void setTombstoneWarnThreshold(int threshold)
    {
        conf.tombstone_warn_threshold = threshold;
    }

    public static int getTombstoneFailureThreshold()
    {
        return conf.tombstone_failure_threshold;
    }

    public static void setTombstoneFailureThreshold(int threshold)
    {
        conf.tombstone_failure_threshold = threshold;
    }

    /**
     * size of commitlog segments to allocate
     */
    public static int getCommitLogSegmentSize()
    {
        return (int) ByteUnit.MEBI_BYTES.toBytes(conf.commitlog_segment_size_in_mb);
    }

    public static void setCommitLogSegmentSize(int sizeMegabytes)
    {
        conf.commitlog_segment_size_in_mb = sizeMegabytes;
    }

    public static String getSavedCachesLocation()
    {
        return conf.saved_caches_directory;
    }

    public static Set<InetAddressAndPort> getSeeds()
    {
        return ImmutableSet.<InetAddressAndPort>builder().addAll(seedProvider.getSeeds()).build();
    }

    public static SeedProvider getSeedProvider()
    {
        return seedProvider;
    }

    public static void setSeedProvider(SeedProvider newSeedProvider)
    {
        seedProvider = newSeedProvider;
    }

    public static InetAddress getListenAddress()
    {
        return listenAddress;
    }

    public static void setListenAddress(InetAddress newlistenAddress)
    {
        listenAddress = newlistenAddress;
    }

    public static InetAddress getBroadcastAddress()
    {
        return broadcastAddress;
    }

    public static boolean shouldListenOnBroadcastAddress()
    {
        return conf.listen_on_broadcast_address;
    }

    public static void setShouldListenOnBroadcastAddress(boolean shouldListenOnBroadcastAddress)
    {
        conf.listen_on_broadcast_address = shouldListenOnBroadcastAddress;
    }

    public static void setListenOnBroadcastAddress(boolean listen_on_broadcast_address)
    {
        conf.listen_on_broadcast_address = listen_on_broadcast_address;
    }

    public static IInternodeAuthenticator getInternodeAuthenticator()
    {
        return internodeAuthenticator;
    }

    public static void setInternodeAuthenticator(IInternodeAuthenticator internodeAuthenticator)
    {
        Preconditions.checkNotNull(internodeAuthenticator);
        DatabaseDescriptor.internodeAuthenticator = internodeAuthenticator;
    }

    public static void setBroadcastAddress(InetAddress broadcastAdd)
    {
        broadcastAddress = broadcastAdd;
    }

    /**
     * This is the address used to bind for the native protocol to communicate with clients. Most usages in the code
     * refer to it as native address although some places still call it RPC address. It's not thrift RPC anymore
     * so native is more appropriate. The address alone is not enough to uniquely identify this instance because
     * multiple instances might use the same interface with different ports.
     */
    public static InetAddress getRpcAddress()
    {
        return rpcAddress;
    }

    public static void setBroadcastRpcAddress(InetAddress broadcastRPCAddr)
    {
        broadcastRpcAddress = broadcastRPCAddr;
    }

    /**
     * This is the address used to reach this instance for the native protocol to communicate with clients. Most usages in the code
     * refer to it as native address although some places still call it RPC address. It's not thrift RPC anymore
     * so native is more appropriate. The address alone is not enough to uniquely identify this instance because
     * multiple instances might use the same interface with different ports.
     *
     * May be null, please use {@link FBUtilities#getBroadcastNativeAddressAndPort()} instead.
     */
    public static InetAddress getBroadcastRpcAddress()
    {
        return broadcastRpcAddress;
    }

    public static boolean getRpcKeepAlive()
    {
        return conf.rpc_keepalive;
    }

    public static int getInternodeSocketSendBufferSizeInBytes()
    {
        return conf.internode_socket_send_buffer_size_in_bytes;
    }

    public static int getInternodeSocketReceiveBufferSizeInBytes()
    {
        return conf.internode_socket_receive_buffer_size_in_bytes;
    }

    public static int getInternodeApplicationSendQueueCapacityInBytes()
    {
        return conf.internode_application_send_queue_capacity_in_bytes;
    }

    public static int getInternodeApplicationSendQueueReserveEndpointCapacityInBytes()
    {
        return conf.internode_application_send_queue_reserve_endpoint_capacity_in_bytes;
    }

    public static int getInternodeApplicationSendQueueReserveGlobalCapacityInBytes()
    {
        return conf.internode_application_send_queue_reserve_global_capacity_in_bytes;
    }

    public static int getInternodeApplicationReceiveQueueCapacityInBytes()
    {
        return conf.internode_application_receive_queue_capacity_in_bytes;
    }

    public static int getInternodeApplicationReceiveQueueReserveEndpointCapacityInBytes()
    {
        return conf.internode_application_receive_queue_reserve_endpoint_capacity_in_bytes;
    }

    public static int getInternodeApplicationReceiveQueueReserveGlobalCapacityInBytes()
    {
        return conf.internode_application_receive_queue_reserve_global_capacity_in_bytes;
    }

    public static int getInternodeTcpConnectTimeoutInMS()
    {
        return conf.internode_tcp_connect_timeout_in_ms;
    }

    public static void setInternodeTcpConnectTimeoutInMS(int value)
    {
        conf.internode_tcp_connect_timeout_in_ms = value;
    }

    public static int getInternodeTcpUserTimeoutInMS()
    {
        return conf.internode_tcp_user_timeout_in_ms;
    }

    public static void setInternodeTcpUserTimeoutInMS(int value)
    {
        conf.internode_tcp_user_timeout_in_ms = value;
    }

    public static int getInternodeMaxMessageSizeInBytes()
    {
        return conf.internode_max_message_size_in_bytes;
    }

    @VisibleForTesting
    public static void setInternodeMaxMessageSizeInBytes(int value)
    {
        conf.internode_max_message_size_in_bytes = value;
    }

    public static boolean startNativeTransport()
    {
        return conf.start_native_transport;
    }

    /**
     *  This is the port used with RPC address for the native protocol to communicate with clients. Now that thrift RPC
     *  is no longer in use there is no RPC port.
     */
    public static int getNativeTransportPort()
    {
        return Integer.parseInt(System.getProperty(Config.PROPERTY_PREFIX + "native_transport_port", Integer.toString(conf.native_transport_port)));
    }

    @VisibleForTesting
    public static void setNativeTransportPort(int port)
    {
        conf.native_transport_port = port;
    }

    public static int getNativeTransportPortSSL()
    {
        return conf.native_transport_port_ssl == null ? getNativeTransportPort() : conf.native_transport_port_ssl;
    }

    @VisibleForTesting
    public static void setNativeTransportPortSSL(Integer port)
    {
        conf.native_transport_port_ssl = port;
    }

    public static int getNativeTransportMaxThreads()
    {
        return conf.native_transport_max_threads;
    }

    public static void setNativeTransportMaxThreads(int max_threads)
    {
        conf.native_transport_max_threads = max_threads;
    }

    public static int getNativeTransportMaxFrameSize()
    {
        return (int) ByteUnit.MEBI_BYTES.toBytes(conf.native_transport_max_frame_size_in_mb);
    }

    public static long getNativeTransportMaxConcurrentConnections()
    {
        return conf.native_transport_max_concurrent_connections;
    }

    public static void setNativeTransportMaxConcurrentConnections(long nativeTransportMaxConcurrentConnections)
    {
        conf.native_transport_max_concurrent_connections = nativeTransportMaxConcurrentConnections;
    }

    public static long getNativeTransportMaxConcurrentConnectionsPerIp()
    {
        return conf.native_transport_max_concurrent_connections_per_ip;
    }

    public static void setNativeTransportMaxConcurrentConnectionsPerIp(long native_transport_max_concurrent_connections_per_ip)
    {
        conf.native_transport_max_concurrent_connections_per_ip = native_transport_max_concurrent_connections_per_ip;
    }

    public static boolean useNativeTransportLegacyFlusher()
    {
        return conf.native_transport_flush_in_batches_legacy;
    }

    public static boolean getNativeTransportAllowOlderProtocols()
    {
        return conf.native_transport_allow_older_protocols;
    }

    public static void setNativeTransportAllowOlderProtocols(boolean isEnabled)
    {
        conf.native_transport_allow_older_protocols = isEnabled;
    }

    public static int getNativeTransportFrameBlockSize()
    {
        return (int) ByteUnit.KIBI_BYTES.toBytes(conf.native_transport_frame_block_size_in_kb);
    }

    public static double getCommitLogSyncGroupWindow()
    {
        return conf.commitlog_sync_group_window_in_ms;
    }

    public static void setCommitLogSyncGroupWindow(double windowMillis)
    {
        conf.commitlog_sync_group_window_in_ms = windowMillis;
    }

    public static long getNativeTransportMaxConcurrentRequestsInBytesPerIp()
    {
        return conf.native_transport_max_concurrent_requests_in_bytes_per_ip;
    }

    public static void setNativeTransportMaxConcurrentRequestsInBytesPerIp(long maxConcurrentRequestsInBytes)
    {
        conf.native_transport_max_concurrent_requests_in_bytes_per_ip = maxConcurrentRequestsInBytes;
    }

    public static long getNativeTransportMaxConcurrentRequestsInBytes()
    {
        return conf.native_transport_max_concurrent_requests_in_bytes;
    }

    public static void setNativeTransportMaxConcurrentRequestsInBytes(long maxConcurrentRequestsInBytes)
    {
        conf.native_transport_max_concurrent_requests_in_bytes = maxConcurrentRequestsInBytes;
    }

    public static int getCommitLogSyncPeriod()
    {
        return conf.commitlog_sync_period_in_ms;
    }

    public static long getPeriodicCommitLogSyncBlock()
    {
        Integer blockMillis = conf.periodic_commitlog_sync_lag_block_in_ms;
        return blockMillis == null
               ? (long)(getCommitLogSyncPeriod() * 1.5)
               : blockMillis;
    }

    public static void setCommitLogSyncPeriod(int periodMillis)
    {
        conf.commitlog_sync_period_in_ms = periodMillis;
    }

    public static Config.CommitLogSync getCommitLogSync()
    {
        return conf.commitlog_sync;
    }

    public static void setCommitLogSync(CommitLogSync sync)
    {
        conf.commitlog_sync = sync;
    }

    public static Config.DiskAccessMode getDiskAccessMode()
    {
        return conf.disk_access_mode;
    }

    // Do not use outside unit tests.
    @VisibleForTesting
    public static void setDiskAccessMode(Config.DiskAccessMode mode)
    {
        conf.disk_access_mode = mode;
    }

    public static Config.DiskAccessMode getIndexAccessMode()
    {
        return indexAccessMode;
    }

    // Do not use outside unit tests.
    @VisibleForTesting
    public static void setIndexAccessMode(Config.DiskAccessMode mode)
    {
        indexAccessMode = mode;
    }

    public static void setDiskFailurePolicy(Config.DiskFailurePolicy policy)
    {
        conf.disk_failure_policy = policy;
    }

    public static Config.DiskFailurePolicy getDiskFailurePolicy()
    {
        return conf.disk_failure_policy;
    }

    public static void setCommitFailurePolicy(Config.CommitFailurePolicy policy)
    {
        conf.commit_failure_policy = policy;
    }

    public static Config.CommitFailurePolicy getCommitFailurePolicy()
    {
        return conf.commit_failure_policy;
    }

    public static boolean isSnapshotBeforeCompaction()
    {
        return conf.snapshot_before_compaction;
    }

    public static boolean isAutoSnapshot()
    {
        return conf.auto_snapshot;
    }

    @VisibleForTesting
    public static void setAutoSnapshot(boolean autoSnapshot)
    {
        conf.auto_snapshot = autoSnapshot;
    }
    @VisibleForTesting
    public static boolean getAutoSnapshot()
    {
        return conf.auto_snapshot;
    }

    public static boolean isAutoBootstrap()
    {
        return Boolean.parseBoolean(System.getProperty(Config.PROPERTY_PREFIX + "auto_bootstrap", Boolean.toString(conf.auto_bootstrap)));
    }

    public static void setHintedHandoffEnabled(boolean hintedHandoffEnabled)
    {
        conf.hinted_handoff_enabled = hintedHandoffEnabled;
    }

    public static boolean hintedHandoffEnabled()
    {
        return conf.hinted_handoff_enabled;
    }

    public static Set<String> hintedHandoffDisabledDCs()
    {
        return conf.hinted_handoff_disabled_datacenters;
    }

    public static void enableHintsForDC(String dc)
    {
        conf.hinted_handoff_disabled_datacenters.remove(dc);
    }

    public static void disableHintsForDC(String dc)
    {
        conf.hinted_handoff_disabled_datacenters.add(dc);
    }

    public static void setMaxHintWindow(int ms)
    {
        conf.max_hint_window_in_ms = ms;
    }

    public static int getMaxHintWindow()
    {
        return conf.max_hint_window_in_ms;
    }

    public static File getHintsDirectory()
    {
        return new File(conf.hints_directory);
    }

    public static File getSerializedCachePath(CacheType cacheType, String version, String extension)
    {
        String name = cacheType.toString()
                + (version == null ? "" : "-" + version + "." + extension);
        return new File(conf.saved_caches_directory, name);
    }

    public static int getDynamicUpdateInterval()
    {
        return conf.dynamic_snitch_update_interval_in_ms;
    }
    public static void setDynamicUpdateInterval(int dynamicUpdateInterval)
    {
        conf.dynamic_snitch_update_interval_in_ms = dynamicUpdateInterval;
    }

    public static int getDynamicResetInterval()
    {
        return conf.dynamic_snitch_reset_interval_in_ms;
    }
    public static void setDynamicResetInterval(int dynamicResetInterval)
    {
        conf.dynamic_snitch_reset_interval_in_ms = dynamicResetInterval;
    }

    public static double getDynamicBadnessThreshold()
    {
        return conf.dynamic_snitch_badness_threshold;
    }

    public static void setDynamicBadnessThreshold(double dynamicBadnessThreshold)
    {
        conf.dynamic_snitch_badness_threshold = dynamicBadnessThreshold;
    }

    public static EncryptionOptions.ServerEncryptionOptions getInternodeMessagingEncyptionOptions()
    {
        return conf.server_encryption_options;
    }

    public static void setInternodeMessagingEncyptionOptions(EncryptionOptions.ServerEncryptionOptions encryptionOptions)
    {
        conf.server_encryption_options = encryptionOptions;
    }

    public static EncryptionOptions getNativeProtocolEncryptionOptions()
    {
        return conf.client_encryption_options;
    }

    @VisibleForTesting
    public static void updateNativeProtocolEncryptionOptions(Function<EncryptionOptions, EncryptionOptions> update)
    {
        conf.client_encryption_options = update.apply(conf.client_encryption_options);
    }

    public static int getHintedHandoffThrottleInKB()
    {
        return conf.hinted_handoff_throttle_in_kb;
    }

    public static void setHintedHandoffThrottleInKB(int throttleInKB)
    {
        conf.hinted_handoff_throttle_in_kb = throttleInKB;
    }

    public static int getBatchlogReplayThrottleInKB()
    {
        return conf.batchlog_replay_throttle_in_kb;
    }

    public static void setBatchlogReplayThrottleInKB(int throttleInKB)
    {
        conf.batchlog_replay_throttle_in_kb = throttleInKB;
    }

    public static int getMaxHintsDeliveryThreads()
    {
        return conf.max_hints_delivery_threads;
    }

    public static int getHintsFlushPeriodInMS()
    {
        return conf.hints_flush_period_in_ms;
    }

    public static long getMaxHintsFileSize()
    {
        return  ByteUnit.MEBI_BYTES.toBytes(conf.max_hints_file_size_in_mb);
    }

    public static ParameterizedClass getHintsCompression()
    {
        return conf.hints_compression;
    }

    public static void setHintsCompression(ParameterizedClass parameterizedClass)
    {
        conf.hints_compression = parameterizedClass;
    }

    public static boolean isIncrementalBackupsEnabled()
    {
        return conf.incremental_backups;
    }

    public static void setIncrementalBackupsEnabled(boolean value)
    {
        conf.incremental_backups = value;
    }

    public static int getFileCacheSizeInMB()
    {
        if (conf.file_cache_size_in_mb == null)
        {
            // In client mode the value is not set.
            assert DatabaseDescriptor.isClientInitialized();
            return 0;
        }

        return conf.file_cache_size_in_mb;
    }

    public static boolean getFileCacheRoundUp()
    {
        if (conf.file_cache_round_up == null)
        {
            // In client mode the value is not set.
            assert DatabaseDescriptor.isClientInitialized();
            return false;
        }

        return conf.file_cache_round_up;
    }

    public static DiskOptimizationStrategy getDiskOptimizationStrategy()
    {
        return diskOptimizationStrategy;
    }

    public static double getDiskOptimizationEstimatePercentile()
    {
        return conf.disk_optimization_estimate_percentile;
    }

    public static long getTotalCommitlogSpaceInMB()
    {
        return conf.commitlog_total_space_in_mb;
    }

    public static boolean shouldMigrateKeycacheOnCompaction()
    {
        return conf.key_cache_migrate_during_compaction;
    }

    public static void setMigrateKeycacheOnCompaction(boolean migrateCacheEntry)
    {
        conf.key_cache_migrate_during_compaction = migrateCacheEntry;
    }

    public static int getSSTablePreemptiveOpenIntervalInMB()
    {
        return FBUtilities.isWindows ? -1 : conf.sstable_preemptive_open_interval_in_mb;
    }
    public static void setSSTablePreemptiveOpenIntervalInMB(int mb)
    {
        conf.sstable_preemptive_open_interval_in_mb = mb;
    }

    public static boolean getTrickleFsync()
    {
        return conf.trickle_fsync;
    }

    public static int getTrickleFsyncIntervalInKb()
    {
        return conf.trickle_fsync_interval_in_kb;
    }

    public static long getKeyCacheSizeInMB()
    {
        return keyCacheSizeInMB;
    }

    public static long getIndexSummaryCapacityInMB()
    {
        return indexSummaryCapacityInMB;
    }

    public static int getKeyCacheSavePeriod()
    {
        return conf.key_cache_save_period;
    }

    public static void setKeyCacheSavePeriod(int keyCacheSavePeriod)
    {
        conf.key_cache_save_period = keyCacheSavePeriod;
    }

    public static int getKeyCacheKeysToSave()
    {
        return conf.key_cache_keys_to_save;
    }

    public static void setKeyCacheKeysToSave(int keyCacheKeysToSave)
    {
        conf.key_cache_keys_to_save = keyCacheKeysToSave;
    }

    public static String getRowCacheClassName()
    {
        return conf.row_cache_class_name;
    }

    public static long getRowCacheSizeInMB()
    {
        return conf.row_cache_size_in_mb;
    }

    @VisibleForTesting
    public static void setRowCacheSizeInMB(long val)
    {
        conf.row_cache_size_in_mb = val;
    }

    public static int getRowCacheSavePeriod()
    {
        return conf.row_cache_save_period;
    }

    public static void setRowCacheSavePeriod(int rowCacheSavePeriod)
    {
        conf.row_cache_save_period = rowCacheSavePeriod;
    }

    public static int getRowCacheKeysToSave()
    {
        return conf.row_cache_keys_to_save;
    }

    public static long getCounterCacheSizeInMB()
    {
        return counterCacheSizeInMB;
    }

    public static void setRowCacheKeysToSave(int rowCacheKeysToSave)
    {
        conf.row_cache_keys_to_save = rowCacheKeysToSave;
    }

    public static int getCounterCacheSavePeriod()
    {
        return conf.counter_cache_save_period;
    }

    public static void setCounterCacheSavePeriod(int counterCacheSavePeriod)
    {
        conf.counter_cache_save_period = counterCacheSavePeriod;
    }

    public static int getCounterCacheKeysToSave()
    {
        return conf.counter_cache_keys_to_save;
    }

    public static void setCounterCacheKeysToSave(int counterCacheKeysToSave)
    {
        conf.counter_cache_keys_to_save = counterCacheKeysToSave;
    }

    public static int getStreamingKeepAlivePeriod()
    {
        return conf.streaming_keep_alive_period_in_secs;
    }

    public static int getStreamingConnectionsPerHost()
    {
        return conf.streaming_connections_per_host;
    }

    public static boolean streamEntireSSTables()
    {
        return conf.stream_entire_sstables;
    }

    public static String getLocalDataCenter()
    {
        return localDC;
    }

    public static Comparator<Replica> getLocalComparator()
    {
        return localComparator;
    }

    public static Config.InternodeCompression internodeCompression()
    {
        return conf.internode_compression;
    }

    public static void setInternodeCompression(Config.InternodeCompression compression)
    {
        conf.internode_compression = compression;
    }

    public static boolean getInterDCTcpNoDelay()
    {
        return conf.inter_dc_tcp_nodelay;
    }

    public static long getMemtableHeapSpaceInMb()
    {
        return conf.memtable_heap_space_in_mb;
    }

    public static long getMemtableOffheapSpaceInMb()
    {
        return conf.memtable_offheap_space_in_mb;
    }

    public static Config.MemtableAllocationType getMemtableAllocationType()
    {
        return conf.memtable_allocation_type;
    }

    public static int getRepairSessionMaxTreeDepth()
    {
        return conf.repair_session_max_tree_depth;
    }

    public static void setRepairSessionMaxTreeDepth(int depth)
    {
        if (depth < 10)
            throw new ConfigurationException("Cannot set repair_session_max_tree_depth to " + depth +
                                             " which is < 10, doing nothing");
        else if (depth > 20)
            logger.warn("repair_session_max_tree_depth of " + depth + " > 20 could lead to excessive memory usage");

        conf.repair_session_max_tree_depth = depth;
    }

    public static int getRepairSessionSpaceInMegabytes()
    {
        return conf.repair_session_space_in_mb;
    }

    public static void setRepairSessionSpaceInMegabytes(int sizeInMegabytes)
    {
        if (sizeInMegabytes < 1)
            throw new ConfigurationException("Cannot set repair_session_space_in_mb to " + sizeInMegabytes +
                                             " < 1 megabyte");
        else if (sizeInMegabytes > (int) (Runtime.getRuntime().maxMemory() / (4 * 1048576)))
            logger.warn("A repair_session_space_in_mb of " + conf.repair_session_space_in_mb +
                        " megabytes is likely to cause heap pressure.");

        conf.repair_session_space_in_mb = sizeInMegabytes;
    }

    public static Float getMemtableCleanupThreshold()
    {
        return conf.memtable_cleanup_threshold;
    }

    public static int getIndexSummaryResizeIntervalInMinutes()
    {
        return conf.index_summary_resize_interval_in_minutes;
    }

    public static boolean hasLargeAddressSpace()
    {
        // currently we just check if it's a 64bit arch, but any we only really care if the address space is large
        String datamodel = System.getProperty("sun.arch.data.model");
        if (datamodel != null)
        {
            switch (datamodel)
            {
                case "64": return true;
                case "32": return false;
            }
        }
        String arch = System.getProperty("os.arch");
        return arch.contains("64") || arch.contains("sparcv9");
    }

    public static int getTracetypeRepairTTL()
    {
        return conf.tracetype_repair_ttl;
    }

    public static int getTracetypeQueryTTL()
    {
        return conf.tracetype_query_ttl;
    }

    public static int getWindowsTimerInterval()
    {
        return conf.windows_timer_interval;
    }

    public static long getPreparedStatementsCacheSizeMB()
    {
        return preparedStatementsCacheSizeInMB;
    }

    public static boolean enableUserDefinedFunctions()
    {
        return conf.enable_user_defined_functions;
    }

    public static boolean enableScriptedUserDefinedFunctions()
    {
        return conf.enable_scripted_user_defined_functions;
    }

    public static void enableScriptedUserDefinedFunctions(boolean enableScriptedUserDefinedFunctions)
    {
        conf.enable_scripted_user_defined_functions = enableScriptedUserDefinedFunctions;
    }

    public static boolean enableUserDefinedFunctionsThreads()
    {
        return conf.enable_user_defined_functions_threads;
    }

    public static long getUserDefinedFunctionWarnTimeout()
    {
        return conf.user_defined_function_warn_timeout;
    }

    public static void setUserDefinedFunctionWarnTimeout(long userDefinedFunctionWarnTimeout)
    {
        conf.user_defined_function_warn_timeout = userDefinedFunctionWarnTimeout;
    }

    public static boolean getEnableMaterializedViews()
    {
        return conf.enable_materialized_views &&
            // CIE specific system property to override to disable materialized views
            Boolean.parseBoolean(System.getProperty(Config.PROPERTY_PREFIX + "allow_materializedviews", "false"));
    }

    public static void setEnableMaterializedViews(boolean enableMaterializedViews)
    {
        conf.enable_materialized_views = enableMaterializedViews;
    }

    public static boolean getEnableSASIIndexes()
    {
        return conf.enable_sasi_indexes;
    }

    public static void setEnableSASIIndexes(boolean enableSASIIndexes)
    {
        conf.enable_sasi_indexes = enableSASIIndexes;
    }

    public static boolean isTransientReplicationEnabled()
    {
        return conf.enable_transient_replication;
    }

    public static void setTransientReplicationEnabledUnsafe(boolean enabled)
    {
        conf.enable_transient_replication = enabled;
    }

    public static long getUserDefinedFunctionFailTimeout()
    {
        return conf.user_defined_function_fail_timeout;
    }

    public static void setUserDefinedFunctionFailTimeout(long userDefinedFunctionFailTimeout)
    {
        conf.user_defined_function_fail_timeout = userDefinedFunctionFailTimeout;
    }

    public static Config.UserFunctionTimeoutPolicy getUserFunctionTimeoutPolicy()
    {
        return conf.user_function_timeout_policy;
    }

    public static void setUserFunctionTimeoutPolicy(Config.UserFunctionTimeoutPolicy userFunctionTimeoutPolicy)
    {
        conf.user_function_timeout_policy = userFunctionTimeoutPolicy;
    }

    public static long getGCLogThreshold()
    {
        return conf.gc_log_threshold_in_ms;
    }

    public static EncryptionContext getEncryptionContext()
    {
        return encryptionContext;
    }

    public static long getGCWarnThreshold()
    {
        return conf.gc_warn_threshold_in_ms;
    }

    public static boolean isCDCEnabled()
    {
        return conf.cdc_enabled;
    }

    @VisibleForTesting
    public static void setCDCEnabled(boolean cdc_enabled)
    {
        conf.cdc_enabled = cdc_enabled;
    }

    public static String getCDCLogLocation()
    {
        return conf.cdc_raw_directory;
    }

    public static int getCDCSpaceInMB()
    {
        return conf.cdc_total_space_in_mb;
    }

    @VisibleForTesting
    public static void setCDCSpaceInMB(int input)
    {
        conf.cdc_total_space_in_mb = input;
    }

    public static int getCDCDiskCheckInterval()
    {
        return conf.cdc_free_space_check_interval_ms;
    }

    @VisibleForTesting
    public static void setEncryptionContext(EncryptionContext ec)
    {
        encryptionContext = ec;
    }

    public static int searchConcurrencyFactor()
    {
        return searchConcurrencyFactor;
    }

    public static boolean isUnsafeSystem()
    {
        return unsafeSystem;
    }

    public static boolean diagnosticEventsEnabled()
    {
        return conf.diagnostic_events_enabled;
    }

    public static void setDiagnosticEventsEnabled(boolean enabled)
    {
        conf.diagnostic_events_enabled = enabled;
    }

    public static ConsistencyLevel getIdealConsistencyLevel()
    {
        return conf.ideal_consistency_level;
    }

    public static void setIdealConsistencyLevel(ConsistencyLevel cl)
    {
        conf.ideal_consistency_level = cl;
    }

    public static int getRepairCommandPoolSize()
    {
        return conf.repair_command_pool_size;
    }

    public static Config.RepairCommandPoolFullStrategy getRepairCommandPoolFullStrategy()
    {
        return conf.repair_command_pool_full_strategy;
    }

    public static FullQueryLoggerOptions getFullQueryLogOptions()
    {
        if (conf.full_query_logging_options.log_dir.isEmpty() && conf.full_query_log_dir != null && !conf.full_query_log_dir.isEmpty())
            return new FullQueryLoggerOptions(conf.full_query_log_dir);
        else
            return conf.full_query_logging_options;
    }

    public static boolean getBlockForPeersInRemoteDatacenters()
    {
        return conf.block_for_peers_in_remote_dcs;
    }

    public static int getBlockForPeersTimeoutInSeconds()
    {
        return conf.block_for_peers_timeout_in_secs;
    }

    public static boolean automaticSSTableUpgrade()
    {
        return conf.automatic_sstable_upgrade;
    }

    public static void setAutomaticSSTableUpgradeEnabled(boolean enabled)
    {
        if (conf.automatic_sstable_upgrade != enabled)
            logger.debug("Changing automatic_sstable_upgrade to {}", enabled);
        conf.automatic_sstable_upgrade = enabled;
    }

    public static int maxConcurrentAutoUpgradeTasks()
    {
        return conf.max_concurrent_automatic_sstable_upgrades;
    }

    public static void setMaxConcurrentAutoUpgradeTasks(int value)
    {
        if (conf.max_concurrent_automatic_sstable_upgrades != value)
            logger.debug("Changing max_concurrent_automatic_sstable_upgrades to {}", value);
        validateMaxConcurrentAutoUpgradeTasksConf(value);
        conf.max_concurrent_automatic_sstable_upgrades = value;
    }

    private static void validateMaxConcurrentAutoUpgradeTasksConf(int value)
    {
        if (value < 0)
            throw new ConfigurationException("max_concurrent_automatic_sstable_upgrades can't be negative");
        if (value > getConcurrentCompactors())
            logger.warn("max_concurrent_automatic_sstable_upgrades ({}) is larger than concurrent_compactors ({})", value, getConcurrentCompactors());
    }

    public static AuditLogOptions getAuditLoggingOptions()
    {
        return conf.audit_logging_options;
    }

    public static void setAuditLoggingOptions(AuditLogOptions auditLoggingOptions)
    {
        conf.audit_logging_options = auditLoggingOptions;
    }

    public static Config.CorruptedTombstoneStrategy getCorruptedTombstoneStrategy()
    {
        return conf.corrupted_tombstone_strategy;
    }

    public static void setCorruptedTombstoneStrategy(Config.CorruptedTombstoneStrategy strategy)
    {
        conf.corrupted_tombstone_strategy = strategy;
    }

    public static boolean getRepairedDataTrackingForRangeReadsEnabled()
    {
        return conf.repaired_data_tracking_for_range_reads_enabled;
    }

    public static void setRepairedDataTrackingForRangeReadsEnabled(boolean enabled)
    {
        conf.repaired_data_tracking_for_range_reads_enabled = enabled;
    }

    public static boolean getRepairedDataTrackingForPartitionReadsEnabled()
    {
        return conf.repaired_data_tracking_for_partition_reads_enabled;
    }

    public static void setRepairedDataTrackingForPartitionReadsEnabled(boolean enabled)
    {
        conf.repaired_data_tracking_for_partition_reads_enabled = enabled;
    }

    public static boolean snapshotOnRepairedDataMismatch()
    {
        return conf.snapshot_on_repaired_data_mismatch;
    }

    public static void setSnapshotOnRepairedDataMismatch(boolean enabled)
    {
        conf.snapshot_on_repaired_data_mismatch = enabled;
    }

    public static boolean snapshotOnDuplicateRowDetection()
    {
        return conf.snapshot_on_duplicate_row_detection;
    }

    public static void setSnapshotOnDuplicateRowDetection(boolean enabled)
    {
        conf.snapshot_on_duplicate_row_detection = enabled;
    }

    public static boolean reportUnconfirmedRepairedDataMismatches()
    {
        return conf.report_unconfirmed_repaired_data_mismatches;
    }

    public static void reportUnconfirmedRepairedDataMismatches(boolean enabled)
    {
        conf.report_unconfirmed_repaired_data_mismatches = enabled;
    }

    public static boolean strictRuntimeChecks()
    {
        return strictRuntimeChecks;
    }

    public static boolean useOffheapMerkleTrees()
    {
        return conf.use_offheap_merkle_trees;
    }

    public static void useOffheapMerkleTrees(boolean value)
    {
        logger.info("Setting use_offheap_merkle_trees to {}", value);
        conf.use_offheap_merkle_trees = value;
    }

    public static Function<CommitLog, AbstractCommitLogSegmentManager> getCommitLogSegmentMgrProvider()
    {
        return commitLogSegmentMgrProvider;
    }

    public static void setCommitLogSegmentMgrProvider(Function<CommitLog, AbstractCommitLogSegmentManager> provider)
    {
        commitLogSegmentMgrProvider = provider;
    }

    /**
     * Class that primarily tracks overflow thresholds during conversions
     */
    private enum ByteUnit {
        KIBI_BYTES(2048 * 1024, 1024),
        MEBI_BYTES(2048, 1024 * 1024);

        private final int overflowThreshold;
        private final int multiplier;

        ByteUnit(int t, int m)
        {
            this.overflowThreshold = t;
            this.multiplier = m;
        }

        public int overflowThreshold()
        {
            return overflowThreshold;
        }

        public boolean willOverflowInBytes(int val)
        {
            return val >= overflowThreshold;
        }

        public long toBytes(int val)
        {
            return val * multiplier;
        }
    }

    /**
     * Ensures passed in configuration value is positive and will not overflow when converted to Bytes
     */
    private static void checkValidForByteConversion(int val, final String name, final ByteUnit unit)
    {
        if (val < 0 || unit.willOverflowInBytes(val))
            throw new ConfigurationException(String.format("%s must be positive value < %d, but was %d",
                                                           name, unit.overflowThreshold(), val), false);
    }

    public static int getValidationPreviewPurgeHeadStartInSec()
    {
        int seconds = conf.validation_preview_purge_head_start_in_sec;
        return Math.max(seconds, 0);
    }

    public static boolean checkForDuplicateRowsDuringReads()
    {
        return conf.check_for_duplicate_rows_during_reads;
    }

    public static void setCheckForDuplicateRowsDuringReads(boolean enabled)
    {
        conf.check_for_duplicate_rows_during_reads = enabled;
    }

    public static boolean checkForDuplicateRowsDuringCompaction()
    {
        return conf.check_for_duplicate_rows_during_compaction;
    }

    public static void setCheckForDuplicateRowsDuringCompaction(boolean enabled)
    {
        conf.check_for_duplicate_rows_during_compaction = enabled;
    }

    public static int getInitialRangeTombstoneListAllocationSize()
    {
        return conf.initial_range_tombstone_list_allocation_size;
    }

    public static void setInitialRangeTombstoneListAllocationSize(int size)
    {
        conf.initial_range_tombstone_list_allocation_size = size;
    }

    public static double getRangeTombstoneListGrowthFactor()
    {
        return conf.range_tombstone_list_growth_factor;
    }

    public static void setRangeTombstoneListGrowthFactor(double resizeFactor)
    {
        conf.range_tombstone_list_growth_factor = resizeFactor;
    }

    public static boolean getAutocompactionOnStartupEnabled()
    {
        return conf.autocompaction_on_startup_enabled;
    }

    public static void setEnableAggressiveGCCompaction(boolean enable) { aggressiveGC = enable; }

    public static boolean getEnableAggressiveGCCompaction() { return aggressiveGC; }

    public static boolean getAlterTableEnabled()
    {
        return conf.alter_table_enabled;
    }

    public static void setAlterTableEnabled(boolean alterTableEnabled)
    {
        conf.alter_table_enabled = alterTableEnabled;
    }

    public static ConsistencyLevel getAuthReadConsistencyLevel()
    {
        return conf.auth_read_consistency_level;
    }

    public static ConsistencyLevel getAuthWriteConsistencyLevel()
    {
        return conf.auth_write_consistency_level;
    }

    public static boolean getCompactBiggestSTCSBucketInL0()
    {
        return conf.compact_biggest_stcs_bucket_l0;
    }

    public static void setCompactBiggestSTCSBucketInL0(boolean value)
    {
        if (value != conf.compact_biggest_stcs_bucket_l0)
        {
            logger.info("Setting compact_biggest_stcs_bucket_in_l0 to {}", value);
            conf.compact_biggest_stcs_bucket_l0 = value;
        }
    }

    public static boolean disableIncrementalRepair()
    {
        return conf.disable_incremental_repair;
    }

    public static boolean enablePartitionBlacklist()
    {
        return conf.enable_partition_blacklist;
    }

    public static void setEnablePartitionBlacklist(boolean enabled)
    {
        conf.enable_partition_blacklist = enabled;
    }

    public static boolean enableBlacklistWrites()
    {
        return conf.enable_blacklist_writes;
    }

    public static void setEnableBlacklistWrites(boolean enabled)
    {
        conf.enable_blacklist_writes = enabled;
    }

    public static boolean enableBlacklistReads()
    {
        return conf.enable_blacklist_reads;
    }

    public static void setEnableBlacklistReads(boolean enabled)
    {
        conf.enable_blacklist_reads = enabled;
    }

    public static boolean enableBlacklistRangeReads()
    {
        return conf.enable_blacklist_range_reads;
    }

    public static void setEnableBlacklistRangeReads(boolean enabled)
    {
        conf.enable_blacklist_range_reads = enabled;
    }

    public static int getBlacklistRefreshPeriodSeconds()
    {
        return conf.blacklist_refresh_period_seconds;
    }

    public static void setBlacklistRefreshPeriodSeconds(int period)
    {
        conf.blacklist_refresh_period_seconds = period;
    }

    public static int getBlacklistInitialLoadRetrySeconds()
    {
        return conf.blacklist_initial_load_retry_seconds;
    }

    public static void setBlacklistInitialLoadRetrySeconds(int seconds)
    {
        conf.blacklist_initial_load_retry_seconds = seconds;
    }

    public static int maxBlacklistKeysPerCf()
    {
        return conf.max_blacklist_keys_per_cf;
    }

    public static int maxBlacklistKeysTotal()
    {
        return conf.max_blacklist_keys_total;
    }

    public static ConsistencyLevel blacklistConsistencyLevel()
    {
        return conf.blacklist_consistency_level;
    }

    public static void setBlacklistConsistencyLevel(ConsistencyLevel cl)
    {
        conf.blacklist_consistency_level = cl;
    }

    public static boolean getEnableScheduledCompactions()
    {
        return conf.enable_scheduled_compactions;
    }

    public static void setEnableScheduledCompactions(boolean enable)
    {
        conf.enable_scheduled_compactions = enable;
    }

    public static int getScheduledCompactionRangeSplits()
    {
        return conf.scheduled_compaction_range_splits;
    }

    public static void setScheduledCompactionRangeSplits(int val)
    {
        if (val <= 0)
            throw new RuntimeException("Range splits must be > 0");
        conf.scheduled_compaction_range_splits = val;
    }

    public static long getScheduledCompactionCycleTimeSeconds()
    {
        return scheduledCompactionCycleTimeSeconds;
    }

    public static boolean getSkipSingleSSTableScheduledCompactions()
    {
        return conf.skip_single_sstable_scheduled_compactions;
    }

    public static void setSkipSingleSSTableScheduledCompactions(boolean val)
    {
        conf.skip_single_sstable_scheduled_compactions = val;
    }

    public static void setScheduledCompactionCycleTime(String time)
    {
        try
        {
            scheduledCompactionCycleTimeSeconds = parseScheduledCycleTimeSeconds(time);
        }
        catch (ConfigurationException e)
        {
            throw new RuntimeException("Could not set "+time+" as scheduled compaction cycle time");
        }
    }

    public static long getMaxScheduledCompactionSSTableSizeBytes()
    {
        return conf.max_scheduled_compaction_sstable_size_bytes;
    }

    public static void setMaxScheduledCompactionSSTableSizeBytes(long size)
    {
        if (size <= 0)
            throw new RuntimeException("Max sstable size must be > 0");
        conf.max_scheduled_compaction_sstable_size_bytes = size;
    }

    public static int getMaxScheduledCompactionSSTableCount()
    {
        return conf.max_scheduled_compaction_sstable_count;
    }

    public static void setMaxScheduledCompactionSSTableCount(int count)
    {
        if (count <= 1)
            throw new RuntimeException("Max sstable count must be > 1");
        conf.max_scheduled_compaction_sstable_count = count;
    }

    private static long parseScheduledCycleTimeSeconds(String rawValue) throws ConfigurationException
    {
        String trimmed = rawValue.trim().toLowerCase();
        char unitCharacter = trimmed.charAt(trimmed.length() - 1);
        int value;
        try
        {
            value = Integer.valueOf(trimmed.substring(0, trimmed.length() - 1));
        }
        catch (NumberFormatException e)
        {
            throw new ConfigurationException(rawValue + " is invalid configuration for scheduled_compaction_cycle_time");
        }
        TimeUnit timeUnit;
        switch (unitCharacter)
        {
            case 's':
                timeUnit = TimeUnit.SECONDS;
                break;
            case 'h':
                timeUnit = TimeUnit.HOURS;
                break;
            case 'd':
                timeUnit = TimeUnit.DAYS;
                break;
            default:
                throw new ConfigurationException("Could only supported time units are: s, h, d, got: "+unitCharacter);
        }
        return timeUnit.toSeconds(value);
    }

    public static boolean enableSecondaryIndex()
    {
        // see rdar://56795580 (Disable creating 2i by default but add a config to allow)
        return conf.enable_secondary_index;
    }

    public static void setEnableSecondaryIndex(boolean value)
    {
        logger.info("Setting enable_secondary_index to {}", value);
        conf.enable_secondary_index = value;
    }

    public static boolean isSchemaDropCheckDisabled()
    {
        return conf.disable_schema_drop_check;
    }

    public static void setIsSchemaDropCheckDisabled(boolean value)
    {
        conf.disable_schema_drop_check = value;
    }
<<<<<<< HEAD
=======

    public static boolean useDeterministicTableID()
    {
        return conf.use_deterministic_table_id;
    }

    public static void useDeterministicTableID(boolean value)
    {
        conf.use_deterministic_table_id = value;
    }
>>>>>>> f820b361
}<|MERGE_RESOLUTION|>--- conflicted
+++ resolved
@@ -3373,8 +3373,6 @@
     {
         conf.disable_schema_drop_check = value;
     }
-<<<<<<< HEAD
-=======
 
     public static boolean useDeterministicTableID()
     {
@@ -3385,5 +3383,4 @@
     {
         conf.use_deterministic_table_id = value;
     }
->>>>>>> f820b361
 }