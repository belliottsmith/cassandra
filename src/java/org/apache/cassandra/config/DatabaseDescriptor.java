/*
 * Licensed to the Apache Software Foundation (ASF) under one
 * or more contributor license agreements.  See the NOTICE file
 * distributed with this work for additional information
 * regarding copyright ownership.  The ASF licenses this file
 * to you under the Apache License, Version 2.0 (the
 * "License"); you may not use this file except in compliance
 * with the License.  You may obtain a copy of the License at
 *
 *     http://www.apache.org/licenses/LICENSE-2.0
 *
 * Unless required by applicable law or agreed to in writing, software
 * distributed under the License is distributed on an "AS IS" BASIS,
 * WITHOUT WARRANTIES OR CONDITIONS OF ANY KIND, either express or implied.
 * See the License for the specific language governing permissions and
 * limitations under the License.
 */
package org.apache.cassandra.config;

import java.io.IOException;
import java.net.Inet4Address;
import java.net.Inet6Address;
import java.net.InetAddress;
import java.net.NetworkInterface;
import java.net.SocketException;
import java.net.UnknownHostException;
import java.nio.file.FileStore;
import java.util.ArrayList;
import java.util.Collection;
import java.util.Comparator;
import java.util.Enumeration;
import java.util.List;
import java.util.Map;
import java.util.Objects;
import java.util.Set;
import java.util.UUID;
import java.util.concurrent.TimeUnit;
import java.util.function.Function;
import java.util.function.Supplier;

import com.google.common.annotations.VisibleForTesting;
import com.google.common.base.Preconditions;
import com.google.common.collect.ImmutableSet;
import com.google.common.primitives.Ints;
import com.google.common.primitives.Longs;
import com.google.common.util.concurrent.RateLimiter;
import org.apache.commons.lang3.ArrayUtils;
import org.apache.commons.lang3.StringUtils;
import org.slf4j.Logger;
import org.slf4j.LoggerFactory;

import org.apache.cassandra.audit.AuditLogOptions;
import org.apache.cassandra.auth.AllowAllInternodeAuthenticator;
import org.apache.cassandra.auth.AuthConfig;
import org.apache.cassandra.auth.IAuthenticator;
import org.apache.cassandra.auth.IAuthorizer;
import org.apache.cassandra.auth.IInternodeAuthenticator;
import org.apache.cassandra.auth.INetworkAuthorizer;
import org.apache.cassandra.auth.IRoleManager;
import org.apache.cassandra.config.Config.CommitLogSync;
import org.apache.cassandra.config.Config.PaxosOnLinearizabilityViolation;
import org.apache.cassandra.config.Config.PaxosStatePurging;
import org.apache.cassandra.db.ConsistencyLevel;
import org.apache.cassandra.db.commitlog.AbstractCommitLogSegmentManager;
import org.apache.cassandra.db.commitlog.CommitLog;
import org.apache.cassandra.db.commitlog.CommitLogSegmentManagerCDC;
import org.apache.cassandra.db.commitlog.CommitLogSegmentManagerStandard;
import org.apache.cassandra.dht.IPartitioner;
import org.apache.cassandra.exceptions.ConfigurationException;
import org.apache.cassandra.fql.FullQueryLoggerOptions;
import org.apache.cassandra.gms.IFailureDetector;
import org.apache.cassandra.io.FSWriteError;
import org.apache.cassandra.io.util.DiskOptimizationStrategy;
import org.apache.cassandra.io.util.File;
import org.apache.cassandra.io.util.FileUtils;
import org.apache.cassandra.io.util.PathUtils;
import org.apache.cassandra.io.util.SpinningDiskOptimizationStrategy;
import org.apache.cassandra.io.util.SsdDiskOptimizationStrategy;
import org.apache.cassandra.locator.DynamicEndpointSnitch;
import org.apache.cassandra.locator.EndpointSnitchInfo;
import org.apache.cassandra.locator.IEndpointSnitch;
import org.apache.cassandra.locator.InetAddressAndPort;
import org.apache.cassandra.locator.Replica;
import org.apache.cassandra.locator.SeedProvider;
import org.apache.cassandra.security.EncryptionContext;
import org.apache.cassandra.security.SSLFactory;
import org.apache.cassandra.service.CacheService.CacheType;
import org.apache.cassandra.service.paxos.Paxos;
import org.apache.cassandra.utils.FBUtilities;

import static org.apache.cassandra.config.CassandraRelevantProperties.OS_ARCH;
import static org.apache.cassandra.config.CassandraRelevantProperties.SUN_ARCH_DATA_MODEL;
import static org.apache.cassandra.config.CassandraRelevantProperties.TEST_JVM_DTEST_DISABLE_SSL;
import static org.apache.cassandra.io.util.FileUtils.ONE_GIB;
import static org.apache.cassandra.io.util.FileUtils.ONE_MIB;
import static org.apache.cassandra.utils.Clock.Global.logInitializationOutcome;

public class DatabaseDescriptor
{
    static
    {
        // This static block covers most usages
        FBUtilities.preventIllegalAccessWarnings();
        System.setProperty("io.netty.transport.estimateSizeOnSubmit", "false");
    }

    private static final Logger logger = LoggerFactory.getLogger(DatabaseDescriptor.class);

    /**
     * Tokens are serialized in a Gossip VersionedValue String.  VV are restricted to 64KiB
     * when we send them over the wire, which works out to about 1700 tokens.
     */
    private static final int MAX_NUM_TOKENS = 1536;

    private static Config conf;

    /**
     * Request timeouts can not be less than below defined value (see CASSANDRA-9375)
     */
    static final SmallestDurationMilliseconds LOWEST_ACCEPTED_TIMEOUT = SmallestDurationMilliseconds.inMilliseconds(10L);

    private static Supplier<IFailureDetector> newFailureDetector;
    private static IEndpointSnitch snitch;
    private static InetAddress listenAddress; // leave null so we can fall through to getLocalHost
    private static InetAddress broadcastAddress;
    private static InetAddress rpcAddress;
    private static InetAddress broadcastRpcAddress;
    private static SeedProvider seedProvider;
    private static IInternodeAuthenticator internodeAuthenticator = new AllowAllInternodeAuthenticator();

    /* Hashing strategy Random or OPHF */
    private static IPartitioner partitioner;
    private static String paritionerName;

    private static Config.DiskAccessMode indexAccessMode;

    private static IAuthenticator authenticator;
    private static IAuthorizer authorizer;
    private static INetworkAuthorizer networkAuthorizer;
    // Don't initialize the role manager until applying config. The options supported by CassandraRoleManager
    // depend on the configured IAuthenticator, so defer creating it until that's been set.
    private static IRoleManager roleManager;

    private static long preparedStatementsCacheSizeInMiB;

    private static long keyCacheSizeInMiB;
    private static long paxosCacheSizeInMiB;
    private static long counterCacheSizeInMiB;
    private static long indexSummaryCapacityInMiB;

    private static String localDC;
    private static Comparator<Replica> localComparator;
    private static EncryptionContext encryptionContext;
    private static boolean hasLoggedConfig;

    private static DiskOptimizationStrategy diskOptimizationStrategy;

    private static boolean clientInitialized;
    private static boolean toolInitialized;
    private static boolean daemonInitialized;

    private static final int searchConcurrencyFactor = Integer.parseInt(System.getProperty(Config.PROPERTY_PREFIX + "search_concurrency_factor", "1"));

    private static volatile boolean disableSTCSInL0 = Boolean.getBoolean(Config.PROPERTY_PREFIX + "disable_stcs_in_l0");
    private static final boolean unsafeSystem = Boolean.getBoolean(Config.PROPERTY_PREFIX + "unsafesystem");

    // turns some warnings into exceptions for testing
    private static final boolean strictRuntimeChecks = Boolean.getBoolean("cassandra.strict.runtime.checks");

    public static volatile boolean allowUnlimitedConcurrentValidations = Boolean.getBoolean("cassandra.allow_unlimited_concurrent_validations");

    /** The configuration for guardrails. */
    private static GuardrailsOptions guardrails;
    private static StartupChecksOptions startupChecksOptions;

    private static Function<CommitLog, AbstractCommitLogSegmentManager> commitLogSegmentMgrProvider = c -> DatabaseDescriptor.isCDCEnabled()
                                       ? new CommitLogSegmentManagerCDC(c, DatabaseDescriptor.getCommitLogLocation())
                                       : new CommitLogSegmentManagerStandard(c, DatabaseDescriptor.getCommitLogLocation());

    private static volatile boolean aggressiveGC = Boolean.getBoolean("cassandra.aggressivegcls.enabled");

    public static void daemonInitialization() throws ConfigurationException
    {
        daemonInitialization(DatabaseDescriptor::loadConfig);
    }

    public static void daemonInitialization(Supplier<Config> config) throws ConfigurationException
    {
        if (toolInitialized)
            throw new AssertionError("toolInitialization() already called");
        if (clientInitialized)
            throw new AssertionError("clientInitialization() already called");

        // Some unit tests require this :(
        if (daemonInitialized)
            return;
        daemonInitialized = true;

        setConfig(config.get());
        applyAll();
        AuthConfig.applyAuth();
    }

    /**
     * Equivalent to {@link #toolInitialization(boolean) toolInitialization(true)}.
     */
    public static void toolInitialization()
    {
        toolInitialization(true);
    }

    /**
     * Initializes this class as a tool, which means that the configuration is loaded
     * using {@link #loadConfig()} and all non-daemon configuration parts will be setup.
     *
     * @param failIfDaemonOrClient if {@code true} and a call to {@link #daemonInitialization()} or
     *                             {@link #clientInitialization()} has been performed before, an
     *                             {@link AssertionError} will be thrown.
     */
    public static void toolInitialization(boolean failIfDaemonOrClient)
    {
        if (!failIfDaemonOrClient && (daemonInitialized || clientInitialized))
        {
            return;
        }
        else
        {
            if (daemonInitialized)
                throw new AssertionError("daemonInitialization() already called");
            if (clientInitialized)
                throw new AssertionError("clientInitialization() already called");
        }

        if (toolInitialized)
            return;
        toolInitialized = true;

        setConfig(loadConfig());

        applySimpleConfig();

        applyPartitioner();

        applySnitch();

        applyEncryptionContext();
    }

    /**
     * Equivalent to {@link #clientInitialization(boolean) clientInitialization(true)}.
     */
    public static void clientInitialization()
    {
        clientInitialization(true);
    }

    /**
     * Initializes this class as a client, which means that just an empty configuration will
     * be used.
     *
     * @param failIfDaemonOrTool if {@code true} and a call to {@link #daemonInitialization()} or
     *                           {@link #toolInitialization()} has been performed before, an
     *                           {@link AssertionError} will be thrown.
     */
    public static void clientInitialization(boolean failIfDaemonOrTool)
    {
        if (!failIfDaemonOrTool && (daemonInitialized || toolInitialized))
        {
            return;
        }
        else
        {
            if (daemonInitialized)
                throw new AssertionError("daemonInitialization() already called");
            if (toolInitialized)
                throw new AssertionError("toolInitialization() already called");
        }

        if (clientInitialized)
            return;
        clientInitialized = true;

        Config.setClientMode(true);
        conf = new Config();
        diskOptimizationStrategy = new SpinningDiskOptimizationStrategy();
    }

    public static boolean isClientInitialized()
    {
        return clientInitialized;
    }

    public static boolean isToolInitialized()
    {
        return toolInitialized;
    }

    public static boolean isClientOrToolInitialized()
    {
        return clientInitialized || toolInitialized;
    }

    public static boolean isDaemonInitialized()
    {
        return daemonInitialized;
    }

    public static Config getRawConfig()
    {
        return conf;
    }

    @VisibleForTesting
    public static Config loadConfig() throws ConfigurationException
    {
        if (Config.getOverrideLoadConfig() != null)
            return Config.getOverrideLoadConfig().get();

        String loaderClass = System.getProperty(Config.PROPERTY_PREFIX + "config.loader");
        ConfigurationLoader loader = loaderClass == null
                                     ? new YamlConfigurationLoader()
                                     : FBUtilities.construct(loaderClass, "configuration loading");
        Config config = loader.loadConfig();

        if (!hasLoggedConfig)
        {
            hasLoggedConfig = true;
            Config.log(config);
        }

        return config;
    }

    private static InetAddress getNetworkInterfaceAddress(String intf, String configName, boolean preferIPv6) throws ConfigurationException
    {
        try
        {
            NetworkInterface ni = NetworkInterface.getByName(intf);
            if (ni == null)
                throw new ConfigurationException("Configured " + configName + " \"" + intf + "\" could not be found", false);
            Enumeration<InetAddress> addrs = ni.getInetAddresses();
            if (!addrs.hasMoreElements())
                throw new ConfigurationException("Configured " + configName + " \"" + intf + "\" was found, but had no addresses", false);

            /*
             * Try to return the first address of the preferred type, otherwise return the first address
             */
            InetAddress retval = null;
            while (addrs.hasMoreElements())
            {
                InetAddress temp = addrs.nextElement();
                if (preferIPv6 && temp instanceof Inet6Address) return temp;
                if (!preferIPv6 && temp instanceof Inet4Address) return temp;
                if (retval == null) retval = temp;
            }
            return retval;
        }
        catch (SocketException e)
        {
            throw new ConfigurationException("Configured " + configName + " \"" + intf + "\" caused an exception", e);
        }
    }

    private static void setConfig(Config config)
    {
        conf = config;
    }

    private static void applyAll() throws ConfigurationException
    {
        //InetAddressAndPort cares that applySimpleConfig runs first
        applySimpleConfig();

        applyPartitioner();

        applyAddressConfig();

        applySnitch();

        applyTokensConfig();

        applySeedProvider();

        applyEncryptionContext();

        applySslContext();

        applyGuardrails();

        applyStartupChecks();
    }

    private static void applySimpleConfig()
    {
        //Doing this first before all other things in case other pieces of config want to construct
        //InetAddressAndPort and get the right defaults
        InetAddressAndPort.initializeDefaultPort(getStoragePort());

        if (conf.commitlog_sync == null)
        {
            throw new ConfigurationException("Missing required directive CommitLogSync", false);
        }

        if (conf.commitlog_sync == CommitLogSync.batch)
        {
            if (conf.commitlog_sync_period.toMilliseconds() != 0)
            {
                throw new ConfigurationException("Batch sync specified, but commitlog_sync_period found.", false);
            }
            logger.debug("Syncing log with batch mode");
        }
        else if (conf.commitlog_sync == CommitLogSync.group)
        {
            if (conf.commitlog_sync_group_window.toMilliseconds() == 0)
            {
                throw new ConfigurationException("Missing value for commitlog_sync_group_window.", false);
            }
            else if (conf.commitlog_sync_period.toMilliseconds() != 0)
            {
                throw new ConfigurationException("Group sync specified, but commitlog_sync_period found. Only specify commitlog_sync_group_window when using group sync", false);
            }
            logger.debug("Syncing log with a group window of {}", conf.commitlog_sync_period.toString());
        }
        else
        {
            if (conf.commitlog_sync_period.toMilliseconds() == 0)
            {
                throw new ConfigurationException("Missing value for commitlog_sync_period.", false);
            }
            else if (!Double.isNaN(conf.commitlog_sync_batch_window_in_ms))
            {
                throw new ConfigurationException("commitlog_sync_period specified, but commitlog_sync_batch_window found.  Only specify commitlog_sync_period when using periodic sync.", false);
            }
            logger.debug("Syncing log with a period of {}", conf.commitlog_sync_period.toString());
        }

        /* evaluate the DiskAccessMode Config directive, which also affects indexAccessMode selection */
        if (conf.disk_access_mode == Config.DiskAccessMode.auto)
        {
            conf.disk_access_mode = hasLargeAddressSpace() ? Config.DiskAccessMode.mmap : Config.DiskAccessMode.standard;
            indexAccessMode = conf.disk_access_mode;
            logger.info("DiskAccessMode 'auto' determined to be {}, indexAccessMode is {}", conf.disk_access_mode, indexAccessMode);
        }
        else if (conf.disk_access_mode == Config.DiskAccessMode.mmap_index_only)
        {
            conf.disk_access_mode = Config.DiskAccessMode.standard;
            indexAccessMode = Config.DiskAccessMode.mmap;
            logger.info("DiskAccessMode is {}, indexAccessMode is {}", conf.disk_access_mode, indexAccessMode);
        }
        else
        {
            indexAccessMode = conf.disk_access_mode;
            logger.info("DiskAccessMode is {}, indexAccessMode is {}", conf.disk_access_mode, indexAccessMode);
        }

        /* phi convict threshold for FailureDetector */
        if (conf.phi_convict_threshold < 5 || conf.phi_convict_threshold > 16)
        {
            throw new ConfigurationException("phi_convict_threshold must be between 5 and 16, but was " + conf.phi_convict_threshold, false);
        }

        /* Thread per pool */
        if (conf.concurrent_reads < 2)
        {
            throw new ConfigurationException("concurrent_reads must be at least 2, but was " + conf.concurrent_reads, false);
        }

        if (conf.concurrent_writes < 2 && System.getProperty("cassandra.test.fail_mv_locks_count", "").isEmpty())
        {
            throw new ConfigurationException("concurrent_writes must be at least 2, but was " + conf.concurrent_writes, false);
        }

        if (conf.concurrent_counter_writes < 2)
            throw new ConfigurationException("concurrent_counter_writes must be at least 2, but was " + conf.concurrent_counter_writes, false);

        if (conf.concurrent_replicates != null)
            logger.warn("concurrent_replicates has been deprecated and should be removed from cassandra.yaml");

        if (conf.networking_cache_size == null)
            conf.networking_cache_size = SmallestDataStorageMebibytes.inMebibytes(Math.min(128, (int) (Runtime.getRuntime().maxMemory() / (16 * 1048576))));

        if (conf.file_cache_size == null)
            conf.file_cache_size = SmallestDataStorageMebibytes.inMebibytes(Math.min(512, (int) (Runtime.getRuntime().maxMemory() / (4 * 1048576))));

        // round down for SSDs and round up for spinning disks
        if (conf.file_cache_round_up == null)
            conf.file_cache_round_up = conf.disk_optimization_strategy == Config.DiskOptimizationStrategy.spinning;

        if (conf.memtable_offheap_space == null)
            conf.memtable_offheap_space = SmallestDataStorageMebibytes.inMebibytes( (int) (Runtime.getRuntime().maxMemory() / (4 * 1048576)));
        // for the moment, we default to twice as much on-heap space as off-heap, as heap overhead is very large
        if (conf.memtable_heap_space == null)
            conf.memtable_heap_space = SmallestDataStorageMebibytes.inMebibytes((int) (Runtime.getRuntime().maxMemory() / (4 * 1048576)));
        if (conf.memtable_heap_space.toMebibytesAsInt() == 0)
            throw new ConfigurationException("memtable_heap_space must be positive, but was " + conf.memtable_heap_space, false);
        logger.info("Global memtable on-heap threshold is enabled at {}", conf.memtable_heap_space);
        if (conf.memtable_offheap_space.toMebibytesAsInt() == 0)
            logger.info("Global memtable off-heap threshold is disabled, HeapAllocator will be used instead");
        else
            logger.info("Global memtable off-heap threshold is enabled at {}", conf.memtable_offheap_space);

        if (conf.repair_session_max_tree_depth != null)
        {
            logger.warn("repair_session_max_tree_depth has been deprecated and should be removed from cassandra.yaml. Use repair_session_space instead");
            if (conf.repair_session_max_tree_depth < 10)
                throw new ConfigurationException("repair_session_max_tree_depth should not be < 10, but was " + conf.repair_session_max_tree_depth);
            if (conf.repair_session_max_tree_depth > 20)
                logger.warn("repair_session_max_tree_depth of " + conf.repair_session_max_tree_depth + " > 20 could lead to excessive memory usage");
        }
        else
        {
            conf.repair_session_max_tree_depth = 20;
        }

        if (conf.repair_session_space == null)
            conf.repair_session_space = SmallestDataStorageMebibytes.inMebibytes(Math.max(1, (int) (Runtime.getRuntime().maxMemory() / (16 * 1048576))));

        if (conf.repair_session_space.toMebibytes() < 1)
            throw new ConfigurationException("repair_session_space must be > 0, but was " + conf.repair_session_space);
        else if (conf.repair_session_space.toMebibytes() > (int) (Runtime.getRuntime().maxMemory() / (4 * 1048576)))
            logger.warn("A repair_session_space of " + conf.repair_session_space+ " mebibytes is likely to cause heap pressure");

        checkForLowestAcceptedTimeouts(conf);

        long valueInBytes = conf.native_transport_max_frame_size.toBytes();
        if (valueInBytes < 0 || valueInBytes > Integer.MAX_VALUE)
        {
            throw new ConfigurationException(String.format("%s must be positive value < %dB, but was %dB",
                                                           "native_transport_max_frame_size",
                                                           conf.native_transport_max_frame_size.getUnit()
                                                                .convert(Integer.MAX_VALUE, DataStorageSpec.DataStorageUnit.BYTES),
                                                           valueInBytes),
                                             false);
        }

        checkValidForByteConversion(conf.column_index_size, "column_index_size");
        checkValidForByteConversion(conf.column_index_cache_size, "column_index_cache_size");
        checkValidForByteConversion(conf.batch_size_warn_threshold, "batch_size_warn_threshold");

        if (conf.native_transport_max_negotiable_protocol_version != null)
            logger.warn("The configuration option native_transport_max_negotiable_protocol_version has been deprecated " +
                        "and should be removed from cassandra.yaml as it has no longer has any effect.");

        // if data dirs, commitlog dir, or saved caches dir are set in cassandra.yaml, use that.  Otherwise,
        // use -Dcassandra.storagedir (set in cassandra-env.sh) as the parent dir for data/, commitlog/, and saved_caches/
        if (conf.commitlog_directory == null)
        {
            conf.commitlog_directory = storagedirFor("commitlog");
        }

        if (conf.hints_directory == null)
        {
            conf.hints_directory = storagedirFor("hints");
        }

        if (conf.native_transport_max_concurrent_requests_in_bytes <= 0)
        {
            conf.native_transport_max_concurrent_requests_in_bytes = Runtime.getRuntime().maxMemory() / 10;
        }

        if (conf.native_transport_max_concurrent_requests_in_bytes_per_ip <= 0)
        {
            conf.native_transport_max_concurrent_requests_in_bytes_per_ip = Runtime.getRuntime().maxMemory() / 40;
        }
        
        if (conf.native_transport_rate_limiting_enabled)
            logger.info("Native transport rate-limiting enabled at {} requests/second.", conf.native_transport_max_requests_per_second);
        else
            logger.info("Native transport rate-limiting disabled.");

        if (conf.commitlog_total_space == null)
        {
            final int preferredSizeInMiB = 8192;
            // use 1/4 of available space.  See discussion on #10013 and #10199
            final long totalSpaceInBytes = tryGetSpace(conf.commitlog_directory, FileStore::getTotalSpace);
            int defaultSpaceInMiB = calculateDefaultSpaceInMiB("commitlog",
                                                               conf.commitlog_directory,
                                                               "commitlog_total_space",
                                                               preferredSizeInMiB,
                                                               totalSpaceInBytes, 1, 4);
            conf.commitlog_total_space = SmallestDataStorageMebibytes.inMebibytes(defaultSpaceInMiB);
        }

        if (conf.cdc_enabled)
        {
            if (conf.cdc_raw_directory == null)
            {
                conf.cdc_raw_directory = storagedirFor("cdc_raw");
            }

            if (conf.cdc_total_space.toMebibytes() == 0)
            {
                final int preferredSizeInMiB = 4096;
                // use 1/8th of available space.  See discussion on #10013 and #10199 on the CL, taking half that for CDC
                final long totalSpaceInBytes = tryGetSpace(conf.cdc_raw_directory, FileStore::getTotalSpace);
                int defaultSpaceInMiB = calculateDefaultSpaceInMiB("cdc",
                                                                   conf.cdc_raw_directory,
                                                                   "cdc_total_space",
                                                                   preferredSizeInMiB,
                                                                   totalSpaceInBytes, 1, 8);
                conf.cdc_total_space = SmallestDataStorageMebibytes.inMebibytes(defaultSpaceInMiB);
            }

            logger.info("cdc_enabled is true. Starting casssandra node with Change-Data-Capture enabled.");
        }

        if (conf.saved_caches_directory == null)
        {
            conf.saved_caches_directory = storagedirFor("saved_caches");
        }
        if (conf.data_file_directories == null || conf.data_file_directories.length == 0)
        {
            conf.data_file_directories = new String[]{ storagedir("data_file_directories") + File.pathSeparator() + "data" };
        }

        long dataFreeBytes = 0;
        /* data file and commit log directories. they get created later, when they're needed. */
        for (String datadir : conf.data_file_directories)
        {
            if (datadir == null)
                throw new ConfigurationException("data_file_directories must not contain empty entry", false);
            if (datadir.equals(conf.local_system_data_file_directory))
                throw new ConfigurationException("local_system_data_file_directory must not be the same as any data_file_directories", false);
            if (datadir.equals(conf.commitlog_directory))
                throw new ConfigurationException("commitlog_directory must not be the same as any data_file_directories", false);
            if (datadir.equals(conf.hints_directory))
                throw new ConfigurationException("hints_directory must not be the same as any data_file_directories", false);
            if (datadir.equals(conf.saved_caches_directory))
                throw new ConfigurationException("saved_caches_directory must not be the same as any data_file_directories", false);

            dataFreeBytes = saturatedSum(dataFreeBytes, tryGetSpace(datadir, FileStore::getUnallocatedSpace));
        }
        if (dataFreeBytes < 64 * ONE_GIB) // 64 GB
            logger.warn("Only {} free across all data volumes. Consider adding more capacity to your cluster or removing obsolete snapshots",
                        FBUtilities.prettyPrintMemory(dataFreeBytes));

        if (conf.local_system_data_file_directory != null)
        {
            if (conf.local_system_data_file_directory.equals(conf.commitlog_directory))
                throw new ConfigurationException("local_system_data_file_directory must not be the same as the commitlog_directory", false);
            if (conf.local_system_data_file_directory.equals(conf.saved_caches_directory))
                throw new ConfigurationException("local_system_data_file_directory must not be the same as the saved_caches_directory", false);
            if (conf.local_system_data_file_directory.equals(conf.hints_directory))
                throw new ConfigurationException("local_system_data_file_directory must not be the same as the hints_directory", false);

            long freeBytes = tryGetSpace(conf.local_system_data_file_directory, FileStore::getUnallocatedSpace);

            if (freeBytes < ONE_GIB)
                logger.warn("Only {} free in the system data volume. Consider adding more capacity or removing obsolete snapshots",
                            FBUtilities.prettyPrintMemory(freeBytes));
        }

        if (conf.commitlog_directory.equals(conf.saved_caches_directory))
            throw new ConfigurationException("saved_caches_directory must not be the same as the commitlog_directory", false);
        if (conf.commitlog_directory.equals(conf.hints_directory))
            throw new ConfigurationException("hints_directory must not be the same as the commitlog_directory", false);
        if (conf.hints_directory.equals(conf.saved_caches_directory))
            throw new ConfigurationException("saved_caches_directory must not be the same as the hints_directory", false);

        if (conf.memtable_flush_writers == 0)
        {
            conf.memtable_flush_writers = conf.data_file_directories.length == 1 ? 2 : 1;
        }

        if (conf.memtable_flush_writers < 1)
            throw new ConfigurationException("memtable_flush_writers must be at least 1, but was " + conf.memtable_flush_writers, false);

        if (conf.memtable_cleanup_threshold == null)
        {
            conf.memtable_cleanup_threshold = (float) (1.0 / (1 + conf.memtable_flush_writers));
        }
        else
        {
            logger.warn("memtable_cleanup_threshold has been deprecated and should be removed from cassandra.yaml");
        }

        if (conf.memtable_cleanup_threshold < 0.01f)
            throw new ConfigurationException("memtable_cleanup_threshold must be >= 0.01, but was " + conf.memtable_cleanup_threshold, false);
        if (conf.memtable_cleanup_threshold > 0.99f)
            throw new ConfigurationException("memtable_cleanup_threshold must be <= 0.99, but was " + conf.memtable_cleanup_threshold, false);
        if (conf.memtable_cleanup_threshold < 0.1f)
            logger.warn("memtable_cleanup_threshold is set very low [{}], which may cause performance degradation", conf.memtable_cleanup_threshold);

        if (conf.concurrent_compactors == null)
            conf.concurrent_compactors = Math.min(8, Math.max(2, Math.min(FBUtilities.getAvailableProcessors(), conf.data_file_directories.length)));

        if (conf.concurrent_compactors <= 0)
            throw new ConfigurationException("concurrent_compactors should be strictly greater than 0, but was " + conf.concurrent_compactors, false);

        applyConcurrentValidations(conf);
        applyRepairCommandPoolSize(conf);
        applyTrackWarningsValidations(conf);

        if (conf.concurrent_materialized_view_builders <= 0)
            throw new ConfigurationException("concurrent_materialized_view_builders should be strictly greater than 0, but was " + conf.concurrent_materialized_view_builders, false);

        if (conf.num_tokens != null && conf.num_tokens > MAX_NUM_TOKENS)
            throw new ConfigurationException(String.format("A maximum number of %d tokens per node is supported", MAX_NUM_TOKENS), false);

        try
        {
            // if prepared_statements_cache_size option was set to "auto" then size of the cache should be "max(1/256 of Heap (in MiB), 10MiB)"
            preparedStatementsCacheSizeInMiB = (conf.prepared_statements_cache_size == null)
                                              ? Math.max(10, (int) (Runtime.getRuntime().maxMemory() / 1024 / 1024 / 256))
                                              : conf.prepared_statements_cache_size.toMebibytes();

            if (preparedStatementsCacheSizeInMiB == 0)
                throw new NumberFormatException(); // to escape duplicating error message
        }
        catch (NumberFormatException e)
        {
            throw new ConfigurationException("prepared_statements_cache_size option was set incorrectly to '"
                                             + (conf.prepared_statements_cache_size != null ? conf.prepared_statements_cache_size.toString() : null) + "', supported values are <integer> >= 0.", false);
        }

        try
        {
            // if key_cache_size option was set to "auto" then size of the cache should be "min(5% of Heap (in MiB), 100MiB)
            keyCacheSizeInMiB = (conf.key_cache_size == null)
                               ? Math.min(Math.max(1, (int) (Runtime.getRuntime().totalMemory() * 0.05 / 1024 / 1024)), 100)
                               : conf.key_cache_size.toMebibytes();

            if (keyCacheSizeInMiB < 0)
                throw new NumberFormatException(); // to escape duplicating error message
        }
        catch (NumberFormatException e)
        {
            throw new ConfigurationException("key_cache_size option was set incorrectly to '"
                                             + (conf.key_cache_size != null ? conf.key_cache_size.toString() : null) + "', supported values are <integer> >= 0.", false);
        }

        try
        {
            // if counter_cache_size option was set to "auto" then size of the cache should be "min(2.5% of Heap (in MiB), 50MiB)
            counterCacheSizeInMiB = (conf.counter_cache_size == null)
                                   ? Math.min(Math.max(1, (int) (Runtime.getRuntime().totalMemory() * 0.025 / 1024 / 1024)), 50)
                                   : conf.counter_cache_size.toMebibytes();

            if (counterCacheSizeInMiB < 0)
                throw new NumberFormatException(); // to escape duplicating error message
        }
        catch (NumberFormatException e)
        {
            throw new ConfigurationException("counter_cache_size option was set incorrectly to '"
                                             + (conf.counter_cache_size !=null ?conf.counter_cache_size.toString() : null) + "', supported values are <integer> >= 0.", false);
        }

        try
        {
            // if paxosCacheSizeInMiB option was set to "auto" then size of the cache should be "min(1% of Heap (in MB), 50MB)
            paxosCacheSizeInMiB = (conf.paxos_cache_size == null)
                    ? Math.min(Math.max(1, (int) (Runtime.getRuntime().totalMemory() * 0.01 / 1024 / 1024)), 50)
                    : conf.paxos_cache_size.toMebibytes();

            if (paxosCacheSizeInMiB < 0)
                throw new NumberFormatException(); // to escape duplicating error message
        }
        catch (NumberFormatException e)
        {
            throw new ConfigurationException("paxos_cache_size option was set incorrectly to '"
                    + conf.paxos_cache_size + "', supported values are <integer> >= 0.", false);
        }

        if (conf.paxos_auto_repair_threshold_mb < 0)
        {
            throw new ConfigurationException("paxos_auto_repair_threshold_mb option was set incorrectly to '"
                                             + conf.paxos_auto_repair_threshold_mb + "', supported values are <integer> >= 0.", false);
        }

        // if set to empty/"auto" then use 5% of Heap size
        indexSummaryCapacityInMiB = (conf.index_summary_capacity == null)
                                   ? Math.max(1, (int) (Runtime.getRuntime().totalMemory() * 0.05 / 1024 / 1024))
                                   : conf.index_summary_capacity.toMebibytes();

        if (indexSummaryCapacityInMiB < 0)
            throw new ConfigurationException("index_summary_capacity option was set incorrectly to '"
                                             + conf.index_summary_capacity.toString() + "', it should be a non-negative integer.", false);

        if (conf.user_defined_function_fail_timeout < 0)
            throw new ConfigurationException("user_defined_function_fail_timeout must not be negative", false);
        if (conf.user_defined_function_warn_timeout < 0)
            throw new ConfigurationException("user_defined_function_warn_timeout must not be negative", false);

        if (conf.user_defined_function_fail_timeout < conf.user_defined_function_warn_timeout)
            throw new ConfigurationException("user_defined_function_warn_timeout must less than user_defined_function_fail_timeout", false);

        if (!conf.allow_insecure_udfs && !conf.user_defined_functions_threads_enabled)
            throw new ConfigurationException("To be able to set enable_user_defined_functions_threads: false you need to set allow_insecure_udfs: true - this is an unsafe configuration and is not recommended.");

        if (conf.allow_extra_insecure_udfs)
            logger.warn("Allowing java.lang.System.* access in UDFs is dangerous and not recommended. Set allow_extra_insecure_udfs: false to disable.");

        if(conf.scripted_user_defined_functions_enabled)
            logger.warn("JavaScript user-defined functions have been deprecated. You can still use them but the plan is to remove them in the next major version. For more information - CASSANDRA-17280");

        if (conf.commitlog_segment_size.toMebibytes() == 0)
            throw new ConfigurationException("commitlog_segment_size must be positive, but was "
                                             + conf.commitlog_segment_size.toString(), false);
        else if (conf.commitlog_segment_size.toMebibytes() >= 2048)
            throw new ConfigurationException("commitlog_segment_size must be smaller than 2048, but was "
                                             + conf.commitlog_segment_size.toString(), false);

        if (conf.max_mutation_size == null)
            conf.max_mutation_size = SmallestDataStorageKibibytes.inKibibytes(conf.commitlog_segment_size.toKibibytes() / 2);
        else if (conf.commitlog_segment_size.toKibibytes() < 2 * conf.max_mutation_size.toKibibytes())
            throw new ConfigurationException("commitlog_segment_size must be at least twice the size of max_mutation_size / 1024", false);

        // native transport encryption options
        if (conf.client_encryption_options != null)
        {
            conf.client_encryption_options.applyConfig();

            if (conf.native_transport_port_ssl != null
                && conf.native_transport_port_ssl != conf.native_transport_port
                && conf.client_encryption_options.tlsEncryptionPolicy() == EncryptionOptions.TlsEncryptionPolicy.UNENCRYPTED)
            {
                throw new ConfigurationException("Encryption must be enabled in client_encryption_options for native_transport_port_ssl", false);
            }
        }

        if (conf.snapshot_links_per_second < 0)
            throw new ConfigurationException("snapshot_links_per_second must be >= 0");

        if (conf.max_value_size.toMebibytes() == 0)
            throw new ConfigurationException("max_value_size must be positive", false);
        else if (conf.max_value_size.toMebibytes() >= 2048)
            throw new ConfigurationException("max_value_size must be smaller than 2048, but was "
                    + conf.max_value_size.toString(), false);

        switch (conf.disk_optimization_strategy)
        {
            case ssd:
                diskOptimizationStrategy = new SsdDiskOptimizationStrategy(conf.disk_optimization_page_cross_chance);
                break;
            case spinning:
                diskOptimizationStrategy = new SpinningDiskOptimizationStrategy();
                break;
        }

        if (conf.server_encryption_options != null)
        {
            conf.server_encryption_options.applyConfig();

            if (conf.server_encryption_options.legacy_ssl_storage_port_enabled &&
                conf.server_encryption_options.tlsEncryptionPolicy() == EncryptionOptions.TlsEncryptionPolicy.UNENCRYPTED)
            {
                throw new ConfigurationException("legacy_ssl_storage_port_enabled is true (enabled) with internode encryption disabled (none). Enable encryption or disable the legacy ssl storage port.");
            }
        }

        if (conf.internode_max_message_size != null)
        {
            long maxMessageSize = conf.internode_max_message_size.toBytes();

            if (maxMessageSize > conf.internode_application_receive_queue_reserve_endpoint_capacity.toBytes())
                throw new ConfigurationException("internode_max_message_size must no exceed internode_application_receive_queue_reserve_endpoint_capacity", false);

            if (maxMessageSize > conf.internode_application_receive_queue_reserve_global_capacity.toBytes())
                throw new ConfigurationException("internode_max_message_size must no exceed internode_application_receive_queue_reserve_global_capacity", false);

            if (maxMessageSize > conf.internode_application_send_queue_reserve_endpoint_capacity.toBytes())
                throw new ConfigurationException("internode_max_message_size must no exceed internode_application_send_queue_reserve_endpoint_capacity", false);

            if (maxMessageSize > conf.internode_application_send_queue_reserve_global_capacity.toBytes())
                throw new ConfigurationException("internode_max_message_size must no exceed internode_application_send_queue_reserve_global_capacity", false);
        }
        else
        {
            long maxMessageSizeInBytes =
            Math.min(conf.internode_application_receive_queue_reserve_endpoint_capacity.toBytes(),
                     conf.internode_application_send_queue_reserve_endpoint_capacity.toBytes());

            conf.internode_max_message_size = DataStorageSpec.inBytes(maxMessageSizeInBytes);
        }

        validateMaxConcurrentAutoUpgradeTasksConf(conf.max_concurrent_automatic_sstable_upgrades);

        // ACI Cassandra - preserve property from earlier internal patch
        // rdar://60088220 p27729987 PRO/RST Restrict replication strategy and factor
        // that was partially replaced by CASSANDRA-14557.
        if (CassandraRelevantProperties.MINIMUM_ALLOWED_REPLICATION_FACTOR.isPresent())
        {
            int property_min = CassandraRelevantProperties.MINIMUM_ALLOWED_REPLICATION_FACTOR.getInt();
            if (property_min != conf.minimum_keyspace_rf)
            {
                logger.info("Overriding configured default_keyspace_rf of {} with value from system property {}",
                        conf.minimum_keyspace_rf, property_min);
                conf.minimum_keyspace_rf = property_min;
            }
        }

        if (conf.default_keyspace_rf < conf.minimum_keyspace_rf)
        {
            throw new ConfigurationException(String.format("default_keyspace_rf (%d) cannot be less than minimum_keyspace_rf (%d)",
                                                           conf.default_keyspace_rf, conf.minimum_keyspace_rf));
        }

        if (conf.paxos_repair_parallelism <= 0)
            conf.paxos_repair_parallelism = Math.max(1, conf.concurrent_writes / 8);

        Paxos.setPaxosVariant(conf.paxos_variant);
        if (conf.paxos_state_purging == null)
            conf.paxos_state_purging = PaxosStatePurging.legacy;

        logInitializationOutcome(logger);
    }

    @VisibleForTesting
    static void applyConcurrentValidations(Config config)
    {
        if (config.concurrent_validations < 1)
        {
            config.concurrent_validations = config.concurrent_compactors;
        }
        else if (config.concurrent_validations > config.concurrent_compactors && !allowUnlimitedConcurrentValidations)
        {
            throw new ConfigurationException("To set concurrent_validations > concurrent_compactors, " +
                                             "set the system property cassandra.allow_unlimited_concurrent_validations=true");
        }
    }

    @VisibleForTesting
    static void applyRepairCommandPoolSize(Config config)
    {
        if (config.repair_command_pool_size < 1)
            config.repair_command_pool_size = config.concurrent_validations;
    }

    @VisibleForTesting
    static void applyTrackWarningsValidations(Config config)
    {
        config.track_warnings.validate("track_warnings");
    }

    public static GuardrailsOptions getGuardrailsConfig()
    {
        return guardrails;
    }

    private static void applyGuardrails()
    {
        try
        {
            guardrails = new GuardrailsOptions(conf);
        }
        catch (IllegalArgumentException e)
        {
            throw new ConfigurationException("Invalid guardrails configuration: " + e.getMessage(), e);
        }
    }

    public static StartupChecksOptions getStartupChecksOptions()
    {
        return startupChecksOptions;
    }

    private static void applyStartupChecks()
    {
        startupChecksOptions = new StartupChecksOptions(conf.startup_checks);
    }

    private static String storagedirFor(String type)
    {
        return storagedir(type + "_directory") + File.pathSeparator() + type;
    }

    private static String storagedir(String errMsgType)
    {
        String storagedir = System.getProperty(Config.PROPERTY_PREFIX + "storagedir", null);
        if (storagedir == null)
            throw new ConfigurationException(errMsgType + " is missing and -Dcassandra.storagedir is not set", false);
        return storagedir;
    }

    static int calculateDefaultSpaceInMiB(String type, String path, String setting, int preferredSizeInMiB, long totalSpaceInBytes, long totalSpaceNumerator, long totalSpaceDenominator)
    {
        final long totalSizeInMiB = totalSpaceInBytes / ONE_MIB;
        final int minSizeInMiB = Ints.saturatedCast(totalSpaceNumerator * totalSizeInMiB / totalSpaceDenominator);

        if (minSizeInMiB < preferredSizeInMiB)
        {
            logger.warn("Small {} volume detected at '{}'; setting {} to {}.  You can override this in cassandra.yaml",
                        type, path, setting, minSizeInMiB);
            return minSizeInMiB;
        }
        else
        {
            return preferredSizeInMiB;
        }
    }

    public static void applyAddressConfig() throws ConfigurationException
    {
        applyAddressConfig(conf);
    }

    public static void applyAddressConfig(Config config) throws ConfigurationException
    {
        listenAddress = null;
        rpcAddress = null;
        broadcastAddress = null;
        broadcastRpcAddress = null;

        /* Local IP, hostname or interface to bind services to */
        if (config.listen_address != null && config.listen_interface != null)
        {
            throw new ConfigurationException("Set listen_address OR listen_interface, not both", false);
        }
        else if (config.listen_address != null)
        {
            try
            {
                listenAddress = InetAddress.getByName(config.listen_address);
            }
            catch (UnknownHostException e)
            {
                throw new ConfigurationException("Unknown listen_address '" + config.listen_address + '\'', false);
            }

            if (listenAddress.isAnyLocalAddress())
                throw new ConfigurationException("listen_address cannot be a wildcard address (" + config.listen_address + ")!", false);
        }
        else if (config.listen_interface != null)
        {
            listenAddress = getNetworkInterfaceAddress(config.listen_interface, "listen_interface", config.listen_interface_prefer_ipv6);
        }

        /* Gossip Address to broadcast */
        if (config.broadcast_address != null)
        {
            try
            {
                broadcastAddress = InetAddress.getByName(config.broadcast_address);
            }
            catch (UnknownHostException e)
            {
                throw new ConfigurationException("Unknown broadcast_address '" + config.broadcast_address + '\'', false);
            }

            if (broadcastAddress.isAnyLocalAddress())
                throw new ConfigurationException("broadcast_address cannot be a wildcard address (" + config.broadcast_address + ")!", false);
        }

        /* Local IP, hostname or interface to bind RPC server to */
        if (config.rpc_address != null && config.rpc_interface != null)
        {
            throw new ConfigurationException("Set rpc_address OR rpc_interface, not both", false);
        }
        else if (config.rpc_address != null)
        {
            try
            {
                rpcAddress = InetAddress.getByName(config.rpc_address);
            }
            catch (UnknownHostException e)
            {
                throw new ConfigurationException("Unknown host in rpc_address " + config.rpc_address, false);
            }
        }
        else if (config.rpc_interface != null)
        {
            rpcAddress = getNetworkInterfaceAddress(config.rpc_interface, "rpc_interface", config.rpc_interface_prefer_ipv6);
        }
        else
        {
            rpcAddress = FBUtilities.getJustLocalAddress();
        }

        /* RPC address to broadcast */
        if (config.broadcast_rpc_address != null)
        {
            try
            {
                broadcastRpcAddress = InetAddress.getByName(config.broadcast_rpc_address);
            }
            catch (UnknownHostException e)
            {
                throw new ConfigurationException("Unknown broadcast_rpc_address '" + config.broadcast_rpc_address + '\'', false);
            }

            if (broadcastRpcAddress.isAnyLocalAddress())
                throw new ConfigurationException("broadcast_rpc_address cannot be a wildcard address (" + config.broadcast_rpc_address + ")!", false);
        }
        else
        {
            if (rpcAddress.isAnyLocalAddress())
                throw new ConfigurationException("If rpc_address is set to a wildcard address (" + config.rpc_address + "), then " +
                                                 "you must set broadcast_rpc_address to a value other than " + config.rpc_address, false);
        }
    }

    public static void applyEncryptionContext()
    {
        // always attempt to load the cipher factory, as we could be in the situation where the user has disabled encryption,
        // but has existing commitlogs and sstables on disk that are still encrypted (and still need to be read)
        encryptionContext = new EncryptionContext(conf.transparent_data_encryption_options);
    }

    public static void applySslContext()
    {
        if (TEST_JVM_DTEST_DISABLE_SSL.getBoolean())
            return;

        try
        {
            SSLFactory.validateSslContext("Internode messaging", conf.server_encryption_options, true, true);
            SSLFactory.validateSslContext("Native transport", conf.client_encryption_options, conf.client_encryption_options.require_client_auth, true);
            SSLFactory.initHotReloading(conf.server_encryption_options, conf.client_encryption_options, false);
        }
        catch (IOException e)
        {
            throw new ConfigurationException("Failed to initialize SSL", e);
        }
    }

    public static void applySeedProvider()
    {
        // load the seeds for node contact points
        if (conf.seed_provider == null)
        {
            throw new ConfigurationException("seeds configuration is missing; a minimum of one seed is required.", false);
        }
        try
        {
            Class<?> seedProviderClass = Class.forName(conf.seed_provider.class_name);
            seedProvider = (SeedProvider)seedProviderClass.getConstructor(Map.class).newInstance(conf.seed_provider.parameters);
        }
        // there are about 5 checked exceptions that could be thrown here.
        catch (Exception e)
        {
            throw new ConfigurationException(e.getMessage() + "\nFatal configuration error; unable to start server.  See log for stacktrace.", true);
        }
        if (seedProvider.getSeeds().size() == 0)
            throw new ConfigurationException("The seed provider lists no seeds.", false);
    }

    @VisibleForTesting
    static void checkForLowestAcceptedTimeouts(Config conf)
    {
        if(conf.read_request_timeout.toMillisecondsAsInt() < LOWEST_ACCEPTED_TIMEOUT.toMillisecondsAsInt())
        {
            logInfo("read_request_timeout", conf.read_request_timeout, LOWEST_ACCEPTED_TIMEOUT);
            conf.read_request_timeout = new SmallestDurationMilliseconds("10ms");
        }

        if(conf.range_request_timeout.toMillisecondsAsInt() < LOWEST_ACCEPTED_TIMEOUT.toMillisecondsAsInt())
        {
            logInfo("range_request_timeout", conf.range_request_timeout, LOWEST_ACCEPTED_TIMEOUT);
            conf.range_request_timeout = new SmallestDurationMilliseconds("10ms");
        }

        if(conf.request_timeout.toMillisecondsAsInt() < LOWEST_ACCEPTED_TIMEOUT.toMillisecondsAsInt())
        {
            logInfo("request_timeout", conf.request_timeout, LOWEST_ACCEPTED_TIMEOUT);
            conf.request_timeout = new SmallestDurationMilliseconds("10ms");
        }

        if(conf.write_request_timeout.toMillisecondsAsInt() < LOWEST_ACCEPTED_TIMEOUT.toMillisecondsAsInt())
        {
            logInfo("write_request_timeout", conf.write_request_timeout, LOWEST_ACCEPTED_TIMEOUT);
            conf.write_request_timeout = new SmallestDurationMilliseconds("10ms");
        }

        if(conf.cas_contention_timeout.toMillisecondsAsInt() < LOWEST_ACCEPTED_TIMEOUT.toMillisecondsAsInt())
        {
            logInfo("cas_contention_timeout", conf.cas_contention_timeout, LOWEST_ACCEPTED_TIMEOUT);
            conf.cas_contention_timeout = new SmallestDurationMilliseconds("10ms");
        }

        if(conf.counter_write_request_timeout.toMillisecondsAsInt()< LOWEST_ACCEPTED_TIMEOUT.toMillisecondsAsInt())
        {
            logInfo("counter_write_request_timeout", conf.counter_write_request_timeout, LOWEST_ACCEPTED_TIMEOUT);
            conf.counter_write_request_timeout = new SmallestDurationMilliseconds("10ms");
        }
        if(conf.truncate_request_timeout.toMillisecondsAsInt() < LOWEST_ACCEPTED_TIMEOUT.toMillisecondsAsInt())
        {
            logInfo("truncate_request_timeout", conf.truncate_request_timeout, LOWEST_ACCEPTED_TIMEOUT);
            conf.truncate_request_timeout = LOWEST_ACCEPTED_TIMEOUT;
        }
    }

    private static void logInfo(String property, SmallestDurationMilliseconds actualValue, SmallestDurationMilliseconds lowestAcceptedValue)
    {
        logger.info("found {}::{} less than lowest acceptable value {}, continuing with {}",
                    property,
                    actualValue.toString(),
                    lowestAcceptedValue.toString(),
                    lowestAcceptedValue);
    }

    public static void applyTokensConfig()
    {
        applyTokensConfig(conf);
    }

    static void applyTokensConfig(Config conf)
    {
        if (conf.initial_token != null)
        {
            Collection<String> tokens = tokensFromString(conf.initial_token);
            if (conf.num_tokens == null)
            {
                if (tokens.size() == 1)
                    conf.num_tokens = 1;
                else
                    throw new ConfigurationException("initial_token was set but num_tokens is not!", false);
            }

            if (tokens.size() != conf.num_tokens)
            {
                throw new ConfigurationException(String.format("The number of initial tokens (by initial_token) specified (%s) is different from num_tokens value (%s)",
                                                               tokens.size(),
                                                               conf.num_tokens),
                                                 false);
            }

            for (String token : tokens)
                partitioner.getTokenFactory().validate(token);
        }
        else if (conf.num_tokens == null)
        {
            conf.num_tokens = 1;
        }
    }

    // definitely not safe for tools + clients - implicitly instantiates StorageService
    public static void applySnitch()
    {
        /* end point snitch */
        if (conf.endpoint_snitch == null)
        {
            throw new ConfigurationException("Missing endpoint_snitch directive", false);
        }
        snitch = createEndpointSnitch(conf.dynamic_snitch, conf.endpoint_snitch);
        EndpointSnitchInfo.create();

        localDC = snitch.getLocalDatacenter();
        localComparator = (replica1, replica2) -> {
            boolean local1 = localDC.equals(snitch.getDatacenter(replica1));
            boolean local2 = localDC.equals(snitch.getDatacenter(replica2));
            if (local1 && !local2)
                return -1;
            if (local2 && !local1)
                return 1;
            return 0;
        };
        newFailureDetector = () -> createFailureDetector(conf.failure_detector);
    }

    // definitely not safe for tools + clients - implicitly instantiates schema
    public static void applyPartitioner()
    {
        applyPartitioner(conf);
    }

    public static void applyPartitioner(Config conf)
    {
        /* Hashing strategy */
        if (conf.partitioner == null)
        {
            throw new ConfigurationException("Missing directive: partitioner", false);
        }
        String name = conf.partitioner;
        try
        {
            name = System.getProperty(Config.PROPERTY_PREFIX + "partitioner", conf.partitioner);
            partitioner = FBUtilities.newPartitioner(name);
        }
        catch (Exception e)
        {
            throw new ConfigurationException("Invalid partitioner class " + name, e);
        }

        paritionerName = partitioner.getClass().getCanonicalName();
    }

    /**
     * Computes the sum of the 2 specified positive values returning {@code Long.MAX_VALUE} if the sum overflow.
     *
     * @param left the left operand
     * @param right the right operand
     * @return the sum of the 2 specified positive values of {@code Long.MAX_VALUE} if the sum overflow.
     */
    private static long saturatedSum(long left, long right)
    {
        assert left >= 0 && right >= 0;
        long sum = left + right;
        return sum < 0 ? Long.MAX_VALUE : sum;
    }

    private static long tryGetSpace(String dir, PathUtils.IOToLongFunction<FileStore> getSpace)
    {
        return PathUtils.tryGetSpace(new File(dir).toPath(), getSpace, e -> { throw new ConfigurationException("Unable check disk space in '" + dir + "'. Perhaps the Cassandra user does not have the necessary permissions"); });
    }

    public static IEndpointSnitch createEndpointSnitch(boolean dynamic, String snitchClassName) throws ConfigurationException
    {
        if (!snitchClassName.contains("."))
            snitchClassName = "org.apache.cassandra.locator." + snitchClassName;
        IEndpointSnitch snitch = FBUtilities.construct(snitchClassName, "snitch");
        return dynamic ? new DynamicEndpointSnitch(snitch) : snitch;
    }

    private static IFailureDetector createFailureDetector(String detectorClassName) throws ConfigurationException
    {
        if (!detectorClassName.contains("."))
            detectorClassName = "org.apache.cassandra.gms." + detectorClassName;
        IFailureDetector detector = FBUtilities.construct(detectorClassName, "failure detector");
        return detector;
    }

    public static IAuthenticator getAuthenticator()
    {
        return authenticator;
    }

    public static void setAuthenticator(IAuthenticator authenticator)
    {
        DatabaseDescriptor.authenticator = authenticator;
    }

    public static IAuthorizer getAuthorizer()
    {
        return authorizer;
    }

    public static void setAuthorizer(IAuthorizer authorizer)
    {
        DatabaseDescriptor.authorizer = authorizer;
    }

    public static INetworkAuthorizer getNetworkAuthorizer()
    {
        return networkAuthorizer;
    }

    public static void setNetworkAuthorizer(INetworkAuthorizer networkAuthorizer)
    {
        DatabaseDescriptor.networkAuthorizer = networkAuthorizer;
    }

    public static void setAuthFromRoot(boolean fromRoot)
    {
        conf.traverse_auth_from_root = fromRoot;
    }

    public static boolean getAuthFromRoot()
    {
        return conf.traverse_auth_from_root;
    }

    public static IRoleManager getRoleManager()
    {
        return roleManager;
    }

    public static void setRoleManager(IRoleManager roleManager)
    {
        DatabaseDescriptor.roleManager = roleManager;
    }

    public static int getPermissionsValidity()
    {
        return conf.permissions_validity.toMillisecondsAsInt();
    }

    public static void setPermissionsValidity(int timeout)
    {
        conf.permissions_validity = SmallestDurationMilliseconds.inMilliseconds(timeout);
    }

    public static int getPermissionsUpdateInterval()
    {
        return conf.permissions_update_interval.toMilliseconds() == 0
             ? conf.permissions_validity.toMillisecondsAsInt()
             : conf.permissions_update_interval.toMillisecondsAsInt();
    }

    public static void setPermissionsUpdateInterval(int updateInterval)
    {
        conf.permissions_update_interval = SmallestDurationMilliseconds.inMilliseconds(updateInterval);
    }

    public static int getPermissionsCacheMaxEntries()
    {
        return conf.permissions_cache_max_entries;
    }

    public static int setPermissionsCacheMaxEntries(int maxEntries)
    {
        return conf.permissions_cache_max_entries = maxEntries;
    }

    public static boolean getPermissionsCacheActiveUpdate()
    {
        return conf.permissions_cache_active_update;
    }

    public static void setPermissionsCacheActiveUpdate(boolean update)
    {
        conf.permissions_cache_active_update = update;
    }

    public static int getRolesValidity()
    {
        return conf.roles_validity.toMillisecondsAsInt();
    }

    public static void setRolesValidity(int validity)
    {
        conf.roles_validity = SmallestDurationMilliseconds.inMilliseconds(validity);
    }

    public static int getRolesUpdateInterval()
    {
        return conf.roles_update_interval.toMillisecondsAsInt() == 0
             ? conf.roles_validity.toMillisecondsAsInt()
             : conf.roles_update_interval.toMillisecondsAsInt();
    }

    public static void setRolesCacheActiveUpdate(boolean update)
    {
        conf.roles_cache_active_update = update;
    }

    public static boolean getRolesCacheActiveUpdate()
    {
        return conf.roles_cache_active_update;
    }

    public static void setRolesUpdateInterval(int interval)
    {
        conf.roles_update_interval = SmallestDurationMilliseconds.inMilliseconds(interval);
    }

    public static int getRolesCacheMaxEntries()
    {
        return conf.roles_cache_max_entries;
    }

    public static int setRolesCacheMaxEntries(int maxEntries)
    {
        return conf.roles_cache_max_entries = maxEntries;
    }

    public static int getCredentialsValidity()
    {
        return conf.credentials_validity.toMillisecondsAsInt();
    }

    public static void setCredentialsValidity(int timeout)
    {
        conf.credentials_validity = SmallestDurationMilliseconds.inMilliseconds(timeout);
    }

    public static int getCredentialsUpdateInterval()
    {
        return conf.credentials_update_interval.toMillisecondsAsInt() == 0
               ? conf.credentials_validity.toMillisecondsAsInt()
               : conf.credentials_update_interval.toMillisecondsAsInt();
    }

    public static void setCredentialsUpdateInterval(int updateInterval)
    {
        conf.credentials_update_interval = SmallestDurationMilliseconds.inMilliseconds(updateInterval);
    }

    public static int getCredentialsCacheMaxEntries()
    {
        return conf.credentials_cache_max_entries;
    }

    public static int setCredentialsCacheMaxEntries(int maxEntries)
    {
        return conf.credentials_cache_max_entries = maxEntries;
    }

    public static boolean getCredentialsCacheActiveUpdate()
    {
        return conf.credentials_cache_active_update;
    }

    public static void setCredentialsCacheActiveUpdate(boolean update)
    {
        conf.credentials_cache_active_update = update;
    }

    public static int getMaxValueSize()
    {
        return conf.max_value_size.toBytesAsInt();
    }

    public static void setMaxValueSize(int maxValueSizeInBytes)
    {
        conf.max_value_size = SmallestDataStorageMebibytes.inBytes(maxValueSizeInBytes);
    }

    /**
     * Creates all storage-related directories.
     */
    public static void createAllDirectories()
    {
        try
        {
            if (conf.data_file_directories.length == 0)
                throw new ConfigurationException("At least one DataFileDirectory must be specified", false);

            for (String dataFileDirectory : conf.data_file_directories)
                FileUtils.createDirectory(dataFileDirectory);

            if (conf.local_system_data_file_directory != null)
                FileUtils.createDirectory(conf.local_system_data_file_directory);

            if (conf.commitlog_directory == null)
                throw new ConfigurationException("commitlog_directory must be specified", false);
            FileUtils.createDirectory(conf.commitlog_directory);

            if (conf.hints_directory == null)
                throw new ConfigurationException("hints_directory must be specified", false);
            FileUtils.createDirectory(conf.hints_directory);

            if (conf.saved_caches_directory == null)
                throw new ConfigurationException("saved_caches_directory must be specified", false);
            FileUtils.createDirectory(conf.saved_caches_directory);

            if (conf.cdc_enabled)
            {
                if (conf.cdc_raw_directory == null)
                    throw new ConfigurationException("cdc_raw_directory must be specified", false);
                FileUtils.createDirectory(conf.cdc_raw_directory);
            }
        }
        catch (ConfigurationException e)
        {
            throw new IllegalArgumentException("Bad configuration; unable to start server: "+e.getMessage());
        }
        catch (FSWriteError e)
        {
            throw new IllegalStateException(e.getCause().getMessage() + "; unable to start server");
        }
    }

    public static IPartitioner getPartitioner()
    {
        return partitioner;
    }

    public static String getPartitionerName()
    {
        return paritionerName;
    }

    /* For tests ONLY, don't use otherwise or all hell will break loose. Tests should restore value at the end. */
    public static IPartitioner setPartitionerUnsafe(IPartitioner newPartitioner)
    {
        IPartitioner old = partitioner;
        partitioner = newPartitioner;
        return old;
    }

    public static IEndpointSnitch getEndpointSnitch()
    {
        return snitch;
    }
    public static void setEndpointSnitch(IEndpointSnitch eps)
    {
        snitch = eps;
    }

    public static IFailureDetector newFailureDetector()
    {
        return newFailureDetector.get();
    }

    public static void setDefaultFailureDetector()
    {
        newFailureDetector = () -> createFailureDetector("FailureDetector");
    }

    public static int getColumnIndexSize()
    {
        return conf.column_index_size.toBytesAsInt();
    }

    public static int getColumnIndexSizeInKiB()
    {
        return conf.column_index_size.toKibibytesAsInt();
    }

    public static void setColumnIndexSize(int val)
    {
        SmallestDataStorageKibibytes memory = SmallestDataStorageKibibytes.inKibibytes(val);
        checkValidForByteConversion(memory, "column_index_size");
        conf.column_index_size = SmallestDataStorageKibibytes.inKibibytes(val);
    }

    public static int getColumnIndexCacheSize()
    {
        return conf.column_index_cache_size.toBytesAsInt();
    }

    public static int getColumnIndexCacheSizeInKiB()
    {
        return conf.column_index_cache_size.toKibibytesAsInt();
    }

    public static void setColumnIndexCacheSize(int val)
    {
        SmallestDataStorageKibibytes memory = SmallestDataStorageKibibytes.inKibibytes(val);
        checkValidForByteConversion(memory, "column_index_cache_size");
        conf.column_index_cache_size = SmallestDataStorageKibibytes.inKibibytes(val);
    }

    public static int getBatchSizeWarnThreshold()
    {
        return conf.batch_size_warn_threshold.toBytesAsInt();
    }

    public static int getBatchSizeWarnThresholdInKiB()
    {
        return conf.batch_size_warn_threshold.toKibibytesAsInt();
    }

    public static long getBatchSizeFailThreshold()
    {
        return conf.batch_size_fail_threshold.toBytesAsInt();
    }

    public static int getBatchSizeFailThresholdInKiB()
    {
        return conf.batch_size_fail_threshold.toKibibytesAsInt();
    }

    public static int getUnloggedBatchAcrossPartitionsWarnThreshold()
    {
        return conf.unlogged_batch_across_partitions_warn_threshold;
    }

    public static void setBatchSizeWarnThresholdInKiB(int threshold)
    {
        SmallestDataStorageKibibytes storage = SmallestDataStorageKibibytes.inKibibytes(threshold);
        checkValidForByteConversion(storage, "batch_size_warn_threshold");
        conf.batch_size_warn_threshold = SmallestDataStorageKibibytes.inKibibytes(threshold);
    }

    public static void setBatchSizeFailThresholdInKiB(int threshold)
    {
        conf.batch_size_fail_threshold = SmallestDataStorageKibibytes.inKibibytes(threshold);
    }

    public static Collection<String> getInitialTokens()
    {
        return tokensFromString(System.getProperty(Config.PROPERTY_PREFIX + "initial_token", conf.initial_token));
    }

    public static String getAllocateTokensForKeyspace()
    {
        return System.getProperty(Config.PROPERTY_PREFIX + "allocate_tokens_for_keyspace", conf.allocate_tokens_for_keyspace);
    }

    public static Integer getAllocateTokensForLocalRf()
    {
        return conf.allocate_tokens_for_local_replication_factor;
    }

    public static Collection<String> tokensFromString(String tokenString)
    {
        List<String> tokens = new ArrayList<>();
        if (tokenString != null)
            for (String token : StringUtils.split(tokenString, ','))
                tokens.add(token.trim());
        return tokens;
    }

    public static int getNumTokens()
    {
        return conf.num_tokens;
    }

    public static InetAddressAndPort getReplaceAddress()
    {
        try
        {
            if (System.getProperty(Config.PROPERTY_PREFIX + "replace_address", null) != null)
                return InetAddressAndPort.getByName(System.getProperty(Config.PROPERTY_PREFIX + "replace_address", null));
            else if (System.getProperty(Config.PROPERTY_PREFIX + "replace_address_first_boot", null) != null)
                return InetAddressAndPort.getByName(System.getProperty(Config.PROPERTY_PREFIX + "replace_address_first_boot", null));
            return null;
        }
        catch (UnknownHostException e)
        {
            throw new RuntimeException("Replacement host name could not be resolved or scope_id was specified for a global IPv6 address", e);
        }
    }

    public static Collection<String> getReplaceTokens()
    {
        return tokensFromString(System.getProperty(Config.PROPERTY_PREFIX + "replace_token", null));
    }

    public static UUID getReplaceNode()
    {
        try
        {
            return UUID.fromString(System.getProperty(Config.PROPERTY_PREFIX + "replace_node", null));
        } catch (NullPointerException e)
        {
            return null;
        }
    }

    public static String getClusterName()
    {
        return conf.cluster_name;
    }

    public static int getStoragePort()
    {
        return Integer.parseInt(System.getProperty(Config.PROPERTY_PREFIX + "storage_port", Integer.toString(conf.storage_port)));
    }

    public static int getSSLStoragePort()
    {
        return Integer.parseInt(System.getProperty(Config.PROPERTY_PREFIX + "ssl_storage_port", Integer.toString(conf.ssl_storage_port)));
    }

    public static long nativeTransportIdleTimeout()
    {
        return conf.native_transport_idle_timeout.toMilliseconds();
    }

    public static void setNativeTransportIdleTimeout(long nativeTransportTimeout)
    {
        conf.native_transport_idle_timeout= SmallestDurationMilliseconds.inMilliseconds(nativeTransportTimeout);
    }

    public static long getRpcTimeout(TimeUnit unit)
    {
        return conf.request_timeout.to(unit);
    }

    public static void setRpcTimeout(long timeOutInMillis)
    {
        conf.request_timeout = SmallestDurationMilliseconds.inMilliseconds(timeOutInMillis);
    }

    public static long getReadRpcTimeout(TimeUnit unit)
    {
        return conf.read_request_timeout.to(unit);
    }

    public static void setReadRpcTimeout(long timeOutInMillis)
    {
        conf.read_request_timeout = SmallestDurationMilliseconds.inMilliseconds(timeOutInMillis);
    }

    public static long getRangeRpcTimeout(TimeUnit unit)
    {
        return conf.range_request_timeout.to(unit);
    }

    public static void setRangeRpcTimeout(long timeOutInMillis)
    {
        conf.range_request_timeout = SmallestDurationMilliseconds.inMilliseconds(timeOutInMillis);
    }

    public static long getWriteRpcTimeout(TimeUnit unit)
    {
        return conf.write_request_timeout.to(unit);
    }

    public static void setWriteRpcTimeout(long timeOutInMillis)
    {
        conf.write_request_timeout = SmallestDurationMilliseconds.inMilliseconds(timeOutInMillis);
    }

    public static long getCounterWriteRpcTimeout(TimeUnit unit)
    {
        return conf.counter_write_request_timeout.to(unit);
    }

    public static void setCounterWriteRpcTimeout(long timeOutInMillis)
    {
        conf.counter_write_request_timeout = SmallestDurationMilliseconds.inMilliseconds(timeOutInMillis);
    }

    public static long getCasContentionTimeout(TimeUnit unit)
    {
        return conf.cas_contention_timeout.to(unit);
    }

    public static void setCasContentionTimeout(long timeOutInMillis)
    {
        conf.cas_contention_timeout = SmallestDurationMilliseconds.inMilliseconds(timeOutInMillis);
    }

    public static long getTruncateRpcTimeout(TimeUnit unit)
    {
        return conf.truncate_request_timeout.to(unit);
    }

    public static void setTruncateRpcTimeout(long timeOutInMillis)
    {
        conf.truncate_request_timeout = SmallestDurationMilliseconds.inMilliseconds(timeOutInMillis);
    }

    public static long getRepairRpcTimeout()
    {
        return conf.repair_request_timeout_in_ms;
    }

    public static void setRepairRpcTimeout(Long timeOutInMillis)
    {
        conf.repair_request_timeout_in_ms = timeOutInMillis;
    }

    public static boolean hasCrossNodeTimeout()
    {
        return conf.internode_timeout;
    }

    public static void setCrossNodeTimeout(boolean crossNodeTimeout)
    {
        conf.internode_timeout = crossNodeTimeout;
    }

    public static long getSlowQueryTimeout(TimeUnit unit)
    {
        return conf.slow_query_log_timeout.to(unit);
    }

    /**
     * @return the minimum configured {read, write, range, truncate, misc} timeout
     */
    public static long getMinRpcTimeout(TimeUnit unit)
    {
        return Longs.min(getRpcTimeout(unit),
                         getReadRpcTimeout(unit),
                         getRangeRpcTimeout(unit),
                         getWriteRpcTimeout(unit),
                         getCounterWriteRpcTimeout(unit),
                         getTruncateRpcTimeout(unit));
    }

    public static long getPingTimeout(TimeUnit unit)
    {
        return unit.convert(getBlockForPeersTimeoutInSeconds(), TimeUnit.SECONDS);
    }

    public static double getPhiConvictThreshold()
    {
        return conf.phi_convict_threshold;
    }

    public static void setPhiConvictThreshold(double phiConvictThreshold)
    {
        conf.phi_convict_threshold = phiConvictThreshold;
    }

    public static int getConcurrentReaders()
    {
        return conf.concurrent_reads;
    }

    public static void setConcurrentReaders(int concurrent_reads)
    {
        if (concurrent_reads < 0)
        {
            throw new IllegalArgumentException("Concurrent reads must be non-negative");
        }
        conf.concurrent_reads = concurrent_reads;
    }

    public static int getConcurrentWriters()
    {
        return conf.concurrent_writes;
    }

    public static void setConcurrentWriters(int concurrent_writers)
    {
        if (concurrent_writers < 0)
        {
            throw new IllegalArgumentException("Concurrent reads must be non-negative");
        }
        conf.concurrent_writes = concurrent_writers;
    }

    public static int getConcurrentCounterWriters()
    {
        return conf.concurrent_counter_writes;
    }

    public static void setConcurrentCounterWriters(int concurrent_counter_writes)
    {
        if (concurrent_counter_writes < 0)
        {
            throw new IllegalArgumentException("Concurrent reads must be non-negative");
        }
        conf.concurrent_counter_writes = concurrent_counter_writes;
    }

    public static int getConcurrentViewWriters()
    {
        return conf.concurrent_materialized_view_writes;
    }

    public static void setConcurrentViewWriters(int concurrent_materialized_view_writes)
    {
        if (concurrent_materialized_view_writes < 0)
        {
            throw new IllegalArgumentException("Concurrent reads must be non-negative");
        }
        conf.concurrent_materialized_view_writes = concurrent_materialized_view_writes;
    }

    public static int getFlushWriters()
    {
        return conf.memtable_flush_writers;
    }

    public static int getAvailableProcessors()
    {
        return conf == null ? -1 : conf.available_processors;
    }

    public static int getConcurrentCompactors()
    {
        return conf.concurrent_compactors;
    }

    public static void setConcurrentCompactors(int value)
    {
        conf.concurrent_compactors = value;
    }

    public static int getCompactionThroughputMebibytesPerSecAsInt()
    {
        return conf.compaction_throughput.toMebibytesPerSecondAsInt();
    }

    public static double getCompactionThroughputMebibytesPerSec()
    {
        return conf.compaction_throughput.toMebibytesPerSecond();
    }

    public static void setCompactionThroughputMebibytesPerSec(int value)
    {
        conf.compaction_throughput = DataRateSpec.inMebibytesPerSecond(value);
    }

    public static long getCompactionLargePartitionWarningThreshold() { return conf.compaction_large_partition_warning_threshold.toBytes(); }

    public static int getCompactionTombstoneWarningThreshold()
    {
        return conf.compaction_tombstone_warning_threshold;
    }

    public static void setCompactionTombstoneWarningThreshold(int count)
    {
        conf.compaction_tombstone_warning_threshold = count;
    }

    public static int getConcurrentValidations()
    {
        return conf.concurrent_validations;
    }

    public static void setConcurrentValidations(int value)
    {
        value = value > 0 ? value : Integer.MAX_VALUE;
        conf.concurrent_validations = value;
    }

    public static int getConcurrentViewBuilders()
    {
        return conf.concurrent_materialized_view_builders;
    }

    public static void setConcurrentViewBuilders(int value)
    {
        conf.concurrent_materialized_view_builders = value;
    }

    public static long getMinFreeSpacePerDriveInBytes()
    {
        return conf.min_free_space_per_drive.toBytes();
    }

    public static boolean getDisableSTCSInL0()
    {
        return disableSTCSInL0;
    }

    public static void setDisableSTCSInL0(boolean disabled)
    {
        disableSTCSInL0 = disabled;
    }

    public static int getStreamThroughputOutboundMegabitsPerSec()
    {
        return conf.stream_throughput_outbound.toMegabitsPerSecondAsInt();
    }

    public static double getStreamThroughputOutboundMebibytesPerSec()
    {
        return conf.stream_throughput_outbound.toMebibytesPerSecond();
    }

    public static void setStreamThroughputOutboundMegabitsPerSec(int value)
    {
        conf.stream_throughput_outbound = DataRateSpec.megabitsPerSecondInMebibytesPerSecond(value);
    }

    public static int getEntireSSTableStreamThroughputOutboundMebibytesPerSecAsInt()
    {
        return conf.entire_sstable_stream_throughput_outbound.toMebibytesPerSecondAsInt();
    }

    public static double getEntireSSTableStreamThroughputOutboundMebibytesPerSec()
    {
        return conf.entire_sstable_stream_throughput_outbound.toMebibytesPerSecond();
    }

    public static void setEntireSSTableStreamThroughputOutboundMebibytesPerSec(int value)
    {
        conf.entire_sstable_stream_throughput_outbound = DataRateSpec.inMebibytesPerSecond(value);
    }

    public static int getInterDCStreamThroughputOutboundMegabitsPerSec()
    {
        return conf.inter_dc_stream_throughput_outbound.toMegabitsPerSecondAsInt();
    }

    public static double getInterDCStreamThroughputOutboundMebibytesPerSec()
    {
        return conf.inter_dc_stream_throughput_outbound.toMebibytesPerSecond();
    }

    public static void setInterDCStreamThroughputOutboundMegabitsPerSec(int value)
    {
        conf.inter_dc_stream_throughput_outbound = DataRateSpec.megabitsPerSecondInMebibytesPerSecond(value);
    }

    public static double getEntireSSTableInterDCStreamThroughputOutboundMebibytesPerSec()
    {
        return conf.entire_sstable_inter_dc_stream_throughput_outbound.toMebibytesPerSecond();
    }

    public static int getEntireSSTableInterDCStreamThroughputOutboundMebibytesPerSecAsInt()
    {
        return conf.entire_sstable_inter_dc_stream_throughput_outbound.toMebibytesPerSecondAsInt();
    }

    public static void setEntireSSTableInterDCStreamThroughputOutboundMebibytesPerSec(int value)
    {
        conf.entire_sstable_inter_dc_stream_throughput_outbound = DataRateSpec.inMebibytesPerSecond(value);
    }

    /**
     * Checks if the local system data must be stored in a specific location which supports redundancy.
     *
     * @return {@code true} if the local system keyspaces data must be stored in a different location,
     * {@code false} otherwise.
     */
    public static boolean useSpecificLocationForLocalSystemData()
    {
        return conf.local_system_data_file_directory != null;
    }

    /**
     * Returns the locations where the local system keyspaces data should be stored.
     *
     * <p>If the {@code local_system_data_file_directory} was unspecified, the local system keyspaces data should be stored
     * in the first data directory. This approach guarantees that the server can tolerate the lost of all the disks but the first one.</p>
     *
     * @return the locations where should be stored the local system keyspaces data
     */
    public static String[] getLocalSystemKeyspacesDataFileLocations()
    {
        if (useSpecificLocationForLocalSystemData())
            return new String[] {conf.local_system_data_file_directory};

        return conf.data_file_directories.length == 0  ? conf.data_file_directories
                                                       : new String[] {conf.data_file_directories[0]};
    }

    /**
     * Returns the locations where the non local system keyspaces data should be stored.
     *
     * @return the locations where the non local system keyspaces data should be stored.
     */
    public static String[] getNonLocalSystemKeyspacesDataFileLocations()
    {
        return conf.data_file_directories;
    }

    /**
     * Returns the list of all the directories where the data files can be stored (for local system and non local system keyspaces).
     *
     * @return the list of all the directories where the data files can be stored.
     */
    public static String[] getAllDataFileLocations()
    {
        if (conf.local_system_data_file_directory == null)
            return conf.data_file_directories;

        return ArrayUtils.addFirst(conf.data_file_directories, conf.local_system_data_file_directory);
    }

    public static String getCommitLogLocation()
    {
        return conf.commitlog_directory;
    }

    @VisibleForTesting
    public static void setCommitLogLocation(String value)
    {
        conf.commitlog_directory = value;
    }

    public static ParameterizedClass getCommitLogCompression()
    {
        return conf.commitlog_compression;
    }

    public static void setCommitLogCompression(ParameterizedClass compressor)
    {
        conf.commitlog_compression = compressor;
    }

    public static Config.FlushCompression getFlushCompression()
    {
        return conf.flush_compression;
    }

    public static void setFlushCompression(Config.FlushCompression compression)
    {
        conf.flush_compression = compression;
    }

   /**
    * Maximum number of buffers in the compression pool. The default value is 3, it should not be set lower than that
    * (one segment in compression, one written to, one in reserve); delays in compression may cause the log to use
    * more, depending on how soon the sync policy stops all writing threads.
    */
    public static int getCommitLogMaxCompressionBuffersInPool()
    {
        return conf.commitlog_max_compression_buffers_in_pool;
    }

    public static void setCommitLogMaxCompressionBuffersPerPool(int buffers)
    {
        conf.commitlog_max_compression_buffers_in_pool = buffers;
    }

    public static int getMaxMutationSize()
    {
        return conf.max_mutation_size.toBytesAsInt();
    }

    public static int getTombstoneWarnThreshold()
    {
        return conf.tombstone_warn_threshold;
    }

    public static void setTombstoneWarnThreshold(int threshold)
    {
        conf.tombstone_warn_threshold = threshold;
    }

    public static int getTombstoneFailureThreshold()
    {
        return conf.tombstone_failure_threshold;
    }

    public static void setTombstoneFailureThreshold(int threshold)
    {
        conf.tombstone_failure_threshold = threshold;
    }

    public static int getCachedReplicaRowsWarnThreshold()
    {
        return conf.replica_filtering_protection.cached_rows_warn_threshold;
    }

    public static void setCachedReplicaRowsWarnThreshold(int threshold)
    {
        conf.replica_filtering_protection.cached_rows_warn_threshold = threshold;
    }

    public static int getCachedReplicaRowsFailThreshold()
    {
        return conf.replica_filtering_protection.cached_rows_fail_threshold;
    }

    public static void setCachedReplicaRowsFailThreshold(int threshold)
    {
        conf.replica_filtering_protection.cached_rows_fail_threshold = threshold;
    }

    /**
     * size of commitlog segments to allocate
     */
    public static int getCommitLogSegmentSize()
    {
        return conf.commitlog_segment_size.toBytesAsInt();
    }

    /**
     * Update commitlog_segment_size in the tests.
     * {@link CommitLogSegmentManagerCDC} uses the CommitLogSegmentSize to estimate the file size on allocation.
     * It is important to keep the value unchanged for the estimation to be correct.
     * @param sizeMebibytes
     */
    @VisibleForTesting /* Only for testing */
    public static void setCommitLogSegmentSize(int sizeMebibytes)
    {
        conf.commitlog_segment_size = SmallestDataStorageMebibytes.inMebibytes(sizeMebibytes);
    }

    public static String getSavedCachesLocation()
    {
        return conf.saved_caches_directory;
    }

    public static Set<InetAddressAndPort> getSeeds()
    {
        return ImmutableSet.<InetAddressAndPort>builder().addAll(seedProvider.getSeeds()).build();
    }

    public static SeedProvider getSeedProvider()
    {
        return seedProvider;
    }

    public static void setSeedProvider(SeedProvider newSeedProvider)
    {
        seedProvider = newSeedProvider;
    }

    public static InetAddress getListenAddress()
    {
        return listenAddress;
    }

    public static void setListenAddress(InetAddress newlistenAddress)
    {
        listenAddress = newlistenAddress;
    }

    public static InetAddress getBroadcastAddress()
    {
        return broadcastAddress;
    }

    public static boolean shouldListenOnBroadcastAddress()
    {
        return conf.listen_on_broadcast_address;
    }

    public static void setShouldListenOnBroadcastAddress(boolean shouldListenOnBroadcastAddress)
    {
        conf.listen_on_broadcast_address = shouldListenOnBroadcastAddress;
    }

    public static void setListenOnBroadcastAddress(boolean listen_on_broadcast_address)
    {
        conf.listen_on_broadcast_address = listen_on_broadcast_address;
    }

    public static IInternodeAuthenticator getInternodeAuthenticator()
    {
        return internodeAuthenticator;
    }

    public static void setInternodeAuthenticator(IInternodeAuthenticator internodeAuthenticator)
    {
        Preconditions.checkNotNull(internodeAuthenticator);
        DatabaseDescriptor.internodeAuthenticator = internodeAuthenticator;
    }

    public static void setBroadcastAddress(InetAddress broadcastAdd)
    {
        broadcastAddress = broadcastAdd;
    }

    /**
     * This is the address used to bind for the native protocol to communicate with clients. Most usages in the code
     * refer to it as native address although some places still call it RPC address. It's not thrift RPC anymore
     * so native is more appropriate. The address alone is not enough to uniquely identify this instance because
     * multiple instances might use the same interface with different ports.
     */
    public static InetAddress getRpcAddress()
    {
        return rpcAddress;
    }

    public static void setBroadcastRpcAddress(InetAddress broadcastRPCAddr)
    {
        broadcastRpcAddress = broadcastRPCAddr;
    }

    /**
     * This is the address used to reach this instance for the native protocol to communicate with clients. Most usages in the code
     * refer to it as native address although some places still call it RPC address. It's not thrift RPC anymore
     * so native is more appropriate. The address alone is not enough to uniquely identify this instance because
     * multiple instances might use the same interface with different ports.
     *
     * May be null, please use {@link FBUtilities#getBroadcastNativeAddressAndPort()} instead.
     */
    public static InetAddress getBroadcastRpcAddress()
    {
        return broadcastRpcAddress;
    }

    public static boolean getRpcKeepAlive()
    {
        return conf.rpc_keepalive;
    }

    public static int getInternodeSocketSendBufferSizeInBytes()
    {
        return conf.internode_socket_send_buffer_size.toBytesAsInt();
    }

    public static int getInternodeSocketReceiveBufferSizeInBytes()
    {
        return conf.internode_socket_receive_buffer_size.toBytesAsInt();
    }

    public static int getInternodeApplicationSendQueueCapacityInBytes()
    {
        return conf.internode_application_send_queue_capacity.toBytesAsInt();
    }

    public static int getInternodeApplicationSendQueueReserveEndpointCapacityInBytes()
    {
        return conf.internode_application_send_queue_reserve_endpoint_capacity.toBytesAsInt();
    }

    public static int getInternodeApplicationSendQueueReserveGlobalCapacityInBytes()
    {
        return conf.internode_application_send_queue_reserve_global_capacity.toBytesAsInt();
    }

    public static int getInternodeApplicationReceiveQueueCapacityInBytes()
    {
        return conf.internode_application_receive_queue_capacity.toBytesAsInt();
    }

    public static int getInternodeApplicationReceiveQueueReserveEndpointCapacityInBytes()
    {
        return conf.internode_application_receive_queue_reserve_endpoint_capacity.toBytesAsInt();
    }

    public static int getInternodeApplicationReceiveQueueReserveGlobalCapacityInBytes()
    {
        return conf.internode_application_receive_queue_reserve_global_capacity.toBytesAsInt();
    }

    public static int getInternodeTcpConnectTimeoutInMS()
    {
        return conf.internode_tcp_connect_timeout.toMillisecondsAsInt();
    }

    public static void setInternodeTcpConnectTimeoutInMS(int value)
    {
        conf.internode_tcp_connect_timeout = SmallestDurationMilliseconds.inMilliseconds(value);
    }

    public static int getInternodeTcpUserTimeoutInMS()
    {
        return conf.internode_tcp_user_timeout.toMillisecondsAsInt();
    }

    public static void setInternodeTcpUserTimeoutInMS(int value)
    {
        conf.internode_tcp_user_timeout = SmallestDurationMilliseconds.inMilliseconds(value);
    }

    public static int getInternodeStreamingTcpUserTimeoutInMS()
    {
        return conf.internode_streaming_tcp_user_timeout.toMillisecondsAsInt();
    }

    public static void setInternodeStreamingTcpUserTimeoutInMS(int value)
    {
        conf.internode_streaming_tcp_user_timeout = SmallestDurationMilliseconds.inMilliseconds(value);
    }

    public static int getInternodeMaxMessageSizeInBytes()
    {
        return conf.internode_max_message_size.toBytesAsInt();
    }

    @VisibleForTesting
    public static void setInternodeMaxMessageSizeInBytes(int value)
    {
        conf.internode_max_message_size = DataStorageSpec.inBytes(value);
    }

    public static boolean startNativeTransport()
    {
        return conf.start_native_transport;
    }

    /**
     *  This is the port used with RPC address for the native protocol to communicate with clients. Now that thrift RPC
     *  is no longer in use there is no RPC port.
     */
    public static int getNativeTransportPort()
    {
        return Integer.parseInt(System.getProperty(Config.PROPERTY_PREFIX + "native_transport_port", Integer.toString(conf.native_transport_port)));
    }

    @VisibleForTesting
    public static void setNativeTransportPort(int port)
    {
        conf.native_transport_port = port;
    }

    public static int getNativeTransportPortSSL()
    {
        return conf.native_transport_port_ssl == null ? getNativeTransportPort() : conf.native_transport_port_ssl;
    }

    @VisibleForTesting
    public static void setNativeTransportPortSSL(Integer port)
    {
        conf.native_transport_port_ssl = port;
    }

    public static int getNativeTransportMaxThreads()
    {
        return conf.native_transport_max_threads;
    }

    public static void setNativeTransportMaxThreads(int max_threads)
    {
        conf.native_transport_max_threads = max_threads;
    }

    public static int getNativeTransportMaxFrameSize()
    {
        return conf.native_transport_max_frame_size.toBytesAsInt();
    }

    public static void setNativeTransportMaxFrameSize(int bytes)
    {
        conf.native_transport_max_frame_size = SmallestDataStorageMebibytes.inMebibytes(bytes);
    }

    public static long getNativeTransportMaxConcurrentConnections()
    {
        return conf.native_transport_max_concurrent_connections;
    }

    public static void setNativeTransportMaxConcurrentConnections(long nativeTransportMaxConcurrentConnections)
    {
        conf.native_transport_max_concurrent_connections = nativeTransportMaxConcurrentConnections;
    }

    public static long getNativeTransportMaxConcurrentConnectionsPerIp()
    {
        return conf.native_transport_max_concurrent_connections_per_ip;
    }

    public static void setNativeTransportMaxConcurrentConnectionsPerIp(long native_transport_max_concurrent_connections_per_ip)
    {
        conf.native_transport_max_concurrent_connections_per_ip = native_transport_max_concurrent_connections_per_ip;
    }

    public static boolean useNativeTransportLegacyFlusher()
    {
        return conf.native_transport_flush_in_batches_legacy;
    }

    public static boolean getNativeTransportAllowOlderProtocols()
    {
        return conf.native_transport_allow_older_protocols;
    }

    public static void setNativeTransportAllowOlderProtocols(boolean isEnabled)
    {
        conf.native_transport_allow_older_protocols = isEnabled;
    }

    public static long getCommitLogSyncGroupWindow()
    {
        return conf.commitlog_sync_group_window.toMilliseconds();
    }

    public static void setCommitLogSyncGroupWindow(long windowMillis)
    {
        conf.commitlog_sync_group_window = SmallestDurationMilliseconds.inMilliseconds(windowMillis);
    }

    public static int getNativeTransportReceiveQueueCapacityInBytes()
    {
        return conf.native_transport_receive_queue_capacity_in_bytes;
    }

    public static void setNativeTransportReceiveQueueCapacityInBytes(int queueSize)
    {
        conf.native_transport_receive_queue_capacity_in_bytes = queueSize;
    }

    public static long getNativeTransportMaxConcurrentRequestsInBytesPerIp()
    {
        return conf.native_transport_max_concurrent_requests_in_bytes_per_ip;
    }

    public static Config.PaxosVariant getPaxosVariant()
    {
        return conf.paxos_variant;
    }

    public static void setPaxosVariant(Config.PaxosVariant variant)
    {
        conf.paxos_variant = variant;
    }

    public static String getPaxosContentionWaitRandomizer()
    {
        return conf.paxos_contention_wait_randomizer;
    }

    public static String getPaxosContentionMinWait()
    {
        return conf.paxos_contention_min_wait;
    }

    public static String getPaxosContentionMaxWait()
    {
        return conf.paxos_contention_max_wait;
    }

    public static String getPaxosContentionMinDelta()
    {
        return conf.paxos_contention_min_delta;
    }

    public static void setPaxosContentionWaitRandomizer(String waitRandomizer)
    {
        conf.paxos_contention_wait_randomizer = waitRandomizer;
    }

    public static void setPaxosContentionMinWait(String minWait)
    {
        conf.paxos_contention_min_wait = minWait;
    }

    public static void setPaxosContentionMaxWait(String maxWait)
    {
        conf.paxos_contention_max_wait = maxWait;
    }

    public static void setPaxosContentionMinDelta(String minDelta)
    {
        conf.paxos_contention_min_delta = minDelta;
    }

    public static boolean skipPaxosRepairOnTopologyChange()
    {
        return conf.skip_paxos_repair_on_topology_change;
    }

    public static void setSkipPaxosRepairOnTopologyChange(boolean value)
    {
        conf.skip_paxos_repair_on_topology_change = value;
    }

    public static long getPaxosPurgeGrace(TimeUnit units)
    {
        return conf.paxos_purge_grace_period.to(units);
    }

    public static void setPaxosPurgeGrace(long value, TimeUnit units)
    {
        conf.paxos_purge_grace_period = new DurationSpec(value, units);
    }

    public static PaxosOnLinearizabilityViolation paxosOnLinearizabilityViolations()
    {
        return conf.paxos_on_linearizability_violations;
    }

    public static void setPaxosOnLinearizabilityViolations(PaxosOnLinearizabilityViolation v)
    {
        conf.paxos_on_linearizability_violations = v;
    }

    public static PaxosStatePurging paxosStatePurging()
    {
        return conf.paxos_state_purging;
    }

    public static void setPaxosStatePurging(PaxosStatePurging v)
    {
        conf.paxos_state_purging = v;
    }

    public static boolean paxosRepairEnabled()
    {
        return conf.paxos_repair_enabled;
    }

    public static void setPaxosRepairEnabled(boolean v)
    {
        conf.paxos_repair_enabled = v;
    }

    public static Set<String> skipPaxosRepairOnTopologyChangeKeyspaces()
    {
        return conf.skip_paxos_repair_on_topology_change_keyspaces;
    }

    public static void setSkipPaxosRepairOnTopologyChangeKeyspaces(String keyspaces)
    {
        conf.skip_paxos_repair_on_topology_change_keyspaces = Config.splitCommaDelimited(keyspaces);
    }

    public static boolean paxoTopologyRepairNoDcChecks()
    {
        return conf.paxos_topology_repair_no_dc_checks;
    }

    public static boolean paxoTopologyRepairStrictEachQuorum()
    {
        return conf.paxos_topology_repair_strict_each_quorum;
    }

    public static int getPaxosAutoRepairThresholdMB()
    {
        return conf.paxos_auto_repair_threshold_mb;
    }

    public static void setPaxosAutoRepairThresholdMB(int threshold)
    {
        conf.paxos_auto_repair_threshold_mb = threshold;
    }

    public static void setNativeTransportMaxConcurrentRequestsInBytesPerIp(long maxConcurrentRequestsInBytes)
    {
        conf.native_transport_max_concurrent_requests_in_bytes_per_ip = maxConcurrentRequestsInBytes;
    }

    public static long getNativeTransportMaxConcurrentRequestsInBytes()
    {
        return conf.native_transport_max_concurrent_requests_in_bytes;
    }

    public static void setNativeTransportMaxConcurrentRequestsInBytes(long maxConcurrentRequestsInBytes)
    {
        conf.native_transport_max_concurrent_requests_in_bytes = maxConcurrentRequestsInBytes;
    }

    public static int getNativeTransportMaxRequestsPerSecond()
    {
        return conf.native_transport_max_requests_per_second;
    }

    public static void setNativeTransportMaxRequestsPerSecond(int perSecond)
    {
        Preconditions.checkArgument(perSecond > 0, "native_transport_max_requests_per_second must be greater than zero");
        conf.native_transport_max_requests_per_second = perSecond;
    }

    public static void setNativeTransportRateLimitingEnabled(boolean enabled)
    {
        logger.info("native_transport_rate_limiting_enabled set to {}", enabled);
        conf.native_transport_rate_limiting_enabled = enabled;
    }

    public static boolean getNativeTransportRateLimitingEnabled()
    {
        return conf.native_transport_rate_limiting_enabled;
    }

    public static int getCommitLogSyncPeriod()
    {
        return conf.commitlog_sync_period.toMillisecondsAsInt();
    }

    public static long getPeriodicCommitLogSyncBlock()
    {
        SmallestDurationMilliseconds blockMillis = conf.periodic_commitlog_sync_lag_block;
        return blockMillis == null
               ? (long)(getCommitLogSyncPeriod() * 1.5)
               : blockMillis.toMilliseconds();
    }

    public static void setCommitLogSyncPeriod(int periodMillis)
    {
        conf.commitlog_sync_period = SmallestDurationMilliseconds.inMilliseconds(periodMillis);
    }

    public static Config.CommitLogSync getCommitLogSync()
    {
        return conf.commitlog_sync;
    }

    public static void setCommitLogSync(CommitLogSync sync)
    {
        conf.commitlog_sync = sync;
    }

    public static Config.DiskAccessMode getDiskAccessMode()
    {
        return conf.disk_access_mode;
    }

    // Do not use outside unit tests.
    @VisibleForTesting
    public static void setDiskAccessMode(Config.DiskAccessMode mode)
    {
        conf.disk_access_mode = mode;
    }

    public static Config.DiskAccessMode getIndexAccessMode()
    {
        return indexAccessMode;
    }

    // Do not use outside unit tests.
    @VisibleForTesting
    public static void setIndexAccessMode(Config.DiskAccessMode mode)
    {
        indexAccessMode = mode;
    }

    public static void setDiskFailurePolicy(Config.DiskFailurePolicy policy)
    {
        conf.disk_failure_policy = policy;
    }

    public static Config.DiskFailurePolicy getDiskFailurePolicy()
    {
        return conf.disk_failure_policy;
    }

    public static void setCommitFailurePolicy(Config.CommitFailurePolicy policy)
    {
        conf.commit_failure_policy = policy;
    }

    public static Config.CommitFailurePolicy getCommitFailurePolicy()
    {
        return conf.commit_failure_policy;
    }

    public static boolean isSnapshotBeforeCompaction()
    {
        return conf.snapshot_before_compaction;
    }

    public static boolean isAutoSnapshot()
    {
        return conf.auto_snapshot;
    }

    @VisibleForTesting
    public static void setAutoSnapshot(boolean autoSnapshot)
    {
        conf.auto_snapshot = autoSnapshot;
    }
    @VisibleForTesting
    public static boolean getAutoSnapshot()
    {
        return conf.auto_snapshot;
    }

    public static long getSnapshotLinksPerSecond()
    {
        return conf.snapshot_links_per_second == 0 ? Long.MAX_VALUE : conf.snapshot_links_per_second;
    }

    public static void setSnapshotLinksPerSecond(long throttle)
    {
        if (throttle < 0)
            throw new IllegalArgumentException("Invalid throttle for snapshot_links_per_second: must be positive");

        conf.snapshot_links_per_second = throttle;
    }

    public static RateLimiter getSnapshotRateLimiter()
    {
        return RateLimiter.create(getSnapshotLinksPerSecond());
    }

    public static boolean isAutoBootstrap()
    {
        return Boolean.parseBoolean(System.getProperty(Config.PROPERTY_PREFIX + "auto_bootstrap", Boolean.toString(conf.auto_bootstrap)));
    }

    public static void setHintedHandoffEnabled(boolean hintedHandoffEnabled)
    {
        conf.hinted_handoff_enabled = hintedHandoffEnabled;
    }

    public static boolean hintedHandoffEnabled()
    {
        return conf.hinted_handoff_enabled;
    }

    public static Set<String> hintedHandoffDisabledDCs()
    {
        return conf.hinted_handoff_disabled_datacenters;
    }

    public static boolean useDeterministicTableID()
    {
        return conf != null && conf.use_deterministic_table_id;
    }

    public static void useDeterministicTableID(boolean value)
    {
        conf.use_deterministic_table_id = value;
    }

    public static void enableHintsForDC(String dc)
    {
        conf.hinted_handoff_disabled_datacenters.remove(dc);
    }

    public static void disableHintsForDC(String dc)
    {
        conf.hinted_handoff_disabled_datacenters.add(dc);
    }

    public static void setMaxHintWindow(int ms)
    {
        conf.max_hint_window = SmallestDurationMilliseconds.inMilliseconds(ms);
    }

    public static int getMaxHintWindow()
    {
        return conf.max_hint_window.toMillisecondsAsInt();
    }

    public static void setMaxHintsSizePerHostInMiB(int value)
    {
        conf.max_hints_size_per_host = DataStorageSpec.inMebibytes(value);
    }

    public static int getMaxHintsSizePerHostInMiB()
    {
        return conf.max_hints_size_per_host.toMebibytesAsInt();
    }

    public static long getMaxHintsSizePerHost()
    {
        return conf.max_hints_size_per_host.toBytes();
    }

    public static File getHintsDirectory()
    {
        return new File(conf.hints_directory);
    }

    public static boolean hintWindowPersistentEnabled()
    {
        return conf.hint_window_persistent_enabled;
    }

    public static File getSerializedCachePath(CacheType cacheType, String version, String extension)
    {
        String name = cacheType.toString()
                + (version == null ? "" : '-' + version + '.' + extension);
        return new File(conf.saved_caches_directory, name);
    }

    public static int getDynamicUpdateInterval()
    {
        return conf.dynamic_snitch_update_interval.toMillisecondsAsInt();
    }
    public static void setDynamicUpdateInterval(int dynamicUpdateInterval)
    {
        conf.dynamic_snitch_update_interval = SmallestDurationMilliseconds.inMilliseconds(dynamicUpdateInterval);
    }

    public static int getDynamicResetInterval()
    {
        return conf.dynamic_snitch_reset_interval.toMillisecondsAsInt();
    }
    public static void setDynamicResetInterval(int dynamicResetInterval)
    {
        conf.dynamic_snitch_reset_interval = SmallestDurationMilliseconds.inMilliseconds(dynamicResetInterval);
    }

    public static double getDynamicBadnessThreshold()
    {
        return conf.dynamic_snitch_badness_threshold;
    }

    public static void setDynamicBadnessThreshold(double dynamicBadnessThreshold)
    {
        conf.dynamic_snitch_badness_threshold = dynamicBadnessThreshold;
    }

    public static EncryptionOptions.ServerEncryptionOptions getInternodeMessagingEncyptionOptions()
    {
        return conf.server_encryption_options;
    }

    public static void setInternodeMessagingEncyptionOptions(EncryptionOptions.ServerEncryptionOptions encryptionOptions)
    {
        conf.server_encryption_options = encryptionOptions;
    }

    public static EncryptionOptions getNativeProtocolEncryptionOptions()
    {
        return conf.client_encryption_options;
    }

    @VisibleForTesting
    public static void updateNativeProtocolEncryptionOptions(Function<EncryptionOptions, EncryptionOptions> update)
    {
        conf.client_encryption_options = update.apply(conf.client_encryption_options);
    }

    public static int getHintedHandoffThrottleInKiB()
    {
        return conf.hinted_handoff_throttle.toKibibytesAsInt();
    }

    public static void setHintedHandoffThrottleInKiB(int throttleInKiB)
    {
        conf.hinted_handoff_throttle = SmallestDataStorageKibibytes.inKibibytes(throttleInKiB);
    }

    public static int getBatchlogReplayThrottleInKiB()
    {
        return conf.batchlog_replay_throttle.toKibibytesAsInt();
    }

    public static void setBatchlogReplayThrottleInKiB(int throttleInKiB)
    {
        conf.batchlog_replay_throttle = SmallestDataStorageKibibytes.inKibibytes(throttleInKiB);
    }

    public static int getMaxHintsDeliveryThreads()
    {
        return conf.max_hints_delivery_threads;
    }

    public static int getHintsFlushPeriodInMS()
    {
        return conf.hints_flush_period.toMillisecondsAsInt();
    }

    public static long getMaxHintsFileSize()
    {
        return  conf.max_hints_file_size.toBytes();
    }

    public static ParameterizedClass getHintsCompression()
    {
        return conf.hints_compression;
    }

    public static void setHintsCompression(ParameterizedClass parameterizedClass)
    {
        conf.hints_compression = parameterizedClass;
    }

    public static boolean isAutoHintsCleanupEnabled()
    {
        return conf.auto_hints_cleanup_enabled;
    }

    public static void setAutoHintsCleanupEnabled(boolean value)
    {
        conf.auto_hints_cleanup_enabled = value;
    }

    public static boolean isIncrementalBackupsEnabled()
    {
        return conf.incremental_backups;
    }

    public static void setIncrementalBackupsEnabled(boolean value)
    {
        conf.incremental_backups = value;
    }

    public static boolean getFileCacheEnabled()
    {
        return conf.file_cache_enabled;
    }

    public static int getFileCacheSizeInMiB()
    {
        if (conf.file_cache_size == null)
        {
            // In client mode the value is not set.
            assert DatabaseDescriptor.isClientInitialized();
            return 0;
        }

        return conf.file_cache_size.toMebibytesAsInt();
    }

    public static int getNetworkingCacheSizeInMiB()
    {
        if (conf.networking_cache_size == null)
        {
            // In client mode the value is not set.
            assert DatabaseDescriptor.isClientInitialized();
            return 0;
        }
        return conf.networking_cache_size.toMebibytesAsInt();
    }

    public static boolean getFileCacheRoundUp()
    {
        if (conf.file_cache_round_up == null)
        {
            // In client mode the value is not set.
            assert DatabaseDescriptor.isClientInitialized();
            return false;
        }

        return conf.file_cache_round_up;
    }

    public static DiskOptimizationStrategy getDiskOptimizationStrategy()
    {
        return diskOptimizationStrategy;
    }

    public static double getDiskOptimizationEstimatePercentile()
    {
        return conf.disk_optimization_estimate_percentile;
    }

    public static long getTotalCommitlogSpaceInMiB()
    {
        return conf.commitlog_total_space.toMebibytes();
    }

    public static boolean shouldMigrateKeycacheOnCompaction()
    {
        return conf.key_cache_migrate_during_compaction;
    }

    public static void setMigrateKeycacheOnCompaction(boolean migrateCacheEntry)
    {
        conf.key_cache_migrate_during_compaction = migrateCacheEntry;
    }

    public static int getSSTablePreemptiveOpenIntervalInMiB()
    {
        return conf.sstable_preemptive_open_interval.toMebibytesAsInt();
    }

    public static void setSSTablePreemptiveOpenIntervalInMiB(int mib)
    {
        conf.sstable_preemptive_open_interval = SmallestDataStorageMebibytes.inMebibytes(mib);
    }

    public static boolean getTrickleFsync()
    {
        return conf.trickle_fsync;
    }

    public static int getTrickleFsyncIntervalInKiB()
    {
        return conf.trickle_fsync_interval.toKibibytesAsInt();
    }

    public static long getKeyCacheSizeInMiB()
    {
        return keyCacheSizeInMiB;
    }

    public static long getIndexSummaryCapacityInMiB()
    {
        return indexSummaryCapacityInMiB;
    }

    public static int getKeyCacheSavePeriod()
    {
        return conf.key_cache_save_period.toSecondsAsInt();
    }

    public static void setKeyCacheSavePeriod(int keyCacheSavePeriod)
    {
        conf.key_cache_save_period = SmallestDurationSeconds.inSeconds(keyCacheSavePeriod);
    }

    public static int getKeyCacheKeysToSave()
    {
        return conf.key_cache_keys_to_save;
    }

    public static void setKeyCacheKeysToSave(int keyCacheKeysToSave)
    {
        conf.key_cache_keys_to_save = keyCacheKeysToSave;
    }

    public static String getRowCacheClassName()
    {
        return conf.row_cache_class_name;
    }

    public static long getRowCacheSizeInMiB()
    {
        return conf.row_cache_size.toMebibytes();
    }

    @VisibleForTesting
    public static void setRowCacheSizeInMiB(long val)
    {
        conf.row_cache_size = SmallestDataStorageMebibytes.inMebibytes(val);
    }

    public static int getRowCacheSavePeriod()
    {
        return conf.row_cache_save_period.toSecondsAsInt();
    }

    public static void setRowCacheSavePeriod(int rowCacheSavePeriod)
    {
        conf.row_cache_save_period = SmallestDurationSeconds.inSeconds(rowCacheSavePeriod);
    }

    public static int getRowCacheKeysToSave()
    {
        return conf.row_cache_keys_to_save;
    }

    public static long getPaxosCacheSizeInMiB()
    {
        return paxosCacheSizeInMiB;
    }

    public static long getCounterCacheSizeInMiB()
    {
        return counterCacheSizeInMiB;
    }

    public static void setRowCacheKeysToSave(int rowCacheKeysToSave)
    {
        conf.row_cache_keys_to_save = rowCacheKeysToSave;
    }

    public static int getCounterCacheSavePeriod()
    {
        return conf.counter_cache_save_period.toSecondsAsInt();
    }

    public static void setCounterCacheSavePeriod(int counterCacheSavePeriod)
    {
        conf.counter_cache_save_period = SmallestDurationSeconds.inSeconds(counterCacheSavePeriod);
    }

    public static int getCacheLoadTimeout()
    {
        return conf.cache_load_timeout.toSecondsAsInt();
    }

    @VisibleForTesting
    public static void setCacheLoadTimeout(int seconds)
    {
        conf.cache_load_timeout = SmallestDurationSeconds.inSeconds(seconds);
    }

    public static int getCounterCacheKeysToSave()
    {
        return conf.counter_cache_keys_to_save;
    }

    public static void setCounterCacheKeysToSave(int counterCacheKeysToSave)
    {
        conf.counter_cache_keys_to_save = counterCacheKeysToSave;
    }

    public static int getStreamingKeepAlivePeriod()
    {
        return conf.streaming_keep_alive_period.toSecondsAsInt();
    }

    public static int getStreamingConnectionsPerHost()
    {
        return conf.streaming_connections_per_host;
    }

    public static boolean streamEntireSSTables()
    {
        return conf.stream_entire_sstables;
    }

    public static String getLocalDataCenter()
    {
        return localDC;
    }

    public static Comparator<Replica> getLocalComparator()
    {
        return localComparator;
    }

    public static Config.InternodeCompression internodeCompression()
    {
        return conf.internode_compression;
    }

    public static void setInternodeCompression(Config.InternodeCompression compression)
    {
        conf.internode_compression = compression;
    }

    public static boolean getInterDCTcpNoDelay()
    {
        return conf.inter_dc_tcp_nodelay;
    }

    public static long getMemtableHeapSpaceInMiB()
    {
        return conf.memtable_heap_space.toMebibytes();
    }

    public static long getMemtableOffheapSpaceInMiB()
    {
        return conf.memtable_offheap_space.toMebibytes();
    }

    public static Config.MemtableAllocationType getMemtableAllocationType()
    {
        return conf.memtable_allocation_type;
    }

    public static int getRepairSessionMaxTreeDepth()
    {
        return conf.repair_session_max_tree_depth;
    }

    public static void setRepairSessionMaxTreeDepth(int depth)
    {
        if (depth < 10)
            throw new ConfigurationException("Cannot set repair_session_max_tree_depth to " + depth +
                                             " which is < 10, doing nothing");
        else if (depth > 20)
            logger.warn("repair_session_max_tree_depth of " + depth + " > 20 could lead to excessive memory usage");

        conf.repair_session_max_tree_depth = depth;
    }

    public static int getRepairSessionSpaceInMiB()
    {
        return conf.repair_session_space.toMebibytesAsInt();
    }

    public static void setRepairSessionSpaceInMiB(int sizeInMiB)
    {
        if (sizeInMiB < 1)
            throw new ConfigurationException("Cannot set repair_session_space to " + sizeInMiB +
                                             " < 1 mebibyte");
        else if (sizeInMiB > (int) (Runtime.getRuntime().maxMemory() / (4 * 1048576)))
            logger.warn("A repair_session_space of " + conf.repair_session_space +
                        " is likely to cause heap pressure.");

        conf.repair_session_space = SmallestDataStorageMebibytes.inMebibytes(sizeInMiB);
    }

    public static int getPaxosRepairParallelism()
    {
        return conf.paxos_repair_parallelism;
    }

    public static void setPaxosRepairParallelism(int v)
    {
        Preconditions.checkArgument(v > 0);
        conf.paxos_repair_parallelism = v;
    }

    public static Float getMemtableCleanupThreshold()
    {
        return conf.memtable_cleanup_threshold;
    }

    public static int getIndexSummaryResizeIntervalInMinutes()
    {
        return conf.index_summary_resize_interval.toMinutesAsInt();
    }

    public static boolean hasLargeAddressSpace()
    {
        // currently we just check if it's a 64bit arch, but any we only really care if the address space is large
        String datamodel = SUN_ARCH_DATA_MODEL.getString();
        if (datamodel != null)
        {
            switch (datamodel)
            {
                case "64": return true;
                case "32": return false;
            }
        }
        String arch = OS_ARCH.getString();
        return arch.contains("64") || arch.contains("sparcv9");
    }

    public static int getTracetypeRepairTTL()
    {
        return conf.trace_type_repair_ttl.toSecondsAsInt();
    }

    public static int getTracetypeQueryTTL()
    {
        return conf.trace_type_query_ttl.toSecondsAsInt();
    }

    public static long getPreparedStatementsCacheSizeMiB()
    {
        return preparedStatementsCacheSizeInMiB;
    }

    public static boolean enableUserDefinedFunctions()
    {
        return conf.user_defined_functions_enabled;
    }

    public static boolean enableScriptedUserDefinedFunctions()
    {
        return conf.scripted_user_defined_functions_enabled;
    }

    public static void enableScriptedUserDefinedFunctions(boolean enableScriptedUserDefinedFunctions)
    {
        conf.scripted_user_defined_functions_enabled = enableScriptedUserDefinedFunctions;
    }

    public static boolean enableUserDefinedFunctionsThreads()
    {
        return conf.user_defined_functions_threads_enabled;
    }

    public static long getUserDefinedFunctionWarnTimeout()
    {
        return conf.user_defined_function_warn_timeout;
    }

    public static void setUserDefinedFunctionWarnTimeout(long userDefinedFunctionWarnTimeout)
    {
        conf.user_defined_function_warn_timeout = userDefinedFunctionWarnTimeout;
    }

    public static boolean allowInsecureUDFs()
    {
        return conf.allow_insecure_udfs;
    }

    public static boolean allowExtraInsecureUDFs()
    {
        return conf.allow_extra_insecure_udfs;
    }

    public static boolean getMaterializedViewsEnabled()
    {
        // CIE specific system property to override to disable materialized views
        return conf.materialized_views_enabled && CassandraRelevantProperties.ALLOW_MATERIALIZEDVIEWS.getBoolean(false);
    }

    public static void setMaterializedViewsEnabled(boolean enableMaterializedViews)
    {
        conf.materialized_views_enabled = enableMaterializedViews;
    }

    public static boolean getSASIIndexesEnabled()
    {
        return conf.sasi_indexes_enabled;
    }

    public static void setSASIIndexesEnabled(boolean enableSASIIndexes)
    {
        conf.sasi_indexes_enabled = enableSASIIndexes;
    }

    public static boolean isTransientReplicationEnabled()
    {
        return conf.transient_replication_enabled;
    }

    public static void setTransientReplicationEnabledUnsafe(boolean enabled)
    {
        conf.transient_replication_enabled = enabled;
    }

    public static boolean enableDropCompactStorage()
    {
        return conf.drop_compact_storage_enabled;
    }

    @VisibleForTesting
    public static void setEnableDropCompactStorage(boolean enableDropCompactStorage)
    {
        conf.drop_compact_storage_enabled = enableDropCompactStorage;
    }

    public static long getUserDefinedFunctionFailTimeout()
    {
        return conf.user_defined_function_fail_timeout;
    }

    public static void setUserDefinedFunctionFailTimeout(long userDefinedFunctionFailTimeout)
    {
        conf.user_defined_function_fail_timeout = userDefinedFunctionFailTimeout;
    }

    public static Config.UserFunctionTimeoutPolicy getUserFunctionTimeoutPolicy()
    {
        return conf.user_function_timeout_policy;
    }

    public static void setUserFunctionTimeoutPolicy(Config.UserFunctionTimeoutPolicy userFunctionTimeoutPolicy)
    {
        conf.user_function_timeout_policy = userFunctionTimeoutPolicy;
    }

    public static long getGCLogThreshold()
    {
        return conf.gc_log_threshold.toMilliseconds();
    }

    public static EncryptionContext getEncryptionContext()
    {
        return encryptionContext;
    }

    public static long getGCWarnThreshold()
    {
        return conf.gc_warn_threshold.toMilliseconds();
    }

    public static boolean isCDCEnabled()
    {
        return conf.cdc_enabled;
    }

    @VisibleForTesting
    public static void setCDCEnabled(boolean cdc_enabled)
    {
        conf.cdc_enabled = cdc_enabled;
    }

    public static boolean getCDCBlockWrites()
    {
        return conf.cdc_block_writes;
    }

    public static void setCDCBlockWrites(boolean val)
    {
        conf.cdc_block_writes = val;
    }

    public static String getCDCLogLocation()
    {
        return conf.cdc_raw_directory;
    }

    public static int getCDCSpaceInMiB()
    {
        return conf.cdc_total_space.toMebibytesAsInt();
    }

    @VisibleForTesting
    public static void setCDCSpaceInMiB(int input)
    {
        conf.cdc_total_space = SmallestDataStorageMebibytes.inMebibytes(input);
    }

    public static int getCDCDiskCheckInterval()
    {
        return conf.cdc_free_space_check_interval.toMillisecondsAsInt();
    }

    @VisibleForTesting
    public static void setEncryptionContext(EncryptionContext ec)
    {
        encryptionContext = ec;
    }

    public static int searchConcurrencyFactor()
    {
        return searchConcurrencyFactor;
    }

    public static boolean isUnsafeSystem()
    {
        return unsafeSystem;
    }

    public static boolean diagnosticEventsEnabled()
    {
        return conf.diagnostic_events_enabled;
    }

    public static void setDiagnosticEventsEnabled(boolean enabled)
    {
        conf.diagnostic_events_enabled = enabled;
    }

    public static ConsistencyLevel getIdealConsistencyLevel()
    {
        return conf.ideal_consistency_level;
    }

    public static void setIdealConsistencyLevel(ConsistencyLevel cl)
    {
        conf.ideal_consistency_level = cl;
    }

    public static int getRepairCommandPoolSize()
    {
        return conf.repair_command_pool_size;
    }

    public static Config.RepairCommandPoolFullStrategy getRepairCommandPoolFullStrategy()
    {
        return conf.repair_command_pool_full_strategy;
    }

    public static FullQueryLoggerOptions getFullQueryLogOptions()
    {
        if (conf.full_query_logging_options.log_dir.isEmpty() && conf.full_query_log_dir != null && !conf.full_query_log_dir.isEmpty())
            return new FullQueryLoggerOptions(conf.full_query_log_dir);
        else
            return conf.full_query_logging_options;
    }

    public static boolean getBlockForPeersInRemoteDatacenters()
    {
        return conf.block_for_peers_in_remote_dcs;
    }

    public static int getBlockForPeersTimeoutInSeconds()
    {
        return conf.block_for_peers_timeout_in_secs;
    }

    public static boolean automaticSSTableUpgrade()
    {
        return conf.automatic_sstable_upgrade;
    }

    public static void setAutomaticSSTableUpgradeEnabled(boolean enabled)
    {
        if (conf.automatic_sstable_upgrade != enabled)
            logger.debug("Changing automatic_sstable_upgrade to {}", enabled);
        conf.automatic_sstable_upgrade = enabled;
    }

    public static int maxConcurrentAutoUpgradeTasks()
    {
        return conf.max_concurrent_automatic_sstable_upgrades;
    }

    public static void setMaxConcurrentAutoUpgradeTasks(int value)
    {
        if (conf.max_concurrent_automatic_sstable_upgrades != value)
            logger.debug("Changing max_concurrent_automatic_sstable_upgrades to {}", value);
        validateMaxConcurrentAutoUpgradeTasksConf(value);
        conf.max_concurrent_automatic_sstable_upgrades = value;
    }

    private static void validateMaxConcurrentAutoUpgradeTasksConf(int value)
    {
        if (value < 0)
            throw new ConfigurationException("max_concurrent_automatic_sstable_upgrades can't be negative");
        if (value > getConcurrentCompactors())
            logger.warn("max_concurrent_automatic_sstable_upgrades ({}) is larger than concurrent_compactors ({})", value, getConcurrentCompactors());
    }
    
    public static AuditLogOptions getAuditLoggingOptions()
    {
        return conf.audit_logging_options;
    }

    public static void setAuditLoggingOptions(AuditLogOptions auditLoggingOptions)
    {
        conf.audit_logging_options = new AuditLogOptions.Builder(auditLoggingOptions).build();
    }

    public static Config.CorruptedTombstoneStrategy getCorruptedTombstoneStrategy()
    {
        return conf.corrupted_tombstone_strategy;
    }

    public static void setCorruptedTombstoneStrategy(Config.CorruptedTombstoneStrategy strategy)
    {
        conf.corrupted_tombstone_strategy = strategy;
    }

    public static boolean getRepairedDataTrackingForRangeReadsEnabled()
    {
        return conf.repaired_data_tracking_for_range_reads_enabled;
    }

    public static void setRepairedDataTrackingForRangeReadsEnabled(boolean enabled)
    {
        conf.repaired_data_tracking_for_range_reads_enabled = enabled;
    }

    public static boolean getRepairedDataTrackingForPartitionReadsEnabled()
    {
        return conf.repaired_data_tracking_for_partition_reads_enabled;
    }

    public static void setRepairedDataTrackingForPartitionReadsEnabled(boolean enabled)
    {
        conf.repaired_data_tracking_for_partition_reads_enabled = enabled;
    }

    public static boolean snapshotOnRepairedDataMismatch()
    {
        return conf.snapshot_on_repaired_data_mismatch;
    }

    public static void setSnapshotOnRepairedDataMismatch(boolean enabled)
    {
        conf.snapshot_on_repaired_data_mismatch = enabled;
    }

    public static boolean snapshotOnDuplicateRowDetection()
    {
        return conf.snapshot_on_duplicate_row_detection;
    }

    public static void setSnapshotOnDuplicateRowDetection(boolean enabled)
    {
        conf.snapshot_on_duplicate_row_detection = enabled;
    }

    public static boolean reportUnconfirmedRepairedDataMismatches()
    {
        return conf.report_unconfirmed_repaired_data_mismatches;
    }

    public static void reportUnconfirmedRepairedDataMismatches(boolean enabled)
    {
        conf.report_unconfirmed_repaired_data_mismatches = enabled;
    }

    public static boolean strictRuntimeChecks()
    {
        return strictRuntimeChecks;
    }

    public static boolean useOffheapMerkleTrees()
    {
        return conf.use_offheap_merkle_trees;
    }

    public static void useOffheapMerkleTrees(boolean value)
    {
        logger.info("Setting use_offheap_merkle_trees to {}", value);
        conf.use_offheap_merkle_trees = value;
    }

    public static Function<CommitLog, AbstractCommitLogSegmentManager> getCommitLogSegmentMgrProvider()
    {
        return commitLogSegmentMgrProvider;
    }

    public static void setCommitLogSegmentMgrProvider(Function<CommitLog, AbstractCommitLogSegmentManager> provider)
    {
        commitLogSegmentMgrProvider = provider;
    }

    /**
     * Ensures passed in configuration value is positive and will not overflow when converted to Bytes
     */
    private static void checkValidForByteConversion(final SmallestDataStorageKibibytes value, String name)
    {
        long valueInBytes = value.toBytes();
        if (valueInBytes < 0 || valueInBytes > Integer.MAX_VALUE)
        {
            throw new ConfigurationException(String.format("%s must be positive value < %dB, but was %dB",
                                                           name,
                                                           value.getUnit()
                                                                .convert(Integer.MAX_VALUE, DataStorageSpec.DataStorageUnit.BYTES),
                                                           valueInBytes),
                                             false);
        }
    }

    public static int getValidationPreviewPurgeHeadStartInSec()
    {
        int seconds = conf.validation_preview_purge_head_start_in_sec;
        return Math.max(seconds, 0);
    }

    public static boolean checkForDuplicateRowsDuringReads()
    {
        return conf.check_for_duplicate_rows_during_reads;
    }

    public static void setCheckForDuplicateRowsDuringReads(boolean enabled)
    {
        conf.check_for_duplicate_rows_during_reads = enabled;
    }

    public static boolean checkForDuplicateRowsDuringCompaction()
    {
        return conf.check_for_duplicate_rows_during_compaction;
    }

    public static void setCheckForDuplicateRowsDuringCompaction(boolean enabled)
    {
        conf.check_for_duplicate_rows_during_compaction = enabled;
    }

    public static int getRepairPendingCompactionRejectThreshold()
    {
        return conf.reject_repair_compaction_threshold;
    }

    public static void setRepairPendingCompactionRejectThreshold(int value)
    {
        conf.reject_repair_compaction_threshold = value;
    }

    public static int getInitialRangeTombstoneListAllocationSize()
    {
        return conf.initial_range_tombstone_list_allocation_size;
    }

    public static void setInitialRangeTombstoneListAllocationSize(int size)
    {
        conf.initial_range_tombstone_list_allocation_size = size;
    }

    public static double getRangeTombstoneListGrowthFactor()
    {
        return conf.range_tombstone_list_growth_factor;
    }

    public static void setRangeTombstoneListGrowthFactor(double resizeFactor)
    {
        conf.range_tombstone_list_growth_factor = resizeFactor;
    }

    public static boolean getAutocompactionOnStartupEnabled()
    {
        return conf.autocompaction_on_startup_enabled;
    }

    public static boolean autoOptimiseIncRepairStreams()
    {
        return conf.auto_optimise_inc_repair_streams;
    }

    public static void setAutoOptimiseIncRepairStreams(boolean enabled)
    {
        if (enabled != conf.auto_optimise_inc_repair_streams)
            logger.info("Changing auto_optimise_inc_repair_streams from {} to {}", conf.auto_optimise_inc_repair_streams, enabled);
        conf.auto_optimise_inc_repair_streams = enabled;
    }

    public static boolean autoOptimiseFullRepairStreams()
    {
        return conf.auto_optimise_full_repair_streams;
    }

    public static void setAutoOptimiseFullRepairStreams(boolean enabled)
    {
        if (enabled != conf.auto_optimise_full_repair_streams)
            logger.info("Changing auto_optimise_full_repair_streams from {} to {}", conf.auto_optimise_full_repair_streams, enabled);
        conf.auto_optimise_full_repair_streams = enabled;
    }

    public static boolean autoOptimisePreviewRepairStreams()
    {
        return conf.auto_optimise_preview_repair_streams;
    }

    public static void setAutoOptimisePreviewRepairStreams(boolean enabled)
    {
        if (enabled != conf.auto_optimise_preview_repair_streams)
            logger.info("Changing auto_optimise_preview_repair_streams from {} to {}", conf.auto_optimise_preview_repair_streams, enabled);
        conf.auto_optimise_preview_repair_streams = enabled;
    }

    @Deprecated
    public static int tableCountWarnThreshold()
    {
        return conf.table_count_warn_threshold;
    }

    @Deprecated // this warning threshold will be replaced by an equivalent guardrail
    public static void setTableCountWarnThreshold(int value)
    {
        conf.table_count_warn_threshold = value;
    }

    @Deprecated // this warning threshold will be replaced by an equivalent guardrail
    public static int keyspaceCountWarnThreshold()
    {
        return conf.keyspace_count_warn_threshold;
    }

    @Deprecated // this warning threshold will be replaced by an equivalent guardrail
    public static void setKeyspaceCountWarnThreshold(int value)
    {
        conf.keyspace_count_warn_threshold = value;
    }

    @Deprecated // this warning threshold will be replaced by an equivalent guardrail
    public static ConsistencyLevel getAuthWriteConsistencyLevel()
    {
        return ConsistencyLevel.valueOf(conf.auth_write_consistency_level);
    }

    public static ConsistencyLevel getAuthReadConsistencyLevel()
    {
        return ConsistencyLevel.valueOf(conf.auth_read_consistency_level);
    }

    public static void setAuthWriteConsistencyLevel(ConsistencyLevel cl)
    {
        conf.auth_write_consistency_level = cl.toString();
    }

    public static void setAuthReadConsistencyLevel(ConsistencyLevel cl)
    {
        conf.auth_read_consistency_level = cl.toString();
    }

    public static int getConsecutiveMessageErrorsThreshold()
    {
        return conf.consecutive_message_errors_threshold;
    }

    public static void setConsecutiveMessageErrorsThreshold(int value)
    {
        conf.consecutive_message_errors_threshold = value;
    }

    public static boolean getPartitionDenylistEnabled()
    {
        return conf.partition_denylist_enabled;
    }

    public static void setPartitionDenylistEnabled(boolean enabled)
    {
        conf.partition_denylist_enabled = enabled;
    }

    public static boolean getDenylistWritesEnabled()
    {
        return conf.denylist_writes_enabled;
    }

    public static void setDenylistWritesEnabled(boolean enabled)
    {
        conf.denylist_writes_enabled = enabled;
    }

    public static boolean getDenylistReadsEnabled()
    {
        return conf.denylist_reads_enabled;
    }

    public static void setDenylistReadsEnabled(boolean enabled)
    {
        conf.denylist_reads_enabled = enabled;
    }

    public static boolean getDenylistRangeReadsEnabled()
    {
        return conf.denylist_range_reads_enabled;
    }

    public static void setDenylistRangeReadsEnabled(boolean enabled)
    {
        conf.denylist_range_reads_enabled = enabled;
    }

    public static int getDenylistRefreshSeconds()
    {
        return conf.denylist_refresh.toSecondsAsInt();
    }

    public static void setDenylistRefreshSeconds(int seconds)
    {
        if (seconds <= 0)
            throw new IllegalArgumentException("denylist_refresh must be a positive integer.");

        conf.denylist_refresh = SmallestDurationSeconds.inSeconds(seconds);
    }

    public static int getDenylistInitialLoadRetrySeconds()
    {
        return conf.denylist_initial_load_retry.toSecondsAsInt();
    }

    public static void setDenylistInitialLoadRetrySeconds(int seconds)
    {
        if (seconds <= 0)
            throw new IllegalArgumentException("denylist_initial_load_retry must be a positive integer.");

        conf.denylist_initial_load_retry = SmallestDurationSeconds.inSeconds(seconds);
    }

    public static ConsistencyLevel getDenylistConsistencyLevel()
    {
        return conf.denylist_consistency_level;
    }

    public static void setDenylistConsistencyLevel(ConsistencyLevel cl)
    {
        conf.denylist_consistency_level = cl;
    }

    public static int getDenylistMaxKeysPerTable()
    {
        return conf.denylist_max_keys_per_table;
    }

    public static void setDenylistMaxKeysPerTable(int value)
    {
        if (value <= 0)
            throw new IllegalArgumentException("denylist_max_keys_per_table must be a positive integer.");
        conf.denylist_max_keys_per_table = value;
    }

    public static int getDenylistMaxKeysTotal()
    {
        return conf.denylist_max_keys_total;
    }

    public static void setDenylistMaxKeysTotal(int value)
    {
        if (value <= 0)
            throw new IllegalArgumentException("denylist_max_keys_total must be a positive integer.");
        conf.denylist_max_keys_total = value;
    }

    public static boolean getAuthCacheWarmingEnabled()
    {
        return conf.auth_cache_warming_enabled;
    }

    public static SubnetGroups getClientErrorReportingExclusions()
    {
        return conf.client_error_reporting_exclusions;
    }

    public static SubnetGroups getInternodeErrorReportingExclusions()
    {
        return conf.internode_error_reporting_exclusions;
    }

    public static boolean getTrackWarningsEnabled()
    {
        return conf.track_warnings.enabled;
    }

    public static void setTrackWarningsEnabled(boolean value)
    {
        conf.track_warnings.enabled = value;
    }

    public static long getCoordinatorReadSizeWarnThresholdKB()
    {
        return conf.track_warnings.coordinator_read_size.getWarnThresholdKb();
    }

    public static void setCoordinatorReadSizeWarnThresholdKB(long threshold)
    {
        conf.track_warnings.coordinator_read_size.setWarnThresholdKb(threshold);
    }

    public static long getCoordinatorReadSizeAbortThresholdKB()
    {
        return conf.track_warnings.coordinator_read_size.getAbortThresholdKb();
    }

    public static void setCoordinatorReadSizeAbortThresholdKB(long threshold)
    {
        conf.track_warnings.coordinator_read_size.setAbortThresholdKb(threshold);
    }

    public static long getLocalReadSizeWarnThresholdKb()
    {
        return conf.track_warnings.local_read_size.getWarnThresholdKb();
    }

    public static void setLocalReadSizeWarnThresholdKb(long value)
    {
        conf.track_warnings.local_read_size.setWarnThresholdKb(value);
    }

    public static long getLocalReadSizeAbortThresholdKb()
    {
        return conf.track_warnings.local_read_size.getAbortThresholdKb();
    }

    public static void setLocalReadSizeAbortThresholdKb(long value)
    {
        conf.track_warnings.local_read_size.setAbortThresholdKb(value);
    }

    public static int getRowIndexSizeWarnThresholdKiB()
    {
        return conf.track_warnings.row_index_size.getWarnThresholdKb();
    }

    public static void setRowIndexSizeWarnThresholdKiB(int value)
    {
        conf.track_warnings.row_index_size.setWarnThresholdKb(value);
    }

    public static int getRowIndexSizeAbortThresholdKiB()
    {
        return conf.track_warnings.row_index_size.getAbortThresholdKb();
    }

    public static void setRowIndexSizeAbortThresholdKiB(int value)
    {
        conf.track_warnings.row_index_size.setAbortThresholdKb(value);
    }

    public static int getDefaultKeyspaceRF() { return conf.default_keyspace_rf; }

    public static void setDefaultKeyspaceRF(int value) throws ConfigurationException
    {
        if (value < 1)
        {
            throw new ConfigurationException("default_keyspace_rf cannot be less than 1");
        }

        if (value < getMinimumKeyspaceRF())
        {
            throw new ConfigurationException(String.format("default_keyspace_rf to be set (%d) cannot be less than minimum_keyspace_rf (%d)", value, getMinimumKeyspaceRF()));
        }

        conf.default_keyspace_rf = value;
    }

    public static int getMinimumKeyspaceRF() { return conf.minimum_keyspace_rf; }

    public static void setMinimumKeyspaceRF(int value) throws ConfigurationException
    {
        if (value < 0)
        {
            throw new ConfigurationException("minimum_keyspace_rf cannot be negative");
        }

        if (value > getDefaultKeyspaceRF())
        {
            throw new ConfigurationException(String.format("minimum_keyspace_rf to be set (%d) cannot be greater than default_keyspace_rf (%d)", value, getDefaultKeyspaceRF()));
        }

        conf.minimum_keyspace_rf = value;
    }

<<<<<<< HEAD
    public static boolean getUseStatementsEnabled()
    {
        return conf.use_statements_enabled;
    }

    public static void setUseStatementsEnabled(boolean enabled)
    {
        if (enabled != conf.use_statements_enabled)
        {
            logger.info("Setting use_statements_enabled to {}", enabled);
            conf.use_statements_enabled = enabled;
        }
    }

    public static boolean getForceNewPreparedStatementBehaviour()
    {
        return conf.force_new_prepared_statement_behaviour;
    }

    public static void setForceNewPreparedStatementBehaviour(boolean value)
    {
        if (value != conf.force_new_prepared_statement_behaviour)
        {
            logger.info("Setting force_new_prepared_statement_behaviour to {}", value);
            conf.force_new_prepared_statement_behaviour = value;
        }
    }

    public static DurationSpec getStreamingStateExpires()
    {
        return conf.streaming_state_expires;
    }

    public static void setStreamingStateExpires(DurationSpec duration)
    {
        if (!conf.streaming_state_expires.equals(Objects.requireNonNull(duration, "duration")))
        {
            logger.info("Setting streaming_state_expires to {}", duration);
            conf.streaming_state_expires = duration;
        }
    }

    public static DataStorageSpec getStreamingStateSize()
    {
        return conf.streaming_state_size;
    }

    public static void setStreamingStateSize(DataStorageSpec duration)
    {
        if (!conf.streaming_state_size.equals(Objects.requireNonNull(duration, "duration")))
        {
            logger.info("Setting streaming_state_size to {}", duration);
            conf.streaming_state_size = duration;
        }
    }

    public static boolean isUUIDSSTableIdentifiersEnabled()
    {
        return conf.enable_uuid_sstable_identifiers;
    }

    public static DurationSpec getRepairStateExpires()
    {
        return conf.repair_state_expires;
    }

    public static void setRepairStateExpires(DurationSpec duration)
    {
        if (!conf.repair_state_expires.equals(Objects.requireNonNull(duration, "duration")))
        {
            logger.info("Setting repair_state_expires to {}", duration);
            conf.repair_state_expires = duration;
        }
    }

    public static int getRepairStateSize()
    {
        return conf.repair_state_size;
    }

    public static void setRepairStateSize(int size)
    {
        if (conf.repair_state_size != size)
        {
            logger.info("Setting repair_state_size to {}", size);
            conf.repair_state_size = size;
        }
    }
=======
    public static void setEnableAggressiveGCCompaction(boolean enable) { aggressiveGC = enable; }

    public static boolean getEnableAggressiveGCCompaction() { return aggressiveGC; }
>>>>>>> 58156788

    public static boolean disableIncrementalRepair()
    {
        return conf.disable_incremental_repair;
    }

    public static boolean secondaryIndexEnabled()
    {
        // see rdar://56795580 (Disable creating 2i by default but add a config to allow)
        return conf.secondary_index_enabled;
    }

    public static void setSecondaryIndexEnabled(boolean value)
    {
        logger.info("Setting secondary_index_enabled to {}", value);
        conf.secondary_index_enabled = value;
    }

    public static boolean isSchemaDropCheckDisabled()
    {
        return conf.disable_schema_drop_check;
    }

    public static void setIsSchemaDropCheckDisabled(boolean value)
    {
        conf.disable_schema_drop_check = value;
    }
}<|MERGE_RESOLUTION|>--- conflicted
+++ resolved
@@ -4056,7 +4056,6 @@
         conf.minimum_keyspace_rf = value;
     }
 
-<<<<<<< HEAD
     public static boolean getUseStatementsEnabled()
     {
         return conf.use_statements_enabled;
@@ -4145,11 +4144,10 @@
             conf.repair_state_size = size;
         }
     }
-=======
+
     public static void setEnableAggressiveGCCompaction(boolean enable) { aggressiveGC = enable; }
 
     public static boolean getEnableAggressiveGCCompaction() { return aggressiveGC; }
->>>>>>> 58156788
 
     public static boolean disableIncrementalRepair()
     {
