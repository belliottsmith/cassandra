--- conflicted
+++ resolved
@@ -3232,7 +3232,6 @@
         return conf.autocompaction_on_startup_enabled;
     }
 
-<<<<<<< HEAD
     public static boolean autoOptimiseIncRepairStreams()
     {
         return conf.auto_optimise_inc_repair_streams;
@@ -3271,13 +3270,11 @@
 
 
 
-=======
     public static boolean disableIncrementalRepair()
     {
         return conf.disable_incremental_repair;
     }
 
->>>>>>> c1eaa88e
     public static boolean isSchemaDropCheckDisabled()
     {
         return conf.disable_schema_drop_check;
