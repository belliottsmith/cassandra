/*
 * Licensed to the Apache Software Foundation (ASF) under one
 * or more contributor license agreements.  See the NOTICE file
 * distributed with this work for additional information
 * regarding copyright ownership.  The ASF licenses this file
 * to you under the Apache License, Version 2.0 (the
 * "License"); you may not use this file except in compliance
 * with the License.  You may obtain a copy of the License at
 *
 *     http://www.apache.org/licenses/LICENSE-2.0
 *
 * Unless required by applicable law or agreed to in writing, software
 * distributed under the License is distributed on an "AS IS" BASIS,
 * WITHOUT WARRANTIES OR CONDITIONS OF ANY KIND, either express or implied.
 * See the License for the specific language governing permissions and
 * limitations under the License.
 */
package org.apache.cassandra.config;

import java.io.IOException;
import java.net.Inet4Address;
import java.net.Inet6Address;
import java.net.InetAddress;
import java.net.NetworkInterface;
import java.net.SocketException;
import java.net.UnknownHostException;
import java.nio.file.FileStore;
import java.util.ArrayList;
import java.util.Collection;
import java.util.Comparator;
import java.util.Enumeration;
import java.util.List;
import java.util.Map;
import java.util.Objects;
import java.util.Set;
import java.util.UUID;
import java.util.concurrent.TimeUnit;
import java.util.function.Function;
import java.util.function.Supplier;

import com.google.common.annotations.VisibleForTesting;
import com.google.common.base.Preconditions;
import com.google.common.collect.ImmutableSet;
import com.google.common.primitives.Ints;
import com.google.common.primitives.Longs;
import com.google.common.util.concurrent.RateLimiter;
import org.apache.commons.lang3.ArrayUtils;
import org.apache.commons.lang3.StringUtils;
import org.slf4j.Logger;
import org.slf4j.LoggerFactory;

import org.apache.cassandra.audit.AuditLogOptions;
import org.apache.cassandra.auth.AllowAllInternodeAuthenticator;
import org.apache.cassandra.auth.AuthConfig;
import org.apache.cassandra.auth.IAuthenticator;
import org.apache.cassandra.auth.IAuthorizer;
import org.apache.cassandra.auth.IInternodeAuthenticator;
import org.apache.cassandra.auth.INetworkAuthorizer;
import org.apache.cassandra.auth.IRoleManager;
import org.apache.cassandra.config.Config.CommitLogSync;
import org.apache.cassandra.config.Config.PaxosOnLinearizabilityViolation;
import org.apache.cassandra.config.Config.PaxosStatePurging;
import org.apache.cassandra.db.ConsistencyLevel;
import org.apache.cassandra.db.commitlog.AbstractCommitLogSegmentManager;
import org.apache.cassandra.db.commitlog.CommitLog;
import org.apache.cassandra.db.commitlog.CommitLogSegmentManagerCDC;
import org.apache.cassandra.db.commitlog.CommitLogSegmentManagerStandard;
import org.apache.cassandra.dht.IPartitioner;
import org.apache.cassandra.exceptions.ConfigurationException;
import org.apache.cassandra.fql.FullQueryLoggerOptions;
import org.apache.cassandra.gms.IFailureDetector;
import org.apache.cassandra.io.FSWriteError;
import org.apache.cassandra.io.util.DiskOptimizationStrategy;
import org.apache.cassandra.io.util.File;
import org.apache.cassandra.io.util.FileUtils;
import org.apache.cassandra.io.util.PathUtils;
import org.apache.cassandra.io.util.SpinningDiskOptimizationStrategy;
import org.apache.cassandra.io.util.SsdDiskOptimizationStrategy;
import org.apache.cassandra.locator.DynamicEndpointSnitch;
import org.apache.cassandra.locator.EndpointSnitchInfo;
import org.apache.cassandra.locator.IEndpointSnitch;
import org.apache.cassandra.locator.InetAddressAndPort;
import org.apache.cassandra.locator.Replica;
import org.apache.cassandra.locator.SeedProvider;
import org.apache.cassandra.security.EncryptionContext;
import org.apache.cassandra.security.SSLFactory;
import org.apache.cassandra.service.CacheService.CacheType;
import org.apache.cassandra.service.paxos.Paxos;
import org.apache.cassandra.utils.FBUtilities;

import static java.util.concurrent.TimeUnit.MILLISECONDS;
import static org.apache.cassandra.config.CassandraRelevantProperties.HOST_REPLACE_TOKENS;
import static org.apache.cassandra.config.CassandraRelevantProperties.OS_ARCH;
import static org.apache.cassandra.config.CassandraRelevantProperties.SUN_ARCH_DATA_MODEL;
import static org.apache.cassandra.config.CassandraRelevantProperties.TEST_JVM_DTEST_DISABLE_SSL;
import static org.apache.cassandra.io.util.FileUtils.ONE_GIB;
import static org.apache.cassandra.io.util.FileUtils.ONE_MIB;
import static org.apache.cassandra.utils.Clock.Global.logInitializationOutcome;

public class DatabaseDescriptor
{
    static
    {
        // This static block covers most usages
        FBUtilities.preventIllegalAccessWarnings();
        System.setProperty("io.netty.transport.estimateSizeOnSubmit", "false");
    }

    private static final Logger logger = LoggerFactory.getLogger(DatabaseDescriptor.class);

    /**
     * Tokens are serialized in a Gossip VersionedValue String.  VV are restricted to 64KiB
     * when we send them over the wire, which works out to about 1700 tokens.
     */
    private static final int MAX_NUM_TOKENS = 1536;

    private static Config conf;

    /**
     * Request timeouts can not be less than below defined value (see CASSANDRA-9375)
     */
    static final SmallestDurationMilliseconds LOWEST_ACCEPTED_TIMEOUT = SmallestDurationMilliseconds.inMilliseconds(10L);

    private static Supplier<IFailureDetector> newFailureDetector;
    private static IEndpointSnitch snitch;
    private static InetAddress listenAddress; // leave null so we can fall through to getLocalHost
    private static InetAddress broadcastAddress;
    private static InetAddress rpcAddress;
    private static InetAddress broadcastRpcAddress;
    private static SeedProvider seedProvider;
    private static IInternodeAuthenticator internodeAuthenticator = new AllowAllInternodeAuthenticator();

    /* Hashing strategy Random or OPHF */
    private static IPartitioner partitioner;
    private static String paritionerName;

    private static Config.DiskAccessMode indexAccessMode;

    private static IAuthenticator authenticator;
    private static IAuthorizer authorizer;
    private static INetworkAuthorizer networkAuthorizer;
    // Don't initialize the role manager until applying config. The options supported by CassandraRoleManager
    // depend on the configured IAuthenticator, so defer creating it until that's been set.
    private static IRoleManager roleManager;

    private static long preparedStatementsCacheSizeInMiB;

    private static long keyCacheSizeInMiB;
    private static long paxosCacheSizeInMiB;
    private static long counterCacheSizeInMiB;
    private static long indexSummaryCapacityInMiB;

    private static String localDC;
    private static Comparator<Replica> localComparator;
    private static EncryptionContext encryptionContext;
    private static boolean hasLoggedConfig;

    private static DiskOptimizationStrategy diskOptimizationStrategy;

    private static boolean clientInitialized;
    private static boolean toolInitialized;
    private static boolean daemonInitialized;

    private static final int searchConcurrencyFactor = Integer.parseInt(System.getProperty(Config.PROPERTY_PREFIX + "search_concurrency_factor", "1"));

    private static volatile boolean disableSTCSInL0 = Boolean.getBoolean(Config.PROPERTY_PREFIX + "disable_stcs_in_l0");
    private static final boolean unsafeSystem = Boolean.getBoolean(Config.PROPERTY_PREFIX + "unsafesystem");

    // turns some warnings into exceptions for testing
    private static final boolean strictRuntimeChecks = Boolean.getBoolean("cassandra.strict.runtime.checks");

    public static volatile boolean allowUnlimitedConcurrentValidations = Boolean.getBoolean("cassandra.allow_unlimited_concurrent_validations");

    /** The configuration for guardrails. */
    private static GuardrailsOptions guardrails;
    private static StartupChecksOptions startupChecksOptions;

    private static Function<CommitLog, AbstractCommitLogSegmentManager> commitLogSegmentMgrProvider = c -> DatabaseDescriptor.isCDCEnabled()
                                       ? new CommitLogSegmentManagerCDC(c, DatabaseDescriptor.getCommitLogLocation())
                                       : new CommitLogSegmentManagerStandard(c, DatabaseDescriptor.getCommitLogLocation());

    private static volatile boolean aggressiveGC = Boolean.getBoolean("cassandra.aggressivegcls.enabled");
    private static volatile long scheduledCompactionCycleTimeSeconds;

    private static long repairHistorySyncTimeoutSeconds;

    public static void daemonInitialization() throws ConfigurationException
    {
        daemonInitialization(DatabaseDescriptor::loadConfig);
    }

    public static void daemonInitialization(Supplier<Config> config) throws ConfigurationException
    {
        if (toolInitialized)
            throw new AssertionError("toolInitialization() already called");
        if (clientInitialized)
            throw new AssertionError("clientInitialization() already called");

        // Some unit tests require this :(
        if (daemonInitialized)
            return;
        daemonInitialized = true;

        setConfig(config.get());
        applyAll();
        AuthConfig.applyAuth();
    }

    /**
     * Equivalent to {@link #toolInitialization(boolean) toolInitialization(true)}.
     */
    public static void toolInitialization()
    {
        toolInitialization(true);
    }

    /**
     * Initializes this class as a tool, which means that the configuration is loaded
     * using {@link #loadConfig()} and all non-daemon configuration parts will be setup.
     *
     * @param failIfDaemonOrClient if {@code true} and a call to {@link #daemonInitialization()} or
     *                             {@link #clientInitialization()} has been performed before, an
     *                             {@link AssertionError} will be thrown.
     */
    public static void toolInitialization(boolean failIfDaemonOrClient)
    {
        if (!failIfDaemonOrClient && (daemonInitialized || clientInitialized))
        {
            return;
        }
        else
        {
            if (daemonInitialized)
                throw new AssertionError("daemonInitialization() already called");
            if (clientInitialized)
                throw new AssertionError("clientInitialization() already called");
        }

        if (toolInitialized)
            return;
        toolInitialized = true;

        setConfig(loadConfig());

        applySimpleConfig();

        applyPartitioner();

        applySnitch();

        applyEncryptionContext();
    }

    /**
     * Equivalent to {@link #clientInitialization(boolean) clientInitialization(true)}.
     */
    public static void clientInitialization()
    {
        clientInitialization(true);
    }

    /**
     * Initializes this class as a client, which means that just an empty configuration will
     * be used.
     *
     * @param failIfDaemonOrTool if {@code true} and a call to {@link #daemonInitialization()} or
     *                           {@link #toolInitialization()} has been performed before, an
     *                           {@link AssertionError} will be thrown.
     */
    public static void clientInitialization(boolean failIfDaemonOrTool)
    {
        if (!failIfDaemonOrTool && (daemonInitialized || toolInitialized))
        {
            return;
        }
        else
        {
            if (daemonInitialized)
                throw new AssertionError("daemonInitialization() already called");
            if (toolInitialized)
                throw new AssertionError("toolInitialization() already called");
        }

        if (clientInitialized)
            return;
        clientInitialized = true;

        Config.setClientMode(true);
        conf = new Config();
        diskOptimizationStrategy = new SpinningDiskOptimizationStrategy();
    }

    public static boolean isClientInitialized()
    {
        return clientInitialized;
    }

    public static boolean isToolInitialized()
    {
        return toolInitialized;
    }

    public static boolean isClientOrToolInitialized()
    {
        return clientInitialized || toolInitialized;
    }

    public static boolean isDaemonInitialized()
    {
        return daemonInitialized;
    }

    public static Config getRawConfig()
    {
        return conf;
    }

    @VisibleForTesting
    public static Config loadConfig() throws ConfigurationException
    {
        if (Config.getOverrideLoadConfig() != null)
            return Config.getOverrideLoadConfig().get();

        String loaderClass = System.getProperty(Config.PROPERTY_PREFIX + "config.loader");
        ConfigurationLoader loader = loaderClass == null
                                     ? new YamlConfigurationLoader()
                                     : FBUtilities.construct(loaderClass, "configuration loading");
        Config config = loader.loadConfig();

        if (!hasLoggedConfig)
        {
            hasLoggedConfig = true;
            Config.log(config);
        }

        return config;
    }

    private static InetAddress getNetworkInterfaceAddress(String intf, String configName, boolean preferIPv6) throws ConfigurationException
    {
        try
        {
            NetworkInterface ni = NetworkInterface.getByName(intf);
            if (ni == null)
                throw new ConfigurationException("Configured " + configName + " \"" + intf + "\" could not be found", false);
            Enumeration<InetAddress> addrs = ni.getInetAddresses();
            if (!addrs.hasMoreElements())
                throw new ConfigurationException("Configured " + configName + " \"" + intf + "\" was found, but had no addresses", false);

            /*
             * Try to return the first address of the preferred type, otherwise return the first address
             */
            InetAddress retval = null;
            while (addrs.hasMoreElements())
            {
                InetAddress temp = addrs.nextElement();
                if (preferIPv6 && temp instanceof Inet6Address) return temp;
                if (!preferIPv6 && temp instanceof Inet4Address) return temp;
                if (retval == null) retval = temp;
            }
            return retval;
        }
        catch (SocketException e)
        {
            throw new ConfigurationException("Configured " + configName + " \"" + intf + "\" caused an exception", e);
        }
    }

    @VisibleForTesting
    public static void setConfig(Config config)
    {
        conf = config;
    }

    private static void applyAll() throws ConfigurationException
    {
        //InetAddressAndPort cares that applySimpleConfig runs first
        applySimpleConfig();

        applyPartitioner();

        applyAddressConfig();

        applySnitch();

        applyTokensConfig();

        applySeedProvider();

        applyEncryptionContext();

        applySslContext();

        applyGuardrails();

        applyStartupChecks();
    }

    private static void applySimpleConfig()
    {
        //Doing this first before all other things in case other pieces of config want to construct
        //InetAddressAndPort and get the right defaults
        InetAddressAndPort.initializeDefaultPort(getStoragePort());

        if (conf.commitlog_sync == null)
        {
            throw new ConfigurationException("Missing required directive CommitLogSync", false);
        }

        if (conf.commitlog_sync == CommitLogSync.batch)
        {
            if (conf.commitlog_sync_period.toMilliseconds() != 0)
            {
                throw new ConfigurationException("Batch sync specified, but commitlog_sync_period found.", false);
            }
            logger.debug("Syncing log with batch mode");
        }
        else if (conf.commitlog_sync == CommitLogSync.group)
        {
            if (conf.commitlog_sync_group_window.toMilliseconds() == 0)
            {
                throw new ConfigurationException("Missing value for commitlog_sync_group_window.", false);
            }
            else if (conf.commitlog_sync_period.toMilliseconds() != 0)
            {
                throw new ConfigurationException("Group sync specified, but commitlog_sync_period found. Only specify commitlog_sync_group_window when using group sync", false);
            }
            logger.debug("Syncing log with a group window of {}", conf.commitlog_sync_period.toString());
        }
        else
        {
            if (conf.commitlog_sync_period.toMilliseconds() == 0)
            {
                throw new ConfigurationException("Missing value for commitlog_sync_period.", false);
            }
            else if (!Double.isNaN(conf.commitlog_sync_batch_window_in_ms))
            {
                throw new ConfigurationException("commitlog_sync_period specified, but commitlog_sync_batch_window found.  Only specify commitlog_sync_period when using periodic sync.", false);
            }
            logger.debug("Syncing log with a period of {}", conf.commitlog_sync_period.toString());
        }

        /* evaluate the DiskAccessMode Config directive, which also affects indexAccessMode selection */
        if (conf.disk_access_mode == Config.DiskAccessMode.auto)
        {
            conf.disk_access_mode = hasLargeAddressSpace() ? Config.DiskAccessMode.mmap : Config.DiskAccessMode.standard;
            indexAccessMode = conf.disk_access_mode;
            logger.info("DiskAccessMode 'auto' determined to be {}, indexAccessMode is {}", conf.disk_access_mode, indexAccessMode);
        }
        else if (conf.disk_access_mode == Config.DiskAccessMode.mmap_index_only)
        {
            conf.disk_access_mode = Config.DiskAccessMode.standard;
            indexAccessMode = Config.DiskAccessMode.mmap;
            logger.info("DiskAccessMode is {}, indexAccessMode is {}", conf.disk_access_mode, indexAccessMode);
        }
        else
        {
            indexAccessMode = conf.disk_access_mode;
            logger.info("DiskAccessMode is {}, indexAccessMode is {}", conf.disk_access_mode, indexAccessMode);
        }

        /* phi convict threshold for FailureDetector */
        if (conf.phi_convict_threshold < 5 || conf.phi_convict_threshold > 16)
        {
            throw new ConfigurationException("phi_convict_threshold must be between 5 and 16, but was " + conf.phi_convict_threshold, false);
        }

        /* Thread per pool */
        if (conf.concurrent_reads < 2)
        {
            throw new ConfigurationException("concurrent_reads must be at least 2, but was " + conf.concurrent_reads, false);
        }

        if (conf.concurrent_writes < 2 && System.getProperty("cassandra.test.fail_mv_locks_count", "").isEmpty())
        {
            throw new ConfigurationException("concurrent_writes must be at least 2, but was " + conf.concurrent_writes, false);
        }

        if (conf.concurrent_counter_writes < 2)
            throw new ConfigurationException("concurrent_counter_writes must be at least 2, but was " + conf.concurrent_counter_writes, false);

        if (conf.concurrent_replicates != null)
            logger.warn("concurrent_replicates has been deprecated and should be removed from cassandra.yaml");

        if (conf.networking_cache_size == null)
            conf.networking_cache_size = SmallestDataStorageMebibytes.inMebibytes(Math.min(128, (int) (Runtime.getRuntime().maxMemory() / (16 * 1048576))));

        if (conf.file_cache_size == null)
            conf.file_cache_size = SmallestDataStorageMebibytes.inMebibytes(Math.min(512, (int) (Runtime.getRuntime().maxMemory() / (4 * 1048576))));

        // round down for SSDs and round up for spinning disks
        if (conf.file_cache_round_up == null)
            conf.file_cache_round_up = conf.disk_optimization_strategy == Config.DiskOptimizationStrategy.spinning;

        if (conf.memtable_offheap_space == null)
            conf.memtable_offheap_space = SmallestDataStorageMebibytes.inMebibytes( (int) (Runtime.getRuntime().maxMemory() / (4 * 1048576)));
        // for the moment, we default to twice as much on-heap space as off-heap, as heap overhead is very large
        if (conf.memtable_heap_space == null)
            conf.memtable_heap_space = SmallestDataStorageMebibytes.inMebibytes((int) (Runtime.getRuntime().maxMemory() / (4 * 1048576)));
        if (conf.memtable_heap_space.toMebibytesAsInt() == 0)
            throw new ConfigurationException("memtable_heap_space must be positive, but was " + conf.memtable_heap_space, false);
        logger.info("Global memtable on-heap threshold is enabled at {}", conf.memtable_heap_space);
        if (conf.memtable_offheap_space.toMebibytesAsInt() == 0)
            logger.info("Global memtable off-heap threshold is disabled, HeapAllocator will be used instead");
        else
            logger.info("Global memtable off-heap threshold is enabled at {}", conf.memtable_offheap_space);

        if (conf.repair_session_max_tree_depth != null)
        {
            logger.warn("repair_session_max_tree_depth has been deprecated and should be removed from cassandra.yaml. Use repair_session_space instead");
            if (conf.repair_session_max_tree_depth < 10)
                throw new ConfigurationException("repair_session_max_tree_depth should not be < 10, but was " + conf.repair_session_max_tree_depth);
            if (conf.repair_session_max_tree_depth > 20)
                logger.warn("repair_session_max_tree_depth of " + conf.repair_session_max_tree_depth + " > 20 could lead to excessive memory usage");
        }
        else
        {
            conf.repair_session_max_tree_depth = 20;
        }

        if (conf.repair_session_space == null)
            conf.repair_session_space = SmallestDataStorageMebibytes.inMebibytes(Math.max(1, (int) (Runtime.getRuntime().maxMemory() / (16 * 1048576))));

        if (conf.repair_session_space.toMebibytes() < 1)
            throw new ConfigurationException("repair_session_space must be > 0, but was " + conf.repair_session_space);
        else if (conf.repair_session_space.toMebibytes() > (int) (Runtime.getRuntime().maxMemory() / (4 * 1048576)))
            logger.warn("A repair_session_space of " + conf.repair_session_space+ " mebibytes is likely to cause heap pressure");

        checkForLowestAcceptedTimeouts(conf);

        long valueInBytes = conf.native_transport_max_frame_size.toBytes();
        if (valueInBytes < 0 || valueInBytes > Integer.MAX_VALUE)
        {
            throw new ConfigurationException(String.format("%s must be positive value < %dB, but was %dB",
                                                           "native_transport_max_frame_size",
                                                           conf.native_transport_max_frame_size.getUnit()
                                                                .convert(Integer.MAX_VALUE, DataStorageSpec.DataStorageUnit.BYTES),
                                                           valueInBytes),
                                             false);
        }

        checkValidForByteConversion(conf.column_index_size, "column_index_size");
        checkValidForByteConversion(conf.column_index_cache_size, "column_index_cache_size");
        checkValidForByteConversion(conf.batch_size_warn_threshold, "batch_size_warn_threshold");

        if (conf.native_transport_max_negotiable_protocol_version != null)
            logger.warn("The configuration option native_transport_max_negotiable_protocol_version has been deprecated " +
                        "and should be removed from cassandra.yaml as it has no longer has any effect.");

        // if data dirs, commitlog dir, or saved caches dir are set in cassandra.yaml, use that.  Otherwise,
        // use -Dcassandra.storagedir (set in cassandra-env.sh) as the parent dir for data/, commitlog/, and saved_caches/
        if (conf.commitlog_directory == null)
        {
            conf.commitlog_directory = storagedirFor("commitlog");
        }

        if (conf.hints_directory == null)
        {
            conf.hints_directory = storagedirFor("hints");
        }

        if (conf.native_transport_max_concurrent_requests_in_bytes <= 0)
        {
            conf.native_transport_max_concurrent_requests_in_bytes = Runtime.getRuntime().maxMemory() / 10;
        }

        if (conf.native_transport_max_concurrent_requests_in_bytes_per_ip <= 0)
        {
            conf.native_transport_max_concurrent_requests_in_bytes_per_ip = Runtime.getRuntime().maxMemory() / 40;
        }
        
        if (conf.native_transport_rate_limiting_enabled)
            logger.info("Native transport rate-limiting enabled at {} requests/second.", conf.native_transport_max_requests_per_second);
        else
            logger.info("Native transport rate-limiting disabled.");

        if (conf.commitlog_total_space == null)
        {
            final int preferredSizeInMiB = 8192;
            // use 1/4 of available space.  See discussion on #10013 and #10199
            final long totalSpaceInBytes = tryGetSpace(conf.commitlog_directory, FileStore::getTotalSpace);
            int defaultSpaceInMiB = calculateDefaultSpaceInMiB("commitlog",
                                                               conf.commitlog_directory,
                                                               "commitlog_total_space",
                                                               preferredSizeInMiB,
                                                               totalSpaceInBytes, 1, 4);
            conf.commitlog_total_space = SmallestDataStorageMebibytes.inMebibytes(defaultSpaceInMiB);
        }

        if (conf.cdc_enabled)
        {
            if (conf.cdc_raw_directory == null)
            {
                conf.cdc_raw_directory = storagedirFor("cdc_raw");
            }

            if (conf.cdc_total_space.toMebibytes() == 0)
            {
                final int preferredSizeInMiB = 4096;
                // use 1/8th of available space.  See discussion on #10013 and #10199 on the CL, taking half that for CDC
                final long totalSpaceInBytes = tryGetSpace(conf.cdc_raw_directory, FileStore::getTotalSpace);
                int defaultSpaceInMiB = calculateDefaultSpaceInMiB("cdc",
                                                                   conf.cdc_raw_directory,
                                                                   "cdc_total_space",
                                                                   preferredSizeInMiB,
                                                                   totalSpaceInBytes, 1, 8);
                conf.cdc_total_space = SmallestDataStorageMebibytes.inMebibytes(defaultSpaceInMiB);
            }

            logger.info("cdc_enabled is true. Starting casssandra node with Change-Data-Capture enabled.");
        }

        if (conf.saved_caches_directory == null)
        {
            conf.saved_caches_directory = storagedirFor("saved_caches");
        }
        if (conf.data_file_directories == null || conf.data_file_directories.length == 0)
        {
            conf.data_file_directories = new String[]{ storagedir("data_file_directories") + File.pathSeparator() + "data" };
        }

        long dataFreeBytes = 0;
        /* data file and commit log directories. they get created later, when they're needed. */
        for (String datadir : conf.data_file_directories)
        {
            if (datadir == null)
                throw new ConfigurationException("data_file_directories must not contain empty entry", false);
            if (datadir.equals(conf.local_system_data_file_directory))
                throw new ConfigurationException("local_system_data_file_directory must not be the same as any data_file_directories", false);
            if (datadir.equals(conf.commitlog_directory))
                throw new ConfigurationException("commitlog_directory must not be the same as any data_file_directories", false);
            if (datadir.equals(conf.hints_directory))
                throw new ConfigurationException("hints_directory must not be the same as any data_file_directories", false);
            if (datadir.equals(conf.saved_caches_directory))
                throw new ConfigurationException("saved_caches_directory must not be the same as any data_file_directories", false);

            dataFreeBytes = saturatedSum(dataFreeBytes, tryGetSpace(datadir, FileStore::getUnallocatedSpace));
        }
        if (dataFreeBytes < 64 * ONE_GIB) // 64 GB
            logger.warn("Only {} free across all data volumes. Consider adding more capacity to your cluster or removing obsolete snapshots",
                        FBUtilities.prettyPrintMemory(dataFreeBytes));

        if (conf.local_system_data_file_directory != null)
        {
            if (conf.local_system_data_file_directory.equals(conf.commitlog_directory))
                throw new ConfigurationException("local_system_data_file_directory must not be the same as the commitlog_directory", false);
            if (conf.local_system_data_file_directory.equals(conf.saved_caches_directory))
                throw new ConfigurationException("local_system_data_file_directory must not be the same as the saved_caches_directory", false);
            if (conf.local_system_data_file_directory.equals(conf.hints_directory))
                throw new ConfigurationException("local_system_data_file_directory must not be the same as the hints_directory", false);

            long freeBytes = tryGetSpace(conf.local_system_data_file_directory, FileStore::getUnallocatedSpace);

            if (freeBytes < ONE_GIB)
                logger.warn("Only {} free in the system data volume. Consider adding more capacity or removing obsolete snapshots",
                            FBUtilities.prettyPrintMemory(freeBytes));
        }

        if (conf.commitlog_directory.equals(conf.saved_caches_directory))
            throw new ConfigurationException("saved_caches_directory must not be the same as the commitlog_directory", false);
        if (conf.commitlog_directory.equals(conf.hints_directory))
            throw new ConfigurationException("hints_directory must not be the same as the commitlog_directory", false);
        if (conf.hints_directory.equals(conf.saved_caches_directory))
            throw new ConfigurationException("saved_caches_directory must not be the same as the hints_directory", false);

        if (conf.memtable_flush_writers == 0)
        {
            conf.memtable_flush_writers = conf.data_file_directories.length == 1 ? 2 : 1;
        }

        if (conf.memtable_flush_writers < 1)
            throw new ConfigurationException("memtable_flush_writers must be at least 1, but was " + conf.memtable_flush_writers, false);

        if (conf.memtable_cleanup_threshold == null)
        {
            conf.memtable_cleanup_threshold = (float) (1.0 / (1 + conf.memtable_flush_writers));
        }
        else
        {
            logger.warn("memtable_cleanup_threshold has been deprecated and should be removed from cassandra.yaml");
        }

        if (conf.memtable_cleanup_threshold < 0.01f)
            throw new ConfigurationException("memtable_cleanup_threshold must be >= 0.01, but was " + conf.memtable_cleanup_threshold, false);
        if (conf.memtable_cleanup_threshold > 0.99f)
            throw new ConfigurationException("memtable_cleanup_threshold must be <= 0.99, but was " + conf.memtable_cleanup_threshold, false);
        if (conf.memtable_cleanup_threshold < 0.1f)
            logger.warn("memtable_cleanup_threshold is set very low [{}], which may cause performance degradation", conf.memtable_cleanup_threshold);

        if (conf.concurrent_compactors == null)
            conf.concurrent_compactors = Math.min(8, Math.max(2, Math.min(FBUtilities.getAvailableProcessors(), conf.data_file_directories.length)));

        if (conf.concurrent_compactors <= 0)
            throw new ConfigurationException("concurrent_compactors should be strictly greater than 0, but was " + conf.concurrent_compactors, false);

        applyConcurrentValidations(conf);
        applyRepairCommandPoolSize(conf);
        applyTrackWarningsValidations(conf);

        if (conf.concurrent_materialized_view_builders <= 0)
            throw new ConfigurationException("concurrent_materialized_view_builders should be strictly greater than 0, but was " + conf.concurrent_materialized_view_builders, false);

        if (conf.num_tokens != null && conf.num_tokens > MAX_NUM_TOKENS)
            throw new ConfigurationException(String.format("A maximum number of %d tokens per node is supported", MAX_NUM_TOKENS), false);

        try
        {
            // if prepared_statements_cache_size option was set to "auto" then size of the cache should be "max(1/256 of Heap (in MiB), 10MiB)"
            preparedStatementsCacheSizeInMiB = (conf.prepared_statements_cache_size == null)
                                              ? Math.max(10, (int) (Runtime.getRuntime().maxMemory() / 1024 / 1024 / 256))
                                              : conf.prepared_statements_cache_size.toMebibytes();

            if (preparedStatementsCacheSizeInMiB == 0)
                throw new NumberFormatException(); // to escape duplicating error message
        }
        catch (NumberFormatException e)
        {
            throw new ConfigurationException("prepared_statements_cache_size option was set incorrectly to '"
                                             + (conf.prepared_statements_cache_size != null ? conf.prepared_statements_cache_size.toString() : null) + "', supported values are <integer> >= 0.", false);
        }

        try
        {
            // if key_cache_size option was set to "auto" then size of the cache should be "min(5% of Heap (in MiB), 100MiB)
            keyCacheSizeInMiB = (conf.key_cache_size == null)
                               ? Math.min(Math.max(1, (int) (Runtime.getRuntime().totalMemory() * 0.05 / 1024 / 1024)), 100)
                               : conf.key_cache_size.toMebibytes();

            if (keyCacheSizeInMiB < 0)
                throw new NumberFormatException(); // to escape duplicating error message
        }
        catch (NumberFormatException e)
        {
            throw new ConfigurationException("key_cache_size option was set incorrectly to '"
                                             + (conf.key_cache_size != null ? conf.key_cache_size.toString() : null) + "', supported values are <integer> >= 0.", false);
        }

        try
        {
            // if counter_cache_size option was set to "auto" then size of the cache should be "min(2.5% of Heap (in MiB), 50MiB)
            counterCacheSizeInMiB = (conf.counter_cache_size == null)
                                   ? Math.min(Math.max(1, (int) (Runtime.getRuntime().totalMemory() * 0.025 / 1024 / 1024)), 50)
                                   : conf.counter_cache_size.toMebibytes();

            if (counterCacheSizeInMiB < 0)
                throw new NumberFormatException(); // to escape duplicating error message
        }
        catch (NumberFormatException e)
        {
            throw new ConfigurationException("counter_cache_size option was set incorrectly to '"
                                             + (conf.counter_cache_size !=null ?conf.counter_cache_size.toString() : null) + "', supported values are <integer> >= 0.", false);
        }

        try
        {
            // if paxosCacheSizeInMiB option was set to "auto" then size of the cache should be "min(1% of Heap (in MB), 50MB)
            paxosCacheSizeInMiB = (conf.paxos_cache_size == null)
                    ? Math.min(Math.max(1, (int) (Runtime.getRuntime().totalMemory() * 0.01 / 1024 / 1024)), 50)
                    : conf.paxos_cache_size.toMebibytes();

            if (paxosCacheSizeInMiB < 0)
                throw new NumberFormatException(); // to escape duplicating error message
        }
        catch (NumberFormatException e)
        {
            throw new ConfigurationException("paxos_cache_size option was set incorrectly to '"
                    + conf.paxos_cache_size + "', supported values are <integer> >= 0.", false);
        }

        if (conf.paxos_auto_repair_threshold_mb < 0)
        {
            throw new ConfigurationException("paxos_auto_repair_threshold_mb option was set incorrectly to '"
                                             + conf.paxos_auto_repair_threshold_mb + "', supported values are <integer> >= 0.", false);
        }

        // if set to empty/"auto" then use 5% of Heap size
        indexSummaryCapacityInMiB = (conf.index_summary_capacity == null)
                                   ? Math.max(1, (int) (Runtime.getRuntime().totalMemory() * 0.05 / 1024 / 1024))
                                   : conf.index_summary_capacity.toMebibytes();

        if (indexSummaryCapacityInMiB < 0)
            throw new ConfigurationException("index_summary_capacity option was set incorrectly to '"
                                             + conf.index_summary_capacity.toString() + "', it should be a non-negative integer.", false);

        if (conf.user_defined_function_fail_timeout < 0)
            throw new ConfigurationException("user_defined_function_fail_timeout must not be negative", false);
        if (conf.user_defined_function_warn_timeout < 0)
            throw new ConfigurationException("user_defined_function_warn_timeout must not be negative", false);

        if (conf.user_defined_function_fail_timeout < conf.user_defined_function_warn_timeout)
            throw new ConfigurationException("user_defined_function_warn_timeout must less than user_defined_function_fail_timeout", false);

        if (!conf.allow_insecure_udfs && !conf.user_defined_functions_threads_enabled)
            throw new ConfigurationException("To be able to set enable_user_defined_functions_threads: false you need to set allow_insecure_udfs: true - this is an unsafe configuration and is not recommended.");

        if (conf.allow_extra_insecure_udfs)
            logger.warn("Allowing java.lang.System.* access in UDFs is dangerous and not recommended. Set allow_extra_insecure_udfs: false to disable.");

        if(conf.scripted_user_defined_functions_enabled)
            logger.warn("JavaScript user-defined functions have been deprecated. You can still use them but the plan is to remove them in the next major version. For more information - CASSANDRA-17280");

        if (conf.commitlog_segment_size.toMebibytes() == 0)
            throw new ConfigurationException("commitlog_segment_size must be positive, but was "
                                             + conf.commitlog_segment_size.toString(), false);
        else if (conf.commitlog_segment_size.toMebibytes() >= 2048)
            throw new ConfigurationException("commitlog_segment_size must be smaller than 2048, but was "
                                             + conf.commitlog_segment_size.toString(), false);

        if (conf.max_mutation_size == null)
            conf.max_mutation_size = SmallestDataStorageKibibytes.inKibibytes(conf.commitlog_segment_size.toKibibytes() / 2);
        else if (conf.commitlog_segment_size.toKibibytes() < 2 * conf.max_mutation_size.toKibibytes())
            throw new ConfigurationException("commitlog_segment_size must be at least twice the size of max_mutation_size / 1024", false);

        // native transport encryption options
        if (conf.client_encryption_options != null)
        {
            conf.client_encryption_options.applyConfig();

            if (conf.native_transport_port_ssl != null
                && conf.native_transport_port_ssl != conf.native_transport_port
                && conf.client_encryption_options.tlsEncryptionPolicy() == EncryptionOptions.TlsEncryptionPolicy.UNENCRYPTED)
            {
                throw new ConfigurationException("Encryption must be enabled in client_encryption_options for native_transport_port_ssl", false);
            }
        }

        if (conf.snapshot_links_per_second < 0)
            throw new ConfigurationException("snapshot_links_per_second must be >= 0");

        if (conf.max_value_size.toMebibytes() == 0)
            throw new ConfigurationException("max_value_size must be positive", false);
        else if (conf.max_value_size.toMebibytes() >= 2048)
            throw new ConfigurationException("max_value_size must be smaller than 2048, but was "
                    + conf.max_value_size.toString(), false);

        switch (conf.disk_optimization_strategy)
        {
            case ssd:
                diskOptimizationStrategy = new SsdDiskOptimizationStrategy(conf.disk_optimization_page_cross_chance);
                break;
            case spinning:
                diskOptimizationStrategy = new SpinningDiskOptimizationStrategy();
                break;
        }

        if (conf.server_encryption_options != null)
        {
            conf.server_encryption_options.applyConfig();

            if (conf.server_encryption_options.legacy_ssl_storage_port_enabled &&
                conf.server_encryption_options.tlsEncryptionPolicy() == EncryptionOptions.TlsEncryptionPolicy.UNENCRYPTED)
            {
                throw new ConfigurationException("legacy_ssl_storage_port_enabled is true (enabled) with internode encryption disabled (none). Enable encryption or disable the legacy ssl storage port.");
            }
        }

        if (conf.internode_max_message_size != null)
        {
            long maxMessageSize = conf.internode_max_message_size.toBytes();

            if (maxMessageSize > conf.internode_application_receive_queue_reserve_endpoint_capacity.toBytes())
                throw new ConfigurationException("internode_max_message_size must no exceed internode_application_receive_queue_reserve_endpoint_capacity", false);

            if (maxMessageSize > conf.internode_application_receive_queue_reserve_global_capacity.toBytes())
                throw new ConfigurationException("internode_max_message_size must no exceed internode_application_receive_queue_reserve_global_capacity", false);

            if (maxMessageSize > conf.internode_application_send_queue_reserve_endpoint_capacity.toBytes())
                throw new ConfigurationException("internode_max_message_size must no exceed internode_application_send_queue_reserve_endpoint_capacity", false);

            if (maxMessageSize > conf.internode_application_send_queue_reserve_global_capacity.toBytes())
                throw new ConfigurationException("internode_max_message_size must no exceed internode_application_send_queue_reserve_global_capacity", false);
        }
        else
        {
            long maxMessageSizeInBytes =
            Math.min(conf.internode_application_receive_queue_reserve_endpoint_capacity.toBytes(),
                     conf.internode_application_send_queue_reserve_endpoint_capacity.toBytes());

            conf.internode_max_message_size = DataStorageSpec.inBytes(maxMessageSizeInBytes);
        }

        validateMaxConcurrentAutoUpgradeTasksConf(conf.max_concurrent_automatic_sstable_upgrades);

        // ACI Cassandra - preserve property from earlier internal patch
        // rdar://60088220 p27729987 PRO/RST Restrict replication strategy and factor
        // that was partially replaced by CASSANDRA-14557.
        if (CassandraRelevantProperties.MINIMUM_ALLOWED_REPLICATION_FACTOR.isPresent())
        {
            int property_min = CassandraRelevantProperties.MINIMUM_ALLOWED_REPLICATION_FACTOR.getInt();
            if (property_min != conf.minimum_keyspace_rf)
            {
                logger.info("Overriding configured minimum_keyspace_rf of {} with value from system property {}",
                        conf.minimum_keyspace_rf, property_min);
                conf.minimum_keyspace_rf = property_min;
            }

            // If using the ACI patch, update the default keyspace RF to a valid configuration
            if (conf.default_keyspace_rf < conf.minimum_keyspace_rf)
            {
                logger.info("Overriding configured default_keyspace_rf of {} to meet effective minimum_keyspace_rf {}",
                            conf.default_keyspace_rf, conf.minimum_keyspace_rf);
                conf.default_keyspace_rf = conf.minimum_keyspace_rf;
            }
        }

        if (conf.default_keyspace_rf < conf.minimum_keyspace_rf)
        {
            throw new ConfigurationException(String.format("default_keyspace_rf (%d) cannot be less than minimum_keyspace_rf (%d)",
                                                           conf.default_keyspace_rf, conf.minimum_keyspace_rf));
        }

        applyDenylistConfiguration(conf);

        if (conf.paxos_repair_parallelism <= 0)
            conf.paxos_repair_parallelism = Math.max(1, conf.concurrent_writes / 8);

        Paxos.setPaxosVariant(conf.paxos_variant);
        if (conf.paxos_state_purging == null)
            conf.paxos_state_purging = PaxosStatePurging.legacy;

        logInitializationOutcome(logger);

        repairHistorySyncTimeoutSeconds = parseScheduledCycleTimeSeconds(conf.repair_history_sync_timeout);

        if (conf.max_space_usable_for_compactions_in_percentage < 0 || conf.max_space_usable_for_compactions_in_percentage > 1)
            throw new ConfigurationException("max_space_usable_for_compactions_in_percentage must be between 0 and 1", false);

        scheduledCompactionCycleTimeSeconds = parseScheduledCycleTimeSeconds(conf.scheduled_compaction_cycle_time);

        if (conf.column_index_max_target_size_in_kb != null || conf.column_index_max_target_index_objects != null)
        {
            logger.warn("The configuration options column_index_max_target_size_in_kb and " +
                        "column_index_max_target_index_objects have been deprecated in 4.0 " +
                        "and should be removed from cie-db-conf as it has no longer has any effect.");
        }

        if (conf.start_rpc != null) // ACI Cassandra - warn about start_rpc configuration, see rdar://74580514
        {
            logger.info("start_rpc is set {} in configuration. Thrift has been removed from ACI Cassandra 4.0 and " +
                        "cannot be started. Please remove from configuration.",
                        conf.start_rpc);
        }
    }

    @VisibleForTesting
    static void applyConcurrentValidations(Config config)
    {
        if (config.concurrent_validations < 1)
        {
            config.concurrent_validations = config.concurrent_compactors;
        }
        else if (config.concurrent_validations > config.concurrent_compactors && !allowUnlimitedConcurrentValidations)
        {
            throw new ConfigurationException("To set concurrent_validations > concurrent_compactors, " +
                                             "set the system property cassandra.allow_unlimited_concurrent_validations=true");
        }
    }

    @VisibleForTesting
    static void applyRepairCommandPoolSize(Config config)
    {
        if (config.repair_command_pool_size < 1)
            config.repair_command_pool_size = config.concurrent_validations;
    }

    @VisibleForTesting
    static void applyTrackWarningsValidations(Config config)
    {
        config.track_warnings.validate("track_warnings");
    }

    public static GuardrailsOptions getGuardrailsConfig()
    {
        return guardrails;
    }

    private static void applyGuardrails()
    {
        try
        {
            guardrails = new GuardrailsOptions(conf);
        }
        catch (IllegalArgumentException e)
        {
            throw new ConfigurationException("Invalid guardrails configuration: " + e.getMessage(), e);
        }
    }

    public static StartupChecksOptions getStartupChecksOptions()
    {
        return startupChecksOptions;
    }

    private static void applyStartupChecks()
    {
        startupChecksOptions = new StartupChecksOptions(conf.startup_checks);
    }

    private static SmallestDurationSeconds applyDenylistSettingInSeconds(SmallestDurationSeconds currentValue, Integer legacyValueSeconds, Integer defaultValue, String name)
    {
        if (legacyValueSeconds != null && currentValue != null)
        {
            SmallestDurationSeconds legacyValue = SmallestDurationSeconds.inSeconds(legacyValueSeconds);
            if (legacyValue.equals(currentValue))
                logger.info("Legacy denylist configuration '{}' set same as - please remove", name);
            else
                logger.info("Conflict with legacy denylist configuration. Using {}={} (legacy was {})",
                            name, currentValue, legacyValueSeconds);
            return currentValue;
        }
        else if (legacyValueSeconds == null && currentValue != null)
        {
            return currentValue;
        }
        else if (legacyValueSeconds != null && currentValue == null)
        {
            SmallestDurationSeconds legacyValue = SmallestDurationSeconds.inSeconds(legacyValueSeconds);
            logger.info("Legacy denylist configuration for '{}' used - please upgrade", name);
            return legacyValue;
        }
        else
        {
            return SmallestDurationSeconds.inSeconds(defaultValue);
        }
    }
    private static <X> X applyDenylistSetting(X currentValue, X legacyValue, X defaultValue, String name)
    {
        if (legacyValue != null && currentValue != null)
        {
            if (legacyValue.equals(currentValue))
                logger.info("Legacy denylist configuration '{}' set same as - please remove", name);
            else
                logger.info("Conflict with legacy denylist configuration. Using {}={} (legacy was {})",
                            name, currentValue, legacyValue);
            return currentValue;
        }
        else if (legacyValue == null && currentValue != null)
        {
            return currentValue;
        }
        else if (legacyValue != null && currentValue == null)
        {
            logger.info("Legacy denylist configuration for '{}' used - please upgrade", name);
            return legacyValue;
        }
        else
        {
            return defaultValue;
        }
    }

    private static void applyDenylistConfiguration(Config config)
    {
        config.partition_denylist_enabled = applyDenylistSetting(config.partition_denylist_enabled,
                                                                 config.enable_partition_blacklist,
                                                                 false, "partition_denylist_enabled");
        config.denylist_writes_enabled = applyDenylistSetting(config.denylist_writes_enabled,
                                                              config.enable_blacklist_writes,
                                                              true, "denylist_writes_enabled");
        config.denylist_reads_enabled = applyDenylistSetting(config.denylist_reads_enabled,
                                                             config.enable_blacklist_reads,
                                                             true, "denylist_reads_enabled");
        config.denylist_range_reads_enabled = applyDenylistSetting(config.denylist_range_reads_enabled,
                                                                   config.enable_blacklist_range_reads,
                                                                   false, "denylist_range_reads_enabled");
        config.denylist_refresh = applyDenylistSettingInSeconds(config.denylist_refresh,
                                                       config.blacklist_refresh_period_seconds,
                                                       600, "denylist_refresh_seconds");
        config.denylist_initial_load_retry = applyDenylistSettingInSeconds(config.denylist_initial_load_retry,
                                                                  config.blacklist_initial_load_retry_seconds,
                                                                  5, "denylist_initial_load_retry_seconds");
        config.denylist_max_keys_per_table = applyDenylistSetting(config.denylist_max_keys_per_table,
                                                                  config.blacklist_max_keys_per_table,
                                                                  1000, "denylist_max_keys_per_table");
        config.denylist_max_keys_total = applyDenylistSetting(config.denylist_max_keys_total,
                                                              config.blacklist_max_keys_total,
                                                              10000, "denylist_max_keys_total");
        config.denylist_consistency_level = applyDenylistSetting(config.denylist_consistency_level,
                                                                 config.blacklist_consistency_level,
                                                                 ConsistencyLevel.QUORUM, "denylist_consistency_level");
    }

    private static String storagedirFor(String type)
    {
        return storagedir(type + "_directory") + File.pathSeparator() + type;
    }

    private static String storagedir(String errMsgType)
    {
        String storagedir = System.getProperty(Config.PROPERTY_PREFIX + "storagedir", null);
        if (storagedir == null)
            throw new ConfigurationException(errMsgType + " is missing and -Dcassandra.storagedir is not set", false);
        return storagedir;
    }

    static int calculateDefaultSpaceInMiB(String type, String path, String setting, int preferredSizeInMiB, long totalSpaceInBytes, long totalSpaceNumerator, long totalSpaceDenominator)
    {
        final long totalSizeInMiB = totalSpaceInBytes / ONE_MIB;
        final int minSizeInMiB = Ints.saturatedCast(totalSpaceNumerator * totalSizeInMiB / totalSpaceDenominator);

        if (minSizeInMiB < preferredSizeInMiB)
        {
            logger.warn("Small {} volume detected at '{}'; setting {} to {}.  You can override this in cassandra.yaml",
                        type, path, setting, minSizeInMiB);
            return minSizeInMiB;
        }
        else
        {
            return preferredSizeInMiB;
        }
    }

    public static void applyAddressConfig() throws ConfigurationException
    {
        applyAddressConfig(conf);
    }

    public static void applyAddressConfig(Config config) throws ConfigurationException
    {
        listenAddress = null;
        rpcAddress = null;
        broadcastAddress = null;
        broadcastRpcAddress = null;

        /* Local IP, hostname or interface to bind services to */
        if (config.listen_address != null && config.listen_interface != null)
        {
            throw new ConfigurationException("Set listen_address OR listen_interface, not both", false);
        }
        else if (config.listen_address != null)
        {
            try
            {
                listenAddress = InetAddress.getByName(config.listen_address);
            }
            catch (UnknownHostException e)
            {
                throw new ConfigurationException("Unknown listen_address '" + config.listen_address + '\'', false);
            }

            if (listenAddress.isAnyLocalAddress())
                throw new ConfigurationException("listen_address cannot be a wildcard address (" + config.listen_address + ")!", false);
        }
        else if (config.listen_interface != null)
        {
            listenAddress = getNetworkInterfaceAddress(config.listen_interface, "listen_interface", config.listen_interface_prefer_ipv6);
        }

        /* Gossip Address to broadcast */
        if (config.broadcast_address != null)
        {
            try
            {
                broadcastAddress = InetAddress.getByName(config.broadcast_address);
            }
            catch (UnknownHostException e)
            {
                throw new ConfigurationException("Unknown broadcast_address '" + config.broadcast_address + '\'', false);
            }

            if (broadcastAddress.isAnyLocalAddress())
                throw new ConfigurationException("broadcast_address cannot be a wildcard address (" + config.broadcast_address + ")!", false);
        }

        /* Local IP, hostname or interface to bind RPC server to */
        if (config.rpc_address != null && config.rpc_interface != null)
        {
            throw new ConfigurationException("Set rpc_address OR rpc_interface, not both", false);
        }
        else if (config.rpc_address != null)
        {
            try
            {
                rpcAddress = InetAddress.getByName(config.rpc_address);
            }
            catch (UnknownHostException e)
            {
                throw new ConfigurationException("Unknown host in rpc_address " + config.rpc_address, false);
            }
        }
        else if (config.rpc_interface != null)
        {
            rpcAddress = getNetworkInterfaceAddress(config.rpc_interface, "rpc_interface", config.rpc_interface_prefer_ipv6);
        }
        else
        {
            rpcAddress = FBUtilities.getJustLocalAddress();
        }

        /* RPC address to broadcast */
        if (config.broadcast_rpc_address != null)
        {
            try
            {
                broadcastRpcAddress = InetAddress.getByName(config.broadcast_rpc_address);
            }
            catch (UnknownHostException e)
            {
                throw new ConfigurationException("Unknown broadcast_rpc_address '" + config.broadcast_rpc_address + '\'', false);
            }

            if (broadcastRpcAddress.isAnyLocalAddress())
                throw new ConfigurationException("broadcast_rpc_address cannot be a wildcard address (" + config.broadcast_rpc_address + ")!", false);
        }
        else
        {
            if (rpcAddress.isAnyLocalAddress())
                throw new ConfigurationException("If rpc_address is set to a wildcard address (" + config.rpc_address + "), then " +
                                                 "you must set broadcast_rpc_address to a value other than " + config.rpc_address, false);
        }
    }

    public static void applyEncryptionContext()
    {
        // always attempt to load the cipher factory, as we could be in the situation where the user has disabled encryption,
        // but has existing commitlogs and sstables on disk that are still encrypted (and still need to be read)
        encryptionContext = new EncryptionContext(conf.transparent_data_encryption_options);
    }

    public static void applySslContext()
    {
        if (TEST_JVM_DTEST_DISABLE_SSL.getBoolean())
            return;

        try
        {
            SSLFactory.validateSslContext("Internode messaging", conf.server_encryption_options, true, true);
            SSLFactory.validateSslContext("Native transport", conf.client_encryption_options, conf.client_encryption_options.require_client_auth, true);
            SSLFactory.initHotReloading(conf.server_encryption_options, conf.client_encryption_options, false);
        }
        catch (IOException e)
        {
            throw new ConfigurationException("Failed to initialize SSL", e);
        }
    }

    public static void applySeedProvider()
    {
        // load the seeds for node contact points
        if (conf.seed_provider == null)
        {
            throw new ConfigurationException("seeds configuration is missing; a minimum of one seed is required.", false);
        }
        try
        {
            Class<?> seedProviderClass = Class.forName(conf.seed_provider.class_name);
            seedProvider = (SeedProvider)seedProviderClass.getConstructor(Map.class).newInstance(conf.seed_provider.parameters);
        }
        // there are about 5 checked exceptions that could be thrown here.
        catch (Exception e)
        {
            throw new ConfigurationException(e.getMessage() + "\nFatal configuration error; unable to start server.  See log for stacktrace.", true);
        }
        if (seedProvider.getSeeds().size() == 0)
            throw new ConfigurationException("The seed provider lists no seeds.", false);
    }

    @VisibleForTesting
    static void checkForLowestAcceptedTimeouts(Config conf)
    {
        if(conf.read_request_timeout.toMillisecondsAsInt() < LOWEST_ACCEPTED_TIMEOUT.toMillisecondsAsInt())
        {
            logInfo("read_request_timeout", conf.read_request_timeout, LOWEST_ACCEPTED_TIMEOUT);
            conf.read_request_timeout = new SmallestDurationMilliseconds("10ms");
        }

        if(conf.range_request_timeout.toMillisecondsAsInt() < LOWEST_ACCEPTED_TIMEOUT.toMillisecondsAsInt())
        {
            logInfo("range_request_timeout", conf.range_request_timeout, LOWEST_ACCEPTED_TIMEOUT);
            conf.range_request_timeout = new SmallestDurationMilliseconds("10ms");
        }

        if(conf.request_timeout.toMillisecondsAsInt() < LOWEST_ACCEPTED_TIMEOUT.toMillisecondsAsInt())
        {
            logInfo("request_timeout", conf.request_timeout, LOWEST_ACCEPTED_TIMEOUT);
            conf.request_timeout = new SmallestDurationMilliseconds("10ms");
        }

        if(conf.write_request_timeout.toMillisecondsAsInt() < LOWEST_ACCEPTED_TIMEOUT.toMillisecondsAsInt())
        {
            logInfo("write_request_timeout", conf.write_request_timeout, LOWEST_ACCEPTED_TIMEOUT);
            conf.write_request_timeout = new SmallestDurationMilliseconds("10ms");
        }

        if(conf.cas_contention_timeout.toMillisecondsAsInt() < LOWEST_ACCEPTED_TIMEOUT.toMillisecondsAsInt())
        {
            logInfo("cas_contention_timeout", conf.cas_contention_timeout, LOWEST_ACCEPTED_TIMEOUT);
            conf.cas_contention_timeout = new SmallestDurationMilliseconds("10ms");
        }

        if(conf.counter_write_request_timeout.toMillisecondsAsInt()< LOWEST_ACCEPTED_TIMEOUT.toMillisecondsAsInt())
        {
            logInfo("counter_write_request_timeout", conf.counter_write_request_timeout, LOWEST_ACCEPTED_TIMEOUT);
            conf.counter_write_request_timeout = new SmallestDurationMilliseconds("10ms");
        }
        if(conf.truncate_request_timeout.toMillisecondsAsInt() < LOWEST_ACCEPTED_TIMEOUT.toMillisecondsAsInt())
        {
            logInfo("truncate_request_timeout", conf.truncate_request_timeout, LOWEST_ACCEPTED_TIMEOUT);
            conf.truncate_request_timeout = LOWEST_ACCEPTED_TIMEOUT;
        }
    }

    private static void logInfo(String property, SmallestDurationMilliseconds actualValue, SmallestDurationMilliseconds lowestAcceptedValue)
    {
        logger.info("found {}::{} less than lowest acceptable value {}, continuing with {}",
                    property,
                    actualValue.toString(),
                    lowestAcceptedValue.toString(),
                    lowestAcceptedValue);
    }

    public static void applyTokensConfig()
    {
        applyTokensConfig(conf);
    }

    static void applyTokensConfig(Config conf)
    {
        if (conf.initial_token != null)
        {
            Collection<String> tokens = tokensFromString(conf.initial_token);
            if (conf.num_tokens == null)
            {
                if (tokens.size() == 1)
                    conf.num_tokens = 1;
                else
                    throw new ConfigurationException("initial_token was set but num_tokens is not!", false);
            }

            if (tokens.size() != conf.num_tokens)
            {
                throw new ConfigurationException(String.format("The number of initial tokens (by initial_token) specified (%s) is different from num_tokens value (%s)",
                                                               tokens.size(),
                                                               conf.num_tokens),
                                                 false);
            }

            for (String token : tokens)
                partitioner.getTokenFactory().validate(token);
        }
        else if (conf.num_tokens == null)
        {
            conf.num_tokens = 1;
        }
    }

    // definitely not safe for tools + clients - implicitly instantiates StorageService
    public static void applySnitch()
    {
        /* end point snitch */
        if (conf.endpoint_snitch == null)
        {
            throw new ConfigurationException("Missing endpoint_snitch directive", false);
        }
        snitch = createEndpointSnitch(conf.dynamic_snitch, conf.endpoint_snitch);
        EndpointSnitchInfo.create();

        localDC = snitch.getLocalDatacenter();
        localComparator = (replica1, replica2) -> {
            boolean local1 = localDC.equals(snitch.getDatacenter(replica1));
            boolean local2 = localDC.equals(snitch.getDatacenter(replica2));
            if (local1 && !local2)
                return -1;
            if (local2 && !local1)
                return 1;
            return 0;
        };
        newFailureDetector = () -> createFailureDetector(conf.failure_detector);
    }

    // definitely not safe for tools + clients - implicitly instantiates schema
    public static void applyPartitioner()
    {
        applyPartitioner(conf);
    }

    public static void applyPartitioner(Config conf)
    {
        /* Hashing strategy */
        if (conf.partitioner == null)
        {
            throw new ConfigurationException("Missing directive: partitioner", false);
        }
        String name = conf.partitioner;
        try
        {
            name = System.getProperty(Config.PROPERTY_PREFIX + "partitioner", conf.partitioner);
            partitioner = FBUtilities.newPartitioner(name);
        }
        catch (Exception e)
        {
            throw new ConfigurationException("Invalid partitioner class " + name, e);
        }

        paritionerName = partitioner.getClass().getCanonicalName();
    }

    /**
     * Computes the sum of the 2 specified positive values returning {@code Long.MAX_VALUE} if the sum overflow.
     *
     * @param left the left operand
     * @param right the right operand
     * @return the sum of the 2 specified positive values of {@code Long.MAX_VALUE} if the sum overflow.
     */
    private static long saturatedSum(long left, long right)
    {
        assert left >= 0 && right >= 0;
        long sum = left + right;
        return sum < 0 ? Long.MAX_VALUE : sum;
    }

    private static long tryGetSpace(String dir, PathUtils.IOToLongFunction<FileStore> getSpace)
    {
        return PathUtils.tryGetSpace(new File(dir).toPath(), getSpace, e -> { throw new ConfigurationException("Unable check disk space in '" + dir + "'. Perhaps the Cassandra user does not have the necessary permissions"); });
    }

    public static IEndpointSnitch createEndpointSnitch(boolean dynamic, String snitchClassName) throws ConfigurationException
    {
        if (!snitchClassName.contains("."))
            snitchClassName = "org.apache.cassandra.locator." + snitchClassName;
        IEndpointSnitch snitch = FBUtilities.construct(snitchClassName, "snitch");
        return dynamic ? new DynamicEndpointSnitch(snitch) : snitch;
    }

    private static IFailureDetector createFailureDetector(String detectorClassName) throws ConfigurationException
    {
        if (!detectorClassName.contains("."))
            detectorClassName = "org.apache.cassandra.gms." + detectorClassName;
        IFailureDetector detector = FBUtilities.construct(detectorClassName, "failure detector");
        return detector;
    }

    public static IAuthenticator getAuthenticator()
    {
        return authenticator;
    }

    public static void setAuthenticator(IAuthenticator authenticator)
    {
        DatabaseDescriptor.authenticator = authenticator;
    }

    public static IAuthorizer getAuthorizer()
    {
        return authorizer;
    }

    public static void setAuthorizer(IAuthorizer authorizer)
    {
        DatabaseDescriptor.authorizer = authorizer;
    }

    public static INetworkAuthorizer getNetworkAuthorizer()
    {
        return networkAuthorizer;
    }

    public static void setNetworkAuthorizer(INetworkAuthorizer networkAuthorizer)
    {
        DatabaseDescriptor.networkAuthorizer = networkAuthorizer;
    }

    public static void setAuthFromRoot(boolean fromRoot)
    {
        conf.traverse_auth_from_root = fromRoot;
    }

    public static boolean getAuthFromRoot()
    {
        return conf.traverse_auth_from_root;
    }

    public static IRoleManager getRoleManager()
    {
        return roleManager;
    }

    public static void setRoleManager(IRoleManager roleManager)
    {
        DatabaseDescriptor.roleManager = roleManager;
    }

    public static int getPermissionsValidity()
    {
        return conf.permissions_validity.toMillisecondsAsInt();
    }

    public static void setPermissionsValidity(int timeout)
    {
        conf.permissions_validity = SmallestDurationMilliseconds.inMilliseconds(timeout);
    }

    public static int getPermissionsUpdateInterval()
    {
        return conf.permissions_update_interval.toMilliseconds() == 0
             ? conf.permissions_validity.toMillisecondsAsInt()
             : conf.permissions_update_interval.toMillisecondsAsInt();
    }

    public static void setPermissionsUpdateInterval(int updateInterval)
    {
        conf.permissions_update_interval = SmallestDurationMilliseconds.inMilliseconds(updateInterval);
    }

    public static int getPermissionsCacheMaxEntries()
    {
        return conf.permissions_cache_max_entries;
    }

    public static int setPermissionsCacheMaxEntries(int maxEntries)
    {
        return conf.permissions_cache_max_entries = maxEntries;
    }

    public static boolean getPermissionsCacheActiveUpdate()
    {
        return conf.permissions_cache_active_update;
    }

    public static void setPermissionsCacheActiveUpdate(boolean update)
    {
        conf.permissions_cache_active_update = update;
    }

    public static int getRolesValidity()
    {
        return conf.roles_validity.toMillisecondsAsInt();
    }

    public static void setRolesValidity(int validity)
    {
        conf.roles_validity = SmallestDurationMilliseconds.inMilliseconds(validity);
    }

    public static int getRolesUpdateInterval()
    {
        return conf.roles_update_interval.toMillisecondsAsInt() == 0
             ? conf.roles_validity.toMillisecondsAsInt()
             : conf.roles_update_interval.toMillisecondsAsInt();
    }

    public static void setRolesCacheActiveUpdate(boolean update)
    {
        conf.roles_cache_active_update = update;
    }

    public static boolean getRolesCacheActiveUpdate()
    {
        return conf.roles_cache_active_update;
    }

    public static void setRolesUpdateInterval(int interval)
    {
        conf.roles_update_interval = SmallestDurationMilliseconds.inMilliseconds(interval);
    }

    public static int getRolesCacheMaxEntries()
    {
        return conf.roles_cache_max_entries;
    }

    public static int setRolesCacheMaxEntries(int maxEntries)
    {
        return conf.roles_cache_max_entries = maxEntries;
    }

    public static int getCredentialsValidity()
    {
        return conf.credentials_validity.toMillisecondsAsInt();
    }

    public static void setCredentialsValidity(int timeout)
    {
        conf.credentials_validity = SmallestDurationMilliseconds.inMilliseconds(timeout);
    }

    public static int getCredentialsUpdateInterval()
    {
        return conf.credentials_update_interval.toMillisecondsAsInt() == 0
               ? conf.credentials_validity.toMillisecondsAsInt()
               : conf.credentials_update_interval.toMillisecondsAsInt();
    }

    public static void setCredentialsUpdateInterval(int updateInterval)
    {
        conf.credentials_update_interval = SmallestDurationMilliseconds.inMilliseconds(updateInterval);
    }

    public static int getCredentialsCacheMaxEntries()
    {
        return conf.credentials_cache_max_entries;
    }

    public static int setCredentialsCacheMaxEntries(int maxEntries)
    {
        return conf.credentials_cache_max_entries = maxEntries;
    }

    public static boolean getCredentialsCacheActiveUpdate()
    {
        return conf.credentials_cache_active_update;
    }

    public static void setCredentialsCacheActiveUpdate(boolean update)
    {
        conf.credentials_cache_active_update = update;
    }

    public static boolean getAuthHashCacheEnabled()
    {
        return conf.auth_hash_cache;
    }

    public static void setAuthHashCacheEnabled(boolean authHashCacheEnabled)
    {
        conf.auth_hash_cache = authHashCacheEnabled;
    }

    public static int getMaxValueSize()
    {
        return conf.max_value_size.toBytesAsInt();
    }

    public static void setMaxValueSize(int maxValueSizeInBytes)
    {
        conf.max_value_size = SmallestDataStorageMebibytes.inBytes(maxValueSizeInBytes);
    }

    /**
     * Creates all storage-related directories.
     */
    public static void createAllDirectories()
    {
        try
        {
            if (conf.data_file_directories.length == 0)
                throw new ConfigurationException("At least one DataFileDirectory must be specified", false);

            for (String dataFileDirectory : conf.data_file_directories)
                FileUtils.createDirectory(dataFileDirectory);

            if (conf.local_system_data_file_directory != null)
                FileUtils.createDirectory(conf.local_system_data_file_directory);

            if (conf.commitlog_directory == null)
                throw new ConfigurationException("commitlog_directory must be specified", false);
            FileUtils.createDirectory(conf.commitlog_directory);

            if (conf.hints_directory == null)
                throw new ConfigurationException("hints_directory must be specified", false);
            FileUtils.createDirectory(conf.hints_directory);

            if (conf.saved_caches_directory == null)
                throw new ConfigurationException("saved_caches_directory must be specified", false);
            FileUtils.createDirectory(conf.saved_caches_directory);

            if (conf.cdc_enabled)
            {
                if (conf.cdc_raw_directory == null)
                    throw new ConfigurationException("cdc_raw_directory must be specified", false);
                FileUtils.createDirectory(conf.cdc_raw_directory);
            }
        }
        catch (ConfigurationException e)
        {
            throw new IllegalArgumentException("Bad configuration; unable to start server: "+e.getMessage());
        }
        catch (FSWriteError e)
        {
            throw new IllegalStateException(e.getCause().getMessage() + "; unable to start server");
        }
    }

    public static IPartitioner getPartitioner()
    {
        return partitioner;
    }

    public static String getPartitionerName()
    {
        return paritionerName;
    }

    /* For tests ONLY, don't use otherwise or all hell will break loose. Tests should restore value at the end. */
    public static IPartitioner setPartitionerUnsafe(IPartitioner newPartitioner)
    {
        IPartitioner old = partitioner;
        partitioner = newPartitioner;
        return old;
    }

    public static IEndpointSnitch getEndpointSnitch()
    {
        return snitch;
    }
    public static void setEndpointSnitch(IEndpointSnitch eps)
    {
        snitch = eps;
    }

    public static IFailureDetector newFailureDetector()
    {
        return newFailureDetector.get();
    }

    public static void setDefaultFailureDetector()
    {
        newFailureDetector = () -> createFailureDetector("FailureDetector");
    }

    public static int getColumnIndexSize()
    {
        return conf.column_index_size.toBytesAsInt();
    }

    public static int getColumnIndexSizeInKiB()
    {
        return conf.column_index_size.toKibibytesAsInt();
    }

    public static void setColumnIndexSize(int val)
    {
        SmallestDataStorageKibibytes memory = SmallestDataStorageKibibytes.inKibibytes(val);
        checkValidForByteConversion(memory, "column_index_size");
        conf.column_index_size = SmallestDataStorageKibibytes.inKibibytes(val);
    }

    public static int getColumnIndexCacheSize()
    {
        return conf.column_index_cache_size.toBytesAsInt();
    }

    public static int getColumnIndexCacheSizeInKiB()
    {
        return conf.column_index_cache_size.toKibibytesAsInt();
    }

    public static void setColumnIndexCacheSize(int val)
    {
        SmallestDataStorageKibibytes memory = SmallestDataStorageKibibytes.inKibibytes(val);
        checkValidForByteConversion(memory, "column_index_cache_size");
        conf.column_index_cache_size = SmallestDataStorageKibibytes.inKibibytes(val);
    }

    public static int getBatchSizeWarnThreshold()
    {
        return conf.batch_size_warn_threshold.toBytesAsInt();
    }

    public static int getBatchSizeWarnThresholdInKiB()
    {
        return conf.batch_size_warn_threshold.toKibibytesAsInt();
    }

    public static long getBatchSizeFailThreshold()
    {
        return conf.batch_size_fail_threshold.toBytesAsInt();
    }

    public static int getBatchSizeFailThresholdInKiB()
    {
        return conf.batch_size_fail_threshold.toKibibytesAsInt();
    }

    public static int getUnloggedBatchAcrossPartitionsWarnThreshold()
    {
        return conf.unlogged_batch_across_partitions_warn_threshold;
    }

    public static void setBatchSizeWarnThresholdInKiB(int threshold)
    {
        SmallestDataStorageKibibytes storage = SmallestDataStorageKibibytes.inKibibytes(threshold);
        checkValidForByteConversion(storage, "batch_size_warn_threshold");
        conf.batch_size_warn_threshold = SmallestDataStorageKibibytes.inKibibytes(threshold);
    }

    public static void setBatchSizeFailThresholdInKiB(int threshold)
    {
        conf.batch_size_fail_threshold = SmallestDataStorageKibibytes.inKibibytes(threshold);
    }

    public static Collection<String> getInitialTokens()
    {
        return tokensFromString(System.getProperty(Config.PROPERTY_PREFIX + "initial_token", conf.initial_token));
    }

    public static String getAllocateTokensForKeyspace()
    {
        return System.getProperty(Config.PROPERTY_PREFIX + "allocate_tokens_for_keyspace", conf.allocate_tokens_for_keyspace);
    }

    public static Integer getAllocateTokensForLocalRf()
    {
        return conf.allocate_tokens_for_local_replication_factor;
    }

    public static Collection<String> tokensFromString(String tokenString)
    {
        List<String> tokens = new ArrayList<>();
        if (tokenString != null)
            for (String token : StringUtils.split(tokenString, ','))
                tokens.add(token.trim());
        return tokens;
    }

    public static int getNumTokens()
    {
        return conf.num_tokens;
    }

    public static InetAddressAndPort getReplaceAddress()
    {
        try
        {
            if (System.getProperty(Config.PROPERTY_PREFIX + "replace_address", null) != null)
                return InetAddressAndPort.getByName(System.getProperty(Config.PROPERTY_PREFIX + "replace_address", null));
            else if (System.getProperty(Config.PROPERTY_PREFIX + "replace_address_first_boot", null) != null)
                return InetAddressAndPort.getByName(System.getProperty(Config.PROPERTY_PREFIX + "replace_address_first_boot", null));
            return null;
        }
        catch (UnknownHostException e)
        {
            throw new RuntimeException("Replacement host name could not be resolved or scope_id was specified for a global IPv6 address", e);
        }
    }

    public static Collection<String> getReplaceTokens()
    {
        return tokensFromString(HOST_REPLACE_TOKENS.getString());
    }

    @Deprecated
    public static Collection<String> getDeprecatedReplaceTokens()
    {
        return tokensFromString(System.getProperty(Config.PROPERTY_PREFIX + "replace_token", null));
    }

    @Deprecated
    public static UUID getDeprecatedReplaceNode()
    {
        try
        {
            return UUID.fromString(System.getProperty(Config.PROPERTY_PREFIX + "replace_node", null));
        } catch (NullPointerException e)
        {
            return null;
        }
    }

    public static String getClusterName()
    {
        return conf.cluster_name;
    }

    public static int getStoragePort()
    {
        return Integer.parseInt(System.getProperty(Config.PROPERTY_PREFIX + "storage_port", Integer.toString(conf.storage_port)));
    }

    public static int getSSLStoragePort()
    {
        return Integer.parseInt(System.getProperty(Config.PROPERTY_PREFIX + "ssl_storage_port", Integer.toString(conf.ssl_storage_port)));
    }

    public static long nativeTransportIdleTimeout()
    {
        return conf.native_transport_idle_timeout.toMilliseconds();
    }

    public static void setNativeTransportIdleTimeout(long nativeTransportTimeout)
    {
        conf.native_transport_idle_timeout= SmallestDurationMilliseconds.inMilliseconds(nativeTransportTimeout);
    }

    public static long getRpcTimeout(TimeUnit unit)
    {
        return conf.request_timeout.to(unit);
    }

    public static void setRpcTimeout(long timeOutInMillis)
    {
        conf.request_timeout = SmallestDurationMilliseconds.inMilliseconds(timeOutInMillis);
    }

    public static long getReadRpcTimeout(TimeUnit unit)
    {
        return conf.read_request_timeout.to(unit);
    }

    public static void setReadRpcTimeout(long timeOutInMillis)
    {
        conf.read_request_timeout = SmallestDurationMilliseconds.inMilliseconds(timeOutInMillis);
    }

    public static long getRangeRpcTimeout(TimeUnit unit)
    {
        return conf.range_request_timeout.to(unit);
    }

    public static void setRangeRpcTimeout(long timeOutInMillis)
    {
        conf.range_request_timeout = SmallestDurationMilliseconds.inMilliseconds(timeOutInMillis);
    }

    public static long getWriteRpcTimeout(TimeUnit unit)
    {
        return conf.write_request_timeout.to(unit);
    }

    public static void setWriteRpcTimeout(long timeOutInMillis)
    {
        conf.write_request_timeout = SmallestDurationMilliseconds.inMilliseconds(timeOutInMillis);
    }

    public static long getCounterWriteRpcTimeout(TimeUnit unit)
    {
        return conf.counter_write_request_timeout.to(unit);
    }

    public static void setCounterWriteRpcTimeout(long timeOutInMillis)
    {
        conf.counter_write_request_timeout = SmallestDurationMilliseconds.inMilliseconds(timeOutInMillis);
    }

    public static long getCasContentionTimeout(TimeUnit unit)
    {
        return conf.cas_contention_timeout.to(unit);
    }

    public static void setCasContentionTimeout(long timeOutInMillis)
    {
        conf.cas_contention_timeout = SmallestDurationMilliseconds.inMilliseconds(timeOutInMillis);
    }

    public static long getTruncateRpcTimeout(TimeUnit unit)
    {
        return conf.truncate_request_timeout.to(unit);
    }

    public static void setTruncateRpcTimeout(long timeOutInMillis)
    {
        conf.truncate_request_timeout = SmallestDurationMilliseconds.inMilliseconds(timeOutInMillis);
    }

    public static long getRepairRpcTimeout()
    {
        return conf.repair_request_timeout_in_ms;
    }

    public static void setRepairRpcTimeout(Long timeOutInMillis)
    {
        conf.repair_request_timeout_in_ms = timeOutInMillis;
    }

    public static boolean hasCrossNodeTimeout()
    {
        return conf.internode_timeout;
    }

    public static void setCrossNodeTimeout(boolean crossNodeTimeout)
    {
        conf.internode_timeout = crossNodeTimeout;
    }

    public static long getSlowQueryTimeout(TimeUnit unit)
    {
        return conf.slow_query_log_timeout.to(unit);
    }

    /**
     * @return the minimum configured {read, write, range, truncate, misc} timeout
     */
    public static long getMinRpcTimeout(TimeUnit unit)
    {
        return Longs.min(getRpcTimeout(unit),
                         getReadRpcTimeout(unit),
                         getRangeRpcTimeout(unit),
                         getWriteRpcTimeout(unit),
                         getCounterWriteRpcTimeout(unit),
                         getTruncateRpcTimeout(unit));
    }

    public static long getPingTimeout(TimeUnit unit)
    {
        return unit.convert(getBlockForPeersTimeoutInSeconds(), TimeUnit.SECONDS);
    }

    public static double getPhiConvictThreshold()
    {
        return conf.phi_convict_threshold;
    }

    public static void setPhiConvictThreshold(double phiConvictThreshold)
    {
        conf.phi_convict_threshold = phiConvictThreshold;
    }

    public static int getConcurrentReaders()
    {
        return conf.concurrent_reads;
    }

    public static void setConcurrentReaders(int concurrent_reads)
    {
        if (concurrent_reads < 0)
        {
            throw new IllegalArgumentException("Concurrent reads must be non-negative");
        }
        conf.concurrent_reads = concurrent_reads;
    }

    public static int getConcurrentWriters()
    {
        return conf.concurrent_writes;
    }

    public static void setConcurrentWriters(int concurrent_writers)
    {
        if (concurrent_writers < 0)
        {
            throw new IllegalArgumentException("Concurrent reads must be non-negative");
        }
        conf.concurrent_writes = concurrent_writers;
    }

    public static int getConcurrentCounterWriters()
    {
        return conf.concurrent_counter_writes;
    }

    public static void setConcurrentCounterWriters(int concurrent_counter_writes)
    {
        if (concurrent_counter_writes < 0)
        {
            throw new IllegalArgumentException("Concurrent reads must be non-negative");
        }
        conf.concurrent_counter_writes = concurrent_counter_writes;
    }

    public static int getConcurrentViewWriters()
    {
        return conf.concurrent_materialized_view_writes;
    }

    public static void setConcurrentViewWriters(int concurrent_materialized_view_writes)
    {
        if (concurrent_materialized_view_writes < 0)
        {
            throw new IllegalArgumentException("Concurrent reads must be non-negative");
        }
        conf.concurrent_materialized_view_writes = concurrent_materialized_view_writes;
    }

    public static int getFlushWriters()
    {
        return conf.memtable_flush_writers;
    }

    public static int getAvailableProcessors()
    {
        return conf == null ? -1 : conf.available_processors;
    }

    public static int getConcurrentCompactors()
    {
        return conf.concurrent_compactors;
    }

    public static void setConcurrentCompactors(int value)
    {
        conf.concurrent_compactors = value;
    }

    public static int getCompactionThroughputMebibytesPerSecAsInt()
    {
        return conf.compaction_throughput.toMebibytesPerSecondAsInt();
    }

    public static double getCompactionThroughputMebibytesPerSec()
    {
        return conf.compaction_throughput.toMebibytesPerSecond();
    }

    public static void setCompactionThroughputMebibytesPerSec(int value)
    {
        conf.compaction_throughput = DataRateSpec.inMebibytesPerSecond(value);
    }

    public static long getCompactionLargePartitionWarningThreshold() { return conf.compaction_large_partition_warning_threshold.toBytes(); }

    public static int getCompactionTombstoneWarningThreshold()
    {
        return conf.compaction_tombstone_warning_threshold;
    }

    public static void setCompactionTombstoneWarningThreshold(int count)
    {
        conf.compaction_tombstone_warning_threshold = count;
    }

    public static int getConcurrentIndexBuilds()
    {
        return conf.concurrent_index_builds;
    }

    public static int getConcurrentValidations()
    {
        return conf.concurrent_validations;
    }

    public static void setConcurrentValidations(int value)
    {
        value = value > 0 ? value : Integer.MAX_VALUE;
        conf.concurrent_validations = value;
    }

    public static int getConcurrentViewBuilders()
    {
        return conf.concurrent_materialized_view_builders;
    }

    public static void setConcurrentViewBuilders(int value)
    {
        conf.concurrent_materialized_view_builders = value;
    }

    public static long getMinFreeSpacePerDriveInBytes()
    {
        return conf.min_free_space_per_drive.toBytes();
    }

    @VisibleForTesting
    public static long setMinFreeSpacePerDriveInBytes(long value)
    {
        conf.min_free_space_per_drive = SmallestDataStorageMebibytes.inBytes(value);
        return getMinFreeSpacePerDriveInBytes();
    }

    public static double getMaxSpaceForCompactionsPerDrive()
    {
        return conf.max_space_usable_for_compactions_in_percentage;
    }

    public static void setMaxSpaceForCompactionsPerDrive(double percentage)
    {
        conf.max_space_usable_for_compactions_in_percentage = percentage;
    }

    public static boolean getDisableSTCSInL0()
    {
        return disableSTCSInL0;
    }

    public static void setDisableSTCSInL0(boolean disabled)
    {
        disableSTCSInL0 = disabled;
    }

    public static int getStreamThroughputOutboundMegabitsPerSec()
    {
        return conf.stream_throughput_outbound.toMegabitsPerSecondAsInt();
    }

    public static double getStreamThroughputOutboundMebibytesPerSec()
    {
        return conf.stream_throughput_outbound.toMebibytesPerSecond();
    }

    public static void setStreamThroughputOutboundMegabitsPerSec(int value)
    {
        conf.stream_throughput_outbound = DataRateSpec.megabitsPerSecondInMebibytesPerSecond(value);
    }

    public static int getEntireSSTableStreamThroughputOutboundMebibytesPerSecAsInt()
    {
        return conf.entire_sstable_stream_throughput_outbound.toMebibytesPerSecondAsInt();
    }

    public static double getEntireSSTableStreamThroughputOutboundMebibytesPerSec()
    {
        return conf.entire_sstable_stream_throughput_outbound.toMebibytesPerSecond();
    }

    public static void setEntireSSTableStreamThroughputOutboundMebibytesPerSec(int value)
    {
        conf.entire_sstable_stream_throughput_outbound = DataRateSpec.inMebibytesPerSecond(value);
    }

    public static int getInterDCStreamThroughputOutboundMegabitsPerSec()
    {
        return conf.inter_dc_stream_throughput_outbound.toMegabitsPerSecondAsInt();
    }

    public static double getInterDCStreamThroughputOutboundMebibytesPerSec()
    {
        return conf.inter_dc_stream_throughput_outbound.toMebibytesPerSecond();
    }

    public static void setInterDCStreamThroughputOutboundMegabitsPerSec(int value)
    {
        conf.inter_dc_stream_throughput_outbound = DataRateSpec.megabitsPerSecondInMebibytesPerSecond(value);
    }

    public static double getEntireSSTableInterDCStreamThroughputOutboundMebibytesPerSec()
    {
        return conf.entire_sstable_inter_dc_stream_throughput_outbound.toMebibytesPerSecond();
    }

    public static int getEntireSSTableInterDCStreamThroughputOutboundMebibytesPerSecAsInt()
    {
        return conf.entire_sstable_inter_dc_stream_throughput_outbound.toMebibytesPerSecondAsInt();
    }

    public static void setEntireSSTableInterDCStreamThroughputOutboundMebibytesPerSec(int value)
    {
        conf.entire_sstable_inter_dc_stream_throughput_outbound = DataRateSpec.inMebibytesPerSecond(value);
    }

    /**
     * Checks if the local system data must be stored in a specific location which supports redundancy.
     *
     * @return {@code true} if the local system keyspaces data must be stored in a different location,
     * {@code false} otherwise.
     */
    public static boolean useSpecificLocationForLocalSystemData()
    {
        return conf.local_system_data_file_directory != null;
    }

    /**
     * Returns the locations where the local system keyspaces data should be stored.
     *
     * <p>If the {@code local_system_data_file_directory} was unspecified, the local system keyspaces data should be stored
     * in the first data directory. This approach guarantees that the server can tolerate the lost of all the disks but the first one.</p>
     *
     * @return the locations where should be stored the local system keyspaces data
     */
    public static String[] getLocalSystemKeyspacesDataFileLocations()
    {
        if (useSpecificLocationForLocalSystemData())
            return new String[] {conf.local_system_data_file_directory};

        return conf.data_file_directories.length == 0  ? conf.data_file_directories
                                                       : new String[] {conf.data_file_directories[0]};
    }

    /**
     * Returns the locations where the non local system keyspaces data should be stored.
     *
     * @return the locations where the non local system keyspaces data should be stored.
     */
    public static String[] getNonLocalSystemKeyspacesDataFileLocations()
    {
        return conf.data_file_directories;
    }

    /**
     * Returns the list of all the directories where the data files can be stored (for local system and non local system keyspaces).
     *
     * @return the list of all the directories where the data files can be stored.
     */
    public static String[] getAllDataFileLocations()
    {
        if (conf.local_system_data_file_directory == null)
            return conf.data_file_directories;

        return ArrayUtils.addFirst(conf.data_file_directories, conf.local_system_data_file_directory);
    }

    public static String getCommitLogLocation()
    {
        return conf.commitlog_directory;
    }

    @VisibleForTesting
    public static void setCommitLogLocation(String value)
    {
        conf.commitlog_directory = value;
    }

    public static ParameterizedClass getCommitLogCompression()
    {
        return conf.commitlog_compression;
    }

    public static void setCommitLogCompression(ParameterizedClass compressor)
    {
        conf.commitlog_compression = compressor;
    }

    public static Config.FlushCompression getFlushCompression()
    {
        return conf.flush_compression;
    }

    public static void setFlushCompression(Config.FlushCompression compression)
    {
        conf.flush_compression = compression;
    }

   /**
    * Maximum number of buffers in the compression pool. The default value is 3, it should not be set lower than that
    * (one segment in compression, one written to, one in reserve); delays in compression may cause the log to use
    * more, depending on how soon the sync policy stops all writing threads.
    */
    public static int getCommitLogMaxCompressionBuffersInPool()
    {
        return conf.commitlog_max_compression_buffers_in_pool;
    }

    public static void setCommitLogMaxCompressionBuffersPerPool(int buffers)
    {
        conf.commitlog_max_compression_buffers_in_pool = buffers;
    }

    public static int getMaxMutationSize()
    {
        return conf.max_mutation_size.toBytesAsInt();
    }

    public static int getTombstoneWarnThreshold()
    {
        return conf.tombstone_warn_threshold;
    }

    public static void setTombstoneWarnThreshold(int threshold)
    {
        conf.tombstone_warn_threshold = threshold;
    }

    public static int getTombstoneFailureThreshold()
    {
        return conf.tombstone_failure_threshold;
    }

    public static void setTombstoneFailureThreshold(int threshold)
    {
        conf.tombstone_failure_threshold = threshold;
    }

    public static int getCachedReplicaRowsWarnThreshold()
    {
        return conf.replica_filtering_protection.cached_rows_warn_threshold;
    }

    public static void setCachedReplicaRowsWarnThreshold(int threshold)
    {
        conf.replica_filtering_protection.cached_rows_warn_threshold = threshold;
    }

    public static int getCachedReplicaRowsFailThreshold()
    {
        return conf.replica_filtering_protection.cached_rows_fail_threshold;
    }

    public static void setCachedReplicaRowsFailThreshold(int threshold)
    {
        conf.replica_filtering_protection.cached_rows_fail_threshold = threshold;
    }

    /**
     * size of commitlog segments to allocate
     */
    public static int getCommitLogSegmentSize()
    {
        return conf.commitlog_segment_size.toBytesAsInt();
    }

    /**
     * Update commitlog_segment_size in the tests.
     * {@link CommitLogSegmentManagerCDC} uses the CommitLogSegmentSize to estimate the file size on allocation.
     * It is important to keep the value unchanged for the estimation to be correct.
     * @param sizeMebibytes
     */
    @VisibleForTesting /* Only for testing */
    public static void setCommitLogSegmentSize(int sizeMebibytes)
    {
        conf.commitlog_segment_size = SmallestDataStorageMebibytes.inMebibytes(sizeMebibytes);
    }

    public static String getSavedCachesLocation()
    {
        return conf.saved_caches_directory;
    }

    public static Set<InetAddressAndPort> getSeeds()
    {
        return ImmutableSet.<InetAddressAndPort>builder().addAll(seedProvider.getSeeds()).build();
    }

    public static SeedProvider getSeedProvider()
    {
        return seedProvider;
    }

    public static void setSeedProvider(SeedProvider newSeedProvider)
    {
        seedProvider = newSeedProvider;
    }

    public static InetAddress getListenAddress()
    {
        return listenAddress;
    }

    public static void setListenAddress(InetAddress newlistenAddress)
    {
        listenAddress = newlistenAddress;
    }

    public static InetAddress getBroadcastAddress()
    {
        return broadcastAddress;
    }

    public static boolean shouldListenOnBroadcastAddress()
    {
        return conf.listen_on_broadcast_address;
    }

    public static void setShouldListenOnBroadcastAddress(boolean shouldListenOnBroadcastAddress)
    {
        conf.listen_on_broadcast_address = shouldListenOnBroadcastAddress;
    }

    public static void setListenOnBroadcastAddress(boolean listen_on_broadcast_address)
    {
        conf.listen_on_broadcast_address = listen_on_broadcast_address;
    }

    public static IInternodeAuthenticator getInternodeAuthenticator()
    {
        return internodeAuthenticator;
    }

    public static void setInternodeAuthenticator(IInternodeAuthenticator internodeAuthenticator)
    {
        Preconditions.checkNotNull(internodeAuthenticator);
        DatabaseDescriptor.internodeAuthenticator = internodeAuthenticator;
    }

    public static void setBroadcastAddress(InetAddress broadcastAdd)
    {
        broadcastAddress = broadcastAdd;
    }

    /**
     * This is the address used to bind for the native protocol to communicate with clients. Most usages in the code
     * refer to it as native address although some places still call it RPC address. It's not thrift RPC anymore
     * so native is more appropriate. The address alone is not enough to uniquely identify this instance because
     * multiple instances might use the same interface with different ports.
     */
    public static InetAddress getRpcAddress()
    {
        return rpcAddress;
    }

    public static void setBroadcastRpcAddress(InetAddress broadcastRPCAddr)
    {
        broadcastRpcAddress = broadcastRPCAddr;
    }

    /**
     * This is the address used to reach this instance for the native protocol to communicate with clients. Most usages in the code
     * refer to it as native address although some places still call it RPC address. It's not thrift RPC anymore
     * so native is more appropriate. The address alone is not enough to uniquely identify this instance because
     * multiple instances might use the same interface with different ports.
     *
     * May be null, please use {@link FBUtilities#getBroadcastNativeAddressAndPort()} instead.
     */
    public static InetAddress getBroadcastRpcAddress()
    {
        return broadcastRpcAddress;
    }

    public static boolean getRpcKeepAlive()
    {
        return conf.rpc_keepalive;
    }

    public static int getInternodeSocketSendBufferSizeInBytes()
    {
        return conf.internode_socket_send_buffer_size.toBytesAsInt();
    }

    public static int getInternodeSocketReceiveBufferSizeInBytes()
    {
        return conf.internode_socket_receive_buffer_size.toBytesAsInt();
    }

    public static int getInternodeApplicationSendQueueCapacityInBytes()
    {
        return conf.internode_application_send_queue_capacity.toBytesAsInt();
    }

    public static int getInternodeApplicationSendQueueReserveEndpointCapacityInBytes()
    {
        return conf.internode_application_send_queue_reserve_endpoint_capacity.toBytesAsInt();
    }

    public static int getInternodeApplicationSendQueueReserveGlobalCapacityInBytes()
    {
        return conf.internode_application_send_queue_reserve_global_capacity.toBytesAsInt();
    }

    public static int getInternodeApplicationReceiveQueueCapacityInBytes()
    {
        return conf.internode_application_receive_queue_capacity.toBytesAsInt();
    }

    public static int getInternodeApplicationReceiveQueueReserveEndpointCapacityInBytes()
    {
        return conf.internode_application_receive_queue_reserve_endpoint_capacity.toBytesAsInt();
    }

    public static int getInternodeApplicationReceiveQueueReserveGlobalCapacityInBytes()
    {
        return conf.internode_application_receive_queue_reserve_global_capacity.toBytesAsInt();
    }

    public static int getInternodeTcpConnectTimeoutInMS()
    {
        return conf.internode_tcp_connect_timeout.toMillisecondsAsInt();
    }

    public static void setInternodeTcpConnectTimeoutInMS(int value)
    {
        conf.internode_tcp_connect_timeout = SmallestDurationMilliseconds.inMilliseconds(value);
    }

    public static int getInternodeTcpUserTimeoutInMS()
    {
        return conf.internode_tcp_user_timeout.toMillisecondsAsInt();
    }

    public static void setInternodeTcpUserTimeoutInMS(int value)
    {
        conf.internode_tcp_user_timeout = SmallestDurationMilliseconds.inMilliseconds(value);
    }

    public static int getInternodeStreamingTcpUserTimeoutInMS()
    {
        return conf.internode_streaming_tcp_user_timeout.toMillisecondsAsInt();
    }

    public static void setInternodeStreamingTcpUserTimeoutInMS(int value)
    {
        conf.internode_streaming_tcp_user_timeout = SmallestDurationMilliseconds.inMilliseconds(value);
    }

    public static int getInternodeMaxMessageSizeInBytes()
    {
        return conf.internode_max_message_size.toBytesAsInt();
    }

    @VisibleForTesting
    public static void setInternodeMaxMessageSizeInBytes(int value)
    {
        conf.internode_max_message_size = DataStorageSpec.inBytes(value);
    }

    public static boolean startNativeTransport()
    {
        return conf.start_native_transport;
    }

    /**
     *  This is the port used with RPC address for the native protocol to communicate with clients. Now that thrift RPC
     *  is no longer in use there is no RPC port.
     */
    public static int getNativeTransportPort()
    {
        return Integer.parseInt(System.getProperty(Config.PROPERTY_PREFIX + "native_transport_port", Integer.toString(conf.native_transport_port)));
    }

    @VisibleForTesting
    public static void setNativeTransportPort(int port)
    {
        conf.native_transport_port = port;
    }

    public static int getNativeTransportPortSSL()
    {
        return conf.native_transport_port_ssl == null ? getNativeTransportPort() : conf.native_transport_port_ssl;
    }

    @VisibleForTesting
    public static void setNativeTransportPortSSL(Integer port)
    {
        conf.native_transport_port_ssl = port;
    }

    public static int getNativeTransportMaxThreads()
    {
        return conf.native_transport_max_threads;
    }

    public static void setNativeTransportMaxThreads(int max_threads)
    {
        conf.native_transport_max_threads = max_threads;
    }

    public static Integer getNativeTransportMaxAuthThreads()
    {
        return conf.native_transport_max_auth_threads;
    }

    /**
     * this will not resize the thread pool but would change the value for purpose of doing auth requests in normal
     * request pool
     * see {@link org.apache.cassandra.transport.Dispatcher#dispatch(Channel, Message.Request, Dispatcher.FlushItemConverter)})
     */
    public static void setNativeTransportMaxAuthThreads(int threads)
    {
        conf.native_transport_max_auth_threads = threads;
    }

    public static int getNativeTransportMaxFrameSize()
    {
        return conf.native_transport_max_frame_size.toBytesAsInt();
    }

    public static void setNativeTransportMaxFrameSize(int bytes)
    {
        conf.native_transport_max_frame_size = SmallestDataStorageMebibytes.inMebibytes(bytes);
    }

    public static long getNativeTransportMaxConcurrentConnections()
    {
        return conf.native_transport_max_concurrent_connections;
    }

    public static void setNativeTransportMaxConcurrentConnections(long nativeTransportMaxConcurrentConnections)
    {
        conf.native_transport_max_concurrent_connections = nativeTransportMaxConcurrentConnections;
    }

    public static long getNativeTransportMaxConcurrentConnectionsPerIp()
    {
        return conf.native_transport_max_concurrent_connections_per_ip;
    }

    public static void setNativeTransportMaxConcurrentConnectionsPerIp(long native_transport_max_concurrent_connections_per_ip)
    {
        conf.native_transport_max_concurrent_connections_per_ip = native_transport_max_concurrent_connections_per_ip;
    }

    public static boolean useNativeTransportLegacyFlusher()
    {
        return conf.native_transport_flush_in_batches_legacy;
    }

    public static boolean getNativeTransportAllowOlderProtocols()
    {
        return conf.native_transport_allow_older_protocols;
    }

    public static void setNativeTransportAllowOlderProtocols(boolean isEnabled)
    {
        conf.native_transport_allow_older_protocols = isEnabled;
    }

    public static long getCommitLogSyncGroupWindow()
    {
        return conf.commitlog_sync_group_window.toMilliseconds();
    }

    public static void setCommitLogSyncGroupWindow(long windowMillis)
    {
        conf.commitlog_sync_group_window = SmallestDurationMilliseconds.inMilliseconds(windowMillis);
    }

    public static int getNativeTransportReceiveQueueCapacityInBytes()
    {
        return conf.native_transport_receive_queue_capacity_in_bytes;
    }

    public static void setNativeTransportReceiveQueueCapacityInBytes(int queueSize)
    {
        conf.native_transport_receive_queue_capacity_in_bytes = queueSize;
    }

    public static long getNativeTransportMaxConcurrentRequestsInBytesPerIp()
    {
        return conf.native_transport_max_concurrent_requests_in_bytes_per_ip;
    }

    public static Config.PaxosVariant getPaxosVariant()
    {
        return conf.paxos_variant;
    }

    public static void setPaxosVariant(Config.PaxosVariant variant)
    {
        conf.paxos_variant = variant;
    }

    public static String getPaxosContentionWaitRandomizer()
    {
        return conf.paxos_contention_wait_randomizer;
    }

    public static String getPaxosContentionMinWait()
    {
        return conf.paxos_contention_min_wait;
    }

    public static String getPaxosContentionMaxWait()
    {
        return conf.paxos_contention_max_wait;
    }

    public static String getPaxosContentionMinDelta()
    {
        return conf.paxos_contention_min_delta;
    }

    public static void setPaxosContentionWaitRandomizer(String waitRandomizer)
    {
        conf.paxos_contention_wait_randomizer = waitRandomizer;
    }

    public static void setPaxosContentionMinWait(String minWait)
    {
        conf.paxos_contention_min_wait = minWait;
    }

    public static void setPaxosContentionMaxWait(String maxWait)
    {
        conf.paxos_contention_max_wait = maxWait;
    }

    public static void setPaxosContentionMinDelta(String minDelta)
    {
        conf.paxos_contention_min_delta = minDelta;
    }

    public static boolean skipPaxosRepairOnTopologyChange()
    {
        return conf.skip_paxos_repair_on_topology_change;
    }

    public static void setSkipPaxosRepairOnTopologyChange(boolean value)
    {
        conf.skip_paxos_repair_on_topology_change = value;
    }

    public static long getPaxosPurgeGrace(TimeUnit units)
    {
        return conf.paxos_purge_grace_period.to(units);
    }

    public static void setPaxosPurgeGrace(long value, TimeUnit units)
    {
        conf.paxos_purge_grace_period = new DurationSpec(value, units);
    }

    public static PaxosOnLinearizabilityViolation paxosOnLinearizabilityViolations()
    {
        return conf.paxos_on_linearizability_violations;
    }

    public static void setPaxosOnLinearizabilityViolations(PaxosOnLinearizabilityViolation v)
    {
        conf.paxos_on_linearizability_violations = v;
    }

    public static PaxosStatePurging paxosStatePurging()
    {
        return conf.paxos_state_purging;
    }

    public static void setPaxosStatePurging(PaxosStatePurging v)
    {
        conf.paxos_state_purging = v;
    }

    public static boolean paxosRepairEnabled()
    {
        return conf.paxos_repair_enabled;
    }

    public static void setPaxosRepairEnabled(boolean v)
    {
        conf.paxos_repair_enabled = v;
    }

    public static Set<String> skipPaxosRepairOnTopologyChangeKeyspaces()
    {
        return conf.skip_paxos_repair_on_topology_change_keyspaces;
    }

    public static void setSkipPaxosRepairOnTopologyChangeKeyspaces(String keyspaces)
    {
        conf.skip_paxos_repair_on_topology_change_keyspaces = Config.splitCommaDelimited(keyspaces);
    }

    public static boolean paxoTopologyRepairNoDcChecks()
    {
        return conf.paxos_topology_repair_no_dc_checks;
    }

    public static boolean paxoTopologyRepairStrictEachQuorum()
    {
        return conf.paxos_topology_repair_strict_each_quorum;
    }

    public static int getPaxosAutoRepairThresholdMB()
    {
        return conf.paxos_auto_repair_threshold_mb;
    }

    public static void setPaxosAutoRepairThresholdMB(int threshold)
    {
        conf.paxos_auto_repair_threshold_mb = threshold;
    }

    public static void setNativeTransportMaxConcurrentRequestsInBytesPerIp(long maxConcurrentRequestsInBytes)
    {
        conf.native_transport_max_concurrent_requests_in_bytes_per_ip = maxConcurrentRequestsInBytes;
    }

    public static long getNativeTransportMaxConcurrentRequestsInBytes()
    {
        return conf.native_transport_max_concurrent_requests_in_bytes;
    }

    public static void setNativeTransportMaxConcurrentRequestsInBytes(long maxConcurrentRequestsInBytes)
    {
        conf.native_transport_max_concurrent_requests_in_bytes = maxConcurrentRequestsInBytes;
    }

    public static int getNativeTransportMaxRequestsPerSecond()
    {
        return conf.native_transport_max_requests_per_second;
    }

    public static void setNativeTransportMaxRequestsPerSecond(int perSecond)
    {
        Preconditions.checkArgument(perSecond > 0, "native_transport_max_requests_per_second must be greater than zero");
        conf.native_transport_max_requests_per_second = perSecond;
    }

    public static void setNativeTransportRateLimitingEnabled(boolean enabled)
    {
        logger.info("native_transport_rate_limiting_enabled set to {}", enabled);
        conf.native_transport_rate_limiting_enabled = enabled;
    }

    public static boolean getNativeTransportRateLimitingEnabled()
    {
        return conf.native_transport_rate_limiting_enabled;
    }

    public static int getCommitLogSyncPeriod()
    {
        return conf.commitlog_sync_period.toMillisecondsAsInt();
    }

    public static long getPeriodicCommitLogSyncBlock()
    {
        SmallestDurationMilliseconds blockMillis = conf.periodic_commitlog_sync_lag_block;
        return blockMillis == null
               ? (long)(getCommitLogSyncPeriod() * 1.5)
               : blockMillis.toMilliseconds();
    }

    public static void setCommitLogSyncPeriod(int periodMillis)
    {
        conf.commitlog_sync_period = SmallestDurationMilliseconds.inMilliseconds(periodMillis);
    }

    public static Config.CommitLogSync getCommitLogSync()
    {
        return conf.commitlog_sync;
    }

    public static void setCommitLogSync(CommitLogSync sync)
    {
        conf.commitlog_sync = sync;
    }

    public static Config.DiskAccessMode getDiskAccessMode()
    {
        return conf.disk_access_mode;
    }

    // Do not use outside unit tests.
    @VisibleForTesting
    public static void setDiskAccessMode(Config.DiskAccessMode mode)
    {
        conf.disk_access_mode = mode;
    }

    public static Config.DiskAccessMode getIndexAccessMode()
    {
        return indexAccessMode;
    }

    // Do not use outside unit tests.
    @VisibleForTesting
    public static void setIndexAccessMode(Config.DiskAccessMode mode)
    {
        indexAccessMode = mode;
    }

    public static void setDiskFailurePolicy(Config.DiskFailurePolicy policy)
    {
        conf.disk_failure_policy = policy;
    }

    public static Config.DiskFailurePolicy getDiskFailurePolicy()
    {
        return conf.disk_failure_policy;
    }

    public static void setCommitFailurePolicy(Config.CommitFailurePolicy policy)
    {
        conf.commit_failure_policy = policy;
    }

    public static Config.CommitFailurePolicy getCommitFailurePolicy()
    {
        return conf.commit_failure_policy;
    }

    public static boolean isSnapshotBeforeCompaction()
    {
        return conf.snapshot_before_compaction;
    }

    public static boolean isAutoSnapshot()
    {
        return conf.auto_snapshot;
    }

    @VisibleForTesting
    public static void setAutoSnapshot(boolean autoSnapshot)
    {
        conf.auto_snapshot = autoSnapshot;
    }
    @VisibleForTesting
    public static boolean getAutoSnapshot()
    {
        return conf.auto_snapshot;
    }

    public static long getSnapshotLinksPerSecond()
    {
        return conf.snapshot_links_per_second == 0 ? Long.MAX_VALUE : conf.snapshot_links_per_second;
    }

    public static void setSnapshotLinksPerSecond(long throttle)
    {
        if (throttle < 0)
            throw new IllegalArgumentException("Invalid throttle for snapshot_links_per_second: must be positive");

        conf.snapshot_links_per_second = throttle;
    }

    public static RateLimiter getSnapshotRateLimiter()
    {
        return RateLimiter.create(getSnapshotLinksPerSecond());
    }

    public static boolean isAutoBootstrap()
    {
        return Boolean.parseBoolean(System.getProperty(Config.PROPERTY_PREFIX + "auto_bootstrap", Boolean.toString(conf.auto_bootstrap)));
    }

    public static void setHintedHandoffEnabled(boolean hintedHandoffEnabled)
    {
        conf.hinted_handoff_enabled = hintedHandoffEnabled;
    }

    public static boolean hintedHandoffEnabled()
    {
        return conf.hinted_handoff_enabled;
    }

    public static Set<String> hintedHandoffDisabledDCs()
    {
        return conf.hinted_handoff_disabled_datacenters;
    }

    public static boolean useDeterministicTableID()
    {
        return conf != null && conf.use_deterministic_table_id;
    }

    public static void useDeterministicTableID(boolean value)
    {
        conf.use_deterministic_table_id = value;
    }

    public static void enableHintsForDC(String dc)
    {
        conf.hinted_handoff_disabled_datacenters.remove(dc);
    }

    public static void disableHintsForDC(String dc)
    {
        conf.hinted_handoff_disabled_datacenters.add(dc);
    }

    public static void setMaxHintWindow(int ms)
    {
        conf.max_hint_window = SmallestDurationMilliseconds.inMilliseconds(ms);
    }

    public static int getMaxHintWindow()
    {
        return conf.max_hint_window.toMillisecondsAsInt();
    }

    public static void setMaxHintsSizePerHostInMiB(int value)
    {
        conf.max_hints_size_per_host = DataStorageSpec.inMebibytes(value);
    }

    public static int getMaxHintsSizePerHostInMiB()
    {
        return conf.max_hints_size_per_host.toMebibytesAsInt();
    }

    public static long getMaxHintsSizePerHost()
    {
        return conf.max_hints_size_per_host.toBytes();
    }

    public static File getHintsDirectory()
    {
        return new File(conf.hints_directory);
    }

    public static boolean hintWindowPersistentEnabled()
    {
        return conf.hint_window_persistent_enabled;
    }

    public static void setHintWindowPersistentEnabled(boolean value)
    {
        conf.hint_window_persistent_enabled = value;
    }

    public static File getSerializedCachePath(CacheType cacheType, String version, String extension)
    {
        String name = cacheType.toString()
                + (version == null ? "" : '-' + version + '.' + extension);
        return new File(conf.saved_caches_directory, name);
    }

    public static int getDynamicUpdateInterval()
    {
        return conf.dynamic_snitch_update_interval.toMillisecondsAsInt();
    }
    public static void setDynamicUpdateInterval(int dynamicUpdateInterval)
    {
        conf.dynamic_snitch_update_interval = SmallestDurationMilliseconds.inMilliseconds(dynamicUpdateInterval);
    }

    public static int getDynamicResetInterval()
    {
        return conf.dynamic_snitch_reset_interval.toMillisecondsAsInt();
    }
    public static void setDynamicResetInterval(int dynamicResetInterval)
    {
        conf.dynamic_snitch_reset_interval = SmallestDurationMilliseconds.inMilliseconds(dynamicResetInterval);
    }

    public static double getDynamicBadnessThreshold()
    {
        return conf.dynamic_snitch_badness_threshold;
    }

    public static void setDynamicBadnessThreshold(double dynamicBadnessThreshold)
    {
        conf.dynamic_snitch_badness_threshold = dynamicBadnessThreshold;
    }

    public static EncryptionOptions.ServerEncryptionOptions getInternodeMessagingEncyptionOptions()
    {
        return conf.server_encryption_options;
    }

    public static void setInternodeMessagingEncyptionOptions(EncryptionOptions.ServerEncryptionOptions encryptionOptions)
    {
        conf.server_encryption_options = encryptionOptions;
    }

    public static EncryptionOptions getNativeProtocolEncryptionOptions()
    {
        return conf.client_encryption_options;
    }

    @VisibleForTesting
    public static void updateNativeProtocolEncryptionOptions(Function<EncryptionOptions, EncryptionOptions> update)
    {
        conf.client_encryption_options = update.apply(conf.client_encryption_options);
    }

    public static int getHintedHandoffThrottleInKiB()
    {
        return conf.hinted_handoff_throttle.toKibibytesAsInt();
    }

    public static void setHintedHandoffThrottleInKiB(int throttleInKiB)
    {
        conf.hinted_handoff_throttle = SmallestDataStorageKibibytes.inKibibytes(throttleInKiB);
    }

    public static int getBatchlogReplayThrottleInKiB()
    {
        return conf.batchlog_replay_throttle.toKibibytesAsInt();
    }

    public static void setBatchlogReplayThrottleInKiB(int throttleInKiB)
    {
        conf.batchlog_replay_throttle = SmallestDataStorageKibibytes.inKibibytes(throttleInKiB);
    }

    public static int getMaxHintsDeliveryThreads()
    {
        return conf.max_hints_delivery_threads;
    }

    public static int getHintsFlushPeriodInMS()
    {
        return conf.hints_flush_period.toMillisecondsAsInt();
    }

    public static long getMaxHintsFileSize()
    {
        return  conf.max_hints_file_size.toBytes();
    }

    public static ParameterizedClass getHintsCompression()
    {
        return conf.hints_compression;
    }

    public static void setHintsCompression(ParameterizedClass parameterizedClass)
    {
        conf.hints_compression = parameterizedClass;
    }

    public static boolean isAutoHintsCleanupEnabled()
    {
        return conf.auto_hints_cleanup_enabled;
    }

    public static void setAutoHintsCleanupEnabled(boolean value)
    {
        conf.auto_hints_cleanup_enabled = value;
    }

    public static boolean isIncrementalBackupsEnabled()
    {
        return conf.incremental_backups;
    }

    public static void setIncrementalBackupsEnabled(boolean value)
    {
        conf.incremental_backups = value;
    }

    public static boolean getFileCacheEnabled()
    {
        return conf.file_cache_enabled;
    }

    public static int getFileCacheSizeInMiB()
    {
        if (conf.file_cache_size == null)
        {
            // In client mode the value is not set.
            assert DatabaseDescriptor.isClientInitialized();
            return 0;
        }

        return conf.file_cache_size.toMebibytesAsInt();
    }

    public static int getNetworkingCacheSizeInMiB()
    {
        if (conf.networking_cache_size == null)
        {
            // In client mode the value is not set.
            assert DatabaseDescriptor.isClientInitialized();
            return 0;
        }
        return conf.networking_cache_size.toMebibytesAsInt();
    }

    public static boolean getFileCacheRoundUp()
    {
        if (conf.file_cache_round_up == null)
        {
            // In client mode the value is not set.
            assert DatabaseDescriptor.isClientInitialized();
            return false;
        }

        return conf.file_cache_round_up;
    }

    public static DiskOptimizationStrategy getDiskOptimizationStrategy()
    {
        return diskOptimizationStrategy;
    }

    public static double getDiskOptimizationEstimatePercentile()
    {
        return conf.disk_optimization_estimate_percentile;
    }

    public static long getTotalCommitlogSpaceInMiB()
    {
        return conf.commitlog_total_space.toMebibytes();
    }

    public static boolean shouldMigrateKeycacheOnCompaction()
    {
        return conf.key_cache_migrate_during_compaction;
    }

    public static void setMigrateKeycacheOnCompaction(boolean migrateCacheEntry)
    {
        conf.key_cache_migrate_during_compaction = migrateCacheEntry;
    }

    public static int getSSTablePreemptiveOpenIntervalInMiB()
    {
        return conf.sstable_preemptive_open_interval.toMebibytesAsInt();
    }

    public static void setSSTablePreemptiveOpenIntervalInMiB(int mib)
    {
        conf.sstable_preemptive_open_interval = SmallestDataStorageMebibytes.inMebibytes(mib);
    }

    public static boolean getTrickleFsync()
    {
        return conf.trickle_fsync;
    }

    public static int getTrickleFsyncIntervalInKiB()
    {
        return conf.trickle_fsync_interval.toKibibytesAsInt();
    }

    public static long getKeyCacheSizeInMiB()
    {
        return keyCacheSizeInMiB;
    }

    public static long getIndexSummaryCapacityInMiB()
    {
        return indexSummaryCapacityInMiB;
    }

    public static int getKeyCacheSavePeriod()
    {
        return conf.key_cache_save_period.toSecondsAsInt();
    }

    public static void setKeyCacheSavePeriod(int keyCacheSavePeriod)
    {
        conf.key_cache_save_period = SmallestDurationSeconds.inSeconds(keyCacheSavePeriod);
    }

    public static int getKeyCacheKeysToSave()
    {
        return conf.key_cache_keys_to_save;
    }

    public static void setKeyCacheKeysToSave(int keyCacheKeysToSave)
    {
        conf.key_cache_keys_to_save = keyCacheKeysToSave;
    }

    public static String getRowCacheClassName()
    {
        return conf.row_cache_class_name;
    }

    public static long getRowCacheSizeInMiB()
    {
        return conf.row_cache_size.toMebibytes();
    }

    @VisibleForTesting
    public static void setRowCacheSizeInMiB(long val)
    {
        conf.row_cache_size = SmallestDataStorageMebibytes.inMebibytes(val);
    }

    public static int getRowCacheSavePeriod()
    {
        return conf.row_cache_save_period.toSecondsAsInt();
    }

    public static void setRowCacheSavePeriod(int rowCacheSavePeriod)
    {
        conf.row_cache_save_period = SmallestDurationSeconds.inSeconds(rowCacheSavePeriod);
    }

    public static int getRowCacheKeysToSave()
    {
        return conf.row_cache_keys_to_save;
    }

    public static long getPaxosCacheSizeInMiB()
    {
        return paxosCacheSizeInMiB;
    }

    public static long getCounterCacheSizeInMiB()
    {
        return counterCacheSizeInMiB;
    }

    public static void setRowCacheKeysToSave(int rowCacheKeysToSave)
    {
        conf.row_cache_keys_to_save = rowCacheKeysToSave;
    }

    public static int getCounterCacheSavePeriod()
    {
        return conf.counter_cache_save_period.toSecondsAsInt();
    }

    public static void setCounterCacheSavePeriod(int counterCacheSavePeriod)
    {
        conf.counter_cache_save_period = SmallestDurationSeconds.inSeconds(counterCacheSavePeriod);
    }

    public static int getCacheLoadTimeout()
    {
        return conf.cache_load_timeout.toSecondsAsInt();
    }

    @VisibleForTesting
    public static void setCacheLoadTimeout(int seconds)
    {
        conf.cache_load_timeout = SmallestDurationSeconds.inSeconds(seconds);
    }

    public static int getCounterCacheKeysToSave()
    {
        return conf.counter_cache_keys_to_save;
    }

    public static void setCounterCacheKeysToSave(int counterCacheKeysToSave)
    {
        conf.counter_cache_keys_to_save = counterCacheKeysToSave;
    }

    public static int getStreamingKeepAlivePeriod()
    {
        return conf.streaming_keep_alive_period.toSecondsAsInt();
    }

    public static int getStreamingConnectionsPerHost()
    {
        return conf.streaming_connections_per_host;
    }

    public static boolean streamEntireSSTables()
    {
        return conf.stream_entire_sstables;
    }

    public static boolean getSkipStreamDiskSpaceCheck()
    {
        return conf.skip_stream_disk_space_check;
    }

    public static void setSkipStreamDiskSpaceCheck(boolean value)
    {
        conf.skip_stream_disk_space_check = value;
    }

    public static String getLocalDataCenter()
    {
        return localDC;
    }

    public static Comparator<Replica> getLocalComparator()
    {
        return localComparator;
    }

    public static Config.InternodeCompression internodeCompression()
    {
        return conf.internode_compression;
    }

    public static void setInternodeCompression(Config.InternodeCompression compression)
    {
        conf.internode_compression = compression;
    }

    public static boolean getInterDCTcpNoDelay()
    {
        return conf.inter_dc_tcp_nodelay;
    }

    public static long getMemtableHeapSpaceInMiB()
    {
        return conf.memtable_heap_space.toMebibytes();
    }

    public static long getMemtableOffheapSpaceInMiB()
    {
        return conf.memtable_offheap_space.toMebibytes();
    }

    public static Config.MemtableAllocationType getMemtableAllocationType()
    {
        return conf.memtable_allocation_type;
    }

    public static int getRepairSessionMaxTreeDepth()
    {
        return conf.repair_session_max_tree_depth;
    }

    public static void setRepairSessionMaxTreeDepth(int depth)
    {
        if (depth < 10)
            throw new ConfigurationException("Cannot set repair_session_max_tree_depth to " + depth +
                                             " which is < 10, doing nothing");
        else if (depth > 20)
            logger.warn("repair_session_max_tree_depth of " + depth + " > 20 could lead to excessive memory usage");

        conf.repair_session_max_tree_depth = depth;
    }

    public static int getRepairSessionSpaceInMiB()
    {
        return conf.repair_session_space.toMebibytesAsInt();
    }

    public static void setRepairSessionSpaceInMiB(int sizeInMiB)
    {
        if (sizeInMiB < 1)
            throw new ConfigurationException("Cannot set repair_session_space to " + sizeInMiB +
                                             " < 1 mebibyte");
        else if (sizeInMiB > (int) (Runtime.getRuntime().maxMemory() / (4 * 1048576)))
            logger.warn("A repair_session_space of " + conf.repair_session_space +
                        " is likely to cause heap pressure.");

        conf.repair_session_space = SmallestDataStorageMebibytes.inMebibytes(sizeInMiB);
    }

    public static int getPaxosRepairParallelism()
    {
        return conf.paxos_repair_parallelism;
    }

    public static void setPaxosRepairParallelism(int v)
    {
        Preconditions.checkArgument(v > 0);
        conf.paxos_repair_parallelism = v;
    }

    public static Float getMemtableCleanupThreshold()
    {
        return conf.memtable_cleanup_threshold;
    }

    public static int getIndexSummaryResizeIntervalInMinutes()
    {
        return conf.index_summary_resize_interval.toMinutesAsInt();
    }

    public static boolean hasLargeAddressSpace()
    {
        // currently we just check if it's a 64bit arch, but any we only really care if the address space is large
        String datamodel = SUN_ARCH_DATA_MODEL.getString();
        if (datamodel != null)
        {
            switch (datamodel)
            {
                case "64": return true;
                case "32": return false;
            }
        }
        String arch = OS_ARCH.getString();
        return arch.contains("64") || arch.contains("sparcv9");
    }

    public static int getTracetypeRepairTTL()
    {
        return conf.trace_type_repair_ttl.toSecondsAsInt();
    }

    public static int getTracetypeQueryTTL()
    {
        return conf.trace_type_query_ttl.toSecondsAsInt();
    }

    public static long getPreparedStatementsCacheSizeMiB()
    {
        return preparedStatementsCacheSizeInMiB;
    }

    public static boolean enableUserDefinedFunctions()
    {
        return conf.user_defined_functions_enabled;
    }

    public static boolean enableScriptedUserDefinedFunctions()
    {
        return conf.scripted_user_defined_functions_enabled;
    }

    public static void enableScriptedUserDefinedFunctions(boolean enableScriptedUserDefinedFunctions)
    {
        conf.scripted_user_defined_functions_enabled = enableScriptedUserDefinedFunctions;
    }

    public static boolean enableUserDefinedFunctionsThreads()
    {
        return conf.user_defined_functions_threads_enabled;
    }

    public static long getUserDefinedFunctionWarnTimeout()
    {
        return conf.user_defined_function_warn_timeout;
    }

    public static void setUserDefinedFunctionWarnTimeout(long userDefinedFunctionWarnTimeout)
    {
        conf.user_defined_function_warn_timeout = userDefinedFunctionWarnTimeout;
    }

    public static boolean allowInsecureUDFs()
    {
        return conf.allow_insecure_udfs;
    }

    public static boolean allowExtraInsecureUDFs()
    {
        return conf.allow_extra_insecure_udfs;
    }

    public static boolean getMaterializedViewsEnabled()
    {
        // CIE specific system property to override to disable materialized views
        return conf.materialized_views_enabled && CassandraRelevantProperties.ALLOW_MATERIALIZEDVIEWS.getBoolean(false);
    }

    public static void setMaterializedViewsEnabled(boolean enableMaterializedViews)
    {
        conf.materialized_views_enabled = enableMaterializedViews;
    }

    public static boolean getSASIIndexesEnabled()
    {
        return conf.sasi_indexes_enabled;
    }

    public static void setSASIIndexesEnabled(boolean enableSASIIndexes)
    {
        conf.sasi_indexes_enabled = enableSASIIndexes;
    }

    public static boolean isTransientReplicationEnabled()
    {
        return conf.transient_replication_enabled;
    }

    public static void setTransientReplicationEnabledUnsafe(boolean enabled)
    {
        conf.transient_replication_enabled = enabled;
    }

    public static boolean enableDropCompactStorage()
    {
        return conf.drop_compact_storage_enabled;
    }

    @VisibleForTesting
    public static void setEnableDropCompactStorage(boolean enableDropCompactStorage)
    {
        conf.drop_compact_storage_enabled = enableDropCompactStorage;
    }

    public static long getUserDefinedFunctionFailTimeout()
    {
        return conf.user_defined_function_fail_timeout;
    }

    public static void setUserDefinedFunctionFailTimeout(long userDefinedFunctionFailTimeout)
    {
        conf.user_defined_function_fail_timeout = userDefinedFunctionFailTimeout;
    }

    public static Config.UserFunctionTimeoutPolicy getUserFunctionTimeoutPolicy()
    {
        return conf.user_function_timeout_policy;
    }

    public static void setUserFunctionTimeoutPolicy(Config.UserFunctionTimeoutPolicy userFunctionTimeoutPolicy)
    {
        conf.user_function_timeout_policy = userFunctionTimeoutPolicy;
    }

    public static long getGCLogThreshold()
    {
        return conf.gc_log_threshold.toMilliseconds();
    }

    public static EncryptionContext getEncryptionContext()
    {
        return encryptionContext;
    }

    public static long getGCWarnThreshold()
    {
        return conf.gc_warn_threshold.toMilliseconds();
    }

    public static boolean isCDCEnabled()
    {
        return conf.cdc_enabled;
    }

    @VisibleForTesting
    public static void setCDCEnabled(boolean cdc_enabled)
    {
        conf.cdc_enabled = cdc_enabled;
    }

    public static boolean getCDCBlockWrites()
    {
        return conf.cdc_block_writes;
    }

    public static void setCDCBlockWrites(boolean val)
    {
        conf.cdc_block_writes = val;
    }

    public static String getCDCLogLocation()
    {
        return conf.cdc_raw_directory;
    }

    public static int getCDCSpaceInMiB()
    {
        return conf.cdc_total_space.toMebibytesAsInt();
    }

    @VisibleForTesting
    public static void setCDCSpaceInMiB(int input)
    {
        conf.cdc_total_space = SmallestDataStorageMebibytes.inMebibytes(input);
    }

    public static int getCDCDiskCheckInterval()
    {
        return conf.cdc_free_space_check_interval.toMillisecondsAsInt();
    }

    @VisibleForTesting
    public static void setEncryptionContext(EncryptionContext ec)
    {
        encryptionContext = ec;
    }

    public static int searchConcurrencyFactor()
    {
        return searchConcurrencyFactor;
    }

    public static boolean isUnsafeSystem()
    {
        return unsafeSystem;
    }

    public static boolean diagnosticEventsEnabled()
    {
        return conf.diagnostic_events_enabled;
    }

    public static void setDiagnosticEventsEnabled(boolean enabled)
    {
        conf.diagnostic_events_enabled = enabled;
    }

    public static ConsistencyLevel getIdealConsistencyLevel()
    {
        return conf.ideal_consistency_level;
    }

    public static void setIdealConsistencyLevel(ConsistencyLevel cl)
    {
        conf.ideal_consistency_level = cl;
    }

    public static int getRepairCommandPoolSize()
    {
        return conf.repair_command_pool_size;
    }

    public static Config.RepairCommandPoolFullStrategy getRepairCommandPoolFullStrategy()
    {
        return conf.repair_command_pool_full_strategy;
    }

    public static FullQueryLoggerOptions getFullQueryLogOptions()
    {
        if (conf.full_query_logging_options.log_dir.isEmpty() && conf.full_query_log_dir != null && !conf.full_query_log_dir.isEmpty())
            return new FullQueryLoggerOptions(conf.full_query_log_dir);
        else
            return conf.full_query_logging_options;
    }

    public static boolean getBlockForPeersInRemoteDatacenters()
    {
        return conf.block_for_peers_in_remote_dcs;
    }

    public static int getBlockForPeersTimeoutInSeconds()
    {
        return conf.block_for_peers_timeout_in_secs;
    }

    public static boolean automaticSSTableUpgrade()
    {
        return conf.automatic_sstable_upgrade;
    }

    public static void setAutomaticSSTableUpgradeEnabled(boolean enabled)
    {
        if (conf.automatic_sstable_upgrade != enabled)
            logger.debug("Changing automatic_sstable_upgrade to {}", enabled);
        conf.automatic_sstable_upgrade = enabled;
    }

    public static int maxConcurrentAutoUpgradeTasks()
    {
        return conf.max_concurrent_automatic_sstable_upgrades;
    }

    public static void setMaxConcurrentAutoUpgradeTasks(int value)
    {
        if (conf.max_concurrent_automatic_sstable_upgrades != value)
            logger.debug("Changing max_concurrent_automatic_sstable_upgrades to {}", value);
        validateMaxConcurrentAutoUpgradeTasksConf(value);
        conf.max_concurrent_automatic_sstable_upgrades = value;
    }

    private static void validateMaxConcurrentAutoUpgradeTasksConf(int value)
    {
        if (value < 0)
            throw new ConfigurationException("max_concurrent_automatic_sstable_upgrades can't be negative");
        if (value > getConcurrentCompactors())
            logger.warn("max_concurrent_automatic_sstable_upgrades ({}) is larger than concurrent_compactors ({})", value, getConcurrentCompactors());
    }
    
    public static AuditLogOptions getAuditLoggingOptions()
    {
        return conf.audit_logging_options;
    }

    public static void setAuditLoggingOptions(AuditLogOptions auditLoggingOptions)
    {
        conf.audit_logging_options = new AuditLogOptions.Builder(auditLoggingOptions).build();
    }

    public static Config.CorruptedTombstoneStrategy getCorruptedTombstoneStrategy()
    {
        return conf.corrupted_tombstone_strategy;
    }

    public static void setCorruptedTombstoneStrategy(Config.CorruptedTombstoneStrategy strategy)
    {
        conf.corrupted_tombstone_strategy = strategy;
    }

    public static boolean getRepairedDataTrackingForRangeReadsEnabled()
    {
        return conf.repaired_data_tracking_for_range_reads_enabled;
    }

    public static void setRepairedDataTrackingForRangeReadsEnabled(boolean enabled)
    {
        conf.repaired_data_tracking_for_range_reads_enabled = enabled;
    }

    public static boolean getRepairedDataTrackingForPartitionReadsEnabled()
    {
        return conf.repaired_data_tracking_for_partition_reads_enabled;
    }

    public static void setRepairedDataTrackingForPartitionReadsEnabled(boolean enabled)
    {
        conf.repaired_data_tracking_for_partition_reads_enabled = enabled;
    }

    public static boolean snapshotOnRepairedDataMismatch()
    {
        return conf.snapshot_on_repaired_data_mismatch;
    }

    public static void setSnapshotOnRepairedDataMismatch(boolean enabled)
    {
        conf.snapshot_on_repaired_data_mismatch = enabled;
    }

    public static boolean snapshotOnDuplicateRowDetection()
    {
        return conf.snapshot_on_duplicate_row_detection;
    }

    public static void setSnapshotOnDuplicateRowDetection(boolean enabled)
    {
        conf.snapshot_on_duplicate_row_detection = enabled;
    }

    public static boolean reportUnconfirmedRepairedDataMismatches()
    {
        return conf.report_unconfirmed_repaired_data_mismatches;
    }

    public static void reportUnconfirmedRepairedDataMismatches(boolean enabled)
    {
        conf.report_unconfirmed_repaired_data_mismatches = enabled;
    }

    public static boolean strictRuntimeChecks()
    {
        return strictRuntimeChecks;
    }

    public static boolean useOffheapMerkleTrees()
    {
        return conf.use_offheap_merkle_trees;
    }

    public static void useOffheapMerkleTrees(boolean value)
    {
        logger.info("Setting use_offheap_merkle_trees to {}", value);
        conf.use_offheap_merkle_trees = value;
    }

    public static Function<CommitLog, AbstractCommitLogSegmentManager> getCommitLogSegmentMgrProvider()
    {
        return commitLogSegmentMgrProvider;
    }

    public static void setCommitLogSegmentMgrProvider(Function<CommitLog, AbstractCommitLogSegmentManager> provider)
    {
        commitLogSegmentMgrProvider = provider;
    }

    /**
     * Ensures passed in configuration value is positive and will not overflow when converted to Bytes
     */
    private static void checkValidForByteConversion(final SmallestDataStorageKibibytes value, String name)
    {
        long valueInBytes = value.toBytes();
        if (valueInBytes < 0 || valueInBytes > Integer.MAX_VALUE)
        {
            throw new ConfigurationException(String.format("%s must be positive value < %dB, but was %dB",
                                                           name,
                                                           value.getUnit()
                                                                .convert(Integer.MAX_VALUE, DataStorageSpec.DataStorageUnit.BYTES),
                                                           valueInBytes),
                                             false);
        }
    }

    public static int getValidationPreviewPurgeHeadStartInSec()
    {
        int seconds = conf.validation_preview_purge_head_start_in_sec;
        return Math.max(seconds, 0);
    }

    public static boolean checkForDuplicateRowsDuringReads()
    {
        return conf.check_for_duplicate_rows_during_reads;
    }

    public static void setCheckForDuplicateRowsDuringReads(boolean enabled)
    {
        conf.check_for_duplicate_rows_during_reads = enabled;
    }

    public static boolean checkForDuplicateRowsDuringCompaction()
    {
        return conf.check_for_duplicate_rows_during_compaction;
    }

    public static void setCheckForDuplicateRowsDuringCompaction(boolean enabled)
    {
        conf.check_for_duplicate_rows_during_compaction = enabled;
    }

    public static int getRepairPendingCompactionRejectThreshold()
    {
        return conf.reject_repair_compaction_threshold;
    }

    public static void setRepairPendingCompactionRejectThreshold(int value)
    {
        conf.reject_repair_compaction_threshold = value;
    }

    public static int getInitialRangeTombstoneListAllocationSize()
    {
        return conf.initial_range_tombstone_list_allocation_size;
    }

    public static void setInitialRangeTombstoneListAllocationSize(int size)
    {
        conf.initial_range_tombstone_list_allocation_size = size;
    }

    public static double getRangeTombstoneListGrowthFactor()
    {
        return conf.range_tombstone_list_growth_factor;
    }

    public static void setRangeTombstoneListGrowthFactor(double resizeFactor)
    {
        conf.range_tombstone_list_growth_factor = resizeFactor;
    }

    public static boolean getAutocompactionOnStartupEnabled()
    {
        return conf.autocompaction_on_startup_enabled;
    }

    public static void setIgnorePkLivenessForRowCompletion(boolean ignore)
    {
        logger.info("Setting ignore_pk_liveness_for_row_completion to {}", ignore);
        conf.ignore_pk_liveness_for_row_completion = ignore;
    }

    public static boolean ignorePkLivenessForRowCompletion()
    {
        return conf.ignore_pk_liveness_for_row_completion;
    }

    public static boolean autoOptimiseIncRepairStreams()
    {
        return conf.auto_optimise_inc_repair_streams;
    }

    public static void setAutoOptimiseIncRepairStreams(boolean enabled)
    {
        if (enabled != conf.auto_optimise_inc_repair_streams)
            logger.info("Changing auto_optimise_inc_repair_streams from {} to {}", conf.auto_optimise_inc_repair_streams, enabled);
        conf.auto_optimise_inc_repair_streams = enabled;
    }

    public static boolean autoOptimiseFullRepairStreams()
    {
        return conf.auto_optimise_full_repair_streams;
    }

    public static void setAutoOptimiseFullRepairStreams(boolean enabled)
    {
        if (enabled != conf.auto_optimise_full_repair_streams)
            logger.info("Changing auto_optimise_full_repair_streams from {} to {}", conf.auto_optimise_full_repair_streams, enabled);
        conf.auto_optimise_full_repair_streams = enabled;
    }

    public static boolean autoOptimisePreviewRepairStreams()
    {
        return conf.auto_optimise_preview_repair_streams;
    }

    public static void setAutoOptimisePreviewRepairStreams(boolean enabled)
    {
        if (enabled != conf.auto_optimise_preview_repair_streams)
            logger.info("Changing auto_optimise_preview_repair_streams from {} to {}", conf.auto_optimise_preview_repair_streams, enabled);
        conf.auto_optimise_preview_repair_streams = enabled;
    }

    @Deprecated
    public static int tableCountWarnThreshold()
    {
        return conf.table_count_warn_threshold;
    }

    @Deprecated // this warning threshold will be replaced by an equivalent guardrail
    public static void setTableCountWarnThreshold(int value)
    {
        conf.table_count_warn_threshold = value;
    }

    @Deprecated // this warning threshold will be replaced by an equivalent guardrail
    public static int keyspaceCountWarnThreshold()
    {
        return conf.keyspace_count_warn_threshold;
    }

    @Deprecated // this warning threshold will be replaced by an equivalent guardrail
    public static void setKeyspaceCountWarnThreshold(int value)
    {
        conf.keyspace_count_warn_threshold = value;
    }

    @Deprecated // this warning threshold will be replaced by an equivalent guardrail
    public static ConsistencyLevel getAuthWriteConsistencyLevel()
    {
        return ConsistencyLevel.valueOf(conf.auth_write_consistency_level);
    }

    public static ConsistencyLevel getAuthReadConsistencyLevel()
    {
        return ConsistencyLevel.valueOf(conf.auth_read_consistency_level);
    }

    public static void setAuthWriteConsistencyLevel(ConsistencyLevel cl)
    {
        conf.auth_write_consistency_level = cl.toString();
    }

    public static void setAuthReadConsistencyLevel(ConsistencyLevel cl)
    {
        conf.auth_read_consistency_level = cl.toString();
    }

    public static int getConsecutiveMessageErrorsThreshold()
    {
        return conf.consecutive_message_errors_threshold;
    }

    public static void setConsecutiveMessageErrorsThreshold(int value)
    {
        conf.consecutive_message_errors_threshold = value;
    }

    public static boolean getPartitionDenylistEnabled()
    {
        return conf.partition_denylist_enabled;
    }

    public static void setPartitionDenylistEnabled(boolean enabled)
    {
        conf.partition_denylist_enabled = enabled;
    }

    public static boolean getDenylistWritesEnabled()
    {
        return conf.denylist_writes_enabled;
    }

    public static void setDenylistWritesEnabled(boolean enabled)
    {
        conf.denylist_writes_enabled = enabled;
    }

    public static boolean getDenylistReadsEnabled()
    {
        return conf.denylist_reads_enabled;
    }

    public static void setDenylistReadsEnabled(boolean enabled)
    {
        conf.denylist_reads_enabled = enabled;
    }

    public static boolean getDenylistRangeReadsEnabled()
    {
        return conf.denylist_range_reads_enabled;
    }

    public static void setDenylistRangeReadsEnabled(boolean enabled)
    {
        conf.denylist_range_reads_enabled = enabled;
    }

    public static int getDenylistRefreshSeconds()
    {
        return conf.denylist_refresh.toSecondsAsInt();
    }

    public static void setDenylistRefreshSeconds(int seconds)
    {
        if (seconds <= 0)
            throw new IllegalArgumentException("denylist_refresh must be a positive integer.");

        conf.denylist_refresh = SmallestDurationSeconds.inSeconds(seconds);
    }

    public static int getDenylistInitialLoadRetrySeconds()
    {
        return conf.denylist_initial_load_retry.toSecondsAsInt();
    }

    public static void setDenylistInitialLoadRetrySeconds(int seconds)
    {
        if (seconds <= 0)
            throw new IllegalArgumentException("denylist_initial_load_retry must be a positive integer.");

        conf.denylist_initial_load_retry = SmallestDurationSeconds.inSeconds(seconds);
    }

    public static ConsistencyLevel getDenylistConsistencyLevel()
    {
        return conf.denylist_consistency_level;
    }

    public static void setDenylistConsistencyLevel(ConsistencyLevel cl)
    {
        conf.denylist_consistency_level = cl;
    }

    public static int getDenylistMaxKeysPerTable()
    {
        return conf.denylist_max_keys_per_table;
    }

    public static void setDenylistMaxKeysPerTable(int value)
    {
        if (value <= 0)
            throw new IllegalArgumentException("denylist_max_keys_per_table must be a positive integer.");
        conf.denylist_max_keys_per_table = value;
    }

    public static int getDenylistMaxKeysTotal()
    {
        return conf.denylist_max_keys_total;
    }

    public static void setDenylistMaxKeysTotal(int value)
    {
        if (value <= 0)
            throw new IllegalArgumentException("denylist_max_keys_total must be a positive integer.");
        conf.denylist_max_keys_total = value;
    }

    public static boolean getAuthCacheWarmingEnabled()
    {
        return conf.auth_cache_warming_enabled;
    }

    public static SubnetGroups getClientErrorReportingExclusions()
    {
        return conf.client_error_reporting_exclusions;
    }

    public static SubnetGroups getInternodeErrorReportingExclusions()
    {
        return conf.internode_error_reporting_exclusions;
    }

    public static boolean getTrackWarningsEnabled()
    {
        return conf.track_warnings.enabled;
    }

    public static void setTrackWarningsEnabled(boolean value)
    {
        conf.track_warnings.enabled = value;
    }

    public static long getCoordinatorReadSizeWarnThresholdKB()
    {
        return conf.track_warnings.coordinator_read_size.getWarnThresholdKb();
    }

    public static void setCoordinatorReadSizeWarnThresholdKB(long threshold)
    {
        conf.track_warnings.coordinator_read_size.setWarnThresholdKb(threshold);
    }

    public static long getCoordinatorReadSizeAbortThresholdKB()
    {
        return conf.track_warnings.coordinator_read_size.getAbortThresholdKb();
    }

    public static void setCoordinatorReadSizeAbortThresholdKB(long threshold)
    {
        conf.track_warnings.coordinator_read_size.setAbortThresholdKb(threshold);
    }

    public static long getLocalReadSizeWarnThresholdKb()
    {
        return conf.track_warnings.local_read_size.getWarnThresholdKb();
    }

    public static void setLocalReadSizeWarnThresholdKb(long value)
    {
        conf.track_warnings.local_read_size.setWarnThresholdKb(value);
    }

    public static long getLocalReadSizeAbortThresholdKb()
    {
        return conf.track_warnings.local_read_size.getAbortThresholdKb();
    }

    public static void setLocalReadSizeAbortThresholdKb(long value)
    {
        conf.track_warnings.local_read_size.setAbortThresholdKb(value);
    }

    public static int getRowIndexSizeWarnThresholdKiB()
    {
        return conf.track_warnings.row_index_size.getWarnThresholdKb();
    }

    public static void setRowIndexSizeWarnThresholdKiB(int value)
    {
        conf.track_warnings.row_index_size.setWarnThresholdKb(value);
    }

    public static int getRowIndexSizeAbortThresholdKiB()
    {
        return conf.track_warnings.row_index_size.getAbortThresholdKb();
    }

    public static void setRowIndexSizeAbortThresholdKiB(int value)
    {
        conf.track_warnings.row_index_size.setAbortThresholdKb(value);
    }

    public static int getDefaultKeyspaceRF() { return conf.default_keyspace_rf; }

    public static void setDefaultKeyspaceRF(int value) throws ConfigurationException
    {
        if (value < 1)
        {
            throw new ConfigurationException("default_keyspace_rf cannot be less than 1");
        }

        if (value < getMinimumKeyspaceRF())
        {
            throw new ConfigurationException(String.format("default_keyspace_rf to be set (%d) cannot be less than minimum_keyspace_rf (%d)", value, getMinimumKeyspaceRF()));
        }

        conf.default_keyspace_rf = value;
    }

    public static int getMinimumKeyspaceRF() { return conf.minimum_keyspace_rf; }

    public static void setMinimumKeyspaceRF(int value) throws ConfigurationException
    {
        if (value < 0)
        {
            throw new ConfigurationException("minimum_keyspace_rf cannot be negative");
        }

        if (value > getDefaultKeyspaceRF())
        {
            throw new ConfigurationException(String.format("minimum_keyspace_rf to be set (%d) cannot be greater than default_keyspace_rf (%d)", value, getDefaultKeyspaceRF()));
        }

        conf.minimum_keyspace_rf = value;
    }

    public static boolean getUseStatementsEnabled()
    {
        return conf.use_statements_enabled;
    }

    public static void setUseStatementsEnabled(boolean enabled)
    {
        if (enabled != conf.use_statements_enabled)
        {
            logger.info("Setting use_statements_enabled to {}", enabled);
            conf.use_statements_enabled = enabled;
        }
    }

    public static boolean getForceNewPreparedStatementBehaviour()
    {
        return conf.force_new_prepared_statement_behaviour;
    }

    public static void setForceNewPreparedStatementBehaviour(boolean value)
    {
        if (value != conf.force_new_prepared_statement_behaviour)
        {
            logger.info("Setting force_new_prepared_statement_behaviour to {}", value);
            conf.force_new_prepared_statement_behaviour = value;
        }
    }

    public static DurationSpec getStreamingStateExpires()
    {
        return conf.streaming_state_expires;
    }

    public static void setStreamingStateExpires(DurationSpec duration)
    {
        if (!conf.streaming_state_expires.equals(Objects.requireNonNull(duration, "duration")))
        {
            logger.info("Setting streaming_state_expires to {}", duration);
            conf.streaming_state_expires = duration;
        }
    }

    public static DataStorageSpec getStreamingStateSize()
    {
        return conf.streaming_state_size;
    }

    public static void setStreamingStateSize(DataStorageSpec duration)
    {
        if (!conf.streaming_state_size.equals(Objects.requireNonNull(duration, "duration")))
        {
            logger.info("Setting streaming_state_size to {}", duration);
            conf.streaming_state_size = duration;
        }
    }

    public static boolean isUUIDSSTableIdentifiersEnabled()
    {
        return conf.enable_uuid_sstable_identifiers;
    }

    public static DurationSpec getRepairStateExpires()
    {
        return conf.repair_state_expires;
    }

    public static void setRepairStateExpires(DurationSpec duration)
    {
        if (!conf.repair_state_expires.equals(Objects.requireNonNull(duration, "duration")))
        {
            logger.info("Setting repair_state_expires to {}", duration);
            conf.repair_state_expires = duration;
        }
    }

    public static int getRepairStateSize()
    {
        return conf.repair_state_size;
    }

    public static void setRepairStateSize(int size)
    {
        if (conf.repair_state_size != size)
        {
            logger.info("Setting repair_state_size to {}", size);
            conf.repair_state_size = size;
        }
    }

    public static void setEnableAggressiveGCCompaction(boolean enable) { aggressiveGC = enable; }

    public static boolean getEnableAggressiveGCCompaction() { return aggressiveGC; }

    public static boolean getAlterTableEnabled()
    {
        return conf.alter_table_enabled;
    }

    public static void setAlterTableEnabled(boolean alterTableEnabled)
    {
        conf.alter_table_enabled = alterTableEnabled;
    }

    public static void setChristmasPatchEnabled(boolean enabled)
    {
        conf.enable_christmas_patch = enabled;
    }
    public static void setRepairsEnabled(boolean enabled)
    {
        conf.repairs_enabled = enabled;
    }
    public static boolean getRepairsEnabled()
    {
        return conf.repairs_enabled;
    }

    public static boolean enableChristmasPatch()
    {
        return conf.enable_christmas_patch;
    }

    public static boolean enableShadowChristmasPatch()
    {
        //If christmas patch is enabled, shadow is also enabled.
        return conf.enable_christmas_patch || conf.enable_shadow_christmas_patch;
    }

    public static void setChristmasPatchEnabled()
    {
        conf.enable_christmas_patch = true;
    }

    public static void setChristmasPatchDisabled()
    {
        conf.enable_christmas_patch = false;
    }

    public static void setIncrementalUpdatesLastRepaired(boolean enabled)
    {
        conf.incremental_updates_last_repaired = enabled;
    }

    public static boolean getIncrementalUpdatesLastRepaired()
    {
        return conf.incremental_updates_last_repaired;
    }

    public static boolean getCompactBiggestSTCSBucketInL0()
    {
        return conf.compact_biggest_stcs_bucket_l0;
    }

    public static boolean topPartitionsEnabled()
    {
        return conf.top_partitions_enabled;
    }

    public static int getMaxTopSizePartitionCount()
    {
        return conf.max_top_size_partition_count;
    }

    public static void setMaxTopSizePartitionCount(int value)
    {
        conf.max_top_size_partition_count = value;
    }

    public static int getMaxTopTombstonePartitionCount()
    {
        return conf.max_top_tombstone_partition_count;
    }

    public static void setMaxTopTombstonePartitionCount(int value)
    {
        conf.max_top_tombstone_partition_count = value;
    }

    public static long getMinTrackedPartitionSize()
    {
        return conf.min_tracked_partition_size_bytes;
    }

    public static void setMinTrackedPartitionSize(long value)
    {
        conf.min_tracked_partition_size_bytes = value;
    }

    public static long getMinTrackedPartitionTombstoneCount()
    {
        return conf.min_tracked_partition_tombstone_count;
    }

    public static void setMinTrackedPartitionTombstoneCount(long value)
    {
        conf.min_tracked_partition_tombstone_count = value;
    }

    public static void setCompactBiggestSTCSBucketInL0(boolean value)
    {
        if (value != conf.compact_biggest_stcs_bucket_l0)
        {
            logger.info("Setting compact_biggest_stcs_bucket_in_l0 to {}", value);
            conf.compact_biggest_stcs_bucket_l0 = value;
        }
    }

    public static Set<String> getCustomFunctions()
    {
        return conf.custom_functions;
    }

    public static boolean disableIncrementalRepair()
    {
        return conf.disable_incremental_repair;
    }

    public static boolean getEnableKeyspaceQuotas()
    {
        return conf.enable_keyspace_quotas;
    }

    public static void setKeyspaceQuotasEnabled(boolean enabled)
    {
        conf.enable_keyspace_quotas = enabled;
    }

    public static long getDefaultKeyspaceQuotaBytes()
    {
        return conf.default_keyspace_quota_bytes;
    }

    public static void setDefaultKeyspaceQuotaBytes(long quotaInBytes)
    {
        conf.default_keyspace_quota_bytes = quotaInBytes;
    }

    public static int getKeyspaceQuotaRefreshTimeInSec()
    {
        return conf.keyspace_quota_refresh_time_in_sec;
    }
    public static void setKeyspaceQuotaRefreshTimeInSec(int refreshTime)
    {
        conf.keyspace_quota_refresh_time_in_sec = refreshTime;
    }

    public static int getMemtableClockShift()
    {
        return conf.memtable_clock_shift;
    }

    public static long getMemtableExcessWasteBytes()
    {
        return conf.memtable_excess_waste_bytes;
    }

    public static boolean getLogOutOfTokenRangeRequests()
    {
        return conf.log_out_of_token_range_requests;
    }

    public static void setLogOutOfTokenRangeRequests(boolean enabled)
    {
        conf.log_out_of_token_range_requests = enabled;
    }

    public static boolean getRejectOutOfTokenRangeRequests()
    {
        return conf.reject_out_of_token_range_requests;
    }

    public static void setRejectOutOfTokenRangeRequests(boolean enabled)
    {
        conf.reject_out_of_token_range_requests = enabled;
    }

    public static boolean getEnableScheduledCompactions()
    {
        return conf.enable_scheduled_compactions;
    }

    public static void setEnableScheduledCompactions(boolean enable)
    {
        conf.enable_scheduled_compactions = enable;
    }

    public static int getScheduledCompactionRangeSplits()
    {
        return conf.scheduled_compaction_range_splits;
    }

    public static void setScheduledCompactionRangeSplits(int val)
    {
        if (val <= 0)
            throw new RuntimeException("Range splits must be > 0");
        conf.scheduled_compaction_range_splits = val;
    }

    public static long getScheduledCompactionCycleTimeSeconds()
    {
        return scheduledCompactionCycleTimeSeconds;
    }

    public static boolean getSkipSingleSSTableScheduledCompactions()
    {
        return conf.skip_single_sstable_scheduled_compactions;
    }

    public static void setSkipSingleSSTableScheduledCompactions(boolean val)
    {
        conf.skip_single_sstable_scheduled_compactions = val;
    }

    public static void setScheduledCompactionCycleTime(String time)
    {
        try
        {
            scheduledCompactionCycleTimeSeconds = parseScheduledCycleTimeSeconds(time);
        }
        catch (ConfigurationException e)
        {
            throw new RuntimeException("Could not set "+time+" as scheduled compaction cycle time");
        }
    }

    public static long getMaxScheduledCompactionSSTableSizeBytes()
    {
        return conf.max_scheduled_compaction_sstable_size_bytes;
    }

    public static void setMaxScheduledCompactionSSTableSizeBytes(long size)
    {
        if (size <= 0)
            throw new RuntimeException("Max sstable size must be > 0");
        conf.max_scheduled_compaction_sstable_size_bytes = size;
    }

    public static int getMaxScheduledCompactionSSTableCount()
    {
        return conf.max_scheduled_compaction_sstable_count;
    }

    public static void setMaxScheduledCompactionSSTableCount(int count)
    {
        if (count <= 1)
            throw new RuntimeException("Max sstable count must be > 1");
        conf.max_scheduled_compaction_sstable_count = count;
    }

    private static long parseScheduledCycleTimeSeconds(String rawValue) throws ConfigurationException
    {
        String trimmed = rawValue.trim().toLowerCase();
        char unitCharacter = trimmed.charAt(trimmed.length() - 1);
        int value;
        try
        {
            value = Integer.valueOf(trimmed.substring(0, trimmed.length() - 1));
        }
        catch (NumberFormatException e)
        {
            throw new ConfigurationException(rawValue + " is invalid configuration for scheduled_compaction_cycle_time");
        }
        TimeUnit timeUnit;
        switch (unitCharacter)
        {
            case 's':
                timeUnit = TimeUnit.SECONDS;
                break;
            case 'm':
                timeUnit = TimeUnit.MINUTES;
                break;
            case 'h':
                timeUnit = TimeUnit.HOURS;
                break;
            case 'd':
                timeUnit = TimeUnit.DAYS;
                break;
            default:
                throw new ConfigurationException("Could only supported time units are: s, h, d, got: "+unitCharacter);
        }
        return timeUnit.toSeconds(value);
    }

    public static long getRepairHistorySyncTimeoutSeconds()
    {
        return repairHistorySyncTimeoutSeconds;
    }

    public static boolean secondaryIndexEnabled()
    {
        // see rdar://56795580 (Disable creating 2i by default but add a config to allow)
        return conf.secondary_index_enabled;
    }

    public static void setSecondaryIndexEnabled(boolean value)
    {
        logger.info("Setting secondary_index_enabled to {}", value);
        conf.secondary_index_enabled = value;
    }

    public static boolean isSchemaDropCheckDisabled()
    {
        return conf.disable_schema_drop_check;
    }

    public static void setIsSchemaDropCheckDisabled(boolean value)
    {
        conf.disable_schema_drop_check = value;
    }

    public static void setAllowUnsafeAggressiveSSTableExpiration(boolean allow)
    {
        logger.info("Setting allow_unsafe_aggressive_sstable_expiration to {}", allow);
        conf.allow_unsafe_aggressive_sstable_expiration = allow;
    }

    public static boolean allowUnsafeAggressiveSSTableExpiration()
    {
        return conf.allow_unsafe_aggressive_sstable_expiration;
    }
    
    public static boolean getDumpHeapOnUncaughtException()
    {
        return conf.dump_heap_on_uncaught_exception;
    }

    public static void setDumpHeapOnUncaughtException(boolean enabled)
    {
        logger.info("Setting dump_heap_on_uncaught_exception to {}", enabled);
        conf.dump_heap_on_uncaught_exception = enabled;
    }

    public static boolean allowCompactStorage()
    {
        return conf.allow_compact_storage;
    }

    public static void setAllowCompactStorage(boolean allowCompactStorage)
    {
        logger.info("Setting allow_compact_storage = " + allowCompactStorage);
        conf.allow_compact_storage = allowCompactStorage;
    }

    public static long getBiggestBucketMaxSizeBytes()
    {
        return conf.biggest_bucket_max_size_bytes;
    }

    public static int getBiggestBucketMaxSSTableCount()
    {
        return conf.biggest_bucket_max_sstable_count;
    }

    public static void setBiggestBucketMaxSizeBytes(long maxSizeBytes)
    {
        if (maxSizeBytes <= 0)
            throw new ConfigurationException("Invalid biggest_bucket_max_size_bytes: "+maxSizeBytes);
        if (maxSizeBytes != conf.biggest_bucket_max_size_bytes)
        {
            logger.info("Setting biggest_bucket_max_size_bytes to {}", maxSizeBytes);
            conf.biggest_bucket_max_size_bytes = maxSizeBytes;
        }
    }

    public static void setBiggestBucketMaxSSTableCount(int maxSSTableCount)
    {
        if (maxSSTableCount <= 0)
            throw new ConfigurationException("Invalid biggest_bucket_max_sstable_count " + maxSSTableCount);
        if (maxSSTableCount != conf.biggest_bucket_max_sstable_count)
        {
            logger.info("Setting biggest_bucket_max_sstable_count to {}", maxSSTableCount);
            conf.biggest_bucket_max_sstable_count = maxSSTableCount;
        }
    }

    public static boolean shouldGenerateSSTableDigestComponents()
    {
        return conf.generate_sstable_digest_components;
    }

    public static void setGenerateSSTableDigestComponents(boolean shouldGenerateDigests)
    {
        conf.generate_sstable_digest_components = shouldGenerateDigests;
    }

    public static void setAllowNonSuperUserSelectSaltedHash(boolean allow)
    {
        conf.allow_nonsuperuser_select_salted_hash = allow;
    }

    public static boolean getAllowNonSuperUserSelectSaltedHash()
    {
        return conf.allow_nonsuperuser_select_salted_hash;
    }

    public static boolean getSStableReadRatePersistenceEnabled()
    {
        return conf.sstable_read_rate_persistence_enabled;
    }

    public static void setSStableReadRatePersistenceEnabled(boolean enabled)
    {
        if (enabled != conf.sstable_read_rate_persistence_enabled)
        {
            logger.info("Setting sstable_read_rate_persistence_enabled to {}", enabled);
            conf.sstable_read_rate_persistence_enabled = enabled;
        }
    }
<<<<<<< HEAD
=======

    public static boolean getUseStatementsEnabled()
    {
        return conf.use_statements_enabled;
    }

    public static void setUseStatementsEnabled(boolean enabled)
    {
        if (enabled != conf.use_statements_enabled)
        {
            logger.info("Setting use_statements_enabled to {}", enabled);
            conf.use_statements_enabled = enabled;
        }
    }

    public static boolean getClientRequestSizeMetricsEnabled()
    {
        return conf.client_request_size_metrics_enabled;
    }

    public static void setClientRequestSizeMetricsEnabled(boolean enabled)
    {
        conf.client_request_size_metrics_enabled = enabled;
    }
>>>>>>> 497ce2d9
}<|MERGE_RESOLUTION|>--- conflicted
+++ resolved
@@ -4764,22 +4764,6 @@
             conf.sstable_read_rate_persistence_enabled = enabled;
         }
     }
-<<<<<<< HEAD
-=======
-
-    public static boolean getUseStatementsEnabled()
-    {
-        return conf.use_statements_enabled;
-    }
-
-    public static void setUseStatementsEnabled(boolean enabled)
-    {
-        if (enabled != conf.use_statements_enabled)
-        {
-            logger.info("Setting use_statements_enabled to {}", enabled);
-            conf.use_statements_enabled = enabled;
-        }
-    }
 
     public static boolean getClientRequestSizeMetricsEnabled()
     {
@@ -4790,5 +4774,4 @@
     {
         conf.client_request_size_metrics_enabled = enabled;
     }
->>>>>>> 497ce2d9
 }