--- conflicted
+++ resolved
@@ -4243,7 +4243,6 @@
         }
     }
 
-<<<<<<< HEAD
     public static boolean topPartitionsEnabled()
     {
         return conf.top_partitions_enabled;
@@ -4288,11 +4287,10 @@
     {
         conf.min_tracked_partition_tombstone_count = value;
     }
-=======
+
     public static void setEnableAggressiveGCCompaction(boolean enable) { aggressiveGC = enable; }
 
     public static boolean getEnableAggressiveGCCompaction() { return aggressiveGC; }
->>>>>>> cd594b0a
 
     public static boolean disableIncrementalRepair()
     {
