/*
 * Licensed to the Apache Software Foundation (ASF) under one
 * or more contributor license agreements.  See the NOTICE file
 * distributed with this work for additional information
 * regarding copyright ownership.  The ASF licenses this file
 * to you under the Apache License, Version 2.0 (the
 * "License"); you may not use this file except in compliance
 * with the License.  You may obtain a copy of the License at
 *
 *     http://www.apache.org/licenses/LICENSE-2.0
 *
 * Unless required by applicable law or agreed to in writing, software
 * distributed under the License is distributed on an "AS IS" BASIS,
 * WITHOUT WARRANTIES OR CONDITIONS OF ANY KIND, either express or implied.
 * See the License for the specific language governing permissions and
 * limitations under the License.
 */
package org.apache.cassandra.config;

import java.io.File;
import java.io.IOException;
import java.lang.reflect.Constructor;
import java.net.*;
import java.nio.file.FileStore;
import java.nio.file.NoSuchFileException;
import java.nio.file.Path;
import java.nio.file.Paths;
import java.util.*;
import java.util.concurrent.TimeUnit;
import java.util.function.Function;
import java.util.function.Supplier;

import com.google.common.annotations.VisibleForTesting;
import com.google.common.base.Preconditions;
import com.google.common.collect.ImmutableSet;
import com.google.common.primitives.Ints;
import com.google.common.primitives.Longs;

import org.slf4j.Logger;
import org.slf4j.LoggerFactory;

import org.apache.cassandra.audit.AuditLogOptions;
import org.apache.cassandra.fql.FullQueryLoggerOptions;
import org.apache.cassandra.auth.AllowAllInternodeAuthenticator;
import org.apache.cassandra.auth.AuthConfig;
import org.apache.cassandra.auth.IAuthenticator;
import org.apache.cassandra.auth.IAuthorizer;
import org.apache.cassandra.auth.IInternodeAuthenticator;
import org.apache.cassandra.auth.INetworkAuthorizer;
import org.apache.cassandra.auth.IRoleManager;
import org.apache.cassandra.config.Config.CommitLogSync;
import org.apache.cassandra.config.EncryptionOptions.ServerEncryptionOptions.InternodeEncryption;
import org.apache.cassandra.db.ConsistencyLevel;
import org.apache.cassandra.db.commitlog.AbstractCommitLogSegmentManager;
import org.apache.cassandra.db.commitlog.CommitLog;
import org.apache.cassandra.db.commitlog.CommitLogSegmentManagerCDC;
import org.apache.cassandra.db.commitlog.CommitLogSegmentManagerStandard;
import org.apache.cassandra.dht.IPartitioner;
import org.apache.cassandra.exceptions.ConfigurationException;
import org.apache.cassandra.io.FSWriteError;
import org.apache.cassandra.io.util.DiskOptimizationStrategy;
import org.apache.cassandra.io.util.FileUtils;
import org.apache.cassandra.io.util.SpinningDiskOptimizationStrategy;
import org.apache.cassandra.io.util.SsdDiskOptimizationStrategy;
import org.apache.cassandra.locator.DynamicEndpointSnitch;
import org.apache.cassandra.locator.EndpointSnitchInfo;
import org.apache.cassandra.locator.IEndpointSnitch;
import org.apache.cassandra.locator.InetAddressAndPort;
import org.apache.cassandra.locator.Replica;
import org.apache.cassandra.locator.SeedProvider;
import org.apache.cassandra.security.EncryptionContext;
import org.apache.cassandra.security.SSLFactory;
import org.apache.cassandra.service.CacheService.CacheType;
import org.apache.cassandra.utils.FBUtilities;

import org.apache.commons.lang3.StringUtils;

import static java.util.concurrent.TimeUnit.MILLISECONDS;
import static org.apache.cassandra.io.util.FileUtils.ONE_GB;
import static org.apache.cassandra.io.util.FileUtils.ONE_MB;

public class DatabaseDescriptor
{
    static
    {
        // This static block covers most usages
        FBUtilities.preventIllegalAccessWarnings();
        System.setProperty("io.netty.transport.estimateSizeOnSubmit", "false");
    }

    private static final Logger logger = LoggerFactory.getLogger(DatabaseDescriptor.class);

    /**
     * Tokens are serialized in a Gossip VersionedValue String.  VV are restricted to 64KB
     * when we send them over the wire, which works out to about 1700 tokens.
     */
    private static final int MAX_NUM_TOKENS = 1536;

    private static Config conf;

    /**
     * Request timeouts can not be less than below defined value (see CASSANDRA-9375)
     */
    static final long LOWEST_ACCEPTED_TIMEOUT = 10L;

    private static IEndpointSnitch snitch;
    private static InetAddress listenAddress; // leave null so we can fall through to getLocalHost
    private static InetAddress broadcastAddress;
    private static InetAddress rpcAddress;
    private static InetAddress broadcastRpcAddress;
    private static SeedProvider seedProvider;
    private static IInternodeAuthenticator internodeAuthenticator = new AllowAllInternodeAuthenticator();

    /* Hashing strategy Random or OPHF */
    private static IPartitioner partitioner;
    private static String paritionerName;

    private static Config.DiskAccessMode indexAccessMode;

    private static IAuthenticator authenticator;
    private static IAuthorizer authorizer;
    private static INetworkAuthorizer networkAuthorizer;
    // Don't initialize the role manager until applying config. The options supported by CassandraRoleManager
    // depend on the configured IAuthenticator, so defer creating it until that's been set.
    private static IRoleManager roleManager;

    private static long preparedStatementsCacheSizeInMB;

    private static long keyCacheSizeInMB;
    private static long counterCacheSizeInMB;
    private static long indexSummaryCapacityInMB;

    private static String localDC;
    private static Comparator<Replica> localComparator;
    private static EncryptionContext encryptionContext;
    private static boolean hasLoggedConfig;

    private static DiskOptimizationStrategy diskOptimizationStrategy;

    private static boolean clientInitialized;
    private static boolean toolInitialized;
    private static boolean daemonInitialized;

    private static final int searchConcurrencyFactor = Integer.parseInt(System.getProperty(Config.PROPERTY_PREFIX + "search_concurrency_factor", "1"));

    private static volatile boolean disableSTCSInL0 = Boolean.getBoolean(Config.PROPERTY_PREFIX + "disable_stcs_in_l0");
    private static final boolean unsafeSystem = Boolean.getBoolean(Config.PROPERTY_PREFIX + "unsafesystem");

    // turns some warnings into exceptions for testing
    private static final boolean strictRuntimeChecks = Boolean.getBoolean("cassandra.strict.runtime.checks");

    public static volatile boolean allowUnlimitedConcurrentValidations = Boolean.getBoolean("cassandra.allow_unlimited_concurrent_validations");

    private static Function<CommitLog, AbstractCommitLogSegmentManager> commitLogSegmentMgrProvider = c -> DatabaseDescriptor.isCDCEnabled()
                                       ? new CommitLogSegmentManagerCDC(c, DatabaseDescriptor.getCommitLogLocation())
                                       : new CommitLogSegmentManagerStandard(c, DatabaseDescriptor.getCommitLogLocation());

    public static void daemonInitialization() throws ConfigurationException
    {
        daemonInitialization(DatabaseDescriptor::loadConfig);
    }

    public static void daemonInitialization(Supplier<Config> config) throws ConfigurationException
    {
        if (toolInitialized)
            throw new AssertionError("toolInitialization() already called");
        if (clientInitialized)
            throw new AssertionError("clientInitialization() already called");

        // Some unit tests require this :(
        if (daemonInitialized)
            return;
        daemonInitialized = true;

        setConfig(config.get());
        applyAll();
        AuthConfig.applyAuth();
    }

    /**
     * Equivalent to {@link #toolInitialization(boolean) toolInitialization(true)}.
     */
    public static void toolInitialization()
    {
        toolInitialization(true);
    }

    /**
     * Initializes this class as a tool, which means that the configuration is loaded
     * using {@link #loadConfig()} and all non-daemon configuration parts will be setup.
     *
     * @param failIfDaemonOrClient if {@code true} and a call to {@link #daemonInitialization()} or
     *                             {@link #clientInitialization()} has been performed before, an
     *                             {@link AssertionError} will be thrown.
     */
    public static void toolInitialization(boolean failIfDaemonOrClient)
    {
        if (!failIfDaemonOrClient && (daemonInitialized || clientInitialized))
        {
            return;
        }
        else
        {
            if (daemonInitialized)
                throw new AssertionError("daemonInitialization() already called");
            if (clientInitialized)
                throw new AssertionError("clientInitialization() already called");
        }

        if (toolInitialized)
            return;
        toolInitialized = true;

        setConfig(loadConfig());

        applySimpleConfig();

        applyPartitioner();

        applySnitch();

        applyEncryptionContext();
    }

    /**
     * Equivalent to {@link #clientInitialization(boolean) clientInitialization(true)}.
     */
    public static void clientInitialization()
    {
        clientInitialization(true);
    }

    /**
     * Initializes this class as a client, which means that just an empty configuration will
     * be used.
     *
     * @param failIfDaemonOrTool if {@code true} and a call to {@link #daemonInitialization()} or
     *                           {@link #toolInitialization()} has been performed before, an
     *                           {@link AssertionError} will be thrown.
     */
    public static void clientInitialization(boolean failIfDaemonOrTool)
    {
        if (!failIfDaemonOrTool && (daemonInitialized || toolInitialized))
        {
            return;
        }
        else
        {
            if (daemonInitialized)
                throw new AssertionError("daemonInitialization() already called");
            if (toolInitialized)
                throw new AssertionError("toolInitialization() already called");
        }

        if (clientInitialized)
            return;
        clientInitialized = true;

        Config.setClientMode(true);
        conf = new Config();
        diskOptimizationStrategy = new SpinningDiskOptimizationStrategy();
    }

    public static boolean isClientInitialized()
    {
        return clientInitialized;
    }

    public static boolean isToolInitialized()
    {
        return toolInitialized;
    }

    public static boolean isClientOrToolInitialized()
    {
        return clientInitialized || toolInitialized;
    }

    public static boolean isDaemonInitialized()
    {
        return daemonInitialized;
    }

    public static Config getRawConfig()
    {
        return conf;
    }

    @VisibleForTesting
    public static Config loadConfig() throws ConfigurationException
    {
        if (Config.getOverrideLoadConfig() != null)
            return Config.getOverrideLoadConfig().get();

        String loaderClass = System.getProperty(Config.PROPERTY_PREFIX + "config.loader");
        ConfigurationLoader loader = loaderClass == null
                                   ? new YamlConfigurationLoader()
                                   : FBUtilities.<ConfigurationLoader>construct(loaderClass, "configuration loading");
        Config config = loader.loadConfig();

        if (!hasLoggedConfig)
        {
            hasLoggedConfig = true;
            Config.log(config);
        }

        return config;
    }

    private static InetAddress getNetworkInterfaceAddress(String intf, String configName, boolean preferIPv6) throws ConfigurationException
    {
        try
        {
            NetworkInterface ni = NetworkInterface.getByName(intf);
            if (ni == null)
                throw new ConfigurationException("Configured " + configName + " \"" + intf + "\" could not be found", false);
            Enumeration<InetAddress> addrs = ni.getInetAddresses();
            if (!addrs.hasMoreElements())
                throw new ConfigurationException("Configured " + configName + " \"" + intf + "\" was found, but had no addresses", false);

            /*
             * Try to return the first address of the preferred type, otherwise return the first address
             */
            InetAddress retval = null;
            while (addrs.hasMoreElements())
            {
                InetAddress temp = addrs.nextElement();
                if (preferIPv6 && temp instanceof Inet6Address) return temp;
                if (!preferIPv6 && temp instanceof Inet4Address) return temp;
                if (retval == null) retval = temp;
            }
            return retval;
        }
        catch (SocketException e)
        {
            throw new ConfigurationException("Configured " + configName + " \"" + intf + "\" caused an exception", e);
        }
    }

    private static void setConfig(Config config)
    {
        conf = config;
    }

    private static void applyAll() throws ConfigurationException
    {
        //InetAddressAndPort cares that applySimpleConfig runs first
        applySimpleConfig();

        applyPartitioner();

        applyAddressConfig();

        applySnitch();

        applyInitialTokens();

        applySeedProvider();

        applyEncryptionContext();

        applySslContextHotReload();
    }

    private static void applySimpleConfig()
    {
        //Doing this first before all other things in case other pieces of config want to construct
        //InetAddressAndPort and get the right defaults
        InetAddressAndPort.initializeDefaultPort(getStoragePort());

        if (conf.commitlog_sync == null)
        {
            throw new ConfigurationException("Missing required directive CommitLogSync", false);
        }

        if (conf.commitlog_sync == Config.CommitLogSync.batch)
        {
            if (conf.commitlog_sync_period_in_ms != 0)
            {
                throw new ConfigurationException("Batch sync specified, but commitlog_sync_period_in_ms found. Only specify commitlog_sync_batch_window_in_ms when using batch sync", false);
            }
            logger.debug("Syncing log with batch mode");
        }
        else if (conf.commitlog_sync == CommitLogSync.group)
        {
            if (Double.isNaN(conf.commitlog_sync_group_window_in_ms) || conf.commitlog_sync_group_window_in_ms <= 0d)
            {
                throw new ConfigurationException("Missing value for commitlog_sync_group_window_in_ms: positive double value expected.", false);
            }
            else if (conf.commitlog_sync_period_in_ms != 0)
            {
                throw new ConfigurationException("Group sync specified, but commitlog_sync_period_in_ms found. Only specify commitlog_sync_group_window_in_ms when using group sync", false);
            }
            logger.debug("Syncing log with a group window of {}", conf.commitlog_sync_period_in_ms);
        }
        else
        {
            if (conf.commitlog_sync_period_in_ms <= 0)
            {
                throw new ConfigurationException("Missing value for commitlog_sync_period_in_ms: positive integer expected", false);
            }
            else if (!Double.isNaN(conf.commitlog_sync_batch_window_in_ms))
            {
                throw new ConfigurationException("commitlog_sync_period_in_ms specified, but commitlog_sync_batch_window_in_ms found.  Only specify commitlog_sync_period_in_ms when using periodic sync.", false);
            }
            logger.debug("Syncing log with a period of {}", conf.commitlog_sync_period_in_ms);
        }

        /* evaluate the DiskAccessMode Config directive, which also affects indexAccessMode selection */
        if (conf.disk_access_mode == Config.DiskAccessMode.auto)
        {
            conf.disk_access_mode = hasLargeAddressSpace() ? Config.DiskAccessMode.mmap : Config.DiskAccessMode.standard;
            indexAccessMode = conf.disk_access_mode;
            logger.info("DiskAccessMode 'auto' determined to be {}, indexAccessMode is {}", conf.disk_access_mode, indexAccessMode);
        }
        else if (conf.disk_access_mode == Config.DiskAccessMode.mmap_index_only)
        {
            conf.disk_access_mode = Config.DiskAccessMode.standard;
            indexAccessMode = Config.DiskAccessMode.mmap;
            logger.info("DiskAccessMode is {}, indexAccessMode is {}", conf.disk_access_mode, indexAccessMode);
        }
        else
        {
            indexAccessMode = conf.disk_access_mode;
            logger.info("DiskAccessMode is {}, indexAccessMode is {}", conf.disk_access_mode, indexAccessMode);
        }

        if (conf.gc_warn_threshold_in_ms < 0)
        {
            throw new ConfigurationException("gc_warn_threshold_in_ms must be a positive integer");
        }

        /* phi convict threshold for FailureDetector */
        if (conf.phi_convict_threshold < 5 || conf.phi_convict_threshold > 16)
        {
            throw new ConfigurationException("phi_convict_threshold must be between 5 and 16, but was " + conf.phi_convict_threshold, false);
        }

        /* Thread per pool */
        if (conf.concurrent_reads < 2)
        {
            throw new ConfigurationException("concurrent_reads must be at least 2, but was " + conf.concurrent_reads, false);
        }

        if (conf.concurrent_writes < 2 && System.getProperty("cassandra.test.fail_mv_locks_count", "").isEmpty())
        {
            throw new ConfigurationException("concurrent_writes must be at least 2, but was " + conf.concurrent_writes, false);
        }

        if (conf.concurrent_counter_writes < 2)
            throw new ConfigurationException("concurrent_counter_writes must be at least 2, but was " + conf.concurrent_counter_writes, false);

        if (conf.concurrent_replicates != null)
            logger.warn("concurrent_replicates has been deprecated and should be removed from cassandra.yaml");

        if (conf.file_cache_size_in_mb == null)
            conf.file_cache_size_in_mb = Math.min(512, (int) (Runtime.getRuntime().maxMemory() / (4 * 1048576)));

        // round down for SSDs and round up for spinning disks
        if (conf.file_cache_round_up == null)
            conf.file_cache_round_up = conf.disk_optimization_strategy == Config.DiskOptimizationStrategy.spinning;

        if (conf.memtable_offheap_space_in_mb == null)
            conf.memtable_offheap_space_in_mb = (int) (Runtime.getRuntime().maxMemory() / (4 * 1048576));
        if (conf.memtable_offheap_space_in_mb < 0)
            throw new ConfigurationException("memtable_offheap_space_in_mb must be positive, but was " + conf.memtable_offheap_space_in_mb, false);
        // for the moment, we default to twice as much on-heap space as off-heap, as heap overhead is very large
        if (conf.memtable_heap_space_in_mb == null)
            conf.memtable_heap_space_in_mb = (int) (Runtime.getRuntime().maxMemory() / (4 * 1048576));
        if (conf.memtable_heap_space_in_mb <= 0)
            throw new ConfigurationException("memtable_heap_space_in_mb must be positive, but was " + conf.memtable_heap_space_in_mb, false);
        logger.info("Global memtable on-heap threshold is enabled at {}MB", conf.memtable_heap_space_in_mb);
        if (conf.memtable_offheap_space_in_mb == 0)
            logger.info("Global memtable off-heap threshold is disabled, HeapAllocator will be used instead");
        else
            logger.info("Global memtable off-heap threshold is enabled at {}MB", conf.memtable_offheap_space_in_mb);

        if (conf.repair_session_max_tree_depth != null)
        {
            logger.warn("repair_session_max_tree_depth has been deprecated and should be removed from cassandra.yaml. Use repair_session_space_in_mb instead");
            if (conf.repair_session_max_tree_depth < 10)
                throw new ConfigurationException("repair_session_max_tree_depth should not be < 10, but was " + conf.repair_session_max_tree_depth);
            if (conf.repair_session_max_tree_depth > 20)
                logger.warn("repair_session_max_tree_depth of " + conf.repair_session_max_tree_depth + " > 20 could lead to excessive memory usage");
        }
        else
        {
            conf.repair_session_max_tree_depth = 20;
        }

        if (conf.repair_session_space_in_mb == null)
            conf.repair_session_space_in_mb = Math.max(1, (int) (Runtime.getRuntime().maxMemory() / (16 * 1048576)));

        if (conf.repair_session_space_in_mb < 1)
            throw new ConfigurationException("repair_session_space_in_mb must be > 0, but was " + conf.repair_session_space_in_mb);
        else if (conf.repair_session_space_in_mb > (int) (Runtime.getRuntime().maxMemory() / (4 * 1048576)))
            logger.warn("A repair_session_space_in_mb of " + conf.repair_session_space_in_mb + " megabytes is likely to cause heap pressure");

        checkForLowestAcceptedTimeouts(conf);

        checkValidForByteConversion(conf.native_transport_max_frame_size_in_mb,
                                    "native_transport_max_frame_size_in_mb", ByteUnit.MEBI_BYTES);

        checkValidForByteConversion(conf.column_index_size_in_kb,
                                    "column_index_size_in_kb", ByteUnit.KIBI_BYTES);

        checkValidForByteConversion(conf.column_index_cache_size_in_kb,
                                    "column_index_cache_size_in_kb", ByteUnit.KIBI_BYTES);

        checkValidForByteConversion(conf.batch_size_warn_threshold_in_kb,
                                    "batch_size_warn_threshold_in_kb", ByteUnit.KIBI_BYTES);

        checkValidForByteConversion(conf.native_transport_frame_block_size_in_kb,
                                    "native_transport_frame_block_size_in_kb", ByteUnit.KIBI_BYTES);

        if (conf.native_transport_max_negotiable_protocol_version != null)
            logger.warn("The configuration option native_transport_max_negotiable_protocol_version has been deprecated " +
                        "and should be removed from cassandra.yaml as it has no longer has any effect.");

        // if data dirs, commitlog dir, or saved caches dir are set in cassandra.yaml, use that.  Otherwise,
        // use -Dcassandra.storagedir (set in cassandra-env.sh) as the parent dir for data/, commitlog/, and saved_caches/
        if (conf.commitlog_directory == null)
        {
            conf.commitlog_directory = storagedirFor("commitlog");
        }

        if (conf.hints_directory == null)
        {
            conf.hints_directory = storagedirFor("hints");
        }

        if (conf.native_transport_max_concurrent_requests_in_bytes <= 0)
        {
            conf.native_transport_max_concurrent_requests_in_bytes = Runtime.getRuntime().maxMemory() / 10;
        }

        if (conf.native_transport_max_concurrent_requests_in_bytes_per_ip <= 0)
        {
            conf.native_transport_max_concurrent_requests_in_bytes_per_ip = Runtime.getRuntime().maxMemory() / 40;
        }

        if (conf.commitlog_total_space_in_mb == null)
        {
            final int preferredSizeInMB = 8192;
            try
            {
                // use 1/4 of available space.  See discussion on #10013 and #10199
                final long totalSpaceInBytes = guessFileStore(conf.commitlog_directory).getTotalSpace();
                conf.commitlog_total_space_in_mb = calculateDefaultSpaceInMB("commitlog",
                                                                             conf.commitlog_directory,
                                                                             "commitlog_total_space_in_mb",
                                                                             preferredSizeInMB,
                                                                             totalSpaceInBytes, 1, 4);

            }
            catch (IOException e)
            {
                logger.debug("Error checking disk space", e);
                throw new ConfigurationException(String.format("Unable to check disk space available to '%s'. Perhaps the Cassandra user does not have the necessary permissions",
                                                               conf.commitlog_directory), e);
            }
        }

        if (conf.cdc_enabled)
        {
            // Windows memory-mapped CommitLog files is incompatible with CDC as we hard-link files in cdc_raw. Confirm we don't have both enabled.
            if (FBUtilities.isWindows && conf.commitlog_compression == null)
                throw new ConfigurationException("Cannot enable cdc on Windows with uncompressed commitlog.");

            if (conf.cdc_raw_directory == null)
            {
                conf.cdc_raw_directory = storagedirFor("cdc_raw");
            }

            if (conf.cdc_total_space_in_mb == 0)
            {
                final int preferredSizeInMB = 4096;
                try
                {
                    // use 1/8th of available space.  See discussion on #10013 and #10199 on the CL, taking half that for CDC
                    final long totalSpaceInBytes = guessFileStore(conf.cdc_raw_directory).getTotalSpace();
                    conf.cdc_total_space_in_mb = calculateDefaultSpaceInMB("cdc",
                                                                           conf.cdc_raw_directory,
                                                                           "cdc_total_space_in_mb",
                                                                           preferredSizeInMB,
                                                                           totalSpaceInBytes, 1, 8);
                }
                catch (IOException e)
                {
                    logger.debug("Error checking disk space", e);
                    throw new ConfigurationException(String.format("Unable to check disk space available to '%s'. Perhaps the Cassandra user does not have the necessary permissions",
                                                                   conf.cdc_raw_directory), e);
                }
            }

            logger.info("cdc_enabled is true. Starting casssandra node with Change-Data-Capture enabled.");
        }

        if (conf.saved_caches_directory == null)
        {
            conf.saved_caches_directory = storagedirFor("saved_caches");
        }
        if (conf.data_file_directories == null || conf.data_file_directories.length == 0)
        {
            conf.data_file_directories = new String[]{ storagedir("data_file_directories") + File.separator + "data" };
        }

        long dataFreeBytes = 0;
        /* data file and commit log directories. they get created later, when they're needed. */
        for (String datadir : conf.data_file_directories)
        {
            if (datadir == null)
                throw new ConfigurationException("data_file_directories must not contain empty entry", false);
            if (datadir.equals(conf.commitlog_directory))
                throw new ConfigurationException("commitlog_directory must not be the same as any data_file_directories", false);
            if (datadir.equals(conf.hints_directory))
                throw new ConfigurationException("hints_directory must not be the same as any data_file_directories", false);
            if (datadir.equals(conf.saved_caches_directory))
                throw new ConfigurationException("saved_caches_directory must not be the same as any data_file_directories", false);

            try
            {
                dataFreeBytes = saturatedSum(dataFreeBytes, guessFileStore(datadir).getUnallocatedSpace());
            }
            catch (IOException e)
            {
                logger.debug("Error checking disk space", e);
                throw new ConfigurationException(String.format("Unable to check disk space available to %s. Perhaps the Cassandra user does not have the necessary permissions",
                                                               datadir), e);
            }
        }
        if (dataFreeBytes < 64 * ONE_GB) // 64 GB
            logger.warn("Only {} free across all data volumes. Consider adding more capacity to your cluster or removing obsolete snapshots",
                        FBUtilities.prettyPrintMemory(dataFreeBytes));

        if (conf.commitlog_directory.equals(conf.saved_caches_directory))
            throw new ConfigurationException("saved_caches_directory must not be the same as the commitlog_directory", false);
        if (conf.commitlog_directory.equals(conf.hints_directory))
            throw new ConfigurationException("hints_directory must not be the same as the commitlog_directory", false);
        if (conf.hints_directory.equals(conf.saved_caches_directory))
            throw new ConfigurationException("saved_caches_directory must not be the same as the hints_directory", false);

        if (conf.memtable_flush_writers == 0)
        {
            conf.memtable_flush_writers = conf.data_file_directories.length == 1 ? 2 : 1;
        }

        if (conf.memtable_flush_writers < 1)
            throw new ConfigurationException("memtable_flush_writers must be at least 1, but was " + conf.memtable_flush_writers, false);

        if (conf.memtable_cleanup_threshold == null)
        {
            conf.memtable_cleanup_threshold = (float) (1.0 / (1 + conf.memtable_flush_writers));
        }
        else
        {
            logger.warn("memtable_cleanup_threshold has been deprecated and should be removed from cassandra.yaml");
        }

        if (conf.memtable_cleanup_threshold < 0.01f)
            throw new ConfigurationException("memtable_cleanup_threshold must be >= 0.01, but was " + conf.memtable_cleanup_threshold, false);
        if (conf.memtable_cleanup_threshold > 0.99f)
            throw new ConfigurationException("memtable_cleanup_threshold must be <= 0.99, but was " + conf.memtable_cleanup_threshold, false);
        if (conf.memtable_cleanup_threshold < 0.1f)
            logger.warn("memtable_cleanup_threshold is set very low [{}], which may cause performance degradation", conf.memtable_cleanup_threshold);

        if (conf.concurrent_compactors == null)
            conf.concurrent_compactors = Math.min(8, Math.max(2, Math.min(FBUtilities.getAvailableProcessors(), conf.data_file_directories.length)));

        if (conf.concurrent_compactors <= 0)
            throw new ConfigurationException("concurrent_compactors should be strictly greater than 0, but was " + conf.concurrent_compactors, false);

        applyConcurrentValidations(conf);
        applyRepairCommandPoolSize(conf);

        if (conf.concurrent_materialized_view_builders <= 0)
            throw new ConfigurationException("concurrent_materialized_view_builders should be strictly greater than 0, but was " + conf.concurrent_materialized_view_builders, false);

        if (conf.num_tokens > MAX_NUM_TOKENS)
            throw new ConfigurationException(String.format("A maximum number of %d tokens per node is supported", MAX_NUM_TOKENS), false);

        try
        {
            // if prepared_statements_cache_size_mb option was set to "auto" then size of the cache should be "max(1/256 of Heap (in MB), 10MB)"
            preparedStatementsCacheSizeInMB = (conf.prepared_statements_cache_size_mb == null)
                                              ? Math.max(10, (int) (Runtime.getRuntime().maxMemory() / 1024 / 1024 / 256))
                                              : conf.prepared_statements_cache_size_mb;

            if (preparedStatementsCacheSizeInMB <= 0)
                throw new NumberFormatException(); // to escape duplicating error message
        }
        catch (NumberFormatException e)
        {
            throw new ConfigurationException("prepared_statements_cache_size_mb option was set incorrectly to '"
                                             + conf.prepared_statements_cache_size_mb + "', supported values are <integer> >= 0.", false);
        }

        try
        {
            // if key_cache_size_in_mb option was set to "auto" then size of the cache should be "min(5% of Heap (in MB), 100MB)
            keyCacheSizeInMB = (conf.key_cache_size_in_mb == null)
                               ? Math.min(Math.max(1, (int) (Runtime.getRuntime().totalMemory() * 0.05 / 1024 / 1024)), 100)
                               : conf.key_cache_size_in_mb;

            if (keyCacheSizeInMB < 0)
                throw new NumberFormatException(); // to escape duplicating error message
        }
        catch (NumberFormatException e)
        {
            throw new ConfigurationException("key_cache_size_in_mb option was set incorrectly to '"
                                             + conf.key_cache_size_in_mb + "', supported values are <integer> >= 0.", false);
        }

        try
        {
            // if counter_cache_size_in_mb option was set to "auto" then size of the cache should be "min(2.5% of Heap (in MB), 50MB)
            counterCacheSizeInMB = (conf.counter_cache_size_in_mb == null)
                                   ? Math.min(Math.max(1, (int) (Runtime.getRuntime().totalMemory() * 0.025 / 1024 / 1024)), 50)
                                   : conf.counter_cache_size_in_mb;

            if (counterCacheSizeInMB < 0)
                throw new NumberFormatException(); // to escape duplicating error message
        }
        catch (NumberFormatException e)
        {
            throw new ConfigurationException("counter_cache_size_in_mb option was set incorrectly to '"
                                             + conf.counter_cache_size_in_mb + "', supported values are <integer> >= 0.", false);
        }

        // if set to empty/"auto" then use 5% of Heap size
        indexSummaryCapacityInMB = (conf.index_summary_capacity_in_mb == null)
                                   ? Math.max(1, (int) (Runtime.getRuntime().totalMemory() * 0.05 / 1024 / 1024))
                                   : conf.index_summary_capacity_in_mb;

        if (indexSummaryCapacityInMB < 0)
            throw new ConfigurationException("index_summary_capacity_in_mb option was set incorrectly to '"
                                             + conf.index_summary_capacity_in_mb + "', it should be a non-negative integer.", false);

        if (conf.user_defined_function_fail_timeout < 0)
            throw new ConfigurationException("user_defined_function_fail_timeout must not be negative", false);
        if (conf.user_defined_function_warn_timeout < 0)
            throw new ConfigurationException("user_defined_function_warn_timeout must not be negative", false);

        if (conf.user_defined_function_fail_timeout < conf.user_defined_function_warn_timeout)
            throw new ConfigurationException("user_defined_function_warn_timeout must less than user_defined_function_fail_timeout", false);

        if (conf.commitlog_segment_size_in_mb <= 0)
            throw new ConfigurationException("commitlog_segment_size_in_mb must be positive, but was "
                    + conf.commitlog_segment_size_in_mb, false);
        else if (conf.commitlog_segment_size_in_mb >= 2048)
            throw new ConfigurationException("commitlog_segment_size_in_mb must be smaller than 2048, but was "
                    + conf.commitlog_segment_size_in_mb, false);

        if (conf.max_mutation_size_in_kb == null)
            conf.max_mutation_size_in_kb = conf.commitlog_segment_size_in_mb * 1024 / 2;
        else if (conf.commitlog_segment_size_in_mb * 1024 < 2 * conf.max_mutation_size_in_kb)
            throw new ConfigurationException("commitlog_segment_size_in_mb must be at least twice the size of max_mutation_size_in_kb / 1024", false);

        // native transport encryption options
        if (conf.native_transport_port_ssl != null
            && conf.native_transport_port_ssl != conf.native_transport_port
            && !conf.client_encryption_options.isEnabled())
        {
            throw new ConfigurationException("Encryption must be enabled in client_encryption_options for native_transport_port_ssl", false);
        }

        if (conf.max_value_size_in_mb <= 0)
            throw new ConfigurationException("max_value_size_in_mb must be positive", false);
        else if (conf.max_value_size_in_mb >= 2048)
            throw new ConfigurationException("max_value_size_in_mb must be smaller than 2048, but was "
                    + conf.max_value_size_in_mb, false);

        switch (conf.disk_optimization_strategy)
        {
            case ssd:
                diskOptimizationStrategy = new SsdDiskOptimizationStrategy(conf.disk_optimization_page_cross_chance);
                break;
            case spinning:
                diskOptimizationStrategy = new SpinningDiskOptimizationStrategy();
                break;
        }

        if (conf.otc_coalescing_enough_coalesced_messages > 128)
            throw new ConfigurationException("otc_coalescing_enough_coalesced_messages must be smaller than 128", false);

        if (conf.otc_coalescing_enough_coalesced_messages <= 0)
            throw new ConfigurationException("otc_coalescing_enough_coalesced_messages must be positive", false);

        Integer maxMessageSize = conf.internode_max_message_size_in_bytes;
        if (maxMessageSize != null)
        {
            if (maxMessageSize > conf.internode_application_receive_queue_reserve_endpoint_capacity_in_bytes)
                throw new ConfigurationException("internode_max_message_size_in_mb must no exceed internode_application_receive_queue_reserve_endpoint_capacity_in_bytes", false);

            if (maxMessageSize > conf.internode_application_receive_queue_reserve_global_capacity_in_bytes)
                throw new ConfigurationException("internode_max_message_size_in_mb must no exceed internode_application_receive_queue_reserve_global_capacity_in_bytes", false);

            if (maxMessageSize > conf.internode_application_send_queue_reserve_endpoint_capacity_in_bytes)
                throw new ConfigurationException("internode_max_message_size_in_mb must no exceed internode_application_send_queue_reserve_endpoint_capacity_in_bytes", false);

            if (maxMessageSize > conf.internode_application_send_queue_reserve_global_capacity_in_bytes)
                throw new ConfigurationException("internode_max_message_size_in_mb must no exceed internode_application_send_queue_reserve_global_capacity_in_bytes", false);
        }
        else
        {
            conf.internode_max_message_size_in_bytes =
                Math.min(conf.internode_application_receive_queue_reserve_endpoint_capacity_in_bytes,
                         conf.internode_application_send_queue_reserve_endpoint_capacity_in_bytes);
        }

        validateMaxConcurrentAutoUpgradeTasksConf(conf.max_concurrent_automatic_sstable_upgrades);
    }

    @VisibleForTesting
    static void applyConcurrentValidations(Config config)
    {
        if (config.concurrent_validations < 1)
        {
            config.concurrent_validations = config.concurrent_compactors;
        }
        else if (config.concurrent_validations > config.concurrent_compactors && !allowUnlimitedConcurrentValidations)
        {
            throw new ConfigurationException("To set concurrent_validations > concurrent_compactors, " +
                                             "set the system property cassandra.allow_unlimited_concurrent_validations=true");
        }
    }

    @VisibleForTesting
    static void applyRepairCommandPoolSize(Config config)
    {
        if (config.repair_command_pool_size < 1)
            config.repair_command_pool_size = config.concurrent_validations;
    }

    private static String storagedirFor(String type)
    {
        return storagedir(type + "_directory") + File.separator + type;
    }

    private static String storagedir(String errMsgType)
    {
        String storagedir = System.getProperty(Config.PROPERTY_PREFIX + "storagedir", null);
        if (storagedir == null)
            throw new ConfigurationException(errMsgType + " is missing and -Dcassandra.storagedir is not set", false);
        return storagedir;
    }

    static int calculateDefaultSpaceInMB(String type, String path, String setting, int preferredSizeInMB, long totalSpaceInBytes, long totalSpaceNumerator, long totalSpaceDenominator)
    {
        final long totalSizeInMB = totalSpaceInBytes / ONE_MB;
        final int minSizeInMB = Ints.saturatedCast(totalSpaceNumerator * totalSizeInMB / totalSpaceDenominator);

        if (minSizeInMB < preferredSizeInMB)
        {
            logger.warn("Small {} volume detected at '{}'; setting {} to {}.  You can override this in cassandra.yaml",
                        type, path, setting, minSizeInMB);
            return minSizeInMB;
        }
        else
        {
            return preferredSizeInMB;
        }
    }

    public static void applyAddressConfig() throws ConfigurationException
    {
        applyAddressConfig(conf);
    }

    public static void applyAddressConfig(Config config) throws ConfigurationException
    {
        listenAddress = null;
        rpcAddress = null;
        broadcastAddress = null;
        broadcastRpcAddress = null;

        /* Local IP, hostname or interface to bind services to */
        if (config.listen_address != null && config.listen_interface != null)
        {
            throw new ConfigurationException("Set listen_address OR listen_interface, not both", false);
        }
        else if (config.listen_address != null)
        {
            try
            {
                listenAddress = InetAddress.getByName(config.listen_address);
            }
            catch (UnknownHostException e)
            {
                throw new ConfigurationException("Unknown listen_address '" + config.listen_address + "'", false);
            }

            if (listenAddress.isAnyLocalAddress())
                throw new ConfigurationException("listen_address cannot be a wildcard address (" + config.listen_address + ")!", false);
        }
        else if (config.listen_interface != null)
        {
            listenAddress = getNetworkInterfaceAddress(config.listen_interface, "listen_interface", config.listen_interface_prefer_ipv6);
        }

        /* Gossip Address to broadcast */
        if (config.broadcast_address != null)
        {
            try
            {
                broadcastAddress = InetAddress.getByName(config.broadcast_address);
            }
            catch (UnknownHostException e)
            {
                throw new ConfigurationException("Unknown broadcast_address '" + config.broadcast_address + "'", false);
            }

            if (broadcastAddress.isAnyLocalAddress())
                throw new ConfigurationException("broadcast_address cannot be a wildcard address (" + config.broadcast_address + ")!", false);
        }

        /* Local IP, hostname or interface to bind RPC server to */
        if (config.rpc_address != null && config.rpc_interface != null)
        {
            throw new ConfigurationException("Set rpc_address OR rpc_interface, not both", false);
        }
        else if (config.rpc_address != null)
        {
            try
            {
                rpcAddress = InetAddress.getByName(config.rpc_address);
            }
            catch (UnknownHostException e)
            {
                throw new ConfigurationException("Unknown host in rpc_address " + config.rpc_address, false);
            }
        }
        else if (config.rpc_interface != null)
        {
            rpcAddress = getNetworkInterfaceAddress(config.rpc_interface, "rpc_interface", config.rpc_interface_prefer_ipv6);
        }
        else
        {
            rpcAddress = FBUtilities.getJustLocalAddress();
        }

        /* RPC address to broadcast */
        if (config.broadcast_rpc_address != null)
        {
            try
            {
                broadcastRpcAddress = InetAddress.getByName(config.broadcast_rpc_address);
            }
            catch (UnknownHostException e)
            {
                throw new ConfigurationException("Unknown broadcast_rpc_address '" + config.broadcast_rpc_address + "'", false);
            }

            if (broadcastRpcAddress.isAnyLocalAddress())
                throw new ConfigurationException("broadcast_rpc_address cannot be a wildcard address (" + config.broadcast_rpc_address + ")!", false);
        }
        else
        {
            if (rpcAddress.isAnyLocalAddress())
                throw new ConfigurationException("If rpc_address is set to a wildcard address (" + config.rpc_address + "), then " +
                                                 "you must set broadcast_rpc_address to a value other than " + config.rpc_address, false);
        }
    }

    public static void applyEncryptionContext()
    {
        // always attempt to load the cipher factory, as we could be in the situation where the user has disabled encryption,
        // but has existing commitlogs and sstables on disk that are still encrypted (and still need to be read)
        encryptionContext = new EncryptionContext(conf.transparent_data_encryption_options);
    }

    public static void applySslContextHotReload()
    {
        try
        {
            SSLFactory.initHotReloading(conf.server_encryption_options, conf.client_encryption_options, false);
        }
        catch(IOException e)
        {
            throw new ConfigurationException("Failed to initialize SSL hot reloading", e);
        }
    }

    public static void applySeedProvider()
    {
        // load the seeds for node contact points
        if (conf.seed_provider == null)
        {
            throw new ConfigurationException("seeds configuration is missing; a minimum of one seed is required.", false);
        }
        try
        {
            Class<?> seedProviderClass = Class.forName(conf.seed_provider.class_name);
            seedProvider = (SeedProvider)seedProviderClass.getConstructor(Map.class).newInstance(conf.seed_provider.parameters);
        }
        // there are about 5 checked exceptions that could be thrown here.
        catch (Exception e)
        {
            throw new ConfigurationException(e.getMessage() + "\nFatal configuration error; unable to start server.  See log for stacktrace.", true);
        }
        if (seedProvider.getSeeds().size() == 0)
            throw new ConfigurationException("The seed provider lists no seeds.", false);
    }

    @VisibleForTesting
    static void checkForLowestAcceptedTimeouts(Config conf)
    {
        if(conf.read_request_timeout_in_ms < LOWEST_ACCEPTED_TIMEOUT)
        {
           logInfo("read_request_timeout_in_ms", conf.read_request_timeout_in_ms, LOWEST_ACCEPTED_TIMEOUT);
           conf.read_request_timeout_in_ms = LOWEST_ACCEPTED_TIMEOUT;
        }

        if(conf.range_request_timeout_in_ms < LOWEST_ACCEPTED_TIMEOUT)
        {
           logInfo("range_request_timeout_in_ms", conf.range_request_timeout_in_ms, LOWEST_ACCEPTED_TIMEOUT);
           conf.range_request_timeout_in_ms = LOWEST_ACCEPTED_TIMEOUT;
        }

        if(conf.request_timeout_in_ms < LOWEST_ACCEPTED_TIMEOUT)
        {
           logInfo("request_timeout_in_ms", conf.request_timeout_in_ms, LOWEST_ACCEPTED_TIMEOUT);
           conf.request_timeout_in_ms = LOWEST_ACCEPTED_TIMEOUT;
        }

        if(conf.write_request_timeout_in_ms < LOWEST_ACCEPTED_TIMEOUT)
        {
           logInfo("write_request_timeout_in_ms", conf.write_request_timeout_in_ms, LOWEST_ACCEPTED_TIMEOUT);
           conf.write_request_timeout_in_ms = LOWEST_ACCEPTED_TIMEOUT;
        }

        if(conf.cas_contention_timeout_in_ms < LOWEST_ACCEPTED_TIMEOUT)
        {
           logInfo("cas_contention_timeout_in_ms", conf.cas_contention_timeout_in_ms, LOWEST_ACCEPTED_TIMEOUT);
           conf.cas_contention_timeout_in_ms = LOWEST_ACCEPTED_TIMEOUT;
        }

        if(conf.counter_write_request_timeout_in_ms < LOWEST_ACCEPTED_TIMEOUT)
        {
           logInfo("counter_write_request_timeout_in_ms", conf.counter_write_request_timeout_in_ms, LOWEST_ACCEPTED_TIMEOUT);
           conf.counter_write_request_timeout_in_ms = LOWEST_ACCEPTED_TIMEOUT;
        }

        if(conf.truncate_request_timeout_in_ms < LOWEST_ACCEPTED_TIMEOUT)
        {
           logInfo("truncate_request_timeout_in_ms", conf.truncate_request_timeout_in_ms, LOWEST_ACCEPTED_TIMEOUT);
           conf.truncate_request_timeout_in_ms = LOWEST_ACCEPTED_TIMEOUT;
        }
    }

    private static void logInfo(String property, long actualValue, long lowestAcceptedValue)
    {
        logger.info("found {}::{} less than lowest acceptable value {}, continuing with {}", property, actualValue, lowestAcceptedValue, lowestAcceptedValue);
    }

    public static void applyInitialTokens()
    {
        if (conf.initial_token != null)
        {
            Collection<String> tokens = tokensFromString(conf.initial_token);
            if (tokens.size() != conf.num_tokens)
                throw new ConfigurationException("The number of initial tokens (by initial_token) specified is different from num_tokens value", false);

            for (String token : tokens)
                partitioner.getTokenFactory().validate(token);
        }
    }

    // definitely not safe for tools + clients - implicitly instantiates StorageService
    public static void applySnitch()
    {
        /* end point snitch */
        if (conf.endpoint_snitch == null)
        {
            throw new ConfigurationException("Missing endpoint_snitch directive", false);
        }
        snitch = createEndpointSnitch(conf.dynamic_snitch, conf.endpoint_snitch);
        EndpointSnitchInfo.create();

        localDC = snitch.getLocalDatacenter();
        localComparator = (replica1, replica2) -> {
            boolean local1 = localDC.equals(snitch.getDatacenter(replica1));
            boolean local2 = localDC.equals(snitch.getDatacenter(replica2));
            if (local1 && !local2)
                return -1;
            if (local2 && !local1)
                return 1;
            return 0;
        };
    }

    // definitely not safe for tools + clients - implicitly instantiates schema
    public static void applyPartitioner()
    {
        applyPartitioner(conf);
    }

    public static void applyPartitioner(Config conf)
    {
        /* Hashing strategy */
        if (conf.partitioner == null)
        {
            throw new ConfigurationException("Missing directive: partitioner", false);
        }
        String name = conf.partitioner;
        try
        {
            name = System.getProperty(Config.PROPERTY_PREFIX + "partitioner", conf.partitioner);
            partitioner = FBUtilities.newPartitioner(name);
        }
        catch (Exception e)
        {
            throw new ConfigurationException("Invalid partitioner class " + name, e);
        }

        paritionerName = partitioner.getClass().getCanonicalName();
    }

    /**
     * Computes the sum of the 2 specified positive values returning {@code Long.MAX_VALUE} if the sum overflow.
     *
     * @param left the left operand
     * @param right the right operand
     * @return the sum of the 2 specified positive values of {@code Long.MAX_VALUE} if the sum overflow.
     */
    private static long saturatedSum(long left, long right)
    {
        assert left >= 0 && right >= 0;
        long sum = left + right;
        return sum < 0 ? Long.MAX_VALUE : sum;
    }

    private static FileStore guessFileStore(String dir) throws IOException
    {
        Path path = Paths.get(dir);
        while (true)
        {
            try
            {
                return FileUtils.getFileStore(path);
            }
            catch (IOException e)
            {
                if (e instanceof NoSuchFileException)
                {
                    path = path.getParent();
                    if (path == null)
                    {
                        throw new ConfigurationException("Unable to find filesystem for '" + dir + "'.");
                    }
                }
                else
                {
                    throw e;
                }
            }
        }
    }

    public static IEndpointSnitch createEndpointSnitch(boolean dynamic, String snitchClassName) throws ConfigurationException
    {
        if (!snitchClassName.contains("."))
            snitchClassName = "org.apache.cassandra.locator." + snitchClassName;
        IEndpointSnitch snitch = FBUtilities.construct(snitchClassName, "snitch");
        return dynamic ? new DynamicEndpointSnitch(snitch) : snitch;
    }

    public static IAuthenticator getAuthenticator()
    {
        return authenticator;
    }

    public static void setAuthenticator(IAuthenticator authenticator)
    {
        DatabaseDescriptor.authenticator = authenticator;
    }

    public static IAuthorizer getAuthorizer()
    {
        return authorizer;
    }

    public static void setAuthorizer(IAuthorizer authorizer)
    {
        DatabaseDescriptor.authorizer = authorizer;
    }

    public static INetworkAuthorizer getNetworkAuthorizer()
    {
        return networkAuthorizer;
    }

    public static void setNetworkAuthorizer(INetworkAuthorizer networkAuthorizer)
    {
        DatabaseDescriptor.networkAuthorizer = networkAuthorizer;
    }

    public static IRoleManager getRoleManager()
    {
        return roleManager;
    }

    public static void setRoleManager(IRoleManager roleManager)
    {
        DatabaseDescriptor.roleManager = roleManager;
    }

    public static int getPermissionsValidity()
    {
        return conf.permissions_validity_in_ms;
    }

    public static void setPermissionsValidity(int timeout)
    {
        conf.permissions_validity_in_ms = timeout;
    }

    public static int getPermissionsUpdateInterval()
    {
        return conf.permissions_update_interval_in_ms == -1
             ? conf.permissions_validity_in_ms
             : conf.permissions_update_interval_in_ms;
    }

    public static void setPermissionsUpdateInterval(int updateInterval)
    {
        conf.permissions_update_interval_in_ms = updateInterval;
    }

    public static int getPermissionsCacheMaxEntries()
    {
        return conf.permissions_cache_max_entries;
    }

    public static int setPermissionsCacheMaxEntries(int maxEntries)
    {
        return conf.permissions_cache_max_entries = maxEntries;
    }

    public static int getRolesValidity()
    {
        return conf.roles_validity_in_ms;
    }

    public static void setRolesValidity(int validity)
    {
        conf.roles_validity_in_ms = validity;
    }

    public static int getRolesUpdateInterval()
    {
        return conf.roles_update_interval_in_ms == -1
             ? conf.roles_validity_in_ms
             : conf.roles_update_interval_in_ms;
    }

    public static void setRolesUpdateInterval(int interval)
    {
        conf.roles_update_interval_in_ms = interval;
    }

    public static int getRolesCacheMaxEntries()
    {
        return conf.roles_cache_max_entries;
    }

    public static int setRolesCacheMaxEntries(int maxEntries)
    {
        return conf.roles_cache_max_entries = maxEntries;
    }

    public static int getCredentialsValidity()
    {
        return conf.credentials_validity_in_ms;
    }

    public static void setCredentialsValidity(int timeout)
    {
        conf.credentials_validity_in_ms = timeout;
    }

    public static int getCredentialsUpdateInterval()
    {
        return conf.credentials_update_interval_in_ms == -1
               ? conf.credentials_validity_in_ms
               : conf.credentials_update_interval_in_ms;
    }

    public static void setCredentialsUpdateInterval(int updateInterval)
    {
        conf.credentials_update_interval_in_ms = updateInterval;
    }

    public static int getCredentialsCacheMaxEntries()
    {
        return conf.credentials_cache_max_entries;
    }

    public static int setCredentialsCacheMaxEntries(int maxEntries)
    {
        return conf.credentials_cache_max_entries = maxEntries;
    }

    public static int getMaxValueSize()
    {
        return conf.max_value_size_in_mb * 1024 * 1024;
    }

    public static void setMaxValueSize(int maxValueSizeInBytes)
    {
        conf.max_value_size_in_mb = maxValueSizeInBytes / 1024 / 1024;
    }

    /**
     * Creates all storage-related directories.
     */
    public static void createAllDirectories()
    {
        try
        {
            if (conf.data_file_directories.length == 0)
                throw new ConfigurationException("At least one DataFileDirectory must be specified", false);

            for (String dataFileDirectory : conf.data_file_directories)
                FileUtils.createDirectory(dataFileDirectory);

            if (conf.commitlog_directory == null)
                throw new ConfigurationException("commitlog_directory must be specified", false);
            FileUtils.createDirectory(conf.commitlog_directory);

            if (conf.hints_directory == null)
                throw new ConfigurationException("hints_directory must be specified", false);
            FileUtils.createDirectory(conf.hints_directory);

            if (conf.saved_caches_directory == null)
                throw new ConfigurationException("saved_caches_directory must be specified", false);
            FileUtils.createDirectory(conf.saved_caches_directory);

            if (conf.cdc_enabled)
            {
                if (conf.cdc_raw_directory == null)
                    throw new ConfigurationException("cdc_raw_directory must be specified", false);
                FileUtils.createDirectory(conf.cdc_raw_directory);
            }
        }
        catch (ConfigurationException e)
        {
            throw new IllegalArgumentException("Bad configuration; unable to start server: "+e.getMessage());
        }
        catch (FSWriteError e)
        {
            throw new IllegalStateException(e.getCause().getMessage() + "; unable to start server");
        }
    }

    public static IPartitioner getPartitioner()
    {
        return partitioner;
    }

    public static String getPartitionerName()
    {
        return paritionerName;
    }

    /* For tests ONLY, don't use otherwise or all hell will break loose. Tests should restore value at the end. */
    public static IPartitioner setPartitionerUnsafe(IPartitioner newPartitioner)
    {
        IPartitioner old = partitioner;
        partitioner = newPartitioner;
        return old;
    }

    public static IEndpointSnitch getEndpointSnitch()
    {
        return snitch;
    }
    public static void setEndpointSnitch(IEndpointSnitch eps)
    {
        snitch = eps;
    }

    public static int getColumnIndexSize()
    {
        return (int) ByteUnit.KIBI_BYTES.toBytes(conf.column_index_size_in_kb);
    }

    public static int getColumnIndexSizeInKB()
    {
        return conf.column_index_size_in_kb;
    }

    @VisibleForTesting
    public static void setColumnIndexSize(int val)
    {
        checkValidForByteConversion(val, "column_index_size_in_kb", ByteUnit.KIBI_BYTES);
        conf.column_index_size_in_kb = val;
    }

    public static int getColumnIndexCacheSize()
    {
        return (int) ByteUnit.KIBI_BYTES.toBytes(conf.column_index_cache_size_in_kb);
    }

    public static int getColumnIndexCacheSizeInKB()
    {
        return conf.column_index_cache_size_in_kb;
    }

    public static void setColumnIndexCacheSize(int val)
    {
        checkValidForByteConversion(val, "column_index_cache_size_in_kb", ByteUnit.KIBI_BYTES);
        conf.column_index_cache_size_in_kb = val;
    }

    public static int getBatchSizeWarnThreshold()
    {
        return (int) ByteUnit.KIBI_BYTES.toBytes(conf.batch_size_warn_threshold_in_kb);
    }

    public static int getBatchSizeWarnThresholdInKB()
    {
        return conf.batch_size_warn_threshold_in_kb;
    }

    public static long getBatchSizeFailThreshold()
    {
        return ByteUnit.KIBI_BYTES.toBytes(conf.batch_size_fail_threshold_in_kb);
    }

    public static int getBatchSizeFailThresholdInKB()
    {
        return conf.batch_size_fail_threshold_in_kb;
    }

    public static int getUnloggedBatchAcrossPartitionsWarnThreshold()
    {
        return conf.unlogged_batch_across_partitions_warn_threshold;
    }

    public static void setBatchSizeWarnThresholdInKB(int threshold)
    {
        checkValidForByteConversion(threshold, "batch_size_warn_threshold_in_kb", ByteUnit.KIBI_BYTES);
        conf.batch_size_warn_threshold_in_kb = threshold;
    }

    public static void setBatchSizeFailThresholdInKB(int threshold)
    {
        conf.batch_size_fail_threshold_in_kb = threshold;
    }

    public static Collection<String> getInitialTokens()
    {
        return tokensFromString(System.getProperty(Config.PROPERTY_PREFIX + "initial_token", conf.initial_token));
    }

    public static String getAllocateTokensForKeyspace()
    {
        return System.getProperty(Config.PROPERTY_PREFIX + "allocate_tokens_for_keyspace", conf.allocate_tokens_for_keyspace);
    }

    public static Integer getAllocateTokensForLocalRf()
    {
        return conf.allocate_tokens_for_local_replication_factor;
    }

    public static Collection<String> tokensFromString(String tokenString)
    {
        List<String> tokens = new ArrayList<String>();
        if (tokenString != null)
            for (String token : StringUtils.split(tokenString, ','))
                tokens.add(token.trim());
        return tokens;
    }

    public static int getNumTokens()
    {
        return conf.num_tokens;
    }

    public static InetAddressAndPort getReplaceAddress()
    {
        try
        {
            if (System.getProperty(Config.PROPERTY_PREFIX + "replace_address", null) != null)
                return InetAddressAndPort.getByName(System.getProperty(Config.PROPERTY_PREFIX + "replace_address", null));
            else if (System.getProperty(Config.PROPERTY_PREFIX + "replace_address_first_boot", null) != null)
                return InetAddressAndPort.getByName(System.getProperty(Config.PROPERTY_PREFIX + "replace_address_first_boot", null));
            return null;
        }
        catch (UnknownHostException e)
        {
            throw new RuntimeException("Replacement host name could not be resolved or scope_id was specified for a global IPv6 address", e);
        }
    }

    public static Collection<String> getReplaceTokens()
    {
        return tokensFromString(System.getProperty(Config.PROPERTY_PREFIX + "replace_token", null));
    }

    public static UUID getReplaceNode()
    {
        try
        {
            return UUID.fromString(System.getProperty(Config.PROPERTY_PREFIX + "replace_node", null));
        } catch (NullPointerException e)
        {
            return null;
        }
    }

    public static String getClusterName()
    {
        return conf.cluster_name;
    }

    public static int getStoragePort()
    {
        return Integer.parseInt(System.getProperty(Config.PROPERTY_PREFIX + "storage_port", Integer.toString(conf.storage_port)));
    }

    public static int getSSLStoragePort()
    {
        return Integer.parseInt(System.getProperty(Config.PROPERTY_PREFIX + "ssl_storage_port", Integer.toString(conf.ssl_storage_port)));
    }

    public static long nativeTransportIdleTimeout()
    {
        return conf.native_transport_idle_timeout_in_ms;
    }

    public static void setNativeTransportIdleTimeout(long nativeTransportTimeout)
    {
        conf.native_transport_idle_timeout_in_ms = nativeTransportTimeout;
    }

    public static long getRpcTimeout(TimeUnit unit)
    {
        return unit.convert(conf.request_timeout_in_ms, MILLISECONDS);
    }

    public static void setRpcTimeout(long timeOutInMillis)
    {
        conf.request_timeout_in_ms = timeOutInMillis;
    }

    public static long getReadRpcTimeout(TimeUnit unit)
    {
        return unit.convert(conf.read_request_timeout_in_ms, MILLISECONDS);
    }

    public static void setReadRpcTimeout(long timeOutInMillis)
    {
        conf.read_request_timeout_in_ms = timeOutInMillis;
    }

    public static long getRangeRpcTimeout(TimeUnit unit)
    {
        return unit.convert(conf.range_request_timeout_in_ms, MILLISECONDS);
    }

    public static void setRangeRpcTimeout(long timeOutInMillis)
    {
        conf.range_request_timeout_in_ms = timeOutInMillis;
    }

    public static long getWriteRpcTimeout(TimeUnit unit)
    {
        return unit.convert(conf.write_request_timeout_in_ms, MILLISECONDS);
    }

    public static void setWriteRpcTimeout(long timeOutInMillis)
    {
        conf.write_request_timeout_in_ms = timeOutInMillis;
    }

    public static long getCounterWriteRpcTimeout(TimeUnit unit)
    {
        return unit.convert(conf.counter_write_request_timeout_in_ms, MILLISECONDS);
    }

    public static void setCounterWriteRpcTimeout(long timeOutInMillis)
    {
        conf.counter_write_request_timeout_in_ms = timeOutInMillis;
    }

    public static long getCasContentionTimeout(TimeUnit unit)
    {
        return unit.convert(conf.cas_contention_timeout_in_ms, MILLISECONDS);
    }

    public static void setCasContentionTimeout(long timeOutInMillis)
    {
        conf.cas_contention_timeout_in_ms = timeOutInMillis;
    }

    public static long getTruncateRpcTimeout(TimeUnit unit)
    {
        return unit.convert(conf.truncate_request_timeout_in_ms, MILLISECONDS);
    }

    public static void setTruncateRpcTimeout(long timeOutInMillis)
    {
        conf.truncate_request_timeout_in_ms = timeOutInMillis;
    }

    public static boolean hasCrossNodeTimeout()
    {
        return conf.cross_node_timeout;
    }

    public static void setCrossNodeTimeout(boolean crossNodeTimeout)
    {
        conf.cross_node_timeout = crossNodeTimeout;
    }

    public static long getSlowQueryTimeout(TimeUnit units)
    {
        return units.convert(conf.slow_query_log_timeout_in_ms, MILLISECONDS);
    }

    /**
     * @return the minimum configured {read, write, range, truncate, misc} timeout
     */
    public static long getMinRpcTimeout(TimeUnit unit)
    {
        return Longs.min(getRpcTimeout(unit),
                         getReadRpcTimeout(unit),
                         getRangeRpcTimeout(unit),
                         getWriteRpcTimeout(unit),
                         getCounterWriteRpcTimeout(unit),
                         getTruncateRpcTimeout(unit));
    }

    public static long getPingTimeout(TimeUnit unit)
    {
        return unit.convert(getBlockForPeersTimeoutInSeconds(), TimeUnit.SECONDS);
    }

    public static double getPhiConvictThreshold()
    {
        return conf.phi_convict_threshold;
    }

    public static void setPhiConvictThreshold(double phiConvictThreshold)
    {
        conf.phi_convict_threshold = phiConvictThreshold;
    }

    public static int getConcurrentReaders()
    {
        return conf.concurrent_reads;
    }

    public static void setConcurrentReaders(int concurrent_reads)
    {
        if (concurrent_reads < 0)
        {
            throw new IllegalArgumentException("Concurrent reads must be non-negative");
        }
        conf.concurrent_reads = concurrent_reads;
    }

    public static int getConcurrentWriters()
    {
        return conf.concurrent_writes;
    }

    public static void setConcurrentWriters(int concurrent_writers)
    {
        if (concurrent_writers < 0)
        {
            throw new IllegalArgumentException("Concurrent reads must be non-negative");
        }
        conf.concurrent_writes = concurrent_writers;
    }

    public static int getConcurrentCounterWriters()
    {
        return conf.concurrent_counter_writes;
    }

    public static void setConcurrentCounterWriters(int concurrent_counter_writes)
    {
        if (concurrent_counter_writes < 0)
        {
            throw new IllegalArgumentException("Concurrent reads must be non-negative");
        }
        conf.concurrent_counter_writes = concurrent_counter_writes;
    }

    public static int getConcurrentViewWriters()
    {
        return conf.concurrent_materialized_view_writes;
    }

    public static void setConcurrentViewWriters(int concurrent_materialized_view_writes)
    {
        if (concurrent_materialized_view_writes < 0)
        {
            throw new IllegalArgumentException("Concurrent reads must be non-negative");
        }
        conf.concurrent_materialized_view_writes = concurrent_materialized_view_writes;
    }

    public static int getFlushWriters()
    {
            return conf.memtable_flush_writers;
    }

    public static int getConcurrentCompactors()
    {
        return conf.concurrent_compactors;
    }

    public static void setConcurrentCompactors(int value)
    {
        conf.concurrent_compactors = value;
    }

    public static int getCompactionThroughputMbPerSec()
    {
        return conf.compaction_throughput_mb_per_sec;
    }

    public static void setCompactionThroughputMbPerSec(int value)
    {
        conf.compaction_throughput_mb_per_sec = value;
    }

    public static long getCompactionLargePartitionWarningThreshold() { return ByteUnit.MEBI_BYTES.toBytes(conf.compaction_large_partition_warning_threshold_mb); }

    public static int getConcurrentValidations()
    {
        return conf.concurrent_validations;
    }

    public static void setConcurrentValidations(int value)
    {
        value = value > 0 ? value : Integer.MAX_VALUE;
        conf.concurrent_validations = value;
    }

    public static int getConcurrentViewBuilders()
    {
        return conf.concurrent_materialized_view_builders;
    }

    public static void setConcurrentViewBuilders(int value)
    {
        conf.concurrent_materialized_view_builders = value;
    }

    public static long getMinFreeSpacePerDriveInBytes()
    {
        return ByteUnit.MEBI_BYTES.toBytes(conf.min_free_space_per_drive_in_mb);
    }

    public static boolean getDisableSTCSInL0()
    {
        return disableSTCSInL0;
    }

    public static void setDisableSTCSInL0(boolean disabled)
    {
        disableSTCSInL0 = disabled;
    }

    public static int getStreamThroughputOutboundMegabitsPerSec()
    {
        return conf.stream_throughput_outbound_megabits_per_sec;
    }

    public static void setStreamThroughputOutboundMegabitsPerSec(int value)
    {
        conf.stream_throughput_outbound_megabits_per_sec = value;
    }

    public static int getInterDCStreamThroughputOutboundMegabitsPerSec()
    {
        return conf.inter_dc_stream_throughput_outbound_megabits_per_sec;
    }

    public static void setInterDCStreamThroughputOutboundMegabitsPerSec(int value)
    {
        conf.inter_dc_stream_throughput_outbound_megabits_per_sec = value;
    }

    public static String[] getAllDataFileLocations()
    {
        return conf.data_file_directories;
    }

    public static String getCommitLogLocation()
    {
        return conf.commitlog_directory;
    }

    @VisibleForTesting
    public static void setCommitLogLocation(String value)
    {
        conf.commitlog_directory = value;
    }

    public static ParameterizedClass getCommitLogCompression()
    {
        return conf.commitlog_compression;
    }

    public static void setCommitLogCompression(ParameterizedClass compressor)
    {
        conf.commitlog_compression = compressor;
    }

    public static Config.FlushCompression getFlushCompression()
    {
        return conf.flush_compression;
    }

    public static void setFlushCompression(Config.FlushCompression compression)
    {
        conf.flush_compression = compression;
    }

   /**
    * Maximum number of buffers in the compression pool. The default value is 3, it should not be set lower than that
    * (one segment in compression, one written to, one in reserve); delays in compression may cause the log to use
    * more, depending on how soon the sync policy stops all writing threads.
    */
    public static int getCommitLogMaxCompressionBuffersInPool()
    {
        return conf.commitlog_max_compression_buffers_in_pool;
    }

    public static void setCommitLogMaxCompressionBuffersPerPool(int buffers)
    {
        conf.commitlog_max_compression_buffers_in_pool = buffers;
    }

    public static int getMaxMutationSize()
    {
        return (int) ByteUnit.KIBI_BYTES.toBytes(conf.max_mutation_size_in_kb);
    }

    public static int getTombstoneWarnThreshold()
    {
        return conf.tombstone_warn_threshold;
    }

    public static void setTombstoneWarnThreshold(int threshold)
    {
        conf.tombstone_warn_threshold = threshold;
    }

    public static int getTombstoneFailureThreshold()
    {
        return conf.tombstone_failure_threshold;
    }

    public static void setTombstoneFailureThreshold(int threshold)
    {
        conf.tombstone_failure_threshold = threshold;
    }

    /**
     * size of commitlog segments to allocate
     */
    public static int getCommitLogSegmentSize()
    {
        return (int) ByteUnit.MEBI_BYTES.toBytes(conf.commitlog_segment_size_in_mb);
    }

    public static void setCommitLogSegmentSize(int sizeMegabytes)
    {
        conf.commitlog_segment_size_in_mb = sizeMegabytes;
    }

    public static String getSavedCachesLocation()
    {
        return conf.saved_caches_directory;
    }

    public static Set<InetAddressAndPort> getSeeds()
    {
        return ImmutableSet.<InetAddressAndPort>builder().addAll(seedProvider.getSeeds()).build();
    }

    public static SeedProvider getSeedProvider()
    {
        return seedProvider;
    }

    public static void setSeedProvider(SeedProvider newSeedProvider)
    {
        seedProvider = newSeedProvider;
    }

    public static InetAddress getListenAddress()
    {
        return listenAddress;
    }

    public static void setListenAddress(InetAddress newlistenAddress)
    {
        listenAddress = newlistenAddress;
    }

    public static InetAddress getBroadcastAddress()
    {
        return broadcastAddress;
    }

    public static boolean shouldListenOnBroadcastAddress()
    {
        return conf.listen_on_broadcast_address;
    }

    public static void setShouldListenOnBroadcastAddress(boolean shouldListenOnBroadcastAddress)
    {
        conf.listen_on_broadcast_address = shouldListenOnBroadcastAddress;
    }

    public static void setListenOnBroadcastAddress(boolean listen_on_broadcast_address)
    {
        conf.listen_on_broadcast_address = listen_on_broadcast_address;
    }

    public static IInternodeAuthenticator getInternodeAuthenticator()
    {
        return internodeAuthenticator;
    }

    public static void setInternodeAuthenticator(IInternodeAuthenticator internodeAuthenticator)
    {
        Preconditions.checkNotNull(internodeAuthenticator);
        DatabaseDescriptor.internodeAuthenticator = internodeAuthenticator;
    }

    public static void setBroadcastAddress(InetAddress broadcastAdd)
    {
        broadcastAddress = broadcastAdd;
    }

    /**
     * This is the address used to bind for the native protocol to communicate with clients. Most usages in the code
     * refer to it as native address although some places still call it RPC address. It's not thrift RPC anymore
     * so native is more appropriate. The address alone is not enough to uniquely identify this instance because
     * multiple instances might use the same interface with different ports.
     */
    public static InetAddress getRpcAddress()
    {
        return rpcAddress;
    }

    public static void setBroadcastRpcAddress(InetAddress broadcastRPCAddr)
    {
        broadcastRpcAddress = broadcastRPCAddr;
    }

    /**
     * This is the address used to reach this instance for the native protocol to communicate with clients. Most usages in the code
     * refer to it as native address although some places still call it RPC address. It's not thrift RPC anymore
     * so native is more appropriate. The address alone is not enough to uniquely identify this instance because
     * multiple instances might use the same interface with different ports.
     *
     * May be null, please use {@link FBUtilities#getBroadcastNativeAddressAndPort()} instead.
     */
    public static InetAddress getBroadcastRpcAddress()
    {
        return broadcastRpcAddress;
    }

    public static boolean getRpcKeepAlive()
    {
        return conf.rpc_keepalive;
    }

    public static int getInternodeSocketSendBufferSizeInBytes()
    {
        return conf.internode_socket_send_buffer_size_in_bytes;
    }

    public static int getInternodeSocketReceiveBufferSizeInBytes()
    {
        return conf.internode_socket_receive_buffer_size_in_bytes;
    }

    public static int getInternodeApplicationSendQueueCapacityInBytes()
    {
        return conf.internode_application_send_queue_capacity_in_bytes;
    }

    public static int getInternodeApplicationSendQueueReserveEndpointCapacityInBytes()
    {
        return conf.internode_application_send_queue_reserve_endpoint_capacity_in_bytes;
    }

    public static int getInternodeApplicationSendQueueReserveGlobalCapacityInBytes()
    {
        return conf.internode_application_send_queue_reserve_global_capacity_in_bytes;
    }

    public static int getInternodeApplicationReceiveQueueCapacityInBytes()
    {
        return conf.internode_application_receive_queue_capacity_in_bytes;
    }

    public static int getInternodeApplicationReceiveQueueReserveEndpointCapacityInBytes()
    {
        return conf.internode_application_receive_queue_reserve_endpoint_capacity_in_bytes;
    }

    public static int getInternodeApplicationReceiveQueueReserveGlobalCapacityInBytes()
    {
        return conf.internode_application_receive_queue_reserve_global_capacity_in_bytes;
    }

    public static int getInternodeTcpConnectTimeoutInMS()
    {
        return conf.internode_tcp_connect_timeout_in_ms;
    }

    public static void setInternodeTcpConnectTimeoutInMS(int value)
    {
        conf.internode_tcp_connect_timeout_in_ms = value;
    }

    public static int getInternodeTcpUserTimeoutInMS()
    {
        return conf.internode_tcp_user_timeout_in_ms;
    }

    public static void setInternodeTcpUserTimeoutInMS(int value)
    {
        conf.internode_tcp_user_timeout_in_ms = value;
    }

    public static int getInternodeMaxMessageSizeInBytes()
    {
        return conf.internode_max_message_size_in_bytes;
    }

    @VisibleForTesting
    public static void setInternodeMaxMessageSizeInBytes(int value)
    {
        conf.internode_max_message_size_in_bytes = value;
    }

    public static boolean startNativeTransport()
    {
        return conf.start_native_transport;
    }

    /**
     *  This is the port used with RPC address for the native protocol to communicate with clients. Now that thrift RPC
     *  is no longer in use there is no RPC port.
     */
    public static int getNativeTransportPort()
    {
        return Integer.parseInt(System.getProperty(Config.PROPERTY_PREFIX + "native_transport_port", Integer.toString(conf.native_transport_port)));
    }

    @VisibleForTesting
    public static void setNativeTransportPort(int port)
    {
        conf.native_transport_port = port;
    }

    public static int getNativeTransportPortSSL()
    {
        return conf.native_transport_port_ssl == null ? getNativeTransportPort() : conf.native_transport_port_ssl;
    }

    @VisibleForTesting
    public static void setNativeTransportPortSSL(Integer port)
    {
        conf.native_transport_port_ssl = port;
    }

    public static int getNativeTransportMaxThreads()
    {
        return conf.native_transport_max_threads;
    }

    public static void setNativeTransportMaxThreads(int max_threads)
    {
        conf.native_transport_max_threads = max_threads;
    }

    public static int getNativeTransportMaxFrameSize()
    {
        return (int) ByteUnit.MEBI_BYTES.toBytes(conf.native_transport_max_frame_size_in_mb);
    }

    public static long getNativeTransportMaxConcurrentConnections()
    {
        return conf.native_transport_max_concurrent_connections;
    }

    public static void setNativeTransportMaxConcurrentConnections(long nativeTransportMaxConcurrentConnections)
    {
        conf.native_transport_max_concurrent_connections = nativeTransportMaxConcurrentConnections;
    }

    public static long getNativeTransportMaxConcurrentConnectionsPerIp()
    {
        return conf.native_transport_max_concurrent_connections_per_ip;
    }

    public static void setNativeTransportMaxConcurrentConnectionsPerIp(long native_transport_max_concurrent_connections_per_ip)
    {
        conf.native_transport_max_concurrent_connections_per_ip = native_transport_max_concurrent_connections_per_ip;
    }

    public static boolean useNativeTransportLegacyFlusher()
    {
        return conf.native_transport_flush_in_batches_legacy;
    }

    public static boolean getNativeTransportAllowOlderProtocols()
    {
        return conf.native_transport_allow_older_protocols;
    }

    public static void setNativeTransportAllowOlderProtocols(boolean isEnabled)
    {
        conf.native_transport_allow_older_protocols = isEnabled;
    }

    public static int getNativeTransportFrameBlockSize()
    {
        return (int) ByteUnit.KIBI_BYTES.toBytes(conf.native_transport_frame_block_size_in_kb);
    }

    public static double getCommitLogSyncGroupWindow()
    {
        return conf.commitlog_sync_group_window_in_ms;
    }

    public static void setCommitLogSyncGroupWindow(double windowMillis)
    {
        conf.commitlog_sync_group_window_in_ms = windowMillis;
    }

    public static long getNativeTransportMaxConcurrentRequestsInBytesPerIp()
    {
        return conf.native_transport_max_concurrent_requests_in_bytes_per_ip;
    }

    public static void setNativeTransportMaxConcurrentRequestsInBytesPerIp(long maxConcurrentRequestsInBytes)
    {
        conf.native_transport_max_concurrent_requests_in_bytes_per_ip = maxConcurrentRequestsInBytes;
    }

    public static long getNativeTransportMaxConcurrentRequestsInBytes()
    {
        return conf.native_transport_max_concurrent_requests_in_bytes;
    }

    public static void setNativeTransportMaxConcurrentRequestsInBytes(long maxConcurrentRequestsInBytes)
    {
        conf.native_transport_max_concurrent_requests_in_bytes = maxConcurrentRequestsInBytes;
    }

    public static int getCommitLogSyncPeriod()
    {
        return conf.commitlog_sync_period_in_ms;
    }

    public static long getPeriodicCommitLogSyncBlock()
    {
        Integer blockMillis = conf.periodic_commitlog_sync_lag_block_in_ms;
        return blockMillis == null
               ? (long)(getCommitLogSyncPeriod() * 1.5)
               : blockMillis;
    }

    public static void setCommitLogSyncPeriod(int periodMillis)
    {
        conf.commitlog_sync_period_in_ms = periodMillis;
    }

    public static Config.CommitLogSync getCommitLogSync()
    {
        return conf.commitlog_sync;
    }

    public static void setCommitLogSync(CommitLogSync sync)
    {
        conf.commitlog_sync = sync;
    }

    public static Config.DiskAccessMode getDiskAccessMode()
    {
        return conf.disk_access_mode;
    }

    // Do not use outside unit tests.
    @VisibleForTesting
    public static void setDiskAccessMode(Config.DiskAccessMode mode)
    {
        conf.disk_access_mode = mode;
    }

    public static Config.DiskAccessMode getIndexAccessMode()
    {
        return indexAccessMode;
    }

    // Do not use outside unit tests.
    @VisibleForTesting
    public static void setIndexAccessMode(Config.DiskAccessMode mode)
    {
        indexAccessMode = mode;
    }

    public static void setDiskFailurePolicy(Config.DiskFailurePolicy policy)
    {
        conf.disk_failure_policy = policy;
    }

    public static Config.DiskFailurePolicy getDiskFailurePolicy()
    {
        return conf.disk_failure_policy;
    }

    public static void setCommitFailurePolicy(Config.CommitFailurePolicy policy)
    {
        conf.commit_failure_policy = policy;
    }

    public static Config.CommitFailurePolicy getCommitFailurePolicy()
    {
        return conf.commit_failure_policy;
    }

    public static boolean isSnapshotBeforeCompaction()
    {
        return conf.snapshot_before_compaction;
    }

    public static boolean isAutoSnapshot()
    {
        return conf.auto_snapshot;
    }

    @VisibleForTesting
    public static void setAutoSnapshot(boolean autoSnapshot)
    {
        conf.auto_snapshot = autoSnapshot;
    }
    @VisibleForTesting
    public static boolean getAutoSnapshot()
    {
        return conf.auto_snapshot;
    }

    public static boolean isAutoBootstrap()
    {
        return Boolean.parseBoolean(System.getProperty(Config.PROPERTY_PREFIX + "auto_bootstrap", Boolean.toString(conf.auto_bootstrap)));
    }

    public static void setHintedHandoffEnabled(boolean hintedHandoffEnabled)
    {
        conf.hinted_handoff_enabled = hintedHandoffEnabled;
    }

    public static boolean hintedHandoffEnabled()
    {
        return conf.hinted_handoff_enabled;
    }

    public static Set<String> hintedHandoffDisabledDCs()
    {
        return conf.hinted_handoff_disabled_datacenters;
    }

    public static void enableHintsForDC(String dc)
    {
        conf.hinted_handoff_disabled_datacenters.remove(dc);
    }

    public static void disableHintsForDC(String dc)
    {
        conf.hinted_handoff_disabled_datacenters.add(dc);
    }

    public static void setMaxHintWindow(int ms)
    {
        conf.max_hint_window_in_ms = ms;
    }

    public static int getMaxHintWindow()
    {
        return conf.max_hint_window_in_ms;
    }

    public static File getHintsDirectory()
    {
        return new File(conf.hints_directory);
    }

    public static File getSerializedCachePath(CacheType cacheType, String version, String extension)
    {
        String name = cacheType.toString()
                + (version == null ? "" : "-" + version + "." + extension);
        return new File(conf.saved_caches_directory, name);
    }

    public static int getDynamicUpdateInterval()
    {
        return conf.dynamic_snitch_update_interval_in_ms;
    }
    public static void setDynamicUpdateInterval(int dynamicUpdateInterval)
    {
        conf.dynamic_snitch_update_interval_in_ms = dynamicUpdateInterval;
    }

    public static int getDynamicResetInterval()
    {
        return conf.dynamic_snitch_reset_interval_in_ms;
    }
    public static void setDynamicResetInterval(int dynamicResetInterval)
    {
        conf.dynamic_snitch_reset_interval_in_ms = dynamicResetInterval;
    }

    public static double getDynamicBadnessThreshold()
    {
        return conf.dynamic_snitch_badness_threshold;
    }

    public static void setDynamicBadnessThreshold(double dynamicBadnessThreshold)
    {
        conf.dynamic_snitch_badness_threshold = dynamicBadnessThreshold;
    }

    public static EncryptionOptions.ServerEncryptionOptions getInternodeMessagingEncyptionOptions()
    {
        return conf.server_encryption_options;
    }

    public static void setInternodeMessagingEncyptionOptions(EncryptionOptions.ServerEncryptionOptions encryptionOptions)
    {
        conf.server_encryption_options = encryptionOptions;
    }

    public static EncryptionOptions getNativeProtocolEncryptionOptions()
    {
        return conf.client_encryption_options;
    }

    @VisibleForTesting
    public static void updateNativeProtocolEncryptionOptions(Function<EncryptionOptions, EncryptionOptions> update)
    {
        conf.client_encryption_options = update.apply(conf.client_encryption_options);
    }

    public static int getHintedHandoffThrottleInKB()
    {
        return conf.hinted_handoff_throttle_in_kb;
    }

    public static void setHintedHandoffThrottleInKB(int throttleInKB)
    {
        conf.hinted_handoff_throttle_in_kb = throttleInKB;
    }

    public static int getBatchlogReplayThrottleInKB()
    {
        return conf.batchlog_replay_throttle_in_kb;
    }

    public static void setBatchlogReplayThrottleInKB(int throttleInKB)
    {
        conf.batchlog_replay_throttle_in_kb = throttleInKB;
    }

    public static int getMaxHintsDeliveryThreads()
    {
        return conf.max_hints_delivery_threads;
    }

    public static int getHintsFlushPeriodInMS()
    {
        return conf.hints_flush_period_in_ms;
    }

    public static long getMaxHintsFileSize()
    {
        return  ByteUnit.MEBI_BYTES.toBytes(conf.max_hints_file_size_in_mb);
    }

    public static ParameterizedClass getHintsCompression()
    {
        return conf.hints_compression;
    }

    public static void setHintsCompression(ParameterizedClass parameterizedClass)
    {
        conf.hints_compression = parameterizedClass;
    }

    public static boolean isIncrementalBackupsEnabled()
    {
        return conf.incremental_backups;
    }

    public static void setIncrementalBackupsEnabled(boolean value)
    {
        conf.incremental_backups = value;
    }

    public static int getFileCacheSizeInMB()
    {
        if (conf.file_cache_size_in_mb == null)
        {
            // In client mode the value is not set.
            assert DatabaseDescriptor.isClientInitialized();
            return 0;
        }

        return conf.file_cache_size_in_mb;
    }

    public static boolean getFileCacheRoundUp()
    {
        if (conf.file_cache_round_up == null)
        {
            // In client mode the value is not set.
            assert DatabaseDescriptor.isClientInitialized();
            return false;
        }

        return conf.file_cache_round_up;
    }

    public static DiskOptimizationStrategy getDiskOptimizationStrategy()
    {
        return diskOptimizationStrategy;
    }

    public static double getDiskOptimizationEstimatePercentile()
    {
        return conf.disk_optimization_estimate_percentile;
    }

    public static long getTotalCommitlogSpaceInMB()
    {
        return conf.commitlog_total_space_in_mb;
    }

    public static boolean shouldMigrateKeycacheOnCompaction()
    {
        return conf.key_cache_migrate_during_compaction;
    }

    public static void setMigrateKeycacheOnCompaction(boolean migrateCacheEntry)
    {
        conf.key_cache_migrate_during_compaction = migrateCacheEntry;
    }

    public static int getSSTablePreemptiveOpenIntervalInMB()
    {
        return FBUtilities.isWindows ? -1 : conf.sstable_preemptive_open_interval_in_mb;
    }
    public static void setSSTablePreemptiveOpenIntervalInMB(int mb)
    {
        conf.sstable_preemptive_open_interval_in_mb = mb;
    }

    public static boolean getTrickleFsync()
    {
        return conf.trickle_fsync;
    }

    public static int getTrickleFsyncIntervalInKb()
    {
        return conf.trickle_fsync_interval_in_kb;
    }

    public static long getKeyCacheSizeInMB()
    {
        return keyCacheSizeInMB;
    }

    public static long getIndexSummaryCapacityInMB()
    {
        return indexSummaryCapacityInMB;
    }

    public static int getKeyCacheSavePeriod()
    {
        return conf.key_cache_save_period;
    }

    public static void setKeyCacheSavePeriod(int keyCacheSavePeriod)
    {
        conf.key_cache_save_period = keyCacheSavePeriod;
    }

    public static int getKeyCacheKeysToSave()
    {
        return conf.key_cache_keys_to_save;
    }

    public static void setKeyCacheKeysToSave(int keyCacheKeysToSave)
    {
        conf.key_cache_keys_to_save = keyCacheKeysToSave;
    }

    public static String getRowCacheClassName()
    {
        return conf.row_cache_class_name;
    }

    public static long getRowCacheSizeInMB()
    {
        return conf.row_cache_size_in_mb;
    }

    @VisibleForTesting
    public static void setRowCacheSizeInMB(long val)
    {
        conf.row_cache_size_in_mb = val;
    }

    public static int getRowCacheSavePeriod()
    {
        return conf.row_cache_save_period;
    }

    public static void setRowCacheSavePeriod(int rowCacheSavePeriod)
    {
        conf.row_cache_save_period = rowCacheSavePeriod;
    }

    public static int getRowCacheKeysToSave()
    {
        return conf.row_cache_keys_to_save;
    }

    public static long getCounterCacheSizeInMB()
    {
        return counterCacheSizeInMB;
    }

    public static void setRowCacheKeysToSave(int rowCacheKeysToSave)
    {
        conf.row_cache_keys_to_save = rowCacheKeysToSave;
    }

    public static int getCounterCacheSavePeriod()
    {
        return conf.counter_cache_save_period;
    }

    public static void setCounterCacheSavePeriod(int counterCacheSavePeriod)
    {
        conf.counter_cache_save_period = counterCacheSavePeriod;
    }

    public static int getCounterCacheKeysToSave()
    {
        return conf.counter_cache_keys_to_save;
    }

    public static void setCounterCacheKeysToSave(int counterCacheKeysToSave)
    {
        conf.counter_cache_keys_to_save = counterCacheKeysToSave;
    }

    public static int getStreamingKeepAlivePeriod()
    {
        return conf.streaming_keep_alive_period_in_secs;
    }

    public static int getStreamingConnectionsPerHost()
    {
        return conf.streaming_connections_per_host;
    }

    public static boolean streamEntireSSTables()
    {
        return conf.stream_entire_sstables;
    }

    public static String getLocalDataCenter()
    {
        return localDC;
    }

    public static Comparator<Replica> getLocalComparator()
    {
        return localComparator;
    }

    public static Config.InternodeCompression internodeCompression()
    {
        return conf.internode_compression;
    }

    public static void setInternodeCompression(Config.InternodeCompression compression)
    {
        conf.internode_compression = compression;
    }

    public static boolean getInterDCTcpNoDelay()
    {
        return conf.inter_dc_tcp_nodelay;
    }

    public static long getMemtableHeapSpaceInMb()
    {
        return conf.memtable_heap_space_in_mb;
    }

    public static long getMemtableOffheapSpaceInMb()
    {
        return conf.memtable_offheap_space_in_mb;
    }

    public static Config.MemtableAllocationType getMemtableAllocationType()
    {
        return conf.memtable_allocation_type;
    }

    public static int getRepairSessionMaxTreeDepth()
    {
        return conf.repair_session_max_tree_depth;
    }

    public static void setRepairSessionMaxTreeDepth(int depth)
    {
        if (depth < 10)
            throw new ConfigurationException("Cannot set repair_session_max_tree_depth to " + depth +
                                             " which is < 10, doing nothing");
        else if (depth > 20)
            logger.warn("repair_session_max_tree_depth of " + depth + " > 20 could lead to excessive memory usage");

        conf.repair_session_max_tree_depth = depth;
    }

    public static int getRepairSessionSpaceInMegabytes()
    {
        return conf.repair_session_space_in_mb;
    }

    public static void setRepairSessionSpaceInMegabytes(int sizeInMegabytes)
    {
        if (sizeInMegabytes < 1)
            throw new ConfigurationException("Cannot set repair_session_space_in_mb to " + sizeInMegabytes +
                                             " < 1 megabyte");
        else if (sizeInMegabytes > (int) (Runtime.getRuntime().maxMemory() / (4 * 1048576)))
            logger.warn("A repair_session_space_in_mb of " + conf.repair_session_space_in_mb +
                        " megabytes is likely to cause heap pressure.");

        conf.repair_session_space_in_mb = sizeInMegabytes;
    }

    public static Float getMemtableCleanupThreshold()
    {
        return conf.memtable_cleanup_threshold;
    }

    public static int getIndexSummaryResizeIntervalInMinutes()
    {
        return conf.index_summary_resize_interval_in_minutes;
    }

    public static boolean hasLargeAddressSpace()
    {
        // currently we just check if it's a 64bit arch, but any we only really care if the address space is large
        String datamodel = System.getProperty("sun.arch.data.model");
        if (datamodel != null)
        {
            switch (datamodel)
            {
                case "64": return true;
                case "32": return false;
            }
        }
        String arch = System.getProperty("os.arch");
        return arch.contains("64") || arch.contains("sparcv9");
    }

    public static int getTracetypeRepairTTL()
    {
        return conf.tracetype_repair_ttl;
    }

    public static int getTracetypeQueryTTL()
    {
        return conf.tracetype_query_ttl;
    }

    public static int getWindowsTimerInterval()
    {
        return conf.windows_timer_interval;
    }

    public static long getPreparedStatementsCacheSizeMB()
    {
        return preparedStatementsCacheSizeInMB;
    }

    public static boolean enableUserDefinedFunctions()
    {
        return conf.enable_user_defined_functions;
    }

    public static boolean enableScriptedUserDefinedFunctions()
    {
        return conf.enable_scripted_user_defined_functions;
    }

    public static void enableScriptedUserDefinedFunctions(boolean enableScriptedUserDefinedFunctions)
    {
        conf.enable_scripted_user_defined_functions = enableScriptedUserDefinedFunctions;
    }

    public static boolean enableUserDefinedFunctionsThreads()
    {
        return conf.enable_user_defined_functions_threads;
    }

    public static long getUserDefinedFunctionWarnTimeout()
    {
        return conf.user_defined_function_warn_timeout;
    }

    public static void setUserDefinedFunctionWarnTimeout(long userDefinedFunctionWarnTimeout)
    {
        conf.user_defined_function_warn_timeout = userDefinedFunctionWarnTimeout;
    }

    public static boolean getEnableMaterializedViews()
    {
        return conf.enable_materialized_views;
    }

    public static void setEnableMaterializedViews(boolean enableMaterializedViews)
    {
        conf.enable_materialized_views = enableMaterializedViews;
    }

    public static boolean getEnableSASIIndexes()
    {
        return conf.enable_sasi_indexes;
    }

    public static void setEnableSASIIndexes(boolean enableSASIIndexes)
    {
        conf.enable_sasi_indexes = enableSASIIndexes;
    }

    public static boolean isTransientReplicationEnabled()
    {
        return conf.enable_transient_replication;
    }

    public static void setTransientReplicationEnabledUnsafe(boolean enabled)
    {
        conf.enable_transient_replication = enabled;
    }

    public static long getUserDefinedFunctionFailTimeout()
    {
        return conf.user_defined_function_fail_timeout;
    }

    public static void setUserDefinedFunctionFailTimeout(long userDefinedFunctionFailTimeout)
    {
        conf.user_defined_function_fail_timeout = userDefinedFunctionFailTimeout;
    }

    public static Config.UserFunctionTimeoutPolicy getUserFunctionTimeoutPolicy()
    {
        return conf.user_function_timeout_policy;
    }

    public static void setUserFunctionTimeoutPolicy(Config.UserFunctionTimeoutPolicy userFunctionTimeoutPolicy)
    {
        conf.user_function_timeout_policy = userFunctionTimeoutPolicy;
    }

    public static long getGCLogThreshold()
    {
        return conf.gc_log_threshold_in_ms;
    }

    public static EncryptionContext getEncryptionContext()
    {
        return encryptionContext;
    }

    public static long getGCWarnThreshold()
    {
        return conf.gc_warn_threshold_in_ms;
    }

    public static boolean isCDCEnabled()
    {
        return conf.cdc_enabled;
    }

    @VisibleForTesting
    public static void setCDCEnabled(boolean cdc_enabled)
    {
        conf.cdc_enabled = cdc_enabled;
    }

    public static String getCDCLogLocation()
    {
        return conf.cdc_raw_directory;
    }

    public static int getCDCSpaceInMB()
    {
        return conf.cdc_total_space_in_mb;
    }

    @VisibleForTesting
    public static void setCDCSpaceInMB(int input)
    {
        conf.cdc_total_space_in_mb = input;
    }

    public static int getCDCDiskCheckInterval()
    {
        return conf.cdc_free_space_check_interval_ms;
    }

    @VisibleForTesting
    public static void setEncryptionContext(EncryptionContext ec)
    {
        encryptionContext = ec;
    }

    public static int searchConcurrencyFactor()
    {
        return searchConcurrencyFactor;
    }

    public static boolean isUnsafeSystem()
    {
        return unsafeSystem;
    }

    public static boolean diagnosticEventsEnabled()
    {
        return conf.diagnostic_events_enabled;
    }

    public static void setDiagnosticEventsEnabled(boolean enabled)
    {
        conf.diagnostic_events_enabled = enabled;
    }

    public static ConsistencyLevel getIdealConsistencyLevel()
    {
        return conf.ideal_consistency_level;
    }

    public static void setIdealConsistencyLevel(ConsistencyLevel cl)
    {
        conf.ideal_consistency_level = cl;
    }

    public static int getRepairCommandPoolSize()
    {
        return conf.repair_command_pool_size;
    }

    public static Config.RepairCommandPoolFullStrategy getRepairCommandPoolFullStrategy()
    {
        return conf.repair_command_pool_full_strategy;
    }

    public static FullQueryLoggerOptions getFullQueryLogOptions()
    {
        if (conf.full_query_logging_options.log_dir.isEmpty() && conf.full_query_log_dir != null && !conf.full_query_log_dir.isEmpty())
            return new FullQueryLoggerOptions(conf.full_query_log_dir);
        else
            return conf.full_query_logging_options;
    }

    public static boolean getBlockForPeersInRemoteDatacenters()
    {
        return conf.block_for_peers_in_remote_dcs;
    }

    public static int getBlockForPeersTimeoutInSeconds()
    {
        return conf.block_for_peers_timeout_in_secs;
    }

    public static boolean automaticSSTableUpgrade()
    {
        return conf.automatic_sstable_upgrade;
    }

    public static void setAutomaticSSTableUpgradeEnabled(boolean enabled)
    {
        if (conf.automatic_sstable_upgrade != enabled)
            logger.debug("Changing automatic_sstable_upgrade to {}", enabled);
        conf.automatic_sstable_upgrade = enabled;
    }

    public static int maxConcurrentAutoUpgradeTasks()
    {
        return conf.max_concurrent_automatic_sstable_upgrades;
    }

    public static void setMaxConcurrentAutoUpgradeTasks(int value)
    {
        if (conf.max_concurrent_automatic_sstable_upgrades != value)
            logger.debug("Changing max_concurrent_automatic_sstable_upgrades to {}", value);
        validateMaxConcurrentAutoUpgradeTasksConf(value);
        conf.max_concurrent_automatic_sstable_upgrades = value;
    }

    private static void validateMaxConcurrentAutoUpgradeTasksConf(int value)
    {
        if (value < 0)
            throw new ConfigurationException("max_concurrent_automatic_sstable_upgrades can't be negative");
        if (value > getConcurrentCompactors())
            logger.warn("max_concurrent_automatic_sstable_upgrades ({}) is larger than concurrent_compactors ({})", value, getConcurrentCompactors());
    }
    
    public static AuditLogOptions getAuditLoggingOptions()
    {
        return conf.audit_logging_options;
    }

    public static void setAuditLoggingOptions(AuditLogOptions auditLoggingOptions)
    {
        conf.audit_logging_options = auditLoggingOptions;
    }

    public static Config.CorruptedTombstoneStrategy getCorruptedTombstoneStrategy()
    {
        return conf.corrupted_tombstone_strategy;
    }

    public static void setCorruptedTombstoneStrategy(Config.CorruptedTombstoneStrategy strategy)
    {
        conf.corrupted_tombstone_strategy = strategy;
    }

    public static boolean getRepairedDataTrackingForRangeReadsEnabled()
    {
        return conf.repaired_data_tracking_for_range_reads_enabled;
    }

    public static void setRepairedDataTrackingForRangeReadsEnabled(boolean enabled)
    {
        conf.repaired_data_tracking_for_range_reads_enabled = enabled;
    }

    public static boolean getRepairedDataTrackingForPartitionReadsEnabled()
    {
        return conf.repaired_data_tracking_for_partition_reads_enabled;
    }

    public static void setRepairedDataTrackingForPartitionReadsEnabled(boolean enabled)
    {
        conf.repaired_data_tracking_for_partition_reads_enabled = enabled;
    }

    public static boolean snapshotOnRepairedDataMismatch()
    {
        return conf.snapshot_on_repaired_data_mismatch;
    }

    public static void setSnapshotOnRepairedDataMismatch(boolean enabled)
    {
        conf.snapshot_on_repaired_data_mismatch = enabled;
    }

    public static boolean snapshotOnDuplicateRowDetection()
    {
        return conf.snapshot_on_duplicate_row_detection;
    }

    public static void setSnapshotOnDuplicateRowDetection(boolean enabled)
    {
        conf.snapshot_on_duplicate_row_detection = enabled;
    }

    public static boolean reportUnconfirmedRepairedDataMismatches()
    {
        return conf.report_unconfirmed_repaired_data_mismatches;
    }

    public static void reportUnconfirmedRepairedDataMismatches(boolean enabled)
    {
        conf.report_unconfirmed_repaired_data_mismatches = enabled;
    }

    public static boolean strictRuntimeChecks()
    {
        return strictRuntimeChecks;
    }

    public static boolean useOffheapMerkleTrees()
    {
        return conf.use_offheap_merkle_trees;
    }

    public static void useOffheapMerkleTrees(boolean value)
    {
        logger.info("Setting use_offheap_merkle_trees to {}", value);
        conf.use_offheap_merkle_trees = value;
    }

    public static Function<CommitLog, AbstractCommitLogSegmentManager> getCommitLogSegmentMgrProvider()
    {
        return commitLogSegmentMgrProvider;
    }

    public static void setCommitLogSegmentMgrProvider(Function<CommitLog, AbstractCommitLogSegmentManager> provider)
    {
        commitLogSegmentMgrProvider = provider;
    }

    /**
     * Class that primarily tracks overflow thresholds during conversions
     */
    private enum ByteUnit {
        KIBI_BYTES(2048 * 1024, 1024),
        MEBI_BYTES(2048, 1024 * 1024);

        private final int overflowThreshold;
        private final int multiplier;

        ByteUnit(int t, int m)
        {
            this.overflowThreshold = t;
            this.multiplier = m;
        }

        public int overflowThreshold()
        {
            return overflowThreshold;
        }

        public boolean willOverflowInBytes(int val)
        {
            return val >= overflowThreshold;
        }

        public long toBytes(int val)
        {
            return val * multiplier;
        }
    }

    /**
     * Ensures passed in configuration value is positive and will not overflow when converted to Bytes
     */
    private static void checkValidForByteConversion(int val, final String name, final ByteUnit unit)
    {
        if (val < 0 || unit.willOverflowInBytes(val))
            throw new ConfigurationException(String.format("%s must be positive value < %d, but was %d",
                                                           name, unit.overflowThreshold(), val), false);
    }

    public static int getValidationPreviewPurgeHeadStartInSec()
    {
        int seconds = conf.validation_preview_purge_head_start_in_sec;
        return Math.max(seconds, 0);
    }

    public static boolean checkForDuplicateRowsDuringReads()
    {
        return conf.check_for_duplicate_rows_during_reads;
    }

    public static void setCheckForDuplicateRowsDuringReads(boolean enabled)
    {
        conf.check_for_duplicate_rows_during_reads = enabled;
    }

    public static boolean checkForDuplicateRowsDuringCompaction()
    {
        return conf.check_for_duplicate_rows_during_compaction;
    }

    public static void setCheckForDuplicateRowsDuringCompaction(boolean enabled)
    {
        conf.check_for_duplicate_rows_during_compaction = enabled;
    }

    public static int getInitialRangeTombstoneListAllocationSize()
    {
        return conf.initial_range_tombstone_list_allocation_size;
    }

    public static void setInitialRangeTombstoneListAllocationSize(int size)
    {
        conf.initial_range_tombstone_list_allocation_size = size;
    }

    public static double getRangeTombstoneListGrowthFactor()
    {
        return conf.range_tombstone_list_growth_factor;
    }

    public static void setRangeTombstoneListGrowthFactor(double resizeFactor)
    {
        conf.range_tombstone_list_growth_factor = resizeFactor;
    }
<<<<<<< HEAD

    public static boolean getAutocompactionOnStartupEnabled()
    {
        return conf.autocompaction_on_startup_enabled;
    }
=======
    public static boolean isSchemaDropCheckDisabled()
    {
        return conf.disable_schema_drop_check;
    }

    public static void setIsSchemaDropCheckDisabled(boolean value)
    {
        conf.disable_schema_drop_check = value;
    }

>>>>>>> 8a6d6614
}<|MERGE_RESOLUTION|>--- conflicted
+++ resolved
@@ -3112,13 +3112,12 @@
     {
         conf.range_tombstone_list_growth_factor = resizeFactor;
     }
-<<<<<<< HEAD
 
     public static boolean getAutocompactionOnStartupEnabled()
     {
         return conf.autocompaction_on_startup_enabled;
     }
-=======
+
     public static boolean isSchemaDropCheckDisabled()
     {
         return conf.disable_schema_drop_check;
@@ -3128,6 +3127,4 @@
     {
         conf.disable_schema_drop_check = value;
     }
-
->>>>>>> 8a6d6614
 }