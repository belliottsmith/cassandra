--- conflicted
+++ resolved
@@ -633,10 +633,6 @@
 
     public volatile boolean disable_schema_drop_check = false;
 
-<<<<<<< HEAD
-=======
-    public volatile boolean use_deterministic_table_id = Boolean.parseBoolean(System.getProperty("cassandra.use_deterministic_table_id", "true"));
-
     // Deprecated configuration from
     // <rdar://problem/35142062> Cass: consider a transitional large-partition patch that dynamically downsamples column index (#964)
     // remove after all clusters upgraded to 4.0 or setting removed from all cluster configurations
@@ -645,7 +641,6 @@
     @Deprecated
     public Integer column_index_max_target_index_objects = null;
 
->>>>>>> 83834eb0
     /**
      * The intial capacity for creating RangeTombstoneList.
      */
