--- conflicted
+++ resolved
@@ -841,14 +841,12 @@
     public volatile boolean auto_optimise_full_repair_streams = false;
     public volatile boolean auto_optimise_preview_repair_streams = false;
 
-<<<<<<< HEAD
     // see CASSANDRA-17048 and the comment in cassandra.yaml
     public boolean enable_uuid_sstable_identifiers = false;
-=======
+
     public volatile boolean compact_biggest_stcs_bucket_l0 = true;
     public volatile int biggest_bucket_max_sstable_count = 1024;
     public volatile long biggest_bucket_max_size_bytes = 1 << 30;
->>>>>>> 2428129f
 
     /**
      * Client mode means that the process is a pure client, that uses C* code base but does
