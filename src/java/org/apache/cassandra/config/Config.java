/*
 * Licensed to the Apache Software Foundation (ASF) under one
 * or more contributor license agreements.  See the NOTICE file
 * distributed with this work for additional information
 * regarding copyright ownership.  The ASF licenses this file
 * to you under the Apache License, Version 2.0 (the
 * "License"); you may not use this file except in compliance
 * with the License.  You may obtain a copy of the License at
 *
 *     http://www.apache.org/licenses/LICENSE-2.0
 *
 * Unless required by applicable law or agreed to in writing, software
 * distributed under the License is distributed on an "AS IS" BASIS,
 * WITHOUT WARRANTIES OR CONDITIONS OF ANY KIND, either express or implied.
 * See the License for the specific language governing permissions and
 * limitations under the License.
 */
package org.apache.cassandra.config;

import java.lang.reflect.Field;
import java.lang.reflect.Modifier;
import java.util.ArrayList;
import java.util.Collections;
import java.util.HashMap;
import java.util.List;
import java.util.Map;
import java.util.Set;
import java.util.TreeMap;
import java.util.function.Supplier;

import com.google.common.base.Joiner;
import com.google.common.collect.ImmutableSet;
import com.google.common.collect.Sets;

import org.slf4j.Logger;
import org.slf4j.LoggerFactory;

import org.apache.cassandra.audit.AuditLogOptions;
import org.apache.cassandra.db.ConsistencyLevel;
import org.apache.cassandra.fql.FullQueryLoggerOptions;
import org.apache.cassandra.service.StartupChecks.StartupCheckType;

import static org.apache.cassandra.config.CassandraRelevantProperties.ALLOW_MATERIALIZEDVIEWS;

/**
 * A class that contains configuration properties for the cassandra node it runs within.
 *
 * Properties declared as volatile can be mutated via JMX.
 */
public class Config
{
    private static final Logger logger = LoggerFactory.getLogger(Config.class);

    public static Set<String> splitCommaDelimited(String src)
    {
        if (src == null)
            return ImmutableSet.of();
        String[] split = src.split(",\\s*");
        ImmutableSet.Builder<String> builder = ImmutableSet.builder();
        for (String s : split)
        {
            s = s.trim();
            if (!s.isEmpty())
                builder.add(s);
        }
        return builder.build();
    }
    /*
     * Prefix for Java properties for internal Cassandra configuration options
     */
    public static final String PROPERTY_PREFIX = "cassandra.";

    public String cluster_name = "Test Cluster";
    public String authenticator;
    public String authorizer;
    public String role_manager;
    public String network_authorizer;
    @Replaces(oldName = "permissions_validity_in_ms", converter = Converters.MILLIS_DURATION, deprecated = true)
    public volatile SmallestDurationMilliseconds permissions_validity = new SmallestDurationMilliseconds("43200s");
    public volatile int permissions_cache_max_entries = 1000;
    @Replaces(oldName = "permissions_update_interval_in_ms", converter = Converters.MILLIS_CUSTOM_DURATION, deprecated = true)
    public volatile SmallestDurationMilliseconds permissions_update_interval = new SmallestDurationMilliseconds("600s");
    public volatile boolean permissions_cache_active_update = false;
    @Replaces(oldName = "roles_validity_in_ms", converter = Converters.MILLIS_DURATION, deprecated = true)
    public volatile SmallestDurationMilliseconds roles_validity = new SmallestDurationMilliseconds("86400s");
    public volatile int roles_cache_max_entries = 1000;
    @Replaces(oldName = "roles_update_interval_in_ms", converter = Converters.MILLIS_CUSTOM_DURATION, deprecated = true)
    public volatile SmallestDurationMilliseconds roles_update_interval= new SmallestDurationMilliseconds("600s");
    public volatile boolean roles_cache_active_update = true;
    @Replaces(oldName = "credentials_validity_in_ms", converter = Converters.MILLIS_DURATION, deprecated = true)
    public volatile SmallestDurationMilliseconds credentials_validity = new SmallestDurationMilliseconds("86400s");
    public volatile int credentials_cache_max_entries = 1000;
    @Replaces(oldName = "credentials_update_interval_in_ms", converter = Converters.MILLIS_CUSTOM_DURATION, deprecated = true)
    public volatile SmallestDurationMilliseconds credentials_update_interval= new SmallestDurationMilliseconds("0ms");
    public volatile boolean credentials_cache_active_update = true;

    /* Hashing strategy Random or OPHF */
    public String partitioner;

    public boolean auto_bootstrap = true;
    public volatile boolean hinted_handoff_enabled = true;
    public Set<String> hinted_handoff_disabled_datacenters = Sets.newConcurrentHashSet();
    @Replaces(oldName = "max_hint_window_in_ms", converter = Converters.MILLIS_DURATION, deprecated = true)
    public volatile SmallestDurationMilliseconds max_hint_window = new SmallestDurationMilliseconds("3h");
    public String hints_directory;
    public boolean hint_window_persistent_enabled = true;

    public volatile boolean force_new_prepared_statement_behaviour = false;

    public ParameterizedClass seed_provider;
    public DiskAccessMode disk_access_mode = DiskAccessMode.mmap_index_only;

    public DiskFailurePolicy disk_failure_policy = DiskFailurePolicy.ignore;
    public CommitFailurePolicy commit_failure_policy = CommitFailurePolicy.stop;

    public volatile boolean use_deterministic_table_id = false;

    /* initial token in the ring */
    public String initial_token;
    public Integer num_tokens;
    /** Triggers automatic allocation of tokens if set, using the replication strategy of the referenced keyspace */
    public String allocate_tokens_for_keyspace = null;
    /** Triggers automatic allocation of tokens if set, based on the provided replica count for a datacenter */
    public Integer allocate_tokens_for_local_replication_factor = null;

    @Replaces(oldName = "native_transport_idle_timeout_in_ms", converter = Converters.MILLIS_DURATION, deprecated = true)
    public SmallestDurationMilliseconds native_transport_idle_timeout = new SmallestDurationMilliseconds("0ms");

    @Replaces(oldName = "request_timeout_in_ms", converter = Converters.MILLIS_DURATION, deprecated = true)
    public volatile SmallestDurationMilliseconds request_timeout = new SmallestDurationMilliseconds("10000ms");

    @Replaces(oldName = "read_request_timeout_in_ms", converter = Converters.MILLIS_DURATION, deprecated = true)
    public volatile SmallestDurationMilliseconds read_request_timeout = new SmallestDurationMilliseconds("5000ms");

    @Replaces(oldName = "range_request_timeout_in_ms", converter = Converters.MILLIS_DURATION, deprecated = true)
    public volatile SmallestDurationMilliseconds range_request_timeout = new SmallestDurationMilliseconds("10000ms");

    @Replaces(oldName = "write_request_timeout_in_ms", converter = Converters.MILLIS_DURATION, deprecated = true)
    public volatile SmallestDurationMilliseconds write_request_timeout = new SmallestDurationMilliseconds("2000ms");

    @Replaces(oldName = "counter_write_request_timeout_in_ms", converter = Converters.MILLIS_DURATION, deprecated = true)
    public volatile SmallestDurationMilliseconds counter_write_request_timeout = new SmallestDurationMilliseconds("5000ms");

    @Replaces(oldName = "cas_contention_timeout_in_ms", converter = Converters.MILLIS_DURATION, deprecated = true)
    public volatile SmallestDurationMilliseconds cas_contention_timeout = new SmallestDurationMilliseconds("1800ms");

    @Replaces(oldName = "truncate_request_timeout_in_ms", converter = Converters.MILLIS_DURATION, deprecated = true)
    public volatile SmallestDurationMilliseconds truncate_request_timeout = new SmallestDurationMilliseconds("60000ms");

    public volatile Long repair_request_timeout_in_ms = 120000L;

    public Integer streaming_connections_per_host = 1;
    @Replaces(oldName = "streaming_keep_alive_period_in_secs", converter = Converters.SECONDS_DURATION, deprecated = true)
    public SmallestDurationSeconds streaming_keep_alive_period = new SmallestDurationSeconds("300s");

    @Replaces(oldName = "cross_node_timeout", converter = Converters.IDENTITY, deprecated = true)
    public boolean internode_timeout = true;

    @Replaces(oldName = "slow_query_log_timeout_in_ms", converter = Converters.MILLIS_DURATION, deprecated = true)
    public volatile SmallestDurationMilliseconds slow_query_log_timeout = new SmallestDurationMilliseconds("500ms");

    public volatile double phi_convict_threshold = 8.0;

    public int concurrent_reads = 32;
    public int concurrent_writes = 32;
    public int concurrent_counter_writes = 32;
    public int concurrent_materialized_view_writes = 32;
    public int available_processors = -1;

    @Deprecated
    public Integer concurrent_replicates = null;

    public int memtable_flush_writers = 0;
    @Replaces(oldName = "memtable_heap_space_in_mb", converter = Converters.MEBIBYTES_DATA_STORAGE, deprecated = true)
    public SmallestDataStorageMebibytes memtable_heap_space;
    @Replaces(oldName = "memtable_offheap_space_in_mb", converter = Converters.MEBIBYTES_DATA_STORAGE, deprecated = true)
    public SmallestDataStorageMebibytes memtable_offheap_space;
    public Float memtable_cleanup_threshold = null;

    // Limit the maximum depth of repair session merkle trees
    @Deprecated
    public volatile Integer repair_session_max_tree_depth = null;
    @Replaces(oldName = "repair_session_space_in_mb", converter = Converters.MEBIBYTES_DATA_STORAGE, deprecated = true)
    public volatile SmallestDataStorageMebibytes repair_session_space = null;

    public volatile boolean use_offheap_merkle_trees = true;

    public int storage_port = 7000;
    public int ssl_storage_port = 7001;
    public String listen_address;
    public String listen_interface;
    public boolean listen_interface_prefer_ipv6 = false;
    public String broadcast_address;
    public boolean listen_on_broadcast_address = false;
    public String internode_authenticator;

    public boolean traverse_auth_from_root = false;

    /*
     * RPC address and interface refer to the address/interface used for the native protocol used to communicate with
     * clients. It's still called RPC in some places even though Thrift RPC is gone. If you see references to native
     * address or native port it's derived from the RPC address configuration.
     *
     * native_transport_port is the port that is paired with RPC address to bind on.
     */
    public String rpc_address;
    public String rpc_interface;
    public boolean rpc_interface_prefer_ipv6 = false;
    public String broadcast_rpc_address;
    public boolean rpc_keepalive = true;

    @Replaces(oldName = "internode_max_message_size_in_bytes", converter = Converters.BYTES_DATASTORAGE, deprecated=true)
    public DataStorageSpec internode_max_message_size;

    @Replaces(oldName = "internode_socket_send_buffer_size_in_bytes", converter = Converters.BYTES_DATASTORAGE, deprecated = true)
    @Replaces(oldName = "internode_send_buff_size_in_bytes", converter = Converters.BYTES_DATASTORAGE, deprecated = true)
    public DataStorageSpec internode_socket_send_buffer_size = new DataStorageSpec("0B");
    @Replaces(oldName = "internode_socket_receive_buffer_size_in_bytes", converter = Converters.BYTES_DATASTORAGE, deprecated = true)
    @Replaces(oldName = "internode_recv_buff_size_in_bytes", converter = Converters.BYTES_DATASTORAGE, deprecated = true)
    public DataStorageSpec internode_socket_receive_buffer_size = new DataStorageSpec("0B");

    // TODO: derive defaults from system memory settings?
    @Replaces(oldName = "internode_application_send_queue_capacity_in_bytes", converter = Converters.BYTES_DATASTORAGE, deprecated = true)
    public DataStorageSpec internode_application_send_queue_capacity = new DataStorageSpec("4MiB");
    @Replaces(oldName = "internode_application_send_queue_reserve_endpoint_capacity_in_bytes", converter = Converters.BYTES_DATASTORAGE, deprecated = true)
    public DataStorageSpec internode_application_send_queue_reserve_endpoint_capacity = new DataStorageSpec("128MiB");
    @Replaces(oldName = "internode_application_send_queue_reserve_global_capacity_in_bytes", converter = Converters.BYTES_DATASTORAGE, deprecated = true)
    public DataStorageSpec internode_application_send_queue_reserve_global_capacity = new DataStorageSpec("512MiB");

    @Replaces(oldName = "internode_application_receive_queue_capacity_in_bytes", converter = Converters.BYTES_DATASTORAGE, deprecated = true)
    public DataStorageSpec internode_application_receive_queue_capacity = new DataStorageSpec("4MiB");
    @Replaces(oldName = "internode_application_receive_queue_reserve_endpoint_capacity_in_bytes", converter = Converters.BYTES_DATASTORAGE, deprecated = true)
    public DataStorageSpec internode_application_receive_queue_reserve_endpoint_capacity = new DataStorageSpec("128MiB");
    @Replaces(oldName = "internode_application_receive_queue_reserve_global_capacity_in_bytes", converter = Converters.BYTES_DATASTORAGE, deprecated = true)
    public DataStorageSpec internode_application_receive_queue_reserve_global_capacity = new DataStorageSpec("512MiB");

    // Defensive settings for protecting Cassandra from true network partitions. See (CASSANDRA-14358) for details.
    // The amount of time to wait for internode tcp connections to establish.
    @Replaces(oldName = "internode_tcp_connect_timeout_in_ms", converter = Converters.MILLIS_DURATION, deprecated = true)
    public volatile SmallestDurationMilliseconds internode_tcp_connect_timeout = new SmallestDurationMilliseconds("2s");
    // The amount of time unacknowledged data is allowed on a connection before we throw out the connection
    // Note this is only supported on Linux + epoll, and it appears to behave oddly above a setting of 30000
    // (it takes much longer than 30s) as of Linux 4.12. If you want something that high set this to 0
    // (which picks up the OS default) and configure the net.ipv4.tcp_retries2 sysctl to be ~8.
    @Replaces(oldName = "internode_tcp_user_timeout_in_ms", converter = Converters.MILLIS_DURATION, deprecated = true)
    public volatile SmallestDurationMilliseconds internode_tcp_user_timeout = new SmallestDurationMilliseconds("30s");
    // Similar to internode_tcp_user_timeout but used specifically for streaming connection.
    // The default is 5 minutes. Increase it or set it to 0 in order to increase the timeout.
    @Replaces(oldName = "internode_streaming_tcp_user_timeout_in_ms", converter = Converters.MILLIS_DURATION, deprecated = true)
    public volatile SmallestDurationMilliseconds internode_streaming_tcp_user_timeout = new SmallestDurationMilliseconds("300s"); // 5 minutes

    public boolean start_native_transport = true;
    public int native_transport_port = 9042;
    public Integer native_transport_port_ssl = null;
    public int native_transport_max_threads = 128;
    @Replaces(oldName = "native_transport_max_frame_size_in_mb", converter = Converters.MEBIBYTES_DATA_STORAGE, deprecated = true)
    public SmallestDataStorageMebibytes native_transport_max_frame_size = new SmallestDataStorageMebibytes("64MiB"); // Update from CASSANDRA-16886, commitlog in prod is 64, so set at that to be safe.
    public volatile long native_transport_max_concurrent_connections = -1L;
    public volatile long native_transport_max_concurrent_connections_per_ip = -1L;
    public boolean native_transport_flush_in_batches_legacy = false;
    public volatile boolean native_transport_allow_older_protocols = true;
    public volatile long native_transport_max_concurrent_requests_in_bytes_per_ip = -1L;
    public volatile long native_transport_max_concurrent_requests_in_bytes = -1L;
    public volatile boolean native_transport_rate_limiting_enabled = false;
    public volatile int native_transport_max_requests_per_second = 1000000;
    // not exposed in the yaml
    public int native_transport_receive_queue_capacity_in_bytes = 1 << 20; // 1MiB

    @Deprecated
    public Integer native_transport_max_negotiable_protocol_version = null;

    /**
     * Max size of values in SSTables, in MebiBytes.
     * Default is the same as the native protocol frame limit: 256MiB.
     * See AbstractType for how it is used.
     */
    @Replaces(oldName = "max_value_size_in_mb", converter = Converters.MEBIBYTES_DATA_STORAGE, deprecated = true)
    public SmallestDataStorageMebibytes max_value_size = new SmallestDataStorageMebibytes("256MiB");

    public boolean snapshot_before_compaction = false;
    public boolean auto_snapshot = true;
    public volatile long snapshot_links_per_second = 0;

    /* if the size of columns or super-columns are more than this, indexing will kick in */
    @Replaces(oldName = "column_index_size_in_kb", converter = Converters.KIBIBYTES_DATASTORAGE, deprecated = true)
    public volatile SmallestDataStorageKibibytes column_index_size = new SmallestDataStorageKibibytes("64KiB");
    @Replaces(oldName = "column_index_cache_size_in_kb", converter = Converters.KIBIBYTES_DATASTORAGE, deprecated = true)
    public volatile SmallestDataStorageKibibytes column_index_cache_size = new SmallestDataStorageKibibytes("2KiB");
    @Replaces(oldName = "batch_size_warn_threshold_in_kb", converter = Converters.KIBIBYTES_DATASTORAGE, deprecated = true)
    public volatile SmallestDataStorageKibibytes batch_size_warn_threshold = new SmallestDataStorageKibibytes("5KiB");
    @Replaces(oldName = "batch_size_fail_threshold_in_kb", converter = Converters.KIBIBYTES_DATASTORAGE, deprecated = true)
    public volatile SmallestDataStorageKibibytes batch_size_fail_threshold = new SmallestDataStorageKibibytes("50KiB");

    public Integer unlogged_batch_across_partitions_warn_threshold = 10;
    public volatile Integer concurrent_compactors;
    @Replaces(oldName = "compaction_throughput_mb_per_sec", converter = Converters.MEBIBYTES_PER_SECOND_DATA_RATE, deprecated = true)
    public volatile DataRateSpec compaction_throughput = new DataRateSpec("16MiB/s");
    @Replaces(oldName = "compaction_large_partition_warning_threshold_mb", converter = Converters.MEBIBYTES_DATA_STORAGE, deprecated = true)
    public volatile SmallestDataStorageMebibytes compaction_large_partition_warning_threshold = new SmallestDataStorageMebibytes("100MiB");
    @Replaces(oldName = "min_free_space_per_drive_in_mb", converter = Converters.MEBIBYTES_DATA_STORAGE, deprecated = true)
    public SmallestDataStorageMebibytes min_free_space_per_drive = new SmallestDataStorageMebibytes("50MiB");
    public volatile Integer compaction_tombstone_warning_threshold = 100000;

    public volatile int concurrent_materialized_view_builders = 1;
    public volatile int reject_repair_compaction_threshold = Integer.MAX_VALUE;

    /**
     * @deprecated retry support removed on CASSANDRA-10992
     */
    @Deprecated
    public int max_streaming_retries = 3;

    @Replaces(oldName = "stream_throughput_outbound_megabits_per_sec", converter = Converters.MEGABITS_TO_MEBIBYTES_PER_SECOND_DATA_RATE, deprecated = true)
    public volatile DataRateSpec stream_throughput_outbound = new DataRateSpec("24MiB/s");
    @Replaces(oldName = "inter_dc_stream_throughput_outbound_megabits_per_sec", converter = Converters.MEGABITS_TO_MEBIBYTES_PER_SECOND_DATA_RATE, deprecated = true)
    public volatile DataRateSpec inter_dc_stream_throughput_outbound = new DataRateSpec("24MiB/s");

    public volatile DataRateSpec entire_sstable_stream_throughput_outbound = new DataRateSpec("24MiB/s");
    public volatile DataRateSpec entire_sstable_inter_dc_stream_throughput_outbound = new DataRateSpec("24MiB/s");

    public String[] data_file_directories = new String[0];

    /**
     * The directory to use for storing the system keyspaces data.
     * If unspecified the data will be stored in the first of the data_file_directories.
     */
    public String local_system_data_file_directory;

    public String saved_caches_directory;

    // Commit Log
    public String commitlog_directory;
    @Replaces(oldName = "commitlog_total_space_in_mb", converter = Converters.MEBIBYTES_DATA_STORAGE, deprecated = true)
    public SmallestDataStorageMebibytes commitlog_total_space;
    public CommitLogSync commitlog_sync;

    /**
     * @deprecated since 4.0 This value was near useless, and we're not using it anymore
     */
    public double commitlog_sync_batch_window_in_ms = Double.NaN;
    @Replaces(oldName = "commitlog_sync_group_window_in_ms", converter = Converters.MILLIS_DOUBLE_DURATION, deprecated = true)
    public SmallestDurationMilliseconds commitlog_sync_group_window = new SmallestDurationMilliseconds("0ms");
    @Replaces(oldName = "commitlog_sync_period_in_ms", converter = Converters.MILLIS_DURATION, deprecated = true)
    public SmallestDurationMilliseconds commitlog_sync_period = new SmallestDurationMilliseconds("0ms");
    @Replaces(oldName = "commitlog_segment_size_in_mb", converter = Converters.MEBIBYTES_DATA_STORAGE, deprecated = true)
    public SmallestDataStorageMebibytes commitlog_segment_size = new SmallestDataStorageMebibytes("32MiB");
    public ParameterizedClass commitlog_compression;
    public FlushCompression flush_compression = FlushCompression.fast;
    public int commitlog_max_compression_buffers_in_pool = 3;
    @Replaces(oldName = "periodic_commitlog_sync_lag_block_in_ms", converter = Converters.MILLIS_DURATION, deprecated = true)
    public SmallestDurationMilliseconds periodic_commitlog_sync_lag_block;
    public TransparentDataEncryptionOptions transparent_data_encryption_options = new TransparentDataEncryptionOptions();

    @Replaces(oldName = "max_mutation_size_in_kb", converter = Converters.KIBIBYTES_DATASTORAGE, deprecated = true)
    public SmallestDataStorageKibibytes max_mutation_size;

    // Change-data-capture logs
    public boolean cdc_enabled = false;
    // When true, new CDC mutations are rejected/blocked when reaching max CDC storage.
    // When false, new CDC mutations can always be added. But it will remove the oldest CDC commit log segment on full.
    public volatile boolean cdc_block_writes = true;
    public String cdc_raw_directory;
    @Replaces(oldName = "cdc_total_space_in_mb", converter = Converters.MEBIBYTES_DATA_STORAGE, deprecated = true)
    public SmallestDataStorageMebibytes cdc_total_space = new SmallestDataStorageMebibytes("0MiB");
    @Replaces(oldName = "cdc_free_space_check_interval_ms", converter = Converters.MILLIS_DURATION, deprecated = true)
    public SmallestDurationMilliseconds cdc_free_space_check_interval = new SmallestDurationMilliseconds("250ms");

    @Deprecated
    public int commitlog_periodic_queue_size = -1;

    public String endpoint_snitch;
    public boolean dynamic_snitch = true;
    @Replaces(oldName = "dynamic_snitch_update_interval_in_ms", converter = Converters.MILLIS_DURATION, deprecated = true)
    public SmallestDurationMilliseconds dynamic_snitch_update_interval = new SmallestDurationMilliseconds("100ms");
    @Replaces(oldName = "dynamic_snitch_reset_interval_in_ms", converter = Converters.MILLIS_DURATION, deprecated = true)
    public SmallestDurationMilliseconds dynamic_snitch_reset_interval = new SmallestDurationMilliseconds("10m");
    public double dynamic_snitch_badness_threshold = 1.0;

    public String failure_detector = "FailureDetector";

    public EncryptionOptions.ServerEncryptionOptions server_encryption_options = new EncryptionOptions.ServerEncryptionOptions();
    public EncryptionOptions client_encryption_options = new EncryptionOptions();

    public InternodeCompression internode_compression = InternodeCompression.none;

    @Replaces(oldName = "hinted_handoff_throttle_in_kb", converter = Converters.KIBIBYTES_DATASTORAGE, deprecated = true)
    public SmallestDataStorageKibibytes hinted_handoff_throttle = new SmallestDataStorageKibibytes("1024KiB");
    @Replaces(oldName = "batchlog_replay_throttle_in_kb", converter = Converters.KIBIBYTES_DATASTORAGE, deprecated = true)
    public SmallestDataStorageKibibytes batchlog_replay_throttle = new SmallestDataStorageKibibytes("1024KiB");
    public int max_hints_delivery_threads = 2;
    @Replaces(oldName = "hints_flush_period_in_ms", converter = Converters.MILLIS_DURATION, deprecated = true)
    public SmallestDurationMilliseconds hints_flush_period = new SmallestDurationMilliseconds("10s");
    @Replaces(oldName = "max_hints_file_size_in_mb", converter = Converters.MEBIBYTES_DATA_STORAGE, deprecated = true)
    public SmallestDataStorageMebibytes max_hints_file_size = new SmallestDataStorageMebibytes("128MiB");
    public volatile DataStorageSpec max_hints_size_per_host = new DataStorageSpec("0B"); // 0 means disabled

    public ParameterizedClass hints_compression;
    public volatile boolean auto_hints_cleanup_enabled = false;

    public volatile boolean incremental_backups = false;
    public boolean trickle_fsync = false;
    @Replaces(oldName = "trickle_fsync_interval_in_kb", converter = Converters.KIBIBYTES_DATASTORAGE, deprecated = true)
    public SmallestDataStorageKibibytes trickle_fsync_interval = new SmallestDataStorageKibibytes("10240KiB");

    // ACI Cassandra - Want this to be as close as possible to Long.MAX_VALUE
    // when converted to bytes (by <<20) in org.apache.cassandra.io.sstable.SSTableRewriter.calculateOpenInterval
    // No longer possible to set to -1 after CASSANDRA-15234
    @Replaces(oldName = "sstable_preemptive_open_interval_in_mb", converter = Converters.MEBIBYTES_DATA_STORAGE, deprecated = true)
    public volatile SmallestDataStorageMebibytes sstable_preemptive_open_interval = new SmallestDataStorageMebibytes((Long.MAX_VALUE >> 20) + "MiB");

    public volatile boolean key_cache_migrate_during_compaction = false;
    public volatile int key_cache_keys_to_save = Integer.MAX_VALUE;
    @Replaces(oldName = "key_cache_size_in_mb", converter = Converters.MEBIBYTES_DATA_STORAGE, deprecated = true)
    public SmallestDataStorageMebibytes key_cache_size = null;
    @Replaces(oldName = "key_cache_save_period", converter = Converters.SECONDS_CUSTOM_DURATION, deprecated = true)
    public volatile SmallestDurationSeconds key_cache_save_period = new SmallestDurationSeconds("4h");

    public String row_cache_class_name = "org.apache.cassandra.cache.OHCProvider";
    @Replaces(oldName = "row_cache_size_in_mb", converter = Converters.MEBIBYTES_DATA_STORAGE, deprecated = true)
    public SmallestDataStorageMebibytes row_cache_size = new SmallestDataStorageMebibytes("0MiB");
    @Replaces(oldName = "row_cache_save_period", converter = Converters.SECONDS_CUSTOM_DURATION, deprecated = true)
    public volatile SmallestDurationSeconds row_cache_save_period = new SmallestDurationSeconds("0s");
    public volatile int row_cache_keys_to_save = Integer.MAX_VALUE;

    @Replaces(oldName = "counter_cache_size_in_mb", converter = Converters.MEBIBYTES_DATA_STORAGE, deprecated = true)
    public SmallestDataStorageMebibytes counter_cache_size = null;
    @Replaces(oldName = "counter_cache_save_period", converter = Converters.SECONDS_CUSTOM_DURATION, deprecated = true)
    public volatile SmallestDurationSeconds counter_cache_save_period = new SmallestDurationSeconds("7200s");
    public volatile int counter_cache_keys_to_save = Integer.MAX_VALUE;

    public SmallestDataStorageMebibytes paxos_cache_size = null;

    @Replaces(oldName = "cache_load_timeout_seconds ", converter = Converters.SECONDS_DURATION, deprecated = true)
    public SmallestDurationSeconds cache_load_timeout = new SmallestDurationSeconds("30s");

    private static boolean isClientMode = false;
    private static Supplier<Config> overrideLoadConfig = null;

    @Replaces(oldName = "networking_cache_size_in_mb", converter = Converters.MEBIBYTES_DATA_STORAGE, deprecated = true)
    public SmallestDataStorageMebibytes networking_cache_size;

    @Replaces(oldName = "file_cache_size_in_mb", converter = Converters.MEBIBYTES_DATA_STORAGE, deprecated = true)
    public SmallestDataStorageMebibytes file_cache_size;

    public boolean file_cache_enabled = Boolean.getBoolean("cassandra.file_cache_enabled");

    /**
     * Because of the current {@link org.apache.cassandra.utils.memory.BufferPool} slab sizes of 64 KiB, we
     * store in the file cache buffers that divide 64 KiB, so we need to round the buffer sizes to powers of two.
     * This boolean controls weather they are rounded up or down. Set it to true to round up to the
     * next power of two, set it to false to round down to the previous power of two. Note that buffer sizes are
     * already rounded to 4 KiB and capped between 4 KiB minimum and 64 kb maximum by the {@link DiskOptimizationStrategy}.
     * By default, this boolean is set to round down when {@link #disk_optimization_strategy} is {@code ssd},
     * and to round up when it is {@code spinning}.
     */
    public Boolean file_cache_round_up;

    @Deprecated
    public boolean buffer_pool_use_heap_if_exhausted;

    public DiskOptimizationStrategy disk_optimization_strategy = DiskOptimizationStrategy.ssd;

    public double disk_optimization_estimate_percentile = 0.95;

    public double disk_optimization_page_cross_chance = 0.1;

    public boolean inter_dc_tcp_nodelay = true;

    public MemtableAllocationType memtable_allocation_type = MemtableAllocationType.heap_buffers;

    public final TrackWarnings track_warnings = new TrackWarnings();

    public volatile int tombstone_warn_threshold = 1000;
    public volatile int tombstone_failure_threshold = 100000;

    public final ReplicaFilteringProtectionOptions replica_filtering_protection = new ReplicaFilteringProtectionOptions();

    @Replaces(oldName = "index_summary_capacity_in_mb", converter = Converters.MEBIBYTES_DATA_STORAGE, deprecated = true)
    public volatile SmallestDataStorageMebibytes index_summary_capacity;
    @Replaces(oldName = "index_summary_resize_interval_in_minutes", converter = Converters.MINUTES_DURATION, deprecated = true)
    public volatile SmallestDurationMinutes index_summary_resize_interval = new SmallestDurationMinutes("60m");

    @Replaces(oldName = "gc_log_threshold_in_ms", converter = Converters.MILLIS_DURATION, deprecated = true)
    public SmallestDurationMilliseconds gc_log_threshold = new SmallestDurationMilliseconds("200ms");
    @Replaces(oldName = "gc_warn_threshold_in_ms", converter = Converters.MILLIS_DURATION, deprecated = true)
    public SmallestDurationMilliseconds gc_warn_threshold = new SmallestDurationMilliseconds("1s");

    // TTL for different types of trace events.
    @Replaces(oldName = "tracetype_query_ttl", converter = Converters.SECONDS_DURATION, deprecated=true)
    public SmallestDurationSeconds trace_type_query_ttl = new SmallestDurationSeconds("1d");
    @Replaces(oldName = "tracetype_repair_ttl", converter = Converters.SECONDS_DURATION, deprecated=true)
    public SmallestDurationSeconds trace_type_repair_ttl = new SmallestDurationSeconds("7d");

    /**
     * Maintain statistics on whether writes achieve the ideal consistency level
     * before expiring and becoming hints
     */
    public volatile ConsistencyLevel ideal_consistency_level = null;

    @Deprecated
    public int windows_timer_interval = 0;

    @Deprecated
    public String otc_coalescing_strategy = "DISABLED";

    @Deprecated
    public static final int otc_coalescing_window_us_default = 200;
    @Deprecated
    public int otc_coalescing_window_us = otc_coalescing_window_us_default;
    @Deprecated
    public int otc_coalescing_enough_coalesced_messages = 8;
    @Deprecated
    public static final int otc_backlog_expiration_interval_ms_default = 200;
    @Deprecated
    public volatile int otc_backlog_expiration_interval_ms = otc_backlog_expiration_interval_ms_default;

    /**
     * Size of the CQL prepared statements cache in MiB.
     * Defaults to 1/256th of the heap size or 10MiB, whichever is greater.
     */
    @Replaces(oldName = "prepared_statements_cache_size_mb", converter = Converters.MEBIBYTES_DATA_STORAGE, deprecated = true)
    public SmallestDataStorageMebibytes prepared_statements_cache_size = null;

    @Replaces(oldName = "enable_user_defined_functions", converter = Converters.IDENTITY, deprecated = true)
    public boolean user_defined_functions_enabled = false;
    @Replaces(oldName = "enable_scripted_user_defined_functions", converter = Converters.IDENTITY, deprecated = true)
    public boolean scripted_user_defined_functions_enabled = false;

    @Replaces(oldName = "enable_materialized_views", converter = Converters.IDENTITY, deprecated = true)
    public boolean materialized_views_enabled = ALLOW_MATERIALIZEDVIEWS.getBoolean();

    @Replaces(oldName = "enable_transient_replication", converter = Converters.IDENTITY, deprecated = true)
    public boolean transient_replication_enabled = false;

    @Replaces(oldName = "enable_sasi_indexes", converter = Converters.IDENTITY, deprecated = true)
    public boolean sasi_indexes_enabled = false;

    @Replaces(oldName = "enable_drop_compact_storage", converter = Converters.IDENTITY, deprecated = true)
    public volatile boolean drop_compact_storage_enabled = false;

    public volatile boolean use_statements_enabled = true;

    /**
     * Optionally disable asynchronous UDF execution.
     * Disabling asynchronous UDF execution also implicitly disables the security-manager!
     * By default, async UDF execution is enabled to be able to detect UDFs that run too long / forever and be
     * able to fail fast - i.e. stop the Cassandra daemon, which is currently the only appropriate approach to
     * "tell" a user that there's something really wrong with the UDF.
     * When you disable async UDF execution, users MUST pay attention to read-timeouts since these may indicate
     * UDFs that run too long or forever - and this can destabilize the cluster.
     *
     * This requires allow_insecure_udfs to be true
     */
    // Below parameter is not presented in cassandra.yaml but to be on the safe side that no one was directly using it
    // I still added backward compatibility (CASSANDRA-15234)
    @Replaces(oldName = "enable_user_defined_functions_threads", converter = Converters.IDENTITY, deprecated = true)
    public boolean user_defined_functions_threads_enabled = true;

    /**
     * Set this to true to allow running insecure UDFs.
     */
    public boolean allow_insecure_udfs = false;

    /**
     * Set this to allow UDFs accessing java.lang.System.* methods, which basically allows UDFs to execute any arbitrary code on the system.
     */
    public boolean allow_extra_insecure_udfs = false;

    /**
     * Time in milliseconds after a warning will be emitted to the log and to the client that a UDF runs too long.
     * (Only valid, if user_defined_functions_threads_enabled==true)
     */
    //TO DO: transfer below parameter to the new config framework (DurationSpec)
    //Below parameter is in ms
    public long user_defined_function_warn_timeout = 500;
    /**
     * Time in milliseconds after a fatal UDF run-time situation is detected and action according to
     * user_function_timeout_policy will take place.
     * (Only valid, if user_defined_functions_threads_enabled==true)
     */
    //TO DO: transfer below parameter to the new config framework (DurationSpec)
    //Below parameter is in ms
    public long user_defined_function_fail_timeout = 1500;
    /**
     * Defines what to do when a UDF ran longer than user_defined_function_fail_timeout.
     * Possible options are:
     * - 'die' - i.e. it is able to emit a warning to the client before the Cassandra Daemon will shut down.
     * - 'die_immediate' - shut down C* daemon immediately (effectively prevent the chance that the client will receive a warning).
     * - 'ignore' - just log - the most dangerous option.
     * (Only valid, if user_defined_functions_threads_enabled==true)
     */
    public UserFunctionTimeoutPolicy user_function_timeout_policy = UserFunctionTimeoutPolicy.die;

    @Deprecated
    public volatile boolean back_pressure_enabled = false;
    @Deprecated
    public volatile ParameterizedClass back_pressure_strategy;

    public volatile int concurrent_validations;
    public RepairCommandPoolFullStrategy repair_command_pool_full_strategy = RepairCommandPoolFullStrategy.queue;
    public int repair_command_pool_size = concurrent_validations;

    /**
     * When a node first starts up it intially considers all other peers as DOWN and is disconnected from all of them.
     * To be useful as a coordinator (and not introduce latency penalties on restart) this node must have successfully
     * opened all three internode TCP connections (gossip, small, and large messages) before advertising to clients.
     * Due to this, by default, Casssandra will prime these internode TCP connections and wait for all but a single
     * node to be DOWN/disconnected in the local datacenter before offering itself as a coordinator, subject to a
     * timeout. See CASSANDRA-13993 and CASSANDRA-14297 for more details.
     *
     * We provide two tunables to control this behavior as some users may want to block until all datacenters are
     * available (global QUORUM/EACH_QUORUM), some users may not want to block at all (clients that already work
     * around the problem), and some users may want to prime the connections but not delay startup.
     *
     * block_for_peers_timeout_in_secs: controls how long this node will wait to connect to peers. To completely disable
     * any startup connectivity checks set this to -1. To trigger the internode connections but immediately continue
     * startup, set this to to 0. The default is 10 seconds.
     *
     * block_for_peers_in_remote_dcs: controls if this node will consider remote datacenters to wait for. The default
     * is to _not_ wait on remote datacenters.
     */
    public int block_for_peers_timeout_in_secs = 60;
    public boolean block_for_peers_in_remote_dcs = false;

    public volatile boolean automatic_sstable_upgrade = false;
    public volatile int max_concurrent_automatic_sstable_upgrades = 1;
    public boolean stream_entire_sstables = true;

    public volatile AuditLogOptions audit_logging_options = new AuditLogOptions();
    public volatile FullQueryLoggerOptions full_query_logging_options = new FullQueryLoggerOptions();

    public CorruptedTombstoneStrategy corrupted_tombstone_strategy = CorruptedTombstoneStrategy.disabled;

    public volatile boolean diagnostic_events_enabled = false;

    // Default and minimum keyspace replication factors allow validation of newly created keyspaces
    // and good defaults if no replication factor is provided by the user
    public volatile int default_keyspace_rf = 1;
    public volatile int minimum_keyspace_rf = 0;

    /**
     * flags for enabling tracking repaired state of data during reads
     * separate flags for range & single partition reads as single partition reads are only tracked
     * when CL > 1 and a digest mismatch occurs. Currently, range queries don't use digests so if
     * enabled for range reads, all such reads will include repaired data tracking. As this adds
     * some overhead, operators may wish to disable it whilst still enabling it for partition reads
     */
    public volatile boolean repaired_data_tracking_for_range_reads_enabled = false;
    public volatile boolean repaired_data_tracking_for_partition_reads_enabled = false;
    /* If true, unconfirmed mismatches (those which cannot be considered conclusive proof of out of
     * sync repaired data due to the presence of pending repair sessions, or unrepaired partition
     * deletes) will increment a metric, distinct from confirmed mismatches. If false, unconfirmed
     * mismatches are simply ignored by the coordinator.
     * This is purely to allow operators to avoid potential signal:noise issues as these types of
     * mismatches are considerably less actionable than their confirmed counterparts. Setting this
     * to true only disables the incrementing of the counters when an unconfirmed mismatch is found
     * and has no other effect on the collection or processing of the repaired data.
     */
    public volatile boolean report_unconfirmed_repaired_data_mismatches = false;
    /*
     * If true, when a repaired data mismatch is detected at read time or during a preview repair,
     * a snapshot request will be issued to each particpating replica. These are limited at the replica level
     * so that only a single snapshot per-table per-day can be taken via this method.
     */
    public volatile boolean snapshot_on_repaired_data_mismatch = false;

    /**
     * number of seconds to set nowInSec into the future when performing validation previews against repaired data
     * this (attempts) to prevent a race where validations on different machines are started on different sides of
     * a tombstone being compacted away
     */
    public volatile int validation_preview_purge_head_start_in_sec = 60 * 60;

    public boolean auth_cache_warming_enabled = false;

    // Using String instead of ConsistencyLevel here to keep static initialization from cascading and starting
    // threads during tool usage mode. See CASSANDRA-12988 and DatabaseDescriptorRefTest for details
    public volatile String auth_read_consistency_level = "LOCAL_QUORUM";
    public volatile String auth_write_consistency_level = "EACH_QUORUM";

    /** This feature allows denying access to operations on certain key partitions, intended for use by operators to
     * provide another tool to manage cluster health vs application access. See CASSANDRA-12106 and CEP-13 for more details.
     */
<<<<<<< HEAD
    public volatile boolean partition_denylist_enabled = false;

    public volatile boolean denylist_writes_enabled = true;

    public volatile boolean denylist_reads_enabled = true;

    public volatile boolean denylist_range_reads_enabled = true;

    public SmallestDurationSeconds denylist_refresh = new SmallestDurationSeconds("600s");

    public SmallestDurationSeconds denylist_initial_load_retry = new SmallestDurationSeconds("5s");
=======
    public volatile Boolean partition_denylist_enabled = null;

    public volatile Boolean denylist_writes_enabled = null;

    public volatile Boolean denylist_reads_enabled = null;

    public volatile Boolean denylist_range_reads_enabled = null;

    public Integer denylist_refresh_seconds = null;

    public Integer denylist_initial_load_retry_seconds = null;
>>>>>>> 30fd25b8

    /** We cap the number of denylisted keys allowed per table to keep things from growing unbounded. Operators will
     * receive warnings and only denylist_max_keys_per_table in natural query ordering will be processed on overflow.
     */
    public volatile Integer denylist_max_keys_per_table = null;

    /** We cap the total number of denylisted keys allowed in the cluster to keep things from growing unbounded.
     * Operators will receive warnings on initial cache load that there are too many keys and be directed to trim
     * down the entries to within the configured limits.
     */
    public volatile Integer denylist_max_keys_total = null;

    /** Since the denylist in many ways serves to protect the health of the cluster from partitions operators have identified
     * as being in a bad state, we usually want more robustness than just CL.ONE on operations to/from these tables to
     * ensure that these safeguards are in place. That said, we allow users to configure this if they're so inclined.
     */
    public ConsistencyLevel denylist_consistency_level = null;

    @Deprecated
    public volatile Boolean enable_partition_blacklist = null;
    @Deprecated
    public volatile Boolean enable_blacklist_writes = null;
    @Deprecated
    public volatile Boolean enable_blacklist_reads = null;
    @Deprecated
    public volatile Boolean enable_blacklist_range_reads = null;
    @Deprecated
    public Integer blacklist_refresh_period_seconds = null;
    @Deprecated
    public Integer blacklist_initial_load_retry_seconds = null;
    @Deprecated
    public volatile Integer blacklist_max_keys_per_table = null;
    @Deprecated
    public volatile Integer blacklist_max_keys_total = null;
    @Deprecated
    public ConsistencyLevel blacklist_consistency_level = null;

    public volatile boolean compact_biggest_stcs_bucket_l0 = false;

    @Replaces(oldName = "enable_secondary_index", converter = Converters.IDENTITY, deprecated = true)
    public volatile boolean secondary_index_enabled = Boolean.getBoolean("cassandra.enable_secondary_index");

    public Boolean disable_incremental_repair = Boolean.parseBoolean(System.getProperty("cassandra.disable_incremental_repair", "false"));

    public String full_query_log_dir = null; // CIE Cassandra 3.0 backward compatibility, create default FQL options if non-null.

    public volatile boolean enable_scheduled_compactions = false;
    public volatile int scheduled_compaction_range_splits = 100;
    public volatile String scheduled_compaction_cycle_time = "60d";
    public volatile boolean skip_single_sstable_scheduled_compactions = true;
    public volatile long max_scheduled_compaction_sstable_size_bytes = 10240 * 1024L * 1024L;
    public volatile int max_scheduled_compaction_sstable_count = 40;

    public volatile boolean disable_schema_drop_check = false;

    /**
     * The intial capacity for creating RangeTombstoneList.
     */
    public volatile int initial_range_tombstone_list_allocation_size = 1;
    /**
     * The growth factor to enlarge a RangeTombstoneList.
     */
    public volatile double range_tombstone_list_growth_factor = 1.5;

    /**
     * @deprecated migrate to {@link DatabaseDescriptor#isClientInitialized()}
     */
    @Deprecated
    public static boolean isClientMode()
    {
        return isClientMode;
    }

    /**
     * If true, when rows with duplicate clustering keys are detected during a read or compaction
     * a snapshot will be taken. In the read case, each a snapshot request will be issued to each
     * replica involved in the query, for compaction the snapshot will be created locally.
     * These are limited at the replica level so that only a single snapshot per-day can be taken
     * via this method.
     *
     * This requires check_for_duplicate_rows_during_reads and/or check_for_duplicate_rows_during_compaction
     * below to be enabled
     */
    public volatile boolean snapshot_on_duplicate_row_detection = false;
    /**
     * If these are enabled duplicate keys will get logged, and if snapshot_on_duplicate_row_detection
     * is enabled, the table will get snapshotted for offline investigation
     */
    public volatile boolean check_for_duplicate_rows_during_reads = true;
    public volatile boolean check_for_duplicate_rows_during_compaction = true;

    public boolean autocompaction_on_startup_enabled = Boolean.parseBoolean(System.getProperty("cassandra.autocompaction_on_startup_enabled", "true"));

    // see CASSANDRA-3200 / CASSANDRA-16274
    public volatile boolean auto_optimise_inc_repair_streams = false;
    public volatile boolean auto_optimise_full_repair_streams = false;
    public volatile boolean auto_optimise_preview_repair_streams = false;

    // see CASSANDRA-17048 and the comment in cassandra.yaml
    public boolean enable_uuid_sstable_identifiers = false;

    /**
     * Client mode means that the process is a pure client, that uses C* code base but does
     * not read or write local C* database files.
     *
     * @deprecated migrate to {@link DatabaseDescriptor#clientInitialization(boolean)}
     */
    @Deprecated
    public static void setClientMode(boolean clientMode)
    {
        isClientMode = clientMode;
    }

    @Deprecated // this warning threshold will be replaced by an equivalent guardrail
    public volatile int table_count_warn_threshold = 150;
    @Deprecated // this warning threshold will be replaced by an equivalent guardrail
    public volatile int keyspace_count_warn_threshold = 40;

    public volatile int consecutive_message_errors_threshold = 1;

    public volatile SubnetGroups client_error_reporting_exclusions = new SubnetGroups();
    public volatile SubnetGroups internode_error_reporting_exclusions = new SubnetGroups();

    public static final int DISABLED_GUARDRAIL = -1;
    public static final DataStorageSpec DISABLED_SIZE_GUARDRAIL = DataStorageSpec.inBytes(0);
    public volatile boolean guardrails_enabled = false;
    public volatile int keyspaces_warn_threshold = DISABLED_GUARDRAIL;
    public volatile int keyspaces_fail_threshold = DISABLED_GUARDRAIL;
    public volatile int tables_warn_threshold = DISABLED_GUARDRAIL;
    public volatile int tables_fail_threshold = DISABLED_GUARDRAIL;
    public volatile int columns_per_table_warn_threshold = DISABLED_GUARDRAIL;
    public volatile int columns_per_table_fail_threshold = DISABLED_GUARDRAIL;
    public volatile int secondary_indexes_per_table_warn_threshold = DISABLED_GUARDRAIL;
    public volatile int secondary_indexes_per_table_fail_threshold = DISABLED_GUARDRAIL;
    public volatile int materialized_views_per_table_warn_threshold = DISABLED_GUARDRAIL;
    public volatile int materialized_views_per_table_fail_threshold = DISABLED_GUARDRAIL;
    public volatile int page_size_warn_threshold = DISABLED_GUARDRAIL;
    public volatile int page_size_fail_threshold = DISABLED_GUARDRAIL;
    public volatile int partition_keys_in_select_warn_threshold = DISABLED_GUARDRAIL;
    public volatile int partition_keys_in_select_fail_threshold = DISABLED_GUARDRAIL;
    public volatile int in_select_cartesian_product_warn_threshold = DISABLED_GUARDRAIL;
    public volatile int in_select_cartesian_product_fail_threshold = DISABLED_GUARDRAIL;
    public volatile Set<String> table_properties_warned = Collections.emptySet();
    public volatile Set<String> table_properties_ignored = Collections.emptySet();
    public volatile Set<String> table_properties_disallowed = Collections.emptySet();
    public volatile Set<ConsistencyLevel> read_consistency_levels_warned = Collections.emptySet();
    public volatile Set<ConsistencyLevel> read_consistency_levels_disallowed = Collections.emptySet();
    public volatile Set<ConsistencyLevel> write_consistency_levels_warned = Collections.emptySet();
    public volatile Set<ConsistencyLevel> write_consistency_levels_disallowed = Collections.emptySet();
    public volatile boolean user_timestamps_enabled = true;
    public volatile boolean read_before_write_list_operations_enabled = true;
    public volatile DataStorageSpec collection_size_warn_threshold = DISABLED_SIZE_GUARDRAIL;
    public volatile DataStorageSpec collection_size_fail_threshold = DISABLED_SIZE_GUARDRAIL;
    public volatile int items_per_collection_warn_threshold = DISABLED_GUARDRAIL;
    public volatile int items_per_collection_fail_threshold = DISABLED_GUARDRAIL;
    public volatile int fields_per_udt_warn_threshold = DISABLED_GUARDRAIL;
    public volatile int fields_per_udt_fail_threshold = DISABLED_GUARDRAIL;

    public volatile DurationSpec streaming_state_expires = DurationSpec.inDays(3);
    public volatile DataStorageSpec streaming_state_size = DataStorageSpec.inMebibytes(40);

    /** The configuration of startup checks. */
    public volatile Map<StartupCheckType, Map<String, Object>> startup_checks = new HashMap<>();

    public volatile DurationSpec repair_state_expires = DurationSpec.inDays(3);
    public volatile int repair_state_size = 100_000;

    /**
     * The variants of paxos implementation and semantics supported by Cassandra.
     */
    public enum PaxosVariant
    {
        /**
         * v1 Paxos lacks most optimisations. Expect 4RTs for a write and 2RTs for a read.
         *
         * With legacy semantics for read/read and rejected write linearizability, i.e. not guaranteed.
         */
        v1_without_linearizable_reads_or_rejected_writes,

        /**
         * v1 Paxos lacks most optimisations. Expect 4RTs for a write and 3RTs for a read.
         */
        v1,

        /**
         * v2 Paxos. With PaxosStatePurging.repaired safe to use ANY Commit consistency.
         * Expect 2RTs for a write and 1RT for a read.
         *
         * With legacy semantics for read/read linearizability, i.e. not guaranteed.
         */
        v2_without_linearizable_reads,

        /**
         * v2 Paxos. With PaxosStatePurging.repaired safe to use ANY Commit consistency.
         * Expect 2RTs for a write and 1RT for a read.
         *
         * With legacy semantics for read/read and rejected write linearizability, i.e. not guaranteed.
         */
        v2_without_linearizable_reads_or_rejected_writes,

        /**
         * v2 Paxos. With PaxosStatePurging.repaired safe to use ANY Commit consistency.
         * Expect 2RTs for a write, and either 1RT or 2RT for a read.
         */
        v2
    }

    /**
     * Select the kind of paxos state purging to use. Migration to repaired is recommended, but requires that
     * regular paxos repairs are performed (which by default run as part of incremental repair).
     *
     * Once migrated from legacy it is unsafe to return to legacy, but gc_grace mode may be used in its place
     * and performs a very similar cleanup process.
     *
     * Should only be modified once paxos_variant = v2.
     */
    public enum PaxosStatePurging
    {
        /**
         * system.paxos records are written and garbage collected with TTLs. Unsafe to use with Commit consistency ANY.
         * Once migrated from, cannot be migrated back to safely. Must use gc_grace or repaired instead, as TTLs
         * will not have been set.
         */
        legacy,

        /**
         * Functionally similar to legacy, but the gc_grace expiry is applied at compaction and read time rather than
         * using TTLs, so may be safely enabled at any point.
         */
        gc_grace,

        /**
         * Clears system.paxos records only once they are known to be persisted to a quorum of replica's base tables
         * through the use of paxos repair. Requires that regular paxos repairs are performed on the cluster
         * (which by default are included in incremental repairs if paxos_variant = v2).
         *
         * This setting permits the use of Commit consistency ANY or LOCAL_QUORUM without any loss of durability or consistency,
         * saving 1 RT.
         */
        repaired;

        public static PaxosStatePurging fromBoolean(boolean enabled)
        {
            return enabled ? repaired : gc_grace;
        }
    }

    /**
     * See {@link PaxosVariant}. Defaults to v1, recommend upgrading to v2 at earliest opportunity.
     */
    public volatile PaxosVariant paxos_variant = PaxosVariant.v1;

    /**
     * If true, paxos topology change repair will not run on a topology change - this option should only be used in
     * rare operation circumstances e.g. where for some reason the repair is impossible to perform (e.g. too few replicas)
     * and an unsafe topology change must be made
     */
    public volatile boolean skip_paxos_repair_on_topology_change = Boolean.getBoolean("cassandra.skip_paxos_repair_on_topology_change");

    /**
     * A safety margin when purging paxos state information that has been safely replicated to a quorum.
     * Data for transactions initiated within this grace period will not be expunged.
     */
    public volatile DurationSpec paxos_purge_grace_period = new SmallestDurationSeconds("60s");

    /**
     * A safety mechanism for detecting incorrect paxos state, that may be down either to a bug or incorrect usage of LWTs
     * (most likely due to unsafe mixing of SERIAL and LOCAL_SERIAL operations), and rejecting
     */
    public enum PaxosOnLinearizabilityViolation
    {
        // reject an operation when a linearizability violation is detected.
        // note this does not guarantee a violation has been averted,
        // as it may be a prior operation that invalidated the state.
        fail,
        // log any detected linearizability violation
        log,
        // ignore any detected linearizability violation
        ignore
    }

    /**
     * See {@link PaxosOnLinearizabilityViolation}.
     *
     * Default is to ignore, as applications may readily mix SERIAL and LOCAL_SERIAL and this is the most likely source
     * of linearizability violations. this facility should be activated only for debugging Cassandra or by power users
     * who are investigating their own application behaviour.
     */
    public volatile PaxosOnLinearizabilityViolation paxos_on_linearizability_violations = PaxosOnLinearizabilityViolation.ignore;

    /**
     * See {@link PaxosStatePurging} default is legacy.
     */
    public volatile PaxosStatePurging paxos_state_purging;

    /**
     * Enable/disable paxos repair. This is a global flag that not only determines default behaviour but overrides
     * explicit paxos repair requests, paxos repair on topology changes and paxos auto repairs.
     */
    public volatile boolean paxos_repair_enabled = true;

    /**
     * If true, paxos topology change repair only requires a global quorum of live nodes. If false,
     * it requires a global quorum as well as a local quorum for each dc (EACH_QUORUM), with the
     * exception explained in paxos_topology_repair_strict_each_quorum
     */
    public boolean paxos_topology_repair_no_dc_checks = false;

    /**
     * If true, a quorum will be required for the global and local quorum checks. If false, we will
     * accept a quorum OR n - 1 live nodes. This is to allow for topologies like 2:2:2, where paxos queries
     * always use SERIAL, and a single node down in a dc should not preclude a paxos repair
     */
    public boolean paxos_topology_repair_strict_each_quorum = false;

    /**
     * If necessary for operational purposes, permit certain keyspaces to be ignored for paxos topology repairs
     */
    public volatile Set<String> skip_paxos_repair_on_topology_change_keyspaces = splitCommaDelimited(System.getProperty("cassandra.skip_paxos_repair_on_topology_change_keyspaces"));

    /**
     * See {@link org.apache.cassandra.service.paxos.ContentionStrategy}
     */
    public String paxos_contention_wait_randomizer;

    /**
     * See {@link org.apache.cassandra.service.paxos.ContentionStrategy}
     */
    public String paxos_contention_min_wait;

    /**
     * See {@link org.apache.cassandra.service.paxos.ContentionStrategy}
     */
    public String paxos_contention_max_wait;

    /**
     * See {@link org.apache.cassandra.service.paxos.ContentionStrategy}
     */
    public String paxos_contention_min_delta;

    /**
     * The amount of disk space paxos uncommitted key files can consume before we begin automatically scheduling paxos repairs.
     * Note that these repairs are uncoordinated and so do not contribute to expunging system.paxos records.
     */
    public volatile int paxos_auto_repair_threshold_mb = 32;

    /**
     * The number of keys we may simultaneously attempt to finish incomplete paxos operations for.
     */
    public volatile int paxos_repair_parallelism = -1;

    public static Supplier<Config> getOverrideLoadConfig()
    {
        return overrideLoadConfig;
    }

    public static void setOverrideLoadConfig(Supplier<Config> loadConfig)
    {
        overrideLoadConfig = loadConfig;
    }

    public enum CommitLogSync
    {
        periodic,
        batch,
        group
    }

    public enum FlushCompression
    {
        none,
        fast,
        table
    }

    public enum InternodeCompression
    {
        all, none, dc
    }

    public enum DiskAccessMode
    {
        auto,
        mmap,
        mmap_index_only,
        standard,
    }

    public enum MemtableAllocationType
    {
        unslabbed_heap_buffers,
        unslabbed_heap_buffers_logged,
        heap_buffers,
        offheap_buffers,
        offheap_objects
    }

    public enum DiskFailurePolicy
    {
        best_effort,
        stop,
        ignore,
        stop_paranoid,
        die
    }

    public enum CommitFailurePolicy
    {
        stop,
        stop_commit,
        ignore,
        die,
    }

    public enum UserFunctionTimeoutPolicy
    {
        ignore,
        die,
        die_immediate
    }

    public enum DiskOptimizationStrategy
    {
        ssd,
        spinning
    }

    public enum RepairCommandPoolFullStrategy
    {
        queue,
        reject
    }

    public enum CorruptedTombstoneStrategy
    {
        disabled,
        warn,
        exception
    }

    private static final List<String> SENSITIVE_KEYS = new ArrayList<String>() {{
        add("client_encryption_options");
        add("server_encryption_options");
    }};

    public static void log(Config config)
    {
        Map<String, String> configMap = new TreeMap<>();
        for (Field field : Config.class.getFields())
        {
            // ignore the constants
            if (Modifier.isFinal(field.getModifiers()))
                continue;

            String name = field.getName();
            if (SENSITIVE_KEYS.contains(name))
            {
                configMap.put(name, "<REDACTED>");
                continue;
            }

            String value;
            try
            {
                // Field.get() can throw NPE if the value of the field is null
                value = field.get(config).toString();
            }
            catch (NullPointerException | IllegalAccessException npe)
            {
                value = "null";
            }
            configMap.put(name, value);
        }

        logger.info("Node configuration:[{}]", Joiner.on("; ").join(configMap.entrySet()));
    }
}<|MERGE_RESOLUTION|>--- conflicted
+++ resolved
@@ -681,19 +681,6 @@
     /** This feature allows denying access to operations on certain key partitions, intended for use by operators to
      * provide another tool to manage cluster health vs application access. See CASSANDRA-12106 and CEP-13 for more details.
      */
-<<<<<<< HEAD
-    public volatile boolean partition_denylist_enabled = false;
-
-    public volatile boolean denylist_writes_enabled = true;
-
-    public volatile boolean denylist_reads_enabled = true;
-
-    public volatile boolean denylist_range_reads_enabled = true;
-
-    public SmallestDurationSeconds denylist_refresh = new SmallestDurationSeconds("600s");
-
-    public SmallestDurationSeconds denylist_initial_load_retry = new SmallestDurationSeconds("5s");
-=======
     public volatile Boolean partition_denylist_enabled = null;
 
     public volatile Boolean denylist_writes_enabled = null;
@@ -702,10 +689,9 @@
 
     public volatile Boolean denylist_range_reads_enabled = null;
 
-    public Integer denylist_refresh_seconds = null;
-
-    public Integer denylist_initial_load_retry_seconds = null;
->>>>>>> 30fd25b8
+    public SmallestDurationSeconds denylist_refresh = null;
+
+    public SmallestDurationSeconds denylist_initial_load_retry = null;
 
     /** We cap the number of denylisted keys allowed per table to keep things from growing unbounded. Operators will
      * receive warnings and only denylist_max_keys_per_table in natural query ordering will be processed on overflow.
