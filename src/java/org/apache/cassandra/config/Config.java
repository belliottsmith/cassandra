--- conflicted
+++ resolved
@@ -524,14 +524,7 @@
      */
     public volatile int validation_preview_purge_head_start_in_sec = 60 * 60;
 
-<<<<<<< HEAD
     public boolean auth_cache_warming_enabled = false;
-=======
-    public volatile boolean alter_table_enabled = true;
-
-    public ConsistencyLevel auth_read_consistency_level = ConsistencyLevel.LOCAL_QUORUM;
-    public ConsistencyLevel auth_write_consistency_level = ConsistencyLevel.EACH_QUORUM;
->>>>>>> 96de50e4
 
     // Using String instead of ConsistencyLevel here to keep static initialization from cascading and starting
     // threads during tool usage mode. See CASSANDRA-12988 and DatabaseDescriptorRefTest for details
@@ -588,6 +581,8 @@
     public volatile Integer blacklist_max_keys_total = null;
     @Deprecated
     public ConsistencyLevel blacklist_consistency_level = null;
+
+    public volatile boolean alter_table_enabled = true;
 
     public volatile boolean compact_biggest_stcs_bucket_l0 = false;
 
