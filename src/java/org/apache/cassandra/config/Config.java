--- conflicted
+++ resolved
@@ -489,17 +489,12 @@
 
     public final ReplicaFilteringProtectionOptions replica_filtering_protection = new ReplicaFilteringProtectionOptions();
 
-<<<<<<< HEAD
+    public volatile boolean generate_sstable_digest_components = true;
+
     @Replaces(oldName = "index_summary_capacity_in_mb", converter = Converters.MEBIBYTES_DATA_STORAGE, deprecated = true)
     public volatile SmallestDataStorageMebibytes index_summary_capacity;
     @Replaces(oldName = "index_summary_resize_interval_in_minutes", converter = Converters.MINUTES_DURATION, deprecated = true)
     public volatile SmallestDurationMinutes index_summary_resize_interval = new SmallestDurationMinutes("60m");
-=======
-    public volatile boolean generate_sstable_digest_components = true;
-
-    public volatile Long index_summary_capacity_in_mb;
-    public volatile int index_summary_resize_interval_in_minutes = 60;
->>>>>>> be72f6d8
 
     @Replaces(oldName = "gc_log_threshold_in_ms", converter = Converters.MILLIS_DURATION, deprecated = true)
     public SmallestDurationMilliseconds gc_log_threshold = new SmallestDurationMilliseconds("200ms");
