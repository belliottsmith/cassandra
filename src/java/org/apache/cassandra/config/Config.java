/*
 * Licensed to the Apache Software Foundation (ASF) under one
 * or more contributor license agreements.  See the NOTICE file
 * distributed with this work for additional information
 * regarding copyright ownership.  The ASF licenses this file
 * to you under the Apache License, Version 2.0 (the
 * "License"); you may not use this file except in compliance
 * with the License.  You may obtain a copy of the License at
 *
 *     http://www.apache.org/licenses/LICENSE-2.0
 *
 * Unless required by applicable law or agreed to in writing, software
 * distributed under the License is distributed on an "AS IS" BASIS,
 * WITHOUT WARRANTIES OR CONDITIONS OF ANY KIND, either express or implied.
 * See the License for the specific language governing permissions and
 * limitations under the License.
 */
package org.apache.cassandra.config;

import java.lang.reflect.Field;
import java.lang.reflect.Modifier;
import java.util.ArrayList;
import java.util.List;
import java.util.Map;
import java.util.Set;
import java.util.TreeMap;
import java.util.concurrent.TimeUnit;
import java.util.function.Supplier;

import com.google.common.base.Joiner;
import com.google.common.collect.Sets;

import org.slf4j.Logger;
import org.slf4j.LoggerFactory;

import org.apache.cassandra.audit.AuditLogOptions;
import org.apache.cassandra.db.ConsistencyLevel;
import org.apache.cassandra.fql.FullQueryLoggerOptions;

import static org.apache.cassandra.config.CassandraRelevantProperties.ALLOW_MATERIALIZEDVIEWS;

/**
 * A class that contains configuration properties for the cassandra node it runs within.
 *
 * Properties declared as volatile can be mutated via JMX.
 */
public class Config
{
    private static final Logger logger = LoggerFactory.getLogger(Config.class);

    /*
     * Prefix for Java properties for internal Cassandra configuration options
     */
    public static final String PROPERTY_PREFIX = "cassandra.";

    public String cluster_name = "Test Cluster";
    public String authenticator;
    public String authorizer;
    public String role_manager;
    public String network_authorizer;
    public volatile int permissions_validity_in_ms = 43200000;
    public volatile int permissions_cache_max_entries = 1000;
    public volatile int permissions_update_interval_in_ms = 600000;
    public volatile boolean permissions_cache_active_update = true;
    public volatile int roles_validity_in_ms = 86400000;
    public volatile int roles_cache_max_entries = 1000;
    public volatile int roles_update_interval_in_ms = 600000;
    public volatile boolean roles_cache_active_update = true;
    public volatile int credentials_validity_in_ms = 86400000;
    public volatile int credentials_cache_max_entries = 1000;
    public volatile int credentials_update_interval_in_ms = -1;
    public volatile boolean credentials_cache_active_update = true;

    /* Hashing strategy Random or OPHF */
    public String partitioner;

    public boolean auto_bootstrap = true;
    public volatile boolean hinted_handoff_enabled = true;
    public Set<String> hinted_handoff_disabled_datacenters = Sets.newConcurrentHashSet();
    public volatile int max_hint_window_in_ms = 3 * 3600 * 1000; // three hours
    public String hints_directory;
    public boolean hint_window_persistent_enabled = true;

    public ParameterizedClass seed_provider;
    public DiskAccessMode disk_access_mode = DiskAccessMode.mmap_index_only;

    public DiskFailurePolicy disk_failure_policy = DiskFailurePolicy.ignore;
    public CommitFailurePolicy commit_failure_policy = CommitFailurePolicy.stop;

    public volatile boolean use_deterministic_table_id = Boolean.parseBoolean(System.getProperty("cassandra.use_deterministic_table_id", "true"));

    /* initial token in the ring */
    public String initial_token;
    public Integer num_tokens;
    /** Triggers automatic allocation of tokens if set, using the replication strategy of the referenced keyspace */
    public String allocate_tokens_for_keyspace = null;
    /** Triggers automatic allocation of tokens if set, based on the provided replica count for a datacenter */
    public Integer allocate_tokens_for_local_replication_factor = null;

    public long native_transport_idle_timeout_in_ms = 0L;

    public volatile long request_timeout_in_ms = 10000L;

    public volatile long read_request_timeout_in_ms = 5000L;

    public volatile long range_request_timeout_in_ms = 10000L;

    public volatile long write_request_timeout_in_ms = 2000L;

    public volatile long counter_write_request_timeout_in_ms = 5000L;

    public volatile long cas_contention_timeout_in_ms = 1000L;

    public volatile long truncate_request_timeout_in_ms = 60000L;

    public Integer streaming_connections_per_host = 1;
    public Integer streaming_keep_alive_period_in_secs = 300; //5 minutes

    public boolean cross_node_timeout = true;

    public volatile long slow_query_log_timeout_in_ms = 500L;

    public volatile double phi_convict_threshold = 8.0;

    public int concurrent_reads = 32;
    public int concurrent_writes = 32;
    public int concurrent_counter_writes = 32;
    public int concurrent_materialized_view_writes = 32;
    public int available_processors = -1;

    @Deprecated
    public Integer concurrent_replicates = null;

    public int memtable_flush_writers = 0;
    public Integer memtable_heap_space_in_mb;
    public Integer memtable_offheap_space_in_mb;
    public Float memtable_cleanup_threshold = null;

    // Limit the maximum depth of repair session merkle trees
    @Deprecated
    public volatile Integer repair_session_max_tree_depth = null;
    public volatile Integer repair_session_space_in_mb = null;

    public volatile boolean use_offheap_merkle_trees = true;

    public int storage_port = 7000;
    public int ssl_storage_port = 7001;
    public String listen_address;
    public String listen_interface;
    public boolean listen_interface_prefer_ipv6 = false;
    public String broadcast_address;
    public boolean listen_on_broadcast_address = false;
    public String internode_authenticator;

    public boolean traverse_auth_from_root = true; // ACI changes to default

    /*
     * RPC address and interface refer to the address/interface used for the native protocol used to communicate with
     * clients. It's still called RPC in some places even though Thrift RPC is gone. If you see references to native
     * address or native port it's derived from the RPC address configuration.
     *
     * native_transport_port is the port that is paired with RPC address to bind on.
     */
    public String rpc_address;
    public String rpc_interface;
    public boolean rpc_interface_prefer_ipv6 = false;
    public String broadcast_rpc_address;
    public boolean rpc_keepalive = true;

    public Integer internode_max_message_size_in_bytes;

    @Replaces(oldName = "internode_send_buff_size_in_bytes", deprecated = true)
    public int internode_socket_send_buffer_size_in_bytes = 0;
    @Replaces(oldName = "internode_recv_buff_size_in_bytes", deprecated = true)
    public int internode_socket_receive_buffer_size_in_bytes = 0;

    // TODO: derive defaults from system memory settings?
    public int internode_application_send_queue_capacity_in_bytes = 1 << 22; // 4MiB
    public int internode_application_send_queue_reserve_endpoint_capacity_in_bytes = 1 << 27; // 128MiB
    public int internode_application_send_queue_reserve_global_capacity_in_bytes = 1 << 29; // 512MiB

    public int internode_application_receive_queue_capacity_in_bytes = 1 << 22; // 4MiB
    public int internode_application_receive_queue_reserve_endpoint_capacity_in_bytes = 1 << 27; // 128MiB
    public int internode_application_receive_queue_reserve_global_capacity_in_bytes = 1 << 29; // 512MiB

    // Defensive settings for protecting Cassandra from true network partitions. See (CASSANDRA-14358) for details.
    // The amount of time to wait for internode tcp connections to establish.
    public volatile int internode_tcp_connect_timeout_in_ms = 2000;
    // The amount of time unacknowledged data is allowed on a connection before we throw out the connection
    // Note this is only supported on Linux + epoll, and it appears to behave oddly above a setting of 30000
    // (it takes much longer than 30s) as of Linux 4.12. If you want something that high set this to 0
    // (which picks up the OS default) and configure the net.ipv4.tcp_retries2 sysctl to be ~8.
    public volatile int internode_tcp_user_timeout_in_ms = 30000;
    // Similar to internode_tcp_user_timeout_in_ms but used specifically for streaming connection.
    // The default is 5 minutes. Increase it or set it to 0 in order to increase the timeout.
    public volatile int internode_streaming_tcp_user_timeout_in_ms = 300_000; // 5 minutes

    public boolean start_native_transport = true;
    public int native_transport_port = 9042;
    public Integer native_transport_port_ssl = null;
    public int native_transport_max_threads = 128;
    public int native_transport_max_frame_size_in_mb = 64; // Update from CASSANDRA-16886, commitlog in prod is 64, so set at that to be safe.
    public volatile long native_transport_max_concurrent_connections = -1L;
    public volatile long native_transport_max_concurrent_connections_per_ip = -1L;
    public boolean native_transport_flush_in_batches_legacy = false;
    public volatile boolean native_transport_allow_older_protocols = true;
    public volatile long native_transport_max_concurrent_requests_in_bytes_per_ip = -1L;
    public volatile long native_transport_max_concurrent_requests_in_bytes = -1L;
    public volatile boolean native_transport_rate_limiting_enabled = false;
    public volatile int native_transport_max_requests_per_second = 1000000;
    public int native_transport_receive_queue_capacity_in_bytes = 1 << 20; // 1MiB

    @Deprecated
    public Integer native_transport_max_negotiable_protocol_version = null;

    /**
     * Max size of values in SSTables, in MegaBytes.
     * Default is the same as the native protocol frame limit: 256Mb.
     * See AbstractType for how it is used.
     */
    public int max_value_size_in_mb = 256;

    public boolean snapshot_before_compaction = false;
    public boolean auto_snapshot = true;
    public volatile long snapshot_links_per_second = 0;

    /* if the size of columns or super-columns are more than this, indexing will kick in */
    public volatile int column_index_size_in_kb = 64;
    public volatile int column_index_cache_size_in_kb = 2;
    public volatile int batch_size_warn_threshold_in_kb = 5;
    public volatile int batch_size_fail_threshold_in_kb = 50;
    public Integer unlogged_batch_across_partitions_warn_threshold = 10;
    public volatile Integer concurrent_compactors;
    public volatile int compaction_throughput_mb_per_sec = 16;
    public volatile int compaction_large_partition_warning_threshold_mb = 100;
    public int min_free_space_per_drive_in_mb = 50;
    public volatile Integer compaction_tombstone_warning_threshold = 100000;

    public volatile int concurrent_materialized_view_builders = 1;
    public volatile int reject_repair_compaction_threshold = Integer.MAX_VALUE;

    /**
     * @deprecated retry support removed on CASSANDRA-10992
     */
    @Deprecated
    public int max_streaming_retries = 3;

    public volatile int stream_throughput_outbound_megabits_per_sec = 200;
    public volatile int inter_dc_stream_throughput_outbound_megabits_per_sec = 200;

    public volatile int entire_sstable_stream_throughput_outbound_megabits_per_sec = 200;
    public volatile int entire_sstable_inter_dc_stream_throughput_outbound_megabits_per_sec = 200;

    public String[] data_file_directories = new String[0];

    /**
     * The directory to use for storing the system keyspaces data.
     * If unspecified the data will be stored in the first of the data_file_directories.
     */
    public String local_system_data_file_directory;

    public String saved_caches_directory;

    // Commit Log
    public String commitlog_directory;
    public Integer commitlog_total_space_in_mb;
    public CommitLogSync commitlog_sync;

    /**
     * @deprecated since 4.0 This value was near useless, and we're not using it anymore
     */
    public double commitlog_sync_batch_window_in_ms = Double.NaN;
    public double commitlog_sync_group_window_in_ms = Double.NaN;
    public int commitlog_sync_period_in_ms;
    public int commitlog_segment_size_in_mb = 32;
    public ParameterizedClass commitlog_compression;
    public FlushCompression flush_compression = FlushCompression.fast;
    public int commitlog_max_compression_buffers_in_pool = 3;
    public Integer periodic_commitlog_sync_lag_block_in_ms;
    public TransparentDataEncryptionOptions transparent_data_encryption_options = new TransparentDataEncryptionOptions();

    public Integer max_mutation_size_in_kb;

    // Change-data-capture logs
    public boolean cdc_enabled = false;
    // When true, new CDC mutations are rejected/blocked when reaching max CDC storage.
    // When false, new CDC mutations can always be added. But it will remove the oldest CDC commit log segment on full.
    public volatile boolean cdc_block_writes = true;
    public String cdc_raw_directory;
    public int cdc_total_space_in_mb = 0;
    public int cdc_free_space_check_interval_ms = 250;

    @Deprecated
    public int commitlog_periodic_queue_size = -1;

    public String endpoint_snitch;
    public boolean dynamic_snitch = true;
    public int dynamic_snitch_update_interval_in_ms = 100;
    public int dynamic_snitch_reset_interval_in_ms = 600000;
    public double dynamic_snitch_badness_threshold = 1.0;

    public String failure_detector = "FailureDetector";

    public EncryptionOptions.ServerEncryptionOptions server_encryption_options = new EncryptionOptions.ServerEncryptionOptions();
    public EncryptionOptions client_encryption_options = new EncryptionOptions();

    public InternodeCompression internode_compression = InternodeCompression.none;

    public int hinted_handoff_throttle_in_kb = 1024;
    public int batchlog_replay_throttle_in_kb = 1024;
    public int max_hints_delivery_threads = 2;
    public int hints_flush_period_in_ms = 10000;
    public int max_hints_file_size_in_mb = 128;
    public ParameterizedClass hints_compression;
    public volatile boolean auto_hints_cleanup_enabled = false;

    public volatile boolean incremental_backups = false;
    public boolean trickle_fsync = false;
    public int trickle_fsync_interval_in_kb = 10240;

    public volatile int sstable_preemptive_open_interval_in_mb = -1;

    public volatile boolean key_cache_migrate_during_compaction = false;
    public Long key_cache_size_in_mb = null;
    public volatile int key_cache_save_period = 14400;
    public volatile int key_cache_keys_to_save = Integer.MAX_VALUE;

    public String row_cache_class_name = "org.apache.cassandra.cache.OHCProvider";
    public long row_cache_size_in_mb = 0;
    public volatile int row_cache_save_period = 0;
    public volatile int row_cache_keys_to_save = Integer.MAX_VALUE;

    public Long counter_cache_size_in_mb = null;
    public volatile int counter_cache_save_period = 7200;
    public volatile int counter_cache_keys_to_save = Integer.MAX_VALUE;

    public int cache_load_timeout_seconds = 30;

    public Long paxos_cache_size_in_mb = null;

    private static boolean isClientMode = false;
    private static Supplier<Config> overrideLoadConfig = null;

    public Integer networking_cache_size_in_mb;

    public Integer file_cache_size_in_mb;

    public boolean file_cache_enabled = Boolean.getBoolean("cassandra.file_cache_enabled");

    /**
     * Because of the current {@link org.apache.cassandra.utils.memory.BufferPool} slab sizes of 64 kb, we
     * store in the file cache buffers that divide 64 kb, so we need to round the buffer sizes to powers of two.
     * This boolean controls weather they are rounded up or down. Set it to true to round up to the
     * next power of two, set it to false to round down to the previous power of two. Note that buffer sizes are
     * already rounded to 4 kb and capped between 4 kb minimum and 64 kb maximum by the {@link DiskOptimizationStrategy}.
     * By default, this boolean is set to round down when {@link #disk_optimization_strategy} is {@code ssd},
     * and to round up when it is {@code spinning}.
     */
    public Boolean file_cache_round_up;

    @Deprecated
    public boolean buffer_pool_use_heap_if_exhausted;

    public DiskOptimizationStrategy disk_optimization_strategy = DiskOptimizationStrategy.ssd;

    public double disk_optimization_estimate_percentile = 0.95;

    public double disk_optimization_page_cross_chance = 0.1;

    public boolean inter_dc_tcp_nodelay = true;

    public MemtableAllocationType memtable_allocation_type = MemtableAllocationType.heap_buffers;

    public final TrackWarnings track_warnings = new TrackWarnings();

    public volatile int tombstone_warn_threshold = 1000;
    public volatile int tombstone_failure_threshold = 100000;

    public final ReplicaFilteringProtectionOptions replica_filtering_protection = new ReplicaFilteringProtectionOptions();

    public volatile Long index_summary_capacity_in_mb;
    public volatile int index_summary_resize_interval_in_minutes = 60;

    public int gc_log_threshold_in_ms = 200;
    public int gc_warn_threshold_in_ms = 1000;

    // TTL for different types of trace events.
    public int tracetype_query_ttl = (int) TimeUnit.DAYS.toSeconds(1);
    public int tracetype_repair_ttl = (int) TimeUnit.DAYS.toSeconds(7);

    /**
     * Maintain statistics on whether writes achieve the ideal consistency level
     * before expiring and becoming hints
     */
    public volatile ConsistencyLevel ideal_consistency_level = null;

    public int windows_timer_interval = 0;

    /**
     * Size of the CQL prepared statements cache in MB.
     * Defaults to 1/256th of the heap size or 10MB, whichever is greater.
     */
    public Long prepared_statements_cache_size_mb = null;

    public boolean enable_user_defined_functions = false;
    public boolean enable_scripted_user_defined_functions = false;

    public boolean enable_materialized_views = ALLOW_MATERIALIZEDVIEWS.getBoolean();

    public boolean enable_transient_replication = false;

    public boolean enable_sasi_indexes = false;

    public volatile boolean enable_drop_compact_storage = false;

    /**
     * Optionally disable asynchronous UDF execution.
     * Disabling asynchronous UDF execution also implicitly disables the security-manager!
     * By default, async UDF execution is enabled to be able to detect UDFs that run too long / forever and be
     * able to fail fast - i.e. stop the Cassandra daemon, which is currently the only appropriate approach to
     * "tell" a user that there's something really wrong with the UDF.
     * When you disable async UDF execution, users MUST pay attention to read-timeouts since these may indicate
     * UDFs that run too long or forever - and this can destabilize the cluster.
     */
    public boolean enable_user_defined_functions_threads = true;
    /**
     * Time in milliseconds after a warning will be emitted to the log and to the client that a UDF runs too long.
     * (Only valid, if enable_user_defined_functions_threads==true)
     */
    public long user_defined_function_warn_timeout = 500;
    /**
     * Time in milliseconds after a fatal UDF run-time situation is detected and action according to
     * user_function_timeout_policy will take place.
     * (Only valid, if enable_user_defined_functions_threads==true)
     */
    public long user_defined_function_fail_timeout = 1500;
    /**
     * Defines what to do when a UDF ran longer than user_defined_function_fail_timeout.
     * Possible options are:
     * - 'die' - i.e. it is able to emit a warning to the client before the Cassandra Daemon will shut down.
     * - 'die_immediate' - shut down C* daemon immediately (effectively prevent the chance that the client will receive a warning).
     * - 'ignore' - just log - the most dangerous option.
     * (Only valid, if enable_user_defined_functions_threads==true)
     */
    public UserFunctionTimeoutPolicy user_function_timeout_policy = UserFunctionTimeoutPolicy.die;

    @Deprecated
    public volatile boolean back_pressure_enabled = false;
    @Deprecated
    public volatile ParameterizedClass back_pressure_strategy;

    public volatile int concurrent_validations;
    public RepairCommandPoolFullStrategy repair_command_pool_full_strategy = RepairCommandPoolFullStrategy.queue;
    public int repair_command_pool_size = concurrent_validations;

    /**
     * When a node first starts up it intially considers all other peers as DOWN and is disconnected from all of them.
     * To be useful as a coordinator (and not introduce latency penalties on restart) this node must have successfully
     * opened all three internode TCP connections (gossip, small, and large messages) before advertising to clients.
     * Due to this, by default, Casssandra will prime these internode TCP connections and wait for all but a single
     * node to be DOWN/disconnected in the local datacenter before offering itself as a coordinator, subject to a
     * timeout. See CASSANDRA-13993 and CASSANDRA-14297 for more details.
     *
     * We provide two tunables to control this behavior as some users may want to block until all datacenters are
     * available (global QUORUM/EACH_QUORUM), some users may not want to block at all (clients that already work
     * around the problem), and some users may want to prime the connections but not delay startup.
     *
     * block_for_peers_timeout_in_secs: controls how long this node will wait to connect to peers. To completely disable
     * any startup connectivity checks set this to -1. To trigger the internode connections but immediately continue
     * startup, set this to to 0. The default is 10 seconds.
     *
     * block_for_peers_in_remote_dcs: controls if this node will consider remote datacenters to wait for. The default
     * is to _not_ wait on remote datacenters.
     */
    public int block_for_peers_timeout_in_secs = 60;
    public boolean block_for_peers_in_remote_dcs = false;

    public volatile boolean automatic_sstable_upgrade = false;
    public volatile int max_concurrent_automatic_sstable_upgrades = 1;
    public boolean stream_entire_sstables = true;

    public volatile AuditLogOptions audit_logging_options = new AuditLogOptions();
    public volatile FullQueryLoggerOptions full_query_logging_options = new FullQueryLoggerOptions();

    public CorruptedTombstoneStrategy corrupted_tombstone_strategy = CorruptedTombstoneStrategy.disabled;

    public volatile boolean diagnostic_events_enabled = false;

    // Default and minimum keyspace replication factors allow validation of newly created keyspaces
    // and good defaults if no replication factor is provided by the user
    public volatile int default_keyspace_rf = 1;
    public volatile int minimum_keyspace_rf = 0;

    /**
     * flags for enabling tracking repaired state of data during reads
     * separate flags for range & single partition reads as single partition reads are only tracked
     * when CL > 1 and a digest mismatch occurs. Currently, range queries don't use digests so if
     * enabled for range reads, all such reads will include repaired data tracking. As this adds
     * some overhead, operators may wish to disable it whilst still enabling it for partition reads
     */
    public volatile boolean repaired_data_tracking_for_range_reads_enabled = false;
    public volatile boolean repaired_data_tracking_for_partition_reads_enabled = false;
    /* If true, unconfirmed mismatches (those which cannot be considered conclusive proof of out of
     * sync repaired data due to the presence of pending repair sessions, or unrepaired partition
     * deletes) will increment a metric, distinct from confirmed mismatches. If false, unconfirmed
     * mismatches are simply ignored by the coordinator.
     * This is purely to allow operators to avoid potential signal:noise issues as these types of
     * mismatches are considerably less actionable than their confirmed counterparts. Setting this
     * to true only disables the incrementing of the counters when an unconfirmed mismatch is found
     * and has no other effect on the collection or processing of the repaired data.
     */
    public volatile boolean report_unconfirmed_repaired_data_mismatches = false;
    /*
     * If true, when a repaired data mismatch is detected at read time or during a preview repair,
     * a snapshot request will be issued to each particpating replica. These are limited at the replica level
     * so that only a single snapshot per-table per-day can be taken via this method.
     */
    public volatile boolean snapshot_on_repaired_data_mismatch = false;

    /**
     * number of seconds to set nowInSec into the future when performing validation previews against repaired data
     * this (attempts) to prevent a race where validations on different machines are started on different sides of
     * a tombstone being compacted away
     */
    public volatile int validation_preview_purge_head_start_in_sec = 60 * 60;

    public boolean auth_cache_warming_enabled = false;

    // Using String instead of ConsistencyLevel here to keep static initialization from cascading and starting
    // threads during tool usage mode. See CASSANDRA-12988 and DatabaseDescriptorRefTest for details
    public volatile String auth_read_consistency_level = "LOCAL_QUORUM";
    public volatile String auth_write_consistency_level = "EACH_QUORUM";

    /** This feature allows denying access to operations on certain key partitions, intended for use by operators to
     * provide another tool to manage cluster health vs application access. See CASSANDRA-12106 and CEP-13 for more details.
     */
    public volatile Boolean enable_partition_denylist = null;

    public volatile Boolean enable_denylist_writes = null;

    public volatile Boolean enable_denylist_reads = null;

    public volatile Boolean enable_denylist_range_reads = null;

    public Integer denylist_refresh_seconds = null;

<<<<<<< HEAD
    public Integer denylist_initial_load_retry_seconds = null;
=======
    public volatile boolean enable_keyspace_quotas = false;
    public volatile long default_keyspace_quota_bytes = -1;
    public int keyspace_quota_refresh_time_in_sec = 120;

    public volatile Boolean enable_partition_blacklist = false;
>>>>>>> 0b2e8c74

    /** We cap the number of denylisted keys allowed per table to keep things from growing unbounded. Operators will
     * receive warnings and only denylist_max_keys_per_table in natural query ordering will be processed on overflow.
     */
    public volatile Integer denylist_max_keys_per_table = null;

    /** We cap the total number of denylisted keys allowed in the cluster to keep things from growing unbounded.
     * Operators will receive warnings on initial cache load that there are too many keys and be directed to trim
     * down the entries to within the configured limits.
     */
    public volatile Integer denylist_max_keys_total = null;

    /** Since the denylist in many ways serves to protect the health of the cluster from partitions operators have identified
     * as being in a bad state, we usually want more robustness than just CL.ONE on operations to/from these tables to
     * ensure that these safeguards are in place. That said, we allow users to configure this if they're so inclined.
     */
    public ConsistencyLevel denylist_consistency_level = null;

    @Deprecated
    public volatile Boolean enable_partition_blacklist = null;
    @Deprecated
    public volatile Boolean enable_blacklist_writes = null;
    @Deprecated
    public volatile Boolean enable_blacklist_reads = null;
    @Deprecated
    public volatile Boolean enable_blacklist_range_reads = null;
    @Deprecated
    public Integer blacklist_refresh_period_seconds = null;
    @Deprecated
    public Integer blacklist_initial_load_retry_seconds = null;
    @Deprecated
    public volatile Integer blacklist_max_keys_per_table = null;
    @Deprecated
    public volatile Integer blacklist_max_keys_total = null;
    @Deprecated
    public ConsistencyLevel blacklist_consistency_level = null;

    public volatile boolean alter_table_enabled = true;

    public volatile boolean compact_biggest_stcs_bucket_l0 = false;

    public volatile boolean enable_secondary_index = Boolean.getBoolean("cassandra.enable_secondary_index");

    public Boolean disable_incremental_repair = Boolean.parseBoolean(System.getProperty("cassandra.disable_incremental_repair", "false"));

    public String full_query_log_dir = null; // CIE Cassandra 3.0 backward compatibility, create default FQL options if non-null.

    public volatile boolean enable_scheduled_compactions = false;
    public volatile int scheduled_compaction_range_splits = 100;
    public volatile String scheduled_compaction_cycle_time = "60d";
    public volatile boolean skip_single_sstable_scheduled_compactions = true;
    public volatile long max_scheduled_compaction_sstable_size_bytes = 10240 * 1024L * 1024L;
    public volatile int max_scheduled_compaction_sstable_count = 40;

    public volatile boolean disable_schema_drop_check = false;

    /**
     * The intial capacity for creating RangeTombstoneList.
     */
    public volatile int initial_range_tombstone_list_allocation_size = 1;
    /**
     * The growth factor to enlarge a RangeTombstoneList.
     */
    public volatile double range_tombstone_list_growth_factor = 1.5;

    /** The configuration for guardrails. */
    public final GuardrailsOptions guardrails = new GuardrailsOptions();

    /**
     * @deprecated migrate to {@link DatabaseDescriptor#isClientInitialized()}
     */
    @Deprecated
    public static boolean isClientMode()
    {
        return isClientMode;
    }

    /**
     * If true, when rows with duplicate clustering keys are detected during a read or compaction
     * a snapshot will be taken. In the read case, each a snapshot request will be issued to each
     * replica involved in the query, for compaction the snapshot will be created locally.
     * These are limited at the replica level so that only a single snapshot per-day can be taken
     * via this method.
     *
     * This requires check_for_duplicate_rows_during_reads and/or check_for_duplicate_rows_during_compaction
     * below to be enabled
     */
    public volatile boolean snapshot_on_duplicate_row_detection = false;
    /**
     * If these are enabled duplicate keys will get logged, and if snapshot_on_duplicate_row_detection
     * is enabled, the table will get snapshotted for offline investigation
     */
    public volatile boolean check_for_duplicate_rows_during_reads = true;
    public volatile boolean check_for_duplicate_rows_during_compaction = true;

    public boolean autocompaction_on_startup_enabled = Boolean.parseBoolean(System.getProperty("cassandra.autocompaction_on_startup_enabled", "true"));

    // see CASSANDRA-3200 / CASSANDRA-16274
    public volatile boolean auto_optimise_inc_repair_streams = false;
    public volatile boolean auto_optimise_full_repair_streams = false;
    public volatile boolean auto_optimise_preview_repair_streams = false;

    /**
     * Client mode means that the process is a pure client, that uses C* code base but does
     * not read or write local C* database files.
     *
     * @deprecated migrate to {@link DatabaseDescriptor#clientInitialization(boolean)}
     */
    @Deprecated
    public static void setClientMode(boolean clientMode)
    {
        isClientMode = clientMode;
    }

    @Deprecated // this warning threshold will be replaced by an equivalent guardrail
    public volatile int table_count_warn_threshold = 150;
    @Deprecated // this warning threshold will be replaced by an equivalent guardrail
    public volatile int keyspace_count_warn_threshold = 40;

    public volatile int consecutive_message_errors_threshold = 1;

    public volatile SubnetGroups client_error_reporting_exclusions = new SubnetGroups();
    public volatile SubnetGroups internode_error_reporting_exclusions = new SubnetGroups();

    public enum PaxosVariant
    {
        v1_without_linearizable_reads, // with legacy semantics for read/read linearizability (i.e. not guaranteed)
        v1
    }
    public volatile PaxosVariant paxos_variant = PaxosVariant.v1;

    public static Supplier<Config> getOverrideLoadConfig()
    {
        return overrideLoadConfig;
    }

    public static void setOverrideLoadConfig(Supplier<Config> loadConfig)
    {
        overrideLoadConfig = loadConfig;
    }

    public enum CommitLogSync
    {
        periodic,
        batch,
        group
    }

    public enum FlushCompression
    {
        none,
        fast,
        table
    }

    public enum InternodeCompression
    {
        all, none, dc
    }

    public enum DiskAccessMode
    {
        auto,
        mmap,
        mmap_index_only,
        standard,
    }

    public enum MemtableAllocationType
    {
        unslabbed_heap_buffers,
        unslabbed_heap_buffers_logged,
        heap_buffers,
        offheap_buffers,
        offheap_objects
    }

    public enum DiskFailurePolicy
    {
        best_effort,
        stop,
        ignore,
        stop_paranoid,
        die
    }

    public enum CommitFailurePolicy
    {
        stop,
        stop_commit,
        ignore,
        die,
    }

    public enum UserFunctionTimeoutPolicy
    {
        ignore,
        die,
        die_immediate
    }

    public enum DiskOptimizationStrategy
    {
        ssd,
        spinning
    }

    public enum RepairCommandPoolFullStrategy
    {
        queue,
        reject
    }

    public enum CorruptedTombstoneStrategy
    {
        disabled,
        warn,
        exception
    }

    private static final List<String> SENSITIVE_KEYS = new ArrayList<String>() {{
        add("client_encryption_options");
        add("server_encryption_options");
    }};

    public static void log(Config config)
    {
        Map<String, String> configMap = new TreeMap<>();
        for (Field field : Config.class.getFields())
        {
            // ignore the constants
            if (Modifier.isFinal(field.getModifiers()))
                continue;

            String name = field.getName();
            if (SENSITIVE_KEYS.contains(name))
            {
                configMap.put(name, "<REDACTED>");
                continue;
            }

            String value;
            try
            {
                // Field.get() can throw NPE if the value of the field is null
                value = field.get(config).toString();
            }
            catch (NullPointerException | IllegalAccessException npe)
            {
                value = "null";
            }
            configMap.put(name, value);
        }

        logger.info("Node configuration:[{}]", Joiner.on("; ").join(configMap.entrySet()));
    }
}<|MERGE_RESOLUTION|>--- conflicted
+++ resolved
@@ -544,61 +544,57 @@
 
     public Integer denylist_refresh_seconds = null;
 
-<<<<<<< HEAD
     public Integer denylist_initial_load_retry_seconds = null;
-=======
+
+    /** We cap the number of denylisted keys allowed per table to keep things from growing unbounded. Operators will
+     * receive warnings and only denylist_max_keys_per_table in natural query ordering will be processed on overflow.
+     */
+    public volatile Integer denylist_max_keys_per_table = null;
+
+    /** We cap the total number of denylisted keys allowed in the cluster to keep things from growing unbounded.
+     * Operators will receive warnings on initial cache load that there are too many keys and be directed to trim
+     * down the entries to within the configured limits.
+     */
+    public volatile Integer denylist_max_keys_total = null;
+
+    /** Since the denylist in many ways serves to protect the health of the cluster from partitions operators have identified
+     * as being in a bad state, we usually want more robustness than just CL.ONE on operations to/from these tables to
+     * ensure that these safeguards are in place. That said, we allow users to configure this if they're so inclined.
+     */
+    public ConsistencyLevel denylist_consistency_level = null;
+
+    @Deprecated
+    public volatile Boolean enable_partition_blacklist = null;
+    @Deprecated
+    public volatile Boolean enable_blacklist_writes = null;
+    @Deprecated
+    public volatile Boolean enable_blacklist_reads = null;
+    @Deprecated
+    public volatile Boolean enable_blacklist_range_reads = null;
+    @Deprecated
+    public Integer blacklist_refresh_period_seconds = null;
+    @Deprecated
+    public Integer blacklist_initial_load_retry_seconds = null;
+    @Deprecated
+    public volatile Integer blacklist_max_keys_per_table = null;
+    @Deprecated
+    public volatile Integer blacklist_max_keys_total = null;
+    @Deprecated
+    public ConsistencyLevel blacklist_consistency_level = null;
+
+    public volatile boolean alter_table_enabled = true;
+
+    public volatile boolean compact_biggest_stcs_bucket_l0 = false;
+
+    public volatile boolean enable_secondary_index = Boolean.getBoolean("cassandra.enable_secondary_index");
+
+    public Boolean disable_incremental_repair = Boolean.parseBoolean(System.getProperty("cassandra.disable_incremental_repair", "false"));
+
+    public String full_query_log_dir = null; // CIE Cassandra 3.0 backward compatibility, create default FQL options if non-null.
+
     public volatile boolean enable_keyspace_quotas = false;
     public volatile long default_keyspace_quota_bytes = -1;
     public int keyspace_quota_refresh_time_in_sec = 120;
-
-    public volatile Boolean enable_partition_blacklist = false;
->>>>>>> 0b2e8c74
-
-    /** We cap the number of denylisted keys allowed per table to keep things from growing unbounded. Operators will
-     * receive warnings and only denylist_max_keys_per_table in natural query ordering will be processed on overflow.
-     */
-    public volatile Integer denylist_max_keys_per_table = null;
-
-    /** We cap the total number of denylisted keys allowed in the cluster to keep things from growing unbounded.
-     * Operators will receive warnings on initial cache load that there are too many keys and be directed to trim
-     * down the entries to within the configured limits.
-     */
-    public volatile Integer denylist_max_keys_total = null;
-
-    /** Since the denylist in many ways serves to protect the health of the cluster from partitions operators have identified
-     * as being in a bad state, we usually want more robustness than just CL.ONE on operations to/from these tables to
-     * ensure that these safeguards are in place. That said, we allow users to configure this if they're so inclined.
-     */
-    public ConsistencyLevel denylist_consistency_level = null;
-
-    @Deprecated
-    public volatile Boolean enable_partition_blacklist = null;
-    @Deprecated
-    public volatile Boolean enable_blacklist_writes = null;
-    @Deprecated
-    public volatile Boolean enable_blacklist_reads = null;
-    @Deprecated
-    public volatile Boolean enable_blacklist_range_reads = null;
-    @Deprecated
-    public Integer blacklist_refresh_period_seconds = null;
-    @Deprecated
-    public Integer blacklist_initial_load_retry_seconds = null;
-    @Deprecated
-    public volatile Integer blacklist_max_keys_per_table = null;
-    @Deprecated
-    public volatile Integer blacklist_max_keys_total = null;
-    @Deprecated
-    public ConsistencyLevel blacklist_consistency_level = null;
-
-    public volatile boolean alter_table_enabled = true;
-
-    public volatile boolean compact_biggest_stcs_bucket_l0 = false;
-
-    public volatile boolean enable_secondary_index = Boolean.getBoolean("cassandra.enable_secondary_index");
-
-    public Boolean disable_incremental_repair = Boolean.parseBoolean(System.getProperty("cassandra.disable_incremental_repair", "false"));
-
-    public String full_query_log_dir = null; // CIE Cassandra 3.0 backward compatibility, create default FQL options if non-null.
 
     public volatile boolean enable_scheduled_compactions = false;
     public volatile int scheduled_compaction_range_splits = 100;
