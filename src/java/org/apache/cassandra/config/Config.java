--- conflicted
+++ resolved
@@ -526,12 +526,8 @@
     @Replaces(oldName = "enable_scripted_user_defined_functions", converter = Converters.IDENTITY, deprecated = true)
     public boolean scripted_user_defined_functions_enabled = false;
 
-<<<<<<< HEAD
     @Replaces(oldName = "enable_materialized_views", converter = Converters.IDENTITY, deprecated = true)
-    public boolean materialized_views_enabled = false;
-=======
-    public boolean enable_materialized_views = ALLOW_MATERIALIZEDVIEWS.getBoolean();
->>>>>>> de7eb68c
+    public boolean materialized_views_enabled = ALLOW_MATERIALIZEDVIEWS.getBoolean();
 
     @Replaces(oldName = "enable_transient_replication", converter = Converters.IDENTITY, deprecated = true)
     public boolean transient_replication_enabled = false;
