/*
 * Licensed to the Apache Software Foundation (ASF) under one
 * or more contributor license agreements.  See the NOTICE file
 * distributed with this work for additional information
 * regarding copyright ownership.  The ASF licenses this file
 * to you under the Apache License, Version 2.0 (the
 * "License"); you may not use this file except in compliance
 * with the License.  You may obtain a copy of the License at
 *
 *     http://www.apache.org/licenses/LICENSE-2.0
 *
 * Unless required by applicable law or agreed to in writing, software
 * distributed under the License is distributed on an "AS IS" BASIS,
 * WITHOUT WARRANTIES OR CONDITIONS OF ANY KIND, either express or implied.
 * See the License for the specific language governing permissions and
 * limitations under the License.
 */
package org.apache.cassandra.config;

import java.lang.reflect.Field;
import java.lang.reflect.Modifier;
import java.util.ArrayList;
import java.util.Collections;
import java.util.HashMap;
import java.util.HashSet;
import java.util.List;
import java.util.Map;
import java.util.Set;
import java.util.TreeMap;
import java.util.function.Supplier;

import com.google.common.base.Joiner;
import com.google.common.collect.ImmutableSet;
import com.google.common.collect.Sets;

import org.slf4j.Logger;
import org.slf4j.LoggerFactory;

import org.apache.cassandra.audit.AuditLogOptions;
import org.apache.cassandra.db.ConsistencyLevel;
import org.apache.cassandra.fql.FullQueryLoggerOptions;
import org.apache.cassandra.service.StartupChecks.StartupCheckType;

import static org.apache.cassandra.config.CassandraRelevantProperties.ALLOW_MATERIALIZEDVIEWS;

/**
 * A class that contains configuration properties for the cassandra node it runs within.
 *
 * Properties declared as volatile can be mutated via JMX.
 */
public class Config
{
    private static final Logger logger = LoggerFactory.getLogger(Config.class);

    public static Set<String> splitCommaDelimited(String src)
    {
        if (src == null)
            return ImmutableSet.of();
        String[] split = src.split(",\\s*");
        ImmutableSet.Builder<String> builder = ImmutableSet.builder();
        for (String s : split)
        {
            s = s.trim();
            if (!s.isEmpty())
                builder.add(s);
        }
        return builder.build();
    }
    /*
     * Prefix for Java properties for internal Cassandra configuration options
     */
    public static final String PROPERTY_PREFIX = "cassandra.";

    public String cluster_name = "Test Cluster";
    public String authenticator;
    public String authorizer;
    public String role_manager;
    public String network_authorizer;
    @Replaces(oldName = "permissions_validity_in_ms", converter = Converters.MILLIS_DURATION, deprecated = true)
    public volatile SmallestDurationMilliseconds permissions_validity = new SmallestDurationMilliseconds("43200s");
    public volatile int permissions_cache_max_entries = 1000;
    @Replaces(oldName = "permissions_update_interval_in_ms", converter = Converters.MILLIS_CUSTOM_DURATION, deprecated = true)
    public volatile SmallestDurationMilliseconds permissions_update_interval = new SmallestDurationMilliseconds("600s");
    public volatile boolean permissions_cache_active_update = false;
    @Replaces(oldName = "roles_validity_in_ms", converter = Converters.MILLIS_DURATION, deprecated = true)
    public volatile SmallestDurationMilliseconds roles_validity = new SmallestDurationMilliseconds("86400s");
    public volatile int roles_cache_max_entries = 1000;
    @Replaces(oldName = "roles_update_interval_in_ms", converter = Converters.MILLIS_CUSTOM_DURATION, deprecated = true)
    public volatile SmallestDurationMilliseconds roles_update_interval= new SmallestDurationMilliseconds("600s");
    public volatile boolean roles_cache_active_update = true;
    @Replaces(oldName = "credentials_validity_in_ms", converter = Converters.MILLIS_DURATION, deprecated = true)
    public volatile SmallestDurationMilliseconds credentials_validity = new SmallestDurationMilliseconds("86400s");
    public volatile int credentials_cache_max_entries = 1000;
    @Replaces(oldName = "credentials_update_interval_in_ms", converter = Converters.MILLIS_CUSTOM_DURATION, deprecated = true)
    public volatile SmallestDurationMilliseconds credentials_update_interval= new SmallestDurationMilliseconds("0ms");
    public volatile boolean credentials_cache_active_update = true;

    public boolean auth_hash_cache = true;

    /* Hashing strategy Random or OPHF */
    public String partitioner;

    public boolean auto_bootstrap = true;
    public volatile boolean hinted_handoff_enabled = true;
    public Set<String> hinted_handoff_disabled_datacenters = Sets.newConcurrentHashSet();
    @Replaces(oldName = "max_hint_window_in_ms", converter = Converters.MILLIS_DURATION, deprecated = true)
    public volatile SmallestDurationMilliseconds max_hint_window = new SmallestDurationMilliseconds("3h");
    public String hints_directory;
    public volatile boolean hint_window_persistent_enabled = false;

    public volatile boolean force_new_prepared_statement_behaviour = false;

    public ParameterizedClass seed_provider;
    public DiskAccessMode disk_access_mode = DiskAccessMode.mmap_index_only;

    public DiskFailurePolicy disk_failure_policy = DiskFailurePolicy.ignore;
    public CommitFailurePolicy commit_failure_policy = CommitFailurePolicy.stop;

    public volatile boolean use_deterministic_table_id = Boolean.parseBoolean(System.getProperty("cassandra.use_deterministic_table_id", "true"));

    /* initial token in the ring */
    public String initial_token;
    public Integer num_tokens;
    /** Triggers automatic allocation of tokens if set, using the replication strategy of the referenced keyspace */
    public String allocate_tokens_for_keyspace = null;
    /** Triggers automatic allocation of tokens if set, based on the provided replica count for a datacenter */
    public Integer allocate_tokens_for_local_replication_factor = null;

    @Replaces(oldName = "native_transport_idle_timeout_in_ms", converter = Converters.MILLIS_DURATION, deprecated = true)
    public SmallestDurationMilliseconds native_transport_idle_timeout = new SmallestDurationMilliseconds("0ms");

    @Replaces(oldName = "request_timeout_in_ms", converter = Converters.MILLIS_DURATION, deprecated = true)
    public volatile SmallestDurationMilliseconds request_timeout = new SmallestDurationMilliseconds("10000ms");

    @Replaces(oldName = "read_request_timeout_in_ms", converter = Converters.MILLIS_DURATION, deprecated = true)
    public volatile SmallestDurationMilliseconds read_request_timeout = new SmallestDurationMilliseconds("5000ms");

    @Replaces(oldName = "range_request_timeout_in_ms", converter = Converters.MILLIS_DURATION, deprecated = true)
    public volatile SmallestDurationMilliseconds range_request_timeout = new SmallestDurationMilliseconds("10000ms");

    @Replaces(oldName = "write_request_timeout_in_ms", converter = Converters.MILLIS_DURATION, deprecated = true)
    public volatile SmallestDurationMilliseconds write_request_timeout = new SmallestDurationMilliseconds("2000ms");

    @Replaces(oldName = "counter_write_request_timeout_in_ms", converter = Converters.MILLIS_DURATION, deprecated = true)
    public volatile SmallestDurationMilliseconds counter_write_request_timeout = new SmallestDurationMilliseconds("5000ms");

    @Replaces(oldName = "cas_contention_timeout_in_ms", converter = Converters.MILLIS_DURATION, deprecated = true)
    public volatile SmallestDurationMilliseconds cas_contention_timeout = new SmallestDurationMilliseconds("1800ms");

    @Replaces(oldName = "truncate_request_timeout_in_ms", converter = Converters.MILLIS_DURATION, deprecated = true)
    public volatile SmallestDurationMilliseconds truncate_request_timeout = new SmallestDurationMilliseconds("60000ms");

    public volatile Long repair_request_timeout_in_ms = 120000L;

    public Integer streaming_connections_per_host = 1;
    @Replaces(oldName = "streaming_keep_alive_period_in_secs", converter = Converters.SECONDS_DURATION, deprecated = true)
    public SmallestDurationSeconds streaming_keep_alive_period = new SmallestDurationSeconds("300s");

    @Replaces(oldName = "cross_node_timeout", converter = Converters.IDENTITY, deprecated = true)
    public boolean internode_timeout = true;

    @Replaces(oldName = "slow_query_log_timeout_in_ms", converter = Converters.MILLIS_DURATION, deprecated = true)
    public volatile SmallestDurationMilliseconds slow_query_log_timeout = new SmallestDurationMilliseconds("500ms");

    public volatile double phi_convict_threshold = 8.0;

    public int concurrent_reads = 32;
    public int concurrent_writes = 32;
    public int concurrent_counter_writes = 32;
    public int concurrent_materialized_view_writes = 32;
    public int available_processors = -1;

    @Deprecated
    public Integer concurrent_replicates = null;

    public int memtable_flush_writers = 0;
    @Replaces(oldName = "memtable_heap_space_in_mb", converter = Converters.MEBIBYTES_DATA_STORAGE, deprecated = true)
    public SmallestDataStorageMebibytes memtable_heap_space;
    @Replaces(oldName = "memtable_offheap_space_in_mb", converter = Converters.MEBIBYTES_DATA_STORAGE, deprecated = true)
    public SmallestDataStorageMebibytes memtable_offheap_space;
    public Float memtable_cleanup_threshold = null;

    // Limit the maximum depth of repair session merkle trees
    @Deprecated
    public volatile Integer repair_session_max_tree_depth = null;
    @Replaces(oldName = "repair_session_space_in_mb", converter = Converters.MEBIBYTES_DATA_STORAGE, deprecated = true)
    public volatile SmallestDataStorageMebibytes repair_session_space = null;

    public volatile boolean use_offheap_merkle_trees = true;

    public int storage_port = 7000;
    public int ssl_storage_port = 7001;
    public String listen_address;
    public String listen_interface;
    public boolean listen_interface_prefer_ipv6 = false;
    public String broadcast_address;
    public boolean listen_on_broadcast_address = false;
    public String internode_authenticator;

    public boolean traverse_auth_from_root = true; // ACI changes to default

    /*
     * RPC address and interface refer to the address/interface used for the native protocol used to communicate with
     * clients. It's still called RPC in some places even though Thrift RPC is gone. If you see references to native
     * address or native port it's derived from the RPC address configuration.
     *
     * native_transport_port is the port that is paired with RPC address to bind on.
     */
    public String rpc_address;
    public String rpc_interface;
    public boolean rpc_interface_prefer_ipv6 = false;
    public String broadcast_rpc_address;
    public boolean rpc_keepalive = true;

    @Replaces(oldName = "internode_max_message_size_in_bytes", converter = Converters.BYTES_DATASTORAGE, deprecated=true)
    public DataStorageSpec internode_max_message_size;

    @Replaces(oldName = "internode_socket_send_buffer_size_in_bytes", converter = Converters.BYTES_DATASTORAGE, deprecated = true)
    @Replaces(oldName = "internode_send_buff_size_in_bytes", converter = Converters.BYTES_DATASTORAGE, deprecated = true)
    public DataStorageSpec internode_socket_send_buffer_size = new DataStorageSpec("0B");
    @Replaces(oldName = "internode_socket_receive_buffer_size_in_bytes", converter = Converters.BYTES_DATASTORAGE, deprecated = true)
    @Replaces(oldName = "internode_recv_buff_size_in_bytes", converter = Converters.BYTES_DATASTORAGE, deprecated = true)
    public DataStorageSpec internode_socket_receive_buffer_size = new DataStorageSpec("0B");

    // TODO: derive defaults from system memory settings?
    @Replaces(oldName = "internode_application_send_queue_capacity_in_bytes", converter = Converters.BYTES_DATASTORAGE, deprecated = true)
    public DataStorageSpec internode_application_send_queue_capacity = new DataStorageSpec("4MiB");
    @Replaces(oldName = "internode_application_send_queue_reserve_endpoint_capacity_in_bytes", converter = Converters.BYTES_DATASTORAGE, deprecated = true)
    public DataStorageSpec internode_application_send_queue_reserve_endpoint_capacity = new DataStorageSpec("128MiB");
    @Replaces(oldName = "internode_application_send_queue_reserve_global_capacity_in_bytes", converter = Converters.BYTES_DATASTORAGE, deprecated = true)
    public DataStorageSpec internode_application_send_queue_reserve_global_capacity = new DataStorageSpec("512MiB");

    @Replaces(oldName = "internode_application_receive_queue_capacity_in_bytes", converter = Converters.BYTES_DATASTORAGE, deprecated = true)
    public DataStorageSpec internode_application_receive_queue_capacity = new DataStorageSpec("4MiB");
    @Replaces(oldName = "internode_application_receive_queue_reserve_endpoint_capacity_in_bytes", converter = Converters.BYTES_DATASTORAGE, deprecated = true)
    public DataStorageSpec internode_application_receive_queue_reserve_endpoint_capacity = new DataStorageSpec("128MiB");
    @Replaces(oldName = "internode_application_receive_queue_reserve_global_capacity_in_bytes", converter = Converters.BYTES_DATASTORAGE, deprecated = true)
    public DataStorageSpec internode_application_receive_queue_reserve_global_capacity = new DataStorageSpec("512MiB");

    // Defensive settings for protecting Cassandra from true network partitions. See (CASSANDRA-14358) for details.
    // The amount of time to wait for internode tcp connections to establish.
    @Replaces(oldName = "internode_tcp_connect_timeout_in_ms", converter = Converters.MILLIS_DURATION, deprecated = true)
    public volatile SmallestDurationMilliseconds internode_tcp_connect_timeout = new SmallestDurationMilliseconds("2s");
    // The amount of time unacknowledged data is allowed on a connection before we throw out the connection
    // Note this is only supported on Linux + epoll, and it appears to behave oddly above a setting of 30000
    // (it takes much longer than 30s) as of Linux 4.12. If you want something that high set this to 0
    // (which picks up the OS default) and configure the net.ipv4.tcp_retries2 sysctl to be ~8.
    @Replaces(oldName = "internode_tcp_user_timeout_in_ms", converter = Converters.MILLIS_DURATION, deprecated = true)
    public volatile SmallestDurationMilliseconds internode_tcp_user_timeout = new SmallestDurationMilliseconds("30s");
    // Similar to internode_tcp_user_timeout but used specifically for streaming connection.
    // The default is 5 minutes. Increase it or set it to 0 in order to increase the timeout.
    @Replaces(oldName = "internode_streaming_tcp_user_timeout_in_ms", converter = Converters.MILLIS_DURATION, deprecated = true)
    public volatile SmallestDurationMilliseconds internode_streaming_tcp_user_timeout = new SmallestDurationMilliseconds("300s"); // 5 minutes

    // ACI Cassandra - migration support from 3.0.19 requested by ops team.  See rdar://74580514
    @Deprecated
    public Boolean start_rpc;

    public boolean start_native_transport = true;
    public int native_transport_port = 9042;
    public Integer native_transport_port_ssl = null;
    public int native_transport_max_threads = 128;
    @Replaces(oldName = "native_transport_max_frame_size_in_mb", converter = Converters.MEBIBYTES_DATA_STORAGE, deprecated = true)
    public SmallestDataStorageMebibytes native_transport_max_frame_size = new SmallestDataStorageMebibytes("64MiB"); // Update from CASSANDRA-16886, commitlog in prod is 64, so set at that to be safe.
    /** do bcrypt hashing in a limited pool to prevent cpu load spikes **/
    public int native_transport_max_auth_threads = 4;
    public volatile long native_transport_max_concurrent_connections = -1L;
    public volatile long native_transport_max_concurrent_connections_per_ip = -1L;
    public boolean native_transport_flush_in_batches_legacy = false;
    public volatile boolean native_transport_allow_older_protocols = true;
    public volatile long native_transport_max_concurrent_requests_in_bytes_per_ip = -1L;
    public volatile long native_transport_max_concurrent_requests_in_bytes = -1L;
    public volatile boolean native_transport_rate_limiting_enabled = false;
    public volatile int native_transport_max_requests_per_second = 1000000;
    // not exposed in the yaml
    public int native_transport_receive_queue_capacity_in_bytes = 1 << 20; // 1MiB

    @Deprecated
    public Integer native_transport_max_negotiable_protocol_version = null;

    /**
     * Max size of values in SSTables, in MebiBytes.
     * Default is the same as the native protocol frame limit: 256MiB.
     * See AbstractType for how it is used.
     */
    @Replaces(oldName = "max_value_size_in_mb", converter = Converters.MEBIBYTES_DATA_STORAGE, deprecated = true)
    public SmallestDataStorageMebibytes max_value_size = new SmallestDataStorageMebibytes("256MiB");

    public boolean snapshot_before_compaction = false;
    public boolean auto_snapshot = true;
    public volatile long snapshot_links_per_second = 0;

    /* if the size of columns or super-columns are more than this, indexing will kick in */
    @Replaces(oldName = "column_index_size_in_kb", converter = Converters.KIBIBYTES_DATASTORAGE, deprecated = true)
    public volatile SmallestDataStorageKibibytes column_index_size = new SmallestDataStorageKibibytes("64KiB");
    @Replaces(oldName = "column_index_cache_size_in_kb", converter = Converters.KIBIBYTES_DATASTORAGE, deprecated = true)
    public volatile SmallestDataStorageKibibytes column_index_cache_size = new SmallestDataStorageKibibytes("2KiB");
    @Replaces(oldName = "batch_size_warn_threshold_in_kb", converter = Converters.KIBIBYTES_DATASTORAGE, deprecated = true)
    public volatile SmallestDataStorageKibibytes batch_size_warn_threshold = new SmallestDataStorageKibibytes("5KiB");
    @Replaces(oldName = "batch_size_fail_threshold_in_kb", converter = Converters.KIBIBYTES_DATASTORAGE, deprecated = true)
    public volatile SmallestDataStorageKibibytes batch_size_fail_threshold = new SmallestDataStorageKibibytes("50KiB");

    public Integer unlogged_batch_across_partitions_warn_threshold = 10;
    public volatile Integer concurrent_compactors;
    @Replaces(oldName = "compaction_throughput_mb_per_sec", converter = Converters.MEBIBYTES_PER_SECOND_DATA_RATE, deprecated = true)
    public volatile DataRateSpec compaction_throughput = new DataRateSpec("16MiB/s");
    @Replaces(oldName = "compaction_large_partition_warning_threshold_mb", converter = Converters.MEBIBYTES_DATA_STORAGE, deprecated = true)
    public volatile SmallestDataStorageMebibytes compaction_large_partition_warning_threshold = new SmallestDataStorageMebibytes("100MiB");
    @Replaces(oldName = "min_free_space_per_drive_in_mb", converter = Converters.MEBIBYTES_DATA_STORAGE, deprecated = true)
    public SmallestDataStorageMebibytes min_free_space_per_drive = new SmallestDataStorageMebibytes("50MiB");
    public volatile Integer compaction_tombstone_warning_threshold = 100000;

    // fraction of free disk space available for compaction after min free space is subtracted
    public volatile Double max_space_usable_for_compactions_in_percentage = .95;

    public volatile int concurrent_materialized_view_builders = 1;
    public volatile int reject_repair_compaction_threshold = 1024;

    public int concurrent_index_builds = 2;

    /**
     * @deprecated retry support removed on CASSANDRA-10992
     */
    @Deprecated
    public int max_streaming_retries = 3;

    @Replaces(oldName = "stream_throughput_outbound_megabits_per_sec", converter = Converters.MEGABITS_TO_MEBIBYTES_PER_SECOND_DATA_RATE, deprecated = true)
    public volatile DataRateSpec stream_throughput_outbound = new DataRateSpec("24MiB/s");
    @Replaces(oldName = "inter_dc_stream_throughput_outbound_megabits_per_sec", converter = Converters.MEGABITS_TO_MEBIBYTES_PER_SECOND_DATA_RATE, deprecated = true)
    public volatile DataRateSpec inter_dc_stream_throughput_outbound = new DataRateSpec("24MiB/s");

    public volatile DataRateSpec entire_sstable_stream_throughput_outbound = new DataRateSpec("24MiB/s");
    public volatile DataRateSpec entire_sstable_inter_dc_stream_throughput_outbound = new DataRateSpec("24MiB/s");

    public String[] data_file_directories = new String[0];

    /**
     * The directory to use for storing the system keyspaces data.
     * If unspecified the data will be stored in the first of the data_file_directories.
     */
    public String local_system_data_file_directory;

    public String saved_caches_directory;

    // Commit Log
    public String commitlog_directory;
    @Replaces(oldName = "commitlog_total_space_in_mb", converter = Converters.MEBIBYTES_DATA_STORAGE, deprecated = true)
    public SmallestDataStorageMebibytes commitlog_total_space;
    public CommitLogSync commitlog_sync;

    /**
     * @deprecated since 4.0 This value was near useless, and we're not using it anymore
     */
    public double commitlog_sync_batch_window_in_ms = Double.NaN;
    @Replaces(oldName = "commitlog_sync_group_window_in_ms", converter = Converters.MILLIS_DOUBLE_DURATION, deprecated = true)
    public SmallestDurationMilliseconds commitlog_sync_group_window = new SmallestDurationMilliseconds("0ms");
    @Replaces(oldName = "commitlog_sync_period_in_ms", converter = Converters.MILLIS_DURATION, deprecated = true)
    public SmallestDurationMilliseconds commitlog_sync_period = new SmallestDurationMilliseconds("0ms");
    @Replaces(oldName = "commitlog_segment_size_in_mb", converter = Converters.MEBIBYTES_DATA_STORAGE, deprecated = true)
    public SmallestDataStorageMebibytes commitlog_segment_size = new SmallestDataStorageMebibytes("32MiB");
    public ParameterizedClass commitlog_compression;
    public FlushCompression flush_compression = FlushCompression.fast;
    public int commitlog_max_compression_buffers_in_pool = 3;
    @Replaces(oldName = "periodic_commitlog_sync_lag_block_in_ms", converter = Converters.MILLIS_DURATION, deprecated = true)
    public SmallestDurationMilliseconds periodic_commitlog_sync_lag_block;
    public TransparentDataEncryptionOptions transparent_data_encryption_options = new TransparentDataEncryptionOptions();

    @Replaces(oldName = "max_mutation_size_in_kb", converter = Converters.KIBIBYTES_DATASTORAGE, deprecated = true)
    public SmallestDataStorageKibibytes max_mutation_size;

    // Change-data-capture logs
    public boolean cdc_enabled = false;
    // When true, new CDC mutations are rejected/blocked when reaching max CDC storage.
    // When false, new CDC mutations can always be added. But it will remove the oldest CDC commit log segment on full.
    public volatile boolean cdc_block_writes = true;
    public String cdc_raw_directory;
    @Replaces(oldName = "cdc_total_space_in_mb", converter = Converters.MEBIBYTES_DATA_STORAGE, deprecated = true)
    public SmallestDataStorageMebibytes cdc_total_space = new SmallestDataStorageMebibytes("0MiB");
    @Replaces(oldName = "cdc_free_space_check_interval_ms", converter = Converters.MILLIS_DURATION, deprecated = true)
    public SmallestDurationMilliseconds cdc_free_space_check_interval = new SmallestDurationMilliseconds("250ms");

    @Deprecated
    public int commitlog_periodic_queue_size = -1;

    public String endpoint_snitch;
    public boolean dynamic_snitch = true;
    @Replaces(oldName = "dynamic_snitch_update_interval_in_ms", converter = Converters.MILLIS_DURATION, deprecated = true)
    public SmallestDurationMilliseconds dynamic_snitch_update_interval = new SmallestDurationMilliseconds("100ms");
    @Replaces(oldName = "dynamic_snitch_reset_interval_in_ms", converter = Converters.MILLIS_DURATION, deprecated = true)
    public SmallestDurationMilliseconds dynamic_snitch_reset_interval = new SmallestDurationMilliseconds("10m");
    public double dynamic_snitch_badness_threshold = 1.0;

    public String failure_detector = "FailureDetector";

    public EncryptionOptions.ServerEncryptionOptions server_encryption_options = new EncryptionOptions.ServerEncryptionOptions();
    public EncryptionOptions client_encryption_options = new EncryptionOptions();

    public InternodeCompression internode_compression = InternodeCompression.none;

    @Replaces(oldName = "hinted_handoff_throttle_in_kb", converter = Converters.KIBIBYTES_DATASTORAGE, deprecated = true)
    public SmallestDataStorageKibibytes hinted_handoff_throttle = new SmallestDataStorageKibibytes("1024KiB");
    @Replaces(oldName = "batchlog_replay_throttle_in_kb", converter = Converters.KIBIBYTES_DATASTORAGE, deprecated = true)
    public SmallestDataStorageKibibytes batchlog_replay_throttle = new SmallestDataStorageKibibytes("1024KiB");
    public int max_hints_delivery_threads = 2;
    @Replaces(oldName = "hints_flush_period_in_ms", converter = Converters.MILLIS_DURATION, deprecated = true)
    public SmallestDurationMilliseconds hints_flush_period = new SmallestDurationMilliseconds("10s");
    @Replaces(oldName = "max_hints_file_size_in_mb", converter = Converters.MEBIBYTES_DATA_STORAGE, deprecated = true)
    public SmallestDataStorageMebibytes max_hints_file_size = new SmallestDataStorageMebibytes("128MiB");
    public volatile DataStorageSpec max_hints_size_per_host = new DataStorageSpec("0B"); // 0 means disabled

    public ParameterizedClass hints_compression;
    public volatile boolean auto_hints_cleanup_enabled = false;

    public volatile boolean incremental_backups = false;
    public boolean trickle_fsync = false;
    @Replaces(oldName = "trickle_fsync_interval_in_kb", converter = Converters.KIBIBYTES_DATASTORAGE, deprecated = true)
    public SmallestDataStorageKibibytes trickle_fsync_interval = new SmallestDataStorageKibibytes("10240KiB");

    // ACI Cassandra - Want this to be as close as possible to Long.MAX_VALUE
    // when converted to bytes (by <<20) in org.apache.cassandra.io.sstable.SSTableRewriter.calculateOpenInterval
    // No longer possible to set to -1 after CASSANDRA-15234
    @Replaces(oldName = "sstable_preemptive_open_interval_in_mb", converter = Converters.MEBIBYTES_DATA_STORAGE, deprecated = true)
    public volatile SmallestDataStorageMebibytes sstable_preemptive_open_interval = new SmallestDataStorageMebibytes((Long.MAX_VALUE >> 20) + "MiB");

    public volatile boolean key_cache_migrate_during_compaction = false;
    public volatile int key_cache_keys_to_save = Integer.MAX_VALUE;
    @Replaces(oldName = "key_cache_size_in_mb", converter = Converters.MEBIBYTES_DATA_STORAGE, deprecated = true)
    public SmallestDataStorageMebibytes key_cache_size = null;
    @Replaces(oldName = "key_cache_save_period", converter = Converters.SECONDS_CUSTOM_DURATION, deprecated = true)
    public volatile SmallestDurationSeconds key_cache_save_period = new SmallestDurationSeconds("4h");

    public String row_cache_class_name = "org.apache.cassandra.cache.OHCProvider";
    @Replaces(oldName = "row_cache_size_in_mb", converter = Converters.MEBIBYTES_DATA_STORAGE, deprecated = true)
    public SmallestDataStorageMebibytes row_cache_size = new SmallestDataStorageMebibytes("0MiB");
    @Replaces(oldName = "row_cache_save_period", converter = Converters.SECONDS_CUSTOM_DURATION, deprecated = true)
    public volatile SmallestDurationSeconds row_cache_save_period = new SmallestDurationSeconds("0s");
    public volatile int row_cache_keys_to_save = Integer.MAX_VALUE;

    @Replaces(oldName = "counter_cache_size_in_mb", converter = Converters.MEBIBYTES_DATA_STORAGE, deprecated = true)
    public SmallestDataStorageMebibytes counter_cache_size = null;
    @Replaces(oldName = "counter_cache_save_period", converter = Converters.SECONDS_CUSTOM_DURATION, deprecated = true)
    public volatile SmallestDurationSeconds counter_cache_save_period = new SmallestDurationSeconds("7200s");
    public volatile int counter_cache_keys_to_save = Integer.MAX_VALUE;

    public SmallestDataStorageMebibytes paxos_cache_size = null;

    @Replaces(oldName = "cache_load_timeout_seconds ", converter = Converters.SECONDS_DURATION, deprecated = true)
    public SmallestDurationSeconds cache_load_timeout = new SmallestDurationSeconds("30s");

    private static boolean isClientMode = false;
    private static Supplier<Config> overrideLoadConfig = null;

    @Replaces(oldName = "networking_cache_size_in_mb", converter = Converters.MEBIBYTES_DATA_STORAGE, deprecated = true)
    public SmallestDataStorageMebibytes networking_cache_size;

    @Replaces(oldName = "file_cache_size_in_mb", converter = Converters.MEBIBYTES_DATA_STORAGE, deprecated = true)
    public SmallestDataStorageMebibytes file_cache_size;

    public boolean file_cache_enabled = Boolean.getBoolean("cassandra.file_cache_enabled");

    /**
     * Because of the current {@link org.apache.cassandra.utils.memory.BufferPool} slab sizes of 64 KiB, we
     * store in the file cache buffers that divide 64 KiB, so we need to round the buffer sizes to powers of two.
     * This boolean controls weather they are rounded up or down. Set it to true to round up to the
     * next power of two, set it to false to round down to the previous power of two. Note that buffer sizes are
     * already rounded to 4 KiB and capped between 4 KiB minimum and 64 kb maximum by the {@link DiskOptimizationStrategy}.
     * By default, this boolean is set to round down when {@link #disk_optimization_strategy} is {@code ssd},
     * and to round up when it is {@code spinning}.
     */
    public Boolean file_cache_round_up;

    @Deprecated
    public boolean buffer_pool_use_heap_if_exhausted;

    public DiskOptimizationStrategy disk_optimization_strategy = DiskOptimizationStrategy.ssd;

    public double disk_optimization_estimate_percentile = 0.95;

    public double disk_optimization_page_cross_chance = 0.1;

    public boolean inter_dc_tcp_nodelay = true;

    public MemtableAllocationType memtable_allocation_type = MemtableAllocationType.heap_buffers;

    public final TrackWarnings track_warnings = new TrackWarnings();

    public volatile int tombstone_warn_threshold = 1000;
    public volatile int tombstone_failure_threshold = 100000;

    public final ReplicaFilteringProtectionOptions replica_filtering_protection = new ReplicaFilteringProtectionOptions();

    public volatile boolean generate_sstable_digest_components = true;

    @Replaces(oldName = "index_summary_capacity_in_mb", converter = Converters.MEBIBYTES_DATA_STORAGE, deprecated = true)
    public volatile SmallestDataStorageMebibytes index_summary_capacity;
    @Replaces(oldName = "index_summary_resize_interval_in_minutes", converter = Converters.MINUTES_DURATION, deprecated = true)
    public volatile SmallestDurationMinutes index_summary_resize_interval = new SmallestDurationMinutes("60m");

    @Replaces(oldName = "gc_log_threshold_in_ms", converter = Converters.MILLIS_DURATION, deprecated = true)
    public SmallestDurationMilliseconds gc_log_threshold = new SmallestDurationMilliseconds("200ms");
    @Replaces(oldName = "gc_warn_threshold_in_ms", converter = Converters.MILLIS_DURATION, deprecated = true)
    public SmallestDurationMilliseconds gc_warn_threshold = new SmallestDurationMilliseconds("1s");

    // TTL for different types of trace events.
    @Replaces(oldName = "tracetype_query_ttl", converter = Converters.SECONDS_DURATION, deprecated=true)
    public SmallestDurationSeconds trace_type_query_ttl = new SmallestDurationSeconds("1d");
    @Replaces(oldName = "tracetype_repair_ttl", converter = Converters.SECONDS_DURATION, deprecated=true)
    public SmallestDurationSeconds trace_type_repair_ttl = new SmallestDurationSeconds("7d");

    /**
     * Maintain statistics on whether writes achieve the ideal consistency level
     * before expiring and becoming hints
     */
    public volatile ConsistencyLevel ideal_consistency_level = null;

    @Deprecated
    public int windows_timer_interval = 0;

    @Deprecated
    public String otc_coalescing_strategy = "DISABLED";

    @Deprecated
    public static final int otc_coalescing_window_us_default = 200;
    @Deprecated
    public int otc_coalescing_window_us = otc_coalescing_window_us_default;
    @Deprecated
    public int otc_coalescing_enough_coalesced_messages = 8;
    @Deprecated
    public static final int otc_backlog_expiration_interval_ms_default = 200;
    @Deprecated
    public volatile int otc_backlog_expiration_interval_ms = otc_backlog_expiration_interval_ms_default;

    /**
     * Size of the CQL prepared statements cache in MiB.
     * Defaults to 1/256th of the heap size or 10MiB, whichever is greater.
     */
    @Replaces(oldName = "prepared_statements_cache_size_mb", converter = Converters.MEBIBYTES_DATA_STORAGE, deprecated = true)
    public SmallestDataStorageMebibytes prepared_statements_cache_size = null;

    @Replaces(oldName = "enable_user_defined_functions", converter = Converters.IDENTITY, deprecated = true)
    public boolean user_defined_functions_enabled = false;
    @Replaces(oldName = "enable_scripted_user_defined_functions", converter = Converters.IDENTITY, deprecated = true)
    public boolean scripted_user_defined_functions_enabled = false;

    @Replaces(oldName = "enable_materialized_views", converter = Converters.IDENTITY, deprecated = true)
    public boolean materialized_views_enabled = ALLOW_MATERIALIZEDVIEWS.getBoolean();

    @Replaces(oldName = "enable_transient_replication", converter = Converters.IDENTITY, deprecated = true)
    public boolean transient_replication_enabled = false;

    @Replaces(oldName = "enable_sasi_indexes", converter = Converters.IDENTITY, deprecated = true)
    public boolean sasi_indexes_enabled = false;

    @Replaces(oldName = "enable_drop_compact_storage", converter = Converters.IDENTITY, deprecated = true)
    public volatile boolean drop_compact_storage_enabled = false;

    public volatile boolean use_statements_enabled = true;

    /**
     * Optionally disable asynchronous UDF execution.
     * Disabling asynchronous UDF execution also implicitly disables the security-manager!
     * By default, async UDF execution is enabled to be able to detect UDFs that run too long / forever and be
     * able to fail fast - i.e. stop the Cassandra daemon, which is currently the only appropriate approach to
     * "tell" a user that there's something really wrong with the UDF.
     * When you disable async UDF execution, users MUST pay attention to read-timeouts since these may indicate
     * UDFs that run too long or forever - and this can destabilize the cluster.
     *
     * This requires allow_insecure_udfs to be true
     */
    // Below parameter is not presented in cassandra.yaml but to be on the safe side that no one was directly using it
    // I still added backward compatibility (CASSANDRA-15234)
    @Replaces(oldName = "enable_user_defined_functions_threads", converter = Converters.IDENTITY, deprecated = true)
    public boolean user_defined_functions_threads_enabled = true;

    /**
     * Set this to true to allow running insecure UDFs.
     */
    public boolean allow_insecure_udfs = false;

    /**
     * Set this to allow UDFs accessing java.lang.System.* methods, which basically allows UDFs to execute any arbitrary code on the system.
     */
    public boolean allow_extra_insecure_udfs = false;

    /**
     * Time in milliseconds after a warning will be emitted to the log and to the client that a UDF runs too long.
     * (Only valid, if user_defined_functions_threads_enabled==true)
     */
    //TO DO: transfer below parameter to the new config framework (DurationSpec)
    //Below parameter is in ms
    public long user_defined_function_warn_timeout = 500;
    /**
     * Time in milliseconds after a fatal UDF run-time situation is detected and action according to
     * user_function_timeout_policy will take place.
     * (Only valid, if user_defined_functions_threads_enabled==true)
     */
    //TO DO: transfer below parameter to the new config framework (DurationSpec)
    //Below parameter is in ms
    public long user_defined_function_fail_timeout = 1500;
    /**
     * Defines what to do when a UDF ran longer than user_defined_function_fail_timeout.
     * Possible options are:
     * - 'die' - i.e. it is able to emit a warning to the client before the Cassandra Daemon will shut down.
     * - 'die_immediate' - shut down C* daemon immediately (effectively prevent the chance that the client will receive a warning).
     * - 'ignore' - just log - the most dangerous option.
     * (Only valid, if user_defined_functions_threads_enabled==true)
     */
    public UserFunctionTimeoutPolicy user_function_timeout_policy = UserFunctionTimeoutPolicy.die;

    @Deprecated
    public volatile boolean back_pressure_enabled = false;
    @Deprecated
    public volatile ParameterizedClass back_pressure_strategy;

    public volatile int concurrent_validations;
    public RepairCommandPoolFullStrategy repair_command_pool_full_strategy = RepairCommandPoolFullStrategy.queue;
    public int repair_command_pool_size = concurrent_validations;

    /**
     * When a node first starts up it intially considers all other peers as DOWN and is disconnected from all of them.
     * To be useful as a coordinator (and not introduce latency penalties on restart) this node must have successfully
     * opened all three internode TCP connections (gossip, small, and large messages) before advertising to clients.
     * Due to this, by default, Casssandra will prime these internode TCP connections and wait for all but a single
     * node to be DOWN/disconnected in the local datacenter before offering itself as a coordinator, subject to a
     * timeout. See CASSANDRA-13993 and CASSANDRA-14297 for more details.
     *
     * We provide two tunables to control this behavior as some users may want to block until all datacenters are
     * available (global QUORUM/EACH_QUORUM), some users may not want to block at all (clients that already work
     * around the problem), and some users may want to prime the connections but not delay startup.
     *
     * block_for_peers_timeout_in_secs: controls how long this node will wait to connect to peers. To completely disable
     * any startup connectivity checks set this to -1. To trigger the internode connections but immediately continue
     * startup, set this to to 0. The default is 10 seconds.
     *
     * block_for_peers_in_remote_dcs: controls if this node will consider remote datacenters to wait for. The default
     * is to _not_ wait on remote datacenters.
     */
    public int block_for_peers_timeout_in_secs = 60;
    public boolean block_for_peers_in_remote_dcs = false;

    public volatile boolean automatic_sstable_upgrade = false;
    public volatile int max_concurrent_automatic_sstable_upgrades = 1;
    public boolean stream_entire_sstables = true;

    public volatile boolean skip_stream_disk_space_check = false;

    public volatile AuditLogOptions audit_logging_options = new AuditLogOptions();
    public volatile FullQueryLoggerOptions full_query_logging_options = new FullQueryLoggerOptions();

    public CorruptedTombstoneStrategy corrupted_tombstone_strategy = CorruptedTombstoneStrategy.disabled;

    public volatile boolean diagnostic_events_enabled = false;

    // Default and minimum keyspace replication factors allow validation of newly created keyspaces
    // and good defaults if no replication factor is provided by the user
    public volatile int default_keyspace_rf = 1;
    public volatile int minimum_keyspace_rf = 0;

    /**
     * flags for enabling tracking repaired state of data during reads
     * separate flags for range & single partition reads as single partition reads are only tracked
     * when CL > 1 and a digest mismatch occurs. Currently, range queries don't use digests so if
     * enabled for range reads, all such reads will include repaired data tracking. As this adds
     * some overhead, operators may wish to disable it whilst still enabling it for partition reads
     */
    public volatile boolean repaired_data_tracking_for_range_reads_enabled = false;
    public volatile boolean repaired_data_tracking_for_partition_reads_enabled = false;
    /* If true, unconfirmed mismatches (those which cannot be considered conclusive proof of out of
     * sync repaired data due to the presence of pending repair sessions, or unrepaired partition
     * deletes) will increment a metric, distinct from confirmed mismatches. If false, unconfirmed
     * mismatches are simply ignored by the coordinator.
     * This is purely to allow operators to avoid potential signal:noise issues as these types of
     * mismatches are considerably less actionable than their confirmed counterparts. Setting this
     * to true only disables the incrementing of the counters when an unconfirmed mismatch is found
     * and has no other effect on the collection or processing of the repaired data.
     */
    public volatile boolean report_unconfirmed_repaired_data_mismatches = false;

    public volatile boolean ignore_pk_liveness_for_row_completion = false;

    /*
     * If true, when a repaired data mismatch is detected at read time or during a preview repair,
     * a snapshot request will be issued to each particpating replica. These are limited at the replica level
     * so that only a single snapshot per-table per-day can be taken via this method.
     */
    public volatile boolean snapshot_on_repaired_data_mismatch = false;

    /**
     * number of seconds to set nowInSec into the future when performing validation previews against repaired data
     * this (attempts) to prevent a race where validations on different machines are started on different sides of
     * a tombstone being compacted away
     */
    public volatile int validation_preview_purge_head_start_in_sec = 60 * 60;

    public boolean auth_cache_warming_enabled = false;

    // Using String instead of ConsistencyLevel here to keep static initialization from cascading and starting
    // threads during tool usage mode. See CASSANDRA-12988 and DatabaseDescriptorRefTest for details
    public volatile String auth_read_consistency_level = "LOCAL_QUORUM";
    public volatile String auth_write_consistency_level = "EACH_QUORUM";

    /** This feature allows denying access to operations on certain key partitions, intended for use by operators to
     * provide another tool to manage cluster health vs application access. See CASSANDRA-12106 and CEP-13 for more details.
     */
    public volatile Boolean partition_denylist_enabled = null;

    public volatile Boolean denylist_writes_enabled = null;

    public volatile Boolean denylist_reads_enabled = null;

    public volatile Boolean denylist_range_reads_enabled = null;

    public SmallestDurationSeconds denylist_refresh = null;

    public SmallestDurationSeconds denylist_initial_load_retry = null;

    /** We cap the number of denylisted keys allowed per table to keep things from growing unbounded. Operators will
     * receive warnings and only denylist_max_keys_per_table in natural query ordering will be processed on overflow.
     */
    public volatile Integer denylist_max_keys_per_table = null;

    /** We cap the total number of denylisted keys allowed in the cluster to keep things from growing unbounded.
     * Operators will receive warnings on initial cache load that there are too many keys and be directed to trim
     * down the entries to within the configured limits.
     */
    public volatile Integer denylist_max_keys_total = null;

    /** Since the denylist in many ways serves to protect the health of the cluster from partitions operators have identified
     * as being in a bad state, we usually want more robustness than just CL.ONE on operations to/from these tables to
     * ensure that these safeguards are in place. That said, we allow users to configure this if they're so inclined.
     */
    public ConsistencyLevel denylist_consistency_level = null;

    @Deprecated
    public volatile Boolean enable_partition_blacklist = null;
    @Deprecated
    public volatile Boolean enable_blacklist_writes = null;
    @Deprecated
    public volatile Boolean enable_blacklist_reads = null;
    @Deprecated
    public volatile Boolean enable_blacklist_range_reads = null;
    @Deprecated
    public Integer blacklist_refresh_period_seconds = null;
    @Deprecated
    public Integer blacklist_initial_load_retry_seconds = null;
    @Deprecated
    public volatile Integer blacklist_max_keys_per_table = null;
    @Deprecated
    public volatile Integer blacklist_max_keys_total = null;
    @Deprecated
    public ConsistencyLevel blacklist_consistency_level = null;

    public volatile boolean alter_table_enabled = true;

    public Boolean enable_christmas_patch = true;

    public Boolean enable_shadow_christmas_patch = false;

    public volatile boolean allow_unsafe_aggressive_sstable_expiration = true;

    /**
     * Class names to look for custom functions in.  They must define a static @code{Collection<Function> all()}
     * that returns the custom functions to add.
     */
    public Set<String> custom_functions = new HashSet<>();

    @Replaces(oldName = "enable_secondary_index", converter = Converters.IDENTITY, deprecated = true)
    public volatile boolean secondary_index_enabled = Boolean.getBoolean("cassandra.enable_secondary_index");

    public Boolean disable_incremental_repair = Boolean.parseBoolean(System.getProperty("cassandra.disable_incremental_repair", "false"));

    public String full_query_log_dir = null; // CIE Cassandra 3.0 backward compatibility, create default FQL options if non-null.

    public volatile boolean enable_keyspace_quotas = false;
    public volatile long default_keyspace_quota_bytes = -1;
    public int keyspace_quota_refresh_time_in_sec = 120;

    public Integer memtable_clock_shift = 17;
    public Long memtable_excess_waste_bytes = 10 * 1024 * 1024L;

    /*
     * Toggles to turn on the logging or rejection of operations for token ranges that the node does not own,
     * or is not about to acquire.
     * <rdar://problem/33279387> Don't allow writes for token range instance don't own
     * <rdar://problem/33279491> Don't accept reads for ranges which we dont own
     * <rdar://problem/33280054> Don't accept incoming out outgoing stream for token instance dont own.
     * <rdar://problem/33280066> Don't accept Merkle tree request for ranges instance dont own
     * <rdar://problem/33299827> Don't accepts hints for data instance dont own
     */
    public volatile boolean log_out_of_token_range_requests = true;
    public volatile boolean reject_out_of_token_range_requests = true;

    public volatile boolean enable_scheduled_compactions = false;
    public volatile int scheduled_compaction_range_splits = 100;
    public volatile String scheduled_compaction_cycle_time = "60d";
    public volatile boolean skip_single_sstable_scheduled_compactions = true;
    public volatile long max_scheduled_compaction_sstable_size_bytes = 10240 * 1024L * 1024L;
    public volatile int max_scheduled_compaction_sstable_count = 40;
    public volatile boolean incremental_updates_last_repaired = true;

    public String repair_history_sync_timeout = "10m";

    public volatile boolean disable_schema_drop_check = false;

    // Deprecated configuration from
    // <rdar://problem/35142062> Cass: consider a transitional large-partition patch that dynamically downsamples column index (#964)
    // remove after all clusters upgraded to 4.0 or setting removed from all cluster configurations
    @Deprecated
    public Integer column_index_max_target_size_in_kb = null;
    @Deprecated
    public Integer column_index_max_target_index_objects = null;

    /**
     * The intial capacity for creating RangeTombstoneList.
     */
    public volatile int initial_range_tombstone_list_allocation_size = 1;
    /**
     * The growth factor to enlarge a RangeTombstoneList.
     */
    public volatile double range_tombstone_list_growth_factor = 1.5;

    /**
     * @deprecated migrate to {@link DatabaseDescriptor#isClientInitialized()}
     */
    @Deprecated
    public static boolean isClientMode()
    {
        return isClientMode;
    }

    /**
     * If true, when rows with duplicate clustering keys are detected during a read or compaction
     * a snapshot will be taken. In the read case, each a snapshot request will be issued to each
     * replica involved in the query, for compaction the snapshot will be created locally.
     * These are limited at the replica level so that only a single snapshot per-day can be taken
     * via this method.
     *
     * This requires check_for_duplicate_rows_during_reads and/or check_for_duplicate_rows_during_compaction
     * below to be enabled
     */
    public volatile boolean snapshot_on_duplicate_row_detection = false;
    /**
     * If these are enabled duplicate keys will get logged, and if snapshot_on_duplicate_row_detection
     * is enabled, the table will get snapshotted for offline investigation
     */
    public volatile boolean check_for_duplicate_rows_during_reads = true;
    public volatile boolean check_for_duplicate_rows_during_compaction = true;

    public boolean autocompaction_on_startup_enabled = Boolean.parseBoolean(System.getProperty("cassandra.autocompaction_on_startup_enabled", "true"));

    // see CASSANDRA-3200 / CASSANDRA-16274
    public volatile boolean auto_optimise_inc_repair_streams = false;
    public volatile boolean auto_optimise_full_repair_streams = false;
    public volatile boolean auto_optimise_preview_repair_streams = false;

<<<<<<< HEAD
    // see CASSANDRA-17048 and the comment in cassandra.yaml
    public boolean enable_uuid_sstable_identifiers = false;
=======
    // see rdar://73201653 and rdar://89915246; no-op for now
    public boolean use_stream_compaction_for_repair = false;
    public boolean use_stream_compaction_for_bootstrap = false;
    public int streaming_sessions_per_host = 1;
>>>>>>> 5684528c

    public volatile boolean compact_biggest_stcs_bucket_l0 = true;
    public volatile int biggest_bucket_max_sstable_count = 1024;
    public volatile long biggest_bucket_max_size_bytes = 1 << 30;

    /**
     * Client mode means that the process is a pure client, that uses C* code base but does
     * not read or write local C* database files.
     *
     * @deprecated migrate to {@link DatabaseDescriptor#clientInitialization(boolean)}
     */
    @Deprecated
    public static void setClientMode(boolean clientMode)
    {
        isClientMode = clientMode;
    }

    @Deprecated // this warning threshold will be replaced by an equivalent guardrail
    public volatile int table_count_warn_threshold = 150;
    @Deprecated // this warning threshold will be replaced by an equivalent guardrail
    public volatile int keyspace_count_warn_threshold = 40;
    public volatile int max_top_size_partition_count = 10;
    public volatile int max_top_tombstone_partition_count = 10;
    public volatile long min_tracked_partition_size_bytes = 1 << 20;
    public volatile long min_tracked_partition_tombstone_count = 5000;
    public volatile boolean top_partitions_enabled = true;

    public volatile int consecutive_message_errors_threshold = 1;

    public volatile SubnetGroups client_error_reporting_exclusions = new SubnetGroups();
    public volatile SubnetGroups internode_error_reporting_exclusions = new SubnetGroups();

    public static final int DISABLED_GUARDRAIL = -1;
    public static final DataStorageSpec DISABLED_SIZE_GUARDRAIL = DataStorageSpec.inBytes(0);
    public volatile boolean guardrails_enabled = false;
    public volatile int keyspaces_warn_threshold = DISABLED_GUARDRAIL;
    public volatile int keyspaces_fail_threshold = DISABLED_GUARDRAIL;
    public volatile int tables_warn_threshold = DISABLED_GUARDRAIL;
    public volatile int tables_fail_threshold = DISABLED_GUARDRAIL;
    public volatile int columns_per_table_warn_threshold = DISABLED_GUARDRAIL;
    public volatile int columns_per_table_fail_threshold = DISABLED_GUARDRAIL;
    public volatile int secondary_indexes_per_table_warn_threshold = DISABLED_GUARDRAIL;
    public volatile int secondary_indexes_per_table_fail_threshold = DISABLED_GUARDRAIL;
    public volatile int materialized_views_per_table_warn_threshold = DISABLED_GUARDRAIL;
    public volatile int materialized_views_per_table_fail_threshold = DISABLED_GUARDRAIL;
    public volatile int page_size_warn_threshold = DISABLED_GUARDRAIL;
    public volatile int page_size_fail_threshold = DISABLED_GUARDRAIL;
    public volatile int partition_keys_in_select_warn_threshold = DISABLED_GUARDRAIL;
    public volatile int partition_keys_in_select_fail_threshold = DISABLED_GUARDRAIL;
    public volatile int in_select_cartesian_product_warn_threshold = DISABLED_GUARDRAIL;
    public volatile int in_select_cartesian_product_fail_threshold = DISABLED_GUARDRAIL;
    public volatile Set<String> table_properties_warned = Collections.emptySet();
    public volatile Set<String> table_properties_ignored = Collections.emptySet();
    public volatile Set<String> table_properties_disallowed = Collections.emptySet();
    public volatile Set<ConsistencyLevel> read_consistency_levels_warned = Collections.emptySet();
    public volatile Set<ConsistencyLevel> read_consistency_levels_disallowed = Collections.emptySet();
    public volatile Set<ConsistencyLevel> write_consistency_levels_warned = Collections.emptySet();
    public volatile Set<ConsistencyLevel> write_consistency_levels_disallowed = Collections.emptySet();
    public volatile boolean user_timestamps_enabled = true;
    public volatile boolean read_before_write_list_operations_enabled = true;
    public volatile DataStorageSpec collection_size_warn_threshold = DISABLED_SIZE_GUARDRAIL;
    public volatile DataStorageSpec collection_size_fail_threshold = DISABLED_SIZE_GUARDRAIL;
    public volatile int items_per_collection_warn_threshold = DISABLED_GUARDRAIL;
    public volatile int items_per_collection_fail_threshold = DISABLED_GUARDRAIL;
    public volatile int fields_per_udt_warn_threshold = DISABLED_GUARDRAIL;
    public volatile int fields_per_udt_fail_threshold = DISABLED_GUARDRAIL;

    public volatile DurationSpec streaming_state_expires = DurationSpec.inDays(3);
    public volatile DataStorageSpec streaming_state_size = DataStorageSpec.inMebibytes(40);

    /** The configuration of startup checks. */
    public volatile Map<StartupCheckType, Map<String, Object>> startup_checks = new HashMap<>();

    public volatile DurationSpec repair_state_expires = DurationSpec.inDays(3);
    public volatile int repair_state_size = 100_000;

    /**
     * The variants of paxos implementation and semantics supported by Cassandra.
     */
    public enum PaxosVariant
    {
        /**
         * v1 Paxos lacks most optimisations. Expect 4RTs for a write and 2RTs for a read.
         *
         * With legacy semantics for read/read and rejected write linearizability, i.e. not guaranteed.
         */
        v1_without_linearizable_reads_or_rejected_writes,

        /**
         * v1 Paxos lacks most optimisations. Expect 4RTs for a write and 3RTs for a read.
         */
        v1,

        /**
         * v2 Paxos. With PaxosStatePurging.repaired safe to use ANY Commit consistency.
         * Expect 2RTs for a write and 1RT for a read.
         *
         * With legacy semantics for read/read linearizability, i.e. not guaranteed.
         */
        v2_without_linearizable_reads,

        /**
         * v2 Paxos. With PaxosStatePurging.repaired safe to use ANY Commit consistency.
         * Expect 2RTs for a write and 1RT for a read.
         *
         * With legacy semantics for read/read and rejected write linearizability, i.e. not guaranteed.
         */
        v2_without_linearizable_reads_or_rejected_writes,

        /**
         * v2 Paxos. With PaxosStatePurging.repaired safe to use ANY Commit consistency.
         * Expect 2RTs for a write, and either 1RT or 2RT for a read.
         */
        v2
    }

    /**
     * Select the kind of paxos state purging to use. Migration to repaired is recommended, but requires that
     * regular paxos repairs are performed (which by default run as part of incremental repair).
     *
     * Once migrated from legacy it is unsafe to return to legacy, but gc_grace mode may be used in its place
     * and performs a very similar cleanup process.
     *
     * Should only be modified once paxos_variant = v2.
     */
    public enum PaxosStatePurging
    {
        /**
         * system.paxos records are written and garbage collected with TTLs. Unsafe to use with Commit consistency ANY.
         * Once migrated from, cannot be migrated back to safely. Must use gc_grace or repaired instead, as TTLs
         * will not have been set.
         */
        legacy,

        /**
         * Functionally similar to legacy, but the gc_grace expiry is applied at compaction and read time rather than
         * using TTLs, so may be safely enabled at any point.
         */
        gc_grace,

        /**
         * Clears system.paxos records only once they are known to be persisted to a quorum of replica's base tables
         * through the use of paxos repair. Requires that regular paxos repairs are performed on the cluster
         * (which by default are included in incremental repairs if paxos_variant = v2).
         *
         * This setting permits the use of Commit consistency ANY or LOCAL_QUORUM without any loss of durability or consistency,
         * saving 1 RT.
         */
        repaired;

        public static PaxosStatePurging fromBoolean(boolean enabled)
        {
            return enabled ? repaired : gc_grace;
        }
    }

    /**
     * See {@link PaxosVariant}. Defaults to v1, recommend upgrading to v2 at earliest opportunity.
     */
    public volatile PaxosVariant paxos_variant = PaxosVariant.v1_without_linearizable_reads_or_rejected_writes;

    /**
     * If true, paxos topology change repair will not run on a topology change - this option should only be used in
     * rare operation circumstances e.g. where for some reason the repair is impossible to perform (e.g. too few replicas)
     * and an unsafe topology change must be made
     */
    public volatile boolean skip_paxos_repair_on_topology_change = Boolean.getBoolean("cassandra.skip_paxos_repair_on_topology_change");

    /**
     * A safety margin when purging paxos state information that has been safely replicated to a quorum.
     * Data for transactions initiated within this grace period will not be expunged.
     */
    public volatile DurationSpec paxos_purge_grace_period = new SmallestDurationSeconds("60s");

    /**
     * A safety mechanism for detecting incorrect paxos state, that may be down either to a bug or incorrect usage of LWTs
     * (most likely due to unsafe mixing of SERIAL and LOCAL_SERIAL operations), and rejecting
     */
    public enum PaxosOnLinearizabilityViolation
    {
        // reject an operation when a linearizability violation is detected.
        // note this does not guarantee a violation has been averted,
        // as it may be a prior operation that invalidated the state.
        fail,
        // log any detected linearizability violation
        log,
        // ignore any detected linearizability violation
        ignore
    }

    /**
     * See {@link PaxosOnLinearizabilityViolation}.
     *
     * Default is to ignore, as applications may readily mix SERIAL and LOCAL_SERIAL and this is the most likely source
     * of linearizability violations. this facility should be activated only for debugging Cassandra or by power users
     * who are investigating their own application behaviour.
     */
    public volatile PaxosOnLinearizabilityViolation paxos_on_linearizability_violations = PaxosOnLinearizabilityViolation.ignore;

    /**
     * See {@link PaxosStatePurging} default is legacy.
     */
    public volatile PaxosStatePurging paxos_state_purging;

    /**
     * Enable/disable paxos repair. This is a global flag that not only determines default behaviour but overrides
     * explicit paxos repair requests, paxos repair on topology changes and paxos auto repairs.
     */
    public volatile boolean paxos_repair_enabled = true;

    /**
     * If true, paxos topology change repair only requires a global quorum of live nodes. If false,
     * it requires a global quorum as well as a local quorum for each dc (EACH_QUORUM), with the
     * exception explained in paxos_topology_repair_strict_each_quorum
     */
    public boolean paxos_topology_repair_no_dc_checks = false;

    /**
     * If true, a quorum will be required for the global and local quorum checks. If false, we will
     * accept a quorum OR n - 1 live nodes. This is to allow for topologies like 2:2:2, where paxos queries
     * always use SERIAL, and a single node down in a dc should not preclude a paxos repair
     */
    public boolean paxos_topology_repair_strict_each_quorum = false;

    /**
     * If necessary for operational purposes, permit certain keyspaces to be ignored for paxos topology repairs
     */
    public volatile Set<String> skip_paxos_repair_on_topology_change_keyspaces = splitCommaDelimited(System.getProperty("cassandra.skip_paxos_repair_on_topology_change_keyspaces"));

    /**
     * See {@link org.apache.cassandra.service.paxos.ContentionStrategy}
     */
    public String paxos_contention_wait_randomizer;

    /**
     * See {@link org.apache.cassandra.service.paxos.ContentionStrategy}
     */
    public String paxos_contention_min_wait;

    /**
     * See {@link org.apache.cassandra.service.paxos.ContentionStrategy}
     */
    public String paxos_contention_max_wait;

    /**
     * See {@link org.apache.cassandra.service.paxos.ContentionStrategy}
     */
    public String paxos_contention_min_delta;

    /**
     * The amount of disk space paxos uncommitted key files can consume before we begin automatically scheduling paxos repairs.
     * Note that these repairs are uncoordinated and so do not contribute to expunging system.paxos records.
     */
    public volatile int paxos_auto_repair_threshold_mb = 32;

    /**
     * The number of keys we may simultaneously attempt to finish incomplete paxos operations for.
     */
    public volatile int paxos_repair_parallelism = -1;

    public volatile boolean allow_compact_storage = true;

    public volatile boolean sstable_read_rate_persistence_enabled = false;

    public static Supplier<Config> getOverrideLoadConfig()
    {
        return overrideLoadConfig;
    }

    public static void setOverrideLoadConfig(Supplier<Config> loadConfig)
    {
        overrideLoadConfig = loadConfig;
    }

    public enum CommitLogSync
    {
        periodic,
        batch,
        group
    }

    public enum FlushCompression
    {
        none,
        fast,
        table
    }

    public enum InternodeCompression
    {
        all, none, dc
    }

    public enum DiskAccessMode
    {
        auto,
        mmap,
        mmap_index_only,
        standard,
    }

    public enum MemtableAllocationType
    {
        unslabbed_heap_buffers,
        unslabbed_heap_buffers_logged,
        heap_buffers,
        offheap_buffers,
        offheap_objects
    }

    public enum DiskFailurePolicy
    {
        best_effort,
        stop,
        ignore,
        stop_paranoid,
        die
    }

    public enum CommitFailurePolicy
    {
        stop,
        stop_commit,
        ignore,
        die,
    }

    public enum UserFunctionTimeoutPolicy
    {
        ignore,
        die,
        die_immediate
    }

    public enum DiskOptimizationStrategy
    {
        ssd,
        spinning
    }

    public enum RepairCommandPoolFullStrategy
    {
        queue,
        reject
    }

    public enum CorruptedTombstoneStrategy
    {
        disabled,
        warn,
        exception
    }

    private static final List<String> SENSITIVE_KEYS = new ArrayList<String>() {{
        add("client_encryption_options");
        add("server_encryption_options");
    }};

    public static void log(Config config)
    {
        Map<String, String> configMap = new TreeMap<>();
        for (Field field : Config.class.getFields())
        {
            // ignore the constants
            if (Modifier.isFinal(field.getModifiers()))
                continue;

            String name = field.getName();
            if (SENSITIVE_KEYS.contains(name))
            {
                configMap.put(name, "<REDACTED>");
                continue;
            }

            String value;
            try
            {
                // Field.get() can throw NPE if the value of the field is null
                value = field.get(config).toString();
            }
            catch (NullPointerException | IllegalAccessException npe)
            {
                value = "null";
            }
            configMap.put(name, value);
        }

        logger.info("Node configuration:[{}]", Joiner.on("; ").join(configMap.entrySet()));
    }
    
    public volatile boolean dump_heap_on_uncaught_exception = false;

    // Should default to true for compatibility, eventually change to false
    public volatile boolean allow_nonsuperuser_select_salted_hash = true;
}<|MERGE_RESOLUTION|>--- conflicted
+++ resolved
@@ -853,15 +853,13 @@
     public volatile boolean auto_optimise_full_repair_streams = false;
     public volatile boolean auto_optimise_preview_repair_streams = false;
 
-<<<<<<< HEAD
     // see CASSANDRA-17048 and the comment in cassandra.yaml
     public boolean enable_uuid_sstable_identifiers = false;
-=======
+
     // see rdar://73201653 and rdar://89915246; no-op for now
     public boolean use_stream_compaction_for_repair = false;
     public boolean use_stream_compaction_for_bootstrap = false;
     public int streaming_sessions_per_host = 1;
->>>>>>> 5684528c
 
     public volatile boolean compact_biggest_stcs_bucket_l0 = true;
     public volatile int biggest_bucket_max_sstable_count = 1024;
