/*
 * Licensed to the Apache Software Foundation (ASF) under one
 * or more contributor license agreements.  See the NOTICE file
 * distributed with this work for additional information
 * regarding copyright ownership.  The ASF licenses this file
 * to you under the Apache License, Version 2.0 (the
 * "License"); you may not use this file except in compliance
 * with the License.  You may obtain a copy of the License at
 *
 *     http://www.apache.org/licenses/LICENSE-2.0
 *
 * Unless required by applicable law or agreed to in writing, software
 * distributed under the License is distributed on an "AS IS" BASIS,
 * WITHOUT WARRANTIES OR CONDITIONS OF ANY KIND, either express or implied.
 * See the License for the specific language governing permissions and
 * limitations under the License.
 */
package org.apache.cassandra.config;

import java.lang.reflect.Field;
import java.lang.reflect.Modifier;
import java.util.ArrayList;
import java.util.List;
import java.util.Map;
import java.util.Set;
import java.util.TreeMap;
import java.util.concurrent.TimeUnit;
import java.util.function.Supplier;

import com.google.common.base.Joiner;
import com.google.common.collect.Sets;

import org.slf4j.Logger;
import org.slf4j.LoggerFactory;

import org.apache.cassandra.audit.AuditLogOptions;
import org.apache.cassandra.db.ConsistencyLevel;
import org.apache.cassandra.fql.FullQueryLoggerOptions;

import static org.apache.cassandra.config.CassandraRelevantProperties.ALLOW_MATERIALIZEDVIEWS;

/**
 * A class that contains configuration properties for the cassandra node it runs within.
 *
 * Properties declared as volatile can be mutated via JMX.
 */
public class Config
{
    private static final Logger logger = LoggerFactory.getLogger(Config.class);

    /*
     * Prefix for Java properties for internal Cassandra configuration options
     */
    public static final String PROPERTY_PREFIX = "cassandra.";

    public String cluster_name = "Test Cluster";
    public String authenticator;
    public String authorizer;
    public String role_manager;
    public String network_authorizer;
    public volatile int permissions_validity_in_ms = 43200000;
    public volatile int permissions_cache_max_entries = 1000;
    public volatile int permissions_update_interval_in_ms = 600000;
    public volatile boolean permissions_cache_active_update = true;
    public volatile int roles_validity_in_ms = 86400000;
    public volatile int roles_cache_max_entries = 1000;
    public volatile int roles_update_interval_in_ms = 600000;
    public volatile boolean roles_cache_active_update = true;
    public volatile int credentials_validity_in_ms = 86400000;
    public volatile int credentials_cache_max_entries = 1000;
    public volatile int credentials_update_interval_in_ms = -1;
    public volatile boolean credentials_cache_active_update = true;

    /* Hashing strategy Random or OPHF */
    public String partitioner;

    public boolean auto_bootstrap = true;
    public volatile boolean hinted_handoff_enabled = true;
    public Set<String> hinted_handoff_disabled_datacenters = Sets.newConcurrentHashSet();
    public volatile int max_hint_window_in_ms = 3 * 3600 * 1000; // three hours
    public String hints_directory;
    public boolean hint_window_persistent_enabled = true;

    public ParameterizedClass seed_provider;
    public DiskAccessMode disk_access_mode = DiskAccessMode.mmap_index_only;

    public DiskFailurePolicy disk_failure_policy = DiskFailurePolicy.ignore;
    public CommitFailurePolicy commit_failure_policy = CommitFailurePolicy.stop;

    public volatile boolean use_deterministic_table_id = Boolean.parseBoolean(System.getProperty("cassandra.use_deterministic_table_id", "true"));

    /* initial token in the ring */
    public String initial_token;
    public Integer num_tokens;
    /** Triggers automatic allocation of tokens if set, using the replication strategy of the referenced keyspace */
    public String allocate_tokens_for_keyspace = null;
    /** Triggers automatic allocation of tokens if set, based on the provided replica count for a datacenter */
    public Integer allocate_tokens_for_local_replication_factor = null;

    public long native_transport_idle_timeout_in_ms = 0L;

    public volatile long request_timeout_in_ms = 10000L;

    public volatile long read_request_timeout_in_ms = 5000L;

    public volatile long range_request_timeout_in_ms = 10000L;

    public volatile long write_request_timeout_in_ms = 2000L;

    public volatile long counter_write_request_timeout_in_ms = 5000L;

    public volatile long cas_contention_timeout_in_ms = 1000L;

    public volatile long truncate_request_timeout_in_ms = 60000L;

    public Integer streaming_connections_per_host = 1;
    public Integer streaming_keep_alive_period_in_secs = 300; //5 minutes

    public boolean cross_node_timeout = true;

    public volatile long slow_query_log_timeout_in_ms = 500L;

    public volatile double phi_convict_threshold = 8.0;

    public int concurrent_reads = 32;
    public int concurrent_writes = 32;
    public int concurrent_counter_writes = 32;
    public int concurrent_materialized_view_writes = 32;
    public int available_processors = -1;

    @Deprecated
    public Integer concurrent_replicates = null;

    public int memtable_flush_writers = 0;
    public Integer memtable_heap_space_in_mb;
    public Integer memtable_offheap_space_in_mb;
    public Float memtable_cleanup_threshold = null;

    // Limit the maximum depth of repair session merkle trees
    @Deprecated
    public volatile Integer repair_session_max_tree_depth = null;
    public volatile Integer repair_session_space_in_mb = null;

    public volatile boolean use_offheap_merkle_trees = true;

    public int storage_port = 7000;
    public int ssl_storage_port = 7001;
    public String listen_address;
    public String listen_interface;
    public boolean listen_interface_prefer_ipv6 = false;
    public String broadcast_address;
    public boolean listen_on_broadcast_address = false;
    public String internode_authenticator;

    public boolean traverse_auth_from_root = true; // ACI changes to default

    /*
     * RPC address and interface refer to the address/interface used for the native protocol used to communicate with
     * clients. It's still called RPC in some places even though Thrift RPC is gone. If you see references to native
     * address or native port it's derived from the RPC address configuration.
     *
     * native_transport_port is the port that is paired with RPC address to bind on.
     */
    public String rpc_address;
    public String rpc_interface;
    public boolean rpc_interface_prefer_ipv6 = false;
    public String broadcast_rpc_address;
    public boolean rpc_keepalive = true;

    public Integer internode_max_message_size_in_bytes;

    @Replaces(oldName = "internode_send_buff_size_in_bytes", deprecated = true)
    public int internode_socket_send_buffer_size_in_bytes = 0;
    @Replaces(oldName = "internode_recv_buff_size_in_bytes", deprecated = true)
    public int internode_socket_receive_buffer_size_in_bytes = 0;

    // TODO: derive defaults from system memory settings?
    public int internode_application_send_queue_capacity_in_bytes = 1 << 22; // 4MiB
    public int internode_application_send_queue_reserve_endpoint_capacity_in_bytes = 1 << 27; // 128MiB
    public int internode_application_send_queue_reserve_global_capacity_in_bytes = 1 << 29; // 512MiB

    public int internode_application_receive_queue_capacity_in_bytes = 1 << 22; // 4MiB
    public int internode_application_receive_queue_reserve_endpoint_capacity_in_bytes = 1 << 27; // 128MiB
    public int internode_application_receive_queue_reserve_global_capacity_in_bytes = 1 << 29; // 512MiB

    // Defensive settings for protecting Cassandra from true network partitions. See (CASSANDRA-14358) for details.
    // The amount of time to wait for internode tcp connections to establish.
    public volatile int internode_tcp_connect_timeout_in_ms = 2000;
    // The amount of time unacknowledged data is allowed on a connection before we throw out the connection
    // Note this is only supported on Linux + epoll, and it appears to behave oddly above a setting of 30000
    // (it takes much longer than 30s) as of Linux 4.12. If you want something that high set this to 0
    // (which picks up the OS default) and configure the net.ipv4.tcp_retries2 sysctl to be ~8.
    public volatile int internode_tcp_user_timeout_in_ms = 30000;
    // Similar to internode_tcp_user_timeout_in_ms but used specifically for streaming connection.
    // The default is 5 minutes. Increase it or set it to 0 in order to increase the timeout.
    public volatile int internode_streaming_tcp_user_timeout_in_ms = 300_000; // 5 minutes

    public boolean start_native_transport = true;
    public int native_transport_port = 9042;
    public Integer native_transport_port_ssl = null;
    public int native_transport_max_threads = 128;
    public int native_transport_max_frame_size_in_mb = 64; // Update from CASSANDRA-16886, commitlog in prod is 64, so set at that to be safe.
    public volatile long native_transport_max_concurrent_connections = -1L;
    public volatile long native_transport_max_concurrent_connections_per_ip = -1L;
    public boolean native_transport_flush_in_batches_legacy = false;
    public volatile boolean native_transport_allow_older_protocols = true;
    public volatile long native_transport_max_concurrent_requests_in_bytes_per_ip = -1L;
    public volatile long native_transport_max_concurrent_requests_in_bytes = -1L;
    public volatile boolean native_transport_rate_limiting_enabled = false;
    public volatile int native_transport_max_requests_per_second = 1000000;
    public int native_transport_receive_queue_capacity_in_bytes = 1 << 20; // 1MiB

    @Deprecated
    public Integer native_transport_max_negotiable_protocol_version = null;

    /**
     * Max size of values in SSTables, in MegaBytes.
     * Default is the same as the native protocol frame limit: 256Mb.
     * See AbstractType for how it is used.
     */
    public int max_value_size_in_mb = 256;

    public boolean snapshot_before_compaction = false;
    public boolean auto_snapshot = true;
    public volatile long snapshot_links_per_second = 0;

    /* if the size of columns or super-columns are more than this, indexing will kick in */
    public volatile int column_index_size_in_kb = 64;
    public volatile int column_index_cache_size_in_kb = 2;
    public volatile int batch_size_warn_threshold_in_kb = 5;
    public volatile int batch_size_fail_threshold_in_kb = 50;
    public Integer unlogged_batch_across_partitions_warn_threshold = 10;
    public volatile Integer concurrent_compactors;
    public volatile int compaction_throughput_mb_per_sec = 16;
    public volatile int compaction_large_partition_warning_threshold_mb = 100;
    public int min_free_space_per_drive_in_mb = 50;
    public volatile Integer compaction_tombstone_warning_threshold = 100000;

    public volatile int concurrent_materialized_view_builders = 1;
    public volatile int reject_repair_compaction_threshold = Integer.MAX_VALUE;

    /**
     * @deprecated retry support removed on CASSANDRA-10992
     */
    @Deprecated
    public int max_streaming_retries = 3;

    public volatile int stream_throughput_outbound_megabits_per_sec = 200;
    public volatile int inter_dc_stream_throughput_outbound_megabits_per_sec = 200;

    public volatile int entire_sstable_stream_throughput_outbound_megabits_per_sec = 200;
    public volatile int entire_sstable_inter_dc_stream_throughput_outbound_megabits_per_sec = 200;

    public String[] data_file_directories = new String[0];

    /**
     * The directory to use for storing the system keyspaces data.
     * If unspecified the data will be stored in the first of the data_file_directories.
     */
    public String local_system_data_file_directory;

    public String saved_caches_directory;

    // Commit Log
    public String commitlog_directory;
    public Integer commitlog_total_space_in_mb;
    public CommitLogSync commitlog_sync;

    /**
     * @deprecated since 4.0 This value was near useless, and we're not using it anymore
     */
    public double commitlog_sync_batch_window_in_ms = Double.NaN;
    public double commitlog_sync_group_window_in_ms = Double.NaN;
    public int commitlog_sync_period_in_ms;
    public int commitlog_segment_size_in_mb = 32;
    public ParameterizedClass commitlog_compression;
    public FlushCompression flush_compression = FlushCompression.fast;
    public int commitlog_max_compression_buffers_in_pool = 3;
    public Integer periodic_commitlog_sync_lag_block_in_ms;
    public TransparentDataEncryptionOptions transparent_data_encryption_options = new TransparentDataEncryptionOptions();

    public Integer max_mutation_size_in_kb;

    // Change-data-capture logs
    public boolean cdc_enabled = false;
    // When true, new CDC mutations are rejected/blocked when reaching max CDC storage.
    // When false, new CDC mutations can always be added. But it will remove the oldest CDC commit log segment on full.
    public volatile boolean cdc_block_writes = true;
    public String cdc_raw_directory;
    public int cdc_total_space_in_mb = 0;
    public int cdc_free_space_check_interval_ms = 250;

    @Deprecated
    public int commitlog_periodic_queue_size = -1;

    public String endpoint_snitch;
    public boolean dynamic_snitch = true;
    public int dynamic_snitch_update_interval_in_ms = 100;
    public int dynamic_snitch_reset_interval_in_ms = 600000;
    public double dynamic_snitch_badness_threshold = 1.0;

    public String failure_detector = "FailureDetector";

    public EncryptionOptions.ServerEncryptionOptions server_encryption_options = new EncryptionOptions.ServerEncryptionOptions();
    public EncryptionOptions client_encryption_options = new EncryptionOptions();

    public InternodeCompression internode_compression = InternodeCompression.none;

    public int hinted_handoff_throttle_in_kb = 1024;
    public int batchlog_replay_throttle_in_kb = 1024;
    public int max_hints_delivery_threads = 2;
    public int hints_flush_period_in_ms = 10000;
    public int max_hints_file_size_in_mb = 128;
    public ParameterizedClass hints_compression;
    public volatile boolean auto_hints_cleanup_enabled = false;

    public volatile boolean incremental_backups = false;
    public boolean trickle_fsync = false;
    public int trickle_fsync_interval_in_kb = 10240;

    public volatile int sstable_preemptive_open_interval_in_mb = -1;

    public volatile boolean key_cache_migrate_during_compaction = false;
    public Long key_cache_size_in_mb = null;
    public volatile int key_cache_save_period = 14400;
    public volatile int key_cache_keys_to_save = Integer.MAX_VALUE;

    public String row_cache_class_name = "org.apache.cassandra.cache.OHCProvider";
    public long row_cache_size_in_mb = 0;
    public volatile int row_cache_save_period = 0;
    public volatile int row_cache_keys_to_save = Integer.MAX_VALUE;

    public Long counter_cache_size_in_mb = null;
    public volatile int counter_cache_save_period = 7200;
    public volatile int counter_cache_keys_to_save = Integer.MAX_VALUE;

    public int cache_load_timeout_seconds = 30;

    public Long paxos_cache_size_in_mb = null;

    private static boolean isClientMode = false;
    private static Supplier<Config> overrideLoadConfig = null;

    public Integer networking_cache_size_in_mb;

    public Integer file_cache_size_in_mb;

    public boolean file_cache_enabled = Boolean.getBoolean("cassandra.file_cache_enabled");

    /**
     * Because of the current {@link org.apache.cassandra.utils.memory.BufferPool} slab sizes of 64 kb, we
     * store in the file cache buffers that divide 64 kb, so we need to round the buffer sizes to powers of two.
     * This boolean controls weather they are rounded up or down. Set it to true to round up to the
     * next power of two, set it to false to round down to the previous power of two. Note that buffer sizes are
     * already rounded to 4 kb and capped between 4 kb minimum and 64 kb maximum by the {@link DiskOptimizationStrategy}.
     * By default, this boolean is set to round down when {@link #disk_optimization_strategy} is {@code ssd},
     * and to round up when it is {@code spinning}.
     */
    public Boolean file_cache_round_up;

    @Deprecated
    public boolean buffer_pool_use_heap_if_exhausted;

    public DiskOptimizationStrategy disk_optimization_strategy = DiskOptimizationStrategy.ssd;

    public double disk_optimization_estimate_percentile = 0.95;

    public double disk_optimization_page_cross_chance = 0.1;

    public boolean inter_dc_tcp_nodelay = true;

    public MemtableAllocationType memtable_allocation_type = MemtableAllocationType.heap_buffers;

    public final TrackWarnings track_warnings = new TrackWarnings();

    public volatile int tombstone_warn_threshold = 1000;
    public volatile int tombstone_failure_threshold = 100000;

    public final ReplicaFilteringProtectionOptions replica_filtering_protection = new ReplicaFilteringProtectionOptions();

    public volatile Long index_summary_capacity_in_mb;
    public volatile int index_summary_resize_interval_in_minutes = 60;

    public int gc_log_threshold_in_ms = 200;
    public int gc_warn_threshold_in_ms = 1000;

    // TTL for different types of trace events.
    public int tracetype_query_ttl = (int) TimeUnit.DAYS.toSeconds(1);
    public int tracetype_repair_ttl = (int) TimeUnit.DAYS.toSeconds(7);

    /**
     * Maintain statistics on whether writes achieve the ideal consistency level
     * before expiring and becoming hints
     */
    public volatile ConsistencyLevel ideal_consistency_level = null;

    public int windows_timer_interval = 0;

    /**
     * Size of the CQL prepared statements cache in MB.
     * Defaults to 1/256th of the heap size or 10MB, whichever is greater.
     */
    public Long prepared_statements_cache_size_mb = null;

    public boolean enable_user_defined_functions = false;
    public boolean enable_scripted_user_defined_functions = false;

    public boolean enable_materialized_views = ALLOW_MATERIALIZEDVIEWS.getBoolean();

    public boolean enable_transient_replication = false;

    public boolean enable_sasi_indexes = false;

    public volatile boolean enable_drop_compact_storage = false;

    /**
     * Optionally disable asynchronous UDF execution.
     * Disabling asynchronous UDF execution also implicitly disables the security-manager!
     * By default, async UDF execution is enabled to be able to detect UDFs that run too long / forever and be
     * able to fail fast - i.e. stop the Cassandra daemon, which is currently the only appropriate approach to
     * "tell" a user that there's something really wrong with the UDF.
     * When you disable async UDF execution, users MUST pay attention to read-timeouts since these may indicate
     * UDFs that run too long or forever - and this can destabilize the cluster.
     */
    public boolean enable_user_defined_functions_threads = true;
    /**
     * Time in milliseconds after a warning will be emitted to the log and to the client that a UDF runs too long.
     * (Only valid, if enable_user_defined_functions_threads==true)
     */
    public long user_defined_function_warn_timeout = 500;
    /**
     * Time in milliseconds after a fatal UDF run-time situation is detected and action according to
     * user_function_timeout_policy will take place.
     * (Only valid, if enable_user_defined_functions_threads==true)
     */
    public long user_defined_function_fail_timeout = 1500;
    /**
     * Defines what to do when a UDF ran longer than user_defined_function_fail_timeout.
     * Possible options are:
     * - 'die' - i.e. it is able to emit a warning to the client before the Cassandra Daemon will shut down.
     * - 'die_immediate' - shut down C* daemon immediately (effectively prevent the chance that the client will receive a warning).
     * - 'ignore' - just log - the most dangerous option.
     * (Only valid, if enable_user_defined_functions_threads==true)
     */
    public UserFunctionTimeoutPolicy user_function_timeout_policy = UserFunctionTimeoutPolicy.die;

    @Deprecated
    public volatile boolean back_pressure_enabled = false;
    @Deprecated
    public volatile ParameterizedClass back_pressure_strategy;

    public volatile int concurrent_validations;
    public RepairCommandPoolFullStrategy repair_command_pool_full_strategy = RepairCommandPoolFullStrategy.queue;
    public int repair_command_pool_size = concurrent_validations;

    /**
     * When a node first starts up it intially considers all other peers as DOWN and is disconnected from all of them.
     * To be useful as a coordinator (and not introduce latency penalties on restart) this node must have successfully
     * opened all three internode TCP connections (gossip, small, and large messages) before advertising to clients.
     * Due to this, by default, Casssandra will prime these internode TCP connections and wait for all but a single
     * node to be DOWN/disconnected in the local datacenter before offering itself as a coordinator, subject to a
     * timeout. See CASSANDRA-13993 and CASSANDRA-14297 for more details.
     *
     * We provide two tunables to control this behavior as some users may want to block until all datacenters are
     * available (global QUORUM/EACH_QUORUM), some users may not want to block at all (clients that already work
     * around the problem), and some users may want to prime the connections but not delay startup.
     *
     * block_for_peers_timeout_in_secs: controls how long this node will wait to connect to peers. To completely disable
     * any startup connectivity checks set this to -1. To trigger the internode connections but immediately continue
     * startup, set this to to 0. The default is 10 seconds.
     *
     * block_for_peers_in_remote_dcs: controls if this node will consider remote datacenters to wait for. The default
     * is to _not_ wait on remote datacenters.
     */
    public int block_for_peers_timeout_in_secs = 60;
    public boolean block_for_peers_in_remote_dcs = false;

    public volatile boolean automatic_sstable_upgrade = false;
    public volatile int max_concurrent_automatic_sstable_upgrades = 1;
    public boolean stream_entire_sstables = true;

    public volatile AuditLogOptions audit_logging_options = new AuditLogOptions();
    public volatile FullQueryLoggerOptions full_query_logging_options = new FullQueryLoggerOptions();

    public CorruptedTombstoneStrategy corrupted_tombstone_strategy = CorruptedTombstoneStrategy.disabled;

    public volatile boolean diagnostic_events_enabled = false;

    // Default and minimum keyspace replication factors allow validation of newly created keyspaces
    // and good defaults if no replication factor is provided by the user
    public volatile int default_keyspace_rf = 1;
    public volatile int minimum_keyspace_rf = 0;

    /**
     * flags for enabling tracking repaired state of data during reads
     * separate flags for range & single partition reads as single partition reads are only tracked
     * when CL > 1 and a digest mismatch occurs. Currently, range queries don't use digests so if
     * enabled for range reads, all such reads will include repaired data tracking. As this adds
     * some overhead, operators may wish to disable it whilst still enabling it for partition reads
     */
    public volatile boolean repaired_data_tracking_for_range_reads_enabled = false;
    public volatile boolean repaired_data_tracking_for_partition_reads_enabled = false;
    /* If true, unconfirmed mismatches (those which cannot be considered conclusive proof of out of
     * sync repaired data due to the presence of pending repair sessions, or unrepaired partition
     * deletes) will increment a metric, distinct from confirmed mismatches. If false, unconfirmed
     * mismatches are simply ignored by the coordinator.
     * This is purely to allow operators to avoid potential signal:noise issues as these types of
     * mismatches are considerably less actionable than their confirmed counterparts. Setting this
     * to true only disables the incrementing of the counters when an unconfirmed mismatch is found
     * and has no other effect on the collection or processing of the repaired data.
     */
    public volatile boolean report_unconfirmed_repaired_data_mismatches = false;
    /*
     * If true, when a repaired data mismatch is detected at read time or during a preview repair,
     * a snapshot request will be issued to each particpating replica. These are limited at the replica level
     * so that only a single snapshot per-table per-day can be taken via this method.
     */
    public volatile boolean snapshot_on_repaired_data_mismatch = false;

    /**
     * number of seconds to set nowInSec into the future when performing validation previews against repaired data
     * this (attempts) to prevent a race where validations on different machines are started on different sides of
     * a tombstone being compacted away
     */
    public volatile int validation_preview_purge_head_start_in_sec = 60 * 60;

    public boolean auth_cache_warming_enabled = false;

    // Using String instead of ConsistencyLevel here to keep static initialization from cascading and starting
    // threads during tool usage mode. See CASSANDRA-12988 and DatabaseDescriptorRefTest for details
    public volatile String auth_read_consistency_level = "LOCAL_QUORUM";
    public volatile String auth_write_consistency_level = "EACH_QUORUM";

    /** This feature allows denying access to operations on certain key partitions, intended for use by operators to
     * provide another tool to manage cluster health vs application access. See CASSANDRA-12106 and CEP-13 for more details.
     */
    public volatile Boolean enable_partition_denylist = null;

    public volatile Boolean enable_denylist_writes = null;

    public volatile Boolean enable_denylist_reads = null;

    public volatile Boolean enable_denylist_range_reads = null;

    public Integer denylist_refresh_seconds = null;

    public Integer denylist_initial_load_retry_seconds = null;

<<<<<<< HEAD
    /** We cap the number of denylisted keys allowed per table to keep things from growing unbounded. Operators will
     * receive warnings and only denylist_max_keys_per_table in natural query ordering will be processed on overflow.
     */
    public volatile Integer denylist_max_keys_per_table = null;
=======
    public Integer memtable_clock_shift = 17;
    public Long memtable_excess_waste_bytes = 10 * 1024 * 1024L;

    public volatile Boolean enable_partition_blacklist = false;
>>>>>>> 2459f67a

    /** We cap the total number of denylisted keys allowed in the cluster to keep things from growing unbounded.
     * Operators will receive warnings on initial cache load that there are too many keys and be directed to trim
     * down the entries to within the configured limits.
     */
    public volatile Integer denylist_max_keys_total = null;

    /** Since the denylist in many ways serves to protect the health of the cluster from partitions operators have identified
     * as being in a bad state, we usually want more robustness than just CL.ONE on operations to/from these tables to
     * ensure that these safeguards are in place. That said, we allow users to configure this if they're so inclined.
     */
    public ConsistencyLevel denylist_consistency_level = null;

    @Deprecated
    public volatile Boolean enable_partition_blacklist = null;
    @Deprecated
    public volatile Boolean enable_blacklist_writes = null;
    @Deprecated
    public volatile Boolean enable_blacklist_reads = null;
    @Deprecated
    public volatile Boolean enable_blacklist_range_reads = null;
    @Deprecated
    public Integer blacklist_refresh_period_seconds = null;
    @Deprecated
    public Integer blacklist_initial_load_retry_seconds = null;
    @Deprecated
    public volatile Integer blacklist_max_keys_per_table = null;
    @Deprecated
    public volatile Integer blacklist_max_keys_total = null;
    @Deprecated
    public ConsistencyLevel blacklist_consistency_level = null;

    public volatile boolean alter_table_enabled = true;

    public volatile boolean compact_biggest_stcs_bucket_l0 = false;

    public volatile boolean enable_secondary_index = Boolean.getBoolean("cassandra.enable_secondary_index");

    public Boolean disable_incremental_repair = Boolean.parseBoolean(System.getProperty("cassandra.disable_incremental_repair", "false"));

    public String full_query_log_dir = null; // CIE Cassandra 3.0 backward compatibility, create default FQL options if non-null.

    public volatile boolean enable_keyspace_quotas = false;
    public volatile long default_keyspace_quota_bytes = -1;
    public int keyspace_quota_refresh_time_in_sec = 120;

    public volatile boolean enable_scheduled_compactions = false;
    public volatile int scheduled_compaction_range_splits = 100;
    public volatile String scheduled_compaction_cycle_time = "60d";
    public volatile boolean skip_single_sstable_scheduled_compactions = true;
    public volatile long max_scheduled_compaction_sstable_size_bytes = 10240 * 1024L * 1024L;
    public volatile int max_scheduled_compaction_sstable_count = 40;

    public volatile boolean disable_schema_drop_check = false;

    /**
     * The intial capacity for creating RangeTombstoneList.
     */
    public volatile int initial_range_tombstone_list_allocation_size = 1;
    /**
     * The growth factor to enlarge a RangeTombstoneList.
     */
    public volatile double range_tombstone_list_growth_factor = 1.5;

    /** The configuration for guardrails. */
    public final GuardrailsOptions guardrails = new GuardrailsOptions();

    /**
     * @deprecated migrate to {@link DatabaseDescriptor#isClientInitialized()}
     */
    @Deprecated
    public static boolean isClientMode()
    {
        return isClientMode;
    }

    /**
     * If true, when rows with duplicate clustering keys are detected during a read or compaction
     * a snapshot will be taken. In the read case, each a snapshot request will be issued to each
     * replica involved in the query, for compaction the snapshot will be created locally.
     * These are limited at the replica level so that only a single snapshot per-day can be taken
     * via this method.
     *
     * This requires check_for_duplicate_rows_during_reads and/or check_for_duplicate_rows_during_compaction
     * below to be enabled
     */
    public volatile boolean snapshot_on_duplicate_row_detection = false;
    /**
     * If these are enabled duplicate keys will get logged, and if snapshot_on_duplicate_row_detection
     * is enabled, the table will get snapshotted for offline investigation
     */
    public volatile boolean check_for_duplicate_rows_during_reads = true;
    public volatile boolean check_for_duplicate_rows_during_compaction = true;

    public boolean autocompaction_on_startup_enabled = Boolean.parseBoolean(System.getProperty("cassandra.autocompaction_on_startup_enabled", "true"));

    // see CASSANDRA-3200 / CASSANDRA-16274
    public volatile boolean auto_optimise_inc_repair_streams = false;
    public volatile boolean auto_optimise_full_repair_streams = false;
    public volatile boolean auto_optimise_preview_repair_streams = false;

    /**
     * Client mode means that the process is a pure client, that uses C* code base but does
     * not read or write local C* database files.
     *
     * @deprecated migrate to {@link DatabaseDescriptor#clientInitialization(boolean)}
     */
    @Deprecated
    public static void setClientMode(boolean clientMode)
    {
        isClientMode = clientMode;
    }

    @Deprecated // this warning threshold will be replaced by an equivalent guardrail
    public volatile int table_count_warn_threshold = 150;
    @Deprecated // this warning threshold will be replaced by an equivalent guardrail
    public volatile int keyspace_count_warn_threshold = 40;

    public volatile int consecutive_message_errors_threshold = 1;

    public volatile SubnetGroups client_error_reporting_exclusions = new SubnetGroups();
    public volatile SubnetGroups internode_error_reporting_exclusions = new SubnetGroups();

    public enum PaxosVariant
    {
        v1_without_linearizable_reads, // with legacy semantics for read/read linearizability (i.e. not guaranteed)
        v1
    }
    public volatile PaxosVariant paxos_variant = PaxosVariant.v1;

    public static Supplier<Config> getOverrideLoadConfig()
    {
        return overrideLoadConfig;
    }

    public static void setOverrideLoadConfig(Supplier<Config> loadConfig)
    {
        overrideLoadConfig = loadConfig;
    }

    public enum CommitLogSync
    {
        periodic,
        batch,
        group
    }

    public enum FlushCompression
    {
        none,
        fast,
        table
    }

    public enum InternodeCompression
    {
        all, none, dc
    }

    public enum DiskAccessMode
    {
        auto,
        mmap,
        mmap_index_only,
        standard,
    }

    public enum MemtableAllocationType
    {
        unslabbed_heap_buffers,
        unslabbed_heap_buffers_logged,
        heap_buffers,
        offheap_buffers,
        offheap_objects
    }

    public enum DiskFailurePolicy
    {
        best_effort,
        stop,
        ignore,
        stop_paranoid,
        die
    }

    public enum CommitFailurePolicy
    {
        stop,
        stop_commit,
        ignore,
        die,
    }

    public enum UserFunctionTimeoutPolicy
    {
        ignore,
        die,
        die_immediate
    }

    public enum DiskOptimizationStrategy
    {
        ssd,
        spinning
    }

    public enum RepairCommandPoolFullStrategy
    {
        queue,
        reject
    }

    public enum CorruptedTombstoneStrategy
    {
        disabled,
        warn,
        exception
    }

    private static final List<String> SENSITIVE_KEYS = new ArrayList<String>() {{
        add("client_encryption_options");
        add("server_encryption_options");
    }};

    public static void log(Config config)
    {
        Map<String, String> configMap = new TreeMap<>();
        for (Field field : Config.class.getFields())
        {
            // ignore the constants
            if (Modifier.isFinal(field.getModifiers()))
                continue;

            String name = field.getName();
            if (SENSITIVE_KEYS.contains(name))
            {
                configMap.put(name, "<REDACTED>");
                continue;
            }

            String value;
            try
            {
                // Field.get() can throw NPE if the value of the field is null
                value = field.get(config).toString();
            }
            catch (NullPointerException | IllegalAccessException npe)
            {
                value = "null";
            }
            configMap.put(name, value);
        }

        logger.info("Node configuration:[{}]", Joiner.on("; ").join(configMap.entrySet()));
    }
}<|MERGE_RESOLUTION|>--- conflicted
+++ resolved
@@ -546,17 +546,10 @@
 
     public Integer denylist_initial_load_retry_seconds = null;
 
-<<<<<<< HEAD
     /** We cap the number of denylisted keys allowed per table to keep things from growing unbounded. Operators will
      * receive warnings and only denylist_max_keys_per_table in natural query ordering will be processed on overflow.
      */
     public volatile Integer denylist_max_keys_per_table = null;
-=======
-    public Integer memtable_clock_shift = 17;
-    public Long memtable_excess_waste_bytes = 10 * 1024 * 1024L;
-
-    public volatile Boolean enable_partition_blacklist = false;
->>>>>>> 2459f67a
 
     /** We cap the total number of denylisted keys allowed in the cluster to keep things from growing unbounded.
      * Operators will receive warnings on initial cache load that there are too many keys and be directed to trim
@@ -602,6 +595,9 @@
     public volatile boolean enable_keyspace_quotas = false;
     public volatile long default_keyspace_quota_bytes = -1;
     public int keyspace_quota_refresh_time_in_sec = 120;
+
+    public Integer memtable_clock_shift = 17;
+    public Long memtable_excess_waste_bytes = 10 * 1024 * 1024L;
 
     public volatile boolean enable_scheduled_compactions = false;
     public volatile int scheduled_compaction_range_splits = 100;
