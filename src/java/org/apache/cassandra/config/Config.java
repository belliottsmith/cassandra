--- conflicted
+++ resolved
@@ -75,45 +75,24 @@
     public String authorizer;
     public String role_manager;
     public String network_authorizer;
-<<<<<<< HEAD
     @Replaces(oldName = "permissions_validity_in_ms", converter = Converters.MILLIS_DURATION_INT, deprecated = true)
-    public volatile DurationSpec.IntMillisecondsBound permissions_validity = new DurationSpec.IntMillisecondsBound("2s");
+    public volatile DurationSpec.IntMillisecondsBound permissions_validity = new DurationSpec.IntMillisecondsBound("43200s");
     public volatile int permissions_cache_max_entries = 1000;
     @Replaces(oldName = "permissions_update_interval_in_ms", converter = Converters.MILLIS_CUSTOM_DURATION, deprecated = true)
-    public volatile DurationSpec.IntMillisecondsBound permissions_update_interval = null;
-    public volatile boolean permissions_cache_active_update = false;
+    public volatile DurationSpec.IntMillisecondsBound permissions_update_interval = new DurationSpec.IntMillisecondsBound("600s");
+    public volatile boolean permissions_cache_active_update = true;
     @Replaces(oldName = "roles_validity_in_ms", converter = Converters.MILLIS_DURATION_INT, deprecated = true)
-    public volatile DurationSpec.IntMillisecondsBound roles_validity = new DurationSpec.IntMillisecondsBound("2s");
+    public volatile DurationSpec.IntMillisecondsBound roles_validity = new DurationSpec.IntMillisecondsBound("86400s");
     public volatile int roles_cache_max_entries = 1000;
     @Replaces(oldName = "roles_update_interval_in_ms", converter = Converters.MILLIS_CUSTOM_DURATION, deprecated = true)
-    public volatile DurationSpec.IntMillisecondsBound roles_update_interval = null;
-    public volatile boolean roles_cache_active_update = false;
+    public volatile DurationSpec.IntMillisecondsBound roles_update_interval = new DurationSpec.IntMillisecondsBound("600s");
+    public volatile boolean roles_cache_active_update = true;
     @Replaces(oldName = "credentials_validity_in_ms", converter = Converters.MILLIS_DURATION_INT, deprecated = true)
-    public volatile DurationSpec.IntMillisecondsBound credentials_validity = new DurationSpec.IntMillisecondsBound("2s");
+    public volatile DurationSpec.IntMillisecondsBound credentials_validity = new DurationSpec.IntMillisecondsBound("86400s");
     public volatile int credentials_cache_max_entries = 1000;
     @Replaces(oldName = "credentials_update_interval_in_ms", converter = Converters.MILLIS_CUSTOM_DURATION, deprecated = true)
-    public volatile DurationSpec.IntMillisecondsBound credentials_update_interval = null;
+    public volatile DurationSpec.IntMillisecondsBound credentials_update_interval = new DurationSpec.IntMillisecondsBound("600s");
     public volatile boolean credentials_cache_active_update = false;
-=======
-    @Replaces(oldName = "permissions_validity_in_ms", converter = Converters.MILLIS_DURATION, deprecated = true)
-    public volatile SmallestDurationMilliseconds permissions_validity = new SmallestDurationMilliseconds("43200s");
-    public volatile int permissions_cache_max_entries = 1000;
-    @Replaces(oldName = "permissions_update_interval_in_ms", converter = Converters.MILLIS_CUSTOM_DURATION, deprecated = true)
-    public volatile SmallestDurationMilliseconds permissions_update_interval = new SmallestDurationMilliseconds("600s");
-    public volatile boolean permissions_cache_active_update = false;
-    @Replaces(oldName = "roles_validity_in_ms", converter = Converters.MILLIS_DURATION, deprecated = true)
-    public volatile SmallestDurationMilliseconds roles_validity = new SmallestDurationMilliseconds("86400s");
-    public volatile int roles_cache_max_entries = 1000;
-    @Replaces(oldName = "roles_update_interval_in_ms", converter = Converters.MILLIS_CUSTOM_DURATION, deprecated = true)
-    public volatile SmallestDurationMilliseconds roles_update_interval= new SmallestDurationMilliseconds("600s");
-    public volatile boolean roles_cache_active_update = true;
-    @Replaces(oldName = "credentials_validity_in_ms", converter = Converters.MILLIS_DURATION, deprecated = true)
-    public volatile SmallestDurationMilliseconds credentials_validity = new SmallestDurationMilliseconds("86400s");
-    public volatile int credentials_cache_max_entries = 1000;
-    @Replaces(oldName = "credentials_update_interval_in_ms", converter = Converters.MILLIS_CUSTOM_DURATION, deprecated = true)
-    public volatile SmallestDurationMilliseconds credentials_update_interval= new SmallestDurationMilliseconds("600s");
-    public volatile boolean credentials_cache_active_update = true;
->>>>>>> 2790b5a1
 
     /* Hashing strategy Random or OPHF */
     public String partitioner;
@@ -285,13 +264,8 @@
     public int native_transport_port = 9042;
     public Integer native_transport_port_ssl = null;
     public int native_transport_max_threads = 128;
-<<<<<<< HEAD
     @Replaces(oldName = "native_transport_max_frame_size_in_mb", converter = Converters.MEBIBYTES_DATA_STORAGE_INT, deprecated = true)
-    public DataStorageSpec.IntMebibytesBound native_transport_max_frame_size = new DataStorageSpec.IntMebibytesBound("16MiB");
-=======
-    @Replaces(oldName = "native_transport_max_frame_size_in_mb", converter = Converters.MEBIBYTES_DATA_STORAGE, deprecated = true)
-    public SmallestDataStorageMebibytes native_transport_max_frame_size = new SmallestDataStorageMebibytes("64MiB"); // Update from CASSANDRA-16886, commitlog in prod is 64, so set at that to be safe.
->>>>>>> 2790b5a1
+    public DataStorageSpec.IntMebibytesBound native_transport_max_frame_size = new DataStorageSpec.IntMebibytesBound("64MiB"); // Update from CASSANDRA-16886, commitlog in prod is 64, so set at that to be safe.
     public volatile long native_transport_max_concurrent_connections = -1L;
     public volatile long native_transport_max_concurrent_connections_per_ip = -1L;
     public boolean native_transport_flush_in_batches_legacy = false;
@@ -451,17 +425,9 @@
     @Replaces(oldName = "trickle_fsync_interval_in_kb", converter = Converters.KIBIBYTES_DATASTORAGE, deprecated = true)
     public DataStorageSpec.IntKibibytesBound trickle_fsync_interval = new DataStorageSpec.IntKibibytesBound("10240KiB");
 
-<<<<<<< HEAD
     @Nullable
     @Replaces(oldName = "sstable_preemptive_open_interval_in_mb", converter = Converters.NEGATIVE_MEBIBYTES_DATA_STORAGE_INT, deprecated = true)
-    public volatile DataStorageSpec.IntMebibytesBound sstable_preemptive_open_interval = new DataStorageSpec.IntMebibytesBound("50MiB");
-=======
-    // ACI Cassandra - Want this to be as close as possible to Long.MAX_VALUE
-    // when converted to bytes (by <<20) in org.apache.cassandra.io.sstable.SSTableRewriter.calculateOpenInterval
-    // No longer possible to set to -1 after CASSANDRA-15234
-    @Replaces(oldName = "sstable_preemptive_open_interval_in_mb", converter = Converters.MEBIBYTES_DATA_STORAGE, deprecated = true)
-    public volatile SmallestDataStorageMebibytes sstable_preemptive_open_interval = new SmallestDataStorageMebibytes((Long.MAX_VALUE >> 20) + "MiB");
->>>>>>> 2790b5a1
+    public volatile DataStorageSpec.IntMebibytesBound sstable_preemptive_open_interval = null;
 
     public volatile boolean key_cache_migrate_during_compaction = false;
     public volatile int key_cache_keys_to_save = Integer.MAX_VALUE;
