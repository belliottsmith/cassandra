--- conflicted
+++ resolved
@@ -603,8 +603,6 @@
     public Integer memtable_clock_shift = 17;
     public Long memtable_excess_waste_bytes = 10 * 1024 * 1024L;
 
-<<<<<<< HEAD
-=======
     /*
      * Toggles to turn on the logging or rejection of operations for token ranges that the node does not own,
      * or is not about to acquire.
@@ -617,25 +615,6 @@
     public volatile boolean log_out_of_token_range_requests = true;
     public volatile boolean reject_out_of_token_range_requests = true;
 
-    public volatile Boolean enable_partition_blacklist = false;
-
-    public volatile Boolean enable_blacklist_writes = true;
-
-    public volatile Boolean enable_blacklist_reads = true;
-
-    public volatile Boolean enable_blacklist_range_reads = false;
-
-    public int blacklist_refresh_period_seconds = 86400;
-
-    public int blacklist_initial_load_retry_seconds = 5;
-
-    public int max_blacklist_keys_per_cf = 1000;
-
-    public int max_blacklist_keys_total = 10000;
-
-    public ConsistencyLevel blacklist_consistency_level = ConsistencyLevel.QUORUM;
-
->>>>>>> e7b9187c
     public volatile boolean enable_scheduled_compactions = false;
     public volatile int scheduled_compaction_range_splits = 100;
     public volatile String scheduled_compaction_cycle_time = "60d";
