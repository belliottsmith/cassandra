/*
 * Licensed to the Apache Software Foundation (ASF) under one
 * or more contributor license agreements.  See the NOTICE file
 * distributed with this work for additional information
 * regarding copyright ownership.  The ASF licenses this file
 * to you under the Apache License, Version 2.0 (the
 * "License"); you may not use this file except in compliance
 * with the License.  You may obtain a copy of the License at
 *
 *     http://www.apache.org/licenses/LICENSE-2.0
 *
 * Unless required by applicable law or agreed to in writing, software
 * distributed under the License is distributed on an "AS IS" BASIS,
 * WITHOUT WARRANTIES OR CONDITIONS OF ANY KIND, either express or implied.
 * See the License for the specific language governing permissions and
 * limitations under the License.
 */
package org.apache.cassandra.config;

import java.lang.reflect.Field;
import java.lang.reflect.Modifier;
import java.util.ArrayList;
import java.util.Collections;
import java.util.HashMap;
import java.util.HashSet;
import java.util.List;
import java.util.Map;
import java.util.Set;
import java.util.TreeMap;
import java.util.function.Supplier;

import com.google.common.base.Joiner;
import com.google.common.collect.ImmutableSet;
import com.google.common.collect.Sets;

import org.slf4j.Logger;
import org.slf4j.LoggerFactory;

import org.apache.cassandra.audit.AuditLogOptions;
import org.apache.cassandra.db.ConsistencyLevel;
import org.apache.cassandra.fql.FullQueryLoggerOptions;
import org.apache.cassandra.service.StartupChecks.StartupCheckType;

import static org.apache.cassandra.config.CassandraRelevantProperties.ALLOW_MATERIALIZEDVIEWS;

/**
 * A class that contains configuration properties for the cassandra node it runs within.
 *
 * Properties declared as volatile can be mutated via JMX.
 */
public class Config
{
    private static final Logger logger = LoggerFactory.getLogger(Config.class);

    public static Set<String> splitCommaDelimited(String src)
    {
        if (src == null)
            return ImmutableSet.of();
        String[] split = src.split(",\\s*");
        ImmutableSet.Builder<String> builder = ImmutableSet.builder();
        for (String s : split)
        {
            s = s.trim();
            if (!s.isEmpty())
                builder.add(s);
        }
        return builder.build();
    }
    /*
     * Prefix for Java properties for internal Cassandra configuration options
     */
    public static final String PROPERTY_PREFIX = "cassandra.";

    public String cluster_name = "Test Cluster";
    public String authenticator;
    public String authorizer;
    public String role_manager;
    public String network_authorizer;
    @Replaces(oldName = "permissions_validity_in_ms", converter = Converters.MILLIS_DURATION, deprecated = true)
    public volatile SmallestDurationMilliseconds permissions_validity = new SmallestDurationMilliseconds("43200s");
    public volatile int permissions_cache_max_entries = 1000;
    @Replaces(oldName = "permissions_update_interval_in_ms", converter = Converters.MILLIS_CUSTOM_DURATION, deprecated = true)
    public volatile SmallestDurationMilliseconds permissions_update_interval = new SmallestDurationMilliseconds("600s");
    public volatile boolean permissions_cache_active_update = false;
    @Replaces(oldName = "roles_validity_in_ms", converter = Converters.MILLIS_DURATION, deprecated = true)
    public volatile SmallestDurationMilliseconds roles_validity = new SmallestDurationMilliseconds("86400s");
    public volatile int roles_cache_max_entries = 1000;
    @Replaces(oldName = "roles_update_interval_in_ms", converter = Converters.MILLIS_CUSTOM_DURATION, deprecated = true)
    public volatile SmallestDurationMilliseconds roles_update_interval= new SmallestDurationMilliseconds("600s");
    public volatile boolean roles_cache_active_update = true;
    @Replaces(oldName = "credentials_validity_in_ms", converter = Converters.MILLIS_DURATION, deprecated = true)
    public volatile SmallestDurationMilliseconds credentials_validity = new SmallestDurationMilliseconds("86400s");
    public volatile int credentials_cache_max_entries = 1000;
    @Replaces(oldName = "credentials_update_interval_in_ms", converter = Converters.MILLIS_CUSTOM_DURATION, deprecated = true)
    public volatile SmallestDurationMilliseconds credentials_update_interval= new SmallestDurationMilliseconds("0ms");
    public volatile boolean credentials_cache_active_update = true;

    /* Hashing strategy Random or OPHF */
    public String partitioner;

    public boolean auto_bootstrap = true;
    public volatile boolean hinted_handoff_enabled = true;
    public Set<String> hinted_handoff_disabled_datacenters = Sets.newConcurrentHashSet();
    @Replaces(oldName = "max_hint_window_in_ms", converter = Converters.MILLIS_DURATION, deprecated = true)
    public volatile SmallestDurationMilliseconds max_hint_window = new SmallestDurationMilliseconds("3h");
    public String hints_directory;
    public boolean hint_window_persistent_enabled = true;

    public volatile boolean force_new_prepared_statement_behaviour = false;

    public ParameterizedClass seed_provider;
    public DiskAccessMode disk_access_mode = DiskAccessMode.mmap_index_only;

    public DiskFailurePolicy disk_failure_policy = DiskFailurePolicy.ignore;
    public CommitFailurePolicy commit_failure_policy = CommitFailurePolicy.stop;

    public volatile boolean use_deterministic_table_id = Boolean.parseBoolean(System.getProperty("cassandra.use_deterministic_table_id", "true"));

    /* initial token in the ring */
    public String initial_token;
    public Integer num_tokens;
    /** Triggers automatic allocation of tokens if set, using the replication strategy of the referenced keyspace */
    public String allocate_tokens_for_keyspace = null;
    /** Triggers automatic allocation of tokens if set, based on the provided replica count for a datacenter */
    public Integer allocate_tokens_for_local_replication_factor = null;

    @Replaces(oldName = "native_transport_idle_timeout_in_ms", converter = Converters.MILLIS_DURATION, deprecated = true)
    public SmallestDurationMilliseconds native_transport_idle_timeout = new SmallestDurationMilliseconds("0ms");

    @Replaces(oldName = "request_timeout_in_ms", converter = Converters.MILLIS_DURATION, deprecated = true)
    public volatile SmallestDurationMilliseconds request_timeout = new SmallestDurationMilliseconds("10000ms");

    @Replaces(oldName = "read_request_timeout_in_ms", converter = Converters.MILLIS_DURATION, deprecated = true)
    public volatile SmallestDurationMilliseconds read_request_timeout = new SmallestDurationMilliseconds("5000ms");

    @Replaces(oldName = "range_request_timeout_in_ms", converter = Converters.MILLIS_DURATION, deprecated = true)
    public volatile SmallestDurationMilliseconds range_request_timeout = new SmallestDurationMilliseconds("10000ms");

    @Replaces(oldName = "write_request_timeout_in_ms", converter = Converters.MILLIS_DURATION, deprecated = true)
    public volatile SmallestDurationMilliseconds write_request_timeout = new SmallestDurationMilliseconds("2000ms");

    @Replaces(oldName = "counter_write_request_timeout_in_ms", converter = Converters.MILLIS_DURATION, deprecated = true)
    public volatile SmallestDurationMilliseconds counter_write_request_timeout = new SmallestDurationMilliseconds("5000ms");

    @Replaces(oldName = "cas_contention_timeout_in_ms", converter = Converters.MILLIS_DURATION, deprecated = true)
    public volatile SmallestDurationMilliseconds cas_contention_timeout = new SmallestDurationMilliseconds("1800ms");

    @Replaces(oldName = "truncate_request_timeout_in_ms", converter = Converters.MILLIS_DURATION, deprecated = true)
    public volatile SmallestDurationMilliseconds truncate_request_timeout = new SmallestDurationMilliseconds("60000ms");

    public volatile Long repair_request_timeout_in_ms = 120000L;

    public Integer streaming_connections_per_host = 1;
    @Replaces(oldName = "streaming_keep_alive_period_in_secs", converter = Converters.SECONDS_DURATION, deprecated = true)
    public SmallestDurationSeconds streaming_keep_alive_period = new SmallestDurationSeconds("300s");

    @Replaces(oldName = "cross_node_timeout", converter = Converters.IDENTITY, deprecated = true)
    public boolean internode_timeout = true;

    @Replaces(oldName = "slow_query_log_timeout_in_ms", converter = Converters.MILLIS_DURATION, deprecated = true)
    public volatile SmallestDurationMilliseconds slow_query_log_timeout = new SmallestDurationMilliseconds("500ms");

    public volatile double phi_convict_threshold = 8.0;

    public int concurrent_reads = 32;
    public int concurrent_writes = 32;
    public int concurrent_counter_writes = 32;
    public int concurrent_materialized_view_writes = 32;
    public int available_processors = -1;

    @Deprecated
    public Integer concurrent_replicates = null;

    public int memtable_flush_writers = 0;
    @Replaces(oldName = "memtable_heap_space_in_mb", converter = Converters.MEBIBYTES_DATA_STORAGE, deprecated = true)
    public SmallestDataStorageMebibytes memtable_heap_space;
    @Replaces(oldName = "memtable_offheap_space_in_mb", converter = Converters.MEBIBYTES_DATA_STORAGE, deprecated = true)
    public SmallestDataStorageMebibytes memtable_offheap_space;
    public Float memtable_cleanup_threshold = null;

    // Limit the maximum depth of repair session merkle trees
    @Deprecated
    public volatile Integer repair_session_max_tree_depth = null;
    @Replaces(oldName = "repair_session_space_in_mb", converter = Converters.MEBIBYTES_DATA_STORAGE, deprecated = true)
    public volatile SmallestDataStorageMebibytes repair_session_space = null;

    public volatile boolean use_offheap_merkle_trees = true;

    public int storage_port = 7000;
    public int ssl_storage_port = 7001;
    public String listen_address;
    public String listen_interface;
    public boolean listen_interface_prefer_ipv6 = false;
    public String broadcast_address;
    public boolean listen_on_broadcast_address = false;
    public String internode_authenticator;

    public boolean traverse_auth_from_root = true; // ACI changes to default

    /*
     * RPC address and interface refer to the address/interface used for the native protocol used to communicate with
     * clients. It's still called RPC in some places even though Thrift RPC is gone. If you see references to native
     * address or native port it's derived from the RPC address configuration.
     *
     * native_transport_port is the port that is paired with RPC address to bind on.
     */
    public String rpc_address;
    public String rpc_interface;
    public boolean rpc_interface_prefer_ipv6 = false;
    public String broadcast_rpc_address;
    public boolean rpc_keepalive = true;

    @Replaces(oldName = "internode_max_message_size_in_bytes", converter = Converters.BYTES_DATASTORAGE, deprecated=true)
    public DataStorageSpec internode_max_message_size;

    @Replaces(oldName = "internode_socket_send_buffer_size_in_bytes", converter = Converters.BYTES_DATASTORAGE, deprecated = true)
    @Replaces(oldName = "internode_send_buff_size_in_bytes", converter = Converters.BYTES_DATASTORAGE, deprecated = true)
    public DataStorageSpec internode_socket_send_buffer_size = new DataStorageSpec("0B");
    @Replaces(oldName = "internode_socket_receive_buffer_size_in_bytes", converter = Converters.BYTES_DATASTORAGE, deprecated = true)
    @Replaces(oldName = "internode_recv_buff_size_in_bytes", converter = Converters.BYTES_DATASTORAGE, deprecated = true)
    public DataStorageSpec internode_socket_receive_buffer_size = new DataStorageSpec("0B");

    // TODO: derive defaults from system memory settings?
    @Replaces(oldName = "internode_application_send_queue_capacity_in_bytes", converter = Converters.BYTES_DATASTORAGE, deprecated = true)
    public DataStorageSpec internode_application_send_queue_capacity = new DataStorageSpec("4MiB");
    @Replaces(oldName = "internode_application_send_queue_reserve_endpoint_capacity_in_bytes", converter = Converters.BYTES_DATASTORAGE, deprecated = true)
    public DataStorageSpec internode_application_send_queue_reserve_endpoint_capacity = new DataStorageSpec("128MiB");
    @Replaces(oldName = "internode_application_send_queue_reserve_global_capacity_in_bytes", converter = Converters.BYTES_DATASTORAGE, deprecated = true)
    public DataStorageSpec internode_application_send_queue_reserve_global_capacity = new DataStorageSpec("512MiB");

    @Replaces(oldName = "internode_application_receive_queue_capacity_in_bytes", converter = Converters.BYTES_DATASTORAGE, deprecated = true)
    public DataStorageSpec internode_application_receive_queue_capacity = new DataStorageSpec("4MiB");
    @Replaces(oldName = "internode_application_receive_queue_reserve_endpoint_capacity_in_bytes", converter = Converters.BYTES_DATASTORAGE, deprecated = true)
    public DataStorageSpec internode_application_receive_queue_reserve_endpoint_capacity = new DataStorageSpec("128MiB");
    @Replaces(oldName = "internode_application_receive_queue_reserve_global_capacity_in_bytes", converter = Converters.BYTES_DATASTORAGE, deprecated = true)
    public DataStorageSpec internode_application_receive_queue_reserve_global_capacity = new DataStorageSpec("512MiB");

    // Defensive settings for protecting Cassandra from true network partitions. See (CASSANDRA-14358) for details.
    // The amount of time to wait for internode tcp connections to establish.
    @Replaces(oldName = "internode_tcp_connect_timeout_in_ms", converter = Converters.MILLIS_DURATION, deprecated = true)
    public volatile SmallestDurationMilliseconds internode_tcp_connect_timeout = new SmallestDurationMilliseconds("2s");
    // The amount of time unacknowledged data is allowed on a connection before we throw out the connection
    // Note this is only supported on Linux + epoll, and it appears to behave oddly above a setting of 30000
    // (it takes much longer than 30s) as of Linux 4.12. If you want something that high set this to 0
    // (which picks up the OS default) and configure the net.ipv4.tcp_retries2 sysctl to be ~8.
    @Replaces(oldName = "internode_tcp_user_timeout_in_ms", converter = Converters.MILLIS_DURATION, deprecated = true)
    public volatile SmallestDurationMilliseconds internode_tcp_user_timeout = new SmallestDurationMilliseconds("30s");
    // Similar to internode_tcp_user_timeout but used specifically for streaming connection.
    // The default is 5 minutes. Increase it or set it to 0 in order to increase the timeout.
    @Replaces(oldName = "internode_streaming_tcp_user_timeout_in_ms", converter = Converters.MILLIS_DURATION, deprecated = true)
    public volatile SmallestDurationMilliseconds internode_streaming_tcp_user_timeout = new SmallestDurationMilliseconds("300s"); // 5 minutes

    public boolean start_native_transport = true;
    public int native_transport_port = 9042;
    public Integer native_transport_port_ssl = null;
    public int native_transport_max_threads = 128;
    @Replaces(oldName = "native_transport_max_frame_size_in_mb", converter = Converters.MEBIBYTES_DATA_STORAGE, deprecated = true)
    public SmallestDataStorageMebibytes native_transport_max_frame_size = new SmallestDataStorageMebibytes("64MiB"); // Update from CASSANDRA-16886, commitlog in prod is 64, so set at that to be safe.
    public volatile long native_transport_max_concurrent_connections = -1L;
    public volatile long native_transport_max_concurrent_connections_per_ip = -1L;
    public boolean native_transport_flush_in_batches_legacy = false;
    public volatile boolean native_transport_allow_older_protocols = true;
    public volatile long native_transport_max_concurrent_requests_in_bytes_per_ip = -1L;
    public volatile long native_transport_max_concurrent_requests_in_bytes = -1L;
    public volatile boolean native_transport_rate_limiting_enabled = false;
    public volatile int native_transport_max_requests_per_second = 1000000;
    // not exposed in the yaml
    public int native_transport_receive_queue_capacity_in_bytes = 1 << 20; // 1MiB

    @Deprecated
    public Integer native_transport_max_negotiable_protocol_version = null;

    /**
     * Max size of values in SSTables, in MebiBytes.
     * Default is the same as the native protocol frame limit: 256MiB.
     * See AbstractType for how it is used.
     */
    @Replaces(oldName = "max_value_size_in_mb", converter = Converters.MEBIBYTES_DATA_STORAGE, deprecated = true)
    public SmallestDataStorageMebibytes max_value_size = new SmallestDataStorageMebibytes("256MiB");

    public boolean snapshot_before_compaction = false;
    public boolean auto_snapshot = true;
    public volatile long snapshot_links_per_second = 0;

    /* if the size of columns or super-columns are more than this, indexing will kick in */
    @Replaces(oldName = "column_index_size_in_kb", converter = Converters.KIBIBYTES_DATASTORAGE, deprecated = true)
    public volatile SmallestDataStorageKibibytes column_index_size = new SmallestDataStorageKibibytes("64KiB");
    @Replaces(oldName = "column_index_cache_size_in_kb", converter = Converters.KIBIBYTES_DATASTORAGE, deprecated = true)
    public volatile SmallestDataStorageKibibytes column_index_cache_size = new SmallestDataStorageKibibytes("2KiB");
    @Replaces(oldName = "batch_size_warn_threshold_in_kb", converter = Converters.KIBIBYTES_DATASTORAGE, deprecated = true)
    public volatile SmallestDataStorageKibibytes batch_size_warn_threshold = new SmallestDataStorageKibibytes("5KiB");
    @Replaces(oldName = "batch_size_fail_threshold_in_kb", converter = Converters.KIBIBYTES_DATASTORAGE, deprecated = true)
    public volatile SmallestDataStorageKibibytes batch_size_fail_threshold = new SmallestDataStorageKibibytes("50KiB");

    public Integer unlogged_batch_across_partitions_warn_threshold = 10;
    public volatile Integer concurrent_compactors;
    @Replaces(oldName = "compaction_throughput_mb_per_sec", converter = Converters.MEBIBYTES_PER_SECOND_DATA_RATE, deprecated = true)
    public volatile DataRateSpec compaction_throughput = new DataRateSpec("16MiB/s");
    @Replaces(oldName = "compaction_large_partition_warning_threshold_mb", converter = Converters.MEBIBYTES_DATA_STORAGE, deprecated = true)
    public volatile SmallestDataStorageMebibytes compaction_large_partition_warning_threshold = new SmallestDataStorageMebibytes("100MiB");
    @Replaces(oldName = "min_free_space_per_drive_in_mb", converter = Converters.MEBIBYTES_DATA_STORAGE, deprecated = true)
    public SmallestDataStorageMebibytes min_free_space_per_drive = new SmallestDataStorageMebibytes("50MiB");
    public volatile Integer compaction_tombstone_warning_threshold = 100000;

    public volatile int concurrent_materialized_view_builders = 1;
    public volatile int reject_repair_compaction_threshold = Integer.MAX_VALUE;

    /**
     * @deprecated retry support removed on CASSANDRA-10992
     */
    @Deprecated
    public int max_streaming_retries = 3;

    @Replaces(oldName = "stream_throughput_outbound_megabits_per_sec", converter = Converters.MEGABITS_TO_MEBIBYTES_PER_SECOND_DATA_RATE, deprecated = true)
    public volatile DataRateSpec stream_throughput_outbound = new DataRateSpec("24MiB/s");
    @Replaces(oldName = "inter_dc_stream_throughput_outbound_megabits_per_sec", converter = Converters.MEGABITS_TO_MEBIBYTES_PER_SECOND_DATA_RATE, deprecated = true)
    public volatile DataRateSpec inter_dc_stream_throughput_outbound = new DataRateSpec("24MiB/s");

    public volatile DataRateSpec entire_sstable_stream_throughput_outbound = new DataRateSpec("24MiB/s");
    public volatile DataRateSpec entire_sstable_inter_dc_stream_throughput_outbound = new DataRateSpec("24MiB/s");

    public String[] data_file_directories = new String[0];

    /**
     * The directory to use for storing the system keyspaces data.
     * If unspecified the data will be stored in the first of the data_file_directories.
     */
    public String local_system_data_file_directory;

    public String saved_caches_directory;

    // Commit Log
    public String commitlog_directory;
    @Replaces(oldName = "commitlog_total_space_in_mb", converter = Converters.MEBIBYTES_DATA_STORAGE, deprecated = true)
    public SmallestDataStorageMebibytes commitlog_total_space;
    public CommitLogSync commitlog_sync;

    /**
     * @deprecated since 4.0 This value was near useless, and we're not using it anymore
     */
    public double commitlog_sync_batch_window_in_ms = Double.NaN;
    @Replaces(oldName = "commitlog_sync_group_window_in_ms", converter = Converters.MILLIS_DOUBLE_DURATION, deprecated = true)
    public SmallestDurationMilliseconds commitlog_sync_group_window = new SmallestDurationMilliseconds("0ms");
    @Replaces(oldName = "commitlog_sync_period_in_ms", converter = Converters.MILLIS_DURATION, deprecated = true)
    public SmallestDurationMilliseconds commitlog_sync_period = new SmallestDurationMilliseconds("0ms");
    @Replaces(oldName = "commitlog_segment_size_in_mb", converter = Converters.MEBIBYTES_DATA_STORAGE, deprecated = true)
    public SmallestDataStorageMebibytes commitlog_segment_size = new SmallestDataStorageMebibytes("32MiB");
    public ParameterizedClass commitlog_compression;
    public FlushCompression flush_compression = FlushCompression.fast;
    public int commitlog_max_compression_buffers_in_pool = 3;
    @Replaces(oldName = "periodic_commitlog_sync_lag_block_in_ms", converter = Converters.MILLIS_DURATION, deprecated = true)
    public SmallestDurationMilliseconds periodic_commitlog_sync_lag_block;
    public TransparentDataEncryptionOptions transparent_data_encryption_options = new TransparentDataEncryptionOptions();

    @Replaces(oldName = "max_mutation_size_in_kb", converter = Converters.KIBIBYTES_DATASTORAGE, deprecated = true)
    public SmallestDataStorageKibibytes max_mutation_size;

    // Change-data-capture logs
    public boolean cdc_enabled = false;
    // When true, new CDC mutations are rejected/blocked when reaching max CDC storage.
    // When false, new CDC mutations can always be added. But it will remove the oldest CDC commit log segment on full.
    public volatile boolean cdc_block_writes = true;
    public String cdc_raw_directory;
    @Replaces(oldName = "cdc_total_space_in_mb", converter = Converters.MEBIBYTES_DATA_STORAGE, deprecated = true)
    public SmallestDataStorageMebibytes cdc_total_space = new SmallestDataStorageMebibytes("0MiB");
    @Replaces(oldName = "cdc_free_space_check_interval_ms", converter = Converters.MILLIS_DURATION, deprecated = true)
    public SmallestDurationMilliseconds cdc_free_space_check_interval = new SmallestDurationMilliseconds("250ms");

    @Deprecated
    public int commitlog_periodic_queue_size = -1;

    public String endpoint_snitch;
    public boolean dynamic_snitch = true;
    @Replaces(oldName = "dynamic_snitch_update_interval_in_ms", converter = Converters.MILLIS_DURATION, deprecated = true)
    public SmallestDurationMilliseconds dynamic_snitch_update_interval = new SmallestDurationMilliseconds("100ms");
    @Replaces(oldName = "dynamic_snitch_reset_interval_in_ms", converter = Converters.MILLIS_DURATION, deprecated = true)
    public SmallestDurationMilliseconds dynamic_snitch_reset_interval = new SmallestDurationMilliseconds("10m");
    public double dynamic_snitch_badness_threshold = 1.0;

    public String failure_detector = "FailureDetector";

    public EncryptionOptions.ServerEncryptionOptions server_encryption_options = new EncryptionOptions.ServerEncryptionOptions();
    public EncryptionOptions client_encryption_options = new EncryptionOptions();

    public InternodeCompression internode_compression = InternodeCompression.none;

    @Replaces(oldName = "hinted_handoff_throttle_in_kb", converter = Converters.KIBIBYTES_DATASTORAGE, deprecated = true)
    public SmallestDataStorageKibibytes hinted_handoff_throttle = new SmallestDataStorageKibibytes("1024KiB");
    @Replaces(oldName = "batchlog_replay_throttle_in_kb", converter = Converters.KIBIBYTES_DATASTORAGE, deprecated = true)
    public SmallestDataStorageKibibytes batchlog_replay_throttle = new SmallestDataStorageKibibytes("1024KiB");
    public int max_hints_delivery_threads = 2;
    @Replaces(oldName = "hints_flush_period_in_ms", converter = Converters.MILLIS_DURATION, deprecated = true)
    public SmallestDurationMilliseconds hints_flush_period = new SmallestDurationMilliseconds("10s");
    @Replaces(oldName = "max_hints_file_size_in_mb", converter = Converters.MEBIBYTES_DATA_STORAGE, deprecated = true)
    public SmallestDataStorageMebibytes max_hints_file_size = new SmallestDataStorageMebibytes("128MiB");
    public volatile DataStorageSpec max_hints_size_per_host = new DataStorageSpec("0B"); // 0 means disabled

    public ParameterizedClass hints_compression;
    public volatile boolean auto_hints_cleanup_enabled = false;

    public volatile boolean incremental_backups = false;
    public boolean trickle_fsync = false;
    @Replaces(oldName = "trickle_fsync_interval_in_kb", converter = Converters.KIBIBYTES_DATASTORAGE, deprecated = true)
    public SmallestDataStorageKibibytes trickle_fsync_interval = new SmallestDataStorageKibibytes("10240KiB");

    // ACI Cassandra - Want this to be as close as possible to Long.MAX_VALUE
    // when converted to bytes (by <<20) in org.apache.cassandra.io.sstable.SSTableRewriter.calculateOpenInterval
    // No longer possible to set to -1 after CASSANDRA-15234
    @Replaces(oldName = "sstable_preemptive_open_interval_in_mb", converter = Converters.MEBIBYTES_DATA_STORAGE, deprecated = true)
    public volatile SmallestDataStorageMebibytes sstable_preemptive_open_interval = new SmallestDataStorageMebibytes((Long.MAX_VALUE >> 20) + "MiB");

    public volatile boolean key_cache_migrate_during_compaction = false;
    public volatile int key_cache_keys_to_save = Integer.MAX_VALUE;
    @Replaces(oldName = "key_cache_size_in_mb", converter = Converters.MEBIBYTES_DATA_STORAGE, deprecated = true)
    public SmallestDataStorageMebibytes key_cache_size = null;
    @Replaces(oldName = "key_cache_save_period", converter = Converters.SECONDS_CUSTOM_DURATION, deprecated = true)
    public volatile SmallestDurationSeconds key_cache_save_period = new SmallestDurationSeconds("4h");

    public String row_cache_class_name = "org.apache.cassandra.cache.OHCProvider";
    @Replaces(oldName = "row_cache_size_in_mb", converter = Converters.MEBIBYTES_DATA_STORAGE, deprecated = true)
    public SmallestDataStorageMebibytes row_cache_size = new SmallestDataStorageMebibytes("0MiB");
    @Replaces(oldName = "row_cache_save_period", converter = Converters.SECONDS_CUSTOM_DURATION, deprecated = true)
    public volatile SmallestDurationSeconds row_cache_save_period = new SmallestDurationSeconds("0s");
    public volatile int row_cache_keys_to_save = Integer.MAX_VALUE;

    @Replaces(oldName = "counter_cache_size_in_mb", converter = Converters.MEBIBYTES_DATA_STORAGE, deprecated = true)
    public SmallestDataStorageMebibytes counter_cache_size = null;
    @Replaces(oldName = "counter_cache_save_period", converter = Converters.SECONDS_CUSTOM_DURATION, deprecated = true)
    public volatile SmallestDurationSeconds counter_cache_save_period = new SmallestDurationSeconds("7200s");
    public volatile int counter_cache_keys_to_save = Integer.MAX_VALUE;

    public SmallestDataStorageMebibytes paxos_cache_size = null;

    @Replaces(oldName = "cache_load_timeout_seconds ", converter = Converters.SECONDS_DURATION, deprecated = true)
    public SmallestDurationSeconds cache_load_timeout = new SmallestDurationSeconds("30s");

    private static boolean isClientMode = false;
    private static Supplier<Config> overrideLoadConfig = null;

    @Replaces(oldName = "networking_cache_size_in_mb", converter = Converters.MEBIBYTES_DATA_STORAGE, deprecated = true)
    public SmallestDataStorageMebibytes networking_cache_size;

    @Replaces(oldName = "file_cache_size_in_mb", converter = Converters.MEBIBYTES_DATA_STORAGE, deprecated = true)
    public SmallestDataStorageMebibytes file_cache_size;

    public boolean file_cache_enabled = Boolean.getBoolean("cassandra.file_cache_enabled");

    /**
     * Because of the current {@link org.apache.cassandra.utils.memory.BufferPool} slab sizes of 64 KiB, we
     * store in the file cache buffers that divide 64 KiB, so we need to round the buffer sizes to powers of two.
     * This boolean controls weather they are rounded up or down. Set it to true to round up to the
     * next power of two, set it to false to round down to the previous power of two. Note that buffer sizes are
     * already rounded to 4 KiB and capped between 4 KiB minimum and 64 kb maximum by the {@link DiskOptimizationStrategy}.
     * By default, this boolean is set to round down when {@link #disk_optimization_strategy} is {@code ssd},
     * and to round up when it is {@code spinning}.
     */
    public Boolean file_cache_round_up;

    @Deprecated
    public boolean buffer_pool_use_heap_if_exhausted;

    public DiskOptimizationStrategy disk_optimization_strategy = DiskOptimizationStrategy.ssd;

    public double disk_optimization_estimate_percentile = 0.95;

    public double disk_optimization_page_cross_chance = 0.1;

    public boolean inter_dc_tcp_nodelay = true;

    public MemtableAllocationType memtable_allocation_type = MemtableAllocationType.heap_buffers;

    public final TrackWarnings track_warnings = new TrackWarnings();

    public volatile int tombstone_warn_threshold = 1000;
    public volatile int tombstone_failure_threshold = 100000;

    public final ReplicaFilteringProtectionOptions replica_filtering_protection = new ReplicaFilteringProtectionOptions();

    @Replaces(oldName = "index_summary_capacity_in_mb", converter = Converters.MEBIBYTES_DATA_STORAGE, deprecated = true)
    public volatile SmallestDataStorageMebibytes index_summary_capacity;
    @Replaces(oldName = "index_summary_resize_interval_in_minutes", converter = Converters.MINUTES_DURATION, deprecated = true)
    public volatile SmallestDurationMinutes index_summary_resize_interval = new SmallestDurationMinutes("60m");

    @Replaces(oldName = "gc_log_threshold_in_ms", converter = Converters.MILLIS_DURATION, deprecated = true)
    public SmallestDurationMilliseconds gc_log_threshold = new SmallestDurationMilliseconds("200ms");
    @Replaces(oldName = "gc_warn_threshold_in_ms", converter = Converters.MILLIS_DURATION, deprecated = true)
    public SmallestDurationMilliseconds gc_warn_threshold = new SmallestDurationMilliseconds("1s");

    // TTL for different types of trace events.
    @Replaces(oldName = "tracetype_query_ttl", converter = Converters.SECONDS_DURATION, deprecated=true)
    public SmallestDurationSeconds trace_type_query_ttl = new SmallestDurationSeconds("1d");
    @Replaces(oldName = "tracetype_repair_ttl", converter = Converters.SECONDS_DURATION, deprecated=true)
    public SmallestDurationSeconds trace_type_repair_ttl = new SmallestDurationSeconds("7d");

    /**
     * Maintain statistics on whether writes achieve the ideal consistency level
     * before expiring and becoming hints
     */
    public volatile ConsistencyLevel ideal_consistency_level = null;

    @Deprecated
    public int windows_timer_interval = 0;

    @Deprecated
    public String otc_coalescing_strategy = "DISABLED";

    @Deprecated
    public static final int otc_coalescing_window_us_default = 200;
    @Deprecated
    public int otc_coalescing_window_us = otc_coalescing_window_us_default;
    @Deprecated
    public int otc_coalescing_enough_coalesced_messages = 8;
    @Deprecated
    public static final int otc_backlog_expiration_interval_ms_default = 200;
    @Deprecated
    public volatile int otc_backlog_expiration_interval_ms = otc_backlog_expiration_interval_ms_default;

    /**
     * Size of the CQL prepared statements cache in MiB.
     * Defaults to 1/256th of the heap size or 10MiB, whichever is greater.
     */
    @Replaces(oldName = "prepared_statements_cache_size_mb", converter = Converters.MEBIBYTES_DATA_STORAGE, deprecated = true)
    public SmallestDataStorageMebibytes prepared_statements_cache_size = null;

    @Replaces(oldName = "enable_user_defined_functions", converter = Converters.IDENTITY, deprecated = true)
    public boolean user_defined_functions_enabled = false;
    @Replaces(oldName = "enable_scripted_user_defined_functions", converter = Converters.IDENTITY, deprecated = true)
    public boolean scripted_user_defined_functions_enabled = false;

    @Replaces(oldName = "enable_materialized_views", converter = Converters.IDENTITY, deprecated = true)
    public boolean materialized_views_enabled = ALLOW_MATERIALIZEDVIEWS.getBoolean();

    @Replaces(oldName = "enable_transient_replication", converter = Converters.IDENTITY, deprecated = true)
    public boolean transient_replication_enabled = false;

    @Replaces(oldName = "enable_sasi_indexes", converter = Converters.IDENTITY, deprecated = true)
    public boolean sasi_indexes_enabled = false;

    @Replaces(oldName = "enable_drop_compact_storage", converter = Converters.IDENTITY, deprecated = true)
    public volatile boolean drop_compact_storage_enabled = false;

    public volatile boolean use_statements_enabled = true;

    /**
     * Optionally disable asynchronous UDF execution.
     * Disabling asynchronous UDF execution also implicitly disables the security-manager!
     * By default, async UDF execution is enabled to be able to detect UDFs that run too long / forever and be
     * able to fail fast - i.e. stop the Cassandra daemon, which is currently the only appropriate approach to
     * "tell" a user that there's something really wrong with the UDF.
     * When you disable async UDF execution, users MUST pay attention to read-timeouts since these may indicate
     * UDFs that run too long or forever - and this can destabilize the cluster.
     *
     * This requires allow_insecure_udfs to be true
     */
    // Below parameter is not presented in cassandra.yaml but to be on the safe side that no one was directly using it
    // I still added backward compatibility (CASSANDRA-15234)
    @Replaces(oldName = "enable_user_defined_functions_threads", converter = Converters.IDENTITY, deprecated = true)
    public boolean user_defined_functions_threads_enabled = true;

    /**
     * Set this to true to allow running insecure UDFs.
     */
    public boolean allow_insecure_udfs = false;

    /**
     * Set this to allow UDFs accessing java.lang.System.* methods, which basically allows UDFs to execute any arbitrary code on the system.
     */
    public boolean allow_extra_insecure_udfs = false;

    /**
     * Time in milliseconds after a warning will be emitted to the log and to the client that a UDF runs too long.
     * (Only valid, if user_defined_functions_threads_enabled==true)
     */
    //TO DO: transfer below parameter to the new config framework (DurationSpec)
    //Below parameter is in ms
    public long user_defined_function_warn_timeout = 500;
    /**
     * Time in milliseconds after a fatal UDF run-time situation is detected and action according to
     * user_function_timeout_policy will take place.
     * (Only valid, if user_defined_functions_threads_enabled==true)
     */
    //TO DO: transfer below parameter to the new config framework (DurationSpec)
    //Below parameter is in ms
    public long user_defined_function_fail_timeout = 1500;
    /**
     * Defines what to do when a UDF ran longer than user_defined_function_fail_timeout.
     * Possible options are:
     * - 'die' - i.e. it is able to emit a warning to the client before the Cassandra Daemon will shut down.
     * - 'die_immediate' - shut down C* daemon immediately (effectively prevent the chance that the client will receive a warning).
     * - 'ignore' - just log - the most dangerous option.
     * (Only valid, if user_defined_functions_threads_enabled==true)
     */
    public UserFunctionTimeoutPolicy user_function_timeout_policy = UserFunctionTimeoutPolicy.die;

    @Deprecated
    public volatile boolean back_pressure_enabled = false;
    @Deprecated
    public volatile ParameterizedClass back_pressure_strategy;

    public volatile int concurrent_validations;
    public RepairCommandPoolFullStrategy repair_command_pool_full_strategy = RepairCommandPoolFullStrategy.queue;
    public int repair_command_pool_size = concurrent_validations;

    /**
     * When a node first starts up it intially considers all other peers as DOWN and is disconnected from all of them.
     * To be useful as a coordinator (and not introduce latency penalties on restart) this node must have successfully
     * opened all three internode TCP connections (gossip, small, and large messages) before advertising to clients.
     * Due to this, by default, Casssandra will prime these internode TCP connections and wait for all but a single
     * node to be DOWN/disconnected in the local datacenter before offering itself as a coordinator, subject to a
     * timeout. See CASSANDRA-13993 and CASSANDRA-14297 for more details.
     *
     * We provide two tunables to control this behavior as some users may want to block until all datacenters are
     * available (global QUORUM/EACH_QUORUM), some users may not want to block at all (clients that already work
     * around the problem), and some users may want to prime the connections but not delay startup.
     *
     * block_for_peers_timeout_in_secs: controls how long this node will wait to connect to peers. To completely disable
     * any startup connectivity checks set this to -1. To trigger the internode connections but immediately continue
     * startup, set this to to 0. The default is 10 seconds.
     *
     * block_for_peers_in_remote_dcs: controls if this node will consider remote datacenters to wait for. The default
     * is to _not_ wait on remote datacenters.
     */
    public int block_for_peers_timeout_in_secs = 60;
    public boolean block_for_peers_in_remote_dcs = false;

    public volatile boolean automatic_sstable_upgrade = false;
    public volatile int max_concurrent_automatic_sstable_upgrades = 1;
    public boolean stream_entire_sstables = true;

    public volatile AuditLogOptions audit_logging_options = new AuditLogOptions();
    public volatile FullQueryLoggerOptions full_query_logging_options = new FullQueryLoggerOptions();

    public CorruptedTombstoneStrategy corrupted_tombstone_strategy = CorruptedTombstoneStrategy.disabled;

    public volatile boolean diagnostic_events_enabled = false;

    // Default and minimum keyspace replication factors allow validation of newly created keyspaces
    // and good defaults if no replication factor is provided by the user
    public volatile int default_keyspace_rf = 1;
    public volatile int minimum_keyspace_rf = 0;

    /**
     * flags for enabling tracking repaired state of data during reads
     * separate flags for range & single partition reads as single partition reads are only tracked
     * when CL > 1 and a digest mismatch occurs. Currently, range queries don't use digests so if
     * enabled for range reads, all such reads will include repaired data tracking. As this adds
     * some overhead, operators may wish to disable it whilst still enabling it for partition reads
     */
    public volatile boolean repaired_data_tracking_for_range_reads_enabled = false;
    public volatile boolean repaired_data_tracking_for_partition_reads_enabled = false;
    /* If true, unconfirmed mismatches (those which cannot be considered conclusive proof of out of
     * sync repaired data due to the presence of pending repair sessions, or unrepaired partition
     * deletes) will increment a metric, distinct from confirmed mismatches. If false, unconfirmed
     * mismatches are simply ignored by the coordinator.
     * This is purely to allow operators to avoid potential signal:noise issues as these types of
     * mismatches are considerably less actionable than their confirmed counterparts. Setting this
     * to true only disables the incrementing of the counters when an unconfirmed mismatch is found
     * and has no other effect on the collection or processing of the repaired data.
     */
    public volatile boolean report_unconfirmed_repaired_data_mismatches = false;
    /*
     * If true, when a repaired data mismatch is detected at read time or during a preview repair,
     * a snapshot request will be issued to each particpating replica. These are limited at the replica level
     * so that only a single snapshot per-table per-day can be taken via this method.
     */
    public volatile boolean snapshot_on_repaired_data_mismatch = false;

    /**
     * number of seconds to set nowInSec into the future when performing validation previews against repaired data
     * this (attempts) to prevent a race where validations on different machines are started on different sides of
     * a tombstone being compacted away
     */
    public volatile int validation_preview_purge_head_start_in_sec = 60 * 60;

    public boolean auth_cache_warming_enabled = false;

    // Using String instead of ConsistencyLevel here to keep static initialization from cascading and starting
    // threads during tool usage mode. See CASSANDRA-12988 and DatabaseDescriptorRefTest for details
    public volatile String auth_read_consistency_level = "LOCAL_QUORUM";
    public volatile String auth_write_consistency_level = "EACH_QUORUM";

    /** This feature allows denying access to operations on certain key partitions, intended for use by operators to
     * provide another tool to manage cluster health vs application access. See CASSANDRA-12106 and CEP-13 for more details.
     */
    public volatile Boolean partition_denylist_enabled = null;

    public volatile Boolean denylist_writes_enabled = null;

    public volatile Boolean denylist_reads_enabled = null;

    public volatile Boolean denylist_range_reads_enabled = null;

    public SmallestDurationSeconds denylist_refresh = null;

    public SmallestDurationSeconds denylist_initial_load_retry = null;

    /** We cap the number of denylisted keys allowed per table to keep things from growing unbounded. Operators will
     * receive warnings and only denylist_max_keys_per_table in natural query ordering will be processed on overflow.
     */
    public volatile Integer denylist_max_keys_per_table = null;

    /** We cap the total number of denylisted keys allowed in the cluster to keep things from growing unbounded.
     * Operators will receive warnings on initial cache load that there are too many keys and be directed to trim
     * down the entries to within the configured limits.
     */
    public volatile Integer denylist_max_keys_total = null;

    /** Since the denylist in many ways serves to protect the health of the cluster from partitions operators have identified
     * as being in a bad state, we usually want more robustness than just CL.ONE on operations to/from these tables to
     * ensure that these safeguards are in place. That said, we allow users to configure this if they're so inclined.
     */
    public ConsistencyLevel denylist_consistency_level = null;

    @Deprecated
    public volatile Boolean enable_partition_blacklist = null;
    @Deprecated
    public volatile Boolean enable_blacklist_writes = null;
    @Deprecated
    public volatile Boolean enable_blacklist_reads = null;
    @Deprecated
    public volatile Boolean enable_blacklist_range_reads = null;
    @Deprecated
    public Integer blacklist_refresh_period_seconds = null;
    @Deprecated
    public Integer blacklist_initial_load_retry_seconds = null;
    @Deprecated
    public volatile Integer blacklist_max_keys_per_table = null;
    @Deprecated
    public volatile Integer blacklist_max_keys_total = null;
    @Deprecated
    public ConsistencyLevel blacklist_consistency_level = null;

    public volatile boolean alter_table_enabled = true;

    public Boolean enable_christmas_patch = true;

    public Boolean enable_shadow_christmas_patch = false;

    public volatile boolean compact_biggest_stcs_bucket_l0 = false;

    public volatile boolean allow_unsafe_aggressive_sstable_expiration = true;

    /**
     * Class names to look for custom functions in.  They must define a static @code{Collection<Function> all()}
     * that returns the custom functions to add.
     */
    public Set<String> custom_functions = new HashSet<>();

    @Replaces(oldName = "enable_secondary_index", converter = Converters.IDENTITY, deprecated = true)
    public volatile boolean secondary_index_enabled = Boolean.getBoolean("cassandra.enable_secondary_index");

    public Boolean disable_incremental_repair = Boolean.parseBoolean(System.getProperty("cassandra.disable_incremental_repair", "false"));

    public String full_query_log_dir = null; // CIE Cassandra 3.0 backward compatibility, create default FQL options if non-null.

    public volatile boolean enable_keyspace_quotas = false;
    public volatile long default_keyspace_quota_bytes = -1;
    public int keyspace_quota_refresh_time_in_sec = 120;

    public Integer memtable_clock_shift = 17;
    public Long memtable_excess_waste_bytes = 10 * 1024 * 1024L;

    /*
     * Toggles to turn on the logging or rejection of operations for token ranges that the node does not own,
     * or is not about to acquire.
     * <rdar://problem/33279387> Don't allow writes for token range instance don't own
     * <rdar://problem/33279491> Don't accept reads for ranges which we dont own
     * <rdar://problem/33280054> Don't accept incoming out outgoing stream for token instance dont own.
     * <rdar://problem/33280066> Don't accept Merkle tree request for ranges instance dont own
     * <rdar://problem/33299827> Don't accepts hints for data instance dont own
     */
    public volatile boolean log_out_of_token_range_requests = true;
    public volatile boolean reject_out_of_token_range_requests = true;

    public volatile boolean enable_scheduled_compactions = false;
    public volatile int scheduled_compaction_range_splits = 100;
    public volatile String scheduled_compaction_cycle_time = "60d";
    public volatile boolean skip_single_sstable_scheduled_compactions = true;
    public volatile long max_scheduled_compaction_sstable_size_bytes = 10240 * 1024L * 1024L;
    public volatile int max_scheduled_compaction_sstable_count = 40;

    public String repair_history_sync_timeout = "10m";

    public volatile boolean disable_schema_drop_check = false;

    // Deprecated configuration from
    // <rdar://problem/35142062> Cass: consider a transitional large-partition patch that dynamically downsamples column index (#964)
    // remove after all clusters upgraded to 4.0 or setting removed from all cluster configurations
    @Deprecated
    public Integer column_index_max_target_size_in_kb = null;
    @Deprecated
    public Integer column_index_max_target_index_objects = null;

    /**
     * The intial capacity for creating RangeTombstoneList.
     */
    public volatile int initial_range_tombstone_list_allocation_size = 1;
    /**
     * The growth factor to enlarge a RangeTombstoneList.
     */
    public volatile double range_tombstone_list_growth_factor = 1.5;

    /**
     * @deprecated migrate to {@link DatabaseDescriptor#isClientInitialized()}
     */
    @Deprecated
    public static boolean isClientMode()
    {
        return isClientMode;
    }

    /**
     * If true, when rows with duplicate clustering keys are detected during a read or compaction
     * a snapshot will be taken. In the read case, each a snapshot request will be issued to each
     * replica involved in the query, for compaction the snapshot will be created locally.
     * These are limited at the replica level so that only a single snapshot per-day can be taken
     * via this method.
     *
     * This requires check_for_duplicate_rows_during_reads and/or check_for_duplicate_rows_during_compaction
     * below to be enabled
     */
    public volatile boolean snapshot_on_duplicate_row_detection = false;
    /**
     * If these are enabled duplicate keys will get logged, and if snapshot_on_duplicate_row_detection
     * is enabled, the table will get snapshotted for offline investigation
     */
    public volatile boolean check_for_duplicate_rows_during_reads = true;
    public volatile boolean check_for_duplicate_rows_during_compaction = true;

    public boolean autocompaction_on_startup_enabled = Boolean.parseBoolean(System.getProperty("cassandra.autocompaction_on_startup_enabled", "true"));

    // see CASSANDRA-3200 / CASSANDRA-16274
    public volatile boolean auto_optimise_inc_repair_streams = false;
    public volatile boolean auto_optimise_full_repair_streams = false;
    public volatile boolean auto_optimise_preview_repair_streams = false;

    // see CASSANDRA-17048 and the comment in cassandra.yaml
    public boolean enable_uuid_sstable_identifiers = false;

    /**
     * Client mode means that the process is a pure client, that uses C* code base but does
     * not read or write local C* database files.
     *
     * @deprecated migrate to {@link DatabaseDescriptor#clientInitialization(boolean)}
     */
    @Deprecated
    public static void setClientMode(boolean clientMode)
    {
        isClientMode = clientMode;
    }

    @Deprecated // this warning threshold will be replaced by an equivalent guardrail
    public volatile int table_count_warn_threshold = 150;
    @Deprecated // this warning threshold will be replaced by an equivalent guardrail
    public volatile int keyspace_count_warn_threshold = 40;

    public volatile int consecutive_message_errors_threshold = 1;

    public volatile SubnetGroups client_error_reporting_exclusions = new SubnetGroups();
    public volatile SubnetGroups internode_error_reporting_exclusions = new SubnetGroups();

    public static final int DISABLED_GUARDRAIL = -1;
    public static final DataStorageSpec DISABLED_SIZE_GUARDRAIL = DataStorageSpec.inBytes(0);
    public volatile boolean guardrails_enabled = false;
    public volatile int keyspaces_warn_threshold = DISABLED_GUARDRAIL;
    public volatile int keyspaces_fail_threshold = DISABLED_GUARDRAIL;
    public volatile int tables_warn_threshold = DISABLED_GUARDRAIL;
    public volatile int tables_fail_threshold = DISABLED_GUARDRAIL;
    public volatile int columns_per_table_warn_threshold = DISABLED_GUARDRAIL;
    public volatile int columns_per_table_fail_threshold = DISABLED_GUARDRAIL;
    public volatile int secondary_indexes_per_table_warn_threshold = DISABLED_GUARDRAIL;
    public volatile int secondary_indexes_per_table_fail_threshold = DISABLED_GUARDRAIL;
    public volatile int materialized_views_per_table_warn_threshold = DISABLED_GUARDRAIL;
    public volatile int materialized_views_per_table_fail_threshold = DISABLED_GUARDRAIL;
    public volatile int page_size_warn_threshold = DISABLED_GUARDRAIL;
    public volatile int page_size_fail_threshold = DISABLED_GUARDRAIL;
    public volatile int partition_keys_in_select_warn_threshold = DISABLED_GUARDRAIL;
    public volatile int partition_keys_in_select_fail_threshold = DISABLED_GUARDRAIL;
    public volatile int in_select_cartesian_product_warn_threshold = DISABLED_GUARDRAIL;
    public volatile int in_select_cartesian_product_fail_threshold = DISABLED_GUARDRAIL;
    public volatile Set<String> table_properties_warned = Collections.emptySet();
    public volatile Set<String> table_properties_ignored = Collections.emptySet();
    public volatile Set<String> table_properties_disallowed = Collections.emptySet();
    public volatile Set<ConsistencyLevel> read_consistency_levels_warned = Collections.emptySet();
    public volatile Set<ConsistencyLevel> read_consistency_levels_disallowed = Collections.emptySet();
    public volatile Set<ConsistencyLevel> write_consistency_levels_warned = Collections.emptySet();
    public volatile Set<ConsistencyLevel> write_consistency_levels_disallowed = Collections.emptySet();
    public volatile boolean user_timestamps_enabled = true;
    public volatile boolean read_before_write_list_operations_enabled = true;
    public volatile DataStorageSpec collection_size_warn_threshold = DISABLED_SIZE_GUARDRAIL;
    public volatile DataStorageSpec collection_size_fail_threshold = DISABLED_SIZE_GUARDRAIL;
    public volatile int items_per_collection_warn_threshold = DISABLED_GUARDRAIL;
    public volatile int items_per_collection_fail_threshold = DISABLED_GUARDRAIL;
    public volatile int fields_per_udt_warn_threshold = DISABLED_GUARDRAIL;
    public volatile int fields_per_udt_fail_threshold = DISABLED_GUARDRAIL;

    public volatile DurationSpec streaming_state_expires = DurationSpec.inDays(3);
    public volatile DataStorageSpec streaming_state_size = DataStorageSpec.inMebibytes(40);

    /** The configuration of startup checks. */
    public volatile Map<StartupCheckType, Map<String, Object>> startup_checks = new HashMap<>();

    public volatile DurationSpec repair_state_expires = DurationSpec.inDays(3);
    public volatile int repair_state_size = 100_000;

    /**
     * The variants of paxos implementation and semantics supported by Cassandra.
     */
    public enum PaxosVariant
    {
        /**
         * v1 Paxos lacks most optimisations. Expect 4RTs for a write and 2RTs for a read.
         *
         * With legacy semantics for read/read and rejected write linearizability, i.e. not guaranteed.
         */
        v1_without_linearizable_reads_or_rejected_writes,

        /**
         * v1 Paxos lacks most optimisations. Expect 4RTs for a write and 3RTs for a read.
         */
        v1,

        /**
         * v2 Paxos. With PaxosStatePurging.repaired safe to use ANY Commit consistency.
         * Expect 2RTs for a write and 1RT for a read.
         *
         * With legacy semantics for read/read linearizability, i.e. not guaranteed.
         */
        v2_without_linearizable_reads,

        /**
         * v2 Paxos. With PaxosStatePurging.repaired safe to use ANY Commit consistency.
         * Expect 2RTs for a write and 1RT for a read.
         *
         * With legacy semantics for read/read and rejected write linearizability, i.e. not guaranteed.
         */
        v2_without_linearizable_reads_or_rejected_writes,

        /**
         * v2 Paxos. With PaxosStatePurging.repaired safe to use ANY Commit consistency.
         * Expect 2RTs for a write, and either 1RT or 2RT for a read.
         */
        v2
    }
<<<<<<< HEAD

    /**
     * Select the kind of paxos state purging to use. Migration to repaired is recommended, but requires that
     * regular paxos repairs are performed (which by default run as part of incremental repair).
     *
     * Once migrated from legacy it is unsafe to return to legacy, but gc_grace mode may be used in its place
     * and performs a very similar cleanup process.
     *
     * Should only be modified once paxos_variant = v2.
     */
    public enum PaxosStatePurging
    {
        /**
         * system.paxos records are written and garbage collected with TTLs. Unsafe to use with Commit consistency ANY.
         * Once migrated from, cannot be migrated back to safely. Must use gc_grace or repaired instead, as TTLs
         * will not have been set.
         */
        legacy,

        /**
         * Functionally similar to legacy, but the gc_grace expiry is applied at compaction and read time rather than
         * using TTLs, so may be safely enabled at any point.
         */
        gc_grace,

        /**
         * Clears system.paxos records only once they are known to be persisted to a quorum of replica's base tables
         * through the use of paxos repair. Requires that regular paxos repairs are performed on the cluster
         * (which by default are included in incremental repairs if paxos_variant = v2).
         *
         * This setting permits the use of Commit consistency ANY or LOCAL_QUORUM without any loss of durability or consistency,
         * saving 1 RT.
         */
        repaired;

        public static PaxosStatePurging fromBoolean(boolean enabled)
        {
            return enabled ? repaired : gc_grace;
        }
    }

    /**
     * See {@link PaxosVariant}. Defaults to v1, recommend upgrading to v2 at earliest opportunity.
     */
    public volatile PaxosVariant paxos_variant = PaxosVariant.v1;
=======
    public volatile PaxosVariant paxos_variant = PaxosVariant.v1_without_linearizable_reads;
>>>>>>> 9a8677ae

    /**
     * If true, paxos topology change repair will not run on a topology change - this option should only be used in
     * rare operation circumstances e.g. where for some reason the repair is impossible to perform (e.g. too few replicas)
     * and an unsafe topology change must be made
     */
    public volatile boolean skip_paxos_repair_on_topology_change = Boolean.getBoolean("cassandra.skip_paxos_repair_on_topology_change");

    /**
     * A safety margin when purging paxos state information that has been safely replicated to a quorum.
     * Data for transactions initiated within this grace period will not be expunged.
     */
    public volatile DurationSpec paxos_purge_grace_period = new SmallestDurationSeconds("60s");

    /**
     * A safety mechanism for detecting incorrect paxos state, that may be down either to a bug or incorrect usage of LWTs
     * (most likely due to unsafe mixing of SERIAL and LOCAL_SERIAL operations), and rejecting
     */
    public enum PaxosOnLinearizabilityViolation
    {
        // reject an operation when a linearizability violation is detected.
        // note this does not guarantee a violation has been averted,
        // as it may be a prior operation that invalidated the state.
        fail,
        // log any detected linearizability violation
        log,
        // ignore any detected linearizability violation
        ignore
    }

    /**
     * See {@link PaxosOnLinearizabilityViolation}.
     *
     * Default is to ignore, as applications may readily mix SERIAL and LOCAL_SERIAL and this is the most likely source
     * of linearizability violations. this facility should be activated only for debugging Cassandra or by power users
     * who are investigating their own application behaviour.
     */
    public volatile PaxosOnLinearizabilityViolation paxos_on_linearizability_violations = PaxosOnLinearizabilityViolation.ignore;

    /**
     * See {@link PaxosStatePurging} default is legacy.
     */
    public volatile PaxosStatePurging paxos_state_purging;

    /**
     * Enable/disable paxos repair. This is a global flag that not only determines default behaviour but overrides
     * explicit paxos repair requests, paxos repair on topology changes and paxos auto repairs.
     */
    public volatile boolean paxos_repair_enabled = true;

    /**
     * If true, paxos topology change repair only requires a global quorum of live nodes. If false,
     * it requires a global quorum as well as a local quorum for each dc (EACH_QUORUM), with the
     * exception explained in paxos_topology_repair_strict_each_quorum
     */
    public boolean paxos_topology_repair_no_dc_checks = false;

    /**
     * If true, a quorum will be required for the global and local quorum checks. If false, we will
     * accept a quorum OR n - 1 live nodes. This is to allow for topologies like 2:2:2, where paxos queries
     * always use SERIAL, and a single node down in a dc should not preclude a paxos repair
     */
    public boolean paxos_topology_repair_strict_each_quorum = false;

    /**
     * If necessary for operational purposes, permit certain keyspaces to be ignored for paxos topology repairs
     */
    public volatile Set<String> skip_paxos_repair_on_topology_change_keyspaces = splitCommaDelimited(System.getProperty("cassandra.skip_paxos_repair_on_topology_change_keyspaces"));

    /**
     * See {@link org.apache.cassandra.service.paxos.ContentionStrategy}
     */
    public String paxos_contention_wait_randomizer;

    /**
     * See {@link org.apache.cassandra.service.paxos.ContentionStrategy}
     */
    public String paxos_contention_min_wait;

    /**
     * See {@link org.apache.cassandra.service.paxos.ContentionStrategy}
     */
    public String paxos_contention_max_wait;

    /**
     * See {@link org.apache.cassandra.service.paxos.ContentionStrategy}
     */
    public String paxos_contention_min_delta;

    /**
     * The amount of disk space paxos uncommitted key files can consume before we begin automatically scheduling paxos repairs.
     * Note that these repairs are uncoordinated and so do not contribute to expunging system.paxos records.
     */
    public volatile int paxos_auto_repair_threshold_mb = 32;

    /**
     * The number of keys we may simultaneously attempt to finish incomplete paxos operations for.
     */
    public volatile int paxos_repair_parallelism = -1;

    public static Supplier<Config> getOverrideLoadConfig()
    {
        return overrideLoadConfig;
    }

    public static void setOverrideLoadConfig(Supplier<Config> loadConfig)
    {
        overrideLoadConfig = loadConfig;
    }

    public enum CommitLogSync
    {
        periodic,
        batch,
        group
    }

    public enum FlushCompression
    {
        none,
        fast,
        table
    }

    public enum InternodeCompression
    {
        all, none, dc
    }

    public enum DiskAccessMode
    {
        auto,
        mmap,
        mmap_index_only,
        standard,
    }

    public enum MemtableAllocationType
    {
        unslabbed_heap_buffers,
        unslabbed_heap_buffers_logged,
        heap_buffers,
        offheap_buffers,
        offheap_objects
    }

    public enum DiskFailurePolicy
    {
        best_effort,
        stop,
        ignore,
        stop_paranoid,
        die
    }

    public enum CommitFailurePolicy
    {
        stop,
        stop_commit,
        ignore,
        die,
    }

    public enum UserFunctionTimeoutPolicy
    {
        ignore,
        die,
        die_immediate
    }

    public enum DiskOptimizationStrategy
    {
        ssd,
        spinning
    }

    public enum RepairCommandPoolFullStrategy
    {
        queue,
        reject
    }

    public enum CorruptedTombstoneStrategy
    {
        disabled,
        warn,
        exception
    }

    private static final List<String> SENSITIVE_KEYS = new ArrayList<String>() {{
        add("client_encryption_options");
        add("server_encryption_options");
    }};

    public static void log(Config config)
    {
        Map<String, String> configMap = new TreeMap<>();
        for (Field field : Config.class.getFields())
        {
            // ignore the constants
            if (Modifier.isFinal(field.getModifiers()))
                continue;

            String name = field.getName();
            if (SENSITIVE_KEYS.contains(name))
            {
                configMap.put(name, "<REDACTED>");
                continue;
            }

            String value;
            try
            {
                // Field.get() can throw NPE if the value of the field is null
                value = field.get(config).toString();
            }
            catch (NullPointerException | IllegalAccessException npe)
            {
                value = "null";
            }
            configMap.put(name, value);
        }

        logger.info("Node configuration:[{}]", Joiner.on("; ").join(configMap.entrySet()));
    }
}<|MERGE_RESOLUTION|>--- conflicted
+++ resolved
@@ -942,7 +942,6 @@
          */
         v2
     }
-<<<<<<< HEAD
 
     /**
      * Select the kind of paxos state purging to use. Migration to repaired is recommended, but requires that
@@ -987,10 +986,7 @@
     /**
      * See {@link PaxosVariant}. Defaults to v1, recommend upgrading to v2 at earliest opportunity.
      */
-    public volatile PaxosVariant paxos_variant = PaxosVariant.v1;
-=======
-    public volatile PaxosVariant paxos_variant = PaxosVariant.v1_without_linearizable_reads;
->>>>>>> 9a8677ae
+    public volatile PaxosVariant paxos_variant = PaxosVariant.v1_without_linearizable_reads_or_rejected_writes;
 
     /**
      * If true, paxos topology change repair will not run on a topology change - this option should only be used in
