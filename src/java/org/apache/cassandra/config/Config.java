/*
 * Licensed to the Apache Software Foundation (ASF) under one
 * or more contributor license agreements.  See the NOTICE file
 * distributed with this work for additional information
 * regarding copyright ownership.  The ASF licenses this file
 * to you under the Apache License, Version 2.0 (the
 * "License"); you may not use this file except in compliance
 * with the License.  You may obtain a copy of the License at
 *
 *     http://www.apache.org/licenses/LICENSE-2.0
 *
 * Unless required by applicable law or agreed to in writing, software
 * distributed under the License is distributed on an "AS IS" BASIS,
 * WITHOUT WARRANTIES OR CONDITIONS OF ANY KIND, either express or implied.
 * See the License for the specific language governing permissions and
 * limitations under the License.
 */
package org.apache.cassandra.config;

import java.lang.reflect.Field;
import java.lang.reflect.Modifier;
import java.util.ArrayList;
import java.util.HashSet;
import java.util.List;
import java.util.Map;
import java.util.Set;
import java.util.TreeMap;
import java.util.concurrent.TimeUnit;
import java.util.function.Supplier;

import com.google.common.base.Joiner;
import com.google.common.collect.Sets;

import org.slf4j.Logger;
import org.slf4j.LoggerFactory;

import org.apache.cassandra.audit.AuditLogOptions;
import org.apache.cassandra.db.ConsistencyLevel;
import org.apache.cassandra.fql.FullQueryLoggerOptions;

/**
 * A class that contains configuration properties for the cassandra node it runs within.
 *
 * Properties declared as volatile can be mutated via JMX.
 */
public class Config
{
    private static final Logger logger = LoggerFactory.getLogger(Config.class);

    /*
     * Prefix for Java properties for internal Cassandra configuration options
     */
    public static final String PROPERTY_PREFIX = "cassandra.";

    public String cluster_name = "Test Cluster";
    public String authenticator;
    public String authorizer;
    public String role_manager;
    public String network_authorizer;
    public volatile int permissions_validity_in_ms = 2000;
    public volatile int permissions_cache_max_entries = 1000;
    public volatile int permissions_update_interval_in_ms = -1;
    public volatile boolean permissions_cache_active_update = false;
    public volatile int roles_validity_in_ms = 2000;
    public volatile int roles_cache_max_entries = 1000;
    public volatile int roles_update_interval_in_ms = -1;
    public volatile boolean roles_cache_active_update = false;
    public volatile int credentials_validity_in_ms = 2000;
    public volatile int credentials_cache_max_entries = 1000;
    public volatile int credentials_update_interval_in_ms = -1;
    public volatile boolean credentials_cache_active_update = false;

    public boolean auth_hash_cache = true;

    /* Hashing strategy Random or OPHF */
    public String partitioner;

    public boolean auto_bootstrap = true;
    public volatile boolean hinted_handoff_enabled = true;
    public Set<String> hinted_handoff_disabled_datacenters = Sets.newConcurrentHashSet();
    public volatile int max_hint_window_in_ms = 3 * 3600 * 1000; // three hours
    public String hints_directory;

    public ParameterizedClass seed_provider;
    public DiskAccessMode disk_access_mode = DiskAccessMode.auto;

    public DiskFailurePolicy disk_failure_policy = DiskFailurePolicy.ignore;
    public CommitFailurePolicy commit_failure_policy = CommitFailurePolicy.stop;

    /* initial token in the ring */
    public String initial_token;
    public Integer num_tokens;
    /** Triggers automatic allocation of tokens if set, using the replication strategy of the referenced keyspace */
    public String allocate_tokens_for_keyspace = null;
    /** Triggers automatic allocation of tokens if set, based on the provided replica count for a datacenter */
    public Integer allocate_tokens_for_local_replication_factor = null;

    public long native_transport_idle_timeout_in_ms = 0L;

    public volatile long request_timeout_in_ms = 10000L;

    public volatile long read_request_timeout_in_ms = 5000L;

    public volatile long range_request_timeout_in_ms = 10000L;

    public volatile long write_request_timeout_in_ms = 2000L;

    public volatile long counter_write_request_timeout_in_ms = 5000L;

    public volatile long cas_contention_timeout_in_ms = 1000L;

    public volatile long truncate_request_timeout_in_ms = 60000L;

    public Integer streaming_connections_per_host = 1;
    public Integer streaming_keep_alive_period_in_secs = 300; //5 minutes

    public boolean cross_node_timeout = true;

    public volatile long slow_query_log_timeout_in_ms = 500L;

    public volatile double phi_convict_threshold = 8.0;

    public int concurrent_reads = 32;
    public int concurrent_writes = 32;
    public int concurrent_counter_writes = 32;
    public int concurrent_materialized_view_writes = 32;

    @Deprecated
    public Integer concurrent_replicates = null;

    public int memtable_flush_writers = 0;
    public Integer memtable_heap_space_in_mb;
    public Integer memtable_offheap_space_in_mb;
    public Float memtable_cleanup_threshold = null;

    // Limit the maximum depth of repair session merkle trees
    @Deprecated
    public volatile Integer repair_session_max_tree_depth = null;
    public volatile Integer repair_session_space_in_mb = null;

    public volatile boolean use_offheap_merkle_trees = true;

    public int storage_port = 7000;
    public int ssl_storage_port = 7001;
    public String listen_address;
    public String listen_interface;
    public boolean listen_interface_prefer_ipv6 = false;
    public String broadcast_address;
    public boolean listen_on_broadcast_address = false;
    public String internode_authenticator;

    /*
     * RPC address and interface refer to the address/interface used for the native protocol used to communicate with
     * clients. It's still called RPC in some places even though Thrift RPC is gone. If you see references to native
     * address or native port it's derived from the RPC address configuration.
     *
     * native_transport_port is the port that is paired with RPC address to bind on.
     */
    public String rpc_address;
    public String rpc_interface;
    public boolean rpc_interface_prefer_ipv6 = false;
    public String broadcast_rpc_address;
    public boolean rpc_keepalive = true;

    public Integer internode_max_message_size_in_bytes;

    public int internode_socket_send_buffer_size_in_bytes = 0;
    public int internode_socket_receive_buffer_size_in_bytes = 0;

    // TODO: derive defaults from system memory settings?
    public int internode_application_send_queue_capacity_in_bytes = 1 << 22; // 4MiB
    public int internode_application_send_queue_reserve_endpoint_capacity_in_bytes = 1 << 27; // 128MiB
    public int internode_application_send_queue_reserve_global_capacity_in_bytes = 1 << 29; // 512MiB

    public int internode_application_receive_queue_capacity_in_bytes = 1 << 22; // 4MiB
    public int internode_application_receive_queue_reserve_endpoint_capacity_in_bytes = 1 << 27; // 128MiB
    public int internode_application_receive_queue_reserve_global_capacity_in_bytes = 1 << 29; // 512MiB

    // Defensive settings for protecting Cassandra from true network partitions. See (CASSANDRA-14358) for details.
    // The amount of time to wait for internode tcp connections to establish.
    public volatile int internode_tcp_connect_timeout_in_ms = 2000;
    // The amount of time unacknowledged data is allowed on a connection before we throw out the connection
    // Note this is only supported on Linux + epoll, and it appears to behave oddly above a setting of 30000
    // (it takes much longer than 30s) as of Linux 4.12. If you want something that high set this to 0
    // (which picks up the OS default) and configure the net.ipv4.tcp_retries2 sysctl to be ~8.
    public volatile int internode_tcp_user_timeout_in_ms = 30000;
    // Similar to internode_tcp_user_timeout_in_ms but used specifically for streaming connection.
    // The default is 5 minutes. Increase it or set it to 0 in order to increase the timeout.
    public volatile int internode_streaming_tcp_user_timeout_in_ms = 300_000; // 5 minutes

    // ACI Cassandra - migration support from 3.0.19 requested by ops team.  See rdar://74580514
    @Deprecated
    public Boolean start_rpc;

    public boolean start_native_transport = true;
    public int native_transport_port = 9042;
    public Integer native_transport_port_ssl = null;
    public int native_transport_max_threads = 128;
    public int native_transport_max_frame_size_in_mb = 256;
    public volatile long native_transport_max_concurrent_connections = -1L;
    public volatile long native_transport_max_concurrent_connections_per_ip = -1L;
    public boolean native_transport_flush_in_batches_legacy = false;
    public volatile boolean native_transport_allow_older_protocols = true;
    public volatile long native_transport_max_concurrent_requests_in_bytes_per_ip = -1L;
    public volatile long native_transport_max_concurrent_requests_in_bytes = -1L;
    public volatile boolean native_transport_rate_limiting_enabled = false;
    public volatile int native_transport_max_requests_per_second = 1000000;
    public int native_transport_receive_queue_capacity_in_bytes = 1 << 20; // 1MiB

    @Deprecated
    public Integer native_transport_max_negotiable_protocol_version = null;

    /**
     * Max size of values in SSTables, in MegaBytes.
     * Default is the same as the native protocol frame limit: 256Mb.
     * See AbstractType for how it is used.
     */
    public int max_value_size_in_mb = 256;

    public boolean snapshot_before_compaction = false;
    public boolean auto_snapshot = true;
    public volatile long snapshot_links_per_second = 0;

    /* if the size of columns or super-columns are more than this, indexing will kick in */
    public int column_index_size_in_kb = 64;
    public volatile int column_index_cache_size_in_kb = 2;
    public volatile int batch_size_warn_threshold_in_kb = 5;
    public volatile int batch_size_fail_threshold_in_kb = 50;
    public Integer unlogged_batch_across_partitions_warn_threshold = 10;
    public volatile Integer concurrent_compactors;
    public volatile int compaction_throughput_mb_per_sec = 16;
    public volatile int compaction_large_partition_warning_threshold_mb = 100;
    public int min_free_space_per_drive_in_mb = 50;
    public volatile Integer compaction_tombstone_warning_threshold = 100000;

    public volatile int concurrent_materialized_view_builders = 1;
    public volatile int reject_repair_compaction_threshold = Integer.MAX_VALUE;

    /**
     * @deprecated retry support removed on CASSANDRA-10992
     */
    @Deprecated
    public int max_streaming_retries = 3;

    public volatile int stream_throughput_outbound_megabits_per_sec = 200;
    public volatile int inter_dc_stream_throughput_outbound_megabits_per_sec = 200;

    public String[] data_file_directories = new String[0];

    /**
     * The directory to use for storing the system keyspaces data.
     * If unspecified the data will be stored in the first of the data_file_directories.
     */
    public String local_system_data_file_directory;

    public String saved_caches_directory;

    // Commit Log
    public String commitlog_directory;
    public Integer commitlog_total_space_in_mb;
    public CommitLogSync commitlog_sync;

    /**
     * @deprecated since 4.0 This value was near useless, and we're not using it anymore
     */
    public double commitlog_sync_batch_window_in_ms = Double.NaN;
    public double commitlog_sync_group_window_in_ms = Double.NaN;
    public int commitlog_sync_period_in_ms;
    public int commitlog_segment_size_in_mb = 32;
    public ParameterizedClass commitlog_compression;
    public FlushCompression flush_compression = FlushCompression.fast;
    public int commitlog_max_compression_buffers_in_pool = 3;
    public Integer periodic_commitlog_sync_lag_block_in_ms;
    public TransparentDataEncryptionOptions transparent_data_encryption_options = new TransparentDataEncryptionOptions();

    public Integer max_mutation_size_in_kb;

    // Change-data-capture logs
    public boolean cdc_enabled = false;
    public String cdc_raw_directory;
    public int cdc_total_space_in_mb = 0;
    public int cdc_free_space_check_interval_ms = 250;

    @Deprecated
    public int commitlog_periodic_queue_size = -1;

    public String endpoint_snitch;
    public boolean dynamic_snitch = true;
    public int dynamic_snitch_update_interval_in_ms = 100;
    public int dynamic_snitch_reset_interval_in_ms = 600000;
    public double dynamic_snitch_badness_threshold = 1.0;

    public EncryptionOptions.ServerEncryptionOptions server_encryption_options = new EncryptionOptions.ServerEncryptionOptions();
    public EncryptionOptions client_encryption_options = new EncryptionOptions();

    public InternodeCompression internode_compression = InternodeCompression.none;

    public int hinted_handoff_throttle_in_kb = 1024;
    public int batchlog_replay_throttle_in_kb = 1024;
    public int max_hints_delivery_threads = 2;
    public int hints_flush_period_in_ms = 10000;
    public int max_hints_file_size_in_mb = 128;
    public ParameterizedClass hints_compression;
    public volatile boolean auto_hints_cleanup_enabled = false;

    public volatile boolean incremental_backups = false;
    public boolean trickle_fsync = false;
    public int trickle_fsync_interval_in_kb = 10240;

    public volatile int sstable_preemptive_open_interval_in_mb = 50;

    public volatile boolean key_cache_migrate_during_compaction = true;
    public Long key_cache_size_in_mb = null;
    public volatile int key_cache_save_period = 14400;
    public volatile int key_cache_keys_to_save = Integer.MAX_VALUE;

    public String row_cache_class_name = "org.apache.cassandra.cache.OHCProvider";
    public long row_cache_size_in_mb = 0;
    public volatile int row_cache_save_period = 0;
    public volatile int row_cache_keys_to_save = Integer.MAX_VALUE;

    public Long counter_cache_size_in_mb = null;
    public volatile int counter_cache_save_period = 7200;
    public volatile int counter_cache_keys_to_save = Integer.MAX_VALUE;

    private static boolean isClientMode = false;
    private static Supplier<Config> overrideLoadConfig = null;

    public Integer networking_cache_size_in_mb;

    public Integer file_cache_size_in_mb;

    public boolean file_cache_enabled = Boolean.getBoolean("cassandra.file_cache_enabled");

    /**
     * Because of the current {@link org.apache.cassandra.utils.memory.BufferPool} slab sizes of 64 kb, we
     * store in the file cache buffers that divide 64 kb, so we need to round the buffer sizes to powers of two.
     * This boolean controls weather they are rounded up or down. Set it to true to round up to the
     * next power of two, set it to false to round down to the previous power of two. Note that buffer sizes are
     * already rounded to 4 kb and capped between 4 kb minimum and 64 kb maximum by the {@link DiskOptimizationStrategy}.
     * By default, this boolean is set to round down when {@link #disk_optimization_strategy} is {@code ssd},
     * and to round up when it is {@code spinning}.
     */
    public Boolean file_cache_round_up;

    @Deprecated
    public boolean buffer_pool_use_heap_if_exhausted;

    public DiskOptimizationStrategy disk_optimization_strategy = DiskOptimizationStrategy.ssd;

    public double disk_optimization_estimate_percentile = 0.95;

    public double disk_optimization_page_cross_chance = 0.1;

    public boolean inter_dc_tcp_nodelay = true;

    public MemtableAllocationType memtable_allocation_type = MemtableAllocationType.heap_buffers;

    public volatile int tombstone_warn_threshold = 1000;
    public volatile int tombstone_failure_threshold = 100000;

    public volatile long client_large_read_warn_threshold_kb = 0;
    public volatile long client_large_read_abort_threshold_kb = 0;

    public final ReplicaFilteringProtectionOptions replica_filtering_protection = new ReplicaFilteringProtectionOptions();

    public volatile Long index_summary_capacity_in_mb;
    public volatile int index_summary_resize_interval_in_minutes = 60;

    public volatile boolean client_track_warnings_enabled = false; // should set to true in 4.2

    public int gc_log_threshold_in_ms = 200;
    public int gc_warn_threshold_in_ms = 1000;

    // TTL for different types of trace events.
    public int tracetype_query_ttl = (int) TimeUnit.DAYS.toSeconds(1);
    public int tracetype_repair_ttl = (int) TimeUnit.DAYS.toSeconds(7);

    /**
     * Maintain statistics on whether writes achieve the ideal consistency level
     * before expiring and becoming hints
     */
    public volatile ConsistencyLevel ideal_consistency_level = null;

    /*
     * Strategy to use for coalescing messages in {@link OutboundConnections}.
     * Can be fixed, movingaverage, timehorizon, disabled. Setting is case and leading/trailing
     * whitespace insensitive. You can also specify a subclass of
     * {@link org.apache.cassandra.utils.CoalescingStrategies.CoalescingStrategy} by name.
     */
    public String otc_coalescing_strategy = "DISABLED";

    /*
     * How many microseconds to wait for coalescing. For fixed strategy this is the amount of time after the first
     * message is received before it will be sent with any accompanying messages. For moving average this is the
     * maximum amount of time that will be waited as well as the interval at which messages must arrive on average
     * for coalescing to be enabled.
     */
    public static final int otc_coalescing_window_us_default = 200;
    public int otc_coalescing_window_us = otc_coalescing_window_us_default;
    public int otc_coalescing_enough_coalesced_messages = 8;

    public int windows_timer_interval = 0;

    /**
     * Size of the CQL prepared statements cache in MB.
     * Defaults to 1/256th of the heap size or 10MB, whichever is greater.
     */
    public Long prepared_statements_cache_size_mb = null;

    public boolean enable_user_defined_functions = false;
    public boolean enable_scripted_user_defined_functions = false;

    public boolean enable_materialized_views = false;

    public boolean enable_transient_replication = false;

    public boolean enable_sasi_indexes = false;

    public volatile boolean enable_drop_compact_storage = false;

    /**
     * Optionally disable asynchronous UDF execution.
     * Disabling asynchronous UDF execution also implicitly disables the security-manager!
     * By default, async UDF execution is enabled to be able to detect UDFs that run too long / forever and be
     * able to fail fast - i.e. stop the Cassandra daemon, which is currently the only appropriate approach to
     * "tell" a user that there's something really wrong with the UDF.
     * When you disable async UDF execution, users MUST pay attention to read-timeouts since these may indicate
     * UDFs that run too long or forever - and this can destabilize the cluster.
     */
    public boolean enable_user_defined_functions_threads = true;
    /**
     * Time in milliseconds after a warning will be emitted to the log and to the client that a UDF runs too long.
     * (Only valid, if enable_user_defined_functions_threads==true)
     */
    public long user_defined_function_warn_timeout = 500;
    /**
     * Time in milliseconds after a fatal UDF run-time situation is detected and action according to
     * user_function_timeout_policy will take place.
     * (Only valid, if enable_user_defined_functions_threads==true)
     */
    public long user_defined_function_fail_timeout = 1500;
    /**
     * Defines what to do when a UDF ran longer than user_defined_function_fail_timeout.
     * Possible options are:
     * - 'die' - i.e. it is able to emit a warning to the client before the Cassandra Daemon will shut down.
     * - 'die_immediate' - shut down C* daemon immediately (effectively prevent the chance that the client will receive a warning).
     * - 'ignore' - just log - the most dangerous option.
     * (Only valid, if enable_user_defined_functions_threads==true)
     */
    public UserFunctionTimeoutPolicy user_function_timeout_policy = UserFunctionTimeoutPolicy.die;

    @Deprecated
    public volatile boolean back_pressure_enabled = false;
    @Deprecated
    public volatile ParameterizedClass back_pressure_strategy;

    public volatile int concurrent_validations;
    public RepairCommandPoolFullStrategy repair_command_pool_full_strategy = RepairCommandPoolFullStrategy.queue;
    public int repair_command_pool_size = concurrent_validations;

    /**
     * When a node first starts up it intially considers all other peers as DOWN and is disconnected from all of them.
     * To be useful as a coordinator (and not introduce latency penalties on restart) this node must have successfully
     * opened all three internode TCP connections (gossip, small, and large messages) before advertising to clients.
     * Due to this, by default, Casssandra will prime these internode TCP connections and wait for all but a single
     * node to be DOWN/disconnected in the local datacenter before offering itself as a coordinator, subject to a
     * timeout. See CASSANDRA-13993 and CASSANDRA-14297 for more details.
     *
     * We provide two tunables to control this behavior as some users may want to block until all datacenters are
     * available (global QUORUM/EACH_QUORUM), some users may not want to block at all (clients that already work
     * around the problem), and some users may want to prime the connections but not delay startup.
     *
     * block_for_peers_timeout_in_secs: controls how long this node will wait to connect to peers. To completely disable
     * any startup connectivity checks set this to -1. To trigger the internode connections but immediately continue
     * startup, set this to to 0. The default is 10 seconds.
     *
     * block_for_peers_in_remote_dcs: controls if this node will consider remote datacenters to wait for. The default
     * is to _not_ wait on remote datacenters.
     */
    public int block_for_peers_timeout_in_secs = 10;
    public boolean block_for_peers_in_remote_dcs = false;

    public volatile boolean automatic_sstable_upgrade = false;
    public volatile int max_concurrent_automatic_sstable_upgrades = 1;
    public boolean stream_entire_sstables = true;

    public volatile AuditLogOptions audit_logging_options = new AuditLogOptions();
    public volatile FullQueryLoggerOptions full_query_logging_options = new FullQueryLoggerOptions();

    public CorruptedTombstoneStrategy corrupted_tombstone_strategy = CorruptedTombstoneStrategy.disabled;

    public volatile boolean diagnostic_events_enabled = false;

    /**
     * flags for enabling tracking repaired state of data during reads
     * separate flags for range & single partition reads as single partition reads are only tracked
     * when CL > 1 and a digest mismatch occurs. Currently, range queries don't use digests so if
     * enabled for range reads, all such reads will include repaired data tracking. As this adds
     * some overhead, operators may wish to disable it whilst still enabling it for partition reads
     */
    public volatile boolean repaired_data_tracking_for_range_reads_enabled = false;
    public volatile boolean repaired_data_tracking_for_partition_reads_enabled = false;
    /* If true, unconfirmed mismatches (those which cannot be considered conclusive proof of out of
     * sync repaired data due to the presence of pending repair sessions, or unrepaired partition
     * deletes) will increment a metric, distinct from confirmed mismatches. If false, unconfirmed
     * mismatches are simply ignored by the coordinator.
     * This is purely to allow operators to avoid potential signal:noise issues as these types of
     * mismatches are considerably less actionable than their confirmed counterparts. Setting this
     * to true only disables the incrementing of the counters when an unconfirmed mismatch is found
     * and has no other effect on the collection or processing of the repaired data.
     */
    public volatile boolean report_unconfirmed_repaired_data_mismatches = false;

    public volatile boolean ignore_pk_liveness_for_row_completion = false;

    /*
     * If true, when a repaired data mismatch is detected at read time or during a preview repair,
     * a snapshot request will be issued to each particpating replica. These are limited at the replica level
     * so that only a single snapshot per-table per-day can be taken via this method.
     */
    public volatile boolean snapshot_on_repaired_data_mismatch = false;

    /**
     * number of seconds to set nowInSec into the future when performing validation previews against repaired data
     * this (attempts) to prevent a race where validations on different machines are started on different sides of
     * a tombstone being compacted away
     */
    public volatile int validation_preview_purge_head_start_in_sec = 60 * 60;

    public volatile boolean alter_table_enabled = true;

    public boolean auth_cache_warming_enabled = true;

    public ConsistencyLevel auth_read_consistency_level = ConsistencyLevel.LOCAL_QUORUM;
    public ConsistencyLevel auth_write_consistency_level = ConsistencyLevel.EACH_QUORUM;

    public Boolean enable_christmas_patch = true;

    public Boolean enable_shadow_christmas_patch = false;

    public volatile boolean compact_biggest_stcs_bucket_l0 = false;

    public volatile boolean allow_unsafe_aggressive_sstable_expiration = false;

    /**
     * Class names to look for custom functions in.  They must define a static @code{Collection<Function> all()}
     * that returns the custom functions to add.
     */
    public Set<String> custom_functions = new HashSet<>();

    public volatile boolean enable_secondary_index = Boolean.getBoolean("cassandra.enable_secondary_index");

    public Boolean disable_incremental_repair = Boolean.parseBoolean(System.getProperty("cassandra.disable_incremental_repair", "true"));

    public String full_query_log_dir = null; // CIE Cassandra 3.0 backward compatibility, create default FQL options if non-null.

    public volatile boolean enable_keyspace_quotas = false;
    public volatile long default_keyspace_quota_bytes = -1;
    public int keyspace_quota_refresh_time_in_sec = 120;

    public Integer memtable_clock_shift = 17;
    public Long memtable_excess_waste_bytes = 10 * 1024 * 1024L;

    /*
     * Toggles to turn on the logging or rejection of operations for token ranges that the node does not own,
     * or is not about to acquire.
     * <rdar://problem/33279387> Don't allow writes for token range instance don't own
     * <rdar://problem/33279491> Don't accept reads for ranges which we dont own
     * <rdar://problem/33280054> Don't accept incoming out outgoing stream for token instance dont own.
     * <rdar://problem/33280066> Don't accept Merkle tree request for ranges instance dont own
     * <rdar://problem/33299827> Don't accepts hints for data instance dont own
     */
    public volatile boolean log_out_of_token_range_requests = true;
    public volatile boolean reject_out_of_token_range_requests = true;

    public volatile Boolean enable_partition_blacklist = false;

    public volatile Boolean enable_blacklist_writes = true;

    public volatile Boolean enable_blacklist_reads = true;

    public volatile Boolean enable_blacklist_range_reads = false;

    public int blacklist_refresh_period_seconds = 86400;

    public int blacklist_initial_load_retry_seconds = 5;

    public int max_blacklist_keys_per_cf = 1000;

    public int max_blacklist_keys_total = 10000;

    public ConsistencyLevel blacklist_consistency_level = ConsistencyLevel.QUORUM;

    public volatile boolean enable_scheduled_compactions = false;
    public volatile int scheduled_compaction_range_splits = 100;
    public volatile String scheduled_compaction_cycle_time = "60d";
    public volatile boolean skip_single_sstable_scheduled_compactions = true;
    public volatile long max_scheduled_compaction_sstable_size_bytes = 10240 * 1024L * 1024L;
    public volatile int max_scheduled_compaction_sstable_count = 40;

    public String repair_history_sync_timeout = "10m";

    public volatile boolean disable_schema_drop_check = false;

    public volatile boolean use_deterministic_table_id = Boolean.parseBoolean(System.getProperty("cassandra.use_deterministic_table_id", "true"));

    // Deprecated configuration from
    // <rdar://problem/35142062> Cass: consider a transitional large-partition patch that dynamically downsamples column index (#964)
    // remove after all clusters upgraded to 4.0 or setting removed from all cluster configurations
    @Deprecated
    public Integer column_index_max_target_size_in_kb = null;
    @Deprecated
    public Integer column_index_max_target_index_objects = null;

    /**
     * The intial capacity for creating RangeTombstoneList.
     */
    public volatile int initial_range_tombstone_list_allocation_size = 1;
    /**
     * The growth factor to enlarge a RangeTombstoneList.
     */
    public volatile double range_tombstone_list_growth_factor = 1.5;

    /**
     * @deprecated migrate to {@link DatabaseDescriptor#isClientInitialized()}
     */
    @Deprecated
    public static boolean isClientMode()
    {
        return isClientMode;
    }

    /**
     * If true, when rows with duplicate clustering keys are detected during a read or compaction
     * a snapshot will be taken. In the read case, each a snapshot request will be issued to each
     * replica involved in the query, for compaction the snapshot will be created locally.
     * These are limited at the replica level so that only a single snapshot per-day can be taken
     * via this method.
     *
     * This requires check_for_duplicate_rows_during_reads and/or check_for_duplicate_rows_during_compaction
     * below to be enabled
     */
    public volatile boolean snapshot_on_duplicate_row_detection = false;
    /**
     * If these are enabled duplicate keys will get logged, and if snapshot_on_duplicate_row_detection
     * is enabled, the table will get snapshotted for offline investigation
     */
    public volatile boolean check_for_duplicate_rows_during_reads = true;
    public volatile boolean check_for_duplicate_rows_during_compaction = true;

    public boolean autocompaction_on_startup_enabled = Boolean.parseBoolean(System.getProperty("cassandra.autocompaction_on_startup_enabled", "true"));

    // see CASSANDRA-3200 / CASSANDRA-16274
    public volatile boolean auto_optimise_inc_repair_streams = false;
    public volatile boolean auto_optimise_full_repair_streams = false;
    public volatile boolean auto_optimise_preview_repair_streams = false;

    /**
     * Client mode means that the process is a pure client, that uses C* code base but does
     * not read or write local C* database files.
     *
     * @deprecated migrate to {@link DatabaseDescriptor#clientInitialization(boolean)}
     */
    @Deprecated
    public static void setClientMode(boolean clientMode)
    {
        isClientMode = clientMode;
    }

    public volatile int table_count_warn_threshold = 150;
    public volatile int keyspace_count_warn_threshold = 40;
    public volatile int max_top_size_partition_count = 10;
    public volatile int max_top_tombstone_partition_count = 10;
    public volatile long min_tracked_partition_size_bytes = 1 << 20;
    public volatile long min_tracked_partition_tombstone_count = 5000;
    public volatile boolean top_partitions_enabled = true;

    public volatile int consecutive_message_errors_threshold = 1;

<<<<<<< HEAD
    public volatile SubnetGroups client_error_reporting_exclusions = new SubnetGroups();
    public volatile SubnetGroups internode_error_reporting_exclusions = new SubnetGroups();
=======
    public volatile boolean allow_compact_storage = true;
>>>>>>> 0fdb7c46

    public static Supplier<Config> getOverrideLoadConfig()
    {
        return overrideLoadConfig;
    }

    public static void setOverrideLoadConfig(Supplier<Config> loadConfig)
    {
        overrideLoadConfig = loadConfig;
    }

    public enum CommitLogSync
    {
        periodic,
        batch,
        group
    }

    public enum FlushCompression
    {
        none,
        fast,
        table
    }

    public enum InternodeCompression
    {
        all, none, dc
    }

    public enum DiskAccessMode
    {
        auto,
        mmap,
        mmap_index_only,
        standard,
    }

    public enum MemtableAllocationType
    {
        unslabbed_heap_buffers,
        heap_buffers,
        offheap_buffers,
        offheap_objects
    }

    public enum DiskFailurePolicy
    {
        best_effort,
        stop,
        ignore,
        stop_paranoid,
        die
    }

    public enum CommitFailurePolicy
    {
        stop,
        stop_commit,
        ignore,
        die,
    }

    public enum UserFunctionTimeoutPolicy
    {
        ignore,
        die,
        die_immediate
    }

    public enum DiskOptimizationStrategy
    {
        ssd,
        spinning
    }

    public enum RepairCommandPoolFullStrategy
    {
        queue,
        reject
    }

    public enum CorruptedTombstoneStrategy
    {
        disabled,
        warn,
        exception
    }

    private static final List<String> SENSITIVE_KEYS = new ArrayList<String>() {{
        add("client_encryption_options");
        add("server_encryption_options");
    }};

    public static void log(Config config)
    {
        Map<String, String> configMap = new TreeMap<>();
        for (Field field : Config.class.getFields())
        {
            // ignore the constants
            if (Modifier.isFinal(field.getModifiers()))
                continue;

            String name = field.getName();
            if (SENSITIVE_KEYS.contains(name))
            {
                configMap.put(name, "<REDACTED>");
                continue;
            }

            String value;
            try
            {
                // Field.get() can throw NPE if the value of the field is null
                value = field.get(config).toString();
            }
            catch (NullPointerException | IllegalAccessException npe)
            {
                value = "null";
            }
            configMap.put(name, value);
        }

        logger.info("Node configuration:[{}]", Joiner.on("; ").join(configMap.entrySet()));
    }
    
    public volatile boolean dump_heap_on_uncaught_exception = false;
}<|MERGE_RESOLUTION|>--- conflicted
+++ resolved
@@ -678,12 +678,10 @@
 
     public volatile int consecutive_message_errors_threshold = 1;
 
-<<<<<<< HEAD
     public volatile SubnetGroups client_error_reporting_exclusions = new SubnetGroups();
     public volatile SubnetGroups internode_error_reporting_exclusions = new SubnetGroups();
-=======
+
     public volatile boolean allow_compact_storage = true;
->>>>>>> 0fdb7c46
 
     public static Supplier<Config> getOverrideLoadConfig()
     {
