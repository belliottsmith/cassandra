--- conflicted
+++ resolved
@@ -536,15 +536,7 @@
      */
     public volatile Boolean enable_partition_denylist = null;
 
-<<<<<<< HEAD
     public volatile Boolean enable_denylist_writes = null;
-=======
-    public Boolean enable_christmas_patch = true;
-
-    public Boolean enable_shadow_christmas_patch = false;
-
-    public volatile boolean compact_biggest_stcs_bucket_l0 = false;
->>>>>>> 901a5b64
 
     public volatile Boolean enable_denylist_reads = null;
 
@@ -591,6 +583,10 @@
     public ConsistencyLevel blacklist_consistency_level = null;
 
     public volatile boolean alter_table_enabled = true;
+
+    public Boolean enable_christmas_patch = true;
+
+    public Boolean enable_shadow_christmas_patch = false;
 
     public volatile boolean compact_biggest_stcs_bucket_l0 = false;
 
