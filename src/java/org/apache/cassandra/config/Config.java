/*
 * Licensed to the Apache Software Foundation (ASF) under one
 * or more contributor license agreements.  See the NOTICE file
 * distributed with this work for additional information
 * regarding copyright ownership.  The ASF licenses this file
 * to you under the Apache License, Version 2.0 (the
 * "License"); you may not use this file except in compliance
 * with the License.  You may obtain a copy of the License at
 *
 *     http://www.apache.org/licenses/LICENSE-2.0
 *
 * Unless required by applicable law or agreed to in writing, software
 * distributed under the License is distributed on an "AS IS" BASIS,
 * WITHOUT WARRANTIES OR CONDITIONS OF ANY KIND, either express or implied.
 * See the License for the specific language governing permissions and
 * limitations under the License.
 */
package org.apache.cassandra.config;

import java.lang.reflect.Field;
import java.lang.reflect.Modifier;
import java.util.ArrayList;
import java.util.HashSet;
import java.util.List;
import java.util.Map;
import java.util.Set;
import java.util.TreeMap;
import java.util.concurrent.TimeUnit;
import java.util.function.Supplier;

import com.google.common.base.Joiner;
import com.google.common.collect.Sets;

import org.slf4j.Logger;
import org.slf4j.LoggerFactory;

import org.apache.cassandra.audit.AuditLogOptions;
import org.apache.cassandra.db.ConsistencyLevel;
import org.apache.cassandra.fql.FullQueryLoggerOptions;

/**
 * A class that contains configuration properties for the cassandra node it runs within.
 *
 * Properties declared as volatile can be mutated via JMX.
 */
public class Config
{
    private static final Logger logger = LoggerFactory.getLogger(Config.class);

    /*
     * Prefix for Java properties for internal Cassandra configuration options
     */
    public static final String PROPERTY_PREFIX = "cassandra.";

    public String cluster_name = "Test Cluster";
    public String authenticator;
    public String authorizer;
    public String role_manager;
    public String network_authorizer;
    public volatile int permissions_validity_in_ms = 2000;
    public volatile int permissions_cache_max_entries = 1000;
    public volatile int permissions_update_interval_in_ms = -1;
    public volatile boolean permissions_cache_active_update = false;
    public volatile int roles_validity_in_ms = 2000;
    public volatile int roles_cache_max_entries = 1000;
    public volatile int roles_update_interval_in_ms = -1;
    public volatile boolean roles_cache_active_update = false;
    public volatile int credentials_validity_in_ms = 2000;
    public volatile int credentials_cache_max_entries = 1000;
    public volatile int credentials_update_interval_in_ms = -1;
    public volatile boolean credentials_cache_active_update = false;

    public boolean auth_hash_cache = true;

    /* Hashing strategy Random or OPHF */
    public String partitioner;

    public boolean auto_bootstrap = true;
    public volatile boolean hinted_handoff_enabled = true;
    public Set<String> hinted_handoff_disabled_datacenters = Sets.newConcurrentHashSet();
    public volatile int max_hint_window_in_ms = 3 * 3600 * 1000; // three hours
    public String hints_directory;

    public ParameterizedClass seed_provider;
    public DiskAccessMode disk_access_mode = DiskAccessMode.auto;

    public DiskFailurePolicy disk_failure_policy = DiskFailurePolicy.ignore;
    public CommitFailurePolicy commit_failure_policy = CommitFailurePolicy.stop;

    /* initial token in the ring */
    public String initial_token;
    public Integer num_tokens;
    /** Triggers automatic allocation of tokens if set, using the replication strategy of the referenced keyspace */
    public String allocate_tokens_for_keyspace = null;
    /** Triggers automatic allocation of tokens if set, based on the provided replica count for a datacenter */
    public Integer allocate_tokens_for_local_replication_factor = null;

    public long native_transport_idle_timeout_in_ms = 0L;

    public volatile long request_timeout_in_ms = 10000L;

    public volatile long read_request_timeout_in_ms = 5000L;

    public volatile long range_request_timeout_in_ms = 10000L;

    public volatile long write_request_timeout_in_ms = 2000L;

    public volatile long counter_write_request_timeout_in_ms = 5000L;

    public volatile long cas_contention_timeout_in_ms = 1000L;

    public volatile long truncate_request_timeout_in_ms = 60000L;

    public Integer streaming_connections_per_host = 1;
    public Integer streaming_keep_alive_period_in_secs = 300; //5 minutes

    public boolean cross_node_timeout = true;

    public volatile long slow_query_log_timeout_in_ms = 500L;

    public volatile double phi_convict_threshold = 8.0;

    public int concurrent_reads = 32;
    public int concurrent_writes = 32;
    public int concurrent_counter_writes = 32;
    public int concurrent_materialized_view_writes = 32;

    @Deprecated
    public Integer concurrent_replicates = null;

    public int memtable_flush_writers = 0;
    public Integer memtable_heap_space_in_mb;
    public Integer memtable_offheap_space_in_mb;
    public Float memtable_cleanup_threshold = null;

    // Limit the maximum depth of repair session merkle trees
    @Deprecated
    public volatile Integer repair_session_max_tree_depth = null;
    public volatile Integer repair_session_space_in_mb = null;

    public volatile boolean use_offheap_merkle_trees = true;

    public int storage_port = 7000;
    public int ssl_storage_port = 7001;
    public String listen_address;
    public String listen_interface;
    public boolean listen_interface_prefer_ipv6 = false;
    public String broadcast_address;
    public boolean listen_on_broadcast_address = false;
    public String internode_authenticator;

    /*
     * RPC address and interface refer to the address/interface used for the native protocol used to communicate with
     * clients. It's still called RPC in some places even though Thrift RPC is gone. If you see references to native
     * address or native port it's derived from the RPC address configuration.
     *
     * native_transport_port is the port that is paired with RPC address to bind on.
     */
    public String rpc_address;
    public String rpc_interface;
    public boolean rpc_interface_prefer_ipv6 = false;
    public String broadcast_rpc_address;
    public boolean rpc_keepalive = true;

    public Integer internode_max_message_size_in_bytes;

    public int internode_socket_send_buffer_size_in_bytes = 0;
    public int internode_socket_receive_buffer_size_in_bytes = 0;

    // TODO: derive defaults from system memory settings?
    public int internode_application_send_queue_capacity_in_bytes = 1 << 22; // 4MiB
    public int internode_application_send_queue_reserve_endpoint_capacity_in_bytes = 1 << 27; // 128MiB
    public int internode_application_send_queue_reserve_global_capacity_in_bytes = 1 << 29; // 512MiB

    public int internode_application_receive_queue_capacity_in_bytes = 1 << 22; // 4MiB
    public int internode_application_receive_queue_reserve_endpoint_capacity_in_bytes = 1 << 27; // 128MiB
    public int internode_application_receive_queue_reserve_global_capacity_in_bytes = 1 << 29; // 512MiB

    // Defensive settings for protecting Cassandra from true network partitions. See (CASSANDRA-14358) for details.
    // The amount of time to wait for internode tcp connections to establish.
    public volatile int internode_tcp_connect_timeout_in_ms = 2000;
    // The amount of time unacknowledged data is allowed on a connection before we throw out the connection
    // Note this is only supported on Linux + epoll, and it appears to behave oddly above a setting of 30000
    // (it takes much longer than 30s) as of Linux 4.12. If you want something that high set this to 0
    // (which picks up the OS default) and configure the net.ipv4.tcp_retries2 sysctl to be ~8.
    public volatile int internode_tcp_user_timeout_in_ms = 30000;
    // Similar to internode_tcp_user_timeout_in_ms but used specifically for streaming connection.
    // The default is 5 minutes. Increase it or set it to 0 in order to increase the timeout.
    public volatile int internode_streaming_tcp_user_timeout_in_ms = 300_000; // 5 minutes

    // ACI Cassandra - migration support from 3.0.19 requested by ops team.  See rdar://74580514
    @Deprecated
    public Boolean start_rpc;

    public boolean start_native_transport = true;
    public int native_transport_port = 9042;
    public Integer native_transport_port_ssl = null;
    public int native_transport_max_threads = 128;
    public int native_transport_max_frame_size_in_mb = 256;
    public volatile long native_transport_max_concurrent_connections = -1L;
    public volatile long native_transport_max_concurrent_connections_per_ip = -1L;
    public boolean native_transport_flush_in_batches_legacy = false;
    public volatile boolean native_transport_allow_older_protocols = true;
    public volatile long native_transport_max_concurrent_requests_in_bytes_per_ip = -1L;
    public volatile long native_transport_max_concurrent_requests_in_bytes = -1L;
    public volatile boolean native_transport_rate_limiting_enabled = false;
    public volatile int native_transport_max_requests_per_second = 1000000;
    public int native_transport_receive_queue_capacity_in_bytes = 1 << 20; // 1MiB

    @Deprecated
    public Integer native_transport_max_negotiable_protocol_version = null;

    /**
     * Max size of values in SSTables, in MegaBytes.
     * Default is the same as the native protocol frame limit: 256Mb.
     * See AbstractType for how it is used.
     */
    public int max_value_size_in_mb = 256;

    public boolean snapshot_before_compaction = false;
    public boolean auto_snapshot = true;
    public volatile long snapshot_links_per_second = 0;

    /* if the size of columns or super-columns are more than this, indexing will kick in */
    public int column_index_size_in_kb = 64;
    public volatile int column_index_cache_size_in_kb = 2;
    public volatile int batch_size_warn_threshold_in_kb = 5;
    public volatile int batch_size_fail_threshold_in_kb = 50;
    public Integer unlogged_batch_across_partitions_warn_threshold = 10;
    public volatile Integer concurrent_compactors;
    public volatile int compaction_throughput_mb_per_sec = 16;
    public volatile int compaction_large_partition_warning_threshold_mb = 100;
    public int min_free_space_per_drive_in_mb = 50;
<<<<<<< HEAD
    public volatile Integer compaction_tombstone_warning_threshold = 100000;

=======
    // fraction of total disk space that is available for running compactions
    public volatile Double max_space_usable_for_compactions_in_percentage = .95;
>>>>>>> 80f009e9
    public volatile int concurrent_materialized_view_builders = 1;
    public volatile int reject_repair_compaction_threshold = Integer.MAX_VALUE;

    /**
     * @deprecated retry support removed on CASSANDRA-10992
     */
    @Deprecated
    public int max_streaming_retries = 3;

    public volatile int stream_throughput_outbound_megabits_per_sec = 200;
    public volatile int inter_dc_stream_throughput_outbound_megabits_per_sec = 200;

    public String[] data_file_directories = new String[0];

    /**
     * The directory to use for storing the system keyspaces data.
     * If unspecified the data will be stored in the first of the data_file_directories.
     */
    public String local_system_data_file_directory;

    public String saved_caches_directory;

    // Commit Log
    public String commitlog_directory;
    public Integer commitlog_total_space_in_mb;
    public CommitLogSync commitlog_sync;

    /**
     * @deprecated since 4.0 This value was near useless, and we're not using it anymore
     */
    public double commitlog_sync_batch_window_in_ms = Double.NaN;
    public double commitlog_sync_group_window_in_ms = Double.NaN;
    public int commitlog_sync_period_in_ms;
    public int commitlog_segment_size_in_mb = 32;
    public ParameterizedClass commitlog_compression;
    public FlushCompression flush_compression = FlushCompression.fast;
    public int commitlog_max_compression_buffers_in_pool = 3;
    public Integer periodic_commitlog_sync_lag_block_in_ms;
    public TransparentDataEncryptionOptions transparent_data_encryption_options = new TransparentDataEncryptionOptions();

    public Integer max_mutation_size_in_kb;

    // Change-data-capture logs
    public boolean cdc_enabled = false;
    public String cdc_raw_directory;
    public int cdc_total_space_in_mb = 0;
    public int cdc_free_space_check_interval_ms = 250;

    @Deprecated
    public int commitlog_periodic_queue_size = -1;

    public String endpoint_snitch;
    public boolean dynamic_snitch = true;
    public int dynamic_snitch_update_interval_in_ms = 100;
    public int dynamic_snitch_reset_interval_in_ms = 600000;
    public double dynamic_snitch_badness_threshold = 1.0;

    public EncryptionOptions.ServerEncryptionOptions server_encryption_options = new EncryptionOptions.ServerEncryptionOptions();
    public EncryptionOptions client_encryption_options = new EncryptionOptions();

    public InternodeCompression internode_compression = InternodeCompression.none;

    public int hinted_handoff_throttle_in_kb = 1024;
    public int batchlog_replay_throttle_in_kb = 1024;
    public int max_hints_delivery_threads = 2;
    public int hints_flush_period_in_ms = 10000;
    public int max_hints_file_size_in_mb = 128;
    public ParameterizedClass hints_compression;
    public volatile boolean auto_hints_cleanup_enabled = false;

    public volatile boolean incremental_backups = false;
    public boolean trickle_fsync = false;
    public int trickle_fsync_interval_in_kb = 10240;

    public volatile int sstable_preemptive_open_interval_in_mb = 50;

    public volatile boolean key_cache_migrate_during_compaction = true;
    public Long key_cache_size_in_mb = null;
    public volatile int key_cache_save_period = 14400;
    public volatile int key_cache_keys_to_save = Integer.MAX_VALUE;

    public String row_cache_class_name = "org.apache.cassandra.cache.OHCProvider";
    public long row_cache_size_in_mb = 0;
    public volatile int row_cache_save_period = 0;
    public volatile int row_cache_keys_to_save = Integer.MAX_VALUE;

    public Long counter_cache_size_in_mb = null;
    public volatile int counter_cache_save_period = 7200;
    public volatile int counter_cache_keys_to_save = Integer.MAX_VALUE;

    private static boolean isClientMode = false;
    private static Supplier<Config> overrideLoadConfig = null;

    public Integer networking_cache_size_in_mb;

    public Integer file_cache_size_in_mb;

    public boolean file_cache_enabled = Boolean.getBoolean("cassandra.file_cache_enabled");

    /**
     * Because of the current {@link org.apache.cassandra.utils.memory.BufferPool} slab sizes of 64 kb, we
     * store in the file cache buffers that divide 64 kb, so we need to round the buffer sizes to powers of two.
     * This boolean controls weather they are rounded up or down. Set it to true to round up to the
     * next power of two, set it to false to round down to the previous power of two. Note that buffer sizes are
     * already rounded to 4 kb and capped between 4 kb minimum and 64 kb maximum by the {@link DiskOptimizationStrategy}.
     * By default, this boolean is set to round down when {@link #disk_optimization_strategy} is {@code ssd},
     * and to round up when it is {@code spinning}.
     */
    public Boolean file_cache_round_up;

    @Deprecated
    public boolean buffer_pool_use_heap_if_exhausted;

    public DiskOptimizationStrategy disk_optimization_strategy = DiskOptimizationStrategy.ssd;

    public double disk_optimization_estimate_percentile = 0.95;

    public double disk_optimization_page_cross_chance = 0.1;

    public boolean inter_dc_tcp_nodelay = true;

    public MemtableAllocationType memtable_allocation_type = MemtableAllocationType.heap_buffers;

    public volatile int tombstone_warn_threshold = 1000;
    public volatile int tombstone_failure_threshold = 100000;

    public volatile long client_large_read_warn_threshold_kb = 0;
    public volatile long client_large_read_abort_threshold_kb = 0;

    public final ReplicaFilteringProtectionOptions replica_filtering_protection = new ReplicaFilteringProtectionOptions();

    public volatile Long index_summary_capacity_in_mb;
    public volatile int index_summary_resize_interval_in_minutes = 60;

    public volatile boolean client_track_warnings_enabled = false; // should set to true in 4.2

    public int gc_log_threshold_in_ms = 200;
    public int gc_warn_threshold_in_ms = 1000;

    // TTL for different types of trace events.
    public int tracetype_query_ttl = (int) TimeUnit.DAYS.toSeconds(1);
    public int tracetype_repair_ttl = (int) TimeUnit.DAYS.toSeconds(7);

    /**
     * Maintain statistics on whether writes achieve the ideal consistency level
     * before expiring and becoming hints
     */
    public volatile ConsistencyLevel ideal_consistency_level = null;

    /*
     * Strategy to use for coalescing messages in {@link OutboundConnections}.
     * Can be fixed, movingaverage, timehorizon, disabled. Setting is case and leading/trailing
     * whitespace insensitive. You can also specify a subclass of
     * {@link org.apache.cassandra.utils.CoalescingStrategies.CoalescingStrategy} by name.
     */
    public String otc_coalescing_strategy = "DISABLED";

    /*
     * How many microseconds to wait for coalescing. For fixed strategy this is the amount of time after the first
     * message is received before it will be sent with any accompanying messages. For moving average this is the
     * maximum amount of time that will be waited as well as the interval at which messages must arrive on average
     * for coalescing to be enabled.
     */
    public static final int otc_coalescing_window_us_default = 200;
    public int otc_coalescing_window_us = otc_coalescing_window_us_default;
    public int otc_coalescing_enough_coalesced_messages = 8;

    public int windows_timer_interval = 0;

    /**
     * Size of the CQL prepared statements cache in MB.
     * Defaults to 1/256th of the heap size or 10MB, whichever is greater.
     */
    public Long prepared_statements_cache_size_mb = null;

    public boolean enable_user_defined_functions = false;
    public boolean enable_scripted_user_defined_functions = false;

    public boolean enable_materialized_views = false;

    public boolean enable_transient_replication = false;

    public boolean enable_sasi_indexes = false;

    public volatile boolean enable_drop_compact_storage = false;

    /**
     * Optionally disable asynchronous UDF execution.
     * Disabling asynchronous UDF execution also implicitly disables the security-manager!
     * By default, async UDF execution is enabled to be able to detect UDFs that run too long / forever and be
     * able to fail fast - i.e. stop the Cassandra daemon, which is currently the only appropriate approach to
     * "tell" a user that there's something really wrong with the UDF.
     * When you disable async UDF execution, users MUST pay attention to read-timeouts since these may indicate
     * UDFs that run too long or forever - and this can destabilize the cluster.
     */
    public boolean enable_user_defined_functions_threads = true;
    /**
     * Time in milliseconds after a warning will be emitted to the log and to the client that a UDF runs too long.
     * (Only valid, if enable_user_defined_functions_threads==true)
     */
    public long user_defined_function_warn_timeout = 500;
    /**
     * Time in milliseconds after a fatal UDF run-time situation is detected and action according to
     * user_function_timeout_policy will take place.
     * (Only valid, if enable_user_defined_functions_threads==true)
     */
    public long user_defined_function_fail_timeout = 1500;
    /**
     * Defines what to do when a UDF ran longer than user_defined_function_fail_timeout.
     * Possible options are:
     * - 'die' - i.e. it is able to emit a warning to the client before the Cassandra Daemon will shut down.
     * - 'die_immediate' - shut down C* daemon immediately (effectively prevent the chance that the client will receive a warning).
     * - 'ignore' - just log - the most dangerous option.
     * (Only valid, if enable_user_defined_functions_threads==true)
     */
    public UserFunctionTimeoutPolicy user_function_timeout_policy = UserFunctionTimeoutPolicy.die;

    @Deprecated
    public volatile boolean back_pressure_enabled = false;
    @Deprecated
    public volatile ParameterizedClass back_pressure_strategy;

    public volatile int concurrent_validations;
    public RepairCommandPoolFullStrategy repair_command_pool_full_strategy = RepairCommandPoolFullStrategy.queue;
    public int repair_command_pool_size = concurrent_validations;

    /**
     * When a node first starts up it intially considers all other peers as DOWN and is disconnected from all of them.
     * To be useful as a coordinator (and not introduce latency penalties on restart) this node must have successfully
     * opened all three internode TCP connections (gossip, small, and large messages) before advertising to clients.
     * Due to this, by default, Casssandra will prime these internode TCP connections and wait for all but a single
     * node to be DOWN/disconnected in the local datacenter before offering itself as a coordinator, subject to a
     * timeout. See CASSANDRA-13993 and CASSANDRA-14297 for more details.
     *
     * We provide two tunables to control this behavior as some users may want to block until all datacenters are
     * available (global QUORUM/EACH_QUORUM), some users may not want to block at all (clients that already work
     * around the problem), and some users may want to prime the connections but not delay startup.
     *
     * block_for_peers_timeout_in_secs: controls how long this node will wait to connect to peers. To completely disable
     * any startup connectivity checks set this to -1. To trigger the internode connections but immediately continue
     * startup, set this to to 0. The default is 10 seconds.
     *
     * block_for_peers_in_remote_dcs: controls if this node will consider remote datacenters to wait for. The default
     * is to _not_ wait on remote datacenters.
     */
    public int block_for_peers_timeout_in_secs = 10;
    public boolean block_for_peers_in_remote_dcs = false;

    public volatile boolean automatic_sstable_upgrade = false;
    public volatile int max_concurrent_automatic_sstable_upgrades = 1;
    public boolean stream_entire_sstables = true;

    public volatile AuditLogOptions audit_logging_options = new AuditLogOptions();
    public volatile FullQueryLoggerOptions full_query_logging_options = new FullQueryLoggerOptions();

    public CorruptedTombstoneStrategy corrupted_tombstone_strategy = CorruptedTombstoneStrategy.disabled;

    public volatile boolean diagnostic_events_enabled = false;

    /**
     * flags for enabling tracking repaired state of data during reads
     * separate flags for range & single partition reads as single partition reads are only tracked
     * when CL > 1 and a digest mismatch occurs. Currently, range queries don't use digests so if
     * enabled for range reads, all such reads will include repaired data tracking. As this adds
     * some overhead, operators may wish to disable it whilst still enabling it for partition reads
     */
    public volatile boolean repaired_data_tracking_for_range_reads_enabled = false;
    public volatile boolean repaired_data_tracking_for_partition_reads_enabled = false;
    /* If true, unconfirmed mismatches (those which cannot be considered conclusive proof of out of
     * sync repaired data due to the presence of pending repair sessions, or unrepaired partition
     * deletes) will increment a metric, distinct from confirmed mismatches. If false, unconfirmed
     * mismatches are simply ignored by the coordinator.
     * This is purely to allow operators to avoid potential signal:noise issues as these types of
     * mismatches are considerably less actionable than their confirmed counterparts. Setting this
     * to true only disables the incrementing of the counters when an unconfirmed mismatch is found
     * and has no other effect on the collection or processing of the repaired data.
     */
    public volatile boolean report_unconfirmed_repaired_data_mismatches = false;

    public volatile boolean ignore_pk_liveness_for_row_completion = false;

    /*
     * If true, when a repaired data mismatch is detected at read time or during a preview repair,
     * a snapshot request will be issued to each particpating replica. These are limited at the replica level
     * so that only a single snapshot per-table per-day can be taken via this method.
     */
    public volatile boolean snapshot_on_repaired_data_mismatch = false;

    /**
     * number of seconds to set nowInSec into the future when performing validation previews against repaired data
     * this (attempts) to prevent a race where validations on different machines are started on different sides of
     * a tombstone being compacted away
     */
    public volatile int validation_preview_purge_head_start_in_sec = 60 * 60;

    public volatile boolean alter_table_enabled = true;

    public boolean auth_cache_warming_enabled = true;

    public ConsistencyLevel auth_read_consistency_level = ConsistencyLevel.LOCAL_QUORUM;
    public ConsistencyLevel auth_write_consistency_level = ConsistencyLevel.EACH_QUORUM;

    public Boolean enable_christmas_patch = true;

    public Boolean enable_shadow_christmas_patch = false;

    public volatile boolean allow_unsafe_aggressive_sstable_expiration = false;

    /**
     * Class names to look for custom functions in.  They must define a static @code{Collection<Function> all()}
     * that returns the custom functions to add.
     */
    public Set<String> custom_functions = new HashSet<>();

    public volatile boolean enable_secondary_index = Boolean.getBoolean("cassandra.enable_secondary_index");

    public Boolean disable_incremental_repair = Boolean.parseBoolean(System.getProperty("cassandra.disable_incremental_repair", "true"));

    public String full_query_log_dir = null; // CIE Cassandra 3.0 backward compatibility, create default FQL options if non-null.

    public volatile boolean enable_keyspace_quotas = false;
    public volatile long default_keyspace_quota_bytes = -1;
    public int keyspace_quota_refresh_time_in_sec = 120;

    public Integer memtable_clock_shift = 17;
    public Long memtable_excess_waste_bytes = 10 * 1024 * 1024L;

    /*
     * Toggles to turn on the logging or rejection of operations for token ranges that the node does not own,
     * or is not about to acquire.
     * <rdar://problem/33279387> Don't allow writes for token range instance don't own
     * <rdar://problem/33279491> Don't accept reads for ranges which we dont own
     * <rdar://problem/33280054> Don't accept incoming out outgoing stream for token instance dont own.
     * <rdar://problem/33280066> Don't accept Merkle tree request for ranges instance dont own
     * <rdar://problem/33299827> Don't accepts hints for data instance dont own
     */
    public volatile boolean log_out_of_token_range_requests = true;
    public volatile boolean reject_out_of_token_range_requests = true;

    public volatile Boolean enable_partition_blacklist = false;

    public volatile Boolean enable_blacklist_writes = true;

    public volatile Boolean enable_blacklist_reads = true;

    public volatile Boolean enable_blacklist_range_reads = false;

    public int blacklist_refresh_period_seconds = 86400;

    public int blacklist_initial_load_retry_seconds = 5;

    public int max_blacklist_keys_per_cf = 1000;

    public int max_blacklist_keys_total = 10000;

    public ConsistencyLevel blacklist_consistency_level = ConsistencyLevel.QUORUM;

    public volatile boolean enable_scheduled_compactions = false;
    public volatile int scheduled_compaction_range_splits = 100;
    public volatile String scheduled_compaction_cycle_time = "60d";
    public volatile boolean skip_single_sstable_scheduled_compactions = true;
    public volatile long max_scheduled_compaction_sstable_size_bytes = 10240 * 1024L * 1024L;
    public volatile int max_scheduled_compaction_sstable_count = 40;

    public String repair_history_sync_timeout = "10m";

    public volatile boolean disable_schema_drop_check = false;

    public volatile boolean use_deterministic_table_id = Boolean.parseBoolean(System.getProperty("cassandra.use_deterministic_table_id", "true"));

    // Deprecated configuration from
    // <rdar://problem/35142062> Cass: consider a transitional large-partition patch that dynamically downsamples column index (#964)
    // remove after all clusters upgraded to 4.0 or setting removed from all cluster configurations
    @Deprecated
    public Integer column_index_max_target_size_in_kb = null;
    @Deprecated
    public Integer column_index_max_target_index_objects = null;

    /**
     * The intial capacity for creating RangeTombstoneList.
     */
    public volatile int initial_range_tombstone_list_allocation_size = 1;
    /**
     * The growth factor to enlarge a RangeTombstoneList.
     */
    public volatile double range_tombstone_list_growth_factor = 1.5;

    /**
     * @deprecated migrate to {@link DatabaseDescriptor#isClientInitialized()}
     */
    @Deprecated
    public static boolean isClientMode()
    {
        return isClientMode;
    }

    /**
     * If true, when rows with duplicate clustering keys are detected during a read or compaction
     * a snapshot will be taken. In the read case, each a snapshot request will be issued to each
     * replica involved in the query, for compaction the snapshot will be created locally.
     * These are limited at the replica level so that only a single snapshot per-day can be taken
     * via this method.
     *
     * This requires check_for_duplicate_rows_during_reads and/or check_for_duplicate_rows_during_compaction
     * below to be enabled
     */
    public volatile boolean snapshot_on_duplicate_row_detection = false;
    /**
     * If these are enabled duplicate keys will get logged, and if snapshot_on_duplicate_row_detection
     * is enabled, the table will get snapshotted for offline investigation
     */
    public volatile boolean check_for_duplicate_rows_during_reads = true;
    public volatile boolean check_for_duplicate_rows_during_compaction = true;

    public boolean autocompaction_on_startup_enabled = Boolean.parseBoolean(System.getProperty("cassandra.autocompaction_on_startup_enabled", "true"));

    // see CASSANDRA-3200 / CASSANDRA-16274
    public volatile boolean auto_optimise_inc_repair_streams = false;
    public volatile boolean auto_optimise_full_repair_streams = false;
    public volatile boolean auto_optimise_preview_repair_streams = false;

    public volatile boolean compact_biggest_stcs_bucket_l0 = true;
    public volatile int biggest_bucket_max_sstable_count = 1024;
    public volatile long biggest_bucket_max_size_bytes = 1 << 30;

    /**
     * Client mode means that the process is a pure client, that uses C* code base but does
     * not read or write local C* database files.
     *
     * @deprecated migrate to {@link DatabaseDescriptor#clientInitialization(boolean)}
     */
    @Deprecated
    public static void setClientMode(boolean clientMode)
    {
        isClientMode = clientMode;
    }

    public volatile int table_count_warn_threshold = 150;
    public volatile int keyspace_count_warn_threshold = 40;
    public volatile int max_top_size_partition_count = 10;
    public volatile int max_top_tombstone_partition_count = 10;
    public volatile long min_tracked_partition_size_bytes = 1 << 20;
    public volatile long min_tracked_partition_tombstone_count = 5000;
    public volatile boolean top_partitions_enabled = true;

    public volatile int consecutive_message_errors_threshold = 1;

    public volatile SubnetGroups client_error_reporting_exclusions = new SubnetGroups();
    public volatile SubnetGroups internode_error_reporting_exclusions = new SubnetGroups();

    public volatile boolean allow_compact_storage = true;

    public static Supplier<Config> getOverrideLoadConfig()
    {
        return overrideLoadConfig;
    }

    public static void setOverrideLoadConfig(Supplier<Config> loadConfig)
    {
        overrideLoadConfig = loadConfig;
    }

    public enum CommitLogSync
    {
        periodic,
        batch,
        group
    }

    public enum FlushCompression
    {
        none,
        fast,
        table
    }

    public enum InternodeCompression
    {
        all, none, dc
    }

    public enum DiskAccessMode
    {
        auto,
        mmap,
        mmap_index_only,
        standard,
    }

    public enum MemtableAllocationType
    {
        unslabbed_heap_buffers,
        heap_buffers,
        offheap_buffers,
        offheap_objects
    }

    public enum DiskFailurePolicy
    {
        best_effort,
        stop,
        ignore,
        stop_paranoid,
        die
    }

    public enum CommitFailurePolicy
    {
        stop,
        stop_commit,
        ignore,
        die,
    }

    public enum UserFunctionTimeoutPolicy
    {
        ignore,
        die,
        die_immediate
    }

    public enum DiskOptimizationStrategy
    {
        ssd,
        spinning
    }

    public enum RepairCommandPoolFullStrategy
    {
        queue,
        reject
    }

    public enum CorruptedTombstoneStrategy
    {
        disabled,
        warn,
        exception
    }

    private static final List<String> SENSITIVE_KEYS = new ArrayList<String>() {{
        add("client_encryption_options");
        add("server_encryption_options");
    }};

    public static void log(Config config)
    {
        Map<String, String> configMap = new TreeMap<>();
        for (Field field : Config.class.getFields())
        {
            // ignore the constants
            if (Modifier.isFinal(field.getModifiers()))
                continue;

            String name = field.getName();
            if (SENSITIVE_KEYS.contains(name))
            {
                configMap.put(name, "<REDACTED>");
                continue;
            }

            String value;
            try
            {
                // Field.get() can throw NPE if the value of the field is null
                value = field.get(config).toString();
            }
            catch (NullPointerException | IllegalAccessException npe)
            {
                value = "null";
            }
            configMap.put(name, value);
        }

        logger.info("Node configuration:[{}]", Joiner.on("; ").join(configMap.entrySet()));
    }
    
    public volatile boolean dump_heap_on_uncaught_exception = false;
}<|MERGE_RESOLUTION|>--- conflicted
+++ resolved
@@ -231,13 +231,11 @@
     public volatile int compaction_throughput_mb_per_sec = 16;
     public volatile int compaction_large_partition_warning_threshold_mb = 100;
     public int min_free_space_per_drive_in_mb = 50;
-<<<<<<< HEAD
     public volatile Integer compaction_tombstone_warning_threshold = 100000;
 
-=======
     // fraction of total disk space that is available for running compactions
     public volatile Double max_space_usable_for_compactions_in_percentage = .95;
->>>>>>> 80f009e9
+
     public volatile int concurrent_materialized_view_builders = 1;
     public volatile int reject_repair_compaction_threshold = Integer.MAX_VALUE;
 
