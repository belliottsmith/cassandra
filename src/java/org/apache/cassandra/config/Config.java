--- conflicted
+++ resolved
@@ -720,15 +720,9 @@
 
     public volatile Boolean denylist_range_reads_enabled = null;
 
-<<<<<<< HEAD
-    public DurationSpec.IntSecondsBound denylist_refresh = new DurationSpec.IntSecondsBound("600s");
-
-    public DurationSpec.IntSecondsBound denylist_initial_load_retry = new DurationSpec.IntSecondsBound("5s");
-=======
-    public SmallestDurationSeconds denylist_refresh = null;
-
-    public SmallestDurationSeconds denylist_initial_load_retry = null;
->>>>>>> 360df4e8
+    public DurationSpec.IntSecondsBound denylist_refresh = null;
+
+    public DurationSpec.IntSecondsBound denylist_initial_load_retry = null;
 
     /** We cap the number of denylisted keys allowed per table to keep things from growing unbounded. Operators will
      * receive warnings and only denylist_max_keys_per_table in natural query ordering will be processed on overflow.
