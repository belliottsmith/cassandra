/*
 * Licensed to the Apache Software Foundation (ASF) under one
 * or more contributor license agreements.  See the NOTICE file
 * distributed with this work for additional information
 * regarding copyright ownership.  The ASF licenses this file
 * to you under the Apache License, Version 2.0 (the
 * "License"); you may not use this file except in compliance
 * with the License.  You may obtain a copy of the License at
 *
 *     http://www.apache.org/licenses/LICENSE-2.0
 *
 * Unless required by applicable law or agreed to in writing, software
 * distributed under the License is distributed on an "AS IS" BASIS,
 * WITHOUT WARRANTIES OR CONDITIONS OF ANY KIND, either express or implied.
 * See the License for the specific language governing permissions and
 * limitations under the License.
 */
package org.apache.cassandra.config;

import java.lang.reflect.Field;
import java.lang.reflect.Modifier;
import java.util.ArrayList;
import java.util.Collections;
import java.util.HashMap;
import java.util.HashSet;
import java.util.List;
import java.util.Map;
import java.util.Set;
import java.util.TreeMap;
import java.util.function.Supplier;

import com.google.common.base.Joiner;
import com.google.common.collect.ImmutableSet;
import com.google.common.collect.Sets;

import org.slf4j.Logger;
import org.slf4j.LoggerFactory;

import org.apache.cassandra.audit.AuditLogOptions;
import org.apache.cassandra.db.ConsistencyLevel;
import org.apache.cassandra.fql.FullQueryLoggerOptions;
import org.apache.cassandra.service.StartupChecks.StartupCheckType;

import static org.apache.cassandra.config.CassandraRelevantProperties.ALLOW_MATERIALIZEDVIEWS;

/**
 * A class that contains configuration properties for the cassandra node it runs within.
 *
 * Properties declared as volatile can be mutated via JMX.
 */
public class Config
{
    private static final Logger logger = LoggerFactory.getLogger(Config.class);

    public static Set<String> splitCommaDelimited(String src)
    {
        if (src == null)
            return ImmutableSet.of();
        String[] split = src.split(",\\s*");
        ImmutableSet.Builder<String> builder = ImmutableSet.builder();
        for (String s : split)
        {
            s = s.trim();
            if (!s.isEmpty())
                builder.add(s);
        }
        return builder.build();
    }
    /*
     * Prefix for Java properties for internal Cassandra configuration options
     */
    public static final String PROPERTY_PREFIX = "cassandra.";

    public String cluster_name = "Test Cluster";
    public String authenticator;
    public String authorizer;
    public String role_manager;
    public String network_authorizer;
    @Replaces(oldName = "permissions_validity_in_ms", converter = Converters.MILLIS_DURATION, deprecated = true)
    public volatile SmallestDurationMilliseconds permissions_validity = new SmallestDurationMilliseconds("43200s");
    public volatile int permissions_cache_max_entries = 1000;
    @Replaces(oldName = "permissions_update_interval_in_ms", converter = Converters.MILLIS_CUSTOM_DURATION, deprecated = true)
    public volatile SmallestDurationMilliseconds permissions_update_interval = new SmallestDurationMilliseconds("600s");
    public volatile boolean permissions_cache_active_update = false;
    @Replaces(oldName = "roles_validity_in_ms", converter = Converters.MILLIS_DURATION, deprecated = true)
    public volatile SmallestDurationMilliseconds roles_validity = new SmallestDurationMilliseconds("86400s");
    public volatile int roles_cache_max_entries = 1000;
    @Replaces(oldName = "roles_update_interval_in_ms", converter = Converters.MILLIS_CUSTOM_DURATION, deprecated = true)
    public volatile SmallestDurationMilliseconds roles_update_interval= new SmallestDurationMilliseconds("600s");
    public volatile boolean roles_cache_active_update = true;
    @Replaces(oldName = "credentials_validity_in_ms", converter = Converters.MILLIS_DURATION, deprecated = true)
    public volatile SmallestDurationMilliseconds credentials_validity = new SmallestDurationMilliseconds("86400s");
    public volatile int credentials_cache_max_entries = 1000;
    @Replaces(oldName = "credentials_update_interval_in_ms", converter = Converters.MILLIS_CUSTOM_DURATION, deprecated = true)
    public volatile SmallestDurationMilliseconds credentials_update_interval= new SmallestDurationMilliseconds("0ms");
    public volatile boolean credentials_cache_active_update = true;

    public boolean auth_hash_cache = true;

    /* Hashing strategy Random or OPHF */
    public String partitioner;

    public boolean auto_bootstrap = true;
    public volatile boolean hinted_handoff_enabled = true;
    public Set<String> hinted_handoff_disabled_datacenters = Sets.newConcurrentHashSet();
    @Replaces(oldName = "max_hint_window_in_ms", converter = Converters.MILLIS_DURATION, deprecated = true)
    public volatile SmallestDurationMilliseconds max_hint_window = new SmallestDurationMilliseconds("3h");
    public String hints_directory;
    public boolean hint_window_persistent_enabled = true;

    public volatile boolean force_new_prepared_statement_behaviour = false;

    public ParameterizedClass seed_provider;
    public DiskAccessMode disk_access_mode = DiskAccessMode.mmap_index_only;

    public DiskFailurePolicy disk_failure_policy = DiskFailurePolicy.ignore;
    public CommitFailurePolicy commit_failure_policy = CommitFailurePolicy.stop;

    public volatile boolean use_deterministic_table_id = Boolean.parseBoolean(System.getProperty("cassandra.use_deterministic_table_id", "true"));

    /* initial token in the ring */
    public String initial_token;
    public Integer num_tokens;
    /** Triggers automatic allocation of tokens if set, using the replication strategy of the referenced keyspace */
    public String allocate_tokens_for_keyspace = null;
    /** Triggers automatic allocation of tokens if set, based on the provided replica count for a datacenter */
    public Integer allocate_tokens_for_local_replication_factor = null;

    @Replaces(oldName = "native_transport_idle_timeout_in_ms", converter = Converters.MILLIS_DURATION, deprecated = true)
    public SmallestDurationMilliseconds native_transport_idle_timeout = new SmallestDurationMilliseconds("0ms");

    @Replaces(oldName = "request_timeout_in_ms", converter = Converters.MILLIS_DURATION, deprecated = true)
    public volatile SmallestDurationMilliseconds request_timeout = new SmallestDurationMilliseconds("10000ms");

    @Replaces(oldName = "read_request_timeout_in_ms", converter = Converters.MILLIS_DURATION, deprecated = true)
    public volatile SmallestDurationMilliseconds read_request_timeout = new SmallestDurationMilliseconds("5000ms");

    @Replaces(oldName = "range_request_timeout_in_ms", converter = Converters.MILLIS_DURATION, deprecated = true)
    public volatile SmallestDurationMilliseconds range_request_timeout = new SmallestDurationMilliseconds("10000ms");

    @Replaces(oldName = "write_request_timeout_in_ms", converter = Converters.MILLIS_DURATION, deprecated = true)
    public volatile SmallestDurationMilliseconds write_request_timeout = new SmallestDurationMilliseconds("2000ms");

    @Replaces(oldName = "counter_write_request_timeout_in_ms", converter = Converters.MILLIS_DURATION, deprecated = true)
    public volatile SmallestDurationMilliseconds counter_write_request_timeout = new SmallestDurationMilliseconds("5000ms");

    @Replaces(oldName = "cas_contention_timeout_in_ms", converter = Converters.MILLIS_DURATION, deprecated = true)
    public volatile SmallestDurationMilliseconds cas_contention_timeout = new SmallestDurationMilliseconds("1800ms");

    @Replaces(oldName = "truncate_request_timeout_in_ms", converter = Converters.MILLIS_DURATION, deprecated = true)
    public volatile SmallestDurationMilliseconds truncate_request_timeout = new SmallestDurationMilliseconds("60000ms");

    public volatile Long repair_request_timeout_in_ms = 120000L;

    public Integer streaming_connections_per_host = 1;
    @Replaces(oldName = "streaming_keep_alive_period_in_secs", converter = Converters.SECONDS_DURATION, deprecated = true)
    public SmallestDurationSeconds streaming_keep_alive_period = new SmallestDurationSeconds("300s");

    @Replaces(oldName = "cross_node_timeout", converter = Converters.IDENTITY, deprecated = true)
    public boolean internode_timeout = true;

    @Replaces(oldName = "slow_query_log_timeout_in_ms", converter = Converters.MILLIS_DURATION, deprecated = true)
    public volatile SmallestDurationMilliseconds slow_query_log_timeout = new SmallestDurationMilliseconds("500ms");

    public volatile double phi_convict_threshold = 8.0;

    public int concurrent_reads = 32;
    public int concurrent_writes = 32;
    public int concurrent_counter_writes = 32;
    public int concurrent_materialized_view_writes = 32;
    public int available_processors = -1;

    @Deprecated
    public Integer concurrent_replicates = null;

    public int memtable_flush_writers = 0;
    @Replaces(oldName = "memtable_heap_space_in_mb", converter = Converters.MEBIBYTES_DATA_STORAGE, deprecated = true)
    public SmallestDataStorageMebibytes memtable_heap_space;
    @Replaces(oldName = "memtable_offheap_space_in_mb", converter = Converters.MEBIBYTES_DATA_STORAGE, deprecated = true)
    public SmallestDataStorageMebibytes memtable_offheap_space;
    public Float memtable_cleanup_threshold = null;

    // Limit the maximum depth of repair session merkle trees
    @Deprecated
    public volatile Integer repair_session_max_tree_depth = null;
    @Replaces(oldName = "repair_session_space_in_mb", converter = Converters.MEBIBYTES_DATA_STORAGE, deprecated = true)
    public volatile SmallestDataStorageMebibytes repair_session_space = null;

    public volatile boolean use_offheap_merkle_trees = true;

    public int storage_port = 7000;
    public int ssl_storage_port = 7001;
    public String listen_address;
    public String listen_interface;
    public boolean listen_interface_prefer_ipv6 = false;
    public String broadcast_address;
    public boolean listen_on_broadcast_address = false;
    public String internode_authenticator;

    public boolean traverse_auth_from_root = true; // ACI changes to default

    /*
     * RPC address and interface refer to the address/interface used for the native protocol used to communicate with
     * clients. It's still called RPC in some places even though Thrift RPC is gone. If you see references to native
     * address or native port it's derived from the RPC address configuration.
     *
     * native_transport_port is the port that is paired with RPC address to bind on.
     */
    public String rpc_address;
    public String rpc_interface;
    public boolean rpc_interface_prefer_ipv6 = false;
    public String broadcast_rpc_address;
    public boolean rpc_keepalive = true;

    @Replaces(oldName = "internode_max_message_size_in_bytes", converter = Converters.BYTES_DATASTORAGE, deprecated=true)
    public DataStorageSpec internode_max_message_size;

    @Replaces(oldName = "internode_socket_send_buffer_size_in_bytes", converter = Converters.BYTES_DATASTORAGE, deprecated = true)
    @Replaces(oldName = "internode_send_buff_size_in_bytes", converter = Converters.BYTES_DATASTORAGE, deprecated = true)
    public DataStorageSpec internode_socket_send_buffer_size = new DataStorageSpec("0B");
    @Replaces(oldName = "internode_socket_receive_buffer_size_in_bytes", converter = Converters.BYTES_DATASTORAGE, deprecated = true)
    @Replaces(oldName = "internode_recv_buff_size_in_bytes", converter = Converters.BYTES_DATASTORAGE, deprecated = true)
    public DataStorageSpec internode_socket_receive_buffer_size = new DataStorageSpec("0B");

    // TODO: derive defaults from system memory settings?
    @Replaces(oldName = "internode_application_send_queue_capacity_in_bytes", converter = Converters.BYTES_DATASTORAGE, deprecated = true)
    public DataStorageSpec internode_application_send_queue_capacity = new DataStorageSpec("4MiB");
    @Replaces(oldName = "internode_application_send_queue_reserve_endpoint_capacity_in_bytes", converter = Converters.BYTES_DATASTORAGE, deprecated = true)
    public DataStorageSpec internode_application_send_queue_reserve_endpoint_capacity = new DataStorageSpec("128MiB");
    @Replaces(oldName = "internode_application_send_queue_reserve_global_capacity_in_bytes", converter = Converters.BYTES_DATASTORAGE, deprecated = true)
    public DataStorageSpec internode_application_send_queue_reserve_global_capacity = new DataStorageSpec("512MiB");

    @Replaces(oldName = "internode_application_receive_queue_capacity_in_bytes", converter = Converters.BYTES_DATASTORAGE, deprecated = true)
    public DataStorageSpec internode_application_receive_queue_capacity = new DataStorageSpec("4MiB");
    @Replaces(oldName = "internode_application_receive_queue_reserve_endpoint_capacity_in_bytes", converter = Converters.BYTES_DATASTORAGE, deprecated = true)
    public DataStorageSpec internode_application_receive_queue_reserve_endpoint_capacity = new DataStorageSpec("128MiB");
    @Replaces(oldName = "internode_application_receive_queue_reserve_global_capacity_in_bytes", converter = Converters.BYTES_DATASTORAGE, deprecated = true)
    public DataStorageSpec internode_application_receive_queue_reserve_global_capacity = new DataStorageSpec("512MiB");

    // Defensive settings for protecting Cassandra from true network partitions. See (CASSANDRA-14358) for details.
    // The amount of time to wait for internode tcp connections to establish.
    @Replaces(oldName = "internode_tcp_connect_timeout_in_ms", converter = Converters.MILLIS_DURATION, deprecated = true)
    public volatile SmallestDurationMilliseconds internode_tcp_connect_timeout = new SmallestDurationMilliseconds("2s");
    // The amount of time unacknowledged data is allowed on a connection before we throw out the connection
    // Note this is only supported on Linux + epoll, and it appears to behave oddly above a setting of 30000
    // (it takes much longer than 30s) as of Linux 4.12. If you want something that high set this to 0
    // (which picks up the OS default) and configure the net.ipv4.tcp_retries2 sysctl to be ~8.
    @Replaces(oldName = "internode_tcp_user_timeout_in_ms", converter = Converters.MILLIS_DURATION, deprecated = true)
    public volatile SmallestDurationMilliseconds internode_tcp_user_timeout = new SmallestDurationMilliseconds("30s");
    // Similar to internode_tcp_user_timeout but used specifically for streaming connection.
    // The default is 5 minutes. Increase it or set it to 0 in order to increase the timeout.
    @Replaces(oldName = "internode_streaming_tcp_user_timeout_in_ms", converter = Converters.MILLIS_DURATION, deprecated = true)
    public volatile SmallestDurationMilliseconds internode_streaming_tcp_user_timeout = new SmallestDurationMilliseconds("300s"); // 5 minutes

    // ACI Cassandra - migration support from 3.0.19 requested by ops team.  See rdar://74580514
    @Deprecated
    public Boolean start_rpc;

    public boolean start_native_transport = true;
    public int native_transport_port = 9042;
    public Integer native_transport_port_ssl = null;
    public int native_transport_max_threads = 128;
<<<<<<< HEAD
    @Replaces(oldName = "native_transport_max_frame_size_in_mb", converter = Converters.MEBIBYTES_DATA_STORAGE, deprecated = true)
    public SmallestDataStorageMebibytes native_transport_max_frame_size = new SmallestDataStorageMebibytes("64MiB"); // Update from CASSANDRA-16886, commitlog in prod is 64, so set at that to be safe.
=======
    public int native_transport_max_frame_size_in_mb = 64; // Update from CASSANDRA-16886, commitlog in prod is 64, so set at that to be safe.
    /** do bcrypt hashing in a limited pool to prevent cpu load spikes **/
    public int native_transport_max_auth_threads = 4;
>>>>>>> 45927518
    public volatile long native_transport_max_concurrent_connections = -1L;
    public volatile long native_transport_max_concurrent_connections_per_ip = -1L;
    public boolean native_transport_flush_in_batches_legacy = false;
    public volatile boolean native_transport_allow_older_protocols = true;
    public volatile long native_transport_max_concurrent_requests_in_bytes_per_ip = -1L;
    public volatile long native_transport_max_concurrent_requests_in_bytes = -1L;
    public volatile boolean native_transport_rate_limiting_enabled = false;
    public volatile int native_transport_max_requests_per_second = 1000000;
    // not exposed in the yaml
    public int native_transport_receive_queue_capacity_in_bytes = 1 << 20; // 1MiB

    @Deprecated
    public Integer native_transport_max_negotiable_protocol_version = null;

    /**
     * Max size of values in SSTables, in MebiBytes.
     * Default is the same as the native protocol frame limit: 256MiB.
     * See AbstractType for how it is used.
     */
    @Replaces(oldName = "max_value_size_in_mb", converter = Converters.MEBIBYTES_DATA_STORAGE, deprecated = true)
    public SmallestDataStorageMebibytes max_value_size = new SmallestDataStorageMebibytes("256MiB");

    public boolean snapshot_before_compaction = false;
    public boolean auto_snapshot = true;
    public volatile long snapshot_links_per_second = 0;

    /* if the size of columns or super-columns are more than this, indexing will kick in */
    @Replaces(oldName = "column_index_size_in_kb", converter = Converters.KIBIBYTES_DATASTORAGE, deprecated = true)
    public volatile SmallestDataStorageKibibytes column_index_size = new SmallestDataStorageKibibytes("64KiB");
    @Replaces(oldName = "column_index_cache_size_in_kb", converter = Converters.KIBIBYTES_DATASTORAGE, deprecated = true)
    public volatile SmallestDataStorageKibibytes column_index_cache_size = new SmallestDataStorageKibibytes("2KiB");
    @Replaces(oldName = "batch_size_warn_threshold_in_kb", converter = Converters.KIBIBYTES_DATASTORAGE, deprecated = true)
    public volatile SmallestDataStorageKibibytes batch_size_warn_threshold = new SmallestDataStorageKibibytes("5KiB");
    @Replaces(oldName = "batch_size_fail_threshold_in_kb", converter = Converters.KIBIBYTES_DATASTORAGE, deprecated = true)
    public volatile SmallestDataStorageKibibytes batch_size_fail_threshold = new SmallestDataStorageKibibytes("50KiB");

    public Integer unlogged_batch_across_partitions_warn_threshold = 10;
    public volatile Integer concurrent_compactors;
    @Replaces(oldName = "compaction_throughput_mb_per_sec", converter = Converters.MEBIBYTES_PER_SECOND_DATA_RATE, deprecated = true)
    public volatile DataRateSpec compaction_throughput = new DataRateSpec("16MiB/s");
    @Replaces(oldName = "compaction_large_partition_warning_threshold_mb", converter = Converters.MEBIBYTES_DATA_STORAGE, deprecated = true)
    public volatile SmallestDataStorageMebibytes compaction_large_partition_warning_threshold = new SmallestDataStorageMebibytes("100MiB");
    @Replaces(oldName = "min_free_space_per_drive_in_mb", converter = Converters.MEBIBYTES_DATA_STORAGE, deprecated = true)
    public SmallestDataStorageMebibytes min_free_space_per_drive = new SmallestDataStorageMebibytes("50MiB");
    public volatile Integer compaction_tombstone_warning_threshold = 100000;

    // fraction of total disk space that is available for running compactions
    public volatile Double max_space_usable_for_compactions_in_percentage = .95;

    public volatile int concurrent_materialized_view_builders = 1;
    public volatile int reject_repair_compaction_threshold = Integer.MAX_VALUE;

    public int concurrent_index_builds = 2;

    /**
     * @deprecated retry support removed on CASSANDRA-10992
     */
    @Deprecated
    public int max_streaming_retries = 3;

    @Replaces(oldName = "stream_throughput_outbound_megabits_per_sec", converter = Converters.MEGABITS_TO_MEBIBYTES_PER_SECOND_DATA_RATE, deprecated = true)
    public volatile DataRateSpec stream_throughput_outbound = new DataRateSpec("24MiB/s");
    @Replaces(oldName = "inter_dc_stream_throughput_outbound_megabits_per_sec", converter = Converters.MEGABITS_TO_MEBIBYTES_PER_SECOND_DATA_RATE, deprecated = true)
    public volatile DataRateSpec inter_dc_stream_throughput_outbound = new DataRateSpec("24MiB/s");

    public volatile DataRateSpec entire_sstable_stream_throughput_outbound = new DataRateSpec("24MiB/s");
    public volatile DataRateSpec entire_sstable_inter_dc_stream_throughput_outbound = new DataRateSpec("24MiB/s");

    public String[] data_file_directories = new String[0];

    /**
     * The directory to use for storing the system keyspaces data.
     * If unspecified the data will be stored in the first of the data_file_directories.
     */
    public String local_system_data_file_directory;

    public String saved_caches_directory;

    // Commit Log
    public String commitlog_directory;
    @Replaces(oldName = "commitlog_total_space_in_mb", converter = Converters.MEBIBYTES_DATA_STORAGE, deprecated = true)
    public SmallestDataStorageMebibytes commitlog_total_space;
    public CommitLogSync commitlog_sync;

    /**
     * @deprecated since 4.0 This value was near useless, and we're not using it anymore
     */
    public double commitlog_sync_batch_window_in_ms = Double.NaN;
    @Replaces(oldName = "commitlog_sync_group_window_in_ms", converter = Converters.MILLIS_DOUBLE_DURATION, deprecated = true)
    public SmallestDurationMilliseconds commitlog_sync_group_window = new SmallestDurationMilliseconds("0ms");
    @Replaces(oldName = "commitlog_sync_period_in_ms", converter = Converters.MILLIS_DURATION, deprecated = true)
    public SmallestDurationMilliseconds commitlog_sync_period = new SmallestDurationMilliseconds("0ms");
    @Replaces(oldName = "commitlog_segment_size_in_mb", converter = Converters.MEBIBYTES_DATA_STORAGE, deprecated = true)
    public SmallestDataStorageMebibytes commitlog_segment_size = new SmallestDataStorageMebibytes("32MiB");
    public ParameterizedClass commitlog_compression;
    public FlushCompression flush_compression = FlushCompression.fast;
    public int commitlog_max_compression_buffers_in_pool = 3;
    @Replaces(oldName = "periodic_commitlog_sync_lag_block_in_ms", converter = Converters.MILLIS_DURATION, deprecated = true)
    public SmallestDurationMilliseconds periodic_commitlog_sync_lag_block;
    public TransparentDataEncryptionOptions transparent_data_encryption_options = new TransparentDataEncryptionOptions();

    @Replaces(oldName = "max_mutation_size_in_kb", converter = Converters.KIBIBYTES_DATASTORAGE, deprecated = true)
    public SmallestDataStorageKibibytes max_mutation_size;

    // Change-data-capture logs
    public boolean cdc_enabled = false;
    // When true, new CDC mutations are rejected/blocked when reaching max CDC storage.
    // When false, new CDC mutations can always be added. But it will remove the oldest CDC commit log segment on full.
    public volatile boolean cdc_block_writes = true;
    public String cdc_raw_directory;
    @Replaces(oldName = "cdc_total_space_in_mb", converter = Converters.MEBIBYTES_DATA_STORAGE, deprecated = true)
    public SmallestDataStorageMebibytes cdc_total_space = new SmallestDataStorageMebibytes("0MiB");
    @Replaces(oldName = "cdc_free_space_check_interval_ms", converter = Converters.MILLIS_DURATION, deprecated = true)
    public SmallestDurationMilliseconds cdc_free_space_check_interval = new SmallestDurationMilliseconds("250ms");

    @Deprecated
    public int commitlog_periodic_queue_size = -1;

    public String endpoint_snitch;
    public boolean dynamic_snitch = true;
    @Replaces(oldName = "dynamic_snitch_update_interval_in_ms", converter = Converters.MILLIS_DURATION, deprecated = true)
    public SmallestDurationMilliseconds dynamic_snitch_update_interval = new SmallestDurationMilliseconds("100ms");
    @Replaces(oldName = "dynamic_snitch_reset_interval_in_ms", converter = Converters.MILLIS_DURATION, deprecated = true)
    public SmallestDurationMilliseconds dynamic_snitch_reset_interval = new SmallestDurationMilliseconds("10m");
    public double dynamic_snitch_badness_threshold = 1.0;

    public String failure_detector = "FailureDetector";

    public EncryptionOptions.ServerEncryptionOptions server_encryption_options = new EncryptionOptions.ServerEncryptionOptions();
    public EncryptionOptions client_encryption_options = new EncryptionOptions();

    public InternodeCompression internode_compression = InternodeCompression.none;

    @Replaces(oldName = "hinted_handoff_throttle_in_kb", converter = Converters.KIBIBYTES_DATASTORAGE, deprecated = true)
    public SmallestDataStorageKibibytes hinted_handoff_throttle = new SmallestDataStorageKibibytes("1024KiB");
    @Replaces(oldName = "batchlog_replay_throttle_in_kb", converter = Converters.KIBIBYTES_DATASTORAGE, deprecated = true)
    public SmallestDataStorageKibibytes batchlog_replay_throttle = new SmallestDataStorageKibibytes("1024KiB");
    public int max_hints_delivery_threads = 2;
    @Replaces(oldName = "hints_flush_period_in_ms", converter = Converters.MILLIS_DURATION, deprecated = true)
    public SmallestDurationMilliseconds hints_flush_period = new SmallestDurationMilliseconds("10s");
    @Replaces(oldName = "max_hints_file_size_in_mb", converter = Converters.MEBIBYTES_DATA_STORAGE, deprecated = true)
    public SmallestDataStorageMebibytes max_hints_file_size = new SmallestDataStorageMebibytes("128MiB");
    public volatile DataStorageSpec max_hints_size_per_host = new DataStorageSpec("0B"); // 0 means disabled

    public ParameterizedClass hints_compression;
    public volatile boolean auto_hints_cleanup_enabled = false;

    public volatile boolean incremental_backups = false;
    public boolean trickle_fsync = false;
    @Replaces(oldName = "trickle_fsync_interval_in_kb", converter = Converters.KIBIBYTES_DATASTORAGE, deprecated = true)
    public SmallestDataStorageKibibytes trickle_fsync_interval = new SmallestDataStorageKibibytes("10240KiB");

    // ACI Cassandra - Want this to be as close as possible to Long.MAX_VALUE
    // when converted to bytes (by <<20) in org.apache.cassandra.io.sstable.SSTableRewriter.calculateOpenInterval
    // No longer possible to set to -1 after CASSANDRA-15234
    @Replaces(oldName = "sstable_preemptive_open_interval_in_mb", converter = Converters.MEBIBYTES_DATA_STORAGE, deprecated = true)
    public volatile SmallestDataStorageMebibytes sstable_preemptive_open_interval = new SmallestDataStorageMebibytes((Long.MAX_VALUE >> 20) + "MiB");

    public volatile boolean key_cache_migrate_during_compaction = false;
    public volatile int key_cache_keys_to_save = Integer.MAX_VALUE;
    @Replaces(oldName = "key_cache_size_in_mb", converter = Converters.MEBIBYTES_DATA_STORAGE, deprecated = true)
    public SmallestDataStorageMebibytes key_cache_size = null;
    @Replaces(oldName = "key_cache_save_period", converter = Converters.SECONDS_CUSTOM_DURATION, deprecated = true)
    public volatile SmallestDurationSeconds key_cache_save_period = new SmallestDurationSeconds("4h");

    public String row_cache_class_name = "org.apache.cassandra.cache.OHCProvider";
    @Replaces(oldName = "row_cache_size_in_mb", converter = Converters.MEBIBYTES_DATA_STORAGE, deprecated = true)
    public SmallestDataStorageMebibytes row_cache_size = new SmallestDataStorageMebibytes("0MiB");
    @Replaces(oldName = "row_cache_save_period", converter = Converters.SECONDS_CUSTOM_DURATION, deprecated = true)
    public volatile SmallestDurationSeconds row_cache_save_period = new SmallestDurationSeconds("0s");
    public volatile int row_cache_keys_to_save = Integer.MAX_VALUE;

    @Replaces(oldName = "counter_cache_size_in_mb", converter = Converters.MEBIBYTES_DATA_STORAGE, deprecated = true)
    public SmallestDataStorageMebibytes counter_cache_size = null;
    @Replaces(oldName = "counter_cache_save_period", converter = Converters.SECONDS_CUSTOM_DURATION, deprecated = true)
    public volatile SmallestDurationSeconds counter_cache_save_period = new SmallestDurationSeconds("7200s");
    public volatile int counter_cache_keys_to_save = Integer.MAX_VALUE;

    public SmallestDataStorageMebibytes paxos_cache_size = null;

    @Replaces(oldName = "cache_load_timeout_seconds ", converter = Converters.SECONDS_DURATION, deprecated = true)
    public SmallestDurationSeconds cache_load_timeout = new SmallestDurationSeconds("30s");

    private static boolean isClientMode = false;
    private static Supplier<Config> overrideLoadConfig = null;

    @Replaces(oldName = "networking_cache_size_in_mb", converter = Converters.MEBIBYTES_DATA_STORAGE, deprecated = true)
    public SmallestDataStorageMebibytes networking_cache_size;

    @Replaces(oldName = "file_cache_size_in_mb", converter = Converters.MEBIBYTES_DATA_STORAGE, deprecated = true)
    public SmallestDataStorageMebibytes file_cache_size;

    public boolean file_cache_enabled = Boolean.getBoolean("cassandra.file_cache_enabled");

    /**
     * Because of the current {@link org.apache.cassandra.utils.memory.BufferPool} slab sizes of 64 KiB, we
     * store in the file cache buffers that divide 64 KiB, so we need to round the buffer sizes to powers of two.
     * This boolean controls weather they are rounded up or down. Set it to true to round up to the
     * next power of two, set it to false to round down to the previous power of two. Note that buffer sizes are
     * already rounded to 4 KiB and capped between 4 KiB minimum and 64 kb maximum by the {@link DiskOptimizationStrategy}.
     * By default, this boolean is set to round down when {@link #disk_optimization_strategy} is {@code ssd},
     * and to round up when it is {@code spinning}.
     */
    public Boolean file_cache_round_up;

    @Deprecated
    public boolean buffer_pool_use_heap_if_exhausted;

    public DiskOptimizationStrategy disk_optimization_strategy = DiskOptimizationStrategy.ssd;

    public double disk_optimization_estimate_percentile = 0.95;

    public double disk_optimization_page_cross_chance = 0.1;

    public boolean inter_dc_tcp_nodelay = true;

    public MemtableAllocationType memtable_allocation_type = MemtableAllocationType.heap_buffers;

    public final TrackWarnings track_warnings = new TrackWarnings();

    public volatile int tombstone_warn_threshold = 1000;
    public volatile int tombstone_failure_threshold = 100000;

    public final ReplicaFilteringProtectionOptions replica_filtering_protection = new ReplicaFilteringProtectionOptions();

    @Replaces(oldName = "index_summary_capacity_in_mb", converter = Converters.MEBIBYTES_DATA_STORAGE, deprecated = true)
    public volatile SmallestDataStorageMebibytes index_summary_capacity;
    @Replaces(oldName = "index_summary_resize_interval_in_minutes", converter = Converters.MINUTES_DURATION, deprecated = true)
    public volatile SmallestDurationMinutes index_summary_resize_interval = new SmallestDurationMinutes("60m");

    @Replaces(oldName = "gc_log_threshold_in_ms", converter = Converters.MILLIS_DURATION, deprecated = true)
    public SmallestDurationMilliseconds gc_log_threshold = new SmallestDurationMilliseconds("200ms");
    @Replaces(oldName = "gc_warn_threshold_in_ms", converter = Converters.MILLIS_DURATION, deprecated = true)
    public SmallestDurationMilliseconds gc_warn_threshold = new SmallestDurationMilliseconds("1s");

    // TTL for different types of trace events.
    @Replaces(oldName = "tracetype_query_ttl", converter = Converters.SECONDS_DURATION, deprecated=true)
    public SmallestDurationSeconds trace_type_query_ttl = new SmallestDurationSeconds("1d");
    @Replaces(oldName = "tracetype_repair_ttl", converter = Converters.SECONDS_DURATION, deprecated=true)
    public SmallestDurationSeconds trace_type_repair_ttl = new SmallestDurationSeconds("7d");

    /**
     * Maintain statistics on whether writes achieve the ideal consistency level
     * before expiring and becoming hints
     */
    public volatile ConsistencyLevel ideal_consistency_level = null;

    @Deprecated
    public int windows_timer_interval = 0;

    @Deprecated
    public String otc_coalescing_strategy = "DISABLED";

    @Deprecated
    public static final int otc_coalescing_window_us_default = 200;
    @Deprecated
    public int otc_coalescing_window_us = otc_coalescing_window_us_default;
    @Deprecated
    public int otc_coalescing_enough_coalesced_messages = 8;
    @Deprecated
    public static final int otc_backlog_expiration_interval_ms_default = 200;
    @Deprecated
    public volatile int otc_backlog_expiration_interval_ms = otc_backlog_expiration_interval_ms_default;

    /**
     * Size of the CQL prepared statements cache in MiB.
     * Defaults to 1/256th of the heap size or 10MiB, whichever is greater.
     */
    @Replaces(oldName = "prepared_statements_cache_size_mb", converter = Converters.MEBIBYTES_DATA_STORAGE, deprecated = true)
    public SmallestDataStorageMebibytes prepared_statements_cache_size = null;

    @Replaces(oldName = "enable_user_defined_functions", converter = Converters.IDENTITY, deprecated = true)
    public boolean user_defined_functions_enabled = false;
    @Replaces(oldName = "enable_scripted_user_defined_functions", converter = Converters.IDENTITY, deprecated = true)
    public boolean scripted_user_defined_functions_enabled = false;

    @Replaces(oldName = "enable_materialized_views", converter = Converters.IDENTITY, deprecated = true)
    public boolean materialized_views_enabled = ALLOW_MATERIALIZEDVIEWS.getBoolean();

    @Replaces(oldName = "enable_transient_replication", converter = Converters.IDENTITY, deprecated = true)
    public boolean transient_replication_enabled = false;

    @Replaces(oldName = "enable_sasi_indexes", converter = Converters.IDENTITY, deprecated = true)
    public boolean sasi_indexes_enabled = false;

    @Replaces(oldName = "enable_drop_compact_storage", converter = Converters.IDENTITY, deprecated = true)
    public volatile boolean drop_compact_storage_enabled = false;

    public volatile boolean use_statements_enabled = true;

    /**
     * Optionally disable asynchronous UDF execution.
     * Disabling asynchronous UDF execution also implicitly disables the security-manager!
     * By default, async UDF execution is enabled to be able to detect UDFs that run too long / forever and be
     * able to fail fast - i.e. stop the Cassandra daemon, which is currently the only appropriate approach to
     * "tell" a user that there's something really wrong with the UDF.
     * When you disable async UDF execution, users MUST pay attention to read-timeouts since these may indicate
     * UDFs that run too long or forever - and this can destabilize the cluster.
     *
     * This requires allow_insecure_udfs to be true
     */
    // Below parameter is not presented in cassandra.yaml but to be on the safe side that no one was directly using it
    // I still added backward compatibility (CASSANDRA-15234)
    @Replaces(oldName = "enable_user_defined_functions_threads", converter = Converters.IDENTITY, deprecated = true)
    public boolean user_defined_functions_threads_enabled = true;

    /**
     * Set this to true to allow running insecure UDFs.
     */
    public boolean allow_insecure_udfs = false;

    /**
     * Set this to allow UDFs accessing java.lang.System.* methods, which basically allows UDFs to execute any arbitrary code on the system.
     */
    public boolean allow_extra_insecure_udfs = false;

    /**
     * Time in milliseconds after a warning will be emitted to the log and to the client that a UDF runs too long.
     * (Only valid, if user_defined_functions_threads_enabled==true)
     */
    //TO DO: transfer below parameter to the new config framework (DurationSpec)
    //Below parameter is in ms
    public long user_defined_function_warn_timeout = 500;
    /**
     * Time in milliseconds after a fatal UDF run-time situation is detected and action according to
     * user_function_timeout_policy will take place.
     * (Only valid, if user_defined_functions_threads_enabled==true)
     */
    //TO DO: transfer below parameter to the new config framework (DurationSpec)
    //Below parameter is in ms
    public long user_defined_function_fail_timeout = 1500;
    /**
     * Defines what to do when a UDF ran longer than user_defined_function_fail_timeout.
     * Possible options are:
     * - 'die' - i.e. it is able to emit a warning to the client before the Cassandra Daemon will shut down.
     * - 'die_immediate' - shut down C* daemon immediately (effectively prevent the chance that the client will receive a warning).
     * - 'ignore' - just log - the most dangerous option.
     * (Only valid, if user_defined_functions_threads_enabled==true)
     */
    public UserFunctionTimeoutPolicy user_function_timeout_policy = UserFunctionTimeoutPolicy.die;

    @Deprecated
    public volatile boolean back_pressure_enabled = false;
    @Deprecated
    public volatile ParameterizedClass back_pressure_strategy;

    public volatile int concurrent_validations;
    public RepairCommandPoolFullStrategy repair_command_pool_full_strategy = RepairCommandPoolFullStrategy.queue;
    public int repair_command_pool_size = concurrent_validations;

    /**
     * When a node first starts up it intially considers all other peers as DOWN and is disconnected from all of them.
     * To be useful as a coordinator (and not introduce latency penalties on restart) this node must have successfully
     * opened all three internode TCP connections (gossip, small, and large messages) before advertising to clients.
     * Due to this, by default, Casssandra will prime these internode TCP connections and wait for all but a single
     * node to be DOWN/disconnected in the local datacenter before offering itself as a coordinator, subject to a
     * timeout. See CASSANDRA-13993 and CASSANDRA-14297 for more details.
     *
     * We provide two tunables to control this behavior as some users may want to block until all datacenters are
     * available (global QUORUM/EACH_QUORUM), some users may not want to block at all (clients that already work
     * around the problem), and some users may want to prime the connections but not delay startup.
     *
     * block_for_peers_timeout_in_secs: controls how long this node will wait to connect to peers. To completely disable
     * any startup connectivity checks set this to -1. To trigger the internode connections but immediately continue
     * startup, set this to to 0. The default is 10 seconds.
     *
     * block_for_peers_in_remote_dcs: controls if this node will consider remote datacenters to wait for. The default
     * is to _not_ wait on remote datacenters.
     */
    public int block_for_peers_timeout_in_secs = 60;
    public boolean block_for_peers_in_remote_dcs = false;

    public volatile boolean automatic_sstable_upgrade = false;
    public volatile int max_concurrent_automatic_sstable_upgrades = 1;
    public boolean stream_entire_sstables = true;

    public volatile AuditLogOptions audit_logging_options = new AuditLogOptions();
    public volatile FullQueryLoggerOptions full_query_logging_options = new FullQueryLoggerOptions();

    public CorruptedTombstoneStrategy corrupted_tombstone_strategy = CorruptedTombstoneStrategy.disabled;

    public volatile boolean diagnostic_events_enabled = false;

    // Default and minimum keyspace replication factors allow validation of newly created keyspaces
    // and good defaults if no replication factor is provided by the user
    public volatile int default_keyspace_rf = 1;
    public volatile int minimum_keyspace_rf = 0;

    /**
     * flags for enabling tracking repaired state of data during reads
     * separate flags for range & single partition reads as single partition reads are only tracked
     * when CL > 1 and a digest mismatch occurs. Currently, range queries don't use digests so if
     * enabled for range reads, all such reads will include repaired data tracking. As this adds
     * some overhead, operators may wish to disable it whilst still enabling it for partition reads
     */
    public volatile boolean repaired_data_tracking_for_range_reads_enabled = false;
    public volatile boolean repaired_data_tracking_for_partition_reads_enabled = false;
    /* If true, unconfirmed mismatches (those which cannot be considered conclusive proof of out of
     * sync repaired data due to the presence of pending repair sessions, or unrepaired partition
     * deletes) will increment a metric, distinct from confirmed mismatches. If false, unconfirmed
     * mismatches are simply ignored by the coordinator.
     * This is purely to allow operators to avoid potential signal:noise issues as these types of
     * mismatches are considerably less actionable than their confirmed counterparts. Setting this
     * to true only disables the incrementing of the counters when an unconfirmed mismatch is found
     * and has no other effect on the collection or processing of the repaired data.
     */
    public volatile boolean report_unconfirmed_repaired_data_mismatches = false;

    public volatile boolean ignore_pk_liveness_for_row_completion = false;

    /*
     * If true, when a repaired data mismatch is detected at read time or during a preview repair,
     * a snapshot request will be issued to each particpating replica. These are limited at the replica level
     * so that only a single snapshot per-table per-day can be taken via this method.
     */
    public volatile boolean snapshot_on_repaired_data_mismatch = false;

    /**
     * number of seconds to set nowInSec into the future when performing validation previews against repaired data
     * this (attempts) to prevent a race where validations on different machines are started on different sides of
     * a tombstone being compacted away
     */
    public volatile int validation_preview_purge_head_start_in_sec = 60 * 60;

    public boolean auth_cache_warming_enabled = false;

    // Using String instead of ConsistencyLevel here to keep static initialization from cascading and starting
    // threads during tool usage mode. See CASSANDRA-12988 and DatabaseDescriptorRefTest for details
    public volatile String auth_read_consistency_level = "LOCAL_QUORUM";
    public volatile String auth_write_consistency_level = "EACH_QUORUM";

    /** This feature allows denying access to operations on certain key partitions, intended for use by operators to
     * provide another tool to manage cluster health vs application access. See CASSANDRA-12106 and CEP-13 for more details.
     */
    public volatile Boolean partition_denylist_enabled = null;

    public volatile Boolean denylist_writes_enabled = null;

    public volatile Boolean denylist_reads_enabled = null;

    public volatile Boolean denylist_range_reads_enabled = null;

    public SmallestDurationSeconds denylist_refresh = null;

    public SmallestDurationSeconds denylist_initial_load_retry = null;

    /** We cap the number of denylisted keys allowed per table to keep things from growing unbounded. Operators will
     * receive warnings and only denylist_max_keys_per_table in natural query ordering will be processed on overflow.
     */
    public volatile Integer denylist_max_keys_per_table = null;

    /** We cap the total number of denylisted keys allowed in the cluster to keep things from growing unbounded.
     * Operators will receive warnings on initial cache load that there are too many keys and be directed to trim
     * down the entries to within the configured limits.
     */
    public volatile Integer denylist_max_keys_total = null;

    /** Since the denylist in many ways serves to protect the health of the cluster from partitions operators have identified
     * as being in a bad state, we usually want more robustness than just CL.ONE on operations to/from these tables to
     * ensure that these safeguards are in place. That said, we allow users to configure this if they're so inclined.
     */
    public ConsistencyLevel denylist_consistency_level = null;

    @Deprecated
    public volatile Boolean enable_partition_blacklist = null;
    @Deprecated
    public volatile Boolean enable_blacklist_writes = null;
    @Deprecated
    public volatile Boolean enable_blacklist_reads = null;
    @Deprecated
    public volatile Boolean enable_blacklist_range_reads = null;
    @Deprecated
    public Integer blacklist_refresh_period_seconds = null;
    @Deprecated
    public Integer blacklist_initial_load_retry_seconds = null;
    @Deprecated
    public volatile Integer blacklist_max_keys_per_table = null;
    @Deprecated
    public volatile Integer blacklist_max_keys_total = null;
    @Deprecated
    public ConsistencyLevel blacklist_consistency_level = null;

    public volatile boolean alter_table_enabled = true;

    public Boolean enable_christmas_patch = true;

    public Boolean enable_shadow_christmas_patch = false;

    public volatile boolean allow_unsafe_aggressive_sstable_expiration = true;

    /**
     * Class names to look for custom functions in.  They must define a static @code{Collection<Function> all()}
     * that returns the custom functions to add.
     */
    public Set<String> custom_functions = new HashSet<>();

    @Replaces(oldName = "enable_secondary_index", converter = Converters.IDENTITY, deprecated = true)
    public volatile boolean secondary_index_enabled = Boolean.getBoolean("cassandra.enable_secondary_index");

    public Boolean disable_incremental_repair = Boolean.parseBoolean(System.getProperty("cassandra.disable_incremental_repair", "false"));

    public String full_query_log_dir = null; // CIE Cassandra 3.0 backward compatibility, create default FQL options if non-null.

    public volatile boolean enable_keyspace_quotas = false;
    public volatile long default_keyspace_quota_bytes = -1;
    public int keyspace_quota_refresh_time_in_sec = 120;

    public Integer memtable_clock_shift = 17;
    public Long memtable_excess_waste_bytes = 10 * 1024 * 1024L;

    /*
     * Toggles to turn on the logging or rejection of operations for token ranges that the node does not own,
     * or is not about to acquire.
     * <rdar://problem/33279387> Don't allow writes for token range instance don't own
     * <rdar://problem/33279491> Don't accept reads for ranges which we dont own
     * <rdar://problem/33280054> Don't accept incoming out outgoing stream for token instance dont own.
     * <rdar://problem/33280066> Don't accept Merkle tree request for ranges instance dont own
     * <rdar://problem/33299827> Don't accepts hints for data instance dont own
     */
    public volatile boolean log_out_of_token_range_requests = true;
    public volatile boolean reject_out_of_token_range_requests = true;

    public volatile boolean enable_scheduled_compactions = false;
    public volatile int scheduled_compaction_range_splits = 100;
    public volatile String scheduled_compaction_cycle_time = "60d";
    public volatile boolean skip_single_sstable_scheduled_compactions = true;
    public volatile long max_scheduled_compaction_sstable_size_bytes = 10240 * 1024L * 1024L;
    public volatile int max_scheduled_compaction_sstable_count = 40;
    public volatile boolean incremental_updates_last_repaired = false;

    public String repair_history_sync_timeout = "10m";

    public volatile boolean disable_schema_drop_check = false;

    // Deprecated configuration from
    // <rdar://problem/35142062> Cass: consider a transitional large-partition patch that dynamically downsamples column index (#964)
    // remove after all clusters upgraded to 4.0 or setting removed from all cluster configurations
    @Deprecated
    public Integer column_index_max_target_size_in_kb = null;
    @Deprecated
    public Integer column_index_max_target_index_objects = null;

    /**
     * The intial capacity for creating RangeTombstoneList.
     */
    public volatile int initial_range_tombstone_list_allocation_size = 1;
    /**
     * The growth factor to enlarge a RangeTombstoneList.
     */
    public volatile double range_tombstone_list_growth_factor = 1.5;

    /**
     * @deprecated migrate to {@link DatabaseDescriptor#isClientInitialized()}
     */
    @Deprecated
    public static boolean isClientMode()
    {
        return isClientMode;
    }

    /**
     * If true, when rows with duplicate clustering keys are detected during a read or compaction
     * a snapshot will be taken. In the read case, each a snapshot request will be issued to each
     * replica involved in the query, for compaction the snapshot will be created locally.
     * These are limited at the replica level so that only a single snapshot per-day can be taken
     * via this method.
     *
     * This requires check_for_duplicate_rows_during_reads and/or check_for_duplicate_rows_during_compaction
     * below to be enabled
     */
    public volatile boolean snapshot_on_duplicate_row_detection = false;
    /**
     * If these are enabled duplicate keys will get logged, and if snapshot_on_duplicate_row_detection
     * is enabled, the table will get snapshotted for offline investigation
     */
    public volatile boolean check_for_duplicate_rows_during_reads = true;
    public volatile boolean check_for_duplicate_rows_during_compaction = true;

    public boolean autocompaction_on_startup_enabled = Boolean.parseBoolean(System.getProperty("cassandra.autocompaction_on_startup_enabled", "true"));

    // see CASSANDRA-3200 / CASSANDRA-16274
    public volatile boolean auto_optimise_inc_repair_streams = false;
    public volatile boolean auto_optimise_full_repair_streams = false;
    public volatile boolean auto_optimise_preview_repair_streams = false;

    // see CASSANDRA-17048 and the comment in cassandra.yaml
    public boolean enable_uuid_sstable_identifiers = false;

    public volatile boolean compact_biggest_stcs_bucket_l0 = true;
    public volatile int biggest_bucket_max_sstable_count = 1024;
    public volatile long biggest_bucket_max_size_bytes = 1 << 30;

    /**
     * Client mode means that the process is a pure client, that uses C* code base but does
     * not read or write local C* database files.
     *
     * @deprecated migrate to {@link DatabaseDescriptor#clientInitialization(boolean)}
     */
    @Deprecated
    public static void setClientMode(boolean clientMode)
    {
        isClientMode = clientMode;
    }

    @Deprecated // this warning threshold will be replaced by an equivalent guardrail
    public volatile int table_count_warn_threshold = 150;
    @Deprecated // this warning threshold will be replaced by an equivalent guardrail
    public volatile int keyspace_count_warn_threshold = 40;
    public volatile int max_top_size_partition_count = 10;
    public volatile int max_top_tombstone_partition_count = 10;
    public volatile long min_tracked_partition_size_bytes = 1 << 20;
    public volatile long min_tracked_partition_tombstone_count = 5000;
    public volatile boolean top_partitions_enabled = true;

    public volatile int consecutive_message_errors_threshold = 1;

    public volatile SubnetGroups client_error_reporting_exclusions = new SubnetGroups();
    public volatile SubnetGroups internode_error_reporting_exclusions = new SubnetGroups();

    public static final int DISABLED_GUARDRAIL = -1;
    public static final DataStorageSpec DISABLED_SIZE_GUARDRAIL = DataStorageSpec.inBytes(0);
    public volatile boolean guardrails_enabled = false;
    public volatile int keyspaces_warn_threshold = DISABLED_GUARDRAIL;
    public volatile int keyspaces_fail_threshold = DISABLED_GUARDRAIL;
    public volatile int tables_warn_threshold = DISABLED_GUARDRAIL;
    public volatile int tables_fail_threshold = DISABLED_GUARDRAIL;
    public volatile int columns_per_table_warn_threshold = DISABLED_GUARDRAIL;
    public volatile int columns_per_table_fail_threshold = DISABLED_GUARDRAIL;
    public volatile int secondary_indexes_per_table_warn_threshold = DISABLED_GUARDRAIL;
    public volatile int secondary_indexes_per_table_fail_threshold = DISABLED_GUARDRAIL;
    public volatile int materialized_views_per_table_warn_threshold = DISABLED_GUARDRAIL;
    public volatile int materialized_views_per_table_fail_threshold = DISABLED_GUARDRAIL;
    public volatile int page_size_warn_threshold = DISABLED_GUARDRAIL;
    public volatile int page_size_fail_threshold = DISABLED_GUARDRAIL;
    public volatile int partition_keys_in_select_warn_threshold = DISABLED_GUARDRAIL;
    public volatile int partition_keys_in_select_fail_threshold = DISABLED_GUARDRAIL;
    public volatile int in_select_cartesian_product_warn_threshold = DISABLED_GUARDRAIL;
    public volatile int in_select_cartesian_product_fail_threshold = DISABLED_GUARDRAIL;
    public volatile Set<String> table_properties_warned = Collections.emptySet();
    public volatile Set<String> table_properties_ignored = Collections.emptySet();
    public volatile Set<String> table_properties_disallowed = Collections.emptySet();
    public volatile Set<ConsistencyLevel> read_consistency_levels_warned = Collections.emptySet();
    public volatile Set<ConsistencyLevel> read_consistency_levels_disallowed = Collections.emptySet();
    public volatile Set<ConsistencyLevel> write_consistency_levels_warned = Collections.emptySet();
    public volatile Set<ConsistencyLevel> write_consistency_levels_disallowed = Collections.emptySet();
    public volatile boolean user_timestamps_enabled = true;
    public volatile boolean read_before_write_list_operations_enabled = true;
    public volatile DataStorageSpec collection_size_warn_threshold = DISABLED_SIZE_GUARDRAIL;
    public volatile DataStorageSpec collection_size_fail_threshold = DISABLED_SIZE_GUARDRAIL;
    public volatile int items_per_collection_warn_threshold = DISABLED_GUARDRAIL;
    public volatile int items_per_collection_fail_threshold = DISABLED_GUARDRAIL;
    public volatile int fields_per_udt_warn_threshold = DISABLED_GUARDRAIL;
    public volatile int fields_per_udt_fail_threshold = DISABLED_GUARDRAIL;

    public volatile DurationSpec streaming_state_expires = DurationSpec.inDays(3);
    public volatile DataStorageSpec streaming_state_size = DataStorageSpec.inMebibytes(40);

    /** The configuration of startup checks. */
    public volatile Map<StartupCheckType, Map<String, Object>> startup_checks = new HashMap<>();

    public volatile DurationSpec repair_state_expires = DurationSpec.inDays(3);
    public volatile int repair_state_size = 100_000;

    /**
     * The variants of paxos implementation and semantics supported by Cassandra.
     */
    public enum PaxosVariant
    {
        /**
         * v1 Paxos lacks most optimisations. Expect 4RTs for a write and 2RTs for a read.
         *
         * With legacy semantics for read/read and rejected write linearizability, i.e. not guaranteed.
         */
        v1_without_linearizable_reads_or_rejected_writes,

        /**
         * v1 Paxos lacks most optimisations. Expect 4RTs for a write and 3RTs for a read.
         */
        v1,

        /**
         * v2 Paxos. With PaxosStatePurging.repaired safe to use ANY Commit consistency.
         * Expect 2RTs for a write and 1RT for a read.
         *
         * With legacy semantics for read/read linearizability, i.e. not guaranteed.
         */
        v2_without_linearizable_reads,

        /**
         * v2 Paxos. With PaxosStatePurging.repaired safe to use ANY Commit consistency.
         * Expect 2RTs for a write and 1RT for a read.
         *
         * With legacy semantics for read/read and rejected write linearizability, i.e. not guaranteed.
         */
        v2_without_linearizable_reads_or_rejected_writes,

        /**
         * v2 Paxos. With PaxosStatePurging.repaired safe to use ANY Commit consistency.
         * Expect 2RTs for a write, and either 1RT or 2RT for a read.
         */
        v2
    }

    /**
     * Select the kind of paxos state purging to use. Migration to repaired is recommended, but requires that
     * regular paxos repairs are performed (which by default run as part of incremental repair).
     *
     * Once migrated from legacy it is unsafe to return to legacy, but gc_grace mode may be used in its place
     * and performs a very similar cleanup process.
     *
     * Should only be modified once paxos_variant = v2.
     */
    public enum PaxosStatePurging
    {
        /**
         * system.paxos records are written and garbage collected with TTLs. Unsafe to use with Commit consistency ANY.
         * Once migrated from, cannot be migrated back to safely. Must use gc_grace or repaired instead, as TTLs
         * will not have been set.
         */
        legacy,

        /**
         * Functionally similar to legacy, but the gc_grace expiry is applied at compaction and read time rather than
         * using TTLs, so may be safely enabled at any point.
         */
        gc_grace,

        /**
         * Clears system.paxos records only once they are known to be persisted to a quorum of replica's base tables
         * through the use of paxos repair. Requires that regular paxos repairs are performed on the cluster
         * (which by default are included in incremental repairs if paxos_variant = v2).
         *
         * This setting permits the use of Commit consistency ANY or LOCAL_QUORUM without any loss of durability or consistency,
         * saving 1 RT.
         */
        repaired;

        public static PaxosStatePurging fromBoolean(boolean enabled)
        {
            return enabled ? repaired : gc_grace;
        }
    }

    /**
     * See {@link PaxosVariant}. Defaults to v1, recommend upgrading to v2 at earliest opportunity.
     */
    public volatile PaxosVariant paxos_variant = PaxosVariant.v1_without_linearizable_reads_or_rejected_writes;

    /**
     * If true, paxos topology change repair will not run on a topology change - this option should only be used in
     * rare operation circumstances e.g. where for some reason the repair is impossible to perform (e.g. too few replicas)
     * and an unsafe topology change must be made
     */
    public volatile boolean skip_paxos_repair_on_topology_change = Boolean.getBoolean("cassandra.skip_paxos_repair_on_topology_change");

    /**
     * A safety margin when purging paxos state information that has been safely replicated to a quorum.
     * Data for transactions initiated within this grace period will not be expunged.
     */
    public volatile DurationSpec paxos_purge_grace_period = new SmallestDurationSeconds("60s");

    /**
     * A safety mechanism for detecting incorrect paxos state, that may be down either to a bug or incorrect usage of LWTs
     * (most likely due to unsafe mixing of SERIAL and LOCAL_SERIAL operations), and rejecting
     */
    public enum PaxosOnLinearizabilityViolation
    {
        // reject an operation when a linearizability violation is detected.
        // note this does not guarantee a violation has been averted,
        // as it may be a prior operation that invalidated the state.
        fail,
        // log any detected linearizability violation
        log,
        // ignore any detected linearizability violation
        ignore
    }

    /**
     * See {@link PaxosOnLinearizabilityViolation}.
     *
     * Default is to ignore, as applications may readily mix SERIAL and LOCAL_SERIAL and this is the most likely source
     * of linearizability violations. this facility should be activated only for debugging Cassandra or by power users
     * who are investigating their own application behaviour.
     */
    public volatile PaxosOnLinearizabilityViolation paxos_on_linearizability_violations = PaxosOnLinearizabilityViolation.ignore;

    /**
     * See {@link PaxosStatePurging} default is legacy.
     */
    public volatile PaxosStatePurging paxos_state_purging;

    /**
     * Enable/disable paxos repair. This is a global flag that not only determines default behaviour but overrides
     * explicit paxos repair requests, paxos repair on topology changes and paxos auto repairs.
     */
    public volatile boolean paxos_repair_enabled = true;

    /**
     * If true, paxos topology change repair only requires a global quorum of live nodes. If false,
     * it requires a global quorum as well as a local quorum for each dc (EACH_QUORUM), with the
     * exception explained in paxos_topology_repair_strict_each_quorum
     */
    public boolean paxos_topology_repair_no_dc_checks = false;

    /**
     * If true, a quorum will be required for the global and local quorum checks. If false, we will
     * accept a quorum OR n - 1 live nodes. This is to allow for topologies like 2:2:2, where paxos queries
     * always use SERIAL, and a single node down in a dc should not preclude a paxos repair
     */
    public boolean paxos_topology_repair_strict_each_quorum = false;

    /**
     * If necessary for operational purposes, permit certain keyspaces to be ignored for paxos topology repairs
     */
    public volatile Set<String> skip_paxos_repair_on_topology_change_keyspaces = splitCommaDelimited(System.getProperty("cassandra.skip_paxos_repair_on_topology_change_keyspaces"));

    /**
     * See {@link org.apache.cassandra.service.paxos.ContentionStrategy}
     */
    public String paxos_contention_wait_randomizer;

    /**
     * See {@link org.apache.cassandra.service.paxos.ContentionStrategy}
     */
    public String paxos_contention_min_wait;

    /**
     * See {@link org.apache.cassandra.service.paxos.ContentionStrategy}
     */
    public String paxos_contention_max_wait;

    /**
     * See {@link org.apache.cassandra.service.paxos.ContentionStrategy}
     */
    public String paxos_contention_min_delta;

    /**
     * The amount of disk space paxos uncommitted key files can consume before we begin automatically scheduling paxos repairs.
     * Note that these repairs are uncoordinated and so do not contribute to expunging system.paxos records.
     */
    public volatile int paxos_auto_repair_threshold_mb = 32;

    /**
     * The number of keys we may simultaneously attempt to finish incomplete paxos operations for.
     */
    public volatile int paxos_repair_parallelism = -1;

    public volatile boolean allow_compact_storage = true;

    public static Supplier<Config> getOverrideLoadConfig()
    {
        return overrideLoadConfig;
    }

    public static void setOverrideLoadConfig(Supplier<Config> loadConfig)
    {
        overrideLoadConfig = loadConfig;
    }

    public enum CommitLogSync
    {
        periodic,
        batch,
        group
    }

    public enum FlushCompression
    {
        none,
        fast,
        table
    }

    public enum InternodeCompression
    {
        all, none, dc
    }

    public enum DiskAccessMode
    {
        auto,
        mmap,
        mmap_index_only,
        standard,
    }

    public enum MemtableAllocationType
    {
        unslabbed_heap_buffers,
        unslabbed_heap_buffers_logged,
        heap_buffers,
        offheap_buffers,
        offheap_objects
    }

    public enum DiskFailurePolicy
    {
        best_effort,
        stop,
        ignore,
        stop_paranoid,
        die
    }

    public enum CommitFailurePolicy
    {
        stop,
        stop_commit,
        ignore,
        die,
    }

    public enum UserFunctionTimeoutPolicy
    {
        ignore,
        die,
        die_immediate
    }

    public enum DiskOptimizationStrategy
    {
        ssd,
        spinning
    }

    public enum RepairCommandPoolFullStrategy
    {
        queue,
        reject
    }

    public enum CorruptedTombstoneStrategy
    {
        disabled,
        warn,
        exception
    }

    private static final List<String> SENSITIVE_KEYS = new ArrayList<String>() {{
        add("client_encryption_options");
        add("server_encryption_options");
    }};

    public static void log(Config config)
    {
        Map<String, String> configMap = new TreeMap<>();
        for (Field field : Config.class.getFields())
        {
            // ignore the constants
            if (Modifier.isFinal(field.getModifiers()))
                continue;

            String name = field.getName();
            if (SENSITIVE_KEYS.contains(name))
            {
                configMap.put(name, "<REDACTED>");
                continue;
            }

            String value;
            try
            {
                // Field.get() can throw NPE if the value of the field is null
                value = field.get(config).toString();
            }
            catch (NullPointerException | IllegalAccessException npe)
            {
                value = "null";
            }
            configMap.put(name, value);
        }

        logger.info("Node configuration:[{}]", Joiner.on("; ").join(configMap.entrySet()));
    }
    
    public volatile boolean dump_heap_on_uncaught_exception = false;
}<|MERGE_RESOLUTION|>--- conflicted
+++ resolved
@@ -260,14 +260,10 @@
     public int native_transport_port = 9042;
     public Integer native_transport_port_ssl = null;
     public int native_transport_max_threads = 128;
-<<<<<<< HEAD
     @Replaces(oldName = "native_transport_max_frame_size_in_mb", converter = Converters.MEBIBYTES_DATA_STORAGE, deprecated = true)
     public SmallestDataStorageMebibytes native_transport_max_frame_size = new SmallestDataStorageMebibytes("64MiB"); // Update from CASSANDRA-16886, commitlog in prod is 64, so set at that to be safe.
-=======
-    public int native_transport_max_frame_size_in_mb = 64; // Update from CASSANDRA-16886, commitlog in prod is 64, so set at that to be safe.
     /** do bcrypt hashing in a limited pool to prevent cpu load spikes **/
     public int native_transport_max_auth_threads = 4;
->>>>>>> 45927518
     public volatile long native_transport_max_concurrent_connections = -1L;
     public volatile long native_transport_max_concurrent_connections_per_ip = -1L;
     public boolean native_transport_flush_in_batches_legacy = false;
