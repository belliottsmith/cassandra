--- conflicted
+++ resolved
@@ -155,11 +155,7 @@
     @Replaces(oldName = "truncate_request_timeout_in_ms", converter = Converters.MILLIS_DURATION_LONG, deprecated = true)
     public volatile DurationSpec.LongMillisecondsBound truncate_request_timeout = new DurationSpec.LongMillisecondsBound("60000ms");
 
-<<<<<<< HEAD
     @Replaces(oldName = "repair_request_timeout_in_ms", converter = Converters.MILLIS_DURATION_LONG, deprecated = true)
-=======
-    @Replaces(oldName = "repair_message_timeout_in_ms", converter = Converters.MILLIS_DURATION_LONG, deprecated = true)
->>>>>>> 19957c7d
     public volatile DurationSpec.LongMillisecondsBound repair_request_timeout = new DurationSpec.LongMillisecondsBound("120000ms");
 
     public Integer streaming_connections_per_host = 1;
