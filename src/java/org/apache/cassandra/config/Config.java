--- conflicted
+++ resolved
@@ -20,12 +20,9 @@
 import java.lang.reflect.Field;
 import java.lang.reflect.Modifier;
 import java.util.ArrayList;
-<<<<<<< HEAD
 import java.util.Collections;
 import java.util.HashMap;
-=======
 import java.util.HashSet;
->>>>>>> cdf948f6
 import java.util.List;
 import java.util.Map;
 import java.util.Set;
@@ -741,18 +738,14 @@
 
     public volatile boolean compact_biggest_stcs_bucket_l0 = false;
 
-<<<<<<< HEAD
+    /**
+     * Class names to look for custom functions in.  They must define a static @code{Collection<Function> all()}
+     * that returns the custom functions to add.
+     */
+    public Set<String> custom_functions = new HashSet<>();
+
     @Replaces(oldName = "enable_secondary_index", converter = Converters.IDENTITY, deprecated = true)
     public volatile boolean secondary_index_enabled = Boolean.getBoolean("cassandra.enable_secondary_index");
-=======
-    /**
-     * Class names to look for custom functions in.  They must define a static @code{Collection<Function> all()}
-     * that returns the custom functions to add.
-     */
-    public Set<String> custom_functions = new HashSet<>();
-
-    public volatile boolean enable_secondary_index = Boolean.getBoolean("cassandra.enable_secondary_index");
->>>>>>> cdf948f6
 
     public Boolean disable_incremental_repair = Boolean.parseBoolean(System.getProperty("cassandra.disable_incremental_repair", "false"));
 
