--- conflicted
+++ resolved
@@ -73,39 +73,24 @@
     public String authorizer;
     public String role_manager;
     public String network_authorizer;
-<<<<<<< HEAD
     @Replaces(oldName = "permissions_validity_in_ms", converter = Converters.MILLIS_DURATION, deprecated = true)
-    public volatile SmallestDurationMilliseconds permissions_validity = new SmallestDurationMilliseconds("2s");
+    public volatile SmallestDurationMilliseconds permissions_validity = new SmallestDurationMilliseconds("43200s");
     public volatile int permissions_cache_max_entries = 1000;
     @Replaces(oldName = "permissions_update_interval_in_ms", converter = Converters.MILLIS_CUSTOM_DURATION, deprecated = true)
-    public volatile SmallestDurationMilliseconds permissions_update_interval = new SmallestDurationMilliseconds("0ms");
+    public volatile SmallestDurationMilliseconds permissions_update_interval = new SmallestDurationMilliseconds("600s");
     public volatile boolean permissions_cache_active_update = false;
     @Replaces(oldName = "roles_validity_in_ms", converter = Converters.MILLIS_DURATION, deprecated = true)
-    public volatile SmallestDurationMilliseconds roles_validity = new SmallestDurationMilliseconds("2s");
+    public volatile SmallestDurationMilliseconds roles_validity = new SmallestDurationMilliseconds("86400s");
     public volatile int roles_cache_max_entries = 1000;
     @Replaces(oldName = "roles_update_interval_in_ms", converter = Converters.MILLIS_CUSTOM_DURATION, deprecated = true)
-    public volatile SmallestDurationMilliseconds roles_update_interval= new SmallestDurationMilliseconds("0ms");
-    public volatile boolean roles_cache_active_update = false;
+    public volatile SmallestDurationMilliseconds roles_update_interval= new SmallestDurationMilliseconds("600s");
+    public volatile boolean roles_cache_active_update = true;
     @Replaces(oldName = "credentials_validity_in_ms", converter = Converters.MILLIS_DURATION, deprecated = true)
-    public volatile SmallestDurationMilliseconds credentials_validity = new SmallestDurationMilliseconds("2s");
+    public volatile SmallestDurationMilliseconds credentials_validity = new SmallestDurationMilliseconds("86400s");
     public volatile int credentials_cache_max_entries = 1000;
     @Replaces(oldName = "credentials_update_interval_in_ms", converter = Converters.MILLIS_CUSTOM_DURATION, deprecated = true)
     public volatile SmallestDurationMilliseconds credentials_update_interval= new SmallestDurationMilliseconds("0ms");
-    public volatile boolean credentials_cache_active_update = false;
-=======
-    public volatile int permissions_validity_in_ms = 43200000;
-    public volatile int permissions_cache_max_entries = 1000;
-    public volatile int permissions_update_interval_in_ms = 600000;
-    public volatile boolean permissions_cache_active_update = true;
-    public volatile int roles_validity_in_ms = 86400000;
-    public volatile int roles_cache_max_entries = 1000;
-    public volatile int roles_update_interval_in_ms = 600000;
-    public volatile boolean roles_cache_active_update = true;
-    public volatile int credentials_validity_in_ms = 86400000;
-    public volatile int credentials_cache_max_entries = 1000;
-    public volatile int credentials_update_interval_in_ms = -1;
     public volatile boolean credentials_cache_active_update = true;
->>>>>>> 82d3e3f5
 
     /* Hashing strategy Random or OPHF */
     public String partitioner;
@@ -266,12 +251,8 @@
     public int native_transport_port = 9042;
     public Integer native_transport_port_ssl = null;
     public int native_transport_max_threads = 128;
-<<<<<<< HEAD
     @Replaces(oldName = "native_transport_max_frame_size_in_mb", converter = Converters.MEBIBYTES_DATA_STORAGE, deprecated = true)
-    public SmallestDataStorageMebibytes native_transport_max_frame_size = new SmallestDataStorageMebibytes("16MiB");
-=======
-    public int native_transport_max_frame_size_in_mb = 64; // Update from CASSANDRA-16886, commitlog in prod is 64, so set at that to be safe.
->>>>>>> 82d3e3f5
+    public SmallestDataStorageMebibytes native_transport_max_frame_size = new SmallestDataStorageMebibytes("64MiB"); // Update from CASSANDRA-16886, commitlog in prod is 64, so set at that to be safe.
     public volatile long native_transport_max_concurrent_connections = -1L;
     public volatile long native_transport_max_concurrent_connections_per_ip = -1L;
     public boolean native_transport_flush_in_batches_legacy = false;
@@ -419,18 +400,13 @@
     @Replaces(oldName = "trickle_fsync_interval_in_kb", converter = Converters.KIBIBYTES_DATASTORAGE, deprecated = true)
     public SmallestDataStorageKibibytes trickle_fsync_interval = new SmallestDataStorageKibibytes("10240KiB");
 
-<<<<<<< HEAD
+    // ACI Cassandra - Want this to be as close as possible to Long.MAX_VALUE
+    // when converted to bytes (by <<20) in org.apache.cassandra.io.sstable.SSTableRewriter.calculateOpenInterval
+    // No longer possible to set to -1 after CASSANDRA-15234
     @Replaces(oldName = "sstable_preemptive_open_interval_in_mb", converter = Converters.MEBIBYTES_DATA_STORAGE, deprecated = true)
-    public volatile SmallestDataStorageMebibytes sstable_preemptive_open_interval = new SmallestDataStorageMebibytes("50MiB");
-
-    public volatile boolean key_cache_migrate_during_compaction = true;
-=======
-    public volatile int sstable_preemptive_open_interval_in_mb = -1;
+    public volatile SmallestDataStorageMebibytes sstable_preemptive_open_interval = new SmallestDataStorageMebibytes((Long.MAX_VALUE >> 20) + "MiB");
 
     public volatile boolean key_cache_migrate_during_compaction = false;
-    public Long key_cache_size_in_mb = null;
-    public volatile int key_cache_save_period = 14400;
->>>>>>> 82d3e3f5
     public volatile int key_cache_keys_to_save = Integer.MAX_VALUE;
     @Replaces(oldName = "key_cache_size_in_mb", converter = Converters.MEBIBYTES_DATA_STORAGE, deprecated = true)
     public SmallestDataStorageMebibytes key_cache_size = null;
