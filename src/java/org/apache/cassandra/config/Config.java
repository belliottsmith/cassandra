--- conflicted
+++ resolved
@@ -956,7 +956,6 @@
     public volatile Set<ConsistencyLevel> write_consistency_levels_warned = Collections.emptySet();
     public volatile Set<ConsistencyLevel> write_consistency_levels_disallowed = Collections.emptySet();
     public volatile boolean user_timestamps_enabled = true;
-<<<<<<< HEAD
     public volatile boolean group_by_enabled = CassandraRelevantProperties.ALLOW_GROUP_BY.getBoolean();
     @Replaces(oldName="truncate_drop_enabled", deprecated =true)
     public volatile boolean drop_truncate_table_enabled = true;
@@ -964,20 +963,10 @@
     @Replaces(oldName = "enable_secondary_index", converter = Converters.IDENTITY, deprecated = true)
     public volatile boolean secondary_indexes_enabled = false;
     public volatile boolean uncompressed_tables_enabled = CassandraRelevantProperties.ALLOW_DISABLED_COMPRESSION.getBoolean();
-=======
-    public volatile boolean drop_truncate_table_enabled = true;
-    public volatile boolean drop_keyspace_enabled = true;
-    public volatile boolean read_before_write_list_operations_enabled = true;
-    public volatile DataStorageSpec collection_size_warn_threshold = DISABLED_SIZE_GUARDRAIL;
-    public volatile DataStorageSpec collection_size_fail_threshold = DISABLED_SIZE_GUARDRAIL;
-    public volatile int items_per_collection_warn_threshold = DISABLED_GUARDRAIL;
-    public volatile int items_per_collection_fail_threshold = DISABLED_GUARDRAIL;
-    public volatile int fields_per_udt_warn_threshold = DISABLED_GUARDRAIL;
-    public volatile int fields_per_udt_fail_threshold = DISABLED_GUARDRAIL;
->>>>>>> 2e8332a6
 
     @Replaces(oldName = "allow_compact_storage", converter = Converters.IDENTITY, deprecated = true)
     public volatile boolean compact_tables_enabled = true;
+    public volatile boolean drop_keyspace_enabled = true;
     public volatile boolean read_before_write_list_operations_enabled = true;
     public volatile boolean allow_filtering_enabled = true;
     public volatile DataStorageSpec.LongBytesBound collection_size_warn_threshold = null;
