/*
 * Licensed to the Apache Software Foundation (ASF) under one
 * or more contributor license agreements.  See the NOTICE file
 * distributed with this work for additional information
 * regarding copyright ownership.  The ASF licenses this file
 * to you under the Apache License, Version 2.0 (the
 * "License"); you may not use this file except in compliance
 * with the License.  You may obtain a copy of the License at
 *
 *     http://www.apache.org/licenses/LICENSE-2.0
 *
 * Unless required by applicable law or agreed to in writing, software
 * distributed under the License is distributed on an "AS IS" BASIS,
 * WITHOUT WARRANTIES OR CONDITIONS OF ANY KIND, either express or implied.
 * See the License for the specific language governing permissions and
 * limitations under the License.
 */
package org.apache.cassandra.config;

import java.lang.reflect.Field;
import java.lang.reflect.Modifier;
import java.util.Collections;
import java.util.HashMap;
import java.util.LinkedHashMap;
import java.util.HashSet;
import java.util.Map;
import java.util.Set;
import java.util.TreeMap;
import java.util.function.Supplier;

import javax.annotation.Nullable;

import com.google.common.base.Joiner;
import com.google.common.collect.ImmutableSet;
import com.google.common.collect.Sets;

import org.slf4j.Logger;
import org.slf4j.LoggerFactory;

import org.apache.cassandra.audit.AuditLogOptions;
import org.apache.cassandra.db.ConsistencyLevel;
import org.apache.cassandra.fql.FullQueryLoggerOptions;
import org.apache.cassandra.service.StartupChecks.StartupCheckType;

import static org.apache.cassandra.config.CassandraRelevantProperties.ALLOW_MATERIALIZEDVIEWS;
import static org.apache.cassandra.config.CassandraRelevantProperties.DEFAULT_REPLICATION_FACTOR;
import static org.apache.cassandra.config.CassandraRelevantProperties.ENABLE_SECONDARY_INDEX;

/**
 * A class that contains configuration properties for the cassandra node it runs within.
 *
 * Properties declared as volatile can be mutated via JMX.
 */
public class Config
{
    private static final Logger logger = LoggerFactory.getLogger(Config.class);

    public static Set<String> splitCommaDelimited(String src)
    {
        if (src == null)
            return ImmutableSet.of();
        String[] split = src.split(",\\s*");
        ImmutableSet.Builder<String> builder = ImmutableSet.builder();
        for (String s : split)
        {
            s = s.trim();
            if (!s.isEmpty())
                builder.add(s);
        }
        return builder.build();
    }
    /*
     * Prefix for Java properties for internal Cassandra configuration options
     */
    public static final String PROPERTY_PREFIX = "cassandra.";

    public String cluster_name = "Test Cluster";
    public String authenticator;
    public String authorizer;
    public String role_manager;
    public String network_authorizer;
    @Replaces(oldName = "permissions_validity_in_ms", converter = Converters.MILLIS_DURATION_INT, deprecated = true)
    public volatile DurationSpec.IntMillisecondsBound permissions_validity = new DurationSpec.IntMillisecondsBound("43200s");
    public volatile int permissions_cache_max_entries = 1000;
    @Replaces(oldName = "permissions_update_interval_in_ms", converter = Converters.MILLIS_CUSTOM_DURATION, deprecated = true)
    public volatile DurationSpec.IntMillisecondsBound permissions_update_interval = new DurationSpec.IntMillisecondsBound("600s");
    public volatile boolean permissions_cache_active_update = true;
    @Replaces(oldName = "roles_validity_in_ms", converter = Converters.MILLIS_DURATION_INT, deprecated = true)
    public volatile DurationSpec.IntMillisecondsBound roles_validity = new DurationSpec.IntMillisecondsBound("86400s");
    public volatile int roles_cache_max_entries = 1000;
    @Replaces(oldName = "roles_update_interval_in_ms", converter = Converters.MILLIS_CUSTOM_DURATION, deprecated = true)
    public volatile DurationSpec.IntMillisecondsBound roles_update_interval = new DurationSpec.IntMillisecondsBound("600s");
    public volatile boolean roles_cache_active_update = true;
    @Replaces(oldName = "credentials_validity_in_ms", converter = Converters.MILLIS_DURATION_INT, deprecated = true)
    public volatile DurationSpec.IntMillisecondsBound credentials_validity = new DurationSpec.IntMillisecondsBound("86400s");
    public volatile int credentials_cache_max_entries = 1000;
    @Replaces(oldName = "credentials_update_interval_in_ms", converter = Converters.MILLIS_CUSTOM_DURATION, deprecated = true)
    public volatile DurationSpec.IntMillisecondsBound credentials_update_interval = new DurationSpec.IntMillisecondsBound("600s");
    public volatile boolean credentials_cache_active_update = false;

    /* Hashing strategy Random or OPHF */
    public String partitioner;

    public boolean auto_bootstrap = true;
    public volatile boolean hinted_handoff_enabled = true;
    public Set<String> hinted_handoff_disabled_datacenters = Sets.newConcurrentHashSet();
    @Replaces(oldName = "max_hint_window_in_ms", converter = Converters.MILLIS_DURATION_INT, deprecated = true)
    public volatile DurationSpec.IntMillisecondsBound max_hint_window = new DurationSpec.IntMillisecondsBound("3h");
    public String hints_directory;
    public boolean hint_window_persistent_enabled = true;

    public volatile boolean force_new_prepared_statement_behaviour = false;

    public ParameterizedClass seed_provider;
    public DiskAccessMode disk_access_mode = DiskAccessMode.mmap_index_only;

    public DiskFailurePolicy disk_failure_policy = DiskFailurePolicy.ignore;
    public CommitFailurePolicy commit_failure_policy = CommitFailurePolicy.stop;

    public volatile boolean use_deterministic_table_id = false;

    /* initial token in the ring */
    public String initial_token;
    public Integer num_tokens;
    /** Triggers automatic allocation of tokens if set, using the replication strategy of the referenced keyspace */
    public String allocate_tokens_for_keyspace = null;
    /** Triggers automatic allocation of tokens if set, based on the provided replica count for a datacenter */
    public Integer allocate_tokens_for_local_replication_factor = null;

    @Replaces(oldName = "native_transport_idle_timeout_in_ms", converter = Converters.MILLIS_DURATION_LONG, deprecated = true)
    public DurationSpec.LongMillisecondsBound native_transport_idle_timeout = new DurationSpec.LongMillisecondsBound("0ms");

    @Replaces(oldName = "request_timeout_in_ms", converter = Converters.MILLIS_DURATION_LONG, deprecated = true)
    public volatile DurationSpec.LongMillisecondsBound request_timeout = new DurationSpec.LongMillisecondsBound("10000ms");

    @Replaces(oldName = "read_request_timeout_in_ms", converter = Converters.MILLIS_DURATION_LONG, deprecated = true)
    public volatile DurationSpec.LongMillisecondsBound read_request_timeout = new DurationSpec.LongMillisecondsBound("5000ms");

    @Replaces(oldName = "range_request_timeout_in_ms", converter = Converters.MILLIS_DURATION_LONG, deprecated = true)
    public volatile DurationSpec.LongMillisecondsBound range_request_timeout = new DurationSpec.LongMillisecondsBound("10000ms");

    @Replaces(oldName = "write_request_timeout_in_ms", converter = Converters.MILLIS_DURATION_LONG, deprecated = true)
    public volatile DurationSpec.LongMillisecondsBound write_request_timeout = new DurationSpec.LongMillisecondsBound("2000ms");

    @Replaces(oldName = "counter_write_request_timeout_in_ms", converter = Converters.MILLIS_DURATION_LONG, deprecated = true)
    public volatile DurationSpec.LongMillisecondsBound counter_write_request_timeout = new DurationSpec.LongMillisecondsBound("5000ms");

    @Replaces(oldName = "cas_contention_timeout_in_ms", converter = Converters.MILLIS_DURATION_LONG, deprecated = true)
    public volatile DurationSpec.LongMillisecondsBound cas_contention_timeout = new DurationSpec.LongMillisecondsBound("1800ms");

    @Replaces(oldName = "truncate_request_timeout_in_ms", converter = Converters.MILLIS_DURATION_LONG, deprecated = true)
    public volatile DurationSpec.LongMillisecondsBound truncate_request_timeout = new DurationSpec.LongMillisecondsBound("60000ms");

    public volatile DurationSpec.LongMillisecondsBound repair_request_timeout = new DurationSpec.LongMillisecondsBound("120000ms");

    public Integer streaming_connections_per_host = 1;
    @Replaces(oldName = "streaming_keep_alive_period_in_secs", converter = Converters.SECONDS_DURATION, deprecated = true)
    public DurationSpec.IntSecondsBound streaming_keep_alive_period = new DurationSpec.IntSecondsBound("300s");

    @Replaces(oldName = "cross_node_timeout", converter = Converters.IDENTITY, deprecated = true)
    public boolean internode_timeout = true;

    @Replaces(oldName = "slow_query_log_timeout_in_ms", converter = Converters.MILLIS_DURATION_LONG, deprecated = true)
    public volatile DurationSpec.LongMillisecondsBound slow_query_log_timeout = new DurationSpec.LongMillisecondsBound("500ms");

    public volatile double phi_convict_threshold = 8.0;

    public int concurrent_reads = 32;
    public int concurrent_writes = 32;
    public int concurrent_counter_writes = 32;
    public int concurrent_materialized_view_writes = 32;
    public int available_processors = -1;

    @Deprecated
    public Integer concurrent_replicates = null;

    public int memtable_flush_writers = 0;
    @Replaces(oldName = "memtable_heap_space_in_mb", converter = Converters.MEBIBYTES_DATA_STORAGE_INT, deprecated = true)
    public DataStorageSpec.IntMebibytesBound memtable_heap_space;
    @Replaces(oldName = "memtable_offheap_space_in_mb", converter = Converters.MEBIBYTES_DATA_STORAGE_INT, deprecated = true)
    public DataStorageSpec.IntMebibytesBound memtable_offheap_space;
    public Float memtable_cleanup_threshold = null;

    public static class MemtableOptions
    {
        public LinkedHashMap<String, InheritingClass> configurations; // order must be preserved

        public MemtableOptions()
        {
        }
    }

    public MemtableOptions memtable;

    // Limit the maximum depth of repair session merkle trees
    @Deprecated
    public volatile Integer repair_session_max_tree_depth = null;
    @Replaces(oldName = "repair_session_space_in_mb", converter = Converters.MEBIBYTES_DATA_STORAGE_INT, deprecated = true)
    public volatile DataStorageSpec.IntMebibytesBound repair_session_space = null;

    public volatile boolean use_offheap_merkle_trees = true;

    public int storage_port = 7000;
    public int ssl_storage_port = 7001;
    public String listen_address;
    public String listen_interface;
    public boolean listen_interface_prefer_ipv6 = false;
    public String broadcast_address;
    public boolean listen_on_broadcast_address = false;
    public String internode_authenticator;

    public boolean traverse_auth_from_root = false;

    /*
     * RPC address and interface refer to the address/interface used for the native protocol used to communicate with
     * clients. It's still called RPC in some places even though Thrift RPC is gone. If you see references to native
     * address or native port it's derived from the RPC address configuration.
     *
     * native_transport_port is the port that is paired with RPC address to bind on.
     */
    public String rpc_address;
    public String rpc_interface;
    public boolean rpc_interface_prefer_ipv6 = false;
    public String broadcast_rpc_address;
    public boolean rpc_keepalive = true;

    @Replaces(oldName = "internode_max_message_size_in_bytes", converter = Converters.BYTES_DATASTORAGE, deprecated=true)
    public DataStorageSpec.IntBytesBound internode_max_message_size;

    @Replaces(oldName = "internode_socket_send_buffer_size_in_bytes", converter = Converters.BYTES_DATASTORAGE, deprecated = true)
    @Replaces(oldName = "internode_send_buff_size_in_bytes", converter = Converters.BYTES_DATASTORAGE, deprecated = true)
    public DataStorageSpec.IntBytesBound internode_socket_send_buffer_size = new DataStorageSpec.IntBytesBound("0B");
    @Replaces(oldName = "internode_socket_receive_buffer_size_in_bytes", converter = Converters.BYTES_DATASTORAGE, deprecated = true)
    @Replaces(oldName = "internode_recv_buff_size_in_bytes", converter = Converters.BYTES_DATASTORAGE, deprecated = true)
    public DataStorageSpec.IntBytesBound internode_socket_receive_buffer_size = new DataStorageSpec.IntBytesBound("0B");

    // TODO: derive defaults from system memory settings?
    @Replaces(oldName = "internode_application_send_queue_capacity_in_bytes", converter = Converters.BYTES_DATASTORAGE, deprecated = true)
    public DataStorageSpec.IntBytesBound internode_application_send_queue_capacity = new DataStorageSpec.IntBytesBound("4MiB");
    @Replaces(oldName = "internode_application_send_queue_reserve_endpoint_capacity_in_bytes", converter = Converters.BYTES_DATASTORAGE, deprecated = true)
    public DataStorageSpec.IntBytesBound internode_application_send_queue_reserve_endpoint_capacity = new DataStorageSpec.IntBytesBound("128MiB");
    @Replaces(oldName = "internode_application_send_queue_reserve_global_capacity_in_bytes", converter = Converters.BYTES_DATASTORAGE, deprecated = true)
    public DataStorageSpec.IntBytesBound internode_application_send_queue_reserve_global_capacity = new DataStorageSpec.IntBytesBound("512MiB");

    @Replaces(oldName = "internode_application_receive_queue_capacity_in_bytes", converter = Converters.BYTES_DATASTORAGE, deprecated = true)
    public DataStorageSpec.IntBytesBound internode_application_receive_queue_capacity = new DataStorageSpec.IntBytesBound("4MiB");
    @Replaces(oldName = "internode_application_receive_queue_reserve_endpoint_capacity_in_bytes", converter = Converters.BYTES_DATASTORAGE, deprecated = true)
    public DataStorageSpec.IntBytesBound internode_application_receive_queue_reserve_endpoint_capacity = new DataStorageSpec.IntBytesBound("128MiB");
    @Replaces(oldName = "internode_application_receive_queue_reserve_global_capacity_in_bytes", converter = Converters.BYTES_DATASTORAGE, deprecated = true)
    public DataStorageSpec.IntBytesBound internode_application_receive_queue_reserve_global_capacity = new DataStorageSpec.IntBytesBound("512MiB");

    // Defensive settings for protecting Cassandra from true network partitions. See (CASSANDRA-14358) for details.
    // The amount of time to wait for internode tcp connections to establish.
    @Replaces(oldName = "internode_tcp_connect_timeout_in_ms", converter = Converters.MILLIS_DURATION_INT, deprecated = true)
    public volatile DurationSpec.IntMillisecondsBound internode_tcp_connect_timeout = new DurationSpec.IntMillisecondsBound("2s");
    // The amount of time unacknowledged data is allowed on a connection before we throw out the connection
    // Note this is only supported on Linux + epoll, and it appears to behave oddly above a setting of 30000
    // (it takes much longer than 30s) as of Linux 4.12. If you want something that high set this to 0
    // (which picks up the OS default) and configure the net.ipv4.tcp_retries2 sysctl to be ~8.
    @Replaces(oldName = "internode_tcp_user_timeout_in_ms", converter = Converters.MILLIS_DURATION_INT, deprecated = true)
    public volatile DurationSpec.IntMillisecondsBound internode_tcp_user_timeout = new DurationSpec.IntMillisecondsBound("30s");
    // Similar to internode_tcp_user_timeout but used specifically for streaming connection.
    // The default is 5 minutes. Increase it or set it to 0 in order to increase the timeout.
    @Replaces(oldName = "internode_streaming_tcp_user_timeout_in_ms", converter = Converters.MILLIS_DURATION_INT, deprecated = true)
    public volatile DurationSpec.IntMillisecondsBound internode_streaming_tcp_user_timeout = new DurationSpec.IntMillisecondsBound("300s"); // 5 minutes

    public boolean start_native_transport = true;
    public int native_transport_port = 9042;
    public Integer native_transport_port_ssl = null;
    public int native_transport_max_threads = 128;
    @Replaces(oldName = "native_transport_max_frame_size_in_mb", converter = Converters.MEBIBYTES_DATA_STORAGE_INT, deprecated = true)
    public DataStorageSpec.IntMebibytesBound native_transport_max_frame_size = new DataStorageSpec.IntMebibytesBound("64MiB"); // Update from CASSANDRA-16886, commitlog in prod is 64, so set at that to be safe.
    public volatile long native_transport_max_concurrent_connections = -1L;
    public volatile long native_transport_max_concurrent_connections_per_ip = -1L;
    public boolean native_transport_flush_in_batches_legacy = false;
    public volatile boolean native_transport_allow_older_protocols = true;
    // Below 2 parameters were fixed in 4.0 + to get default value when ==-1 (old name and value format) or ==null(new name and value format),
    // not <=0 as it is in previous versions. Throwing config exceptions on < -1
    @Replaces(oldName = "native_transport_max_concurrent_requests_in_bytes_per_ip", converter = Converters.BYTES_CUSTOM_DATASTORAGE, deprecated = true)
    public volatile DataStorageSpec.LongBytesBound native_transport_max_request_data_in_flight_per_ip = null;
    @Replaces(oldName = "native_transport_max_concurrent_requests_in_bytes", converter = Converters.BYTES_CUSTOM_DATASTORAGE, deprecated = true)
    public volatile DataStorageSpec.LongBytesBound native_transport_max_request_data_in_flight = null;
    public volatile boolean native_transport_rate_limiting_enabled = false;
    public volatile int native_transport_max_requests_per_second = 1000000;
    @Replaces(oldName = "native_transport_receive_queue_capacity_in_bytes", converter = Converters.BYTES_DATASTORAGE, deprecated = true)
    public DataStorageSpec.IntBytesBound native_transport_receive_queue_capacity = new DataStorageSpec.IntBytesBound("1MiB");

    @Deprecated
    public Integer native_transport_max_negotiable_protocol_version = null;

    /**
     * Max size of values in SSTables, in MebiBytes.
     * Default is the same as the native protocol frame limit: 256MiB.
     * See AbstractType for how it is used.
     */
    @Replaces(oldName = "max_value_size_in_mb", converter = Converters.MEBIBYTES_DATA_STORAGE_INT, deprecated = true)
    public DataStorageSpec.IntMebibytesBound max_value_size = new DataStorageSpec.IntMebibytesBound("256MiB");

    public boolean snapshot_before_compaction = false;
    public boolean auto_snapshot = true;

    /**
     * When auto_snapshot is true and this property
     * is set, snapshots created by truncation or
     * drop use this TTL.
     */
    public String auto_snapshot_ttl;

    public volatile long snapshot_links_per_second = 0;

    /* if the size of columns or super-columns are more than this, indexing will kick in */
    @Replaces(oldName = "column_index_size_in_kb", converter = Converters.KIBIBYTES_DATASTORAGE, deprecated = true)
    public volatile DataStorageSpec.IntKibibytesBound column_index_size = new DataStorageSpec.IntKibibytesBound("64KiB");
    @Replaces(oldName = "column_index_cache_size_in_kb", converter = Converters.KIBIBYTES_DATASTORAGE, deprecated = true)
    public volatile DataStorageSpec.IntKibibytesBound column_index_cache_size = new DataStorageSpec.IntKibibytesBound("2KiB");
    @Replaces(oldName = "batch_size_warn_threshold_in_kb", converter = Converters.KIBIBYTES_DATASTORAGE, deprecated = true)
    public volatile DataStorageSpec.IntKibibytesBound batch_size_warn_threshold = new DataStorageSpec.IntKibibytesBound("5KiB");
    @Replaces(oldName = "batch_size_fail_threshold_in_kb", converter = Converters.KIBIBYTES_DATASTORAGE, deprecated = true)
    public volatile DataStorageSpec.IntKibibytesBound batch_size_fail_threshold = new DataStorageSpec.IntKibibytesBound("50KiB");

    public Integer unlogged_batch_across_partitions_warn_threshold = 10;
    public volatile Integer concurrent_compactors;
    @Replaces(oldName = "compaction_throughput_mb_per_sec", converter = Converters.MEBIBYTES_PER_SECOND_DATA_RATE, deprecated = true)
    public volatile DataRateSpec.IntMebibytesPerSecondBound compaction_throughput = new DataRateSpec.IntMebibytesPerSecondBound("16MiB/s");
    @Replaces(oldName = "compaction_large_partition_warning_threshold_mb", converter = Converters.MEBIBYTES_DATA_STORAGE_INT, deprecated = true)
    public volatile DataStorageSpec.IntMebibytesBound compaction_large_partition_warning_threshold = new DataStorageSpec.IntMebibytesBound("100MiB");
    @Replaces(oldName = "min_free_space_per_drive_in_mb", converter = Converters.MEBIBYTES_DATA_STORAGE_INT, deprecated = true)
    public DataStorageSpec.IntMebibytesBound min_free_space_per_drive = new DataStorageSpec.IntMebibytesBound("50MiB");
    public volatile Integer compaction_tombstone_warning_threshold = 100000;

    public volatile int concurrent_materialized_view_builders = 1;
    public volatile int reject_repair_compaction_threshold = Integer.MAX_VALUE;

    /**
     * @deprecated retry support removed on CASSANDRA-10992
     */
    @Deprecated
    public int max_streaming_retries = 3;

    @Replaces(oldName = "stream_throughput_outbound_megabits_per_sec", converter = Converters.MEGABITS_TO_MEBIBYTES_PER_SECOND_DATA_RATE, deprecated = true)
    public volatile DataRateSpec.IntMebibytesPerSecondBound stream_throughput_outbound = new DataRateSpec.IntMebibytesPerSecondBound("24MiB/s");
    @Replaces(oldName = "inter_dc_stream_throughput_outbound_megabits_per_sec", converter = Converters.MEGABITS_TO_MEBIBYTES_PER_SECOND_DATA_RATE, deprecated = true)
    public volatile DataRateSpec.IntMebibytesPerSecondBound inter_dc_stream_throughput_outbound = new DataRateSpec.IntMebibytesPerSecondBound("24MiB/s");

    public volatile DataRateSpec.IntMebibytesPerSecondBound entire_sstable_stream_throughput_outbound = new DataRateSpec.IntMebibytesPerSecondBound("24MiB/s");
    public volatile DataRateSpec.IntMebibytesPerSecondBound entire_sstable_inter_dc_stream_throughput_outbound = new DataRateSpec.IntMebibytesPerSecondBound("24MiB/s");

    public String[] data_file_directories = new String[0];

    /**
     * The directory to use for storing the system keyspaces data.
     * If unspecified the data will be stored in the first of the data_file_directories.
     */
    public String local_system_data_file_directory;

    public String saved_caches_directory;

    // Commit Log
    public String commitlog_directory;
    @Replaces(oldName = "commitlog_total_space_in_mb", converter = Converters.MEBIBYTES_DATA_STORAGE_INT, deprecated = true)
    public DataStorageSpec.IntMebibytesBound commitlog_total_space;
    public CommitLogSync commitlog_sync;

    /**
     * @deprecated since 4.0 This value was near useless, and we're not using it anymore
     */
    public double commitlog_sync_batch_window_in_ms = Double.NaN;
    @Replaces(oldName = "commitlog_sync_group_window_in_ms", converter = Converters.MILLIS_DURATION_DOUBLE, deprecated = true)
    public DurationSpec.IntMillisecondsBound commitlog_sync_group_window = new DurationSpec.IntMillisecondsBound("0ms");
    @Replaces(oldName = "commitlog_sync_period_in_ms", converter = Converters.MILLIS_DURATION_INT, deprecated = true)
    public DurationSpec.IntMillisecondsBound commitlog_sync_period = new DurationSpec.IntMillisecondsBound("0ms");
    @Replaces(oldName = "commitlog_segment_size_in_mb", converter = Converters.MEBIBYTES_DATA_STORAGE_INT, deprecated = true)
    public DataStorageSpec.IntMebibytesBound commitlog_segment_size = new DataStorageSpec.IntMebibytesBound("32MiB");
    public ParameterizedClass commitlog_compression;
    public FlushCompression flush_compression = FlushCompression.fast;
    public int commitlog_max_compression_buffers_in_pool = 3;
    @Replaces(oldName = "periodic_commitlog_sync_lag_block_in_ms", converter = Converters.MILLIS_DURATION_INT, deprecated = true)
    public DurationSpec.IntMillisecondsBound periodic_commitlog_sync_lag_block;
    public TransparentDataEncryptionOptions transparent_data_encryption_options = new TransparentDataEncryptionOptions();

    @Replaces(oldName = "max_mutation_size_in_kb", converter = Converters.KIBIBYTES_DATASTORAGE, deprecated = true)
    public DataStorageSpec.IntKibibytesBound max_mutation_size;

    // Change-data-capture logs
    public boolean cdc_enabled = false;
    // When true, new CDC mutations are rejected/blocked when reaching max CDC storage.
    // When false, new CDC mutations can always be added. But it will remove the oldest CDC commit log segment on full.
    public volatile boolean cdc_block_writes = true;
    public String cdc_raw_directory;
    @Replaces(oldName = "cdc_total_space_in_mb", converter = Converters.MEBIBYTES_DATA_STORAGE_INT, deprecated = true)
    public DataStorageSpec.IntMebibytesBound cdc_total_space = new DataStorageSpec.IntMebibytesBound("0MiB");
    @Replaces(oldName = "cdc_free_space_check_interval_ms", converter = Converters.MILLIS_DURATION_INT, deprecated = true)
    public DurationSpec.IntMillisecondsBound cdc_free_space_check_interval = new DurationSpec.IntMillisecondsBound("250ms");

    @Deprecated
    public int commitlog_periodic_queue_size = -1;

    public String endpoint_snitch;
    public boolean dynamic_snitch = true;
    @Replaces(oldName = "dynamic_snitch_update_interval_in_ms", converter = Converters.MILLIS_DURATION_INT, deprecated = true)
    public DurationSpec.IntMillisecondsBound dynamic_snitch_update_interval = new DurationSpec.IntMillisecondsBound("100ms");
    @Replaces(oldName = "dynamic_snitch_reset_interval_in_ms", converter = Converters.MILLIS_DURATION_INT, deprecated = true)
    public DurationSpec.IntMillisecondsBound dynamic_snitch_reset_interval = new DurationSpec.IntMillisecondsBound("10m");
    public double dynamic_snitch_badness_threshold = 1.0;

    public String failure_detector = "FailureDetector";

    public EncryptionOptions.ServerEncryptionOptions server_encryption_options = new EncryptionOptions.ServerEncryptionOptions();
    public EncryptionOptions client_encryption_options = new EncryptionOptions();

    public InternodeCompression internode_compression = InternodeCompression.none;

    @Replaces(oldName = "hinted_handoff_throttle_in_kb", converter = Converters.KIBIBYTES_DATASTORAGE, deprecated = true)
    public DataStorageSpec.IntKibibytesBound hinted_handoff_throttle = new DataStorageSpec.IntKibibytesBound("1024KiB");
    @Replaces(oldName = "batchlog_replay_throttle_in_kb", converter = Converters.KIBIBYTES_DATASTORAGE, deprecated = true)
    public DataStorageSpec.IntKibibytesBound batchlog_replay_throttle = new DataStorageSpec.IntKibibytesBound("1024KiB");
    public int max_hints_delivery_threads = 2;
    @Replaces(oldName = "hints_flush_period_in_ms", converter = Converters.MILLIS_DURATION_INT, deprecated = true)
    public DurationSpec.IntMillisecondsBound hints_flush_period = new DurationSpec.IntMillisecondsBound("10s");
    @Replaces(oldName = "max_hints_file_size_in_mb", converter = Converters.MEBIBYTES_DATA_STORAGE_INT, deprecated = true)
    public DataStorageSpec.IntMebibytesBound max_hints_file_size = new DataStorageSpec.IntMebibytesBound("128MiB");
    public volatile DataStorageSpec.LongBytesBound max_hints_size_per_host = new DataStorageSpec.LongBytesBound("0B"); // 0 means disabled

    public ParameterizedClass hints_compression;
    public volatile boolean auto_hints_cleanup_enabled = false;

    public volatile boolean incremental_backups = false;
    public boolean trickle_fsync = false;
    @Replaces(oldName = "trickle_fsync_interval_in_kb", converter = Converters.KIBIBYTES_DATASTORAGE, deprecated = true)
    public DataStorageSpec.IntKibibytesBound trickle_fsync_interval = new DataStorageSpec.IntKibibytesBound("10240KiB");

    @Nullable
    @Replaces(oldName = "sstable_preemptive_open_interval_in_mb", converter = Converters.NEGATIVE_MEBIBYTES_DATA_STORAGE_INT, deprecated = true)
    public volatile DataStorageSpec.IntMebibytesBound sstable_preemptive_open_interval = null;

    public volatile boolean key_cache_migrate_during_compaction = false;
    public volatile int key_cache_keys_to_save = Integer.MAX_VALUE;
    @Replaces(oldName = "key_cache_size_in_mb", converter = Converters.MEBIBYTES_DATA_STORAGE_LONG, deprecated = true)
    public DataStorageSpec.LongMebibytesBound key_cache_size = null;
    @Replaces(oldName = "key_cache_save_period", converter = Converters.SECONDS_CUSTOM_DURATION, deprecated = true)
    public volatile DurationSpec.IntSecondsBound key_cache_save_period = new DurationSpec.IntSecondsBound("4h");

    public String row_cache_class_name = "org.apache.cassandra.cache.OHCProvider";
    @Replaces(oldName = "row_cache_size_in_mb", converter = Converters.MEBIBYTES_DATA_STORAGE_LONG, deprecated = true)
    public DataStorageSpec.LongMebibytesBound row_cache_size = new DataStorageSpec.LongMebibytesBound("0MiB");
    @Replaces(oldName = "row_cache_save_period", converter = Converters.SECONDS_CUSTOM_DURATION, deprecated = true)
    public volatile DurationSpec.IntSecondsBound row_cache_save_period = new DurationSpec.IntSecondsBound("0s");
    public volatile int row_cache_keys_to_save = Integer.MAX_VALUE;

    @Replaces(oldName = "counter_cache_size_in_mb", converter = Converters.MEBIBYTES_DATA_STORAGE_LONG, deprecated = true)
    public DataStorageSpec.LongMebibytesBound counter_cache_size = null;
    @Replaces(oldName = "counter_cache_save_period", converter = Converters.SECONDS_CUSTOM_DURATION, deprecated = true)
    public volatile DurationSpec.IntSecondsBound counter_cache_save_period = new DurationSpec.IntSecondsBound("7200s");
    public volatile int counter_cache_keys_to_save = Integer.MAX_VALUE;

    public DataStorageSpec.LongMebibytesBound paxos_cache_size = null;

    @Replaces(oldName = "cache_load_timeout_seconds", converter = Converters.SECONDS_DURATION, deprecated = true)
    public DurationSpec.IntSecondsBound cache_load_timeout = new DurationSpec.IntSecondsBound("30s");

    private static boolean isClientMode = false;
    private static Supplier<Config> overrideLoadConfig = null;

    @Replaces(oldName = "networking_cache_size_in_mb", converter = Converters.MEBIBYTES_DATA_STORAGE_INT, deprecated = true)
    public DataStorageSpec.IntMebibytesBound networking_cache_size;

    @Replaces(oldName = "file_cache_size_in_mb", converter = Converters.MEBIBYTES_DATA_STORAGE_INT, deprecated = true)
    public DataStorageSpec.IntMebibytesBound file_cache_size;

    public boolean file_cache_enabled = Boolean.getBoolean("cassandra.file_cache_enabled");

    /**
     * Because of the current {@link org.apache.cassandra.utils.memory.BufferPool} slab sizes of 64 KiB, we
     * store in the file cache buffers that divide 64 KiB, so we need to round the buffer sizes to powers of two.
     * This boolean controls weather they are rounded up or down. Set it to true to round up to the
     * next power of two, set it to false to round down to the previous power of two. Note that buffer sizes are
     * already rounded to 4 KiB and capped between 4 KiB minimum and 64 kb maximum by the {@link DiskOptimizationStrategy}.
     * By default, this boolean is set to round down when {@link #disk_optimization_strategy} is {@code ssd},
     * and to round up when it is {@code spinning}.
     */
    public Boolean file_cache_round_up;

    @Deprecated
    public boolean buffer_pool_use_heap_if_exhausted;

    public DiskOptimizationStrategy disk_optimization_strategy = DiskOptimizationStrategy.ssd;

    public double disk_optimization_estimate_percentile = 0.95;

    public double disk_optimization_page_cross_chance = 0.1;

    public boolean inter_dc_tcp_nodelay = true;

    public MemtableAllocationType memtable_allocation_type = MemtableAllocationType.heap_buffers;

    public volatile boolean read_thresholds_enabled = false;
    public volatile DataStorageSpec.LongBytesBound coordinator_read_size_warn_threshold = null;
    public volatile DataStorageSpec.LongBytesBound coordinator_read_size_fail_threshold = null;
    public volatile DataStorageSpec.LongBytesBound local_read_size_warn_threshold = null;
    public volatile DataStorageSpec.LongBytesBound local_read_size_fail_threshold = null;
    public volatile DataStorageSpec.LongBytesBound row_index_read_size_warn_threshold = null;
    public volatile DataStorageSpec.LongBytesBound row_index_read_size_fail_threshold = null;

    public volatile int tombstone_warn_threshold = 1000;
    public volatile int tombstone_failure_threshold = 100000;

    public final ReplicaFilteringProtectionOptions replica_filtering_protection = new ReplicaFilteringProtectionOptions();

    @Replaces(oldName = "index_summary_capacity_in_mb", converter = Converters.MEBIBYTES_DATA_STORAGE_LONG, deprecated = true)
    public volatile DataStorageSpec.LongMebibytesBound index_summary_capacity;
    @Nullable
    @Replaces(oldName = "index_summary_resize_interval_in_minutes", converter = Converters.MINUTES_CUSTOM_DURATION, deprecated = true)
    public volatile DurationSpec.IntMinutesBound index_summary_resize_interval = new DurationSpec.IntMinutesBound("60m");

    @Replaces(oldName = "gc_log_threshold_in_ms", converter = Converters.MILLIS_DURATION_INT, deprecated = true)
    public volatile DurationSpec.IntMillisecondsBound gc_log_threshold = new DurationSpec.IntMillisecondsBound("200ms");
    @Replaces(oldName = "gc_warn_threshold_in_ms", converter = Converters.MILLIS_DURATION_INT, deprecated = true)
    public volatile DurationSpec.IntMillisecondsBound gc_warn_threshold = new DurationSpec.IntMillisecondsBound("1s");

    // TTL for different types of trace events.
    @Replaces(oldName = "tracetype_query_ttl", converter = Converters.SECONDS_DURATION, deprecated=true)
    public DurationSpec.IntSecondsBound trace_type_query_ttl = new DurationSpec.IntSecondsBound("1d");
    @Replaces(oldName = "tracetype_repair_ttl", converter = Converters.SECONDS_DURATION, deprecated=true)
    public DurationSpec.IntSecondsBound trace_type_repair_ttl = new DurationSpec.IntSecondsBound("7d");

    /**
     * Maintain statistics on whether writes achieve the ideal consistency level
     * before expiring and becoming hints
     */
    public volatile ConsistencyLevel ideal_consistency_level = null;

    @Deprecated
    public int windows_timer_interval = 0;

    @Deprecated
    public String otc_coalescing_strategy = "DISABLED";

    @Deprecated
    public static final int otc_coalescing_window_us_default = 200;
    @Deprecated
    public int otc_coalescing_window_us = otc_coalescing_window_us_default;
    @Deprecated
    public int otc_coalescing_enough_coalesced_messages = 8;
    @Deprecated
    public static final int otc_backlog_expiration_interval_ms_default = 200;
    @Deprecated
    public volatile int otc_backlog_expiration_interval_ms = otc_backlog_expiration_interval_ms_default;

    /**
     * Size of the CQL prepared statements cache in MiB.
     * Defaults to 1/256th of the heap size or 10MiB, whichever is greater.
     */
    @Replaces(oldName = "prepared_statements_cache_size_mb", converter = Converters.MEBIBYTES_DATA_STORAGE_LONG, deprecated = true)
    public DataStorageSpec.LongMebibytesBound prepared_statements_cache_size = null;

    @Replaces(oldName = "enable_user_defined_functions", converter = Converters.IDENTITY, deprecated = true)
    public boolean user_defined_functions_enabled = false;
    @Replaces(oldName = "enable_scripted_user_defined_functions", converter = Converters.IDENTITY, deprecated = true)
    public boolean scripted_user_defined_functions_enabled = false;

    @Replaces(oldName = "enable_materialized_views", converter = Converters.IDENTITY, deprecated = true)
    public boolean materialized_views_enabled = ALLOW_MATERIALIZEDVIEWS.getBoolean();

    @Replaces(oldName = "enable_transient_replication", converter = Converters.IDENTITY, deprecated = true)
    public boolean transient_replication_enabled = false;

    @Replaces(oldName = "enable_sasi_indexes", converter = Converters.IDENTITY, deprecated = true)
    public boolean sasi_indexes_enabled = false;

    @Replaces(oldName = "enable_drop_compact_storage", converter = Converters.IDENTITY, deprecated = true)
    public volatile boolean drop_compact_storage_enabled = false;

    public volatile boolean use_statements_enabled = true;

    /**
     * Optionally disable asynchronous UDF execution.
     * Disabling asynchronous UDF execution also implicitly disables the security-manager!
     * By default, async UDF execution is enabled to be able to detect UDFs that run too long / forever and be
     * able to fail fast - i.e. stop the Cassandra daemon, which is currently the only appropriate approach to
     * "tell" a user that there's something really wrong with the UDF.
     * When you disable async UDF execution, users MUST pay attention to read-timeouts since these may indicate
     * UDFs that run too long or forever - and this can destabilize the cluster.
     *
     * This requires allow_insecure_udfs to be true
     */
    // Below parameter is not presented in cassandra.yaml but to be on the safe side that no one was directly using it
    // I still added backward compatibility (CASSANDRA-15234)
    @Replaces(oldName = "enable_user_defined_functions_threads", converter = Converters.IDENTITY, deprecated = true)
    public boolean user_defined_functions_threads_enabled = true;

    /**
     * Set this to true to allow running insecure UDFs.
     */
    public boolean allow_insecure_udfs = false;

    /**
     * Set this to allow UDFs accessing java.lang.System.* methods, which basically allows UDFs to execute any arbitrary code on the system.
     */
    public boolean allow_extra_insecure_udfs = false;

    /**
     * Time in milliseconds after a warning will be emitted to the log and to the client that a UDF runs too long.
     * (Only valid, if user_defined_functions_threads_enabled==true)
     */
    @Replaces(oldName = "user_defined_function_warn_timeout", converter = Converters.MILLIS_DURATION_LONG, deprecated = true)
    public DurationSpec.LongMillisecondsBound user_defined_functions_warn_timeout = new DurationSpec.LongMillisecondsBound("500ms");
    /**
     * Time in milliseconds after a fatal UDF run-time situation is detected and action according to
     * user_function_timeout_policy will take place.
     * (Only valid, if user_defined_functions_threads_enabled==true)
     */
    @Replaces(oldName = "user_defined_function_fail_timeout", converter = Converters.MILLIS_DURATION_LONG, deprecated = true)
    public DurationSpec.LongMillisecondsBound user_defined_functions_fail_timeout = new DurationSpec.LongMillisecondsBound("1500ms");
    /**
     * Defines what to do when a UDF ran longer than user_defined_functions_fail_timeout.
     * Possible options are:
     * - 'die' - i.e. it is able to emit a warning to the client before the Cassandra Daemon will shut down.
     * - 'die_immediate' - shut down C* daemon immediately (effectively prevent the chance that the client will receive a warning).
     * - 'ignore' - just log - the most dangerous option.
     * (Only valid, if user_defined_functions_threads_enabled==true)
     */
    public UserFunctionTimeoutPolicy user_function_timeout_policy = UserFunctionTimeoutPolicy.die;

    @Deprecated
    public volatile boolean back_pressure_enabled = false;
    @Deprecated
    public volatile ParameterizedClass back_pressure_strategy;

    public volatile int concurrent_validations;
    public RepairCommandPoolFullStrategy repair_command_pool_full_strategy = RepairCommandPoolFullStrategy.queue;
    public int repair_command_pool_size = concurrent_validations;

    /**
     * When a node first starts up it intially considers all other peers as DOWN and is disconnected from all of them.
     * To be useful as a coordinator (and not introduce latency penalties on restart) this node must have successfully
     * opened all three internode TCP connections (gossip, small, and large messages) before advertising to clients.
     * Due to this, by default, Casssandra will prime these internode TCP connections and wait for all but a single
     * node to be DOWN/disconnected in the local datacenter before offering itself as a coordinator, subject to a
     * timeout. See CASSANDRA-13993 and CASSANDRA-14297 for more details.
     *
     * We provide two tunables to control this behavior as some users may want to block until all datacenters are
     * available (global QUORUM/EACH_QUORUM), some users may not want to block at all (clients that already work
     * around the problem), and some users may want to prime the connections but not delay startup.
     *
     * block_for_peers_timeout_in_secs: controls how long this node will wait to connect to peers. To completely disable
     * any startup connectivity checks set this to -1. To trigger the internode connections but immediately continue
     * startup, set this to to 0. The default is 10 seconds.
     *
     * block_for_peers_in_remote_dcs: controls if this node will consider remote datacenters to wait for. The default
     * is to _not_ wait on remote datacenters.
     */
    public int block_for_peers_timeout_in_secs = 60;
    public boolean block_for_peers_in_remote_dcs = false;

    public volatile boolean automatic_sstable_upgrade = false;
    public volatile int max_concurrent_automatic_sstable_upgrades = 1;
    public boolean stream_entire_sstables = true;

    public volatile AuditLogOptions audit_logging_options = new AuditLogOptions();
    public volatile FullQueryLoggerOptions full_query_logging_options = new FullQueryLoggerOptions();

    public CorruptedTombstoneStrategy corrupted_tombstone_strategy = CorruptedTombstoneStrategy.disabled;

    public volatile boolean diagnostic_events_enabled = false;

    // Default keyspace replication factors allow validation of newly created keyspaces
    // and good defaults if no replication factor is provided by the user
    public volatile int default_keyspace_rf = DEFAULT_REPLICATION_FACTOR.getInt();

    /**
     * flags for enabling tracking repaired state of data during reads
     * separate flags for range & single partition reads as single partition reads are only tracked
     * when CL > 1 and a digest mismatch occurs. Currently, range queries don't use digests so if
     * enabled for range reads, all such reads will include repaired data tracking. As this adds
     * some overhead, operators may wish to disable it whilst still enabling it for partition reads
     */
    public volatile boolean repaired_data_tracking_for_range_reads_enabled = false;
    public volatile boolean repaired_data_tracking_for_partition_reads_enabled = false;
    /* If true, unconfirmed mismatches (those which cannot be considered conclusive proof of out of
     * sync repaired data due to the presence of pending repair sessions, or unrepaired partition
     * deletes) will increment a metric, distinct from confirmed mismatches. If false, unconfirmed
     * mismatches are simply ignored by the coordinator.
     * This is purely to allow operators to avoid potential signal:noise issues as these types of
     * mismatches are considerably less actionable than their confirmed counterparts. Setting this
     * to true only disables the incrementing of the counters when an unconfirmed mismatch is found
     * and has no other effect on the collection or processing of the repaired data.
     */
    public volatile boolean report_unconfirmed_repaired_data_mismatches = false;
    /*
     * If true, when a repaired data mismatch is detected at read time or during a preview repair,
     * a snapshot request will be issued to each particpating replica. These are limited at the replica level
     * so that only a single snapshot per-table per-day can be taken via this method.
     */
    public volatile boolean snapshot_on_repaired_data_mismatch = false;

    /**
     * Number of seconds to set nowInSec into the future when performing validation previews against repaired data
     * this (attempts) to prevent a race where validations on different machines are started on different sides of
     * a tombstone being compacted away
     */

    @Replaces(oldName = "validation_preview_purge_head_start_in_sec", converter = Converters.NEGATIVE_SECONDS_DURATION, deprecated = true)
    public volatile DurationSpec.IntSecondsBound validation_preview_purge_head_start = new DurationSpec.IntSecondsBound("3600s");

    public boolean auth_cache_warming_enabled = false;

    // Using String instead of ConsistencyLevel here to keep static initialization from cascading and starting
    // threads during tool usage mode. See CASSANDRA-12988 and DatabaseDescriptorRefTest for details
    public volatile String auth_read_consistency_level = "LOCAL_QUORUM";
    public volatile String auth_write_consistency_level = "EACH_QUORUM";

    /** This feature allows denying access to operations on certain key partitions, intended for use by operators to
     * provide another tool to manage cluster health vs application access. See CASSANDRA-12106 and CEP-13 for more details.
     */
    public volatile boolean partition_denylist_enabled = false;

    public volatile boolean denylist_writes_enabled = true;

    public volatile boolean denylist_reads_enabled = true;

    public volatile boolean denylist_range_reads_enabled = true;

    public DurationSpec.IntSecondsBound denylist_refresh = new DurationSpec.IntSecondsBound("600s");

    public DurationSpec.IntSecondsBound denylist_initial_load_retry = new DurationSpec.IntSecondsBound("5s");

    /** We cap the number of denylisted keys allowed per table to keep things from growing unbounded. Operators will
     * receive warnings and only denylist_max_keys_per_table in natural query ordering will be processed on overflow.
     */
    public volatile int denylist_max_keys_per_table = 1000;

    /** We cap the total number of denylisted keys allowed in the cluster to keep things from growing unbounded.
     * Operators will receive warnings on initial cache load that there are too many keys and be directed to trim
     * down the entries to within the configured limits.
     */
    public volatile int denylist_max_keys_total = 10000;

    /** Since the denylist in many ways serves to protect the health of the cluster from partitions operators have identified
     * as being in a bad state, we usually want more robustness than just CL.ONE on operations to/from these tables to
     * ensure that these safeguards are in place. That said, we allow users to configure this if they're so inclined.
     */
    public ConsistencyLevel denylist_consistency_level = ConsistencyLevel.QUORUM;

<<<<<<< HEAD
=======
    public volatile boolean compact_biggest_stcs_bucket_l0 = false;

    @Replaces(oldName = "enable_secondary_index", converter = Converters.IDENTITY, deprecated = true)
    public volatile boolean secondary_index_enabled = Boolean.getBoolean("cassandra.enable_secondary_index");

>>>>>>> a306e455
    public Boolean disable_incremental_repair = Boolean.parseBoolean(System.getProperty("cassandra.disable_incremental_repair", "false"));

    public String full_query_log_dir = null; // CIE Cassandra 3.0 backward compatibility, create default FQL options if non-null.

    public volatile boolean enable_scheduled_compactions = false;
    public volatile int scheduled_compaction_range_splits = 100;
    public volatile String scheduled_compaction_cycle_time = "60d";
    public volatile boolean skip_single_sstable_scheduled_compactions = true;
    public volatile long max_scheduled_compaction_sstable_size_bytes = 10240 * 1024L * 1024L;
    public volatile int max_scheduled_compaction_sstable_count = 40;

    public volatile boolean disable_schema_drop_check = false;

    /**
     * The intial capacity for creating RangeTombstoneList.
     */
    public volatile int initial_range_tombstone_list_allocation_size = 1;
    /**
     * The growth factor to enlarge a RangeTombstoneList.
     */
    public volatile double range_tombstone_list_growth_factor = 1.5;

    /**
     * @deprecated migrate to {@link DatabaseDescriptor#isClientInitialized()}
     */
    @Deprecated
    public static boolean isClientMode()
    {
        return isClientMode;
    }

    /**
     * If true, when rows with duplicate clustering keys are detected during a read or compaction
     * a snapshot will be taken. In the read case, each a snapshot request will be issued to each
     * replica involved in the query, for compaction the snapshot will be created locally.
     * These are limited at the replica level so that only a single snapshot per-day can be taken
     * via this method.
     *
     * This requires check_for_duplicate_rows_during_reads and/or check_for_duplicate_rows_during_compaction
     * below to be enabled
     */
    public volatile boolean snapshot_on_duplicate_row_detection = false;
    /**
     * If these are enabled duplicate keys will get logged, and if snapshot_on_duplicate_row_detection
     * is enabled, the table will get snapshotted for offline investigation
     */
    public volatile boolean check_for_duplicate_rows_during_reads = true;
    public volatile boolean check_for_duplicate_rows_during_compaction = true;

    public boolean autocompaction_on_startup_enabled = Boolean.parseBoolean(System.getProperty("cassandra.autocompaction_on_startup_enabled", "true"));

    // see CASSANDRA-3200 / CASSANDRA-16274
    public volatile boolean auto_optimise_inc_repair_streams = false;
    public volatile boolean auto_optimise_full_repair_streams = false;
    public volatile boolean auto_optimise_preview_repair_streams = false;

    // see CASSANDRA-17048 and the comment in cassandra.yaml
    public boolean uuid_sstable_identifiers_enabled = false;

    /**
     * Client mode means that the process is a pure client, that uses C* code base but does
     * not read or write local C* database files.
     *
     * @deprecated migrate to {@link DatabaseDescriptor#clientInitialization(boolean)}
     */
    @Deprecated
    public static void setClientMode(boolean clientMode)
    {
        isClientMode = clientMode;
    }

    @Deprecated // this warning threshold will be replaced by an equivalent guardrail
    public volatile int table_count_warn_threshold = 150;
    @Deprecated // this warning threshold will be replaced by an equivalent guardrail
    public volatile int keyspace_count_warn_threshold = 40;

    public volatile int consecutive_message_errors_threshold = 1;

    public volatile SubnetGroups client_error_reporting_exclusions = new SubnetGroups();
    public volatile SubnetGroups internode_error_reporting_exclusions = new SubnetGroups();

    public volatile int keyspaces_warn_threshold = -1;
    public volatile int keyspaces_fail_threshold = -1;
    public volatile int tables_warn_threshold = -1;
    public volatile int tables_fail_threshold = -1;
    public volatile int columns_per_table_warn_threshold = -1;
    public volatile int columns_per_table_fail_threshold = -1;
    public volatile int secondary_indexes_per_table_warn_threshold = -1;
    public volatile int secondary_indexes_per_table_fail_threshold = -1;
    public volatile int materialized_views_per_table_warn_threshold = -1;
    public volatile int materialized_views_per_table_fail_threshold = -1;
    public volatile int page_size_warn_threshold = -1;
    public volatile int page_size_fail_threshold = -1;
    public volatile int partition_keys_in_select_warn_threshold = -1;
    public volatile int partition_keys_in_select_fail_threshold = -1;
    public volatile int in_select_cartesian_product_warn_threshold = -1;
    public volatile int in_select_cartesian_product_fail_threshold = -1;
    public volatile Set<String> table_properties_warned = Collections.emptySet();
    public volatile Set<String> table_properties_ignored = Collections.emptySet();
    public volatile Set<String> table_properties_disallowed = Collections.emptySet();
    public volatile Set<ConsistencyLevel> read_consistency_levels_warned = Collections.emptySet();
    public volatile Set<ConsistencyLevel> read_consistency_levels_disallowed = Collections.emptySet();
    public volatile Set<ConsistencyLevel> write_consistency_levels_warned = Collections.emptySet();
    public volatile Set<ConsistencyLevel> write_consistency_levels_disallowed = Collections.emptySet();
    public volatile boolean user_timestamps_enabled = true;
    public volatile boolean group_by_enabled = true;
    public volatile boolean drop_truncate_table_enabled = true;

    @Replaces(oldName = "enable_secondary_index", converter = Converters.IDENTITY, deprecated = true)
    public volatile boolean secondary_indexes_enabled = false;
    public volatile boolean uncompressed_tables_enabled = true;
    public volatile boolean compact_tables_enabled = true;
    public volatile boolean read_before_write_list_operations_enabled = true;
    public volatile boolean allow_filtering_enabled = true;
    public volatile DataStorageSpec.LongBytesBound collection_size_warn_threshold = null;
    public volatile DataStorageSpec.LongBytesBound collection_size_fail_threshold = null;
    public volatile int items_per_collection_warn_threshold = -1;
    public volatile int items_per_collection_fail_threshold = -1;
    public volatile int fields_per_udt_warn_threshold = -1;
    public volatile int fields_per_udt_fail_threshold = -1;
    public volatile int data_disk_usage_percentage_warn_threshold = -1;
    public volatile int data_disk_usage_percentage_fail_threshold = -1;
    public volatile DataStorageSpec.LongBytesBound data_disk_usage_max_disk_size = null;
    public volatile int minimum_replication_factor_warn_threshold = -1;
    public volatile int minimum_replication_factor_fail_threshold = -1;

    public volatile DurationSpec.LongNanosecondsBound streaming_state_expires = new DurationSpec.LongNanosecondsBound("3d");
    public volatile DataStorageSpec.LongBytesBound streaming_state_size = new DataStorageSpec.LongBytesBound("40MiB");

    /** The configuration of startup checks. */
    public volatile Map<StartupCheckType, Map<String, Object>> startup_checks = new HashMap<>();

    public volatile DurationSpec.LongNanosecondsBound repair_state_expires = new DurationSpec.LongNanosecondsBound("3d");
    public volatile int repair_state_size = 100_000;

    /**
     * The variants of paxos implementation and semantics supported by Cassandra.
     */
    public enum PaxosVariant
    {
        /**
         * v1 Paxos lacks most optimisations. Expect 4RTs for a write and 2RTs for a read.
         *
         * With legacy semantics for read/read and rejected write linearizability, i.e. not guaranteed.
         */
        v1_without_linearizable_reads_or_rejected_writes,

        /**
         * v1 Paxos lacks most optimisations. Expect 4RTs for a write and 3RTs for a read.
         */
        v1,

        /**
         * v2 Paxos. With PaxosStatePurging.repaired safe to use ANY Commit consistency.
         * Expect 2RTs for a write and 1RT for a read.
         *
         * With legacy semantics for read/read linearizability, i.e. not guaranteed.
         */
        v2_without_linearizable_reads,

        /**
         * v2 Paxos. With PaxosStatePurging.repaired safe to use ANY Commit consistency.
         * Expect 2RTs for a write and 1RT for a read.
         *
         * With legacy semantics for read/read and rejected write linearizability, i.e. not guaranteed.
         */
        v2_without_linearizable_reads_or_rejected_writes,

        /**
         * v2 Paxos. With PaxosStatePurging.repaired safe to use ANY Commit consistency.
         * Expect 2RTs for a write, and either 1RT or 2RT for a read.
         */
        v2
    }

    /**
     * Select the kind of paxos state purging to use. Migration to repaired is recommended, but requires that
     * regular paxos repairs are performed (which by default run as part of incremental repair).
     *
     * Once migrated from legacy it is unsafe to return to legacy, but gc_grace mode may be used in its place
     * and performs a very similar cleanup process.
     *
     * Should only be modified once paxos_variant = v2.
     */
    public enum PaxosStatePurging
    {
        /**
         * system.paxos records are written and garbage collected with TTLs. Unsafe to use with Commit consistency ANY.
         * Once migrated from, cannot be migrated back to safely. Must use gc_grace or repaired instead, as TTLs
         * will not have been set.
         */
        legacy,

        /**
         * Functionally similar to legacy, but the gc_grace expiry is applied at compaction and read time rather than
         * using TTLs, so may be safely enabled at any point.
         */
        gc_grace,

        /**
         * Clears system.paxos records only once they are known to be persisted to a quorum of replica's base tables
         * through the use of paxos repair. Requires that regular paxos repairs are performed on the cluster
         * (which by default are included in incremental repairs if paxos_variant = v2).
         *
         * This setting permits the use of Commit consistency ANY or LOCAL_QUORUM without any loss of durability or consistency,
         * saving 1 RT.
         */
        repaired;

        public static PaxosStatePurging fromBoolean(boolean enabled)
        {
            return enabled ? repaired : gc_grace;
        }
    }

    /**
     * See {@link PaxosVariant}. Defaults to v1, recommend upgrading to v2 at earliest opportunity.
     */
    public volatile PaxosVariant paxos_variant = PaxosVariant.v1;

    /**
     * If true, paxos topology change repair will not run on a topology change - this option should only be used in
     * rare operation circumstances e.g. where for some reason the repair is impossible to perform (e.g. too few replicas)
     * and an unsafe topology change must be made
     */
    public volatile boolean skip_paxos_repair_on_topology_change = Boolean.getBoolean("cassandra.skip_paxos_repair_on_topology_change");

    /**
     * A safety margin when purging paxos state information that has been safely replicated to a quorum.
     * Data for transactions initiated within this grace period will not be expunged.
     */
    public volatile DurationSpec.LongSecondsBound paxos_purge_grace_period = new DurationSpec.LongSecondsBound("60s");

    /**
     * A safety mechanism for detecting incorrect paxos state, that may be down either to a bug or incorrect usage of LWTs
     * (most likely due to unsafe mixing of SERIAL and LOCAL_SERIAL operations), and rejecting
     */
    public enum PaxosOnLinearizabilityViolation
    {
        // reject an operation when a linearizability violation is detected.
        // note this does not guarantee a violation has been averted,
        // as it may be a prior operation that invalidated the state.
        fail,
        // log any detected linearizability violation
        log,
        // ignore any detected linearizability violation
        ignore
    }

    /**
     * See {@link PaxosOnLinearizabilityViolation}.
     *
     * Default is to ignore, as applications may readily mix SERIAL and LOCAL_SERIAL and this is the most likely source
     * of linearizability violations. this facility should be activated only for debugging Cassandra or by power users
     * who are investigating their own application behaviour.
     */
    public volatile PaxosOnLinearizabilityViolation paxos_on_linearizability_violations = PaxosOnLinearizabilityViolation.ignore;

    /**
     * See {@link PaxosStatePurging} default is legacy.
     */
    public volatile PaxosStatePurging paxos_state_purging;

    /**
     * Enable/disable paxos repair. This is a global flag that not only determines default behaviour but overrides
     * explicit paxos repair requests, paxos repair on topology changes and paxos auto repairs.
     */
    public volatile boolean paxos_repair_enabled = true;

    /**
     * If true, paxos topology change repair only requires a global quorum of live nodes. If false,
     * it requires a global quorum as well as a local quorum for each dc (EACH_QUORUM), with the
     * exception explained in paxos_topology_repair_strict_each_quorum
     */
    public boolean paxos_topology_repair_no_dc_checks = false;

    /**
     * If true, a quorum will be required for the global and local quorum checks. If false, we will
     * accept a quorum OR n - 1 live nodes. This is to allow for topologies like 2:2:2, where paxos queries
     * always use SERIAL, and a single node down in a dc should not preclude a paxos repair
     */
    public boolean paxos_topology_repair_strict_each_quorum = false;

    /**
     * If necessary for operational purposes, permit certain keyspaces to be ignored for paxos topology repairs
     */
    public volatile Set<String> skip_paxos_repair_on_topology_change_keyspaces = splitCommaDelimited(System.getProperty("cassandra.skip_paxos_repair_on_topology_change_keyspaces"));

    /**
     * See {@link org.apache.cassandra.service.paxos.ContentionStrategy}
     */
    public String paxos_contention_wait_randomizer;

    /**
     * See {@link org.apache.cassandra.service.paxos.ContentionStrategy}
     */
    public String paxos_contention_min_wait;

    /**
     * See {@link org.apache.cassandra.service.paxos.ContentionStrategy}
     */
    public String paxos_contention_max_wait;

    /**
     * See {@link org.apache.cassandra.service.paxos.ContentionStrategy}
     */
    public String paxos_contention_min_delta;

    /**
     * The number of keys we may simultaneously attempt to finish incomplete paxos operations for.
     */
    public volatile int paxos_repair_parallelism = -1;

    public volatile int max_top_size_partition_count = 10;
    public volatile int max_top_tombstone_partition_count = 10;
    public volatile DataStorageSpec.LongBytesBound min_tracked_partition_size = new DataStorageSpec.LongBytesBound("1MiB");
    public volatile long min_tracked_partition_tombstone_count = 5000;
    public volatile boolean top_partitions_enabled = true;

    public static Supplier<Config> getOverrideLoadConfig()
    {
        return overrideLoadConfig;
    }

    public static void setOverrideLoadConfig(Supplier<Config> loadConfig)
    {
        overrideLoadConfig = loadConfig;
    }

    public enum CommitLogSync
    {
        periodic,
        batch,
        group
    }

    public enum FlushCompression
    {
        none,
        fast,
        table
    }

    public enum InternodeCompression
    {
        all, none, dc
    }

    public enum DiskAccessMode
    {
        auto,
        mmap,
        mmap_index_only,
        standard,
    }

    public enum MemtableAllocationType
    {
        unslabbed_heap_buffers,
        unslabbed_heap_buffers_logged,
        heap_buffers,
        offheap_buffers,
        offheap_objects
    }

    public enum DiskFailurePolicy
    {
        best_effort,
        stop,
        ignore,
        stop_paranoid,
        die
    }

    public enum CommitFailurePolicy
    {
        stop,
        stop_commit,
        ignore,
        die,
    }

    public enum UserFunctionTimeoutPolicy
    {
        ignore,
        die,
        die_immediate
    }

    public enum DiskOptimizationStrategy
    {
        ssd,
        spinning
    }

    public enum RepairCommandPoolFullStrategy
    {
        queue,
        reject
    }

    public enum CorruptedTombstoneStrategy
    {
        disabled,
        warn,
        exception
    }

    private static final Set<String> SENSITIVE_KEYS = new HashSet<String>() {{
        add("client_encryption_options");
        add("server_encryption_options");
    }};

    public static void log(Config config)
    {
        Map<String, String> configMap = new TreeMap<>();
        for (Field field : Config.class.getFields())
        {
            // ignore the constants
            if (Modifier.isFinal(field.getModifiers()))
                continue;

            String name = field.getName();
            if (SENSITIVE_KEYS.contains(name))
            {
                configMap.put(name, "<REDACTED>");
                continue;
            }

            String value;
            try
            {
                // Field.get() can throw NPE if the value of the field is null
                value = field.get(config).toString();
            }
            catch (NullPointerException | IllegalAccessException npe)
            {
                value = "null";
            }
            configMap.put(name, value);
        }

        logger.info("Node configuration:[{}]", Joiner.on("; ").join(configMap.entrySet()));
    }
}<|MERGE_RESOLUTION|>--- conflicted
+++ resolved
@@ -741,14 +741,8 @@
      */
     public ConsistencyLevel denylist_consistency_level = ConsistencyLevel.QUORUM;
 
-<<<<<<< HEAD
-=======
     public volatile boolean compact_biggest_stcs_bucket_l0 = false;
 
-    @Replaces(oldName = "enable_secondary_index", converter = Converters.IDENTITY, deprecated = true)
-    public volatile boolean secondary_index_enabled = Boolean.getBoolean("cassandra.enable_secondary_index");
-
->>>>>>> a306e455
     public Boolean disable_incremental_repair = Boolean.parseBoolean(System.getProperty("cassandra.disable_incremental_repair", "false"));
 
     public String full_query_log_dir = null; // CIE Cassandra 3.0 backward compatibility, create default FQL options if non-null.
