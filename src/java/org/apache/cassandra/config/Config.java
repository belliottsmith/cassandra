/*
 * Licensed to the Apache Software Foundation (ASF) under one
 * or more contributor license agreements.  See the NOTICE file
 * distributed with this work for additional information
 * regarding copyright ownership.  The ASF licenses this file
 * to you under the Apache License, Version 2.0 (the
 * "License"); you may not use this file except in compliance
 * with the License.  You may obtain a copy of the License at
 *
 *     http://www.apache.org/licenses/LICENSE-2.0
 *
 * Unless required by applicable law or agreed to in writing, software
 * distributed under the License is distributed on an "AS IS" BASIS,
 * WITHOUT WARRANTIES OR CONDITIONS OF ANY KIND, either express or implied.
 * See the License for the specific language governing permissions and
 * limitations under the License.
 */
package org.apache.cassandra.config;

import java.lang.reflect.Field;
import java.lang.reflect.Modifier;
import java.util.ArrayList;
import java.util.HashSet;
import java.util.List;
import java.util.Map;
import java.util.Set;
import java.util.TreeMap;
import java.util.concurrent.TimeUnit;
import java.util.function.Supplier;

import com.google.common.base.Joiner;
import com.google.common.collect.Sets;

import org.slf4j.Logger;
import org.slf4j.LoggerFactory;

import org.apache.cassandra.audit.AuditLogOptions;
import org.apache.cassandra.db.ConsistencyLevel;
import org.apache.cassandra.fql.FullQueryLoggerOptions;

import static org.apache.cassandra.config.CassandraRelevantProperties.ALLOW_MATERIALIZEDVIEWS;

/**
 * A class that contains configuration properties for the cassandra node it runs within.
 *
 * Properties declared as volatile can be mutated via JMX.
 */
public class Config
{
    private static final Logger logger = LoggerFactory.getLogger(Config.class);

    /*
     * Prefix for Java properties for internal Cassandra configuration options
     */
    public static final String PROPERTY_PREFIX = "cassandra.";

    public String cluster_name = "Test Cluster";
    public String authenticator;
    public String authorizer;
    public String role_manager;
    public String network_authorizer;
    public volatile int permissions_validity_in_ms = 43200000;
    public volatile int permissions_cache_max_entries = 1000;
    public volatile int permissions_update_interval_in_ms = 600000;
    public volatile boolean permissions_cache_active_update = true;
    public volatile int roles_validity_in_ms = 86400000;
    public volatile int roles_cache_max_entries = 1000;
    public volatile int roles_update_interval_in_ms = 600000;
    public volatile boolean roles_cache_active_update = true;
    public volatile int credentials_validity_in_ms = 86400000;
    public volatile int credentials_cache_max_entries = 1000;
    public volatile int credentials_update_interval_in_ms = -1;
    public volatile boolean credentials_cache_active_update = true;

    public boolean auth_hash_cache = true;

    /* Hashing strategy Random or OPHF */
    public String partitioner;

    public boolean auto_bootstrap = true;
    public volatile boolean hinted_handoff_enabled = true;
    public Set<String> hinted_handoff_disabled_datacenters = Sets.newConcurrentHashSet();
    public volatile int max_hint_window_in_ms = 3 * 3600 * 1000; // three hours
    public String hints_directory;
    public boolean hint_window_persistent_enabled = true;

    public ParameterizedClass seed_provider;
    public DiskAccessMode disk_access_mode = DiskAccessMode.mmap_index_only;

    public DiskFailurePolicy disk_failure_policy = DiskFailurePolicy.ignore;
    public CommitFailurePolicy commit_failure_policy = CommitFailurePolicy.stop;

    public volatile boolean use_deterministic_table_id = Boolean.parseBoolean(System.getProperty("cassandra.use_deterministic_table_id", "true"));

    /* initial token in the ring */
    public String initial_token;
    public Integer num_tokens;
    /** Triggers automatic allocation of tokens if set, using the replication strategy of the referenced keyspace */
    public String allocate_tokens_for_keyspace = null;
    /** Triggers automatic allocation of tokens if set, based on the provided replica count for a datacenter */
    public Integer allocate_tokens_for_local_replication_factor = null;

    public long native_transport_idle_timeout_in_ms = 0L;

    public volatile long request_timeout_in_ms = 10000L;

    public volatile long read_request_timeout_in_ms = 5000L;

    public volatile long range_request_timeout_in_ms = 10000L;

    public volatile long write_request_timeout_in_ms = 2000L;

    public volatile long counter_write_request_timeout_in_ms = 5000L;

    public volatile long cas_contention_timeout_in_ms = 1000L;

    public volatile long truncate_request_timeout_in_ms = 60000L;

    public Integer streaming_connections_per_host = 1;
    public Integer streaming_keep_alive_period_in_secs = 300; //5 minutes

    public boolean cross_node_timeout = true;

    public volatile long slow_query_log_timeout_in_ms = 500L;

    public volatile double phi_convict_threshold = 8.0;

    public int concurrent_reads = 32;
    public int concurrent_writes = 32;
    public int concurrent_counter_writes = 32;
    public int concurrent_materialized_view_writes = 32;
    public int available_processors = -1;

    @Deprecated
    public Integer concurrent_replicates = null;

    public int memtable_flush_writers = 0;
    public Integer memtable_heap_space_in_mb;
    public Integer memtable_offheap_space_in_mb;
    public Float memtable_cleanup_threshold = null;

    // Limit the maximum depth of repair session merkle trees
    @Deprecated
    public volatile Integer repair_session_max_tree_depth = null;
    public volatile Integer repair_session_space_in_mb = null;

    public volatile boolean use_offheap_merkle_trees = true;

    public int storage_port = 7000;
    public int ssl_storage_port = 7001;
    public String listen_address;
    public String listen_interface;
    public boolean listen_interface_prefer_ipv6 = false;
    public String broadcast_address;
    public boolean listen_on_broadcast_address = false;
    public String internode_authenticator;

    public boolean traverse_auth_from_root = true; // ACI changes to default

    /*
     * RPC address and interface refer to the address/interface used for the native protocol used to communicate with
     * clients. It's still called RPC in some places even though Thrift RPC is gone. If you see references to native
     * address or native port it's derived from the RPC address configuration.
     *
     * native_transport_port is the port that is paired with RPC address to bind on.
     */
    public String rpc_address;
    public String rpc_interface;
    public boolean rpc_interface_prefer_ipv6 = false;
    public String broadcast_rpc_address;
    public boolean rpc_keepalive = true;

    public Integer internode_max_message_size_in_bytes;

    @Replaces(oldName = "internode_send_buff_size_in_bytes", deprecated = true)
    public int internode_socket_send_buffer_size_in_bytes = 0;
    @Replaces(oldName = "internode_recv_buff_size_in_bytes", deprecated = true)
    public int internode_socket_receive_buffer_size_in_bytes = 0;

    // TODO: derive defaults from system memory settings?
    public int internode_application_send_queue_capacity_in_bytes = 1 << 22; // 4MiB
    public int internode_application_send_queue_reserve_endpoint_capacity_in_bytes = 1 << 27; // 128MiB
    public int internode_application_send_queue_reserve_global_capacity_in_bytes = 1 << 29; // 512MiB

    public int internode_application_receive_queue_capacity_in_bytes = 1 << 22; // 4MiB
    public int internode_application_receive_queue_reserve_endpoint_capacity_in_bytes = 1 << 27; // 128MiB
    public int internode_application_receive_queue_reserve_global_capacity_in_bytes = 1 << 29; // 512MiB

    // Defensive settings for protecting Cassandra from true network partitions. See (CASSANDRA-14358) for details.
    // The amount of time to wait for internode tcp connections to establish.
    public volatile int internode_tcp_connect_timeout_in_ms = 2000;
    // The amount of time unacknowledged data is allowed on a connection before we throw out the connection
    // Note this is only supported on Linux + epoll, and it appears to behave oddly above a setting of 30000
    // (it takes much longer than 30s) as of Linux 4.12. If you want something that high set this to 0
    // (which picks up the OS default) and configure the net.ipv4.tcp_retries2 sysctl to be ~8.
    public volatile int internode_tcp_user_timeout_in_ms = 30000;
    // Similar to internode_tcp_user_timeout_in_ms but used specifically for streaming connection.
    // The default is 5 minutes. Increase it or set it to 0 in order to increase the timeout.
    public volatile int internode_streaming_tcp_user_timeout_in_ms = 300_000; // 5 minutes

    // ACI Cassandra - migration support from 3.0.19 requested by ops team.  See rdar://74580514
    @Deprecated
    public Boolean start_rpc;

    public boolean start_native_transport = true;
    public int native_transport_port = 9042;
    public Integer native_transport_port_ssl = null;
    public int native_transport_max_threads = 128;
    public int native_transport_max_frame_size_in_mb = 64; // Update from CASSANDRA-16886, commitlog in prod is 64, so set at that to be safe.
    public volatile long native_transport_max_concurrent_connections = -1L;
    public volatile long native_transport_max_concurrent_connections_per_ip = -1L;
    public boolean native_transport_flush_in_batches_legacy = false;
    public volatile boolean native_transport_allow_older_protocols = true;
    public volatile long native_transport_max_concurrent_requests_in_bytes_per_ip = -1L;
    public volatile long native_transport_max_concurrent_requests_in_bytes = -1L;
    public volatile boolean native_transport_rate_limiting_enabled = false;
    public volatile int native_transport_max_requests_per_second = 1000000;
    public int native_transport_receive_queue_capacity_in_bytes = 1 << 20; // 1MiB

    @Deprecated
    public Integer native_transport_max_negotiable_protocol_version = null;

    /**
     * Max size of values in SSTables, in MegaBytes.
     * Default is the same as the native protocol frame limit: 256Mb.
     * See AbstractType for how it is used.
     */
    public int max_value_size_in_mb = 256;

    public boolean snapshot_before_compaction = false;
    public boolean auto_snapshot = true;
    public volatile long snapshot_links_per_second = 0;

    /* if the size of columns or super-columns are more than this, indexing will kick in */
    public volatile int column_index_size_in_kb = 64;
    public volatile int column_index_cache_size_in_kb = 2;
    public volatile int batch_size_warn_threshold_in_kb = 5;
    public volatile int batch_size_fail_threshold_in_kb = 50;
    public Integer unlogged_batch_across_partitions_warn_threshold = 10;
    public volatile Integer concurrent_compactors;
    public volatile int compaction_throughput_mb_per_sec = 16;
    public volatile int compaction_large_partition_warning_threshold_mb = 100;
    public int min_free_space_per_drive_in_mb = 50;
    public volatile Integer compaction_tombstone_warning_threshold = 100000;

    public volatile int concurrent_materialized_view_builders = 1;
    public volatile int reject_repair_compaction_threshold = Integer.MAX_VALUE;

    /**
     * @deprecated retry support removed on CASSANDRA-10992
     */
    @Deprecated
    public int max_streaming_retries = 3;

    public volatile int stream_throughput_outbound_megabits_per_sec = 200;
    public volatile int inter_dc_stream_throughput_outbound_megabits_per_sec = 200;

    public volatile int entire_sstable_stream_throughput_outbound_megabits_per_sec = 200;
    public volatile int entire_sstable_inter_dc_stream_throughput_outbound_megabits_per_sec = 200;

    public String[] data_file_directories = new String[0];

    /**
     * The directory to use for storing the system keyspaces data.
     * If unspecified the data will be stored in the first of the data_file_directories.
     */
    public String local_system_data_file_directory;

    public String saved_caches_directory;

    // Commit Log
    public String commitlog_directory;
    public Integer commitlog_total_space_in_mb;
    public CommitLogSync commitlog_sync;

    /**
     * @deprecated since 4.0 This value was near useless, and we're not using it anymore
     */
    public double commitlog_sync_batch_window_in_ms = Double.NaN;
    public double commitlog_sync_group_window_in_ms = Double.NaN;
    public int commitlog_sync_period_in_ms;
    public int commitlog_segment_size_in_mb = 32;
    public ParameterizedClass commitlog_compression;
    public FlushCompression flush_compression = FlushCompression.fast;
    public int commitlog_max_compression_buffers_in_pool = 3;
    public Integer periodic_commitlog_sync_lag_block_in_ms;
    public TransparentDataEncryptionOptions transparent_data_encryption_options = new TransparentDataEncryptionOptions();

    public Integer max_mutation_size_in_kb;

    // Change-data-capture logs
    public boolean cdc_enabled = false;
    // When true, new CDC mutations are rejected/blocked when reaching max CDC storage.
    // When false, new CDC mutations can always be added. But it will remove the oldest CDC commit log segment on full.
    public volatile boolean cdc_block_writes = true;
    public String cdc_raw_directory;
    public int cdc_total_space_in_mb = 0;
    public int cdc_free_space_check_interval_ms = 250;

    @Deprecated
    public int commitlog_periodic_queue_size = -1;

    public String endpoint_snitch;
    public boolean dynamic_snitch = true;
    public int dynamic_snitch_update_interval_in_ms = 100;
    public int dynamic_snitch_reset_interval_in_ms = 600000;
    public double dynamic_snitch_badness_threshold = 1.0;

    public String failure_detector = "FailureDetector";

    public EncryptionOptions.ServerEncryptionOptions server_encryption_options = new EncryptionOptions.ServerEncryptionOptions();
    public EncryptionOptions client_encryption_options = new EncryptionOptions();

    public InternodeCompression internode_compression = InternodeCompression.none;

    public int hinted_handoff_throttle_in_kb = 1024;
    public int batchlog_replay_throttle_in_kb = 1024;
    public int max_hints_delivery_threads = 2;
    public int hints_flush_period_in_ms = 10000;
    public int max_hints_file_size_in_mb = 128;
    public ParameterizedClass hints_compression;
    public volatile boolean auto_hints_cleanup_enabled = false;

    public volatile boolean incremental_backups = false;
    public boolean trickle_fsync = false;
    public int trickle_fsync_interval_in_kb = 10240;

    public volatile int sstable_preemptive_open_interval_in_mb = -1;

    public volatile boolean key_cache_migrate_during_compaction = false;
    public Long key_cache_size_in_mb = null;
    public volatile int key_cache_save_period = 14400;
    public volatile int key_cache_keys_to_save = Integer.MAX_VALUE;

    public String row_cache_class_name = "org.apache.cassandra.cache.OHCProvider";
    public long row_cache_size_in_mb = 0;
    public volatile int row_cache_save_period = 0;
    public volatile int row_cache_keys_to_save = Integer.MAX_VALUE;

    public Long counter_cache_size_in_mb = null;
    public volatile int counter_cache_save_period = 7200;
    public volatile int counter_cache_keys_to_save = Integer.MAX_VALUE;

    public int cache_load_timeout_seconds = 30;

    public Long paxos_cache_size_in_mb = null;

    private static boolean isClientMode = false;
    private static Supplier<Config> overrideLoadConfig = null;

    public Integer networking_cache_size_in_mb;

    public Integer file_cache_size_in_mb;

    public boolean file_cache_enabled = Boolean.getBoolean("cassandra.file_cache_enabled");

    /**
     * Because of the current {@link org.apache.cassandra.utils.memory.BufferPool} slab sizes of 64 kb, we
     * store in the file cache buffers that divide 64 kb, so we need to round the buffer sizes to powers of two.
     * This boolean controls weather they are rounded up or down. Set it to true to round up to the
     * next power of two, set it to false to round down to the previous power of two. Note that buffer sizes are
     * already rounded to 4 kb and capped between 4 kb minimum and 64 kb maximum by the {@link DiskOptimizationStrategy}.
     * By default, this boolean is set to round down when {@link #disk_optimization_strategy} is {@code ssd},
     * and to round up when it is {@code spinning}.
     */
    public Boolean file_cache_round_up;

    @Deprecated
    public boolean buffer_pool_use_heap_if_exhausted;

    public DiskOptimizationStrategy disk_optimization_strategy = DiskOptimizationStrategy.ssd;

    public double disk_optimization_estimate_percentile = 0.95;

    public double disk_optimization_page_cross_chance = 0.1;

    public boolean inter_dc_tcp_nodelay = true;

    public MemtableAllocationType memtable_allocation_type = MemtableAllocationType.heap_buffers;

    public final TrackWarnings track_warnings = new TrackWarnings();

    public volatile int tombstone_warn_threshold = 1000;
    public volatile int tombstone_failure_threshold = 100000;

    public final ReplicaFilteringProtectionOptions replica_filtering_protection = new ReplicaFilteringProtectionOptions();

    public volatile Long index_summary_capacity_in_mb;
    public volatile int index_summary_resize_interval_in_minutes = 60;

    public int gc_log_threshold_in_ms = 200;
    public int gc_warn_threshold_in_ms = 1000;

    // TTL for different types of trace events.
    public int tracetype_query_ttl = (int) TimeUnit.DAYS.toSeconds(1);
    public int tracetype_repair_ttl = (int) TimeUnit.DAYS.toSeconds(7);

    /**
     * Maintain statistics on whether writes achieve the ideal consistency level
     * before expiring and becoming hints
     */
    public volatile ConsistencyLevel ideal_consistency_level = null;

    public int windows_timer_interval = 0;

    /**
     * Size of the CQL prepared statements cache in MB.
     * Defaults to 1/256th of the heap size or 10MB, whichever is greater.
     */
    public Long prepared_statements_cache_size_mb = null;

    public boolean enable_user_defined_functions = false;
    public boolean enable_scripted_user_defined_functions = false;

    public boolean enable_materialized_views = ALLOW_MATERIALIZEDVIEWS.getBoolean();

    public boolean enable_transient_replication = false;

    public boolean enable_sasi_indexes = false;

    public volatile boolean enable_drop_compact_storage = false;

    /**
     * Optionally disable asynchronous UDF execution.
     * Disabling asynchronous UDF execution also implicitly disables the security-manager!
     * By default, async UDF execution is enabled to be able to detect UDFs that run too long / forever and be
     * able to fail fast - i.e. stop the Cassandra daemon, which is currently the only appropriate approach to
     * "tell" a user that there's something really wrong with the UDF.
     * When you disable async UDF execution, users MUST pay attention to read-timeouts since these may indicate
     * UDFs that run too long or forever - and this can destabilize the cluster.
     */
    public boolean enable_user_defined_functions_threads = true;
    /**
     * Time in milliseconds after a warning will be emitted to the log and to the client that a UDF runs too long.
     * (Only valid, if enable_user_defined_functions_threads==true)
     */
    public long user_defined_function_warn_timeout = 500;
    /**
     * Time in milliseconds after a fatal UDF run-time situation is detected and action according to
     * user_function_timeout_policy will take place.
     * (Only valid, if enable_user_defined_functions_threads==true)
     */
    public long user_defined_function_fail_timeout = 1500;
    /**
     * Defines what to do when a UDF ran longer than user_defined_function_fail_timeout.
     * Possible options are:
     * - 'die' - i.e. it is able to emit a warning to the client before the Cassandra Daemon will shut down.
     * - 'die_immediate' - shut down C* daemon immediately (effectively prevent the chance that the client will receive a warning).
     * - 'ignore' - just log - the most dangerous option.
     * (Only valid, if enable_user_defined_functions_threads==true)
     */
    public UserFunctionTimeoutPolicy user_function_timeout_policy = UserFunctionTimeoutPolicy.die;

    @Deprecated
    public volatile boolean back_pressure_enabled = false;
    @Deprecated
    public volatile ParameterizedClass back_pressure_strategy;

    public volatile int concurrent_validations;
    public RepairCommandPoolFullStrategy repair_command_pool_full_strategy = RepairCommandPoolFullStrategy.queue;
    public int repair_command_pool_size = concurrent_validations;

    /**
     * When a node first starts up it intially considers all other peers as DOWN and is disconnected from all of them.
     * To be useful as a coordinator (and not introduce latency penalties on restart) this node must have successfully
     * opened all three internode TCP connections (gossip, small, and large messages) before advertising to clients.
     * Due to this, by default, Casssandra will prime these internode TCP connections and wait for all but a single
     * node to be DOWN/disconnected in the local datacenter before offering itself as a coordinator, subject to a
     * timeout. See CASSANDRA-13993 and CASSANDRA-14297 for more details.
     *
     * We provide two tunables to control this behavior as some users may want to block until all datacenters are
     * available (global QUORUM/EACH_QUORUM), some users may not want to block at all (clients that already work
     * around the problem), and some users may want to prime the connections but not delay startup.
     *
     * block_for_peers_timeout_in_secs: controls how long this node will wait to connect to peers. To completely disable
     * any startup connectivity checks set this to -1. To trigger the internode connections but immediately continue
     * startup, set this to to 0. The default is 10 seconds.
     *
     * block_for_peers_in_remote_dcs: controls if this node will consider remote datacenters to wait for. The default
     * is to _not_ wait on remote datacenters.
     */
    public int block_for_peers_timeout_in_secs = 60;
    public boolean block_for_peers_in_remote_dcs = false;

    public volatile boolean automatic_sstable_upgrade = false;
    public volatile int max_concurrent_automatic_sstable_upgrades = 1;
    public boolean stream_entire_sstables = true;

    public volatile AuditLogOptions audit_logging_options = new AuditLogOptions();
    public volatile FullQueryLoggerOptions full_query_logging_options = new FullQueryLoggerOptions();

    public CorruptedTombstoneStrategy corrupted_tombstone_strategy = CorruptedTombstoneStrategy.disabled;

    public volatile boolean diagnostic_events_enabled = false;

    // Default and minimum keyspace replication factors allow validation of newly created keyspaces
    // and good defaults if no replication factor is provided by the user
    public volatile int default_keyspace_rf = 1;
    public volatile int minimum_keyspace_rf = 0;

    /**
     * flags for enabling tracking repaired state of data during reads
     * separate flags for range & single partition reads as single partition reads are only tracked
     * when CL > 1 and a digest mismatch occurs. Currently, range queries don't use digests so if
     * enabled for range reads, all such reads will include repaired data tracking. As this adds
     * some overhead, operators may wish to disable it whilst still enabling it for partition reads
     */
    public volatile boolean repaired_data_tracking_for_range_reads_enabled = false;
    public volatile boolean repaired_data_tracking_for_partition_reads_enabled = false;
    /* If true, unconfirmed mismatches (those which cannot be considered conclusive proof of out of
     * sync repaired data due to the presence of pending repair sessions, or unrepaired partition
     * deletes) will increment a metric, distinct from confirmed mismatches. If false, unconfirmed
     * mismatches are simply ignored by the coordinator.
     * This is purely to allow operators to avoid potential signal:noise issues as these types of
     * mismatches are considerably less actionable than their confirmed counterparts. Setting this
     * to true only disables the incrementing of the counters when an unconfirmed mismatch is found
     * and has no other effect on the collection or processing of the repaired data.
     */
    public volatile boolean report_unconfirmed_repaired_data_mismatches = false;

    public volatile boolean ignore_pk_liveness_for_row_completion = false;

    /*
     * If true, when a repaired data mismatch is detected at read time or during a preview repair,
     * a snapshot request will be issued to each particpating replica. These are limited at the replica level
     * so that only a single snapshot per-table per-day can be taken via this method.
     */
    public volatile boolean snapshot_on_repaired_data_mismatch = false;

    /**
     * number of seconds to set nowInSec into the future when performing validation previews against repaired data
     * this (attempts) to prevent a race where validations on different machines are started on different sides of
     * a tombstone being compacted away
     */
    public volatile int validation_preview_purge_head_start_in_sec = 60 * 60;

    public boolean auth_cache_warming_enabled = false;

    // Using String instead of ConsistencyLevel here to keep static initialization from cascading and starting
    // threads during tool usage mode. See CASSANDRA-12988 and DatabaseDescriptorRefTest for details
    public volatile String auth_read_consistency_level = "LOCAL_QUORUM";
    public volatile String auth_write_consistency_level = "EACH_QUORUM";

    /** This feature allows denying access to operations on certain key partitions, intended for use by operators to
     * provide another tool to manage cluster health vs application access. See CASSANDRA-12106 and CEP-13 for more details.
     */
    public volatile Boolean enable_partition_denylist = null;

    public volatile Boolean enable_denylist_writes = null;

    public volatile Boolean enable_denylist_reads = null;

    public volatile Boolean enable_denylist_range_reads = null;

    public Integer denylist_refresh_seconds = null;

    public Integer denylist_initial_load_retry_seconds = null;

    /** We cap the number of denylisted keys allowed per table to keep things from growing unbounded. Operators will
     * receive warnings and only denylist_max_keys_per_table in natural query ordering will be processed on overflow.
     */
    public volatile Integer denylist_max_keys_per_table = null;

    /** We cap the total number of denylisted keys allowed in the cluster to keep things from growing unbounded.
     * Operators will receive warnings on initial cache load that there are too many keys and be directed to trim
     * down the entries to within the configured limits.
     */
    public volatile Integer denylist_max_keys_total = null;

    /** Since the denylist in many ways serves to protect the health of the cluster from partitions operators have identified
     * as being in a bad state, we usually want more robustness than just CL.ONE on operations to/from these tables to
     * ensure that these safeguards are in place. That said, we allow users to configure this if they're so inclined.
     */
    public ConsistencyLevel denylist_consistency_level = null;

    @Deprecated
    public volatile Boolean enable_partition_blacklist = null;
    @Deprecated
    public volatile Boolean enable_blacklist_writes = null;
    @Deprecated
    public volatile Boolean enable_blacklist_reads = null;
    @Deprecated
    public volatile Boolean enable_blacklist_range_reads = null;
    @Deprecated
    public Integer blacklist_refresh_period_seconds = null;
    @Deprecated
    public Integer blacklist_initial_load_retry_seconds = null;
    @Deprecated
    public volatile Integer blacklist_max_keys_per_table = null;
    @Deprecated
    public volatile Integer blacklist_max_keys_total = null;
    @Deprecated
    public ConsistencyLevel blacklist_consistency_level = null;

    public volatile boolean alter_table_enabled = true;

    public Boolean enable_christmas_patch = true;

    public Boolean enable_shadow_christmas_patch = false;

    public volatile boolean compact_biggest_stcs_bucket_l0 = false;

    public volatile boolean allow_unsafe_aggressive_sstable_expiration = false;

    /**
     * Class names to look for custom functions in.  They must define a static @code{Collection<Function> all()}
     * that returns the custom functions to add.
     */
    public Set<String> custom_functions = new HashSet<>();

    public volatile boolean enable_secondary_index = Boolean.getBoolean("cassandra.enable_secondary_index");

    public Boolean disable_incremental_repair = Boolean.parseBoolean(System.getProperty("cassandra.disable_incremental_repair", "false"));

    public String full_query_log_dir = null; // CIE Cassandra 3.0 backward compatibility, create default FQL options if non-null.

    public volatile boolean enable_keyspace_quotas = false;
    public volatile long default_keyspace_quota_bytes = -1;
    public int keyspace_quota_refresh_time_in_sec = 120;

    public Integer memtable_clock_shift = 17;
    public Long memtable_excess_waste_bytes = 10 * 1024 * 1024L;

    /*
     * Toggles to turn on the logging or rejection of operations for token ranges that the node does not own,
     * or is not about to acquire.
     * <rdar://problem/33279387> Don't allow writes for token range instance don't own
     * <rdar://problem/33279491> Don't accept reads for ranges which we dont own
     * <rdar://problem/33280054> Don't accept incoming out outgoing stream for token instance dont own.
     * <rdar://problem/33280066> Don't accept Merkle tree request for ranges instance dont own
     * <rdar://problem/33299827> Don't accepts hints for data instance dont own
     */
    public volatile boolean log_out_of_token_range_requests = true;
    public volatile boolean reject_out_of_token_range_requests = true;

    public volatile boolean enable_scheduled_compactions = false;
    public volatile int scheduled_compaction_range_splits = 100;
    public volatile String scheduled_compaction_cycle_time = "60d";
    public volatile boolean skip_single_sstable_scheduled_compactions = true;
    public volatile long max_scheduled_compaction_sstable_size_bytes = 10240 * 1024L * 1024L;
    public volatile int max_scheduled_compaction_sstable_count = 40;

    public String repair_history_sync_timeout = "10m";

    public volatile boolean disable_schema_drop_check = false;

    // Deprecated configuration from
    // <rdar://problem/35142062> Cass: consider a transitional large-partition patch that dynamically downsamples column index (#964)
    // remove after all clusters upgraded to 4.0 or setting removed from all cluster configurations
    @Deprecated
    public Integer column_index_max_target_size_in_kb = null;
    @Deprecated
    public Integer column_index_max_target_index_objects = null;

    /**
     * The intial capacity for creating RangeTombstoneList.
     */
    public volatile int initial_range_tombstone_list_allocation_size = 1;
    /**
     * The growth factor to enlarge a RangeTombstoneList.
     */
    public volatile double range_tombstone_list_growth_factor = 1.5;

    /** The configuration for guardrails. */
    public final GuardrailsOptions guardrails = new GuardrailsOptions();

    /**
     * @deprecated migrate to {@link DatabaseDescriptor#isClientInitialized()}
     */
    @Deprecated
    public static boolean isClientMode()
    {
        return isClientMode;
    }

    /**
     * If true, when rows with duplicate clustering keys are detected during a read or compaction
     * a snapshot will be taken. In the read case, each a snapshot request will be issued to each
     * replica involved in the query, for compaction the snapshot will be created locally.
     * These are limited at the replica level so that only a single snapshot per-day can be taken
     * via this method.
     *
     * This requires check_for_duplicate_rows_during_reads and/or check_for_duplicate_rows_during_compaction
     * below to be enabled
     */
    public volatile boolean snapshot_on_duplicate_row_detection = false;
    /**
     * If these are enabled duplicate keys will get logged, and if snapshot_on_duplicate_row_detection
     * is enabled, the table will get snapshotted for offline investigation
     */
    public volatile boolean check_for_duplicate_rows_during_reads = true;
    public volatile boolean check_for_duplicate_rows_during_compaction = true;

    public boolean autocompaction_on_startup_enabled = Boolean.parseBoolean(System.getProperty("cassandra.autocompaction_on_startup_enabled", "true"));

    // see CASSANDRA-3200 / CASSANDRA-16274
    public volatile boolean auto_optimise_inc_repair_streams = false;
    public volatile boolean auto_optimise_full_repair_streams = false;
    public volatile boolean auto_optimise_preview_repair_streams = false;

    /**
     * Client mode means that the process is a pure client, that uses C* code base but does
     * not read or write local C* database files.
     *
     * @deprecated migrate to {@link DatabaseDescriptor#clientInitialization(boolean)}
     */
    @Deprecated
    public static void setClientMode(boolean clientMode)
    {
        isClientMode = clientMode;
    }

    @Deprecated // this warning threshold will be replaced by an equivalent guardrail
    public volatile int table_count_warn_threshold = 150;
    @Deprecated // this warning threshold will be replaced by an equivalent guardrail
    public volatile int keyspace_count_warn_threshold = 40;
    public volatile int max_top_size_partition_count = 10;
    public volatile int max_top_tombstone_partition_count = 10;
    public volatile long min_tracked_partition_size_bytes = 1 << 20;
    public volatile long min_tracked_partition_tombstone_count = 5000;
    public volatile boolean top_partitions_enabled = true;

    public volatile int consecutive_message_errors_threshold = 1;

    public volatile SubnetGroups client_error_reporting_exclusions = new SubnetGroups();
    public volatile SubnetGroups internode_error_reporting_exclusions = new SubnetGroups();

<<<<<<< HEAD
    public enum PaxosVariant
    {
        v1_without_linearizable_reads, // with legacy semantics for read/read linearizability (i.e. not guaranteed)
        v1
    }
    public volatile PaxosVariant paxos_variant = PaxosVariant.v1_without_linearizable_reads;
=======
    public volatile boolean allow_compact_storage = true;
>>>>>>> 39312386

    public static Supplier<Config> getOverrideLoadConfig()
    {
        return overrideLoadConfig;
    }

    public static void setOverrideLoadConfig(Supplier<Config> loadConfig)
    {
        overrideLoadConfig = loadConfig;
    }

    public enum CommitLogSync
    {
        periodic,
        batch,
        group
    }

    public enum FlushCompression
    {
        none,
        fast,
        table
    }

    public enum InternodeCompression
    {
        all, none, dc
    }

    public enum DiskAccessMode
    {
        auto,
        mmap,
        mmap_index_only,
        standard,
    }

    public enum MemtableAllocationType
    {
        unslabbed_heap_buffers,
        unslabbed_heap_buffers_logged,
        heap_buffers,
        offheap_buffers,
        offheap_objects
    }

    public enum DiskFailurePolicy
    {
        best_effort,
        stop,
        ignore,
        stop_paranoid,
        die
    }

    public enum CommitFailurePolicy
    {
        stop,
        stop_commit,
        ignore,
        die,
    }

    public enum UserFunctionTimeoutPolicy
    {
        ignore,
        die,
        die_immediate
    }

    public enum DiskOptimizationStrategy
    {
        ssd,
        spinning
    }

    public enum RepairCommandPoolFullStrategy
    {
        queue,
        reject
    }

    public enum CorruptedTombstoneStrategy
    {
        disabled,
        warn,
        exception
    }

    private static final List<String> SENSITIVE_KEYS = new ArrayList<String>() {{
        add("client_encryption_options");
        add("server_encryption_options");
    }};

    public static void log(Config config)
    {
        Map<String, String> configMap = new TreeMap<>();
        for (Field field : Config.class.getFields())
        {
            // ignore the constants
            if (Modifier.isFinal(field.getModifiers()))
                continue;

            String name = field.getName();
            if (SENSITIVE_KEYS.contains(name))
            {
                configMap.put(name, "<REDACTED>");
                continue;
            }

            String value;
            try
            {
                // Field.get() can throw NPE if the value of the field is null
                value = field.get(config).toString();
            }
            catch (NullPointerException | IllegalAccessException npe)
            {
                value = "null";
            }
            configMap.put(name, value);
        }

        logger.info("Node configuration:[{}]", Joiner.on("; ").join(configMap.entrySet()));
    }
    
    public volatile boolean dump_heap_on_uncaught_exception = false;
}<|MERGE_RESOLUTION|>--- conflicted
+++ resolved
@@ -725,16 +725,14 @@
     public volatile SubnetGroups client_error_reporting_exclusions = new SubnetGroups();
     public volatile SubnetGroups internode_error_reporting_exclusions = new SubnetGroups();
 
-<<<<<<< HEAD
     public enum PaxosVariant
     {
         v1_without_linearizable_reads, // with legacy semantics for read/read linearizability (i.e. not guaranteed)
         v1
     }
     public volatile PaxosVariant paxos_variant = PaxosVariant.v1_without_linearizable_reads;
-=======
+
     public volatile boolean allow_compact_storage = true;
->>>>>>> 39312386
 
     public static Supplier<Config> getOverrideLoadConfig()
     {
