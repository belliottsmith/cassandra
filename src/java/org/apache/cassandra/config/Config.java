/*
 * Licensed to the Apache Software Foundation (ASF) under one
 * or more contributor license agreements.  See the NOTICE file
 * distributed with this work for additional information
 * regarding copyright ownership.  The ASF licenses this file
 * to you under the Apache License, Version 2.0 (the
 * "License"); you may not use this file except in compliance
 * with the License.  You may obtain a copy of the License at
 *
 *     http://www.apache.org/licenses/LICENSE-2.0
 *
 * Unless required by applicable law or agreed to in writing, software
 * distributed under the License is distributed on an "AS IS" BASIS,
 * WITHOUT WARRANTIES OR CONDITIONS OF ANY KIND, either express or implied.
 * See the License for the specific language governing permissions and
 * limitations under the License.
 */
package org.apache.cassandra.config;

import java.lang.reflect.Field;
import java.lang.reflect.Modifier;
import java.util.Collections;
import java.util.HashMap;
import java.util.LinkedHashMap;
import java.util.HashSet;
import java.util.Map;
import java.util.Set;
import java.util.TreeMap;
import java.util.function.Supplier;

import javax.annotation.Nullable;

import com.google.common.base.Joiner;
import com.google.common.collect.ImmutableSet;
import com.google.common.collect.Sets;

import org.slf4j.Logger;
import org.slf4j.LoggerFactory;

import org.apache.cassandra.audit.AuditLogOptions;
import org.apache.cassandra.db.ConsistencyLevel;
import org.apache.cassandra.fql.FullQueryLoggerOptions;
import org.apache.cassandra.service.StartupChecks.StartupCheckType;

import static org.apache.cassandra.config.CassandraRelevantProperties.ALLOW_MATERIALIZEDVIEWS;
import static org.apache.cassandra.config.CassandraRelevantProperties.DEFAULT_REPLICATION_FACTOR;
import static org.apache.cassandra.config.CassandraRelevantProperties.ENABLE_SECONDARY_INDEX;

/**
 * A class that contains configuration properties for the cassandra node it runs within.
 *
 * Properties declared as volatile can be mutated via JMX.
 */
public class Config
{
    private static final Logger logger = LoggerFactory.getLogger(Config.class);

    public static Set<String> splitCommaDelimited(String src)
    {
        if (src == null)
            return ImmutableSet.of();
        String[] split = src.split(",\\s*");
        ImmutableSet.Builder<String> builder = ImmutableSet.builder();
        for (String s : split)
        {
            s = s.trim();
            if (!s.isEmpty())
                builder.add(s);
        }
        return builder.build();
    }
    /*
     * Prefix for Java properties for internal Cassandra configuration options
     */
    public static final String PROPERTY_PREFIX = "cassandra.";

    public String cluster_name = "Test Cluster";
    public String authenticator;
    public String authorizer;
    public String role_manager;
    public String network_authorizer;
    @Replaces(oldName = "permissions_validity_in_ms", converter = Converters.MILLIS_DURATION_INT, deprecated = true)
    public volatile DurationSpec.IntMillisecondsBound permissions_validity = new DurationSpec.IntMillisecondsBound("43200s");
    public volatile int permissions_cache_max_entries = 1000;
    @Replaces(oldName = "permissions_update_interval_in_ms", converter = Converters.MILLIS_CUSTOM_DURATION, deprecated = true)
    public volatile DurationSpec.IntMillisecondsBound permissions_update_interval = new DurationSpec.IntMillisecondsBound("600s");
    public volatile boolean permissions_cache_active_update = true;
    @Replaces(oldName = "roles_validity_in_ms", converter = Converters.MILLIS_DURATION_INT, deprecated = true)
    public volatile DurationSpec.IntMillisecondsBound roles_validity = new DurationSpec.IntMillisecondsBound("86400s");
    public volatile int roles_cache_max_entries = 1000;
    @Replaces(oldName = "roles_update_interval_in_ms", converter = Converters.MILLIS_CUSTOM_DURATION, deprecated = true)
    public volatile DurationSpec.IntMillisecondsBound roles_update_interval = new DurationSpec.IntMillisecondsBound("600s");
    public volatile boolean roles_cache_active_update = true;
    @Replaces(oldName = "credentials_validity_in_ms", converter = Converters.MILLIS_DURATION_INT, deprecated = true)
    public volatile DurationSpec.IntMillisecondsBound credentials_validity = new DurationSpec.IntMillisecondsBound("86400s");
    public volatile int credentials_cache_max_entries = 1000;
    @Replaces(oldName = "credentials_update_interval_in_ms", converter = Converters.MILLIS_CUSTOM_DURATION, deprecated = true)
    public volatile DurationSpec.IntMillisecondsBound credentials_update_interval = new DurationSpec.IntMillisecondsBound("600s");
    public volatile boolean credentials_cache_active_update = false;

    public boolean auth_hash_cache = true;

    /* Hashing strategy Random or OPHF */
    public String partitioner;

    public boolean auto_bootstrap = true;
    public volatile boolean hinted_handoff_enabled = true;
    public Set<String> hinted_handoff_disabled_datacenters = Sets.newConcurrentHashSet();
    @Replaces(oldName = "max_hint_window_in_ms", converter = Converters.MILLIS_DURATION_INT, deprecated = true)
    public volatile DurationSpec.IntMillisecondsBound max_hint_window = new DurationSpec.IntMillisecondsBound("3h");
    public String hints_directory;
    public volatile boolean hint_window_persistent_enabled = false;

    public volatile boolean force_new_prepared_statement_behaviour = false;

    public ParameterizedClass seed_provider;
    public DiskAccessMode disk_access_mode = DiskAccessMode.mmap_index_only;

    public DiskFailurePolicy disk_failure_policy = DiskFailurePolicy.ignore;
    public CommitFailurePolicy commit_failure_policy = CommitFailurePolicy.stop;

    public volatile boolean use_deterministic_table_id = Boolean.parseBoolean(System.getProperty("cassandra.use_deterministic_table_id", "true"));

    /* initial token in the ring */
    public String initial_token;
    public Integer num_tokens;
    /** Triggers automatic allocation of tokens if set, using the replication strategy of the referenced keyspace */
    public String allocate_tokens_for_keyspace = null;
    /** Triggers automatic allocation of tokens if set, based on the provided replica count for a datacenter */
    public Integer allocate_tokens_for_local_replication_factor = null;

    @Replaces(oldName = "native_transport_idle_timeout_in_ms", converter = Converters.MILLIS_DURATION_LONG, deprecated = true)
    public DurationSpec.LongMillisecondsBound native_transport_idle_timeout = new DurationSpec.LongMillisecondsBound("0ms");

    @Replaces(oldName = "request_timeout_in_ms", converter = Converters.MILLIS_DURATION_LONG, deprecated = true)
    public volatile DurationSpec.LongMillisecondsBound request_timeout = new DurationSpec.LongMillisecondsBound("10000ms");

    @Replaces(oldName = "read_request_timeout_in_ms", converter = Converters.MILLIS_DURATION_LONG, deprecated = true)
    public volatile DurationSpec.LongMillisecondsBound read_request_timeout = new DurationSpec.LongMillisecondsBound("5000ms");

    @Replaces(oldName = "range_request_timeout_in_ms", converter = Converters.MILLIS_DURATION_LONG, deprecated = true)
    public volatile DurationSpec.LongMillisecondsBound range_request_timeout = new DurationSpec.LongMillisecondsBound("10000ms");

    @Replaces(oldName = "write_request_timeout_in_ms", converter = Converters.MILLIS_DURATION_LONG, deprecated = true)
    public volatile DurationSpec.LongMillisecondsBound write_request_timeout = new DurationSpec.LongMillisecondsBound("2000ms");

    @Replaces(oldName = "counter_write_request_timeout_in_ms", converter = Converters.MILLIS_DURATION_LONG, deprecated = true)
    public volatile DurationSpec.LongMillisecondsBound counter_write_request_timeout = new DurationSpec.LongMillisecondsBound("5000ms");

    @Replaces(oldName = "cas_contention_timeout_in_ms", converter = Converters.MILLIS_DURATION_LONG, deprecated = true)
    public volatile DurationSpec.LongMillisecondsBound cas_contention_timeout = new DurationSpec.LongMillisecondsBound("1800ms");

    @Replaces(oldName = "truncate_request_timeout_in_ms", converter = Converters.MILLIS_DURATION_LONG, deprecated = true)
    public volatile DurationSpec.LongMillisecondsBound truncate_request_timeout = new DurationSpec.LongMillisecondsBound("60000ms");

    public volatile DurationSpec.LongMillisecondsBound repair_request_timeout = new DurationSpec.LongMillisecondsBound("120000ms");

    public Integer streaming_connections_per_host = 1;
    @Replaces(oldName = "streaming_keep_alive_period_in_secs", converter = Converters.SECONDS_DURATION, deprecated = true)
    public DurationSpec.IntSecondsBound streaming_keep_alive_period = new DurationSpec.IntSecondsBound("300s");

    @Replaces(oldName = "cross_node_timeout", converter = Converters.IDENTITY, deprecated = true)
    public boolean internode_timeout = true;

    @Replaces(oldName = "slow_query_log_timeout_in_ms", converter = Converters.MILLIS_DURATION_LONG, deprecated = true)
    public volatile DurationSpec.LongMillisecondsBound slow_query_log_timeout = new DurationSpec.LongMillisecondsBound("500ms");

    public volatile double phi_convict_threshold = 8.0;

    public int concurrent_reads = 32;
    public int concurrent_writes = 32;
    public int concurrent_counter_writes = 32;
    public int concurrent_materialized_view_writes = 32;
    public int available_processors = -1;

    @Deprecated
    public Integer concurrent_replicates = null;

    public int memtable_flush_writers = 0;
    @Replaces(oldName = "memtable_heap_space_in_mb", converter = Converters.MEBIBYTES_DATA_STORAGE_INT, deprecated = true)
    public DataStorageSpec.IntMebibytesBound memtable_heap_space;
    @Replaces(oldName = "memtable_offheap_space_in_mb", converter = Converters.MEBIBYTES_DATA_STORAGE_INT, deprecated = true)
    public DataStorageSpec.IntMebibytesBound memtable_offheap_space;
    public Float memtable_cleanup_threshold = null;

    public static class MemtableOptions
    {
        public LinkedHashMap<String, InheritingClass> configurations; // order must be preserved

        public MemtableOptions()
        {
        }
    }

    public MemtableOptions memtable;

    // Limit the maximum depth of repair session merkle trees
    @Deprecated
    public volatile Integer repair_session_max_tree_depth = null;
    @Replaces(oldName = "repair_session_space_in_mb", converter = Converters.MEBIBYTES_DATA_STORAGE_INT, deprecated = true)
    public volatile DataStorageSpec.IntMebibytesBound repair_session_space = null;

    public volatile boolean use_offheap_merkle_trees = true;

    public int storage_port = 7000;
    public int ssl_storage_port = 7001;
    public String listen_address;
    public String listen_interface;
    public boolean listen_interface_prefer_ipv6 = false;
    public String broadcast_address;
    public boolean listen_on_broadcast_address = false;
    public String internode_authenticator;

    public boolean traverse_auth_from_root = true; // ACI changes to default

    /*
     * RPC address and interface refer to the address/interface used for the native protocol used to communicate with
     * clients. It's still called RPC in some places even though Thrift RPC is gone. If you see references to native
     * address or native port it's derived from the RPC address configuration.
     *
     * native_transport_port is the port that is paired with RPC address to bind on.
     */
    public String rpc_address;
    public String rpc_interface;
    public boolean rpc_interface_prefer_ipv6 = false;
    public String broadcast_rpc_address;
    public boolean rpc_keepalive = true;

    @Replaces(oldName = "internode_max_message_size_in_bytes", converter = Converters.BYTES_DATASTORAGE, deprecated=true)
    public DataStorageSpec.IntBytesBound internode_max_message_size;

    @Replaces(oldName = "internode_socket_send_buffer_size_in_bytes", converter = Converters.BYTES_DATASTORAGE, deprecated = true)
    @Replaces(oldName = "internode_send_buff_size_in_bytes", converter = Converters.BYTES_DATASTORAGE, deprecated = true)
    public DataStorageSpec.IntBytesBound internode_socket_send_buffer_size = new DataStorageSpec.IntBytesBound("0B");
    @Replaces(oldName = "internode_socket_receive_buffer_size_in_bytes", converter = Converters.BYTES_DATASTORAGE, deprecated = true)
    @Replaces(oldName = "internode_recv_buff_size_in_bytes", converter = Converters.BYTES_DATASTORAGE, deprecated = true)
    public DataStorageSpec.IntBytesBound internode_socket_receive_buffer_size = new DataStorageSpec.IntBytesBound("0B");

    // TODO: derive defaults from system memory settings?
    @Replaces(oldName = "internode_application_send_queue_capacity_in_bytes", converter = Converters.BYTES_DATASTORAGE, deprecated = true)
    public DataStorageSpec.IntBytesBound internode_application_send_queue_capacity = new DataStorageSpec.IntBytesBound("4MiB");
    @Replaces(oldName = "internode_application_send_queue_reserve_endpoint_capacity_in_bytes", converter = Converters.BYTES_DATASTORAGE, deprecated = true)
    public DataStorageSpec.IntBytesBound internode_application_send_queue_reserve_endpoint_capacity = new DataStorageSpec.IntBytesBound("128MiB");
    @Replaces(oldName = "internode_application_send_queue_reserve_global_capacity_in_bytes", converter = Converters.BYTES_DATASTORAGE, deprecated = true)
    public DataStorageSpec.IntBytesBound internode_application_send_queue_reserve_global_capacity = new DataStorageSpec.IntBytesBound("512MiB");

    @Replaces(oldName = "internode_application_receive_queue_capacity_in_bytes", converter = Converters.BYTES_DATASTORAGE, deprecated = true)
    public DataStorageSpec.IntBytesBound internode_application_receive_queue_capacity = new DataStorageSpec.IntBytesBound("4MiB");
    @Replaces(oldName = "internode_application_receive_queue_reserve_endpoint_capacity_in_bytes", converter = Converters.BYTES_DATASTORAGE, deprecated = true)
    public DataStorageSpec.IntBytesBound internode_application_receive_queue_reserve_endpoint_capacity = new DataStorageSpec.IntBytesBound("128MiB");
    @Replaces(oldName = "internode_application_receive_queue_reserve_global_capacity_in_bytes", converter = Converters.BYTES_DATASTORAGE, deprecated = true)
    public DataStorageSpec.IntBytesBound internode_application_receive_queue_reserve_global_capacity = new DataStorageSpec.IntBytesBound("512MiB");

    // Defensive settings for protecting Cassandra from true network partitions. See (CASSANDRA-14358) for details.
    // The amount of time to wait for internode tcp connections to establish.
    @Replaces(oldName = "internode_tcp_connect_timeout_in_ms", converter = Converters.MILLIS_DURATION_INT, deprecated = true)
    public volatile DurationSpec.IntMillisecondsBound internode_tcp_connect_timeout = new DurationSpec.IntMillisecondsBound("2s");
    // The amount of time unacknowledged data is allowed on a connection before we throw out the connection
    // Note this is only supported on Linux + epoll, and it appears to behave oddly above a setting of 30000
    // (it takes much longer than 30s) as of Linux 4.12. If you want something that high set this to 0
    // (which picks up the OS default) and configure the net.ipv4.tcp_retries2 sysctl to be ~8.
    @Replaces(oldName = "internode_tcp_user_timeout_in_ms", converter = Converters.MILLIS_DURATION_INT, deprecated = true)
    public volatile DurationSpec.IntMillisecondsBound internode_tcp_user_timeout = new DurationSpec.IntMillisecondsBound("30s");
    // Similar to internode_tcp_user_timeout but used specifically for streaming connection.
    // The default is 5 minutes. Increase it or set it to 0 in order to increase the timeout.
    @Replaces(oldName = "internode_streaming_tcp_user_timeout_in_ms", converter = Converters.MILLIS_DURATION_INT, deprecated = true)
    public volatile DurationSpec.IntMillisecondsBound internode_streaming_tcp_user_timeout = new DurationSpec.IntMillisecondsBound("300s"); // 5 minutes

    // ACI Cassandra - migration support from 3.0.19 requested by ops team.  See rdar://74580514
    @Deprecated
    public Boolean start_rpc;

    public boolean start_native_transport = true;
    public int native_transport_port = 9042;
    public Integer native_transport_port_ssl = null;
    public int native_transport_max_threads = 128;
    @Replaces(oldName = "native_transport_max_frame_size_in_mb", converter = Converters.MEBIBYTES_DATA_STORAGE_INT, deprecated = true)
    public DataStorageSpec.IntMebibytesBound native_transport_max_frame_size = new DataStorageSpec.IntMebibytesBound("64MiB"); // Update from CASSANDRA-16886, commitlog in prod is 64, so set at that to be safe.
    /** do bcrypt hashing in a limited pool to prevent cpu load spikes **/
    public int native_transport_max_auth_threads = 4;
    public volatile long native_transport_max_concurrent_connections = -1L;
    public volatile long native_transport_max_concurrent_connections_per_ip = -1L;
    public boolean native_transport_flush_in_batches_legacy = false;
    public volatile boolean native_transport_allow_older_protocols = true;
    // Below 2 parameters were fixed in 4.0 + to get default value when ==-1 (old name and value format) or ==null(new name and value format),
    // not <=0 as it is in previous versions. Throwing config exceptions on < -1
    @Replaces(oldName = "native_transport_max_concurrent_requests_in_bytes_per_ip", converter = Converters.BYTES_CUSTOM_DATASTORAGE, deprecated = true)
    public volatile DataStorageSpec.LongBytesBound native_transport_max_request_data_in_flight_per_ip = null;
    @Replaces(oldName = "native_transport_max_concurrent_requests_in_bytes", converter = Converters.BYTES_CUSTOM_DATASTORAGE, deprecated = true)
    public volatile DataStorageSpec.LongBytesBound native_transport_max_request_data_in_flight = null;
    public volatile boolean native_transport_rate_limiting_enabled = false;
    public volatile int native_transport_max_requests_per_second = 1000000;
    @Replaces(oldName = "native_transport_receive_queue_capacity_in_bytes", converter = Converters.BYTES_DATASTORAGE, deprecated = true)
    public DataStorageSpec.IntBytesBound native_transport_receive_queue_capacity = new DataStorageSpec.IntBytesBound("1MiB");

    @Deprecated
    public Integer native_transport_max_negotiable_protocol_version = null;

    /**
     * Max size of values in SSTables, in MebiBytes.
     * Default is the same as the native protocol frame limit: 256MiB.
     * See AbstractType for how it is used.
     */
    @Replaces(oldName = "max_value_size_in_mb", converter = Converters.MEBIBYTES_DATA_STORAGE_INT, deprecated = true)
    public DataStorageSpec.IntMebibytesBound max_value_size = new DataStorageSpec.IntMebibytesBound("256MiB");

    public boolean snapshot_before_compaction = false;
    public boolean auto_snapshot = true;

    /**
     * When auto_snapshot is true and this property
     * is set, snapshots created by truncation or
     * drop use this TTL.
     */
    public String auto_snapshot_ttl;

    public volatile long snapshot_links_per_second = 0;

    /* if the size of columns or super-columns are more than this, indexing will kick in */
    @Replaces(oldName = "column_index_size_in_kb", converter = Converters.KIBIBYTES_DATASTORAGE, deprecated = true)
    public volatile DataStorageSpec.IntKibibytesBound column_index_size = new DataStorageSpec.IntKibibytesBound("64KiB");
    @Replaces(oldName = "column_index_cache_size_in_kb", converter = Converters.KIBIBYTES_DATASTORAGE, deprecated = true)
    public volatile DataStorageSpec.IntKibibytesBound column_index_cache_size = new DataStorageSpec.IntKibibytesBound("2KiB");
    @Replaces(oldName = "batch_size_warn_threshold_in_kb", converter = Converters.KIBIBYTES_DATASTORAGE, deprecated = true)
    public volatile DataStorageSpec.IntKibibytesBound batch_size_warn_threshold = new DataStorageSpec.IntKibibytesBound("5KiB");
    @Replaces(oldName = "batch_size_fail_threshold_in_kb", converter = Converters.KIBIBYTES_DATASTORAGE, deprecated = true)
    public volatile DataStorageSpec.IntKibibytesBound batch_size_fail_threshold = new DataStorageSpec.IntKibibytesBound("50KiB");

    public Integer unlogged_batch_across_partitions_warn_threshold = 10;
    public volatile Integer concurrent_compactors;
    @Replaces(oldName = "compaction_throughput_mb_per_sec", converter = Converters.MEBIBYTES_PER_SECOND_DATA_RATE, deprecated = true)
    public volatile DataRateSpec.IntMebibytesPerSecondBound compaction_throughput = new DataRateSpec.IntMebibytesPerSecondBound("16MiB/s");
    @Replaces(oldName = "compaction_large_partition_warning_threshold_mb", converter = Converters.MEBIBYTES_DATA_STORAGE_INT, deprecated = true)
    public volatile DataStorageSpec.IntMebibytesBound compaction_large_partition_warning_threshold = new DataStorageSpec.IntMebibytesBound("100MiB");
    @Replaces(oldName = "min_free_space_per_drive_in_mb", converter = Converters.MEBIBYTES_DATA_STORAGE_INT, deprecated = true)
    public DataStorageSpec.IntMebibytesBound min_free_space_per_drive = new DataStorageSpec.IntMebibytesBound("50MiB");
    public volatile Integer compaction_tombstone_warning_threshold = 100000;

    // fraction of free disk space available for compaction after min free space is subtracted
    public volatile Double max_space_usable_for_compactions_in_percentage = .95;

    public volatile int concurrent_materialized_view_builders = 1;
    public volatile int reject_repair_compaction_threshold = 1024;

    public int concurrent_index_builds = 2;

    /**
     * @deprecated retry support removed on CASSANDRA-10992
     */
    @Deprecated
    public int max_streaming_retries = 3;

    @Replaces(oldName = "stream_throughput_outbound_megabits_per_sec", converter = Converters.MEGABITS_TO_MEBIBYTES_PER_SECOND_DATA_RATE, deprecated = true)
    public volatile DataRateSpec.IntMebibytesPerSecondBound stream_throughput_outbound = new DataRateSpec.IntMebibytesPerSecondBound("24MiB/s");
    @Replaces(oldName = "inter_dc_stream_throughput_outbound_megabits_per_sec", converter = Converters.MEGABITS_TO_MEBIBYTES_PER_SECOND_DATA_RATE, deprecated = true)
    public volatile DataRateSpec.IntMebibytesPerSecondBound inter_dc_stream_throughput_outbound = new DataRateSpec.IntMebibytesPerSecondBound("24MiB/s");

    public volatile DataRateSpec.IntMebibytesPerSecondBound entire_sstable_stream_throughput_outbound = new DataRateSpec.IntMebibytesPerSecondBound("24MiB/s");
    public volatile DataRateSpec.IntMebibytesPerSecondBound entire_sstable_inter_dc_stream_throughput_outbound = new DataRateSpec.IntMebibytesPerSecondBound("24MiB/s");

    public String[] data_file_directories = new String[0];

    /**
     * The directory to use for storing the system keyspaces data.
     * If unspecified the data will be stored in the first of the data_file_directories.
     */
    public String local_system_data_file_directory;

    public String saved_caches_directory;

    // Commit Log
    public String commitlog_directory;
    @Replaces(oldName = "commitlog_total_space_in_mb", converter = Converters.MEBIBYTES_DATA_STORAGE_INT, deprecated = true)
    public DataStorageSpec.IntMebibytesBound commitlog_total_space;
    public CommitLogSync commitlog_sync;

    /**
     * @deprecated since 4.0 This value was near useless, and we're not using it anymore
     */
    public double commitlog_sync_batch_window_in_ms = Double.NaN;
    @Replaces(oldName = "commitlog_sync_group_window_in_ms", converter = Converters.MILLIS_DURATION_DOUBLE, deprecated = true)
    public DurationSpec.IntMillisecondsBound commitlog_sync_group_window = new DurationSpec.IntMillisecondsBound("0ms");
    @Replaces(oldName = "commitlog_sync_period_in_ms", converter = Converters.MILLIS_DURATION_INT, deprecated = true)
    public DurationSpec.IntMillisecondsBound commitlog_sync_period = new DurationSpec.IntMillisecondsBound("0ms");
    @Replaces(oldName = "commitlog_segment_size_in_mb", converter = Converters.MEBIBYTES_DATA_STORAGE_INT, deprecated = true)
    public DataStorageSpec.IntMebibytesBound commitlog_segment_size = new DataStorageSpec.IntMebibytesBound("32MiB");
    public ParameterizedClass commitlog_compression;
    public FlushCompression flush_compression = FlushCompression.fast;
    public int commitlog_max_compression_buffers_in_pool = 3;
    @Replaces(oldName = "periodic_commitlog_sync_lag_block_in_ms", converter = Converters.MILLIS_DURATION_INT, deprecated = true)
    public DurationSpec.IntMillisecondsBound periodic_commitlog_sync_lag_block;
    public TransparentDataEncryptionOptions transparent_data_encryption_options = new TransparentDataEncryptionOptions();

    @Replaces(oldName = "max_mutation_size_in_kb", converter = Converters.KIBIBYTES_DATASTORAGE, deprecated = true)
    public DataStorageSpec.IntKibibytesBound max_mutation_size;

    // Change-data-capture logs
    public boolean cdc_enabled = false;
    // When true, new CDC mutations are rejected/blocked when reaching max CDC storage.
    // When false, new CDC mutations can always be added. But it will remove the oldest CDC commit log segment on full.
    public volatile boolean cdc_block_writes = true;
    public String cdc_raw_directory;
    @Replaces(oldName = "cdc_total_space_in_mb", converter = Converters.MEBIBYTES_DATA_STORAGE_INT, deprecated = true)
    public DataStorageSpec.IntMebibytesBound cdc_total_space = new DataStorageSpec.IntMebibytesBound("0MiB");
    @Replaces(oldName = "cdc_free_space_check_interval_ms", converter = Converters.MILLIS_DURATION_INT, deprecated = true)
    public DurationSpec.IntMillisecondsBound cdc_free_space_check_interval = new DurationSpec.IntMillisecondsBound("250ms");

    @Deprecated
    public int commitlog_periodic_queue_size = -1;

    public String endpoint_snitch;
    public boolean dynamic_snitch = true;
    @Replaces(oldName = "dynamic_snitch_update_interval_in_ms", converter = Converters.MILLIS_DURATION_INT, deprecated = true)
    public DurationSpec.IntMillisecondsBound dynamic_snitch_update_interval = new DurationSpec.IntMillisecondsBound("100ms");
    @Replaces(oldName = "dynamic_snitch_reset_interval_in_ms", converter = Converters.MILLIS_DURATION_INT, deprecated = true)
    public DurationSpec.IntMillisecondsBound dynamic_snitch_reset_interval = new DurationSpec.IntMillisecondsBound("10m");
    public double dynamic_snitch_badness_threshold = 1.0;

    public String failure_detector = "FailureDetector";

    public EncryptionOptions.ServerEncryptionOptions server_encryption_options = new EncryptionOptions.ServerEncryptionOptions();
    public EncryptionOptions client_encryption_options = new EncryptionOptions();

    public InternodeCompression internode_compression = InternodeCompression.none;

    @Replaces(oldName = "hinted_handoff_throttle_in_kb", converter = Converters.KIBIBYTES_DATASTORAGE, deprecated = true)
    public DataStorageSpec.IntKibibytesBound hinted_handoff_throttle = new DataStorageSpec.IntKibibytesBound("1024KiB");
    @Replaces(oldName = "batchlog_replay_throttle_in_kb", converter = Converters.KIBIBYTES_DATASTORAGE, deprecated = true)
    public DataStorageSpec.IntKibibytesBound batchlog_replay_throttle = new DataStorageSpec.IntKibibytesBound("1024KiB");
    public int max_hints_delivery_threads = 2;
    @Replaces(oldName = "hints_flush_period_in_ms", converter = Converters.MILLIS_DURATION_INT, deprecated = true)
    public DurationSpec.IntMillisecondsBound hints_flush_period = new DurationSpec.IntMillisecondsBound("10s");
    @Replaces(oldName = "max_hints_file_size_in_mb", converter = Converters.MEBIBYTES_DATA_STORAGE_INT, deprecated = true)
    public DataStorageSpec.IntMebibytesBound max_hints_file_size = new DataStorageSpec.IntMebibytesBound("128MiB");
    public volatile DataStorageSpec.LongBytesBound max_hints_size_per_host = new DataStorageSpec.LongBytesBound("0B"); // 0 means disabled

    public ParameterizedClass hints_compression;
    public volatile boolean auto_hints_cleanup_enabled = false;

    public volatile boolean incremental_backups = false;
    public boolean trickle_fsync = false;
    @Replaces(oldName = "trickle_fsync_interval_in_kb", converter = Converters.KIBIBYTES_DATASTORAGE, deprecated = true)
    public DataStorageSpec.IntKibibytesBound trickle_fsync_interval = new DataStorageSpec.IntKibibytesBound("10240KiB");

    @Nullable
    @Replaces(oldName = "sstable_preemptive_open_interval_in_mb", converter = Converters.NEGATIVE_MEBIBYTES_DATA_STORAGE_INT, deprecated = true)
    public volatile DataStorageSpec.IntMebibytesBound sstable_preemptive_open_interval = null;

    public volatile boolean key_cache_migrate_during_compaction = false;
    public volatile int key_cache_keys_to_save = Integer.MAX_VALUE;
    @Replaces(oldName = "key_cache_size_in_mb", converter = Converters.MEBIBYTES_DATA_STORAGE_LONG, deprecated = true)
    public DataStorageSpec.LongMebibytesBound key_cache_size = null;
    @Replaces(oldName = "key_cache_save_period", converter = Converters.SECONDS_CUSTOM_DURATION, deprecated = true)
    public volatile DurationSpec.IntSecondsBound key_cache_save_period = new DurationSpec.IntSecondsBound("4h");

    public String row_cache_class_name = "org.apache.cassandra.cache.OHCProvider";
    @Replaces(oldName = "row_cache_size_in_mb", converter = Converters.MEBIBYTES_DATA_STORAGE_LONG, deprecated = true)
    public DataStorageSpec.LongMebibytesBound row_cache_size = new DataStorageSpec.LongMebibytesBound("0MiB");
    @Replaces(oldName = "row_cache_save_period", converter = Converters.SECONDS_CUSTOM_DURATION, deprecated = true)
    public volatile DurationSpec.IntSecondsBound row_cache_save_period = new DurationSpec.IntSecondsBound("0s");
    public volatile int row_cache_keys_to_save = Integer.MAX_VALUE;

    @Replaces(oldName = "counter_cache_size_in_mb", converter = Converters.MEBIBYTES_DATA_STORAGE_LONG, deprecated = true)
    public DataStorageSpec.LongMebibytesBound counter_cache_size = null;
    @Replaces(oldName = "counter_cache_save_period", converter = Converters.SECONDS_CUSTOM_DURATION, deprecated = true)
    public volatile DurationSpec.IntSecondsBound counter_cache_save_period = new DurationSpec.IntSecondsBound("7200s");
    public volatile int counter_cache_keys_to_save = Integer.MAX_VALUE;

    public DataStorageSpec.LongMebibytesBound paxos_cache_size = null;

    @Replaces(oldName = "cache_load_timeout_seconds", converter = Converters.SECONDS_DURATION, deprecated = true)
    public DurationSpec.IntSecondsBound cache_load_timeout = new DurationSpec.IntSecondsBound("30s");

    private static boolean isClientMode = false;
    private static Supplier<Config> overrideLoadConfig = null;

    @Replaces(oldName = "networking_cache_size_in_mb", converter = Converters.MEBIBYTES_DATA_STORAGE_INT, deprecated = true)
    public DataStorageSpec.IntMebibytesBound networking_cache_size;

    @Replaces(oldName = "file_cache_size_in_mb", converter = Converters.MEBIBYTES_DATA_STORAGE_INT, deprecated = true)
    public DataStorageSpec.IntMebibytesBound file_cache_size;

    public boolean file_cache_enabled = Boolean.getBoolean("cassandra.file_cache_enabled");

    /**
     * Because of the current {@link org.apache.cassandra.utils.memory.BufferPool} slab sizes of 64 KiB, we
     * store in the file cache buffers that divide 64 KiB, so we need to round the buffer sizes to powers of two.
     * This boolean controls weather they are rounded up or down. Set it to true to round up to the
     * next power of two, set it to false to round down to the previous power of two. Note that buffer sizes are
     * already rounded to 4 KiB and capped between 4 KiB minimum and 64 kb maximum by the {@link DiskOptimizationStrategy}.
     * By default, this boolean is set to round down when {@link #disk_optimization_strategy} is {@code ssd},
     * and to round up when it is {@code spinning}.
     */
    public Boolean file_cache_round_up;

    @Deprecated
    public boolean buffer_pool_use_heap_if_exhausted;

    public DiskOptimizationStrategy disk_optimization_strategy = DiskOptimizationStrategy.ssd;

    public double disk_optimization_estimate_percentile = 0.95;

    public double disk_optimization_page_cross_chance = 0.1;

    public boolean inter_dc_tcp_nodelay = true;

    public MemtableAllocationType memtable_allocation_type = MemtableAllocationType.heap_buffers;

    public volatile boolean read_thresholds_enabled = false;
    public volatile DataStorageSpec.LongBytesBound coordinator_read_size_warn_threshold = null;
    public volatile DataStorageSpec.LongBytesBound coordinator_read_size_fail_threshold = null;
    public volatile DataStorageSpec.LongBytesBound local_read_size_warn_threshold = null;
    public volatile DataStorageSpec.LongBytesBound local_read_size_fail_threshold = null;
    public volatile DataStorageSpec.LongBytesBound row_index_read_size_warn_threshold = null;
    public volatile DataStorageSpec.LongBytesBound row_index_read_size_fail_threshold = null;

    public volatile int tombstone_warn_threshold = 1000;
    public volatile int tombstone_failure_threshold = 100000;

    public final ReplicaFilteringProtectionOptions replica_filtering_protection = new ReplicaFilteringProtectionOptions();

    public volatile boolean generate_sstable_digest_components = true;

    @Replaces(oldName = "index_summary_capacity_in_mb", converter = Converters.MEBIBYTES_DATA_STORAGE_LONG, deprecated = true)
    public volatile DataStorageSpec.LongMebibytesBound index_summary_capacity;
    @Nullable
    @Replaces(oldName = "index_summary_resize_interval_in_minutes", converter = Converters.MINUTES_CUSTOM_DURATION, deprecated = true)
    public volatile DurationSpec.IntMinutesBound index_summary_resize_interval = new DurationSpec.IntMinutesBound("60m");

    @Replaces(oldName = "gc_log_threshold_in_ms", converter = Converters.MILLIS_DURATION_INT, deprecated = true)
    public volatile DurationSpec.IntMillisecondsBound gc_log_threshold = new DurationSpec.IntMillisecondsBound("200ms");
    @Replaces(oldName = "gc_warn_threshold_in_ms", converter = Converters.MILLIS_DURATION_INT, deprecated = true)
    public volatile DurationSpec.IntMillisecondsBound gc_warn_threshold = new DurationSpec.IntMillisecondsBound("1s");

    // TTL for different types of trace events.
    @Replaces(oldName = "tracetype_query_ttl", converter = Converters.SECONDS_DURATION, deprecated=true)
    public DurationSpec.IntSecondsBound trace_type_query_ttl = new DurationSpec.IntSecondsBound("1d");
    @Replaces(oldName = "tracetype_repair_ttl", converter = Converters.SECONDS_DURATION, deprecated=true)
    public DurationSpec.IntSecondsBound trace_type_repair_ttl = new DurationSpec.IntSecondsBound("7d");

    /**
     * Maintain statistics on whether writes achieve the ideal consistency level
     * before expiring and becoming hints
     */
    public volatile ConsistencyLevel ideal_consistency_level = null;

    @Deprecated
    public int windows_timer_interval = 0;

    @Deprecated
    public String otc_coalescing_strategy = "DISABLED";

    @Deprecated
    public static final int otc_coalescing_window_us_default = 200;
    @Deprecated
    public int otc_coalescing_window_us = otc_coalescing_window_us_default;
    @Deprecated
    public int otc_coalescing_enough_coalesced_messages = 8;
    @Deprecated
    public static final int otc_backlog_expiration_interval_ms_default = 200;
    @Deprecated
    public volatile int otc_backlog_expiration_interval_ms = otc_backlog_expiration_interval_ms_default;

    /**
     * Size of the CQL prepared statements cache in MiB.
     * Defaults to 1/256th of the heap size or 10MiB, whichever is greater.
     */
    @Replaces(oldName = "prepared_statements_cache_size_mb", converter = Converters.MEBIBYTES_DATA_STORAGE_LONG, deprecated = true)
    public DataStorageSpec.LongMebibytesBound prepared_statements_cache_size = null;

    @Replaces(oldName = "enable_user_defined_functions", converter = Converters.IDENTITY, deprecated = true)
    public boolean user_defined_functions_enabled = false;
    @Replaces(oldName = "enable_scripted_user_defined_functions", converter = Converters.IDENTITY, deprecated = true)
    public boolean scripted_user_defined_functions_enabled = false;

    @Replaces(oldName = "enable_materialized_views", converter = Converters.IDENTITY, deprecated = true)
    public boolean materialized_views_enabled = ALLOW_MATERIALIZEDVIEWS.getBoolean();

    @Replaces(oldName = "enable_transient_replication", converter = Converters.IDENTITY, deprecated = true)
    public boolean transient_replication_enabled = false;

    @Replaces(oldName = "enable_sasi_indexes", converter = Converters.IDENTITY, deprecated = true)
    public boolean sasi_indexes_enabled = false;

    @Replaces(oldName = "enable_drop_compact_storage", converter = Converters.IDENTITY, deprecated = true)
    public volatile boolean drop_compact_storage_enabled = false;

    public volatile boolean use_statements_enabled = true;

    /**
     * Optionally disable asynchronous UDF execution.
     * Disabling asynchronous UDF execution also implicitly disables the security-manager!
     * By default, async UDF execution is enabled to be able to detect UDFs that run too long / forever and be
     * able to fail fast - i.e. stop the Cassandra daemon, which is currently the only appropriate approach to
     * "tell" a user that there's something really wrong with the UDF.
     * When you disable async UDF execution, users MUST pay attention to read-timeouts since these may indicate
     * UDFs that run too long or forever - and this can destabilize the cluster.
     *
     * This requires allow_insecure_udfs to be true
     */
    // Below parameter is not presented in cassandra.yaml but to be on the safe side that no one was directly using it
    // I still added backward compatibility (CASSANDRA-15234)
    @Replaces(oldName = "enable_user_defined_functions_threads", converter = Converters.IDENTITY, deprecated = true)
    public boolean user_defined_functions_threads_enabled = true;

    /**
     * Set this to true to allow running insecure UDFs.
     */
    public boolean allow_insecure_udfs = false;

    /**
     * Set this to allow UDFs accessing java.lang.System.* methods, which basically allows UDFs to execute any arbitrary code on the system.
     */
    public boolean allow_extra_insecure_udfs = false;

    /**
     * Time in milliseconds after a warning will be emitted to the log and to the client that a UDF runs too long.
     * (Only valid, if user_defined_functions_threads_enabled==true)
     */
    @Replaces(oldName = "user_defined_function_warn_timeout", converter = Converters.MILLIS_DURATION_LONG, deprecated = true)
    public DurationSpec.LongMillisecondsBound user_defined_functions_warn_timeout = new DurationSpec.LongMillisecondsBound("500ms");
    /**
     * Time in milliseconds after a fatal UDF run-time situation is detected and action according to
     * user_function_timeout_policy will take place.
     * (Only valid, if user_defined_functions_threads_enabled==true)
     */
    @Replaces(oldName = "user_defined_function_fail_timeout", converter = Converters.MILLIS_DURATION_LONG, deprecated = true)
    public DurationSpec.LongMillisecondsBound user_defined_functions_fail_timeout = new DurationSpec.LongMillisecondsBound("1500ms");
    /**
     * Defines what to do when a UDF ran longer than user_defined_functions_fail_timeout.
     * Possible options are:
     * - 'die' - i.e. it is able to emit a warning to the client before the Cassandra Daemon will shut down.
     * - 'die_immediate' - shut down C* daemon immediately (effectively prevent the chance that the client will receive a warning).
     * - 'ignore' - just log - the most dangerous option.
     * (Only valid, if user_defined_functions_threads_enabled==true)
     */
    public UserFunctionTimeoutPolicy user_function_timeout_policy = UserFunctionTimeoutPolicy.die;

    @Deprecated
    public volatile boolean back_pressure_enabled = false;
    @Deprecated
    public volatile ParameterizedClass back_pressure_strategy;

    public volatile int concurrent_validations;
    public RepairCommandPoolFullStrategy repair_command_pool_full_strategy = RepairCommandPoolFullStrategy.queue;
    public int repair_command_pool_size = concurrent_validations;

    /**
     * When a node first starts up it intially considers all other peers as DOWN and is disconnected from all of them.
     * To be useful as a coordinator (and not introduce latency penalties on restart) this node must have successfully
     * opened all three internode TCP connections (gossip, small, and large messages) before advertising to clients.
     * Due to this, by default, Casssandra will prime these internode TCP connections and wait for all but a single
     * node to be DOWN/disconnected in the local datacenter before offering itself as a coordinator, subject to a
     * timeout. See CASSANDRA-13993 and CASSANDRA-14297 for more details.
     *
     * We provide two tunables to control this behavior as some users may want to block until all datacenters are
     * available (global QUORUM/EACH_QUORUM), some users may not want to block at all (clients that already work
     * around the problem), and some users may want to prime the connections but not delay startup.
     *
     * block_for_peers_timeout_in_secs: controls how long this node will wait to connect to peers. To completely disable
     * any startup connectivity checks set this to -1. To trigger the internode connections but immediately continue
     * startup, set this to to 0. The default is 10 seconds.
     *
     * block_for_peers_in_remote_dcs: controls if this node will consider remote datacenters to wait for. The default
     * is to _not_ wait on remote datacenters.
     */
    public int block_for_peers_timeout_in_secs = 60;
    public boolean block_for_peers_in_remote_dcs = false;

    public volatile boolean automatic_sstable_upgrade = false;
    public volatile int max_concurrent_automatic_sstable_upgrades = 1;
    public boolean stream_entire_sstables = true;

    public volatile boolean skip_stream_disk_space_check = false;

    public volatile AuditLogOptions audit_logging_options = new AuditLogOptions();
    public volatile FullQueryLoggerOptions full_query_logging_options = new FullQueryLoggerOptions();

    public CorruptedTombstoneStrategy corrupted_tombstone_strategy = CorruptedTombstoneStrategy.disabled;

    public volatile boolean diagnostic_events_enabled = false;

    // Default keyspace replication factors allow validation of newly created keyspaces
    // and good defaults if no replication factor is provided by the user
<<<<<<< HEAD
    public volatile int default_keyspace_rf = DEFAULT_REPLICATION_FACTOR.getInt();
=======
    public volatile int default_keyspace_rf = 3;
    public volatile int minimum_keyspace_rf = 2;
>>>>>>> b07083ec

    /**
     * flags for enabling tracking repaired state of data during reads
     * separate flags for range & single partition reads as single partition reads are only tracked
     * when CL > 1 and a digest mismatch occurs. Currently, range queries don't use digests so if
     * enabled for range reads, all such reads will include repaired data tracking. As this adds
     * some overhead, operators may wish to disable it whilst still enabling it for partition reads
     */
    public volatile boolean repaired_data_tracking_for_range_reads_enabled = false;
    public volatile boolean repaired_data_tracking_for_partition_reads_enabled = false;
    /* If true, unconfirmed mismatches (those which cannot be considered conclusive proof of out of
     * sync repaired data due to the presence of pending repair sessions, or unrepaired partition
     * deletes) will increment a metric, distinct from confirmed mismatches. If false, unconfirmed
     * mismatches are simply ignored by the coordinator.
     * This is purely to allow operators to avoid potential signal:noise issues as these types of
     * mismatches are considerably less actionable than their confirmed counterparts. Setting this
     * to true only disables the incrementing of the counters when an unconfirmed mismatch is found
     * and has no other effect on the collection or processing of the repaired data.
     */
    public volatile boolean report_unconfirmed_repaired_data_mismatches = false;

    public volatile boolean ignore_pk_liveness_for_row_completion = false;

    /*
     * If true, when a repaired data mismatch is detected at read time or during a preview repair,
     * a snapshot request will be issued to each particpating replica. These are limited at the replica level
     * so that only a single snapshot per-table per-day can be taken via this method.
     */
    public volatile boolean snapshot_on_repaired_data_mismatch = false;

    /**
     * Number of seconds to set nowInSec into the future when performing validation previews against repaired data
     * this (attempts) to prevent a race where validations on different machines are started on different sides of
     * a tombstone being compacted away
     */

    @Replaces(oldName = "validation_preview_purge_head_start_in_sec", converter = Converters.NEGATIVE_SECONDS_DURATION, deprecated = true)
    public volatile DurationSpec.IntSecondsBound validation_preview_purge_head_start = new DurationSpec.IntSecondsBound("3600s");

    public boolean auth_cache_warming_enabled = false;

    // Using String instead of ConsistencyLevel here to keep static initialization from cascading and starting
    // threads during tool usage mode. See CASSANDRA-12988 and DatabaseDescriptorRefTest for details
    public volatile String auth_read_consistency_level = "LOCAL_QUORUM";
    public volatile String auth_write_consistency_level = "EACH_QUORUM";

    /** This feature allows denying access to operations on certain key partitions, intended for use by operators to
     * provide another tool to manage cluster health vs application access. See CASSANDRA-12106 and CEP-13 for more details.
     */
    public volatile Boolean partition_denylist_enabled = null;

    public volatile Boolean denylist_writes_enabled = null;

    public volatile Boolean denylist_reads_enabled = null;

    public volatile Boolean denylist_range_reads_enabled = null;

    public DurationSpec.IntSecondsBound denylist_refresh = null;

    public DurationSpec.IntSecondsBound denylist_initial_load_retry = null;

    /** We cap the number of denylisted keys allowed per table to keep things from growing unbounded. Operators will
     * receive warnings and only denylist_max_keys_per_table in natural query ordering will be processed on overflow.
     */
    public volatile Integer denylist_max_keys_per_table = null;

    /** We cap the total number of denylisted keys allowed in the cluster to keep things from growing unbounded.
     * Operators will receive warnings on initial cache load that there are too many keys and be directed to trim
     * down the entries to within the configured limits.
     */
    public volatile Integer denylist_max_keys_total = null;

    /** Since the denylist in many ways serves to protect the health of the cluster from partitions operators have identified
     * as being in a bad state, we usually want more robustness than just CL.ONE on operations to/from these tables to
     * ensure that these safeguards are in place. That said, we allow users to configure this if they're so inclined.
     */
    public ConsistencyLevel denylist_consistency_level = null;

    @Deprecated
    public volatile Boolean enable_partition_blacklist = null;
    @Deprecated
    public volatile Boolean enable_blacklist_writes = null;
    @Deprecated
    public volatile Boolean enable_blacklist_reads = null;
    @Deprecated
    public volatile Boolean enable_blacklist_range_reads = null;
    @Deprecated
    public Integer blacklist_refresh_period_seconds = null;
    @Deprecated
    public Integer blacklist_initial_load_retry_seconds = null;
    @Deprecated
    public volatile Integer blacklist_max_keys_per_table = null;
    @Deprecated
    public volatile Integer blacklist_max_keys_total = null;
    @Deprecated
    public ConsistencyLevel blacklist_consistency_level = null;

    public volatile boolean alter_table_enabled = true;

    public Boolean enable_christmas_patch = true;

    public Boolean enable_shadow_christmas_patch = false;

    public volatile boolean allow_unsafe_aggressive_sstable_expiration = true;

    /**
     * Class names to look for custom functions in.  They must define a static @code{Collection<Function> all()}
     * that returns the custom functions to add.
     */
    public Set<String> custom_functions = new HashSet<>();

    public Boolean disable_incremental_repair = Boolean.parseBoolean(System.getProperty("cassandra.disable_incremental_repair", "false"));

    public String full_query_log_dir = null; // CIE Cassandra 3.0 backward compatibility, create default FQL options if non-null.

    public volatile boolean enable_keyspace_quotas = false;
    public volatile long default_keyspace_quota_bytes = -1;
    public int keyspace_quota_refresh_time_in_sec = 120;

    public Integer memtable_clock_shift = 17;
    public Long memtable_excess_waste_bytes = 10 * 1024 * 1024L;

    /*
     * Toggles to turn on the logging or rejection of operations for token ranges that the node does not own,
     * or is not about to acquire.
     * <rdar://problem/33279387> Don't allow writes for token range instance don't own
     * <rdar://problem/33279491> Don't accept reads for ranges which we dont own
     * <rdar://problem/33280054> Don't accept incoming out outgoing stream for token instance dont own.
     * <rdar://problem/33280066> Don't accept Merkle tree request for ranges instance dont own
     * <rdar://problem/33299827> Don't accepts hints for data instance dont own
     */
    public volatile boolean log_out_of_token_range_requests = true;
    public volatile boolean reject_out_of_token_range_requests = true;

    public volatile boolean enable_scheduled_compactions = false;
    public volatile int scheduled_compaction_range_splits = 100;
    public volatile String scheduled_compaction_cycle_time = "60d";
    public volatile boolean skip_single_sstable_scheduled_compactions = true;
    public volatile long max_scheduled_compaction_sstable_size_bytes = 10240 * 1024L * 1024L;
    public volatile int max_scheduled_compaction_sstable_count = 40;
    public volatile boolean incremental_updates_last_repaired = true;

    public String repair_history_sync_timeout = "10m";

    public volatile boolean disable_schema_drop_check = false;

    // Deprecated configuration from
    // <rdar://problem/35142062> Cass: consider a transitional large-partition patch that dynamically downsamples column index (#964)
    // remove after all clusters upgraded to 4.0 or setting removed from all cluster configurations
    @Deprecated
    public Integer column_index_max_target_size_in_kb = null;
    @Deprecated
    public Integer column_index_max_target_index_objects = null;

    /**
     * The intial capacity for creating RangeTombstoneList.
     */
    public volatile int initial_range_tombstone_list_allocation_size = 1;
    /**
     * The growth factor to enlarge a RangeTombstoneList.
     */
    public volatile double range_tombstone_list_growth_factor = 1.5;

    /**
     * @deprecated migrate to {@link DatabaseDescriptor#isClientInitialized()}
     */
    @Deprecated
    public static boolean isClientMode()
    {
        return isClientMode;
    }

    /**
     * If true, when rows with duplicate clustering keys are detected during a read or compaction
     * a snapshot will be taken. In the read case, each a snapshot request will be issued to each
     * replica involved in the query, for compaction the snapshot will be created locally.
     * These are limited at the replica level so that only a single snapshot per-day can be taken
     * via this method.
     *
     * This requires check_for_duplicate_rows_during_reads and/or check_for_duplicate_rows_during_compaction
     * below to be enabled
     */
    public volatile boolean snapshot_on_duplicate_row_detection = false;
    /**
     * If these are enabled duplicate keys will get logged, and if snapshot_on_duplicate_row_detection
     * is enabled, the table will get snapshotted for offline investigation
     */
    public volatile boolean check_for_duplicate_rows_during_reads = true;
    public volatile boolean check_for_duplicate_rows_during_compaction = true;

    public boolean autocompaction_on_startup_enabled = Boolean.parseBoolean(System.getProperty("cassandra.autocompaction_on_startup_enabled", "true"));

    // see CASSANDRA-3200 / CASSANDRA-16274
    public volatile boolean auto_optimise_inc_repair_streams = false;
    public volatile boolean auto_optimise_full_repair_streams = false;
    public volatile boolean auto_optimise_preview_repair_streams = false;

    // see CASSANDRA-17048 and the comment in cassandra.yaml
    public boolean uuid_sstable_identifiers_enabled = false;

    // see rdar://73201653 and rdar://89915246; no-op for now
    public boolean use_stream_compaction_for_repair = false;
    public boolean use_stream_compaction_for_bootstrap = false;
    public int streaming_sessions_per_host = 1;

    public volatile boolean compact_biggest_stcs_bucket_l0 = true;
    public volatile int biggest_bucket_max_sstable_count = 1024;
    public volatile long biggest_bucket_max_size_bytes = 1 << 30;

    /**
     * Client mode means that the process is a pure client, that uses C* code base but does
     * not read or write local C* database files.
     *
     * @deprecated migrate to {@link DatabaseDescriptor#clientInitialization(boolean)}
     */
    @Deprecated
    public static void setClientMode(boolean clientMode)
    {
        isClientMode = clientMode;
    }

    @Deprecated // this warning threshold will be replaced by an equivalent guardrail
    public volatile int table_count_warn_threshold = 150;
    @Deprecated // this warning threshold will be replaced by an equivalent guardrail
    public volatile int keyspace_count_warn_threshold = 40;

    public volatile int consecutive_message_errors_threshold = 1;

    public volatile SubnetGroups client_error_reporting_exclusions = new SubnetGroups();
    public volatile SubnetGroups internode_error_reporting_exclusions = new SubnetGroups();

    public volatile int keyspaces_warn_threshold = -1;
    public volatile int keyspaces_fail_threshold = -1;
    public volatile int tables_warn_threshold = -1;
    public volatile int tables_fail_threshold = -1;
    public volatile int columns_per_table_warn_threshold = -1;
    public volatile int columns_per_table_fail_threshold = -1;
    public volatile int secondary_indexes_per_table_warn_threshold = -1;
    public volatile int secondary_indexes_per_table_fail_threshold = -1;
    public volatile int materialized_views_per_table_warn_threshold = -1;
    public volatile int materialized_views_per_table_fail_threshold = -1;
    public volatile int page_size_warn_threshold = -1;
    public volatile int page_size_fail_threshold = -1;
    public volatile int partition_keys_in_select_warn_threshold = -1;
    public volatile int partition_keys_in_select_fail_threshold = -1;
    public volatile int in_select_cartesian_product_warn_threshold = -1;
    public volatile int in_select_cartesian_product_fail_threshold = -1;
    public volatile Set<String> table_properties_warned = Collections.emptySet();
    public volatile Set<String> table_properties_ignored = Collections.emptySet();
    public volatile Set<String> table_properties_disallowed = Collections.emptySet();
    public volatile Set<ConsistencyLevel> read_consistency_levels_warned = Collections.emptySet();
    public volatile Set<ConsistencyLevel> read_consistency_levels_disallowed = Collections.emptySet();
    public volatile Set<ConsistencyLevel> write_consistency_levels_warned = Collections.emptySet();
    public volatile Set<ConsistencyLevel> write_consistency_levels_disallowed = Collections.emptySet();
    public volatile boolean user_timestamps_enabled = true;
    public volatile boolean group_by_enabled = CassandraRelevantProperties.ALLOW_GROUP_BY.getBoolean();
    @Replaces(oldName="truncate_drop_enabled", deprecated =true)
    public volatile boolean drop_truncate_table_enabled = true;

    @Replaces(oldName = "enable_secondary_index", converter = Converters.IDENTITY, deprecated = true)
    public volatile boolean secondary_indexes_enabled = false;
    public volatile boolean uncompressed_tables_enabled = CassandraRelevantProperties.ALLOW_DISABLED_COMPRESSION.getBoolean();

    @Replaces(oldName = "allow_compact_storage", converter = Converters.IDENTITY, deprecated = true)
    public volatile boolean compact_tables_enabled = true;
    public volatile boolean read_before_write_list_operations_enabled = true;
    public volatile boolean allow_filtering_enabled = true;
    public volatile DataStorageSpec.LongBytesBound collection_size_warn_threshold = null;
    public volatile DataStorageSpec.LongBytesBound collection_size_fail_threshold = null;
    public volatile int items_per_collection_warn_threshold = -1;
    public volatile int items_per_collection_fail_threshold = -1;
    public volatile int fields_per_udt_warn_threshold = -1;
    public volatile int fields_per_udt_fail_threshold = -1;
    public volatile int data_disk_usage_percentage_warn_threshold = -1;
    public volatile int data_disk_usage_percentage_fail_threshold = -1;
    public volatile DataStorageSpec.LongBytesBound data_disk_usage_max_disk_size = null;
    public volatile int minimum_replication_factor_warn_threshold = -1;
    public volatile int minimum_replication_factor_fail_threshold = -1;

    public volatile DurationSpec.LongNanosecondsBound streaming_state_expires = new DurationSpec.LongNanosecondsBound("3d");
    public volatile DataStorageSpec.LongBytesBound streaming_state_size = new DataStorageSpec.LongBytesBound("40MiB");

    /** The configuration of startup checks. */
    public volatile Map<StartupCheckType, Map<String, Object>> startup_checks = new HashMap<>();

    public volatile DurationSpec.LongNanosecondsBound repair_state_expires = new DurationSpec.LongNanosecondsBound("3d");
    public volatile int repair_state_size = 100_000;

    /**
     * The variants of paxos implementation and semantics supported by Cassandra.
     */
    public enum PaxosVariant
    {
        /**
         * v1 Paxos lacks most optimisations. Expect 4RTs for a write and 2RTs for a read.
         *
         * With legacy semantics for read/read and rejected write linearizability, i.e. not guaranteed.
         */
        v1_without_linearizable_reads_or_rejected_writes,

        /**
         * v1 Paxos lacks most optimisations. Expect 4RTs for a write and 3RTs for a read.
         */
        v1,

        /**
         * v2 Paxos. With PaxosStatePurging.repaired safe to use ANY Commit consistency.
         * Expect 2RTs for a write and 1RT for a read.
         *
         * With legacy semantics for read/read linearizability, i.e. not guaranteed.
         */
        v2_without_linearizable_reads,

        /**
         * v2 Paxos. With PaxosStatePurging.repaired safe to use ANY Commit consistency.
         * Expect 2RTs for a write and 1RT for a read.
         *
         * With legacy semantics for read/read and rejected write linearizability, i.e. not guaranteed.
         */
        v2_without_linearizable_reads_or_rejected_writes,

        /**
         * v2 Paxos. With PaxosStatePurging.repaired safe to use ANY Commit consistency.
         * Expect 2RTs for a write, and either 1RT or 2RT for a read.
         */
        v2
    }

    /**
     * Select the kind of paxos state purging to use. Migration to repaired is recommended, but requires that
     * regular paxos repairs are performed (which by default run as part of incremental repair).
     *
     * Once migrated from legacy it is unsafe to return to legacy, but gc_grace mode may be used in its place
     * and performs a very similar cleanup process.
     *
     * Should only be modified once paxos_variant = v2.
     */
    public enum PaxosStatePurging
    {
        /**
         * system.paxos records are written and garbage collected with TTLs. Unsafe to use with Commit consistency ANY.
         * Once migrated from, cannot be migrated back to safely. Must use gc_grace or repaired instead, as TTLs
         * will not have been set.
         */
        legacy,

        /**
         * Functionally similar to legacy, but the gc_grace expiry is applied at compaction and read time rather than
         * using TTLs, so may be safely enabled at any point.
         */
        gc_grace,

        /**
         * Clears system.paxos records only once they are known to be persisted to a quorum of replica's base tables
         * through the use of paxos repair. Requires that regular paxos repairs are performed on the cluster
         * (which by default are included in incremental repairs if paxos_variant = v2).
         *
         * This setting permits the use of Commit consistency ANY or LOCAL_QUORUM without any loss of durability or consistency,
         * saving 1 RT.
         */
        repaired;

        public static PaxosStatePurging fromBoolean(boolean enabled)
        {
            return enabled ? repaired : gc_grace;
        }
    }

    /**
     * See {@link PaxosVariant}. Defaults to v1, recommend upgrading to v2 at earliest opportunity.
     */
    public volatile PaxosVariant paxos_variant = PaxosVariant.v1_without_linearizable_reads_or_rejected_writes;

    /**
     * If true, paxos topology change repair will not run on a topology change - this option should only be used in
     * rare operation circumstances e.g. where for some reason the repair is impossible to perform (e.g. too few replicas)
     * and an unsafe topology change must be made
     */
    public volatile boolean skip_paxos_repair_on_topology_change = Boolean.getBoolean("cassandra.skip_paxos_repair_on_topology_change");

    /**
     * A safety margin when purging paxos state information that has been safely replicated to a quorum.
     * Data for transactions initiated within this grace period will not be expunged.
     */
    public volatile DurationSpec.LongSecondsBound paxos_purge_grace_period = new DurationSpec.LongSecondsBound("60s");

    /**
     * A safety mechanism for detecting incorrect paxos state, that may be down either to a bug or incorrect usage of LWTs
     * (most likely due to unsafe mixing of SERIAL and LOCAL_SERIAL operations), and rejecting
     */
    public enum PaxosOnLinearizabilityViolation
    {
        // reject an operation when a linearizability violation is detected.
        // note this does not guarantee a violation has been averted,
        // as it may be a prior operation that invalidated the state.
        fail,
        // log any detected linearizability violation
        log,
        // ignore any detected linearizability violation
        ignore
    }

    /**
     * See {@link PaxosOnLinearizabilityViolation}.
     *
     * Default is to ignore, as applications may readily mix SERIAL and LOCAL_SERIAL and this is the most likely source
     * of linearizability violations. this facility should be activated only for debugging Cassandra or by power users
     * who are investigating their own application behaviour.
     */
    public volatile PaxosOnLinearizabilityViolation paxos_on_linearizability_violations = PaxosOnLinearizabilityViolation.ignore;

    /**
     * See {@link PaxosStatePurging} default is legacy.
     */
    public volatile PaxosStatePurging paxos_state_purging;

    /**
     * Enable/disable paxos repair. This is a global flag that not only determines default behaviour but overrides
     * explicit paxos repair requests, paxos repair on topology changes and paxos auto repairs.
     */
    public volatile boolean paxos_repair_enabled = true;

    /**
     * If true, paxos topology change repair only requires a global quorum of live nodes. If false,
     * it requires a global quorum as well as a local quorum for each dc (EACH_QUORUM), with the
     * exception explained in paxos_topology_repair_strict_each_quorum
     */
    public boolean paxos_topology_repair_no_dc_checks = false;

    /**
     * If true, a quorum will be required for the global and local quorum checks. If false, we will
     * accept a quorum OR n - 1 live nodes. This is to allow for topologies like 2:2:2, where paxos queries
     * always use SERIAL, and a single node down in a dc should not preclude a paxos repair
     */
    public boolean paxos_topology_repair_strict_each_quorum = false;

    /**
     * If necessary for operational purposes, permit certain keyspaces to be ignored for paxos topology repairs
     */
    public volatile Set<String> skip_paxos_repair_on_topology_change_keyspaces = splitCommaDelimited(System.getProperty("cassandra.skip_paxos_repair_on_topology_change_keyspaces"));

    /**
     * See {@link org.apache.cassandra.service.paxos.ContentionStrategy}
     */
    public String paxos_contention_wait_randomizer;

    /**
     * See {@link org.apache.cassandra.service.paxos.ContentionStrategy}
     */
    public String paxos_contention_min_wait;

    /**
     * See {@link org.apache.cassandra.service.paxos.ContentionStrategy}
     */
    public String paxos_contention_max_wait;

    /**
     * See {@link org.apache.cassandra.service.paxos.ContentionStrategy}
     */
    public String paxos_contention_min_delta;

    /**
     * The number of keys we may simultaneously attempt to finish incomplete paxos operations for.
     */
    public volatile int paxos_repair_parallelism = -1;

    public volatile int max_top_size_partition_count = 10;
    public volatile int max_top_tombstone_partition_count = 10;
    public volatile DataStorageSpec.LongBytesBound min_tracked_partition_size = new DataStorageSpec.LongBytesBound("1MiB");
    public volatile long min_tracked_partition_tombstone_count = 5000;
    public volatile boolean top_partitions_enabled = true;

    public volatile boolean sstable_read_rate_persistence_enabled = false;

    public static Supplier<Config> getOverrideLoadConfig()
    {
        return overrideLoadConfig;
    }

    public static void setOverrideLoadConfig(Supplier<Config> loadConfig)
    {
        overrideLoadConfig = loadConfig;
    }

    public enum CommitLogSync
    {
        periodic,
        batch,
        group
    }

    public enum FlushCompression
    {
        none,
        fast,
        table
    }

    public enum InternodeCompression
    {
        all, none, dc
    }

    public enum DiskAccessMode
    {
        auto,
        mmap,
        mmap_index_only,
        standard,
    }

    public enum MemtableAllocationType
    {
        unslabbed_heap_buffers,
        unslabbed_heap_buffers_logged,
        heap_buffers,
        offheap_buffers,
        offheap_objects
    }

    public enum DiskFailurePolicy
    {
        best_effort,
        stop,
        ignore,
        stop_paranoid,
        die
    }

    public enum CommitFailurePolicy
    {
        stop,
        stop_commit,
        ignore,
        die,
    }

    public enum UserFunctionTimeoutPolicy
    {
        ignore,
        die,
        die_immediate
    }

    public enum DiskOptimizationStrategy
    {
        ssd,
        spinning
    }

    public enum RepairCommandPoolFullStrategy
    {
        queue,
        reject
    }

    public enum CorruptedTombstoneStrategy
    {
        disabled,
        warn,
        exception
    }

    private static final Set<String> SENSITIVE_KEYS = new HashSet<String>() {{
        add("client_encryption_options");
        add("server_encryption_options");
    }};

    public static void log(Config config)
    {
        Map<String, String> configMap = new TreeMap<>();
        for (Field field : Config.class.getFields())
        {
            // ignore the constants
            if (Modifier.isFinal(field.getModifiers()))
                continue;

            String name = field.getName();
            if (SENSITIVE_KEYS.contains(name))
            {
                configMap.put(name, "<REDACTED>");
                continue;
            }

            String value;
            try
            {
                // Field.get() can throw NPE if the value of the field is null
                value = field.get(config).toString();
            }
            catch (NullPointerException | IllegalAccessException npe)
            {
                value = "null";
            }
            configMap.put(name, value);
        }

        logger.info("Node configuration:[{}]", Joiner.on("; ").join(configMap.entrySet()));
    }
    
    public volatile boolean dump_heap_on_uncaught_exception = false;

    public volatile boolean allow_nonsuperuser_select_salted_hash = false;
}<|MERGE_RESOLUTION|>--- conflicted
+++ resolved
@@ -682,12 +682,7 @@
 
     // Default keyspace replication factors allow validation of newly created keyspaces
     // and good defaults if no replication factor is provided by the user
-<<<<<<< HEAD
     public volatile int default_keyspace_rf = DEFAULT_REPLICATION_FACTOR.getInt();
-=======
-    public volatile int default_keyspace_rf = 3;
-    public volatile int minimum_keyspace_rf = 2;
->>>>>>> b07083ec
 
     /**
      * flags for enabling tracking repaired state of data during reads
@@ -964,8 +959,9 @@
     public volatile int data_disk_usage_percentage_warn_threshold = -1;
     public volatile int data_disk_usage_percentage_fail_threshold = -1;
     public volatile DataStorageSpec.LongBytesBound data_disk_usage_max_disk_size = null;
-    public volatile int minimum_replication_factor_warn_threshold = -1;
-    public volatile int minimum_replication_factor_fail_threshold = -1;
+    public volatile int minimum_replication_factor_warn_threshold = 2;
+    @Replaces(oldName="minimum_keyspace_rf", deprecated = true)
+    public volatile int minimum_replication_factor_fail_threshold = 2;
 
     public volatile DurationSpec.LongNanosecondsBound streaming_state_expires = new DurationSpec.LongNanosecondsBound("3d");
     public volatile DataStorageSpec.LongBytesBound streaming_state_size = new DataStorageSpec.LongBytesBound("40MiB");
