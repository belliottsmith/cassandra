--- conflicted
+++ resolved
@@ -61,15 +61,10 @@
 
         if (epStateMap.size() > 0)
         {
-<<<<<<< HEAD
-            long ts = epStateMap.values().iterator().next().getUpdateTimestamp();
-            if ((ts - Gossiper.instance.firstSynSendAt) < 0 || Gossiper.instance.firstSynSendAt == 0)
-=======
             // Ignore any GossipDigestAck messages that we handle before a regular GossipDigestSyn has been send.
             // This will prevent Acks from leaking over from the shadow round that are not actual part of
             // the regular gossip conversation.
             if ((System.nanoTime() - Gossiper.instance.firstSynSendAt) < 0 || Gossiper.instance.firstSynSendAt == 0)
->>>>>>> 91661ec2
             {
                 if (logger.isTraceEnabled())
                     logger.trace("Ignoring unrequested GossipDigestAck from {}", from);
