--- conflicted
+++ resolved
@@ -69,11 +69,6 @@
         return get(primaryRole);
     }
 
-<<<<<<< HEAD
-    public void invalidateRoles(String roleName)
-    {
-        invalidate(RoleResource.role(roleName));
-=======
     Set<RoleResource> getAllRoles()
     {
         // this method seems kind of unnecessary as it is only called from Roles::getAllRoles,
@@ -81,6 +76,10 @@
         // we lose this method and did everything in Roles, we'd be dependent on the IRM impl
         // supplied by DatabaseDescriptor
         return roleManager.getAllRoles();
->>>>>>> fb426155
+    }
+
+    public void invalidateRoles(String roleName)
+    {
+        invalidate(RoleResource.role(roleName));
     }
 }