/*
 * Licensed to the Apache Software Foundation (ASF) under one
 * or more contributor license agreements.  See the NOTICE file
 * distributed with this work for additional information
 * regarding copyright ownership.  The ASF licenses this file
 * to you under the Apache License, Version 2.0 (the
 * "License"); you may not use this file except in compliance
 * with the License.  You may obtain a copy of the License at
 *
 *     http://www.apache.org/licenses/LICENSE-2.0
 *
 * Unless required by applicable law or agreed to in writing, software
 * distributed under the License is distributed on an "AS IS" BASIS,
 * WITHOUT WARRANTIES OR CONDITIONS OF ANY KIND, either express or implied.
 * See the License for the specific language governing permissions and
 * limitations under the License.
 */

package org.apache.cassandra.auth;

import java.util.Collections;
import java.util.Map;
import java.util.concurrent.ScheduledFuture;
import java.util.concurrent.TimeUnit;
import java.util.function.BiPredicate;
import java.util.function.BooleanSupplier;
import java.util.function.Consumer;
import java.util.function.Function;
import java.util.function.IntConsumer;
import java.util.function.IntSupplier;
import java.util.function.Supplier;

<<<<<<< HEAD
=======
import com.google.common.util.concurrent.MoreExecutors;
import com.google.common.util.concurrent.Uninterruptibles;
>>>>>>> 73d6297b
import org.slf4j.Logger;
import org.slf4j.LoggerFactory;

import com.github.benmanes.caffeine.cache.Caffeine;
import com.github.benmanes.caffeine.cache.LoadingCache;
import com.github.benmanes.caffeine.cache.Policy;
import org.apache.cassandra.concurrent.DebuggableThreadPoolExecutor;
import org.apache.cassandra.concurrent.ScheduledExecutors;
import org.apache.cassandra.utils.MBeanWrapper;

import static com.google.common.base.Preconditions.checkNotNull;

public class AuthCache<K, V> implements AuthCacheMBean
{
    private static final Logger logger = LoggerFactory.getLogger(AuthCache.class);

    private static final String MBEAN_NAME_BASE = "org.apache.cassandra.auth:type=";

    static final String CACHE_LOAD_RETRIES_PROPERTY = "cassandra.auth_cache.warming.max_retries";
    static final String CACHE_LOAD_RETRY_INTERVAL_PROPERTY = "cassandra.auth_cache.warming.retry_interval_ms";

    private volatile ScheduledFuture cacheRefresher = null;

    /**
     * Underlying cache. LoadingCache will call underlying load function on {@link #get} if key is not present
     */
    protected volatile LoadingCache<K, V> cache;
<<<<<<< HEAD
    private DebuggableThreadPoolExecutor cacheRefreshExecutor;

=======
    
>>>>>>> 73d6297b
    private final String name;
    private final IntConsumer setValidityDelegate;
    private final IntSupplier getValidityDelegate;
    private final IntConsumer setUpdateIntervalDelegate;
    private final IntSupplier getUpdateIntervalDelegate;
    private final IntConsumer setMaxEntriesDelegate;
    private final IntSupplier getMaxEntriesDelegate;
    private final Consumer<Boolean> setActiveUpdate;
    private final BooleanSupplier getActiveUpdate;
    private final Function<K, V> loadFunction;
    private final Supplier<Map<K, V>> bulkLoadFunction;
    private final BooleanSupplier enableCache;

    // Determines whether the presence of a specific value should trigger the invalidation of
    // the supplied key. Used by CredentialsCache & CacheRefresher to identify when the
    // credentials for a role couldn't be loaded without throwing an exception or serving stale
    // values until the natural expiry time.
    private final BiPredicate<K, V> invalidateCondition;

    /**
     * @param name Used for MBean
     * @param setValidityDelegate Used to set cache validity period. See {@link Policy#expireAfterWrite()}
     * @param getValidityDelegate Getter for validity period
     * @param setUpdateIntervalDelegate Used to set cache update interval. See {@link Policy#refreshAfterWrite()}
     * @param getUpdateIntervalDelegate Getter for update interval
     * @param setMaxEntriesDelegate Used to set max # entries in cache. See {@link com.github.benmanes.caffeine.cache.Policy.Eviction#setMaximum(long)}
     * @param getMaxEntriesDelegate Getter for max entries.
     * @param setActiveUpdate Actively update the cache before expiry
     * @param getActiveUpdate Getter for active update
     * @param loadFunction Function to load the cache. Called on {@link #get(Object)}
     * @param cacheEnabledDelegate Used to determine if cache is enabled.
     */
    protected AuthCache(String name,
                        IntConsumer setValidityDelegate,
                        IntSupplier getValidityDelegate,
                        IntConsumer setUpdateIntervalDelegate,
                        IntSupplier getUpdateIntervalDelegate,
                        IntConsumer setMaxEntriesDelegate,
                        IntSupplier getMaxEntriesDelegate,
                        Consumer<Boolean> setActiveUpdate,
                        BooleanSupplier getActiveUpdate,
                        Function<K, V> loadFunction,
                        Supplier<Map<K, V>> bulkLoadFunction,
                        BooleanSupplier cacheEnabledDelegate)
    {
        this(name,
             setValidityDelegate,
             getValidityDelegate,
             setUpdateIntervalDelegate,
             getUpdateIntervalDelegate,
             setMaxEntriesDelegate,
             getMaxEntriesDelegate,
             setActiveUpdate,
             getActiveUpdate,
             loadFunction,
             bulkLoadFunction,
             cacheEnabledDelegate,
             (k, v) -> false);
    }

    /**
     * @param name Used for MBean
     * @param setValidityDelegate Used to set cache validity period. See {@link Policy#expireAfterWrite()}
     * @param getValidityDelegate Getter for validity period
     * @param setUpdateIntervalDelegate Used to set cache update interval. See {@link Policy#refreshAfterWrite()}
     * @param getUpdateIntervalDelegate Getter for update interval
     * @param setMaxEntriesDelegate Used to set max # entries in cache. See {@link com.github.benmanes.caffeine.cache.Policy.Eviction#setMaximum(long)}
     * @param getMaxEntriesDelegate Getter for max entries.
     * @param setActiveUpdate Actively update the cache before expiry
     * @param getActiveUpdate Getter for active update
     * @param loadFunction Function to load the cache. Called on {@link #get(Object)}
     * @param cacheEnabledDelegate Used to determine if cache is enabled.
     * @param invalidationCondition Used during active updates to determine if a refreshed value indicates a missing
     *                              entry in the underlying table. If satisfied, the key will be invalidated.
     */
    protected AuthCache(String name,
                        IntConsumer setValidityDelegate,
                        IntSupplier getValidityDelegate,
                        IntConsumer setUpdateIntervalDelegate,
                        IntSupplier getUpdateIntervalDelegate,
                        IntConsumer setMaxEntriesDelegate,
                        IntSupplier getMaxEntriesDelegate,
                        Consumer<Boolean> setActiveUpdate,
                        BooleanSupplier getActiveUpdate,
                        Function<K, V> loadFunction,
                        Supplier<Map<K, V>> bulkLoadFunction,
                        BooleanSupplier cacheEnabledDelegate,
                        BiPredicate<K, V> invalidationCondition)
    {
        this.name = checkNotNull(name);
        this.setValidityDelegate = checkNotNull(setValidityDelegate);
        this.getValidityDelegate = checkNotNull(getValidityDelegate);
        this.setUpdateIntervalDelegate = checkNotNull(setUpdateIntervalDelegate);
        this.getUpdateIntervalDelegate = checkNotNull(getUpdateIntervalDelegate);
        this.setMaxEntriesDelegate = checkNotNull(setMaxEntriesDelegate);
        this.getMaxEntriesDelegate = checkNotNull(getMaxEntriesDelegate);
        this.setActiveUpdate = checkNotNull(setActiveUpdate);
        this.getActiveUpdate = checkNotNull(getActiveUpdate);
        this.loadFunction = checkNotNull(loadFunction);
        this.bulkLoadFunction = checkNotNull(bulkLoadFunction);
        this.enableCache = checkNotNull(cacheEnabledDelegate);
        this.invalidateCondition = checkNotNull(invalidationCondition);
        init();
    }

    /**
     * Do setup for the cache and MBean.
     */
    protected void init()
    {
        this.cacheRefreshExecutor = new DebuggableThreadPoolExecutor(name + "Refresh", Thread.NORM_PRIORITY);
        cache = initCache(null);
        MBeanWrapper.instance.registerMBean(this, getObjectName());
    }

    protected void unregisterMBean()
    {
        MBeanWrapper.instance.unregisterMBean(getObjectName(), MBeanWrapper.OnException.LOG);
    }

    protected String getObjectName()
    {
        return MBEAN_NAME_BASE + name;
    }

    /**
     * Retrieve a value from the cache. Will call {@link LoadingCache#get(Object)} which will
     * "load" the value if it's not present, thus populating the key.
     * @param k
     * @return The current value of {@code K} if cached or loaded.
     *
     * See {@link LoadingCache#get(Object)} for possible exceptions.
     */
    public V get(K k)
    {
        if (cache == null)
            return loadFunction.apply(k);

        return cache.get(k);
    }

    /**
     * Invalidate the entire cache.
     */
    public void invalidate()
    {
        cache = initCache(null);
    }

    /**
     * Invalidate a key
     * @param k key to invalidate
     */
    public void invalidate(K k)
    {
        if (cache != null)
            cache.invalidate(k);
    }

    /**
     * Time in milliseconds that a value in the cache will expire after.
     * @param validityPeriod in milliseconds
     */
    public void setValidity(int validityPeriod)
    {
        if (Boolean.getBoolean("cassandra.disable_auth_caches_remote_configuration"))
            throw new UnsupportedOperationException("Remote configuration of auth caches is disabled");

        setValidityDelegate.accept(validityPeriod);
        cache = initCache(cache);
    }

    public int getValidity()
    {
        return getValidityDelegate.getAsInt();
    }

    /**
     * Time in milliseconds after which an entry in the cache should be refreshed (it's load function called again)
     * @param updateInterval in milliseconds
     */
    public void setUpdateInterval(int updateInterval)
    {
        if (Boolean.getBoolean("cassandra.disable_auth_caches_remote_configuration"))
            throw new UnsupportedOperationException("Remote configuration of auth caches is disabled");

        setUpdateIntervalDelegate.accept(updateInterval);
        cache = initCache(cache);
    }

    public int getUpdateInterval()
    {
        return getUpdateIntervalDelegate.getAsInt();
    }

    /**
     * Set maximum number of entries in the cache.
     * @param maxEntries
     */
    public void setMaxEntries(int maxEntries)
    {
        if (Boolean.getBoolean("cassandra.disable_auth_caches_remote_configuration"))
            throw new UnsupportedOperationException("Remote configuration of auth caches is disabled");

        setMaxEntriesDelegate.accept(maxEntries);
        cache = initCache(cache);
    }

    public int getMaxEntries()
    {
        return getMaxEntriesDelegate.getAsInt();
    }

    public boolean getActiveUpdate()
    {
        return getActiveUpdate.getAsBoolean();
    }

    public void setActiveUpdate(boolean update)
    {
        if (Boolean.getBoolean("cassandra.disable_auth_caches_remote_configuration"))
            throw new UnsupportedOperationException("Remote configuration of auth caches is disabled");

        setActiveUpdate.accept(update);
        cache = initCache(cache);
    }

    public long getEstimatedSize()
    {
        return cache == null ? 0L : cache.estimatedSize();
    }

    /**
     * (Re-)initialise the underlying cache. Will update validity, max entries, and update interval if
     * any have changed. The underlying {@link LoadingCache} will be initiated based on the provided {@code loadFunction}.
     * Note: If you need some unhandled cache setting to be set you should extend {@link AuthCache} and override this method.
     * @param existing If not null will only update cache update validity, max entries, and update interval.
     * @return New {@link LoadingCache} if existing was null, otherwise the existing {@code cache}
     */
    protected LoadingCache<K, V> initCache(LoadingCache<K, V> existing)
    {
        if (!enableCache.getAsBoolean())
            return null;

        if (getValidity() <= 0)
            return null;

        boolean activeUpdate = getActiveUpdate();
        logger.info("(Re)initializing {} (validity period/update interval/max entries/active update) ({}/{}/{}/{})",
                    name, getValidity(), getUpdateInterval(), getMaxEntries(), activeUpdate);
        LoadingCache<K, V> updatedCache;

        if (existing == null)
        {
            updatedCache = Caffeine.newBuilder().refreshAfterWrite(activeUpdate ? getValidity() : getUpdateInterval(), TimeUnit.MILLISECONDS)
                                                .expireAfterWrite(getValidity(), TimeUnit.MILLISECONDS)
                                                .maximumSize(getMaxEntries())
                                                .executor(cacheRefreshExecutor)
                                                .build(loadFunction::apply);
        }
        else
        {
            updatedCache = cache;
            // Always set as mandatory
            cache.policy().refreshAfterWrite().ifPresent(policy ->
                policy.setExpiresAfter(activeUpdate ? getValidity() : getUpdateInterval(), TimeUnit.MILLISECONDS));
            cache.policy().expireAfterWrite().ifPresent(policy ->
                policy.setExpiresAfter(getValidity(), TimeUnit.MILLISECONDS));
            cache.policy().eviction().ifPresent(policy ->
                policy.setMaximum(getMaxEntries()));
        }

        if (cacheRefresher != null)
        {
            cacheRefresher.cancel(false); // permit the two refreshers to race until the old one dies, should be harmless.
            cacheRefresher = null;
        }

        if (activeUpdate)
        {
            cacheRefresher = ScheduledExecutors.optionalTasks.scheduleAtFixedRate(CacheRefresher.create(name,
                                                                                                        updatedCache,
                                                                                                        invalidateCondition),
                                                                                  getUpdateInterval(),
                                                                                  getUpdateInterval(),
                                                                                  TimeUnit.MILLISECONDS);
        }
        return updatedCache;
    }

    public void warm()
    {
        if (cache == null)
        {
            logger.info("{} cache not enabled, skipping pre-warming", name);
            return;
        }

        int retries = Integer.getInteger(CACHE_LOAD_RETRIES_PROPERTY, 10);
        long retryInterval = Long.getLong(CACHE_LOAD_RETRY_INTERVAL_PROPERTY, 1000);

        while (retries-- > 0)
        {
            try
            {
                Map<K, V> entries = bulkLoadFunction.get();
                logger.info("Populating {} cache with {} pre-computed entries", name, entries.size());
                cache.putAll(entries);
                break;
            }
            catch (Exception e)
            {
                logger.warn("Failed to pre-warm {} cache, retrying {} more times", name, retries, e);
                Uninterruptibles.sleepUninterruptibly(retryInterval, TimeUnit.MILLISECONDS);
            }
        }
    }

    /*
     * Implemented when we can provide an efficient way to bulk load all entries
     * for a cache. This isn't a @FunctionalInterface due to the default impl,
     * which is for IRoleManager, IAuthorizer, and INetworkAuthorizer. They all
     * extend this interface so that implementations only need to provide an
     * override if it's useful. IAuthenticator doesn't implement this interface
     * because CredentialsCache is more tightly coupled to PasswordAuthenticator,
     * which does expose a bulk loader.
     */
    public interface BulkLoader<K, V>
    {
        default Supplier<Map<K, V>> bulkLoader()
        {
            return Collections::emptyMap;
        }
    }
}<|MERGE_RESOLUTION|>--- conflicted
+++ resolved
@@ -30,11 +30,7 @@
 import java.util.function.IntSupplier;
 import java.util.function.Supplier;
 
-<<<<<<< HEAD
-=======
-import com.google.common.util.concurrent.MoreExecutors;
 import com.google.common.util.concurrent.Uninterruptibles;
->>>>>>> 73d6297b
 import org.slf4j.Logger;
 import org.slf4j.LoggerFactory;
 
@@ -62,12 +58,8 @@
      * Underlying cache. LoadingCache will call underlying load function on {@link #get} if key is not present
      */
     protected volatile LoadingCache<K, V> cache;
-<<<<<<< HEAD
     private DebuggableThreadPoolExecutor cacheRefreshExecutor;
 
-=======
-    
->>>>>>> 73d6297b
     private final String name;
     private final IntConsumer setValidityDelegate;
     private final IntSupplier getValidityDelegate;
@@ -337,7 +329,7 @@
             cache.policy().expireAfterWrite().ifPresent(policy ->
                 policy.setExpiresAfter(getValidity(), TimeUnit.MILLISECONDS));
             cache.policy().eviction().ifPresent(policy ->
-                policy.setMaximum(getMaxEntries()));
+                                                policy.setMaximum(getMaxEntries()));
         }
 
         if (cacheRefresher != null)
