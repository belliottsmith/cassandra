/*
 * Licensed to the Apache Software Foundation (ASF) under one
 * or more contributor license agreements.  See the NOTICE file
 * distributed with this work for additional information
 * regarding copyright ownership.  The ASF licenses this file
 * to you under the Apache License, Version 2.0 (the
 * "License"); you may not use this file except in compliance
 * with the License.  You may obtain a copy of the License at
 *
 *     http://www.apache.org/licenses/LICENSE-2.0
 *
 * Unless required by applicable law or agreed to in writing, software
 * distributed under the License is distributed on an "AS IS" BASIS,
 * WITHOUT WARRANTIES OR CONDITIONS OF ANY KIND, either express or implied.
 * See the License for the specific language governing permissions and
 * limitations under the License.
 */
package org.apache.cassandra.auth;

import java.net.InetAddress;
import java.nio.charset.StandardCharsets;
import java.util.Arrays;
import java.util.Map;
import java.util.Set;

import com.google.common.annotations.VisibleForTesting;
import com.google.common.collect.ImmutableSet;
import com.google.common.collect.Lists;
import org.slf4j.Logger;
import org.slf4j.LoggerFactory;

import org.apache.cassandra.config.DatabaseDescriptor;
import org.apache.cassandra.exceptions.RequestExecutionException;
import org.apache.cassandra.schema.SchemaConstants;
import org.apache.cassandra.cql3.QueryOptions;
import org.apache.cassandra.cql3.QueryProcessor;
import org.apache.cassandra.cql3.UntypedResultSet;
import org.apache.cassandra.cql3.statements.SelectStatement;
import org.apache.cassandra.exceptions.AuthenticationException;
import org.apache.cassandra.exceptions.ConfigurationException;
import org.apache.cassandra.service.ClientState;
import org.apache.cassandra.service.QueryState;
import org.apache.cassandra.transport.messages.ResultMessage;
import org.apache.cassandra.utils.ByteBufferUtil;
import org.mindrot.jbcrypt.BCrypt;

/**
 * PasswordAuthenticator is an IAuthenticator implementation
 * that keeps credentials (rolenames and bcrypt-hashed passwords)
 * internally in C* - in system_auth.roles CQL3 table.
 * Since 2.2, the management of roles (creation, modification,
 * querying etc is the responsibility of IRoleManager. Use of
 * PasswordAuthenticator requires the use of CassandraRoleManager
 * for storage and retrieval of encrypted passwords.
 */
public class PasswordAuthenticator implements IAuthenticator
{
    private static final Logger logger = LoggerFactory.getLogger(PasswordAuthenticator.class);

    // name of the hash column.
    private static final String SALTED_HASH = "salted_hash";

    // really this is a rolename now, but as it only matters for Thrift, we leave it for backwards compatibility
    public static final String USERNAME_KEY = "username";
    public static final String PASSWORD_KEY = "password";

    static final byte NUL = 0;
    private SelectStatement authenticateStatement;

    private CredentialsCache cache;

    // No anonymous access.
    public boolean requireAuthentication()
    {
        return true;
    }

    protected static boolean checkpw(String password, String hash)
    {
        try
        {
            return BCrypt.checkpw(password, hash);
        }
        catch (Exception e)
        {
            // Improperly formatted hashes may cause BCrypt.checkpw to throw, so trap any other exception as a failure
            logger.warn("Error: invalid password hash encountered, rejecting user", e);
            return false;
        }
    }

    private AuthenticatedUser authenticate(String username, String password) throws AuthenticationException
    {
        String hash = cache.get(username);
        if (!checkpw(password, hash))
            throw new AuthenticationException(String.format("Provided username %s and/or password are incorrect", username));

        return new AuthenticatedUser(username);
    }

    private String queryHashedPassword(String username)
    {
        try
        {
<<<<<<< HEAD
            QueryOptions options = QueryOptions.forInternalCalls(consistencyForRole(username),
                    Lists.newArrayList(ByteBufferUtil.bytes(username)));

            ResultMessage.Rows rows = select(authenticateStatement, options);
=======
            ResultMessage.Rows rows =
            authenticateStatement.execute(QueryState.forInternalCalls(),
                                            QueryOptions.forInternalCalls(AuthProperties.instance.getReadConsistencyLevel(),
                                                                          Lists.newArrayList(ByteBufferUtil.bytes(username))),
                                            System.nanoTime());
>>>>>>> 10a73c16

            // If either a non-existent role name was supplied, or no credentials
            // were found for that role we don't want to cache the result so we throw
            // an exception.
            if (rows.result.isEmpty())
                throw new AuthenticationException(String.format("Provided username %s and/or password are incorrect", username));

            UntypedResultSet result = UntypedResultSet.create(rows.result);
            if (!result.one().has(SALTED_HASH))
                throw new AuthenticationException(String.format("Provided username %s and/or password are incorrect", username));

            return result.one().getString(SALTED_HASH);
        }
        catch (RequestExecutionException e)
        {
            throw new AuthenticationException("Unable to perform authentication: " + e.getMessage(), e);
        }
    }

    @VisibleForTesting
    ResultMessage.Rows select(SelectStatement statement, QueryOptions options)
    {
        return statement.execute(QueryState.forInternalCalls(), options, System.nanoTime());
    }

    public Set<DataResource> protectedResources()
    {
        // Also protected by CassandraRoleManager, but the duplication doesn't hurt and is more explicit
        return ImmutableSet.of(DataResource.table(SchemaConstants.AUTH_KEYSPACE_NAME, AuthKeyspace.ROLES));
    }

    public void validateConfiguration() throws ConfigurationException
    {
    }

    public void setup()
    {
        String query = String.format("SELECT %s FROM %s.%s WHERE role = ?",
                                     SALTED_HASH,
                                     SchemaConstants.AUTH_KEYSPACE_NAME,
                                     AuthKeyspace.ROLES);
        authenticateStatement = prepare(query);

        cache = new CredentialsCache(this);
    }

    public AuthenticatedUser legacyAuthenticate(Map<String, String> credentials) throws AuthenticationException
    {
        String username = credentials.get(USERNAME_KEY);
        if (username == null)
            throw new AuthenticationException(String.format("Required key '%s' is missing", USERNAME_KEY));

        String password = credentials.get(PASSWORD_KEY);
        if (password == null)
            throw new AuthenticationException(String.format("Required key '%s' is missing for provided username %s", PASSWORD_KEY, username));

        return authenticate(username, password);
    }

    public SaslNegotiator newSaslNegotiator(InetAddress clientAddress)
    {
        return new PlainTextSaslAuthenticator();
    }

    private static SelectStatement prepare(String query)
    {
        return (SelectStatement) QueryProcessor.getStatement(query, ClientState.forInternalCalls());
    }

    private class PlainTextSaslAuthenticator implements SaslNegotiator
    {
        private boolean complete = false;
        private String username;
        private String password;

        public byte[] evaluateResponse(byte[] clientResponse) throws AuthenticationException
        {
            decodeCredentials(clientResponse);
            complete = true;
            return null;
        }

        public boolean isComplete()
        {
            return complete;
        }

        public AuthenticatedUser getAuthenticatedUser() throws AuthenticationException
        {
            if (!complete)
                throw new AuthenticationException("SASL negotiation not complete");
            return authenticate(username, password);
        }

        /**
         * SASL PLAIN mechanism specifies that credentials are encoded in a
         * sequence of UTF-8 bytes, delimited by 0 (US-ASCII NUL).
         * The form is : {code}authzId<NUL>authnId<NUL>password<NUL>{code}
         * authzId is optional, and in fact we don't care about it here as we'll
         * set the authzId to match the authnId (that is, there is no concept of
         * a user being authorized to act on behalf of another with this IAuthenticator).
         *
         * @param bytes encoded credentials string sent by the client
         * @throws org.apache.cassandra.exceptions.AuthenticationException if either the
         *         authnId or password is null
         */
        private void decodeCredentials(byte[] bytes) throws AuthenticationException
        {
            logger.trace("Decoding credentials from client token");
            byte[] user = null;
            byte[] pass = null;
            int end = bytes.length;
            for (int i = bytes.length - 1; i >= 0; i--)
            {
                if (bytes[i] == NUL)
                {
                    if (pass == null)
                        pass = Arrays.copyOfRange(bytes, i + 1, end);
                    else if (user == null)
                        user = Arrays.copyOfRange(bytes, i + 1, end);
                    else
                        throw new AuthenticationException("Credential format error: username or password is empty or contains NUL(\\0) character");

                    end = i;
                }
            }

            if (pass == null || pass.length == 0)
                throw new AuthenticationException("Password must not be null");
            if (user == null || user.length == 0)
                throw new AuthenticationException("Authentication ID must not be null");

            username = new String(user, StandardCharsets.UTF_8);
            password = new String(pass, StandardCharsets.UTF_8);
        }
    }

    private static class CredentialsCache extends AuthCache<String, String> implements CredentialsCacheMBean
    {
        private CredentialsCache(PasswordAuthenticator authenticator)
        {
            super(CACHE_NAME,
                  DatabaseDescriptor::setCredentialsValidity,
                  DatabaseDescriptor::getCredentialsValidity,
                  DatabaseDescriptor::setCredentialsUpdateInterval,
                  DatabaseDescriptor::getCredentialsUpdateInterval,
                  DatabaseDescriptor::setCredentialsCacheMaxEntries,
                  DatabaseDescriptor::getCredentialsCacheMaxEntries,
                  authenticator::queryHashedPassword,
                  () -> true);
        }

        public void invalidateCredentials(String roleName)
        {
            invalidate(roleName);
        }
    }

    public static interface CredentialsCacheMBean extends AuthCacheMBean
    {
        public static final String CACHE_NAME = "CredentialsCache";

        public void invalidateCredentials(String roleName);
    }
}<|MERGE_RESOLUTION|>--- conflicted
+++ resolved
@@ -102,18 +102,10 @@
     {
         try
         {
-<<<<<<< HEAD
-            QueryOptions options = QueryOptions.forInternalCalls(consistencyForRole(username),
-                    Lists.newArrayList(ByteBufferUtil.bytes(username)));
+            QueryOptions options = QueryOptions.forInternalCalls(AuthProperties.instance.getReadConsistencyLevel(),
+                            Lists.newArrayList(ByteBufferUtil.bytes(username)));
 
             ResultMessage.Rows rows = select(authenticateStatement, options);
-=======
-            ResultMessage.Rows rows =
-            authenticateStatement.execute(QueryState.forInternalCalls(),
-                                            QueryOptions.forInternalCalls(AuthProperties.instance.getReadConsistencyLevel(),
-                                                                          Lists.newArrayList(ByteBufferUtil.bytes(username))),
-                                            System.nanoTime());
->>>>>>> 10a73c16
 
             // If either a non-existent role name was supplied, or no credentials
             // were found for that role we don't want to cache the result so we throw
