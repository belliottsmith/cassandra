--- conflicted
+++ resolved
@@ -192,7 +192,7 @@
             if (storedPasswordHash == DELETED_HASH_SENTINEL)
                 cache.invalidate(username);
 
-            if (storedPasswordHash == null || !BCrypt.checkpw(password, storedPasswordHash))
+            if (storedPasswordHash == null || !checkpw(password, storedPasswordHash))
                 throw new AuthenticationException("Username and/or password are incorrect");
 
             return new AuthenticatedUser(username);
@@ -276,23 +276,6 @@
         return new PlainTextSaslAuthenticator();
     }
 
-<<<<<<< HEAD
-=======
-    private AuthenticatedUser doAuthenticate(String username, String password, SelectStatement authenticationStatement)
-    throws RequestExecutionException, AuthenticationException
-    {
-        ResultMessage.Rows rows = authenticationStatement.execute(QueryState.forInternalCalls(),
-                                                                  QueryOptions.forInternalCalls(consistencyForRole(username),
-                                                                                                Lists.newArrayList(ByteBufferUtil.bytes(username))));
-        UntypedResultSet result = UntypedResultSet.create(rows.result);
-
-        if ((result.isEmpty() || !result.one().has(SALTED_HASH)) || !checkpw(password, result.one().getString(SALTED_HASH)))
-            throw new AuthenticationException("Username and/or password are incorrect");
-
-        return new AuthenticatedUser(username);
-    }
-
->>>>>>> ab0adf9f
     private SelectStatement prepare(String query)
     {
         return (SelectStatement) QueryProcessor.getStatement(query, ClientState.forInternalCalls()).statement;
