/*
 * Licensed to the Apache Software Foundation (ASF) under one
 * or more contributor license agreements.  See the NOTICE file
 * distributed with this work for additional information
 * regarding copyright ownership.  The ASF licenses this file
 * to you under the Apache License, Version 2.0 (the
 * "License"); you may not use this file except in compliance
 * with the License.  You may obtain a copy of the License at
 *
 *     http://www.apache.org/licenses/LICENSE-2.0
 *
 * Unless required by applicable law or agreed to in writing, software
 * distributed under the License is distributed on an "AS IS" BASIS,
 * WITHOUT WARRANTIES OR CONDITIONS OF ANY KIND, either express or implied.
 * See the License for the specific language governing permissions and
 * limitations under the License.
 */

package org.apache.cassandra.db;

import java.nio.ByteBuffer;
import java.util.function.LongPredicate;
import java.util.concurrent.TimeUnit;

import javax.annotation.concurrent.NotThreadSafe;

import org.apache.cassandra.db.filter.DataLimits;
import org.apache.cassandra.db.partitions.PurgeFunction;
import org.apache.cassandra.db.partitions.UnfilteredPartitionIterator;
import org.apache.cassandra.db.rows.RangeTombstoneMarker;
import org.apache.cassandra.db.rows.Row;
import org.apache.cassandra.db.rows.UnfilteredRowIterator;
import org.apache.cassandra.db.transform.BaseRows;
import org.apache.cassandra.db.transform.MoreRows;
import org.apache.cassandra.db.transform.Transformation;
import org.apache.cassandra.metrics.TableMetrics;
import org.apache.cassandra.tracing.Tracing;
import org.apache.cassandra.utils.ByteBufferUtil;

<<<<<<< HEAD
@NotThreadSafe
class RepairedDataInfo
=======
public class RepairedDataInfo
>>>>>>> 5827ea19
{
    public static final RepairedDataInfo NO_OP_REPAIRED_DATA_INFO = new RepairedDataInfo(null)
    {
        @Override
        public UnfilteredPartitionIterator withRepairedDataInfo(UnfilteredPartitionIterator iterator)
        {
            return iterator;
        }

        @Override
        public UnfilteredRowIterator withRepairedDataInfo(UnfilteredRowIterator iterator)
        {
            return iterator;
        }
            
        @Override
        public UnfilteredPartitionIterator extend(UnfilteredPartitionIterator partitions, DataLimits.Counter limit)
        {
           return partitions;
        }
    };

    // Keeps a digest of the partition currently being processed. Since we won't know
    // whether a partition will be fully purged from a read result until it's been
    // consumed, we buffer this per-partition digest and add it to the final digest
    // when the partition is closed (if it wasn't fully purged).
    private Digest perPartitionDigest;
    private Digest perCommandDigest;
    private boolean isConclusive = true;
    private ByteBuffer calculatedDigest = null;

    // Doesn't actually purge from the underlying iterators, but excludes from the digest
    // the purger can't be initialized until we've iterated all the sstables for the query
    // as it requires the oldest repaired tombstone
    private RepairedDataPurger purger;
    private boolean isFullyPurged = true;

    // Supplies additional partitions from the repaired data set to be consumed when the limit of
    // executing ReadCommand has been reached. This is to ensure that each replica attempts to
    // read the same amount of repaired data, otherwise comparisons of the repaired data digests
    // may be invalidated by varying amounts of repaired data being present on each replica.
    // This can't be initialized until after the underlying repaired iterators have been merged.
    private UnfilteredPartitionIterator postLimitPartitions = null;
    private final DataLimits.Counter repairedCounter;
    private UnfilteredRowIterator currentPartition;
    private TableMetrics metrics;

    public RepairedDataInfo(DataLimits.Counter repairedCounter)
    {
        this.repairedCounter = repairedCounter;
    }

    /**
     * If either repaired status tracking is not active or the command has not yet been
     * executed, then this digest will be an empty buffer.
     * Otherwise, it will contain a digest of the repaired data read, or an empty buffer
     * if no repaired data was read.
     *
     * @return a digest of the repaired data read during local execution of a command
     */
    ByteBuffer getDigest()
    {
        if (calculatedDigest != null)
            return calculatedDigest;

        calculatedDigest = perCommandDigest == null
                           ? ByteBufferUtil.EMPTY_BYTE_BUFFER
                           : ByteBuffer.wrap(perCommandDigest.digest());

        return calculatedDigest;
    }

    void prepare(ColumnFamilyStore cfs, int nowInSec, int oldestUnrepairedTombstone)
    {
        this.purger = new RepairedDataPurger(cfs, nowInSec, oldestUnrepairedTombstone);
        this.metrics = cfs.metric;
    }

    void finalize(UnfilteredPartitionIterator postLimitPartitions)
    {
        this.postLimitPartitions = postLimitPartitions;
    }

    /**
     * Returns a boolean indicating whether any relevant sstables were skipped during the read
     * that produced the repaired data digest.
     *
     * If true, then no pending repair sessions or partition deletes have influenced the extent
     * of the repaired sstables that went into generating the digest.
     * This indicates whether or not the digest can reliably be used to infer consistency
     * issues between the repaired sets across replicas.
     *
     * If either repaired status tracking is not active or the command has not yet been
     * executed, then this will always return true.
     *
     * @return boolean to indicate confidence in the whether or not the digest of the repaired data can be
     *         reliably be used to infer inconsistency issues between the repaired sets across replicas
     */
    boolean isConclusive()
    {
        return isConclusive;
    }

    void markInconclusive()
    {
        isConclusive = false;
    }

    private void onNewPartition(UnfilteredRowIterator partition)
    {
        this.currentPartition = partition;
    }

    private Digest getPerPartitionDigest()
    {
        if (perPartitionDigest == null)
            perPartitionDigest = Digest.forRepairedDataTracking();

        return perPartitionDigest;
    }

    public UnfilteredPartitionIterator withRepairedDataInfo(final UnfilteredPartitionIterator iterator)
    {
        class WithTracking extends Transformation<UnfilteredRowIterator>
        {
            protected UnfilteredRowIterator applyToPartition(UnfilteredRowIterator partition)
            {
                return withRepairedDataInfo(partition);
            }
        }
        return Transformation.apply(iterator, new WithTracking());
    }

    public UnfilteredRowIterator withRepairedDataInfo(final UnfilteredRowIterator iterator)
    {
        class WithTracking extends Transformation<UnfilteredRowIterator>
        {
            protected DecoratedKey applyToPartitionKey(DecoratedKey key)
            {
                getPerPartitionDigest().update(key.getKey());
                return key;
            }

            protected DeletionTime applyToDeletion(DeletionTime deletionTime)
            {
                if (repairedCounter.isDone())
                    return deletionTime;

                assert purger != null;
                DeletionTime purged = purger.applyToDeletion(deletionTime);
                if (!purged.isLive())
                    isFullyPurged = false;
                purged.digest(getPerPartitionDigest());
                return deletionTime;
            }

            protected RangeTombstoneMarker applyToMarker(RangeTombstoneMarker marker)
            {
                if (repairedCounter.isDone())
                    return marker;

                assert purger != null;
                RangeTombstoneMarker purged = purger.applyToMarker(marker);
                if (purged != null)
                {
                    isFullyPurged = false;
                    purged.digest(getPerPartitionDigest());
                }
                return marker;
            }

            protected Row applyToStatic(Row row)
            {
                return applyToRow(row);
            }

            protected Row applyToRow(Row row)
            {
                if (repairedCounter.isDone())
                    return row;

                assert purger != null;
                Row purged = purger.applyToRow(row);
                if (purged != null && !purged.isEmpty())
                {
                    isFullyPurged = false;
                    purged.digest(getPerPartitionDigest());
                }
                return row;
            }

            protected void onPartitionClose()
            {
                if (perPartitionDigest != null)
                {
                    // If the partition wasn't completely emptied by the purger,
                    // calculate the digest for the partition and use it to
                    // update the overall digest
                    if (!isFullyPurged)
                    {
                        if (perCommandDigest == null)
                            perCommandDigest = Digest.forRepairedDataTracking();

                        byte[] partitionDigest = perPartitionDigest.digest();
                        perCommandDigest.update(partitionDigest, 0, partitionDigest.length);
                    }

                    perPartitionDigest = null;
                }
                isFullyPurged = true;
            }
        }

        if (repairedCounter.isDone())
            return iterator;

        assert purger != null;
        purger.setCurrentKey(iterator.partitionKey());
        purger.setIsReverseOrder(iterator.isReverseOrder());

        UnfilteredRowIterator tracked = repairedCounter.applyTo(Transformation.apply(iterator, new WithTracking()));
        onNewPartition(tracked);
        return tracked;
    }

    public UnfilteredPartitionIterator extend(final UnfilteredPartitionIterator partitions,
                                              final DataLimits.Counter limit)
    {
        class OverreadRepairedData extends Transformation<UnfilteredRowIterator> implements MoreRows<UnfilteredRowIterator>
        {

            protected UnfilteredRowIterator applyToPartition(UnfilteredRowIterator partition)
            {
                return MoreRows.extend(partition, this, partition.columns());
            }

            public UnfilteredRowIterator moreContents()
            {
                // We don't need to do anything until the DataLimits of the
                // of the read have been reached
                if (!limit.isDone() || repairedCounter.isDone())
                    return null;

                long countBeforeOverreads = repairedCounter.counted();
                long overreadStartTime = System.nanoTime();
                if (currentPartition != null)
                    consumePartition(currentPartition, repairedCounter);

                if (postLimitPartitions != null)
                    while (postLimitPartitions.hasNext() && !repairedCounter.isDone())
                        consumePartition(postLimitPartitions.next(), repairedCounter);

                // we're not actually providing any more rows, just consuming the repaired data
                long rows = repairedCounter.counted() - countBeforeOverreads;
                long nanos = System.nanoTime() - overreadStartTime;
                metrics.repairedDataTrackingOverreadRows.update(rows);
                metrics.repairedDataTrackingOverreadTime.update(nanos, TimeUnit.NANOSECONDS);
                Tracing.trace("Read {} additional rows of repaired data for tracking in {}ps", rows, TimeUnit.NANOSECONDS.toMicros(nanos));
                return null;
            }

            private void consumePartition(UnfilteredRowIterator partition, DataLimits.Counter counter)
            {
                if (partition == null)
                    return;

                try
                {
                    while (!counter.isDone() && partition.hasNext())
                        partition.next();
                }
                catch (BaseRows.IteratorStateException ise)
                {
                    String keyString = partition.metadata().partitionKeyType.getString(partition.partitionKey().getKey());
                    throw new RepairedDataException("Error consuming partition " + keyString + ", counter state: " + counter, ise);
                }

                partition.close();
            }
        }
        // If the read didn't touch any sstables prepare() hasn't been called and
        // we can skip this transformation
        if (metrics == null || repairedCounter.isDone())
            return partitions;
        return Transformation.apply(partitions, new OverreadRepairedData());
    }

    public static class RepairedDataException extends RuntimeException
    {
        public RepairedDataException(String message, Throwable cause)
        {
            super(message, cause);
        }
    }

    /**
     * Although PurgeFunction extends Transformation, this is never applied to an iterator.
     * Instead, it is used by RepairedDataInfo during the generation of a repaired data
     * digest to exclude data which will actually be purged later on in the read pipeline.
     */
    private static class RepairedDataPurger extends PurgeFunction
    {
        RepairedDataPurger(ColumnFamilyStore cfs,
                           int nowInSec,
                           int oldestUnrepairedTombstone)
        {
            super(cfs, nowInSec,
                  cfs.gcBefore(nowInSec),
                  oldestUnrepairedTombstone,
                  cfs.getCompactionStrategyManager().onlyPurgeRepairedTombstones(),
                  cfs.metadata.get().enforceStrictLiveness(),
                  cfs.getRepairTimeSnapshot());
        }

        protected LongPredicate getPurgeEvaluator()
        {
            return (time) -> true;
        }

        void setCurrentKey(DecoratedKey key)
        {
            super.onNewPartition(key);
        }

        void setIsReverseOrder(boolean isReverseOrder)
        {
            super.setReverseOrder(isReverseOrder);
        }

        public DeletionTime applyToDeletion(DeletionTime deletionTime)
        {
            return super.applyToDeletion(deletionTime);
        }

        public Row applyToRow(Row row)
        {
            return super.applyToRow(row);
        }

        public RangeTombstoneMarker applyToMarker(RangeTombstoneMarker marker)
        {
            return super.applyToMarker(marker);
        }
    }
}<|MERGE_RESOLUTION|>--- conflicted
+++ resolved
@@ -37,12 +37,8 @@
 import org.apache.cassandra.tracing.Tracing;
 import org.apache.cassandra.utils.ByteBufferUtil;
 
-<<<<<<< HEAD
 @NotThreadSafe
-class RepairedDataInfo
-=======
 public class RepairedDataInfo
->>>>>>> 5827ea19
 {
     public static final RepairedDataInfo NO_OP_REPAIRED_DATA_INFO = new RepairedDataInfo(null)
     {
