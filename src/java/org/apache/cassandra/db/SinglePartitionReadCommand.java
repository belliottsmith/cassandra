/*
 * Licensed to the Apache Software Foundation (ASF) under one
 * or more contributor license agreements.  See the NOTICE file
 * distributed with this work for additional information
 * regarding copyright ownership.  The ASF licenses this file
 * to you under the Apache License, Version 2.0 (the
 * "License"); you may not use this file except in compliance
 * with the License.  You may obtain a copy of the License at
 *
 *     http://www.apache.org/licenses/LICENSE-2.0
 *
 * Unless required by applicable law or agreed to in writing, software
 * distributed under the License is distributed on an "AS IS" BASIS,
 * WITHOUT WARRANTIES OR CONDITIONS OF ANY KIND, either express or implied.
 * See the License for the specific language governing permissions and
 * limitations under the License.
 */
package org.apache.cassandra.db;

import java.io.IOException;
import java.nio.ByteBuffer;
import java.util.*;
import java.util.concurrent.TimeUnit;

import com.google.common.annotations.VisibleForTesting;
import com.google.common.collect.Sets;

import org.apache.cassandra.cache.IRowCacheEntry;
import org.apache.cassandra.cache.RowCacheKey;
import org.apache.cassandra.cache.RowCacheSentinel;
import org.apache.cassandra.config.DatabaseDescriptor;
import org.apache.cassandra.db.filter.*;
import org.apache.cassandra.db.lifecycle.*;
import org.apache.cassandra.db.partitions.*;
import org.apache.cassandra.db.rows.*;
import org.apache.cassandra.db.transform.RTBoundValidator;
import org.apache.cassandra.db.transform.Transformation;
import org.apache.cassandra.exceptions.RequestExecutionException;
import org.apache.cassandra.io.sstable.format.SSTableReader;
import org.apache.cassandra.io.sstable.format.SSTableReadsListener;
import org.apache.cassandra.io.util.DataInputPlus;
import org.apache.cassandra.io.util.DataOutputPlus;
import org.apache.cassandra.metrics.TableMetrics;
import org.apache.cassandra.net.Verb;
import org.apache.cassandra.schema.ColumnMetadata;
import org.apache.cassandra.schema.IndexMetadata;
import org.apache.cassandra.schema.TableMetadata;
import org.apache.cassandra.service.*;
import org.apache.cassandra.tracing.Tracing;
import org.apache.cassandra.utils.FBUtilities;
import org.apache.cassandra.utils.btree.BTreeSet;

/**
 * A read command that selects a (part of a) single partition.
 */
public class SinglePartitionReadCommand extends ReadCommand implements SinglePartitionReadQuery
{
    protected static final SelectionDeserializer selectionDeserializer = new Deserializer();

    private final DecoratedKey partitionKey;
    private final ClusteringIndexFilter clusteringIndexFilter;

    @VisibleForTesting
    protected SinglePartitionReadCommand(boolean isDigest,
                                         int digestVersion,
                                         boolean acceptsTransient,
                                         TableMetadata metadata,
                                         int nowInSec,
                                         ColumnFilter columnFilter,
                                         RowFilter rowFilter,
                                         DataLimits limits,
                                         DecoratedKey partitionKey,
                                         ClusteringIndexFilter clusteringIndexFilter,
                                         IndexMetadata index,
                                         boolean trackWarnings)
    {
        super(Kind.SINGLE_PARTITION, isDigest, digestVersion, acceptsTransient, metadata, nowInSec, columnFilter, rowFilter, limits, index, trackWarnings);
        assert partitionKey.getPartitioner() == metadata.partitioner;
        this.partitionKey = partitionKey;
        this.clusteringIndexFilter = clusteringIndexFilter;
    }

    /**
     * Creates a new read command on a single partition.
     *
     * @param metadata the table to query.
     * @param nowInSec the time in seconds to use are "now" for this query.
     * @param columnFilter the column filter to use for the query.
     * @param rowFilter the row filter to use for the query.
     * @param limits the limits to use for the query.
     * @param partitionKey the partition key for the partition to query.
     * @param clusteringIndexFilter the clustering index filter to use for the query.
     * @param indexMetadata explicitly specified index to use for the query
     *
     * @return a newly created read command.
     */
    public static SinglePartitionReadCommand create(TableMetadata metadata,
                                                    int nowInSec,
                                                    ColumnFilter columnFilter,
                                                    RowFilter rowFilter,
                                                    DataLimits limits,
                                                    DecoratedKey partitionKey,
                                                    ClusteringIndexFilter clusteringIndexFilter,
                                                    IndexMetadata indexMetadata)
    {
        return new SinglePartitionReadCommand(false,
                                              0,
                                              false,
                                              metadata,
                                              nowInSec,
                                              columnFilter,
                                              rowFilter,
                                              limits,
                                              partitionKey,
                                              clusteringIndexFilter,
                                              indexMetadata,
                                              false);
    }

    /**
     * Creates a new read command on a single partition.
     *
     * @param metadata the table to query.
     * @param nowInSec the time in seconds to use are "now" for this query.
     * @param columnFilter the column filter to use for the query.
     * @param rowFilter the row filter to use for the query.
     * @param limits the limits to use for the query.
     * @param partitionKey the partition key for the partition to query.
     * @param clusteringIndexFilter the clustering index filter to use for the query.
     *
     * @return a newly created read command.
     */
    public static SinglePartitionReadCommand create(TableMetadata metadata,
                                                    int nowInSec,
                                                    ColumnFilter columnFilter,
                                                    RowFilter rowFilter,
                                                    DataLimits limits,
                                                    DecoratedKey partitionKey,
                                                    ClusteringIndexFilter clusteringIndexFilter)
    {
        return create(metadata,
                      nowInSec,
                      columnFilter,
                      rowFilter,
                      limits,
                      partitionKey,
                      clusteringIndexFilter,
                      findIndex(metadata, rowFilter));
    }

    /**
     * Creates a new read command on a single partition.
     *
     * @param metadata the table to query.
     * @param nowInSec the time in seconds to use are "now" for this query.
     * @param key the partition key for the partition to query.
     * @param columnFilter the column filter to use for the query.
     * @param filter the clustering index filter to use for the query.
     *
     * @return a newly created read command. The returned command will use no row filter and have no limits.
     */
    public static SinglePartitionReadCommand create(TableMetadata metadata,
                                                    int nowInSec,
                                                    DecoratedKey key,
                                                    ColumnFilter columnFilter,
                                                    ClusteringIndexFilter filter)
    {
        return create(metadata, nowInSec, columnFilter, RowFilter.NONE, DataLimits.NONE, key, filter);
    }

    /**
     * Creates a new read command that queries a single partition in its entirety.
     *
     * @param metadata the table to query.
     * @param nowInSec the time in seconds to use are "now" for this query.
     * @param key the partition key for the partition to query.
     *
     * @return a newly created read command that queries all the rows of {@code key}.
     */
    public static SinglePartitionReadCommand fullPartitionRead(TableMetadata metadata, int nowInSec, DecoratedKey key)
    {
        return create(metadata, nowInSec, key, Slices.ALL);
    }

    /**
     * Creates a new read command that queries a single partition in its entirety.
     *
     * @param metadata the table to query.
     * @param nowInSec the time in seconds to use are "now" for this query.
     * @param key the partition key for the partition to query.
     *
     * @return a newly created read command that queries all the rows of {@code key}.
     */
    public static SinglePartitionReadCommand fullPartitionRead(TableMetadata metadata, int nowInSec, ByteBuffer key)
    {
        return create(metadata, nowInSec, metadata.partitioner.decorateKey(key), Slices.ALL);
    }

    /**
     * Creates a new single partition slice command for the provided single slice.
     *
     * @param metadata the table to query.
     * @param nowInSec the time in seconds to use are "now" for this query.
     * @param key the partition key for the partition to query.
     * @param slice the slice of rows to query.
     *
     * @return a newly created read command that queries {@code slice} in {@code key}. The returned query will
     * query every columns for the table (without limit or row filtering) and be in forward order.
     */
    public static SinglePartitionReadCommand create(TableMetadata metadata, int nowInSec, DecoratedKey key, Slice slice)
    {
        return create(metadata, nowInSec, key, Slices.with(metadata.comparator, slice));
    }

    /**
     * Creates a new single partition slice command for the provided slices.
     *
     * @param metadata the table to query.
     * @param nowInSec the time in seconds to use are "now" for this query.
     * @param key the partition key for the partition to query.
     * @param slices the slices of rows to query.
     *
     * @return a newly created read command that queries the {@code slices} in {@code key}. The returned query will
     * query every columns for the table (without limit or row filtering) and be in forward order.
     */
    public static SinglePartitionReadCommand create(TableMetadata metadata, int nowInSec, DecoratedKey key, Slices slices)
    {
        ClusteringIndexSliceFilter filter = new ClusteringIndexSliceFilter(slices, false);
        return create(metadata, nowInSec, ColumnFilter.all(metadata), RowFilter.NONE, DataLimits.NONE, key, filter);
    }

    /**
     * Creates a new single partition slice command for the provided slices.
     *
     * @param metadata the table to query.
     * @param nowInSec the time in seconds to use are "now" for this query.
     * @param key the partition key for the partition to query.
     * @param slices the slices of rows to query.
     *
     * @return a newly created read command that queries the {@code slices} in {@code key}. The returned query will
     * query every columns for the table (without limit or row filtering) and be in forward order.
     */
    public static SinglePartitionReadCommand create(TableMetadata metadata, int nowInSec, ByteBuffer key, Slices slices)
    {
        return create(metadata, nowInSec, metadata.partitioner.decorateKey(key), slices);
    }

    /**
     * Creates a new single partition name command for the provided rows.
     *
     * @param metadata the table to query.
     * @param nowInSec the time in seconds to use are "now" for this query.
     * @param key the partition key for the partition to query.
     * @param names the clustering for the rows to query.
     *
     * @return a newly created read command that queries the {@code names} in {@code key}. The returned query will
     * query every columns (without limit or row filtering) and be in forward order.
     */
    public static SinglePartitionReadCommand create(TableMetadata metadata, int nowInSec, DecoratedKey key, NavigableSet<Clustering<?>> names)
    {
        ClusteringIndexNamesFilter filter = new ClusteringIndexNamesFilter(names, false);
        return create(metadata, nowInSec, ColumnFilter.all(metadata), RowFilter.NONE, DataLimits.NONE, key, filter);
    }

    /**
     * Creates a new single partition name command for the provided row.
     *
     * @param metadata the table to query.
     * @param nowInSec the time in seconds to use are "now" for this query.
     * @param key the partition key for the partition to query.
     * @param name the clustering for the row to query.
     *
     * @return a newly created read command that queries {@code name} in {@code key}. The returned query will
     * query every columns (without limit or row filtering).
     */
    public static SinglePartitionReadCommand create(TableMetadata metadata, int nowInSec, DecoratedKey key, Clustering<?> name)
    {
        return create(metadata, nowInSec, key, FBUtilities.singleton(name, metadata.comparator));
    }

    public SinglePartitionReadCommand copy()
    {
        return new SinglePartitionReadCommand(isDigestQuery(),
                                              digestVersion(),
                                              acceptsTransient(),
                                              metadata(),
                                              nowInSec(),
                                              columnFilter(),
                                              rowFilter(),
                                              limits(),
                                              partitionKey(),
                                              clusteringIndexFilter(),
                                              indexMetadata(),
                                              isTrackingWarnings());
    }

    @Override
    protected SinglePartitionReadCommand copyAsDigestQuery()
    {
        return new SinglePartitionReadCommand(true,
                                              digestVersion(),
                                              acceptsTransient(),
                                              metadata(),
                                              nowInSec(),
                                              columnFilter(),
                                              rowFilter(),
                                              limits(),
                                              partitionKey(),
                                              clusteringIndexFilter(),
                                              indexMetadata(),
                                              isTrackingWarnings());
    }

    @Override
    protected SinglePartitionReadCommand copyAsTransientQuery()
    {
        return new SinglePartitionReadCommand(false,
                                              0,
                                              true,
                                              metadata(),
                                              nowInSec(),
                                              columnFilter(),
                                              rowFilter(),
                                              limits(),
                                              partitionKey(),
                                              clusteringIndexFilter(),
                                              indexMetadata(),
                                              isTrackingWarnings());
    }

    @Override
    public SinglePartitionReadCommand withUpdatedLimit(DataLimits newLimits)
    {
        return new SinglePartitionReadCommand(isDigestQuery(),
                                              digestVersion(),
                                              acceptsTransient(),
                                              metadata(),
                                              nowInSec(),
                                              columnFilter(),
                                              rowFilter(),
                                              newLimits,
                                              partitionKey(),
                                              clusteringIndexFilter(),
                                              indexMetadata(),
                                              isTrackingWarnings());
    }

    @Override
    public DecoratedKey partitionKey()
    {
        return partitionKey;
    }

    @Override
    public ClusteringIndexFilter clusteringIndexFilter()
    {
        return clusteringIndexFilter;
    }

    public ClusteringIndexFilter clusteringIndexFilter(DecoratedKey key)
    {
        return clusteringIndexFilter;
    }

    public long getTimeout(TimeUnit unit)
    {
        return DatabaseDescriptor.getReadRpcTimeout(unit);
    }

    public boolean isReversed()
    {
        return clusteringIndexFilter.isReversed();
    }

    @Override
    public SinglePartitionReadCommand forPaging(Clustering<?> lastReturned, DataLimits limits)
    {
        // We shouldn't have set digest yet when reaching that point
        assert !isDigestQuery();
        SinglePartitionReadCommand cmd = create(metadata(),
                                                nowInSec(),
                                                columnFilter(),
                                                rowFilter(),
                                                limits,
                                                partitionKey(),
                                                lastReturned == null ? clusteringIndexFilter() : clusteringIndexFilter.forPaging(metadata().comparator, lastReturned, false));
        if (isTrackingWarnings())
            cmd.trackWarnings();
        return cmd;
    }

    public PartitionIterator execute(ConsistencyLevel consistency, ClientState clientState, long queryStartNanoTime) throws RequestExecutionException
    {
        if (clusteringIndexFilter.isEmpty(metadata().comparator))
            return EmptyIterators.partition();

        return StorageProxy.read(Group.one(this), consistency, clientState, queryStartNanoTime);
    }

    protected void recordLatency(TableMetrics metric, long latencyNanos)
    {
        metric.readLatency.addNano(latencyNanos);
    }

    @SuppressWarnings("resource") // we close the created iterator through closing the result of this method (and SingletonUnfilteredPartitionIterator ctor cannot fail)
    protected UnfilteredPartitionIterator queryStorage(final ColumnFamilyStore cfs, ReadExecutionController executionController)
    {
        // skip the row cache and go directly to sstables/memtable if repaired status of
        // data is being tracked. This is only requested after an initial digest mismatch
        UnfilteredRowIterator partition = cfs.isRowCacheEnabled() && !executionController.isTrackingRepairedStatus()
                                        ? getThroughCache(cfs, executionController)
                                        : queryMemtableAndDisk(cfs, executionController);
        return new SingletonUnfilteredPartitionIterator(partition);
    }

    /**
     * Fetch the rows requested if in cache; if not, read it from disk and cache it.
     * <p>
     * If the partition is cached, and the filter given is within its bounds, we return
     * from cache, otherwise from disk.
     * <p>
     * If the partition is is not cached, we figure out what filter is "biggest", read
     * that from disk, then filter the result and either cache that or return it.
     */
    @SuppressWarnings("resource")
    private UnfilteredRowIterator getThroughCache(ColumnFamilyStore cfs, ReadExecutionController executionController)
    {
        assert !cfs.isIndex(); // CASSANDRA-5732
        assert cfs.isRowCacheEnabled() : String.format("Row cache is not enabled on table [%s]", cfs.name);

        RowCacheKey key = new RowCacheKey(metadata(), partitionKey());

        // Attempt a sentinel-read-cache sequence.  if a write invalidates our sentinel, we'll return our
        // (now potentially obsolete) data, but won't cache it. see CASSANDRA-3862
        // TODO: don't evict entire partitions on writes (#2864)
        IRowCacheEntry cached = CacheService.instance.rowCache.get(key);
        if (cached != null)
        {
            if (cached instanceof RowCacheSentinel)
            {
                // Some other read is trying to cache the value, just do a normal non-caching read
                Tracing.trace("Row cache miss (race)");
                cfs.metric.rowCacheMiss.inc();
                return queryMemtableAndDisk(cfs, executionController);
            }

            CachedPartition cachedPartition = (CachedPartition)cached;
            if (cfs.isFilterFullyCoveredBy(clusteringIndexFilter(), limits(), cachedPartition, nowInSec(), metadata().enforceStrictLiveness()))
            {
                cfs.metric.rowCacheHit.inc();
                Tracing.trace("Row cache hit");
                UnfilteredRowIterator unfilteredRowIterator = clusteringIndexFilter().getUnfilteredRowIterator(columnFilter(), cachedPartition);
                cfs.metric.updateSSTableIterated(0);
                return unfilteredRowIterator;
            }

            cfs.metric.rowCacheHitOutOfRange.inc();
            Tracing.trace("Ignoring row cache as cached value could not satisfy query");
            return queryMemtableAndDisk(cfs, executionController);
        }

        cfs.metric.rowCacheMiss.inc();
        Tracing.trace("Row cache miss");

        // Note that on tables with no clustering keys, any positive value of
        // rowsToCache implies caching the full partition
        boolean cacheFullPartitions = metadata().clusteringColumns().size() > 0 ?
                                      metadata().params.caching.cacheAllRows() :
                                      metadata().params.caching.cacheRows();

        // To be able to cache what we read, what we read must at least covers what the cache holds, that
        // is the 'rowsToCache' first rows of the partition. We could read those 'rowsToCache' first rows
        // systematically, but we'd have to "extend" that to whatever is needed for the user query that the
        // 'rowsToCache' first rows don't cover and it's not trivial with our existing filters. So currently
        // we settle for caching what we read only if the user query does query the head of the partition since
        // that's the common case of when we'll be able to use the cache anyway. One exception is if we cache
        // full partitions, in which case we just always read it all and cache.
        if (cacheFullPartitions || clusteringIndexFilter().isHeadFilter())
        {
            RowCacheSentinel sentinel = new RowCacheSentinel();
            boolean sentinelSuccess = CacheService.instance.rowCache.putIfAbsent(key, sentinel);
            boolean sentinelReplaced = false;

            try
            {
                final int rowsToCache = metadata().params.caching.rowsPerPartitionToCache();
                final boolean enforceStrictLiveness = metadata().enforceStrictLiveness();

                @SuppressWarnings("resource") // we close on exception or upon closing the result of this method
                UnfilteredRowIterator iter = fullPartitionRead(metadata(), nowInSec(), partitionKey()).queryMemtableAndDisk(cfs, executionController);
                try
                {
                    // Use a custom iterator instead of DataLimits to avoid stopping the original iterator
                    UnfilteredRowIterator toCacheIterator = new WrappingUnfilteredRowIterator(iter)
                    {
                        private int rowsCounted = 0;

                        @Override
                        public boolean hasNext()
                        {
                            return rowsCounted < rowsToCache && super.hasNext();
                        }

                        @Override
                        public Unfiltered next()
                        {
                            Unfiltered unfiltered = super.next();
                            if (unfiltered.isRow())
                            {
                                Row row = (Row) unfiltered;
                                if (row.hasLiveData(nowInSec(), enforceStrictLiveness))
                                    rowsCounted++;
                            }
                            return unfiltered;
                        }
                    };

                    // We want to cache only rowsToCache rows
                    CachedPartition toCache = CachedBTreePartition.create(toCacheIterator, nowInSec());
                    if (sentinelSuccess && !toCache.isEmpty())
                    {
                        Tracing.trace("Caching {} rows", toCache.rowCount());
                        CacheService.instance.rowCache.replace(key, sentinel, toCache);
                        // Whether or not the previous replace has worked, our sentinel is not in the cache anymore
                        sentinelReplaced = true;
                    }

                    // We then re-filter out what this query wants.
                    // Note that in the case where we don't cache full partitions, it's possible that the current query is interested in more
                    // than what we've cached, so we can't just use toCache.
                    UnfilteredRowIterator cacheIterator = clusteringIndexFilter().getUnfilteredRowIterator(columnFilter(), toCache);
                    if (cacheFullPartitions)
                    {
                        // Everything is guaranteed to be in 'toCache', we're done with 'iter'
                        assert !iter.hasNext();
                        iter.close();
                        return cacheIterator;
                    }
                    return UnfilteredRowIterators.concat(cacheIterator, clusteringIndexFilter().filterNotIndexed(columnFilter(), iter));
                }
                catch (RuntimeException | Error e)
                {
                    iter.close();
                    throw e;
                }
            }
            finally
            {
                if (sentinelSuccess && !sentinelReplaced)
                    cfs.invalidateCachedPartition(key);
            }
        }

        Tracing.trace("Fetching data but not populating cache as query does not query from the start of the partition");
        return queryMemtableAndDisk(cfs, executionController);
    }

    /**
     * Queries both memtable and sstables to fetch the result of this query.
     * <p>
     * Please note that this method:
     *   1) does not check the row cache.
     *   2) does not apply the query limit, nor the row filter (and so ignore 2ndary indexes).
     *      Those are applied in {@link ReadCommand#executeLocally}.
     *   3) does not record some of the read metrics (latency, scanned cells histograms) nor
     *      throws TombstoneOverwhelmingException.
     * It is publicly exposed because there is a few places where that is exactly what we want,
     * but it should be used only where you know you don't need thoses things.
     * <p>
     * Also note that one must have created a {@code ReadExecutionController} on the queried table and we require it as
     * a parameter to enforce that fact, even though it's not explicitlly used by the method.
     */
    public UnfilteredRowIterator queryMemtableAndDisk(ColumnFamilyStore cfs, ReadExecutionController executionController)
    {
        assert executionController != null && executionController.validForReadOn(cfs);
        Tracing.trace("Executing single-partition query on {}", cfs.name);

        return queryMemtableAndDiskInternal(cfs, executionController);
    }

    private UnfilteredRowIterator queryMemtableAndDiskInternal(ColumnFamilyStore cfs, ReadExecutionController controller)
    {
        /*
         * We have 2 main strategies:
         *   1) We query memtables and sstables simulateneously. This is our most generic strategy and the one we use
         *      unless we have a names filter that we know we can optimize futher.
         *   2) If we have a name filter (so we query specific rows), we can make a bet: that all column for all queried row
         *      will have data in the most recent sstable(s), thus saving us from reading older ones. This does imply we
         *      have a way to guarantee we have all the data for what is queried, which is only possible for name queries
         *      and if we have neither non-frozen collections/UDTs nor counters.
         *      If a non-frozen collection or UDT is queried we can't guarantee that an older sstable won't have some
         *      elements that weren't in the most recent sstables.
         *      Counters are intrinsically a collection of shards and so have the same problem.
         *      Counter tables are also special in the sense that their rows do not have primary key liveness
         *      as INSERT statements are not supported on counter tables. Due to that even if only the primary key
         *      columns where queried, querying SSTables in timestamp order will always be less efficient for counter tables.
         *      Also, if tracking repaired data then we skip this optimization so we can collate the repaired sstables
         *      and generate a digest over their merge, which procludes an early return.
         */
        if (clusteringIndexFilter() instanceof ClusteringIndexNamesFilter
            && !metadata().isCounter()
            && !queriesMulticellType()
            && !controller.isTrackingRepairedStatus())
        {
            return queryMemtableAndSSTablesInTimestampOrder(cfs, (ClusteringIndexNamesFilter)clusteringIndexFilter(), controller);
        }

        Tracing.trace("Acquiring sstable references");
        ColumnFamilyStore.ViewFragment view = cfs.select(View.select(SSTableSet.LIVE, partitionKey()));
        view.sstables.sort(SSTableReader.maxTimestampDescending);
        ClusteringIndexFilter filter = clusteringIndexFilter();
        long minTimestamp = Long.MAX_VALUE;
        long mostRecentPartitionTombstone = Long.MIN_VALUE;
        InputCollector<UnfilteredRowIterator> inputCollector = iteratorsForPartition(view, controller);
        try
        {
            for (Memtable memtable : view.memtables)
            {
                Partition partition = memtable.getPartition(partitionKey());
                if (partition == null)
                    continue;

                minTimestamp = Math.min(minTimestamp, memtable.getMinTimestamp());

                @SuppressWarnings("resource") // 'iter' is added to iterators which is closed on exception, or through the closing of the final merged iterator
                UnfilteredRowIterator iter = filter.getUnfilteredRowIterator(columnFilter(), partition);

                // Memtable data is always considered unrepaired
                controller.updateMinOldestUnrepairedTombstone(partition.stats().minLocalDeletionTime);
                inputCollector.addMemtableIterator(RTBoundValidator.validate(iter, RTBoundValidator.Stage.MEMTABLE, false));

                mostRecentPartitionTombstone = Math.max(mostRecentPartitionTombstone,
                                                        iter.partitionLevelDeletion().markedForDeleteAt());
            }

            /*
             * We can't eliminate full sstables based on the timestamp of what we've already read like
             * in collectTimeOrderedData, but we still want to eliminate sstable whose maxTimestamp < mostRecentTombstone
             * we've read. We still rely on the sstable ordering by maxTimestamp since if
             *   maxTimestamp_s1 < maxTimestamp_s0,
             * we're guaranteed that s1 cannot have a row tombstone such that
             *   timestamp(tombstone) > maxTimestamp_s0
             * since we necessarily have
             *   timestamp(tombstone) <= maxTimestamp_s1
             * In other words, iterating in descending maxTimestamp order allow to do our mostRecentPartitionTombstone
             * elimination in one pass, and minimize the number of sstables for which we read a partition tombstone.
            */
            view.sstables.sort(SSTableReader.maxTimestampDescending);
            int nonIntersectingSSTables = 0;
            int includedDueToTombstones = 0;

            SSTableReadMetricsCollector metricsCollector = new SSTableReadMetricsCollector();

            if (controller.isTrackingRepairedStatus())
                Tracing.trace("Collecting data from sstables and tracking repaired status");

            for (SSTableReader sstable : view.sstables)
            {
                // if we've already seen a partition tombstone with a timestamp greater
                // than the most recent update to this sstable, we can skip it
                // if we're tracking repaired status, we mark the repaired digest inconclusive
                // as other replicas may not have seen this partition delete and so could include
                // data from this sstable (or others) in their digests
                if (sstable.getMaxTimestamp() < mostRecentPartitionTombstone)
                {
                    inputCollector.markInconclusive();
                    break;
                }

                if (shouldInclude(sstable))
                {
                    if (!sstable.isRepaired())
                        controller.updateMinOldestUnrepairedTombstone(sstable.getMinLocalDeletionTime());

                    // 'iter' is added to iterators which is closed on exception, or through the closing of the final merged iterator
                    @SuppressWarnings("resource")
                    UnfilteredRowIteratorWithLowerBound iter = makeIterator(cfs, sstable, metricsCollector);
                    inputCollector.addSSTableIterator(sstable, iter);
                    mostRecentPartitionTombstone = Math.max(mostRecentPartitionTombstone,
                                                            iter.partitionLevelDeletion().markedForDeleteAt());
                }
                else
                {
                    nonIntersectingSSTables++;
                    // sstable contains no tombstone if maxLocalDeletionTime == Integer.MAX_VALUE, so we can safely skip those entirely
                    if (sstable.mayHaveTombstones())
                    {
                        // 'iter' is added to iterators which is closed on exception, or through the closing of the final merged iterator
                        @SuppressWarnings("resource")
                        UnfilteredRowIteratorWithLowerBound iter = makeIterator(cfs, sstable, metricsCollector);
                        // if the sstable contains a partition delete, then we must include it regardless of whether it
                        // shadows any other data seen locally as we can't guarantee that other replicas have seen it
                        if (!iter.partitionLevelDeletion().isLive())
                        {
                            if (!sstable.isRepaired())
                                controller.updateMinOldestUnrepairedTombstone(sstable.getMinLocalDeletionTime());
                            inputCollector.addSSTableIterator(sstable, iter);
                            includedDueToTombstones++;
                            mostRecentPartitionTombstone = Math.max(mostRecentPartitionTombstone,
                                                                    iter.partitionLevelDeletion().markedForDeleteAt());
                        }
                        else
                        {
                            iter.close();
                        }
                    }
                }
            }

            if (Tracing.isTracing())
                Tracing.trace("Skipped {}/{} non-slice-intersecting sstables, included {} due to tombstones",
                               nonIntersectingSSTables, view.sstables.size(), includedDueToTombstones);

            if (inputCollector.isEmpty())
                return EmptyIterators.unfilteredRow(cfs.metadata(), partitionKey(), filter.isReversed());

            StorageHook.instance.reportRead(cfs.metadata().id, partitionKey());

            List<UnfilteredRowIterator> iterators = inputCollector.finalizeIterators(cfs, nowInSec(), controller.oldestUnrepairedTombstone());
            return withSSTablesIterated(iterators, cfs.metric, metricsCollector);
        }
        catch (RuntimeException | Error e)
        {
            try
            {
                inputCollector.close();
            }
            catch (Exception e1)
            {
                e.addSuppressed(e1);
            }
            throw e;
        }
    }

    private boolean shouldInclude(SSTableReader sstable)
    {
        // If some static columns are queried, we should always include the sstable: the clustering values stats of the sstable
        // don't tell us if the sstable contains static values in particular.
        // TODO: we could record if a sstable contains any static value at all.
        if (!columnFilter().fetchedColumns().statics.isEmpty())
            return true;

        return clusteringIndexFilter().shouldInclude(sstable);
    }

    private UnfilteredRowIteratorWithLowerBound makeIterator(ColumnFamilyStore cfs,
                                                             SSTableReader sstable,
                                                             SSTableReadsListener listener)
    {
        return StorageHook.instance.makeRowIteratorWithLowerBound(cfs,
                                                                  partitionKey(),
                                                                  sstable,
                                                                  clusteringIndexFilter(),
                                                                  columnFilter(),
                                                                  listener);

    }

    /**
     * Return a wrapped iterator that when closed will update the sstables iterated and READ sample metrics.
     * Note that we cannot use the Transformations framework because they greedily get the static row, which
     * would cause all iterators to be initialized and hence all sstables to be accessed.
     */
    @SuppressWarnings("resource")
    private UnfilteredRowIterator withSSTablesIterated(List<UnfilteredRowIterator> iterators,
                                                       TableMetrics metrics,
                                                       SSTableReadMetricsCollector metricsCollector)
    {
        @SuppressWarnings("resource") //  Closed through the closing of the result of the caller method.
        UnfilteredRowIterator merged = UnfilteredRowIterators.merge(iterators);

        if (!merged.isEmpty())
        {
            DecoratedKey key = merged.partitionKey();
            metrics.topReadPartitionFrequency.addSample(key.getKey(), 1);
        }

        class UpdateSstablesIterated extends Transformation<UnfilteredRowIterator>
        {
           public void onPartitionClose()
           {
               int mergedSSTablesIterated = metricsCollector.getMergedSSTables();
               metrics.updateSSTableIterated(mergedSSTablesIterated);
               Tracing.trace("Merged data from memtables and {} sstables", mergedSSTablesIterated);
           }
        }
        return Transformation.apply(merged, new UpdateSstablesIterated());
    }

    private boolean queriesMulticellType()
    {
        for (ColumnMetadata column : columnFilter().queriedColumns())
        {
            if (column.type.isMultiCell())
                return true;
        }
        return false;
    }

    /**
     * Do a read by querying the memtable(s) first, and then each relevant sstables sequentially by order of the sstable
     * max timestamp.
     *
     * This is used for names query in the hope of only having to query the 1 or 2 most recent query and then knowing nothing
     * more recent could be in the older sstables (which we can only guarantee if we know exactly which row we queries, and if
     * no collection or counters are included).
     * This method assumes the filter is a {@code ClusteringIndexNamesFilter}.
     */
    private UnfilteredRowIterator queryMemtableAndSSTablesInTimestampOrder(ColumnFamilyStore cfs, ClusteringIndexNamesFilter filter, ReadExecutionController controller)
    {
        Tracing.trace("Acquiring sstable references");
        ColumnFamilyStore.ViewFragment view = cfs.select(View.select(SSTableSet.LIVE, partitionKey()));

        ImmutableBTreePartition result = null;

        Tracing.trace("Merging memtable contents");
        for (Memtable memtable : view.memtables)
        {
            Partition partition = memtable.getPartition(partitionKey());
            if (partition == null)
                continue;

            try (UnfilteredRowIterator iter = filter.getUnfilteredRowIterator(columnFilter(), partition))
            {
                if (iter.isEmpty())
                    continue;

                result = add(RTBoundValidator.validate(iter, RTBoundValidator.Stage.MEMTABLE, false),
                             result,
                             filter,
                             false,
                             controller);
            }
        }

        /* add the SSTables on disk */
        view.sstables.sort(SSTableReader.maxTimestampDescending);
        // read sorted sstables
        SSTableReadMetricsCollector metricsCollector = new SSTableReadMetricsCollector();
        for (SSTableReader sstable : view.sstables)
        {
            // if we've already seen a partition tombstone with a timestamp greater
            // than the most recent update to this sstable, we're done, since the rest of the sstables
            // will also be older
            if (result != null && sstable.getMaxTimestamp() < result.partitionLevelDeletion().markedForDeleteAt())
                break;

            long currentMaxTs = sstable.getMaxTimestamp();
            filter = reduceFilter(filter, result, currentMaxTs);

            if (filter == null)
                break;

            if (!shouldInclude(sstable))
            {
                // This mean that nothing queried by the filter can be in the sstable. One exception is the top-level partition deletion
                // however: if it is set, it impacts everything and must be included. Getting that top-level partition deletion costs us
                // some seek in general however (unless the partition is indexed and is in the key cache), so we first check if the sstable
                // has any tombstone at all as a shortcut.
                if (!sstable.mayHaveTombstones())
                    continue; // no tombstone at all, we can skip that sstable

                // We need to get the partition deletion and include it if it's live. In any case though, we're done with that sstable.
                try (UnfilteredRowIterator iter = StorageHook.instance.makeRowIterator(cfs,
                                                                                       sstable,
                                                                                       partitionKey(),
                                                                                       filter.getSlices(metadata()),
                                                                                       columnFilter(),
                                                                                       filter.isReversed(),
                                                                                       metricsCollector))
                {
                    if (!iter.partitionLevelDeletion().isLive())
                    {
                        result = add(UnfilteredRowIterators.noRowsIterator(iter.metadata(),
                                                                           iter.partitionKey(),
                                                                           Rows.EMPTY_STATIC_ROW,
                                                                           iter.partitionLevelDeletion(),
                                                                           filter.isReversed()),
                                     result,
                                     filter,
                                     sstable.isRepaired(),
                                     controller);
                    }
                    else
                    {
                        result = add(RTBoundValidator.validate(iter, RTBoundValidator.Stage.SSTABLE, false),
                                     result,
                                     filter,
                                     sstable.isRepaired(),
                                     controller);
                    }
                }

                continue;
            }

            try (UnfilteredRowIterator iter = StorageHook.instance.makeRowIterator(cfs,
                                                                                   sstable,
                                                                                   partitionKey(),
                                                                                   filter.getSlices(metadata()),
                                                                                   columnFilter(),
                                                                                   filter.isReversed(),
                                                                                   metricsCollector))
            {
                if (iter.isEmpty())
                    continue;

                result = add(RTBoundValidator.validate(iter, RTBoundValidator.Stage.SSTABLE, false),
                             result,
                             filter,
                             sstable.isRepaired(),
                             controller);
            }
        }

        cfs.metric.updateSSTableIterated(metricsCollector.getMergedSSTables());

        if (result == null || result.isEmpty())
            return EmptyIterators.unfilteredRow(metadata(), partitionKey(), false);

        DecoratedKey key = result.partitionKey();
        cfs.metric.topReadPartitionFrequency.addSample(key.getKey(), 1);
        StorageHook.instance.reportRead(cfs.metadata.id, partitionKey());

        return result.unfilteredIterator(columnFilter(), Slices.ALL, clusteringIndexFilter().isReversed());
    }

    private ImmutableBTreePartition add(UnfilteredRowIterator iter, ImmutableBTreePartition result, ClusteringIndexNamesFilter filter, boolean isRepaired, ReadExecutionController controller)
    {
        if (!isRepaired)
            controller.updateMinOldestUnrepairedTombstone(iter.stats().minLocalDeletionTime);

        int maxRows = Math.max(filter.requestedRows().size(), 1);
        if (result == null)
            return ImmutableBTreePartition.create(iter, maxRows);

        try (UnfilteredRowIterator merged = UnfilteredRowIterators.merge(Arrays.asList(iter, result.unfilteredIterator(columnFilter(), Slices.ALL, filter.isReversed()))))
        {
            return ImmutableBTreePartition.create(merged, maxRows);
        }
    }

    private ClusteringIndexNamesFilter reduceFilter(ClusteringIndexNamesFilter filter, ImmutableBTreePartition result, long sstableTimestamp)
    {
        if (result == null)
            return filter;

        // According to the CQL semantics a row exists if at least one of its columns is not null (including the primary key columns).
        // Having the queried columns not null is unfortunately not enough to prove that a row exists as some column deletion
        // for the queried columns can exist on another node.
        // For CQL tables it is enough to have the primary key liveness and the queried columns as the primary key liveness prove that
        // the row exists even if all the other columns are deleted.
        // COMPACT tables do not have primary key liveness and by consequence we are forced to get  all the fetched columns to ensure that
        // we can return the correct result if the queried columns are deleted on another node but one of the non-queried columns is not.
        RegularAndStaticColumns columns = metadata().isCompactTable() ? columnFilter().fetchedColumns() : columnFilter().queriedColumns();

        NavigableSet<Clustering<?>> clusterings = filter.requestedRows();

        // We want to remove rows for which we have values for all requested columns. We have to deal with both static and regular rows.

        boolean removeStatic = false;
        if (!columns.statics.isEmpty())
        {
            Row staticRow = result.getRow(Clustering.STATIC_CLUSTERING);
            removeStatic = staticRow != null && isRowComplete(staticRow, columns.statics, sstableTimestamp);
        }

        NavigableSet<Clustering<?>> toRemove = null;

        DeletionInfo deletionInfo = result.deletionInfo();

        if (deletionInfo.hasRanges())
        {
            for (Clustering<?> clustering : clusterings)
            {
                RangeTombstone rt = deletionInfo.rangeCovering(clustering);
                if (rt != null && rt.deletionTime().deletes(sstableTimestamp))
                {
                    if (toRemove == null)
                        toRemove = new TreeSet<>(result.metadata().comparator);
                    toRemove.add(clustering);
                }
            } 
        }

        try (UnfilteredRowIterator iterator = result.unfilteredIterator(columnFilter(), clusterings, false))
        {
            while (iterator.hasNext())
            {
                Unfiltered unfiltered = iterator.next();
                if (unfiltered == null || !unfiltered.isRow())
                    continue;

                Row row = (Row) unfiltered;
                if (!isRowComplete(row, columns.regulars, sstableTimestamp))
                    continue;

                if (toRemove == null)
                    toRemove = new TreeSet<>(result.metadata().comparator);
                toRemove.add(row.clustering());
            }
        }

        if (!removeStatic && toRemove == null)
            return filter;

        // Check if we have everything we need
        boolean hasNoMoreStatic = columns.statics.isEmpty() || removeStatic;
        boolean hasNoMoreClusterings = clusterings.isEmpty() || (toRemove != null && toRemove.size() == clusterings.size());
        if (hasNoMoreStatic && hasNoMoreClusterings)
            return null;

        if (toRemove != null)
        {
            BTreeSet.Builder<Clustering<?>> newClusterings = BTreeSet.builder(result.metadata().comparator);
            newClusterings.addAll(Sets.difference(clusterings, toRemove));
            clusterings = newClusterings.build();
        }
        return new ClusteringIndexNamesFilter(clusterings, filter.isReversed());
    }

    /**
     * We can stop reading row data from disk if what we've already read is more recent than the max timestamp
     * of the next newest SSTable that might have data for the query. We care about 1.) the row timestamp (since
     * every query cares if the row exists or not), 2.) the timestamps of the requested cells, and 3.) whether or
     * not any of the cells we've read have actual data.
     *
     * @param row a potentially incomplete {@link Row}
     * @param requestedColumns the columns requested by the query
     * @param sstableTimestamp the max timestamp of the next newest SSTable to read
     *
     * @return true if the supplied {@link Row} is complete and its data more recent than the supplied timestamp
     */
    private boolean isRowComplete(Row row, Columns requestedColumns, long sstableTimestamp)
    {
        // Static rows do not have row deletion or primary key liveness info
        if (!row.isStatic())
        {
            // If the row has been deleted or is part of a range deletion we know that we have enough information and can
            // stop at this point.
            // Note that deleted rows in compact tables (non static) do not have a row deletion. Single column
            // cells are deleted instead. By consequence this check will not work for those, but the row will appear as complete later on
            // in the method.
            if (!row.deletion().isLive() && row.deletion().time().deletes(sstableTimestamp))
                return true;

<<<<<<< HEAD
            // Note that compact tables will always have an empty primary key liveness info.
            if (!metadata().isCompactTable() && (row.primaryKeyLivenessInfo().isEmpty() || row.primaryKeyLivenessInfo().timestamp() <= sstableTimestamp))
                return false;
=======
        // Note that compact tables will always have an empty primary key liveness info. However, empty livenes info for
        // a non-compact table means we must continue searching older SSTables in case one exists there.
        if (!metadata().isCompactTable() && !DatabaseDescriptor.ignorePkLivenessForRowCompletion() &&
            (row.primaryKeyLivenessInfo().isEmpty() || row.primaryKeyLivenessInfo().timestamp() <= sstableTimestamp))
        {
            return false;
>>>>>>> 9c246199
        }

        for (ColumnMetadata column : requestedColumns)
        {
            Cell<?> cell = row.getCell(column);
            if (cell == null || cell.timestamp() <= sstableTimestamp)
                return false;
        }

        return true;
    }

    @Override
    public boolean selectsFullPartition()
    {
        if (metadata().isStaticCompactTable())
            return true;

        return clusteringIndexFilter.selectsAllPartition() && !rowFilter().hasExpressionOnClusteringOrRegularColumns();
    }

    @Override
    public String toString()
    {
        return String.format("Read(%s columns=%s rowFilter=%s limits=%s key=%s filter=%s, nowInSec=%d)",
                             metadata().toString(),
                             columnFilter(),
                             rowFilter(),
                             limits(),
                             metadata().partitionKeyType.getString(partitionKey().getKey()),
                             clusteringIndexFilter.toString(metadata()),
                             nowInSec());
    }

    @Override
    public Verb verb()
    {
        return Verb.READ_REQ;
    }

    @Override
    protected void appendCQLWhereClause(StringBuilder sb)
    {
        sb.append(" WHERE ").append(partitionKey().toCQLString(metadata()));

        String filterString = clusteringIndexFilter().toCQLString(metadata(), rowFilter());
        if (!filterString.isEmpty())
        {
            if (!clusteringIndexFilter().selectsAllPartition() || !rowFilter().isEmpty())
                sb.append(" AND ");
            sb.append(filterString);
        }
    }

    @Override
    public String loggableTokens()
    {
        return "token=" + partitionKey.getToken().toString();
    }

    protected void serializeSelection(DataOutputPlus out, int version) throws IOException
    {
        metadata().partitionKeyType.writeValue(partitionKey().getKey(), out);
        ClusteringIndexFilter.serializer.serialize(clusteringIndexFilter(), out, version);
    }

    protected long selectionSerializedSize(int version)
    {
        return metadata().partitionKeyType.writtenLength(partitionKey().getKey())
             + ClusteringIndexFilter.serializer.serializedSize(clusteringIndexFilter(), version);
    }

    public boolean isLimitedToOnePartition()
    {
        return true;
    }

    public boolean isRangeRequest()
    {
        return false;
    }

    /**
     * Groups multiple single partition read commands.
     */
    public static class Group extends SinglePartitionReadQuery.Group<SinglePartitionReadCommand>
    {
        public static Group create(TableMetadata metadata,
                                   int nowInSec,
                                   ColumnFilter columnFilter,
                                   RowFilter rowFilter,
                                   DataLimits limits,
                                   List<DecoratedKey> partitionKeys,
                                   ClusteringIndexFilter clusteringIndexFilter)
        {
            List<SinglePartitionReadCommand> commands = new ArrayList<>(partitionKeys.size());
            for (DecoratedKey partitionKey : partitionKeys)
            {
                commands.add(SinglePartitionReadCommand.create(metadata,
                                                               nowInSec,
                                                               columnFilter,
                                                               rowFilter,
                                                               limits,
                                                               partitionKey,
                                                               clusteringIndexFilter));
            }

            return new Group(commands, limits);
        }

        public Group(List<SinglePartitionReadCommand> commands, DataLimits limits)
        {
            super(commands, limits);
        }

        public static Group one(SinglePartitionReadCommand command)
        {
            return new Group(Collections.singletonList(command), command.limits());
        }

        public PartitionIterator execute(ConsistencyLevel consistency, ClientState clientState, long queryStartNanoTime) throws RequestExecutionException
        {
            return StorageProxy.read(this, consistency, clientState, queryStartNanoTime);
        }
    }

    private static class Deserializer extends SelectionDeserializer
    {
        public ReadCommand deserialize(DataInputPlus in,
                                       int version,
                                       boolean isDigest,
                                       int digestVersion,
                                       boolean acceptsTransient,
                                       TableMetadata metadata,
                                       int nowInSec,
                                       ColumnFilter columnFilter,
                                       RowFilter rowFilter,
                                       DataLimits limits,
                                       IndexMetadata index)
        throws IOException
        {
            DecoratedKey key = metadata.partitioner.decorateKey(metadata.partitionKeyType.readBuffer(in, DatabaseDescriptor.getMaxValueSize()));
            ClusteringIndexFilter filter = ClusteringIndexFilter.serializer.deserialize(in, version, metadata);
            return new SinglePartitionReadCommand(isDigest, digestVersion, acceptsTransient, metadata, nowInSec, columnFilter, rowFilter, limits, key, filter, index, false);
        }
    }

    /**
     * {@code SSTableReaderListener} used to collect metrics about SSTable read access.
     */
    private static final class SSTableReadMetricsCollector implements SSTableReadsListener
    {
        /**
         * The number of SSTables that need to be merged. This counter is only updated for single partition queries
         * since this has been the behavior so far.
         */
        private int mergedSSTables;

        @Override
        public void onSSTableSelected(SSTableReader sstable, RowIndexEntry<?> indexEntry, SelectionReason reason)
        {
            sstable.incrementReadCount();
            mergedSSTables++;
        }

        /**
         * Returns the number of SSTables that need to be merged.
         * @return the number of SSTables that need to be merged.
         */
        public int getMergedSSTables()
        {
            return mergedSSTables;
        }
    }
}<|MERGE_RESOLUTION|>--- conflicted
+++ resolved
@@ -981,7 +981,7 @@
                         toRemove = new TreeSet<>(result.metadata().comparator);
                     toRemove.add(clustering);
                 }
-            } 
+            }
         }
 
         try (UnfilteredRowIterator iterator = result.unfilteredIterator(columnFilter(), clusterings, false))
@@ -1045,23 +1045,19 @@
             if (!row.deletion().isLive() && row.deletion().time().deletes(sstableTimestamp))
                 return true;
 
-<<<<<<< HEAD
-            // Note that compact tables will always have an empty primary key liveness info.
-            if (!metadata().isCompactTable() && (row.primaryKeyLivenessInfo().isEmpty() || row.primaryKeyLivenessInfo().timestamp() <= sstableTimestamp))
+            // Note that compact tables will always have an empty primary key liveness info. However, empty livenes info for
+            // a non-compact table means we must continue searching older SSTables in case one exists there.
+            if (!metadata().isCompactTable() && !DatabaseDescriptor.ignorePkLivenessForRowCompletion() &&
+                (row.primaryKeyLivenessInfo().isEmpty() || row.primaryKeyLivenessInfo().timestamp() <= sstableTimestamp))
+            {
                 return false;
-=======
-        // Note that compact tables will always have an empty primary key liveness info. However, empty livenes info for
-        // a non-compact table means we must continue searching older SSTables in case one exists there.
-        if (!metadata().isCompactTable() && !DatabaseDescriptor.ignorePkLivenessForRowCompletion() &&
-            (row.primaryKeyLivenessInfo().isEmpty() || row.primaryKeyLivenessInfo().timestamp() <= sstableTimestamp))
-        {
-            return false;
->>>>>>> 9c246199
+            }
         }
 
         for (ColumnMetadata column : requestedColumns)
         {
             Cell<?> cell = row.getCell(column);
+
             if (cell == null || cell.timestamp() <= sstableTimestamp)
                 return false;
         }
