/*
 * Licensed to the Apache Software Foundation (ASF) under one
 * or more contributor license agreements.  See the NOTICE file
 * distributed with this work for additional information
 * regarding copyright ownership.  The ASF licenses this file
 * to you under the Apache License, Version 2.0 (the
 * "License"); you may not use this file except in compliance
 * with the License.  You may obtain a copy of the License at
 *
 *     http://www.apache.org/licenses/LICENSE-2.0
 *
 * Unless required by applicable law or agreed to in writing, software
 * distributed under the License is distributed on an "AS IS" BASIS,
 * WITHOUT WARRANTIES OR CONDITIONS OF ANY KIND, either express or implied.
 * See the License for the specific language governing permissions and
 * limitations under the License.
 */
package org.apache.cassandra.db;

import java.io.IOException;
import java.nio.ByteBuffer;
import java.util.*;
import java.util.concurrent.TimeUnit;

import com.google.common.annotations.VisibleForTesting;
import com.google.common.collect.Sets;

import org.apache.cassandra.cache.IRowCacheEntry;
import org.apache.cassandra.cache.RowCacheKey;
import org.apache.cassandra.cache.RowCacheSentinel;
import org.apache.cassandra.config.DatabaseDescriptor;
import org.apache.cassandra.db.filter.*;
import org.apache.cassandra.db.lifecycle.*;
import org.apache.cassandra.db.partitions.*;
import org.apache.cassandra.db.rows.*;
import org.apache.cassandra.db.transform.RTBoundValidator;
import org.apache.cassandra.db.transform.Transformation;
import org.apache.cassandra.exceptions.RequestExecutionException;
import org.apache.cassandra.io.sstable.format.SSTableReader;
import org.apache.cassandra.io.sstable.format.SSTableReadsListener;
import org.apache.cassandra.io.util.DataInputPlus;
import org.apache.cassandra.io.util.DataOutputPlus;
import org.apache.cassandra.metrics.TableMetrics;
import org.apache.cassandra.net.Verb;
import org.apache.cassandra.schema.ColumnMetadata;
import org.apache.cassandra.schema.IndexMetadata;
import org.apache.cassandra.schema.TableMetadata;
import org.apache.cassandra.service.*;
import org.apache.cassandra.tracing.Tracing;
import org.apache.cassandra.utils.FBUtilities;
import org.apache.cassandra.utils.btree.BTreeSet;

/**
 * A read command that selects a (part of a) single partition.
 */
public class SinglePartitionReadCommand extends ReadCommand implements SinglePartitionReadQuery
{
    protected static final SelectionDeserializer selectionDeserializer = new Deserializer();

    private final DecoratedKey partitionKey;
    private final ClusteringIndexFilter clusteringIndexFilter;

    @VisibleForTesting
    protected SinglePartitionReadCommand(boolean isDigest,
                                         int digestVersion,
                                         boolean acceptsTransient,
                                         TableMetadata metadata,
                                         int nowInSec,
                                         ColumnFilter columnFilter,
                                         RowFilter rowFilter,
                                         DataLimits limits,
                                         DecoratedKey partitionKey,
                                         ClusteringIndexFilter clusteringIndexFilter,
                                         IndexMetadata index)
    {
        super(Kind.SINGLE_PARTITION, isDigest, digestVersion, acceptsTransient, metadata, nowInSec, columnFilter, rowFilter, limits, index);
        assert partitionKey.getPartitioner() == metadata.partitioner;
        this.partitionKey = partitionKey;
        this.clusteringIndexFilter = clusteringIndexFilter;
    }

    /**
     * Creates a new read command on a single partition.
     *
     * @param metadata the table to query.
     * @param nowInSec the time in seconds to use are "now" for this query.
     * @param columnFilter the column filter to use for the query.
     * @param rowFilter the row filter to use for the query.
     * @param limits the limits to use for the query.
     * @param partitionKey the partition key for the partition to query.
     * @param clusteringIndexFilter the clustering index filter to use for the query.
     * @param indexMetadata explicitly specified index to use for the query
     *
     * @return a newly created read command.
     */
    public static SinglePartitionReadCommand create(TableMetadata metadata,
                                                    int nowInSec,
                                                    ColumnFilter columnFilter,
                                                    RowFilter rowFilter,
                                                    DataLimits limits,
                                                    DecoratedKey partitionKey,
                                                    ClusteringIndexFilter clusteringIndexFilter,
                                                    IndexMetadata indexMetadata)
    {
        return new SinglePartitionReadCommand(false,
                                              0,
                                              false,
                                              metadata,
                                              nowInSec,
                                              columnFilter,
                                              rowFilter,
                                              limits,
                                              partitionKey,
                                              clusteringIndexFilter,
                                              indexMetadata);
    }

    /**
     * Creates a new read command on a single partition.
     *
     * @param metadata the table to query.
     * @param nowInSec the time in seconds to use are "now" for this query.
     * @param columnFilter the column filter to use for the query.
     * @param rowFilter the row filter to use for the query.
     * @param limits the limits to use for the query.
     * @param partitionKey the partition key for the partition to query.
     * @param clusteringIndexFilter the clustering index filter to use for the query.
     *
     * @return a newly created read command.
     */
    public static SinglePartitionReadCommand create(TableMetadata metadata,
                                                    int nowInSec,
                                                    ColumnFilter columnFilter,
                                                    RowFilter rowFilter,
                                                    DataLimits limits,
                                                    DecoratedKey partitionKey,
                                                    ClusteringIndexFilter clusteringIndexFilter)
    {
        return create(metadata,
                      nowInSec,
                      columnFilter,
                      rowFilter,
                      limits,
                      partitionKey,
                      clusteringIndexFilter,
                      findIndex(metadata, rowFilter));
    }

    /**
     * Creates a new read command on a single partition.
     *
     * @param metadata the table to query.
     * @param nowInSec the time in seconds to use are "now" for this query.
     * @param key the partition key for the partition to query.
     * @param columnFilter the column filter to use for the query.
     * @param filter the clustering index filter to use for the query.
     *
     * @return a newly created read command. The returned command will use no row filter and have no limits.
     */
    public static SinglePartitionReadCommand create(TableMetadata metadata,
                                                    int nowInSec,
                                                    DecoratedKey key,
                                                    ColumnFilter columnFilter,
                                                    ClusteringIndexFilter filter)
    {
        return create(metadata, nowInSec, columnFilter, RowFilter.NONE, DataLimits.NONE, key, filter);
    }

    /**
     * Creates a new read command that queries a single partition in its entirety.
     *
     * @param metadata the table to query.
     * @param nowInSec the time in seconds to use are "now" for this query.
     * @param key the partition key for the partition to query.
     *
     * @return a newly created read command that queries all the rows of {@code key}.
     */
    public static SinglePartitionReadCommand fullPartitionRead(TableMetadata metadata, int nowInSec, DecoratedKey key)
    {
        return create(metadata, nowInSec, key, Slices.ALL);
    }

    /**
     * Creates a new read command that queries a single partition in its entirety.
     *
     * @param metadata the table to query.
     * @param nowInSec the time in seconds to use are "now" for this query.
     * @param key the partition key for the partition to query.
     *
     * @return a newly created read command that queries all the rows of {@code key}.
     */
    public static SinglePartitionReadCommand fullPartitionRead(TableMetadata metadata, int nowInSec, ByteBuffer key)
    {
        return create(metadata, nowInSec, metadata.partitioner.decorateKey(key), Slices.ALL);
    }

    /**
     * Creates a new single partition slice command for the provided single slice.
     *
     * @param metadata the table to query.
     * @param nowInSec the time in seconds to use are "now" for this query.
     * @param key the partition key for the partition to query.
     * @param slice the slice of rows to query.
     *
     * @return a newly created read command that queries {@code slice} in {@code key}. The returned query will
     * query every columns for the table (without limit or row filtering) and be in forward order.
     */
    public static SinglePartitionReadCommand create(TableMetadata metadata, int nowInSec, DecoratedKey key, Slice slice)
    {
        return create(metadata, nowInSec, key, Slices.with(metadata.comparator, slice));
    }

    /**
     * Creates a new single partition slice command for the provided slices.
     *
     * @param metadata the table to query.
     * @param nowInSec the time in seconds to use are "now" for this query.
     * @param key the partition key for the partition to query.
     * @param slices the slices of rows to query.
     *
     * @return a newly created read command that queries the {@code slices} in {@code key}. The returned query will
     * query every columns for the table (without limit or row filtering) and be in forward order.
     */
    public static SinglePartitionReadCommand create(TableMetadata metadata, int nowInSec, DecoratedKey key, Slices slices)
    {
        ClusteringIndexSliceFilter filter = new ClusteringIndexSliceFilter(slices, false);
        return create(metadata, nowInSec, ColumnFilter.all(metadata), RowFilter.NONE, DataLimits.NONE, key, filter);
    }

    /**
     * Creates a new single partition slice command for the provided slices.
     *
     * @param metadata the table to query.
     * @param nowInSec the time in seconds to use are "now" for this query.
     * @param key the partition key for the partition to query.
     * @param slices the slices of rows to query.
     *
     * @return a newly created read command that queries the {@code slices} in {@code key}. The returned query will
     * query every columns for the table (without limit or row filtering) and be in forward order.
     */
    public static SinglePartitionReadCommand create(TableMetadata metadata, int nowInSec, ByteBuffer key, Slices slices)
    {
        return create(metadata, nowInSec, metadata.partitioner.decorateKey(key), slices);
    }

    /**
     * Creates a new single partition name command for the provided rows.
     *
     * @param metadata the table to query.
     * @param nowInSec the time in seconds to use are "now" for this query.
     * @param key the partition key for the partition to query.
     * @param names the clustering for the rows to query.
     *
     * @return a newly created read command that queries the {@code names} in {@code key}. The returned query will
     * query every columns (without limit or row filtering) and be in forward order.
     */
    public static SinglePartitionReadCommand create(TableMetadata metadata, int nowInSec, DecoratedKey key, NavigableSet<Clustering<?>> names)
    {
        ClusteringIndexNamesFilter filter = new ClusteringIndexNamesFilter(names, false);
        return create(metadata, nowInSec, ColumnFilter.all(metadata), RowFilter.NONE, DataLimits.NONE, key, filter);
    }

    /**
     * Creates a new single partition name command for the provided row.
     *
     * @param metadata the table to query.
     * @param nowInSec the time in seconds to use are "now" for this query.
     * @param key the partition key for the partition to query.
     * @param name the clustering for the row to query.
     *
     * @return a newly created read command that queries {@code name} in {@code key}. The returned query will
     * query every columns (without limit or row filtering).
     */
    public static SinglePartitionReadCommand create(TableMetadata metadata, int nowInSec, DecoratedKey key, Clustering<?> name)
    {
        return create(metadata, nowInSec, key, FBUtilities.singleton(name, metadata.comparator));
    }

    public SinglePartitionReadCommand copy()
    {
        return new SinglePartitionReadCommand(isDigestQuery(),
                                              digestVersion(),
                                              acceptsTransient(),
                                              metadata(),
                                              nowInSec(),
                                              columnFilter(),
                                              rowFilter(),
                                              limits(),
                                              partitionKey(),
                                              clusteringIndexFilter(),
                                              indexMetadata());
    }

    @Override
    protected SinglePartitionReadCommand copyAsDigestQuery()
    {
        return new SinglePartitionReadCommand(true,
                                              digestVersion(),
                                              acceptsTransient(),
                                              metadata(),
                                              nowInSec(),
                                              columnFilter(),
                                              rowFilter(),
                                              limits(),
                                              partitionKey(),
                                              clusteringIndexFilter(),
                                              indexMetadata());
    }

    @Override
    protected SinglePartitionReadCommand copyAsTransientQuery()
    {
        return new SinglePartitionReadCommand(false,
                                              0,
                                              true,
                                              metadata(),
                                              nowInSec(),
                                              columnFilter(),
                                              rowFilter(),
                                              limits(),
                                              partitionKey(),
                                              clusteringIndexFilter(),
                                              indexMetadata());
    }

    @Override
    public SinglePartitionReadCommand withUpdatedLimit(DataLimits newLimits)
    {
        return new SinglePartitionReadCommand(isDigestQuery(),
                                              digestVersion(),
                                              acceptsTransient(),
                                              metadata(),
                                              nowInSec(),
                                              columnFilter(),
                                              rowFilter(),
                                              newLimits,
                                              partitionKey(),
                                              clusteringIndexFilter(),
                                              indexMetadata());
    }

    @Override
    public DecoratedKey partitionKey()
    {
        return partitionKey;
    }

    @Override
    public ClusteringIndexFilter clusteringIndexFilter()
    {
        return clusteringIndexFilter;
    }

    public ClusteringIndexFilter clusteringIndexFilter(DecoratedKey key)
    {
        return clusteringIndexFilter;
    }

    public long getTimeout(TimeUnit unit)
    {
        return DatabaseDescriptor.getReadRpcTimeout(unit);
    }

    public boolean isReversed()
    {
        return clusteringIndexFilter.isReversed();
    }

    @Override
    public SinglePartitionReadCommand forPaging(Clustering<?> lastReturned, DataLimits limits)
    {
        // We shouldn't have set digest yet when reaching that point
        assert !isDigestQuery();
        return create(metadata(),
                      nowInSec(),
                      columnFilter(),
                      rowFilter(),
                      limits,
                      partitionKey(),
                      lastReturned == null ? clusteringIndexFilter() : clusteringIndexFilter.forPaging(metadata().comparator, lastReturned, false));
    }

    public PartitionIterator execute(ConsistencyLevel consistency, ClientState clientState, long queryStartNanoTime) throws RequestExecutionException
    {
        if (clusteringIndexFilter.isEmpty(metadata().comparator))
            return EmptyIterators.partition();

        return StorageProxy.read(Group.one(this), consistency, clientState, queryStartNanoTime);
    }

    protected void recordLatency(TableMetrics metric, long latencyNanos)
    {
        metric.readLatency.addNano(latencyNanos);
    }

    @SuppressWarnings("resource") // we close the created iterator through closing the result of this method (and SingletonUnfilteredPartitionIterator ctor cannot fail)
    protected UnfilteredPartitionIterator queryStorage(final ColumnFamilyStore cfs, ReadExecutionController executionController)
    {
        // skip the row cache and go directly to sstables/memtable if repaired status of
        // data is being tracked. This is only requested after an initial digest mismatch
        UnfilteredRowIterator partition = cfs.isRowCacheEnabled() && !isTrackingRepairedStatus()
                                        ? getThroughCache(cfs, executionController)
                                        : queryMemtableAndDisk(cfs, executionController);
        return new SingletonUnfilteredPartitionIterator(partition);
    }

    /**
     * Fetch the rows requested if in cache; if not, read it from disk and cache it.
     * <p>
     * If the partition is cached, and the filter given is within its bounds, we return
     * from cache, otherwise from disk.
     * <p>
     * If the partition is is not cached, we figure out what filter is "biggest", read
     * that from disk, then filter the result and either cache that or return it.
     */
    @SuppressWarnings("resource")
    private UnfilteredRowIterator getThroughCache(ColumnFamilyStore cfs, ReadExecutionController executionController)
    {
        assert !cfs.isIndex(); // CASSANDRA-5732
        assert cfs.isRowCacheEnabled() : String.format("Row cache is not enabled on table [%s]", cfs.name);

        RowCacheKey key = new RowCacheKey(metadata(), partitionKey());

        // Attempt a sentinel-read-cache sequence.  if a write invalidates our sentinel, we'll return our
        // (now potentially obsolete) data, but won't cache it. see CASSANDRA-3862
        // TODO: don't evict entire partitions on writes (#2864)
        IRowCacheEntry cached = CacheService.instance.rowCache.get(key);
        if (cached != null)
        {
            if (cached instanceof RowCacheSentinel)
            {
                // Some other read is trying to cache the value, just do a normal non-caching read
                Tracing.trace("Row cache miss (race)");
                cfs.metric.rowCacheMiss.inc();
                return queryMemtableAndDisk(cfs, executionController);
            }

            CachedPartition cachedPartition = (CachedPartition)cached;
            if (cfs.isFilterFullyCoveredBy(clusteringIndexFilter(), limits(), cachedPartition, nowInSec(), metadata().enforceStrictLiveness()))
            {
                cfs.metric.rowCacheHit.inc();
                Tracing.trace("Row cache hit");
                UnfilteredRowIterator unfilteredRowIterator = clusteringIndexFilter().getUnfilteredRowIterator(columnFilter(), cachedPartition);
                cfs.metric.updateSSTableIterated(0);
                return unfilteredRowIterator;
            }

            cfs.metric.rowCacheHitOutOfRange.inc();
            Tracing.trace("Ignoring row cache as cached value could not satisfy query");
            return queryMemtableAndDisk(cfs, executionController);
        }

        cfs.metric.rowCacheMiss.inc();
        Tracing.trace("Row cache miss");

        // Note that on tables with no clustering keys, any positive value of
        // rowsToCache implies caching the full partition
        boolean cacheFullPartitions = metadata().clusteringColumns().size() > 0 ?
                                      metadata().params.caching.cacheAllRows() :
                                      metadata().params.caching.cacheRows();

        // To be able to cache what we read, what we read must at least covers what the cache holds, that
        // is the 'rowsToCache' first rows of the partition. We could read those 'rowsToCache' first rows
        // systematically, but we'd have to "extend" that to whatever is needed for the user query that the
        // 'rowsToCache' first rows don't cover and it's not trivial with our existing filters. So currently
        // we settle for caching what we read only if the user query does query the head of the partition since
        // that's the common case of when we'll be able to use the cache anyway. One exception is if we cache
        // full partitions, in which case we just always read it all and cache.
        if (cacheFullPartitions || clusteringIndexFilter().isHeadFilter())
        {
            RowCacheSentinel sentinel = new RowCacheSentinel();
            boolean sentinelSuccess = CacheService.instance.rowCache.putIfAbsent(key, sentinel);
            boolean sentinelReplaced = false;

            try
            {
                final int rowsToCache = metadata().params.caching.rowsPerPartitionToCache();
                final boolean enforceStrictLiveness = metadata().enforceStrictLiveness();

                @SuppressWarnings("resource") // we close on exception or upon closing the result of this method
                UnfilteredRowIterator iter = fullPartitionRead(metadata(), nowInSec(), partitionKey()).queryMemtableAndDisk(cfs, executionController);
                try
                {
                    // Use a custom iterator instead of DataLimits to avoid stopping the original iterator
                    UnfilteredRowIterator toCacheIterator = new WrappingUnfilteredRowIterator(iter)
                    {
                        private int rowsCounted = 0;

                        @Override
                        public boolean hasNext()
                        {
                            return rowsCounted < rowsToCache && super.hasNext();
                        }

                        @Override
                        public Unfiltered next()
                        {
                            Unfiltered unfiltered = super.next();
                            if (unfiltered.isRow())
                            {
                                Row row = (Row) unfiltered;
                                if (row.hasLiveData(nowInSec(), enforceStrictLiveness))
                                    rowsCounted++;
                            }
                            return unfiltered;
                        }
                    };

                    // We want to cache only rowsToCache rows
                    CachedPartition toCache = CachedBTreePartition.create(toCacheIterator, nowInSec());
                    if (sentinelSuccess && !toCache.isEmpty())
                    {
                        Tracing.trace("Caching {} rows", toCache.rowCount());
                        CacheService.instance.rowCache.replace(key, sentinel, toCache);
                        // Whether or not the previous replace has worked, our sentinel is not in the cache anymore
                        sentinelReplaced = true;
                    }

                    // We then re-filter out what this query wants.
                    // Note that in the case where we don't cache full partitions, it's possible that the current query is interested in more
                    // than what we've cached, so we can't just use toCache.
                    UnfilteredRowIterator cacheIterator = clusteringIndexFilter().getUnfilteredRowIterator(columnFilter(), toCache);
                    if (cacheFullPartitions)
                    {
                        // Everything is guaranteed to be in 'toCache', we're done with 'iter'
                        assert !iter.hasNext();
                        iter.close();
                        return cacheIterator;
                    }
                    return UnfilteredRowIterators.concat(cacheIterator, clusteringIndexFilter().filterNotIndexed(columnFilter(), iter));
                }
                catch (RuntimeException | Error e)
                {
                    iter.close();
                    throw e;
                }
            }
            finally
            {
                if (sentinelSuccess && !sentinelReplaced)
                    cfs.invalidateCachedPartition(key);
            }
        }

        Tracing.trace("Fetching data but not populating cache as query does not query from the start of the partition");
        return queryMemtableAndDisk(cfs, executionController);
    }

    /**
     * Queries both memtable and sstables to fetch the result of this query.
     * <p>
     * Please note that this method:
     *   1) does not check the row cache.
     *   2) does not apply the query limit, nor the row filter (and so ignore 2ndary indexes).
     *      Those are applied in {@link ReadCommand#executeLocally}.
     *   3) does not record some of the read metrics (latency, scanned cells histograms) nor
     *      throws TombstoneOverwhelmingException.
     * It is publicly exposed because there is a few places where that is exactly what we want,
     * but it should be used only where you know you don't need thoses things.
     * <p>
     * Also note that one must have created a {@code ReadExecutionController} on the queried table and we require it as
     * a parameter to enforce that fact, even though it's not explicitlly used by the method.
     */
    public UnfilteredRowIterator queryMemtableAndDisk(ColumnFamilyStore cfs, ReadExecutionController executionController)
    {
        assert executionController != null && executionController.validForReadOn(cfs);
        Tracing.trace("Executing single-partition query on {}", cfs.name);

        return queryMemtableAndDiskInternal(cfs);
    }

    private UnfilteredRowIterator queryMemtableAndDiskInternal(ColumnFamilyStore cfs)
    {
        /*
         * We have 2 main strategies:
         *   1) We query memtables and sstables simulateneously. This is our most generic strategy and the one we use
         *      unless we have a names filter that we know we can optimize futher.
         *   2) If we have a name filter (so we query specific rows), we can make a bet: that all column for all queried row
         *      will have data in the most recent sstable(s), thus saving us from reading older ones. This does imply we
         *      have a way to guarantee we have all the data for what is queried, which is only possible for name queries
         *      and if we have neither non-frozen collections/UDTs nor counters (indeed, for a non-frozen collection or UDT,
         *      we can't guarantee an older sstable won't have some elements that weren't in the most recent sstables,
         *      and counters are intrinsically a collection of shards and so have the same problem).
         *      Also, if tracking repaired data then we skip this optimization so we can collate the repaired sstables
         *      and generate a digest over their merge, which procludes an early return.
         */
        if (clusteringIndexFilter() instanceof ClusteringIndexNamesFilter && !queriesMulticellType() && !isTrackingRepairedStatus())
            return queryMemtableAndSSTablesInTimestampOrder(cfs, (ClusteringIndexNamesFilter)clusteringIndexFilter());

        Tracing.trace("Acquiring sstable references");
        ColumnFamilyStore.ViewFragment view = cfs.select(View.select(SSTableSet.LIVE, partitionKey()));
        Collections.sort(view.sstables, SSTableReader.maxTimestampDescending);
        ClusteringIndexFilter filter = clusteringIndexFilter();
        long minTimestamp = Long.MAX_VALUE;
        long mostRecentPartitionTombstone = Long.MIN_VALUE;
        InputCollector<UnfilteredRowIterator> inputCollector = iteratorsForPartition(view);
        try
        {
            for (Memtable memtable : view.memtables)
            {
                Partition partition = memtable.getPartition(partitionKey());
                if (partition == null)
                    continue;

                minTimestamp = Math.min(minTimestamp, memtable.getMinTimestamp());

                @SuppressWarnings("resource") // 'iter' is added to iterators which is closed on exception, or through the closing of the final merged iterator
                UnfilteredRowIterator iter = filter.getUnfilteredRowIterator(columnFilter(), partition);

                // Memtable data is always considered unrepaired
                oldestUnrepairedTombstone = Math.min(oldestUnrepairedTombstone, partition.stats().minLocalDeletionTime);
                inputCollector.addMemtableIterator(RTBoundValidator.validate(iter, RTBoundValidator.Stage.MEMTABLE, false));

                mostRecentPartitionTombstone = Math.max(mostRecentPartitionTombstone,
                                                        iter.partitionLevelDeletion().markedForDeleteAt());
            }

            /*
             * We can't eliminate full sstables based on the timestamp of what we've already read like
             * in collectTimeOrderedData, but we still want to eliminate sstable whose maxTimestamp < mostRecentTombstone
             * we've read. We still rely on the sstable ordering by maxTimestamp since if
             *   maxTimestamp_s1 < maxTimestamp_s0,
             * we're guaranteed that s1 cannot have a row tombstone such that
             *   timestamp(tombstone) > maxTimestamp_s0
             * since we necessarily have
             *   timestamp(tombstone) <= maxTimestamp_s1
             * In other words, iterating in descending maxTimestamp order allow to do our mostRecentPartitionTombstone
             * elimination in one pass, and minimize the number of sstables for which we read a partition tombstone.
            */
            Collections.sort(view.sstables, SSTableReader.maxTimestampDescending);
            int nonIntersectingSSTables = 0;
            int includedDueToTombstones = 0;

            SSTableReadMetricsCollector metricsCollector = new SSTableReadMetricsCollector();

            if (isTrackingRepairedStatus())
                Tracing.trace("Collecting data from sstables and tracking repaired status");

            for (SSTableReader sstable : view.sstables)
            {
                // if we've already seen a partition tombstone with a timestamp greater
                // than the most recent update to this sstable, we can skip it
                // if we're tracking repaired status, we mark the repaired digest inconclusive
                // as other replicas may not have seen this partition delete and so could include
                // data from this sstable (or others) in their digests
                if (sstable.getMaxTimestamp() < mostRecentPartitionTombstone)
                {
                    inputCollector.markInconclusive();
                    break;
                }

                if (shouldInclude(sstable))
                {
                    if (!sstable.isRepaired())
                        oldestUnrepairedTombstone = Math.min(oldestUnrepairedTombstone, sstable.getMinLocalDeletionTime());

                    // 'iter' is added to iterators which is closed on exception, or through the closing of the final merged iterator
                    @SuppressWarnings("resource")
                    UnfilteredRowIteratorWithLowerBound iter = makeIterator(cfs, sstable, metricsCollector);
                    inputCollector.addSSTableIterator(sstable, iter);
                    mostRecentPartitionTombstone = Math.max(mostRecentPartitionTombstone,
                                                            iter.partitionLevelDeletion().markedForDeleteAt());
                }
                else
                {
                    nonIntersectingSSTables++;
                    // sstable contains no tombstone if maxLocalDeletionTime == Integer.MAX_VALUE, so we can safely skip those entirely
                    if (sstable.mayHaveTombstones())
                    {
                        // 'iter' is added to iterators which is closed on exception, or through the closing of the final merged iterator
                        @SuppressWarnings("resource")
                        UnfilteredRowIteratorWithLowerBound iter = makeIterator(cfs, sstable, metricsCollector);
                        // if the sstable contains a partition delete, then we must include it regardless of whether it
                        // shadows any other data seen locally as we can't guarantee that other replicas have seen it
                        if (!iter.partitionLevelDeletion().isLive())
                        {
                            if (!sstable.isRepaired())
                                oldestUnrepairedTombstone = Math.min(oldestUnrepairedTombstone, sstable.getMinLocalDeletionTime());
                            inputCollector.addSSTableIterator(sstable, iter);
                            includedDueToTombstones++;
                            mostRecentPartitionTombstone = Math.max(mostRecentPartitionTombstone,
                                                                    iter.partitionLevelDeletion().markedForDeleteAt());
                        }
                        else
                        {
                            iter.close();
                        }
                    }
                }
            }

            if (Tracing.isTracing())
                Tracing.trace("Skipped {}/{} non-slice-intersecting sstables, included {} due to tombstones",
                               nonIntersectingSSTables, view.sstables.size(), includedDueToTombstones);

            if (inputCollector.isEmpty())
                return EmptyIterators.unfilteredRow(cfs.metadata(), partitionKey(), filter.isReversed());

            StorageHook.instance.reportRead(cfs.metadata().id, partitionKey());

            return withSSTablesIterated(inputCollector.finalizeIterators(cfs, nowInSec(), oldestUnrepairedTombstone), cfs.metric, metricsCollector);
        }
        catch (RuntimeException | Error e)
        {
            try
            {
                inputCollector.close();
            }
            catch (Exception e1)
            {
                e.addSuppressed(e1);
            }
            throw e;
        }
    }

    private boolean shouldInclude(SSTableReader sstable)
    {
        // If some static columns are queried, we should always include the sstable: the clustering values stats of the sstable
        // don't tell us if the sstable contains static values in particular.
        // TODO: we could record if a sstable contains any static value at all.
        if (!columnFilter().fetchedColumns().statics.isEmpty())
            return true;

        return clusteringIndexFilter().shouldInclude(sstable);
    }

    private UnfilteredRowIteratorWithLowerBound makeIterator(ColumnFamilyStore cfs,
                                                             SSTableReader sstable,
                                                             SSTableReadsListener listener)
    {
        return StorageHook.instance.makeRowIteratorWithLowerBound(cfs,
                                                                  partitionKey(),
                                                                  sstable,
                                                                  clusteringIndexFilter(),
                                                                  columnFilter(),
                                                                  listener);

    }

    /**
     * Return a wrapped iterator that when closed will update the sstables iterated and READ sample metrics.
     * Note that we cannot use the Transformations framework because they greedily get the static row, which
     * would cause all iterators to be initialized and hence all sstables to be accessed.
     */
    @SuppressWarnings("resource")
    private UnfilteredRowIterator withSSTablesIterated(List<UnfilteredRowIterator> iterators,
                                                       TableMetrics metrics,
                                                       SSTableReadMetricsCollector metricsCollector)
    {
        @SuppressWarnings("resource") //  Closed through the closing of the result of the caller method.
        UnfilteredRowIterator merged = UnfilteredRowIterators.merge(iterators);

        if (!merged.isEmpty())
        {
            DecoratedKey key = merged.partitionKey();
            metrics.topReadPartitionFrequency.addSample(key.getKey(), 1);
        }

        class UpdateSstablesIterated extends Transformation
        {
           public void onPartitionClose()
           {
               int mergedSSTablesIterated = metricsCollector.getMergedSSTables();
               metrics.updateSSTableIterated(mergedSSTablesIterated);
               Tracing.trace("Merged data from memtables and {} sstables", mergedSSTablesIterated);
           }
        };
        return Transformation.apply(merged, new UpdateSstablesIterated());
    }

    private boolean queriesMulticellType()
    {
        for (ColumnMetadata column : columnFilter().fetchedColumns())
        {
            if (column.type.isMultiCell() || column.type.isCounter())
                return true;
        }
        return false;
    }

    /**
     * Do a read by querying the memtable(s) first, and then each relevant sstables sequentially by order of the sstable
     * max timestamp.
     *
     * This is used for names query in the hope of only having to query the 1 or 2 most recent query and then knowing nothing
     * more recent could be in the older sstables (which we can only guarantee if we know exactly which row we queries, and if
     * no collection or counters are included).
     * This method assumes the filter is a {@code ClusteringIndexNamesFilter}.
     */
    private UnfilteredRowIterator queryMemtableAndSSTablesInTimestampOrder(ColumnFamilyStore cfs, ClusteringIndexNamesFilter filter)
    {
        Tracing.trace("Acquiring sstable references");
        ColumnFamilyStore.ViewFragment view = cfs.select(View.select(SSTableSet.LIVE, partitionKey()));

        ImmutableBTreePartition result = null;

        Tracing.trace("Merging memtable contents");
        for (Memtable memtable : view.memtables)
        {
            Partition partition = memtable.getPartition(partitionKey());
            if (partition == null)
                continue;

            try (UnfilteredRowIterator iter = filter.getUnfilteredRowIterator(columnFilter(), partition))
            {
                if (iter.isEmpty())
                    continue;

                result = add(
                    RTBoundValidator.validate(iter, RTBoundValidator.Stage.MEMTABLE, false),
                    result,
                    filter,
                    false
                );
            }
        }

        /* add the SSTables on disk */
        Collections.sort(view.sstables, SSTableReader.maxTimestampDescending);
        // read sorted sstables
        SSTableReadMetricsCollector metricsCollector = new SSTableReadMetricsCollector();
        for (SSTableReader sstable : view.sstables)
        {
            // if we've already seen a partition tombstone with a timestamp greater
            // than the most recent update to this sstable, we're done, since the rest of the sstables
            // will also be older
            if (result != null && sstable.getMaxTimestamp() < result.partitionLevelDeletion().markedForDeleteAt())
                break;

            long currentMaxTs = sstable.getMaxTimestamp();
            filter = reduceFilter(filter, result, currentMaxTs);
            if (filter == null)
                break;

            if (!shouldInclude(sstable))
            {
                // This mean that nothing queried by the filter can be in the sstable. One exception is the top-level partition deletion
                // however: if it is set, it impacts everything and must be included. Getting that top-level partition deletion costs us
                // some seek in general however (unless the partition is indexed and is in the key cache), so we first check if the sstable
                // has any tombstone at all as a shortcut.
                if (!sstable.mayHaveTombstones())
                    continue; // no tombstone at all, we can skip that sstable

                // We need to get the partition deletion and include it if it's live. In any case though, we're done with that sstable.
                try (UnfilteredRowIterator iter = StorageHook.instance.makeRowIterator(cfs,
                                                                                       sstable,
                                                                                       partitionKey(),
                                                                                       filter.getSlices(metadata()),
                                                                                       columnFilter(),
                                                                                       filter.isReversed(),
                                                                                       metricsCollector))
                {
                    if (!iter.partitionLevelDeletion().isLive())
                    {
                        result = add(
                            UnfilteredRowIterators.noRowsIterator(iter.metadata(),
                                                                  iter.partitionKey(),
                                                                  Rows.EMPTY_STATIC_ROW,
                                                                  iter.partitionLevelDeletion(),
                                                                  filter.isReversed()),
                            result,
                            filter,
                            sstable.isRepaired()
                        );
                    }
                    else
                    {
                        result = add(
                            RTBoundValidator.validate(iter, RTBoundValidator.Stage.SSTABLE, false),
                            result,
                            filter,
                            sstable.isRepaired()
                        );
                    }
                }

                continue;
            }

            try (UnfilteredRowIterator iter = StorageHook.instance.makeRowIterator(cfs,
                                                                                   sstable,
                                                                                   partitionKey(),
                                                                                   filter.getSlices(metadata()),
                                                                                   columnFilter(),
                                                                                   filter.isReversed(),
                                                                                   metricsCollector))
            {
                if (iter.isEmpty())
                    continue;

                result = add(
                    RTBoundValidator.validate(iter, RTBoundValidator.Stage.SSTABLE, false),
                    result,
                    filter,
                    sstable.isRepaired()
                );
            }
        }

        cfs.metric.updateSSTableIterated(metricsCollector.getMergedSSTables());

        if (result == null || result.isEmpty())
            return EmptyIterators.unfilteredRow(metadata(), partitionKey(), false);

        DecoratedKey key = result.partitionKey();
        cfs.metric.topReadPartitionFrequency.addSample(key.getKey(), 1);
        StorageHook.instance.reportRead(cfs.metadata.id, partitionKey());

        return result.unfilteredIterator(columnFilter(), Slices.ALL, clusteringIndexFilter().isReversed());
    }

    private ImmutableBTreePartition add(UnfilteredRowIterator iter, ImmutableBTreePartition result, ClusteringIndexNamesFilter filter, boolean isRepaired)
    {
        if (!isRepaired)
            oldestUnrepairedTombstone = Math.min(oldestUnrepairedTombstone, iter.stats().minLocalDeletionTime);

        int maxRows = Math.max(filter.requestedRows().size(), 1);
        if (result == null)
            return ImmutableBTreePartition.create(iter, maxRows);

        try (UnfilteredRowIterator merged = UnfilteredRowIterators.merge(Arrays.asList(iter, result.unfilteredIterator(columnFilter(), Slices.ALL, filter.isReversed()))))
        {
            return ImmutableBTreePartition.create(merged, maxRows);
        }
    }

    private ClusteringIndexNamesFilter reduceFilter(ClusteringIndexNamesFilter filter, Partition result, long sstableTimestamp)
    {
        if (result == null)
            return filter;

        RegularAndStaticColumns columns = columnFilter().fetchedColumns();
        NavigableSet<Clustering<?>> clusterings = filter.requestedRows();

        // We want to remove rows for which we have values for all requested columns. We have to deal with both static and regular rows.

        boolean removeStatic = false;
        if (!columns.statics.isEmpty())
        {
            Row staticRow = result.getRow(Clustering.STATIC_CLUSTERING);
            removeStatic = staticRow != null && isRowComplete(staticRow, columns.statics, sstableTimestamp);
        }

        NavigableSet<Clustering<?>> toRemove = null;
        try (UnfilteredRowIterator iterator = result.unfilteredIterator(columnFilter(), clusterings, false))
        {
            while (iterator.hasNext())
            {
                Unfiltered unfiltered = iterator.next();
                if (unfiltered == null || !unfiltered.isRow())
                    continue;

                Row row = (Row) unfiltered;
                if (!isRowComplete(row, columns.regulars, sstableTimestamp))
                    continue;

                if (toRemove == null)
                    toRemove = new TreeSet<>(result.metadata().comparator);
                toRemove.add(row.clustering());
            }
        }

        if (!removeStatic && toRemove == null)
            return filter;

        // Check if we have everything we need
        boolean hasNoMoreStatic = columns.statics.isEmpty() || removeStatic;
        boolean hasNoMoreClusterings = clusterings.isEmpty() || (toRemove != null && toRemove.size() == clusterings.size());
        if (hasNoMoreStatic && hasNoMoreClusterings)
            return null;

        if (toRemove != null)
        {
            BTreeSet.Builder<Clustering<?>> newClusterings = BTreeSet.builder(result.metadata().comparator);
            newClusterings.addAll(Sets.difference(clusterings, toRemove));
            clusterings = newClusterings.build();
        }
        return new ClusteringIndexNamesFilter(clusterings, filter.isReversed());
    }

    /**
     * We can stop reading row data from disk if what we've already read is more recent than the max timestamp
     * of the next newest SSTable that might have data for the query. We care about 1.) the row timestamp (since
     * every query cares if the row exists or not), 2.) the timestamps of the requested cells, and 3.) whether or
     * not any of the cells we've read have actual data.
     *
     * @param row a potentially incomplete {@link Row}
     * @param requestedColumns the columns requested by the query
     * @param sstableTimestamp the max timestamp of the next newest SSTable to read
     *
     * @return true if the supplied {@link Row} is complete and its data more recent than the supplied timestamp
     */
    private boolean isRowComplete(Row row, Columns requestedColumns, long sstableTimestamp)
    {
<<<<<<< HEAD

        // Note that compact tables will always have an empty primary key liveness info.
        if (!metadata().isCompactTable() && (row.primaryKeyLivenessInfo().isEmpty() || row.primaryKeyLivenessInfo().timestamp() <= sstableTimestamp))
            return false;
=======
        // Note that compact tables will always have an empty primary key liveness info. However, empty livenes info for
        // a non-compact table means we must continue searching older SSTables in case one exists there.
        if (!metadata().isCompactTable() && !DatabaseDescriptor.ignorePkLivenessForRowCompletion() &&
            (row.primaryKeyLivenessInfo().isEmpty() || row.primaryKeyLivenessInfo().timestamp() <= sstableTimestamp)) 
        {
            return false;
        }
>>>>>>> 06b5942a

        for (ColumnMetadata column : requestedColumns)
        {
            Cell<?> cell = row.getCell(column);
            if (cell == null || cell.timestamp() <= sstableTimestamp)
                return false;
        }
<<<<<<< HEAD

=======
>>>>>>> 06b5942a
        return true;
    }

    @Override
    public boolean selectsFullPartition()
    {
        if (metadata().isStaticCompactTable())
            return true;

        return clusteringIndexFilter.selectsAllPartition() && !rowFilter().hasExpressionOnClusteringOrRegularColumns();
    }

    @Override
    public String toString()
    {
        return String.format("Read(%s columns=%s rowFilter=%s limits=%s key=%s filter=%s, nowInSec=%d)",
                             metadata().toString(),
                             columnFilter(),
                             rowFilter(),
                             limits(),
                             metadata().partitionKeyType.getString(partitionKey().getKey()),
                             clusteringIndexFilter.toString(metadata()),
                             nowInSec());
    }

    @Override
    public Verb verb()
    {
        return Verb.READ_REQ;
    }

    protected void appendCQLWhereClause(StringBuilder sb)
    {
        sb.append(" WHERE ");

        sb.append(ColumnMetadata.toCQLString(metadata().partitionKeyColumns())).append(" = ");
        DataRange.appendKeyString(sb, metadata().partitionKeyType, partitionKey().getKey());

        // We put the row filter first because the clustering index filter can end by "ORDER BY"
        if (!rowFilter().isEmpty())
            sb.append(" AND ").append(rowFilter());

        String filterString = clusteringIndexFilter().toCQLString(metadata());
        if (!filterString.isEmpty())
            sb.append(" AND ").append(filterString);
    }

    protected void serializeSelection(DataOutputPlus out, int version) throws IOException
    {
        metadata().partitionKeyType.writeValue(partitionKey().getKey(), out);
        ClusteringIndexFilter.serializer.serialize(clusteringIndexFilter(), out, version);
    }

    protected long selectionSerializedSize(int version)
    {
        return metadata().partitionKeyType.writtenLength(partitionKey().getKey())
             + ClusteringIndexFilter.serializer.serializedSize(clusteringIndexFilter(), version);
    }

    public boolean isLimitedToOnePartition()
    {
        return true;
    }

    public boolean isRangeRequest()
    {
        return false;
    }

    /**
     * Groups multiple single partition read commands.
     */
    public static class Group extends SinglePartitionReadQuery.Group<SinglePartitionReadCommand>
    {
        public static Group create(TableMetadata metadata,
                                   int nowInSec,
                                   ColumnFilter columnFilter,
                                   RowFilter rowFilter,
                                   DataLimits limits,
                                   List<DecoratedKey> partitionKeys,
                                   ClusteringIndexFilter clusteringIndexFilter)
        {
            List<SinglePartitionReadCommand> commands = new ArrayList<>(partitionKeys.size());
            for (DecoratedKey partitionKey : partitionKeys)
            {
                commands.add(SinglePartitionReadCommand.create(metadata,
                                                               nowInSec,
                                                               columnFilter,
                                                               rowFilter,
                                                               limits,
                                                               partitionKey,
                                                               clusteringIndexFilter));
            }

            return new Group(commands, limits);
        }

        public Group(List<SinglePartitionReadCommand> commands, DataLimits limits)
        {
            super(commands, limits);
        }

        public static Group one(SinglePartitionReadCommand command)
        {
            return new Group(Collections.singletonList(command), command.limits());
        }

        public PartitionIterator execute(ConsistencyLevel consistency, ClientState clientState, long queryStartNanoTime) throws RequestExecutionException
        {
            return StorageProxy.read(this, consistency, clientState, queryStartNanoTime);
        }
    }

    private static class Deserializer extends SelectionDeserializer
    {
        public ReadCommand deserialize(DataInputPlus in,
                                       int version,
                                       boolean isDigest,
                                       int digestVersion,
                                       boolean acceptsTransient,
                                       TableMetadata metadata,
                                       int nowInSec,
                                       ColumnFilter columnFilter,
                                       RowFilter rowFilter,
                                       DataLimits limits,
                                       IndexMetadata index)
        throws IOException
        {
            DecoratedKey key = metadata.partitioner.decorateKey(metadata.partitionKeyType.readBuffer(in, DatabaseDescriptor.getMaxValueSize()));
            ClusteringIndexFilter filter = ClusteringIndexFilter.serializer.deserialize(in, version, metadata);
            return new SinglePartitionReadCommand(isDigest, digestVersion, acceptsTransient, metadata, nowInSec, columnFilter, rowFilter, limits, key, filter, index);
        }
    }

    /**
     * {@code SSTableReaderListener} used to collect metrics about SSTable read access.
     */
    private static final class SSTableReadMetricsCollector implements SSTableReadsListener
    {
        /**
         * The number of SSTables that need to be merged. This counter is only updated for single partition queries
         * since this has been the behavior so far.
         */
        private int mergedSSTables;

        @Override
        public void onSSTableSelected(SSTableReader sstable, RowIndexEntry<?> indexEntry, SelectionReason reason)
        {
            sstable.incrementReadCount();
            mergedSSTables++;
        }

        /**
         * Returns the number of SSTables that need to be merged.
         * @return the number of SSTables that need to be merged.
         */
        public int getMergedSSTables()
        {
            return mergedSSTables;
        }
    }
}<|MERGE_RESOLUTION|>--- conflicted
+++ resolved
@@ -993,20 +993,14 @@
      */
     private boolean isRowComplete(Row row, Columns requestedColumns, long sstableTimestamp)
     {
-<<<<<<< HEAD
-
-        // Note that compact tables will always have an empty primary key liveness info.
-        if (!metadata().isCompactTable() && (row.primaryKeyLivenessInfo().isEmpty() || row.primaryKeyLivenessInfo().timestamp() <= sstableTimestamp))
-            return false;
-=======
+
         // Note that compact tables will always have an empty primary key liveness info. However, empty livenes info for
         // a non-compact table means we must continue searching older SSTables in case one exists there.
         if (!metadata().isCompactTable() && !DatabaseDescriptor.ignorePkLivenessForRowCompletion() &&
-            (row.primaryKeyLivenessInfo().isEmpty() || row.primaryKeyLivenessInfo().timestamp() <= sstableTimestamp)) 
+            (row.primaryKeyLivenessInfo().isEmpty() || row.primaryKeyLivenessInfo().timestamp() <= sstableTimestamp))
         {
             return false;
         }
->>>>>>> 06b5942a
 
         for (ColumnMetadata column : requestedColumns)
         {
@@ -1014,10 +1008,7 @@
             if (cell == null || cell.timestamp() <= sstableTimestamp)
                 return false;
         }
-<<<<<<< HEAD
-
-=======
->>>>>>> 06b5942a
+
         return true;
     }
 
