/*
 * Licensed to the Apache Software Foundation (ASF) under one
 * or more contributor license agreements.  See the NOTICE file
 * distributed with this work for additional information
 * regarding copyright ownership.  The ASF licenses this file
 * to you under the Apache License, Version 2.0 (the
 * "License"); you may not use this file except in compliance
 * with the License.  You may obtain a copy of the License at
 *
 *     http://www.apache.org/licenses/LICENSE-2.0
 *
 * Unless required by applicable law or agreed to in writing, software
 * distributed under the License is distributed on an "AS IS" BASIS,
 * WITHOUT WARRANTIES OR CONDITIONS OF ANY KIND, either express or implied.
 * See the License for the specific language governing permissions and
 * limitations under the License.
 */

package org.apache.cassandra.db.lifecycle;

import java.util.HashMap;
import java.util.List;
import java.util.Map;
import java.io.IOException;

import org.apache.cassandra.io.util.File;
import org.slf4j.Logger;
import org.slf4j.LoggerFactory;

import org.apache.cassandra.config.DatabaseDescriptor;
import org.apache.cassandra.io.FSError;
import org.apache.cassandra.io.FSReadError;
import org.apache.cassandra.io.util.FileUtils;
import org.apache.cassandra.utils.FBUtilities;
import org.apache.cassandra.utils.NativeLibrary;

import static org.apache.cassandra.config.CassandraRelevantProperties.IGNORE_MISSING_NATIVE_FILE_HINTS;

/**
 * Because a column family may have sstables on different disks and disks can
 * be removed, we duplicate log files into many replicas so as to have a file
 * in each directory where sstables exist.
 *
 * Each replica contains the exact same content but we do allow for final
 * partial records in case we crashed after writing to one replica but
 * before compliting the write to another replica.
 *
 * @see LogFile
 */
final class LogReplica implements AutoCloseable
{
    private static final Logger logger = LoggerFactory.getLogger(LogReplica.class);
    private static final boolean REQUIRE_FD = !FBUtilities.isWindows && !IGNORE_MISSING_NATIVE_FILE_HINTS.getBoolean();

    private final File file;
    private int directoryDescriptor;
    private final Map<String, String> errors = new HashMap<>();

    static LogReplica create(File directory, String fileName)
    {
<<<<<<< HEAD
        int folderFD = NativeLibrary.tryOpenDirectory(directory.path());
        if (folderFD == -1  && REQUIRE_FD)
            throw new FSReadError(new IOException(String.format("Invalid folder descriptor trying to create log replica %s", directory.path())), directory.path());

=======
        int folderFD = NativeLibrary.tryOpenDirectory(directory.getPath());
        if (folderFD == -1)
        {
            if (DatabaseDescriptor.isClientInitialized() || FBUtilities.isWindows)
            {
                logger.warn("Invalid folder descriptor trying to create log replica {}. Continuing without Native I/O support.",
                    directory.getPath());
            }
            else
            {
                throw new FSReadError(
                    new IOException(String.format("Invalid folder descriptor trying to create log replica %s", directory.getPath())),
                    directory.getPath());
            }
        }
>>>>>>> 0f69bc58
        return new LogReplica(new File(fileName), folderFD);
    }

    static LogReplica open(File file)
    {
<<<<<<< HEAD
        int folderFD = NativeLibrary.tryOpenDirectory(file.parent().path());
        if (folderFD == -1 && !FBUtilities.isWindows)
            throw new FSReadError(new IOException(String.format("Invalid folder descriptor trying to create log replica %s", file.parent().path())), file.parent().path());
=======
        int folderFD = NativeLibrary.tryOpenDirectory(file.getParentFile().getPath());
        if (folderFD == -1)
        {
            if (DatabaseDescriptor.isClientInitialized() || FBUtilities.isWindows)
            {
                logger.warn("Invalid folder descriptor trying to create log replica {}. Continuing without Native I/O support.", file.getParentFile().getPath());
            }
            else
            {
                throw new FSReadError(new IOException(
                    String.format("Invalid folder descriptor trying to create log replica %s", file.getParentFile().getPath())),
                    file.getParentFile().getPath());
            }
        }
>>>>>>> 0f69bc58

        return new LogReplica(file, folderFD);
    }

    LogReplica(File file, int directoryDescriptor)
    {
        this.file = file;
        this.directoryDescriptor = directoryDescriptor;
    }

    File file()
    {
        return file;
    }

    List<String> readLines()
    {
        return FileUtils.readLines(file);
    }

    String getFileName()
    {
        return file.name();
    }

    String getDirectory()
    {
        return file.parentPath();
    }

    void append(LogRecord record)
    {
        boolean existed = exists();
        try
        {
            FileUtils.appendAndSync(file, record.toString());
        }
        catch (FSError e)
        {
            logger.error("Failed to sync file {}", file, e);
            FileUtils.handleFSErrorAndPropagate(e);
        }

        // If the file did not exist before appending the first
        // line, then sync the directory as well since now it must exist
        if (!existed)
            syncDirectory();
    }

    void syncDirectory()
    {
        try
        {
            if (directoryDescriptor >= 0)
                NativeLibrary.trySync(directoryDescriptor);
        }
        catch (FSError e)
        {
            logger.error("Failed to sync directory descriptor {}", directoryDescriptor, e);
            FileUtils.handleFSErrorAndPropagate(e);
        }
    }

    void delete()
    {
        LogTransaction.delete(file);
        syncDirectory();
    }

    boolean exists()
    {
        return file.exists();
    }

    public void close()
    {
        if (directoryDescriptor >= 0)
        {
            NativeLibrary.tryCloseFD(directoryDescriptor);
            directoryDescriptor = -1;
        }
    }

    @Override
    public String toString()
    {
        return String.format("[%s] ", file);
    }

    void setError(String line, String error)
    {
        errors.put(line, error);
    }

    void printContentsWithAnyErrors(StringBuilder str)
    {
        str.append(file.path());
        str.append(System.lineSeparator());
        FileUtils.readLines(file).forEach(line -> printLineWithAnyError(str, line));
    }

    private void printLineWithAnyError(StringBuilder str, String line)
    {
        str.append('\t');
        str.append(line);
        str.append(System.lineSeparator());

        String error = errors.get(line);
        if (error != null)
        {
            str.append("\t\t***");
            str.append(error);
            str.append(System.lineSeparator());
        }
    }

    public int hashCode()
    {
        return file.hashCode();
    }
}<|MERGE_RESOLUTION|>--- conflicted
+++ resolved
@@ -58,53 +58,37 @@
 
     static LogReplica create(File directory, String fileName)
     {
-<<<<<<< HEAD
         int folderFD = NativeLibrary.tryOpenDirectory(directory.path());
         if (folderFD == -1  && REQUIRE_FD)
-            throw new FSReadError(new IOException(String.format("Invalid folder descriptor trying to create log replica %s", directory.path())), directory.path());
-
-=======
-        int folderFD = NativeLibrary.tryOpenDirectory(directory.getPath());
-        if (folderFD == -1)
-        {
-            if (DatabaseDescriptor.isClientInitialized() || FBUtilities.isWindows)
+        {
+            if (DatabaseDescriptor.isClientInitialized())
             {
                 logger.warn("Invalid folder descriptor trying to create log replica {}. Continuing without Native I/O support.",
-                    directory.getPath());
+                        directory.path());
             }
             else
             {
-                throw new FSReadError(
-                    new IOException(String.format("Invalid folder descriptor trying to create log replica %s", directory.getPath())),
-                    directory.getPath());
-            }
-        }
->>>>>>> 0f69bc58
+                throw new FSReadError(new IOException(String.format("Invalid folder descriptor trying to create log replica %s", directory.path())), directory.path());
+            }
+        }
+
         return new LogReplica(new File(fileName), folderFD);
     }
 
     static LogReplica open(File file)
     {
-<<<<<<< HEAD
         int folderFD = NativeLibrary.tryOpenDirectory(file.parent().path());
         if (folderFD == -1 && !FBUtilities.isWindows)
-            throw new FSReadError(new IOException(String.format("Invalid folder descriptor trying to create log replica %s", file.parent().path())), file.parent().path());
-=======
-        int folderFD = NativeLibrary.tryOpenDirectory(file.getParentFile().getPath());
-        if (folderFD == -1)
-        {
-            if (DatabaseDescriptor.isClientInitialized() || FBUtilities.isWindows)
-            {
-                logger.warn("Invalid folder descriptor trying to create log replica {}. Continuing without Native I/O support.", file.getParentFile().getPath());
+        {
+            if (DatabaseDescriptor.isClientInitialized())
+            {
+                logger.warn("Invalid folder descriptor trying to create log replica {}. Continuing without Native I/O support.", file.parentPath());
             }
             else
             {
-                throw new FSReadError(new IOException(
-                    String.format("Invalid folder descriptor trying to create log replica %s", file.getParentFile().getPath())),
-                    file.getParentFile().getPath());
-            }
-        }
->>>>>>> 0f69bc58
+                throw new FSReadError(new IOException(String.format("Invalid folder descriptor trying to create log replica %s", file.parent().path())), file.parent().path());
+            }
+        }
 
         return new LogReplica(file, folderFD);
     }
