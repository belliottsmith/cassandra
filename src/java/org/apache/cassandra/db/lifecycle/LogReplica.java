/*
 * Licensed to the Apache Software Foundation (ASF) under one
 * or more contributor license agreements.  See the NOTICE file
 * distributed with this work for additional information
 * regarding copyright ownership.  The ASF licenses this file
 * to you under the Apache License, Version 2.0 (the
 * "License"); you may not use this file except in compliance
 * with the License.  You may obtain a copy of the License at
 *
 *     http://www.apache.org/licenses/LICENSE-2.0
 *
 * Unless required by applicable law or agreed to in writing, software
 * distributed under the License is distributed on an "AS IS" BASIS,
 * WITHOUT WARRANTIES OR CONDITIONS OF ANY KIND, either express or implied.
 * See the License for the specific language governing permissions and
 * limitations under the License.
 */

package org.apache.cassandra.db.lifecycle;

import java.util.HashMap;
import java.util.List;
import java.util.Map;
import java.io.IOException;

import org.apache.cassandra.io.util.File;
import org.slf4j.Logger;
import org.slf4j.LoggerFactory;

import org.apache.cassandra.config.DatabaseDescriptor;
import org.apache.cassandra.io.FSError;
import org.apache.cassandra.io.FSReadError;
import org.apache.cassandra.io.util.FileUtils;
import org.apache.cassandra.utils.NativeLibrary;

import static org.apache.cassandra.config.CassandraRelevantProperties.IGNORE_MISSING_NATIVE_FILE_HINTS;

/**
 * Because a column family may have sstables on different disks and disks can
 * be removed, we duplicate log files into many replicas so as to have a file
 * in each directory where sstables exist.
 *
 * Each replica contains the exact same content but we do allow for final
 * partial records in case we crashed after writing to one replica but
 * before compliting the write to another replica.
 *
 * @see LogFile
 */
final class LogReplica implements AutoCloseable
{
    private static final Logger logger = LoggerFactory.getLogger(LogReplica.class);
    private static final boolean REQUIRE_FD = !IGNORE_MISSING_NATIVE_FILE_HINTS.getBoolean();

    private final File file;
    private int directoryDescriptor;
    private final Map<String, String> errors = new HashMap<>();

    static LogReplica create(File directory, String fileName)
    {
        int folderFD = NativeLibrary.tryOpenDirectory(directory.path());
        if (folderFD == -1  && REQUIRE_FD)
        {
            if (DatabaseDescriptor.isClientInitialized())
            {
                logger.warn("Invalid folder descriptor trying to create log replica {}. Continuing without Native I/O support.",
                        directory.path());
            }
            else
            {
                throw new FSReadError(new IOException(String.format("Invalid folder descriptor trying to create log replica %s", directory.path())), directory.path());
            }
        }

        return new LogReplica(new File(fileName), folderFD);
    }

    static LogReplica open(File file)
    {
        int folderFD = NativeLibrary.tryOpenDirectory(file.parent().path());
<<<<<<< HEAD
        if (folderFD == -1)
            throw new FSReadError(new IOException(String.format("Invalid folder descriptor trying to create log replica %s", file.parent().path())), file.parent().path());
=======
        if (folderFD == -1 && !FBUtilities.isWindows)
        {
            if (DatabaseDescriptor.isClientInitialized())
            {
                logger.warn("Invalid folder descriptor trying to create log replica {}. Continuing without Native I/O support.", file.parentPath());
            }
            else
            {
                throw new FSReadError(new IOException(String.format("Invalid folder descriptor trying to create log replica %s", file.parent().path())), file.parent().path());
            }
        }
>>>>>>> 86c3949b

        return new LogReplica(file, folderFD);
    }

    LogReplica(File file, int directoryDescriptor)
    {
        this.file = file;
        this.directoryDescriptor = directoryDescriptor;
    }

    File file()
    {
        return file;
    }

    List<String> readLines()
    {
        return FileUtils.readLines(file);
    }

    String getFileName()
    {
        return file.name();
    }

    String getDirectory()
    {
        return file.parentPath();
    }

    void append(LogRecord record)
    {
        boolean existed = exists();
        try
        {
            FileUtils.appendAndSync(file, record.toString());
        }
        catch (FSError e)
        {
            logger.error("Failed to sync file {}", file, e);
            FileUtils.handleFSErrorAndPropagate(e);
        }

        // If the file did not exist before appending the first
        // line, then sync the directory as well since now it must exist
        if (!existed)
            syncDirectory();
    }

    void syncDirectory()
    {
        try
        {
            if (directoryDescriptor >= 0)
                NativeLibrary.trySync(directoryDescriptor);
        }
        catch (FSError e)
        {
            logger.error("Failed to sync directory descriptor {}", directoryDescriptor, e);
            FileUtils.handleFSErrorAndPropagate(e);
        }
    }

    void delete()
    {
        LogTransaction.delete(file);
        syncDirectory();
    }

    boolean exists()
    {
        return file.exists();
    }

    public void close()
    {
        if (directoryDescriptor >= 0)
        {
            NativeLibrary.tryCloseFD(directoryDescriptor);
            directoryDescriptor = -1;
        }
    }

    @Override
    public String toString()
    {
        return String.format("[%s] ", file);
    }

    void setError(String line, String error)
    {
        errors.put(line, error);
    }

    void printContentsWithAnyErrors(StringBuilder str)
    {
        str.append(file.path());
        str.append(System.lineSeparator());
        FileUtils.readLines(file).forEach(line -> printLineWithAnyError(str, line));
    }

    private void printLineWithAnyError(StringBuilder str, String line)
    {
        str.append('\t');
        str.append(line);
        str.append(System.lineSeparator());

        String error = errors.get(line);
        if (error != null)
        {
            str.append("\t\t***");
            str.append(error);
            str.append(System.lineSeparator());
        }
    }

    public int hashCode()
    {
        return file.hashCode();
    }
}<|MERGE_RESOLUTION|>--- conflicted
+++ resolved
@@ -77,11 +77,7 @@
     static LogReplica open(File file)
     {
         int folderFD = NativeLibrary.tryOpenDirectory(file.parent().path());
-<<<<<<< HEAD
         if (folderFD == -1)
-            throw new FSReadError(new IOException(String.format("Invalid folder descriptor trying to create log replica %s", file.parent().path())), file.parent().path());
-=======
-        if (folderFD == -1 && !FBUtilities.isWindows)
         {
             if (DatabaseDescriptor.isClientInitialized())
             {
@@ -92,7 +88,6 @@
                 throw new FSReadError(new IOException(String.format("Invalid folder descriptor trying to create log replica %s", file.parent().path())), file.parent().path());
             }
         }
->>>>>>> 86c3949b
 
         return new LogReplica(file, folderFD);
     }
