/*
 * Licensed to the Apache Software Foundation (ASF) under one
 * or more contributor license agreements.  See the NOTICE file
 * distributed with this work for additional information
 * regarding copyright ownership.  The ASF licenses this file
 * to you under the Apache License, Version 2.0 (the
 * "License"); you may not use this file except in compliance
 * with the License.  You may obtain a copy of the License at
 *
 *     http://www.apache.org/licenses/LICENSE-2.0
 *
 * Unless required by applicable law or agreed to in writing, software
 * distributed under the License is distributed on an "AS IS" BASIS,
 * WITHOUT WARRANTIES OR CONDITIONS OF ANY KIND, either express or implied.
 * See the License for the specific language governing permissions and
 * limitations under the License.
 */
package org.apache.cassandra.db.columniterator;

import java.io.IOException;
import java.util.*;

import org.apache.cassandra.config.CFMetaData;
import org.apache.cassandra.db.*;
import org.apache.cassandra.db.filter.ColumnFilter;
import org.apache.cassandra.db.partitions.ImmutableBTreePartition;
import org.apache.cassandra.db.rows.*;
import org.apache.cassandra.io.sstable.format.SSTableReader;
import org.apache.cassandra.io.util.FileDataInput;
import org.apache.cassandra.utils.AbstractIterator;
import org.apache.cassandra.utils.btree.BTree;

/**
 *  A Cell Iterator in reversed clustering order over SSTable
 */
public class SSTableReversedIterator extends AbstractSSTableIterator
{
    public SSTableReversedIterator(SSTableReader sstable, DecoratedKey key, ColumnFilter columns, boolean isForThrift)
    {
        this(sstable, null, key, sstable.getPosition(key, SSTableReader.Operator.EQ), columns, isForThrift);
    }

    public SSTableReversedIterator(SSTableReader sstable,
                                   FileDataInput file,
                                   DecoratedKey key,
                                   RowIndexEntry indexEntry,
                                   ColumnFilter columns,
                                   boolean isForThrift)
    {
        super(sstable, file, key, indexEntry, columns, isForThrift);
    }

    protected Reader createReader(RowIndexEntry indexEntry, FileDataInput file, boolean shouldCloseFile)
    {
        return indexEntry.isIndexed()
             ? new ReverseIndexedReader(indexEntry, file, shouldCloseFile)
             : new ReverseReader(file, shouldCloseFile);
    }

    public boolean isReverseOrder()
    {
        return true;
    }

    private class ReverseReader extends Reader
    {
        protected ReusablePartitionData buffer;
        protected Iterator<Unfiltered> iterator;

        // Set in loadFromDisk () and used in setIterator to handle range tombstone extending on multiple index block. See
        // loadFromDisk for details. Note that those are always false for non-indexed readers.
        protected boolean skipFirstIteratedItem;
        protected boolean skipLastIteratedItem;

        private ReverseReader(FileDataInput file, boolean shouldCloseFile)
        {
            super(file, shouldCloseFile);
        }

        protected ReusablePartitionData createBuffer(int blocksCount)
        {
            int estimatedRowCount = 16;
            int columnCount = metadata().partitionColumns().regulars.size();
            if (columnCount == 0 || metadata().clusteringColumns().isEmpty())
            {
                estimatedRowCount = 1;
            }
            else
            {
                try
                {
                    // To avoid wasted resizing we guess-estimate the number of rows we're likely to read. For that
                    // we use the stats on the number of rows per partition for that sstable.
                    // FIXME: so far we only keep stats on cells, so to get a rough estimate on the number of rows,
                    // we divide by the number of regular columns the table has. We should fix once we collect the
                    // stats on rows
                    int estimatedRowsPerPartition = (int)(sstable.getEstimatedColumnCount().percentile(0.75) / columnCount);
                    estimatedRowCount = Math.max(estimatedRowsPerPartition / blocksCount, 1);
                }
                catch (IllegalStateException e)
                {
                    // The EstimatedHistogram mean() method can throw this (if it overflows). While such overflow
                    // shouldn't happen, it's not worth taking the risk of letting the exception bubble up.
                }
            }
            return new ReusablePartitionData(metadata(), partitionKey(), columns(), estimatedRowCount);
        }

        public void setForSlice(Slice slice) throws IOException
        {
            // If we have read the data, just create the iterator for the slice. Otherwise, read the data.
            if (buffer == null)
            {
                buffer = createBuffer(1);
                // Note that we can reuse that buffer between slices (we could alternatively re-read from disk
                // every time, but that feels more wasteful) so we want to include everything from the beginning.
                // We can stop at the slice end however since any following slice will be before that.
                loadFromDisk(null, slice.end(), true, false, false);
            }
            setIterator(slice);
        }

        protected void setIterator(Slice slice)
        {
            assert buffer != null;
            iterator = buffer.built.unfilteredIterator(columns, Slices.with(metadata().comparator, slice), true);

            if (!iterator.hasNext())
                return;

            if (skipFirstIteratedItem)
                iterator.next();

            if (skipLastIteratedItem)
                iterator = new SkipLastIterator(iterator);
        }

        protected boolean hasNextInternal() throws IOException
        {
            // If we've never called setForSlice, we're reading everything
            if (iterator == null)
                setForSlice(Slice.ALL);

            return iterator.hasNext();
        }

        protected Unfiltered nextInternal() throws IOException
        {
            if (!hasNext())
                throw new NoSuchElementException();
            return iterator.next();
        }

        protected boolean stopReadingDisk()
        {
            return false;
        }

        // Reads the unfiltered from disk and load them into the reader buffer. It stops reading when either the partition
        // is fully read, or when stopReadingDisk() returns true.
        protected void loadFromDisk(Slice.Bound start,
                                    Slice.Bound end,
                                    boolean includeFirst,
                                    boolean hasPreviousBlock,
                                    boolean hasNextBlock) throws IOException
        {
            // start != null means it's the block covering the beginning of the slice, so it has to be the last block for this slice.
            assert start == null || !hasNextBlock;

            buffer.reset();
            skipFirstIteratedItem = false;
            skipLastIteratedItem = false;

            boolean isFirst = true;

            // If the start might be in this block, skip everything that comes before it.
            if (start != null)
            {
                while (deserializer.hasNext() && deserializer.compareNextTo(start) <= 0 && !stopReadingDisk())
                {
                    isFirst = false;
                    if (deserializer.nextIsRow())
                        deserializer.skipNext();
                    else
                        updateOpenMarker((RangeTombstoneMarker)deserializer.readNext());
                }
            }

            // If we have an open marker, it's either one from what we just skipped or it's one that open in the next (or
            // one of the next) index block (if openMarker == openMarkerAtStartOfBlock).
            if (openMarker != null)
            {
                // We have to feed a marker to the buffer, because that marker is likely to be close later and ImmtableBTreePartition
                // doesn't take kindly to marker that comes without their counterpart. If that's the last block we're gonna read (for
                // the current slice at least) it's easy because we'll want to return that open marker at the end of the data in this
                // block anyway, so we have nothing more to do than adding it to the buffer.
                // If it's not the last block however, in which case we know we'll have start == null, it means this marker is really
                // open in a next block and so while we do need to add it the buffer for the reason mentioned above, we don't
                // want to "return" it just yet, we'll wait until we reach it in the next blocks. That's why we trigger
                // skipLastIteratedItem in that case (this is first item of the block, but we're iterating in reverse order
                // so it will be last returned by the iterator).
                RangeTombstone.Bound markerStart = start == null ? RangeTombstone.Bound.BOTTOM : RangeTombstone.Bound.fromSliceBound(start);
                buffer.add(new RangeTombstoneBoundMarker(markerStart, openMarker));
                if (hasNextBlock)
                    skipLastIteratedItem = true;
            }

            // Now deserialize everything until we reach our requested end (if we have one)
            // See SSTableIterator.ForwardRead.computeNext() for why this is a strict inequality below: this is the same
            // reasoning here.
            while (deserializer.hasNext()
                   && (end == null || deserializer.compareNextTo(end) < 0)
                   && !stopReadingDisk())
            {
                Unfiltered unfiltered = deserializer.readNext();
                // We may get empty row for the same reason expressed on UnfilteredSerializer.deserializeOne.
                if (!unfiltered.isEmpty() && (!isFirst || includeFirst))
                    buffer.add(unfiltered);

                isFirst = false;

                if (unfiltered.isRangeTombstoneMarker())
                    updateOpenMarker((RangeTombstoneMarker)unfiltered);
            }

            // If we have an open marker, we should close it before finishing
            if (openMarker != null)
            {
                // This is the reverse problem than the one at the start of the block. Namely, if it's the first block
                // we deserialize for the slice (the one covering the slice end basically), then it's easy, we just want
                // to add the close marker to the buffer and return it normally.
                // If it's note our first block (for the slice) however, it means that marker closed in a previously read
                // block and we have already returned it. So while we should still add it to the buffer for the sake of
                // not breaking ImmutableBTreePartition, we should skip it when returning from the iterator, hence the
                // skipFirstIteratedItem (this is the last item of the block, but we're iterating in reverse order so it will
                // be the first returned by the iterator).
                RangeTombstone.Bound markerEnd = end == null ? RangeTombstone.Bound.TOP : RangeTombstone.Bound.fromSliceBound(end);
                buffer.add(new RangeTombstoneBoundMarker(markerEnd, getAndClearOpenMarker()));
                if (hasPreviousBlock)
                    skipFirstIteratedItem = true;
            }

            buffer.build();
        }
    }

    private class ReverseIndexedReader extends ReverseReader
    {
        private final IndexState indexState;

        // The slice we're currently iterating over
        private Slice slice;
        // The last index block to consider for the slice
        private int lastBlockIdx;

        private ReverseIndexedReader(RowIndexEntry indexEntry, FileDataInput file, boolean shouldCloseFile)
        {
            super(file, shouldCloseFile);
            this.indexState = new IndexState(this, sstable.metadata.comparator, indexEntry, true);
        }

        @Override
        public void setForSlice(Slice slice) throws IOException
        {
            this.slice = slice;

            // if our previous slicing already got us past the beginning of the sstable, we're done
            if (indexState.isDone())
            {
                iterator = Collections.emptyIterator();
                return;
            }

            // Find the first index block we'll need to read for the slice.
            int startIdx = indexState.findBlockIndex(slice.end(), indexState.currentBlockIdx());
            if (startIdx < 0)
            {
                iterator = Collections.emptyIterator();
                return;
            }

            lastBlockIdx = indexState.findBlockIndex(slice.start(), startIdx);

            // If the last block to look (in reverse order) is after the very last block, we have nothing for that slice
            if (lastBlockIdx >= indexState.blocksCount())
            {
                assert startIdx >= indexState.blocksCount();
                iterator = Collections.emptyIterator();
                return;
            }

            // If we start (in reverse order) after the very last block, just read from the last one.
            if (startIdx >= indexState.blocksCount())
                startIdx = indexState.blocksCount() - 1;

            // Note that even if we were already set on the proper block (which would happen if the previous slice
            // requested ended on the same block this one start), we can't reuse it because when reading the previous
            // slice we've only read that block from the previous slice start. Re-reading also handles
            // skipFirstIteratedItem/skipLastIteratedItem that we would need to handle otherwise.
            indexState.setToBlock(startIdx);

            readCurrentBlock(false, startIdx != lastBlockIdx);
        }

        @Override
        protected boolean hasNextInternal() throws IOException
        {
            if (super.hasNextInternal())
                return true;

            // We have nothing more for our current block, move the next one (so the one before on disk).
            int nextBlockIdx = indexState.currentBlockIdx() - 1;
            if (nextBlockIdx < 0 || nextBlockIdx < lastBlockIdx)
                return false;

            // The slice start can be in 
            indexState.setToBlock(nextBlockIdx);
            readCurrentBlock(true, nextBlockIdx != lastBlockIdx);
            // since that new block is within the bounds we've computed in setToSlice(), we know there will
            // always be something matching the slice unless we're on the lastBlockIdx (in which case there
            // may or may not be results, but if there isn't, we're done for the slice).
            return iterator.hasNext();
        }

        /**
         * Reads the current block, the last one we've set.
         *
         * @param hasPreviousBlock is whether we have already read a previous block for the current slice.
         * @param hasNextBlock is whether we have more blocks to read for the current slice.
         */
        private void readCurrentBlock(boolean hasPreviousBlock, boolean hasNextBlock) throws IOException
        {
            if (buffer == null)
                buffer = createBuffer(indexState.blocksCount());

            int currentBlock = indexState.currentBlockIdx();

            // The slice start (resp. slice end) is only meaningful on the last (resp. first) block read (since again,
            // we read blocks in reverse order).
            boolean canIncludeSliceStart = !hasNextBlock;
            boolean canIncludeSliceEnd = !hasPreviousBlock;

            // When dealing with old format sstable, we have the problem that a row can span 2 index block, i.e. it can
            // start at the end of a block and end at the beginning of the next one. That's not a problem per se for
            // UnfilteredDeserializer.OldFormatSerializer, since it always read rows entirely, even if they span index
            // blocks, but as we reading index block in reverse we must be careful to not read the end of the row at
            // beginning of a block before we're reading the beginning of that row. So what we do is that if we detect
            // that the row starting this block is also the row ending the next one we're read (previous on disk), then
            // we'll skip that first result and  let it be read with the next block.
            boolean includeFirst = true;
            if (!sstable.descriptor.version.storeRows() && currentBlock > 0)
            {
<<<<<<< HEAD
                ClusteringPrefix lastOfPrevious = indexState.index(currentBlock - 1).getLastName();
                ClusteringPrefix firstOfCurrent = indexState.index(currentBlock).getFirstName();
                includeFirst = metadata().comparator.compare(lastOfPrevious, firstOfCurrent) != 0;
=======
                ClusteringPrefix lastOfNext = indexState.index(currentBlock - 1).lastName;
                ClusteringPrefix firstOfCurrent = indexState.index(currentBlock).firstName;
                includeFirst = metadata().comparator.compare(lastOfNext, firstOfCurrent) != 0;
>>>>>>> 91661ec2
            }

            loadFromDisk(canIncludeSliceStart ? slice.start() : null,
                         canIncludeSliceEnd ? slice.end() : null,
                         includeFirst,
                         hasPreviousBlock,
                         hasNextBlock);
            setIterator(slice);
        }

        @Override
        protected boolean stopReadingDisk()
        {
            return indexState.isPastCurrentBlock();
        }
    }

    private class ReusablePartitionData
    {
        private final CFMetaData metadata;
        private final DecoratedKey partitionKey;
        private final PartitionColumns columns;

        private MutableDeletionInfo.Builder deletionBuilder;
        private MutableDeletionInfo deletionInfo;
        private BTree.Builder<Row> rowBuilder;
        private ImmutableBTreePartition built;

        private ReusablePartitionData(CFMetaData metadata,
                                      DecoratedKey partitionKey,
                                      PartitionColumns columns,
                                      int initialRowCapacity)
        {
            this.metadata = metadata;
            this.partitionKey = partitionKey;
            this.columns = columns;
            this.rowBuilder = BTree.builder(metadata.comparator, initialRowCapacity);
        }


        public void add(Unfiltered unfiltered)
        {
            if (unfiltered.isRow())
                rowBuilder.add((Row)unfiltered);
            else
                deletionBuilder.add((RangeTombstoneMarker)unfiltered);
        }

        public void reset()
        {
            built = null;
            rowBuilder.reuse();
            deletionBuilder = MutableDeletionInfo.builder(partitionLevelDeletion, metadata().comparator, false);
        }

        public void build()
        {
            deletionInfo = deletionBuilder.build();
            built = new ImmutableBTreePartition(metadata, partitionKey, columns, Rows.EMPTY_STATIC_ROW, rowBuilder.build(),
                                                deletionInfo, EncodingStats.NO_STATS);
            deletionBuilder = null;
        }
    }

    private static class SkipLastIterator extends AbstractIterator<Unfiltered>
    {
        private final Iterator<Unfiltered> iterator;

        private SkipLastIterator(Iterator<Unfiltered> iterator)
        {
            this.iterator = iterator;
        }

        protected Unfiltered computeNext()
        {
            if (!iterator.hasNext())
                return endOfData();

            Unfiltered next = iterator.next();
            return iterator.hasNext() ? next : endOfData();
        }
    }
}<|MERGE_RESOLUTION|>--- conflicted
+++ resolved
@@ -350,15 +350,9 @@
             boolean includeFirst = true;
             if (!sstable.descriptor.version.storeRows() && currentBlock > 0)
             {
-<<<<<<< HEAD
-                ClusteringPrefix lastOfPrevious = indexState.index(currentBlock - 1).getLastName();
+                ClusteringPrefix lastOfNext = indexState.index(currentBlock - 1).getLastName();
                 ClusteringPrefix firstOfCurrent = indexState.index(currentBlock).getFirstName();
-                includeFirst = metadata().comparator.compare(lastOfPrevious, firstOfCurrent) != 0;
-=======
-                ClusteringPrefix lastOfNext = indexState.index(currentBlock - 1).lastName;
-                ClusteringPrefix firstOfCurrent = indexState.index(currentBlock).firstName;
                 includeFirst = metadata().comparator.compare(lastOfNext, firstOfCurrent) != 0;
->>>>>>> 91661ec2
             }
 
             loadFromDisk(canIncludeSliceStart ? slice.start() : null,
