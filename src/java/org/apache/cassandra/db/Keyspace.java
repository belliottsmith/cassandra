--- conflicted
+++ resolved
@@ -36,6 +36,7 @@
 import java.util.stream.Stream;
 
 import com.google.common.annotations.VisibleForTesting;
+import com.google.common.base.Function;
 import com.google.common.collect.Iterables;
 import org.slf4j.Logger;
 import org.slf4j.LoggerFactory;
@@ -108,9 +109,7 @@
     private final KeyspaceWriteHandler writeHandler;
     private volatile ReplicationParams replicationParams;
     private final KeyspaceRepairManager repairManager;
-<<<<<<< HEAD
     private final SchemaProvider schema;
-=======
     public volatile boolean disabledForWrites = false;
 
     public static final Function<String,Keyspace> keyspaceTransformer = new Function<String, Keyspace>()
@@ -120,7 +119,6 @@
             return Keyspace.open(keyspaceName);
         }
     };
->>>>>>> a81e80a8
 
     private static volatile boolean initialized = false;
 
