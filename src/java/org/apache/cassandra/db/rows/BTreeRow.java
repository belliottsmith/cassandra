--- conflicted
+++ resolved
@@ -773,14 +773,8 @@
                     lb++;
                 }
 
-<<<<<<< HEAD
-                Object[] buildFrom = new Object[ub - lb];
-                int buildFromCount = 0;
-=======
-                List<Object> buildFrom = new ArrayList<>(ub - lb);
-                Cells.Builder builder = column.type.wrapCellsBuilder(buildFrom::add);
-
->>>>>>> 74708f14
+                BTreeCellsBuilder btreeBuilder = new BTreeCellsBuilder(column.cellComparator(), ub - lb);
+                Cells.Builder builder = column.type.wrapCellsBuilder(btreeBuilder);
                 Cell<?> previous = null;
                 for (int i = lb; i < ub; i++)
                 {
@@ -794,33 +788,19 @@
                         }
                         else if (column.cellComparator().compare(previous, c) == 0)
                         {
-<<<<<<< HEAD
-                            c = Cells.reconcile(previous, c);
-                            buildFrom[buildFromCount - 1] = c;
-=======
                             previous = Cells.reconcile(previous, c);
->>>>>>> 74708f14
                         }
                         else // previous != null && cellComparator != 0
                         {
-<<<<<<< HEAD
-                            buildFrom[buildFromCount++] = c;
-=======
                             builder.addCell(previous);
                             previous = c;
->>>>>>> 74708f14
                         }
                     }
                 }
                 if (previous != null)
                     builder.addCell(previous);
                 builder.endColumn();
-
-                try (BulkIterator<Cell> iterator = BulkIterator.of(buildFrom))
-                {
-                    Object[] btree = BTree.build(iterator, buildFromCount, UpdateFunction.noOp());
-                    return new ComplexColumnData(column, btree, deletion);
-                }
+                return new ComplexColumnData(column, btreeBuilder.build(), deletion);
             }
         }
 
