--- conflicted
+++ resolved
@@ -691,13 +691,9 @@
                 }
 
                 List<Object> buildFrom = new ArrayList<>(ub - lb);
-<<<<<<< HEAD
+                Cells.Builder builder = column.type.wrapCellsBuilder(buildFrom::add);
+
                 Cell<?> previous = null;
-=======
-                Cells.Builder builder = column.type.wrapCellsBuilder(buildFrom::add);
-
-                Cell previous = null;
->>>>>>> 3d2a2c3f
                 for (int i = lb; i < ub; i++)
                 {
                     Cell<?> c = (Cell<?>) cells[i];
