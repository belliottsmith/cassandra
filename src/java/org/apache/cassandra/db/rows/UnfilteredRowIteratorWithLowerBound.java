--- conflicted
+++ resolved
@@ -95,17 +95,12 @@
     protected UnfilteredRowIterator initializeIterator()
     {
         @SuppressWarnings("resource") // 'iter' is added to iterators which is closed on exception, or through the closing of the final merged iterator
-<<<<<<< HEAD
-        UnfilteredRowIterator iter = sstable.iterator(partitionKey(), filter.getSlices(metadata()), selectedColumns, filter.isReversed(), listener);
+        UnfilteredRowIterator iter = RTBoundValidator.validate(
+            sstable.iterator(partitionKey(), filter.getSlices(metadata()), selectedColumns, filter.isReversed(), listener),
+            RTBoundValidator.Stage.SSTABLE,
+            false
+        );
         return iter;
-=======
-        UnfilteredRowIterator iter = sstable.iterator(partitionKey(), filter.getSlices(metadata()), selectedColumns, filter.isReversed(), isForThrift, listener);
-
-        if (isForThrift && applyThriftTransformation)
-            iter = ThriftResultsMerger.maybeWrap(iter, nowInSec);
-
-        return RTBoundValidator.validate(iter, RTBoundValidator.Stage.SSTABLE, false);
->>>>>>> 4e6eb9a3
     }
 
     @Override
