/*
 * Licensed to the Apache Software Foundation (ASF) under one
 * or more contributor license agreements.  See the NOTICE file
 * distributed with this work for additional information
 * regarding copyright ownership.  The ASF licenses this file
 * to you under the Apache License, Version 2.0 (the
 * "License"); you may not use this file except in compliance
 * with the License.  You may obtain a copy of the License at
 *
 *     http://www.apache.org/licenses/LICENSE-2.0
 *
 * Unless required by applicable law or agreed to in writing, software
 * distributed under the License is distributed on an "AS IS" BASIS,
 * WITHOUT WARRANTIES OR CONDITIONS OF ANY KIND, either express or implied.
 * See the License for the specific language governing permissions and
 * limitations under the License.
 */
package org.apache.cassandra.db;

import java.io.IOError;
import java.io.IOException;
import java.net.InetAddress;
import java.net.InetSocketAddress;
import java.nio.ByteBuffer;
import java.time.Instant;
import java.util.ArrayList;
import java.util.Arrays;
import java.util.Collection;
import java.util.Collections;
import java.util.Date;
import java.util.HashMap;
import java.util.HashSet;
import java.util.List;
import java.util.Map;
import java.util.Optional;
import java.util.Set;
import java.util.UUID;
import java.util.concurrent.TimeUnit;
import java.util.stream.Collectors;
import java.util.stream.StreamSupport;
import javax.management.openmbean.OpenDataException;
import javax.management.openmbean.TabularData;

import com.google.common.annotations.VisibleForTesting;
import com.google.common.collect.HashMultimap;
import com.google.common.collect.ImmutableList;
import com.google.common.collect.ImmutableMap;
import com.google.common.collect.ImmutableSet;
import com.google.common.collect.Iterables;
import com.google.common.collect.Lists;
import com.google.common.collect.SetMultimap;
import com.google.common.collect.Sets;
import com.google.common.io.ByteStreams;
import org.slf4j.Logger;
import org.slf4j.LoggerFactory;

import org.apache.cassandra.config.DatabaseDescriptor;
import org.apache.cassandra.cql3.QueryProcessor;
import org.apache.cassandra.cql3.UntypedResultSet;
import org.apache.cassandra.cql3.functions.AggregateFcts;
import org.apache.cassandra.cql3.functions.BytesConversionFcts;
import org.apache.cassandra.cql3.functions.CastFcts;
import org.apache.cassandra.cql3.functions.CustomFcts;
import org.apache.cassandra.cql3.functions.OperationFcts;
import org.apache.cassandra.cql3.functions.TimeFcts;
import org.apache.cassandra.cql3.functions.UuidFcts;
import org.apache.cassandra.cql3.statements.schema.CreateTableStatement;
import org.apache.cassandra.db.commitlog.CommitLogPosition;
import org.apache.cassandra.db.compaction.CompactionHistoryTabularData;
import org.apache.cassandra.db.marshal.BytesType;
import org.apache.cassandra.db.marshal.DateType;
import org.apache.cassandra.db.marshal.LongType;
import org.apache.cassandra.db.marshal.TimeUUIDType;
import org.apache.cassandra.db.marshal.TupleType;
import org.apache.cassandra.db.marshal.UTF8Type;
import org.apache.cassandra.db.marshal.UUIDType;
import org.apache.cassandra.db.partitions.PartitionUpdate;
import org.apache.cassandra.db.rows.Row;
import org.apache.cassandra.db.rows.Rows;
import org.apache.cassandra.dht.IPartitioner;
import org.apache.cassandra.dht.LocalPartitioner;
import org.apache.cassandra.dht.Range;
import org.apache.cassandra.dht.Token;
import org.apache.cassandra.db.xmas.InvalidatedRepairedRange;
import org.apache.cassandra.exceptions.ConfigurationException;
import org.apache.cassandra.io.sstable.SSTableId;
import org.apache.cassandra.io.sstable.SequenceBasedSSTableId;
import org.apache.cassandra.io.util.DataInputBuffer;
import org.apache.cassandra.io.util.DataOutputBuffer;
import org.apache.cassandra.io.util.File;
import org.apache.cassandra.io.util.RebufferingInputStream;
import org.apache.cassandra.locator.IEndpointSnitch;
import org.apache.cassandra.locator.InetAddressAndPort;
import org.apache.cassandra.metrics.RestorableMeter;
import org.apache.cassandra.metrics.TopPartitionTracker;
import org.apache.cassandra.net.MessagingService;
import org.apache.cassandra.schema.CompactionParams;
import org.apache.cassandra.schema.Functions;
import org.apache.cassandra.schema.KeyspaceMetadata;
import org.apache.cassandra.schema.KeyspaceParams;
import org.apache.cassandra.schema.Schema;
import org.apache.cassandra.schema.SchemaConstants;
import org.apache.cassandra.schema.TableId;
import org.apache.cassandra.schema.TableMetadata;
import org.apache.cassandra.schema.Tables;
import org.apache.cassandra.schema.Types;
import org.apache.cassandra.schema.Views;
import org.apache.cassandra.service.StorageService;
import org.apache.cassandra.service.paxos.Ballot;
import org.apache.cassandra.service.paxos.Commit;
import org.apache.cassandra.service.paxos.Commit.Accepted;
import org.apache.cassandra.service.paxos.Commit.AcceptedWithTTL;
import org.apache.cassandra.service.paxos.Commit.Committed;
import org.apache.cassandra.service.paxos.PaxosRepairHistory;
import org.apache.cassandra.service.paxos.PaxosState;
import org.apache.cassandra.service.paxos.uncommitted.PaxosRows;
import org.apache.cassandra.service.paxos.uncommitted.PaxosUncommittedIndex;
import org.apache.cassandra.streaming.StreamOperation;
import org.apache.cassandra.transport.ProtocolVersion;
import org.apache.cassandra.utils.ByteBufferUtil;
import org.apache.cassandra.utils.CassandraVersion;
import org.apache.cassandra.utils.FBUtilities;
import org.apache.cassandra.utils.MD5Digest;
import org.apache.cassandra.utils.Pair;
import org.apache.cassandra.utils.TimeUUID;
import org.apache.cassandra.utils.concurrent.Future;

import static java.lang.String.format;
import static java.util.Collections.emptyMap;
import static java.util.Collections.singletonMap;
import static org.apache.cassandra.config.Config.PaxosStatePurging.legacy;
import static org.apache.cassandra.config.DatabaseDescriptor.paxosStatePurging;
import static org.apache.cassandra.cql3.QueryProcessor.executeInternal;
import static org.apache.cassandra.cql3.QueryProcessor.executeInternalWithNowInSec;
import static org.apache.cassandra.cql3.QueryProcessor.executeOnceInternal;
import static org.apache.cassandra.service.paxos.Commit.latest;
import static org.apache.cassandra.utils.CassandraVersion.NULL_VERSION;
import static org.apache.cassandra.utils.CassandraVersion.UNREADABLE_VERSION;
import static org.apache.cassandra.utils.Clock.Global.currentTimeMillis;
import static org.apache.cassandra.utils.FBUtilities.now;
import static org.apache.cassandra.utils.TimeUUID.Generator.nextTimeUUID;

public final class SystemKeyspace
{
    private SystemKeyspace()
    {
    }

    private static final Logger logger = LoggerFactory.getLogger(SystemKeyspace.class);

    public static final CassandraVersion CURRENT_VERSION = new CassandraVersion(FBUtilities.getReleaseVersionString());

    public static final String BATCHES = "batches";
    public static final String PAXOS = "paxos";
    public static final String PAXOS_REPAIR_HISTORY = "paxos_repair_history";
    public static final String BUILT_INDEXES = "IndexInfo";
    public static final String LOCAL = "local";
    public static final String PEERS_V2 = "peers_v2";
    public static final String PEER_EVENTS_V2 = "peer_events_v2";
    public static final String COMPACTION_HISTORY = "compaction_history";
    public static final String SSTABLE_ACTIVITY_V2 = "sstable_activity_v2"; // v2 has modified generation column type (v1 - int, v2 - blob), see CASSANDRA-17048
    public static final String TABLE_ESTIMATES = "table_estimates";
    public static final String TABLE_ESTIMATES_TYPE_PRIMARY = "primary";
    public static final String TABLE_ESTIMATES_TYPE_LOCAL_PRIMARY = "local_primary";
    public static final String AVAILABLE_RANGES_V2 = "available_ranges_v2";
    public static final String TRANSFERRED_RANGES_V2 = "transferred_ranges_v2";
    public static final String VIEW_BUILDS_IN_PROGRESS = "view_builds_in_progress";
    public static final String BUILT_VIEWS = "built_views";
    public static final String PREPARED_STATEMENTS = "prepared_statements";
    public static final String REPAIRS = "repairs";
    public static final String REPAIR_HISTORY_CF = "repair_history";
    public static final String REPAIR_HISTORY_INVALIDATION_CF = "repair_history_invalidations";
    public static final String SCHEDULED_COMPACTIONS_V2 = "scheduled_compactions_v2";
    public static final String TOP_PARTITIONS = "top_partitions";
    public static final String INC_REPAIR_MIGRATIONS = "inc_repair_migrations";
    /**
     * By default the system keyspace tables should be stored in a single data directory to allow the server
     * to handle more gracefully disk failures. Some tables through can be split accross multiple directories
     * as the server can continue operating even if those tables lost some data.
     */
    public static final Set<String> TABLES_SPLIT_ACROSS_MULTIPLE_DISKS = ImmutableSet.of(BATCHES,
                                                                                         PAXOS,
                                                                                         COMPACTION_HISTORY,
                                                                                         PREPARED_STATEMENTS,
                                                                                         REPAIRS);

    @Deprecated public static final String LEGACY_PEERS = "peers";
    @Deprecated public static final String LEGACY_PEER_EVENTS = "peer_events";
    @Deprecated public static final String LEGACY_TRANSFERRED_RANGES = "transferred_ranges";
    @Deprecated public static final String LEGACY_AVAILABLE_RANGES = "available_ranges";
    @Deprecated public static final String LEGACY_SIZE_ESTIMATES = "size_estimates";
    @Deprecated public static final String LEGACY_SSTABLE_ACTIVITY = "sstable_activity";
    @Deprecated public static final String LEGACY_SCHEDULED_COMPACTIONS_CF = "scheduled_compactions";

    // Names of all tables that could have been a part of a system keyspace. Useful for pre-flight checks.
    // For details, see rdar://problem/31658384
    public static final Set<String> ALL_TABLE_NAMES = ImmutableSet.of(BATCHES, PAXOS, PAXOS_REPAIR_HISTORY, BUILT_INDEXES, LOCAL, PEERS_V2,
                                                                      PEER_EVENTS_V2, COMPACTION_HISTORY, SSTABLE_ACTIVITY_V2,
                                                                      TABLE_ESTIMATES, AVAILABLE_RANGES_V2, TRANSFERRED_RANGES_V2,
<<<<<<< HEAD
                                                                      VIEW_BUILDS_IN_PROGRESS, BUILT_VIEWS, PREPARED_STATEMENTS,
                                                                      REPAIRS, SCHEDULED_COMPACTIONS_V2,  REPAIR_HISTORY_CF, REPAIR_HISTORY_INVALIDATION_CF,
=======
                                                                      VIEW_BUILDS_IN_PROGRESS, SCHEDULED_COMPACTIONS_V2, BUILT_VIEWS, PREPARED_STATEMENTS,
                                                                      REPAIRS, REPAIR_HISTORY_CF, REPAIR_HISTORY_INVALIDATION_CF, TOP_PARTITIONS, INC_REPAIR_MIGRATIONS,
>>>>>>> f8804891

                                                                      LEGACY_PEERS, LEGACY_PEER_EVENTS, LEGACY_TRANSFERRED_RANGES,
                                                                      LEGACY_AVAILABLE_RANGES, LEGACY_SIZE_ESTIMATES, LEGACY_SSTABLE_ACTIVITY,
                                                                      LEGACY_SCHEDULED_COMPACTIONS_CF);


    public static final TableMetadata Batches =
        parse(BATCHES,
              "batches awaiting replay",
              "CREATE TABLE %s ("
              + "id timeuuid,"
              + "mutations list<blob>,"
              + "version int,"
              + "PRIMARY KEY ((id)))")
              .partitioner(new LocalPartitioner(TimeUUIDType.instance))
              .compaction(CompactionParams.stcs(singletonMap("min_threshold", "2")))
              .build();

    private static final TableMetadata Paxos =
        parse(PAXOS,
                "in-progress paxos proposals",
                "CREATE TABLE %s ("
                + "row_key blob,"
                + "cf_id UUID,"
                + "in_progress_ballot timeuuid,"
                + "in_progress_read_ballot timeuuid,"
                + "most_recent_commit blob,"
                + "most_recent_commit_at timeuuid,"
                + "most_recent_commit_version int,"
                + "proposal blob,"
                + "proposal_ballot timeuuid,"
                + "proposal_version int,"
                + "PRIMARY KEY ((row_key), cf_id))")
                .compaction(CompactionParams.lcs(emptyMap()))
                .indexes(PaxosUncommittedIndex.indexes())
                .build();

    private static final TableMetadata BuiltIndexes =
        parse(BUILT_INDEXES,
              "built column indexes",
              "CREATE TABLE \"%s\" ("
              + "table_name text," // table_name here is the name of the keyspace - don't be fooled
              + "index_name text,"
              + "value blob," // Table used to be compact in previous versions
              + "PRIMARY KEY ((table_name), index_name)) ")
              .build();

    private static final TableMetadata PaxosRepairHistoryTable =
        parse(PAXOS_REPAIR_HISTORY,
                "paxos repair history",
                "CREATE TABLE %s ("
                + "keyspace_name text,"
                + "table_name text,"
                + "points frozen<list<tuple<blob, timeuuid>>>, "
                + "PRIMARY KEY (keyspace_name, table_name))"
                + "WITH COMMENT='Last successful paxos repairs by range'")
        .build();

    private static final TableMetadata Local =
        parse(LOCAL,
                "information about the local node",
                "CREATE TABLE %s ("
                + "key text,"
                + "bootstrapped text,"
                + "broadcast_address inet,"
                + "broadcast_port int,"
                + "cluster_name text,"
                + "cql_version text,"
                + "data_center text,"
                + "gossip_generation int,"
                + "host_id uuid,"
                + "listen_address inet,"
                + "listen_port int,"
                + "native_protocol_version text,"
                + "partitioner text,"
                + "rack text,"
                + "release_version text,"
                + "rpc_address inet,"
                + "rpc_port int,"
                + "schema_version uuid,"
                + "tokens set<varchar>,"
                + "truncated_at map<uuid, blob>,"
                + "PRIMARY KEY ((key)))"
                ).recordDeprecatedSystemColumn("thrift_version", UTF8Type.instance)
                .build();

    private static final TableMetadata PeersV2 =
        parse(PEERS_V2,
                "information about known peers in the cluster",
                "CREATE TABLE %s ("
                + "peer inet,"
                + "peer_port int,"
                + "data_center text,"
                + "host_id uuid,"
                + "preferred_ip inet,"
                + "preferred_port int,"
                + "rack text,"
                + "release_version text,"
                + "native_address inet,"
                + "native_port int,"
                + "schema_version uuid,"
                + "tokens set<varchar>,"
                + "PRIMARY KEY ((peer), peer_port))")
                .build();

    private static final TableMetadata PeerEventsV2 =
        parse(PEER_EVENTS_V2,
                "events related to peers",
                "CREATE TABLE %s ("
                + "peer inet,"
                + "peer_port int,"
                + "hints_dropped map<timeuuid, int>,"
                + "PRIMARY KEY ((peer), peer_port))")
                .build();

    private static final TableMetadata CompactionHistory =
        parse(COMPACTION_HISTORY,
                "week-long compaction history",
                "CREATE TABLE %s ("
                + "id timeuuid,"
                + "bytes_in bigint,"
                + "bytes_out bigint,"
                + "columnfamily_name text,"
                + "compacted_at timestamp,"
                + "keyspace_name text,"
                + "rows_merged map<int, bigint>,"
                + "PRIMARY KEY ((id)))")
                .defaultTimeToLive((int) TimeUnit.DAYS.toSeconds(7))
                .build();

    private static final TableMetadata LegacySSTableActivity =
        parse(LEGACY_SSTABLE_ACTIVITY,
                "historic sstable read rates",
                "CREATE TABLE %s ("
                + "keyspace_name text,"
                + "columnfamily_name text,"
                + "generation int,"
                + "rate_120m double,"
                + "rate_15m double,"
                + "PRIMARY KEY ((keyspace_name, columnfamily_name, generation)))")
                .build();

    private static final TableMetadata SSTableActivity =
        parse(SSTABLE_ACTIVITY_V2,
                "historic sstable read rates",
                "CREATE TABLE %s ("
                + "keyspace_name text,"
                + "table_name text,"
                + "id blob,"
                + "rate_120m double,"
                + "rate_15m double,"
                + "PRIMARY KEY ((keyspace_name, table_name, id)))")
                .build();

    @Deprecated
    private static final TableMetadata LegacySizeEstimates =
        parse(LEGACY_SIZE_ESTIMATES,
              "per-table primary range size estimates, table is deprecated in favor of " + TABLE_ESTIMATES,
                "CREATE TABLE %s ("
                + "keyspace_name text,"
                + "table_name text,"
                + "range_start text,"
                + "range_end text,"
                + "mean_partition_size bigint,"
                + "partitions_count bigint,"
                + "PRIMARY KEY ((keyspace_name), table_name, range_start, range_end))")
                .build();

    private static final TableMetadata TableEstimates =
        parse(TABLE_ESTIMATES,
              "per-table range size estimates",
              "CREATE TABLE %s ("
               + "keyspace_name text,"
               + "table_name text,"
               + "range_type text,"
               + "range_start text,"
               + "range_end text,"
               + "mean_partition_size bigint,"
               + "partitions_count bigint,"
               + "PRIMARY KEY ((keyspace_name), table_name, range_type, range_start, range_end))")
               .build();

    private static final TableMetadata AvailableRangesV2 =
    parse(AVAILABLE_RANGES_V2,
          "available keyspace/ranges during bootstrap/replace that are ready to be served",
          "CREATE TABLE %s ("
          + "keyspace_name text,"
          + "full_ranges set<blob>,"
          + "transient_ranges set<blob>,"
          + "PRIMARY KEY ((keyspace_name)))")
    .build();

    private static final TableMetadata TransferredRangesV2 =
        parse(TRANSFERRED_RANGES_V2,
                "record of transferred ranges for streaming operation",
                "CREATE TABLE %s ("
                + "operation text,"
                + "peer inet,"
                + "peer_port int,"
                + "keyspace_name text,"
                + "ranges set<blob>,"
                + "PRIMARY KEY ((operation, keyspace_name), peer, peer_port))")
                .build();

    private static final TableMetadata ViewBuildsInProgress =
        parse(VIEW_BUILDS_IN_PROGRESS,
              "views builds current progress",
              "CREATE TABLE %s ("
              + "keyspace_name text,"
              + "view_name text,"
              + "start_token varchar,"
              + "end_token varchar,"
              + "last_token varchar,"
              + "keys_built bigint,"
              + "PRIMARY KEY ((keyspace_name), view_name, start_token, end_token))")
              .build();

    private static final TableMetadata BuiltViews =
        parse(BUILT_VIEWS,
                "built views",
                "CREATE TABLE %s ("
                + "keyspace_name text,"
                + "view_name text,"
                + "status_replicated boolean,"
                + "PRIMARY KEY ((keyspace_name), view_name))")
                .build();

    private static final TableMetadata RepairHistoryCf =
        parse(REPAIR_HISTORY_CF,
                "repair history",
                "CREATE TABLE %s ("
                 + "keyspace_name text,"
                 + "columnfamily_name text,"
                 + "range blob,"
                 + "succeed_at timestamp,"
                 + "PRIMARY KEY ((keyspace_name, columnfamily_name), range)"
                 + ") WITH COMMENT='Last successful repair'")
                 .build();

    private static final TableMetadata RepairHistoryInvalidationCf =
        parse(REPAIR_HISTORY_INVALIDATION_CF,
            "repair history invalidation",
            "CREATE TABLE %s ("
            + "keyspace_name text,"
            + "columnfamily_name text,"
            + "range blob,"
            + "oldest_tombstone_seconds int,"
            + "invalidated_at_seconds int,"
            + "PRIMARY KEY ((keyspace_name, columnfamily_name), range)"
            + ") WITH COMMENT='Imported sstables invalidate repaired ranges'")
            .build();
    private static final TableMetadata TopPartitions =
        parse(TOP_PARTITIONS,
                "Stores the top partitions",
                "CREATE TABLE  %s ("
                + "keyspace_name text,"
                + "table_name text,"
                + "top_type text,"
                + "top frozen<list<tuple<text, bigint>>>,"
                + "last_update timestamp,"
                + "PRIMARY KEY (keyspace_name, table_name, top_type))").build();

    private static final TableMetadata PreparedStatements =
        parse(PREPARED_STATEMENTS,
                "prepared statements",
                "CREATE TABLE %s ("
                + "prepared_id blob,"
                + "logged_keyspace text,"
                + "query_string text,"
                + "PRIMARY KEY ((prepared_id)))")
                .build();

    private static final TableMetadata Repairs =
        parse(REPAIRS,
          "repairs",
          "CREATE TABLE %s ("
          + "parent_id timeuuid, "
          + "started_at timestamp, "
          + "last_update timestamp, "
          + "repaired_at timestamp, "
          + "state int, "
          + "coordinator inet, "
          + "coordinator_port int,"
          + "participants set<inet>,"
          + "participants_wp set<text>,"
          + "ranges set<blob>, "
          + "cfids set<uuid>, "
          + "PRIMARY KEY (parent_id))").build();

    private static final TableMetadata ScheduledCompactionsV2 =
        parse(SCHEDULED_COMPACTIONS_V2,
              "Keeps track of where scheduled compactions should start on node restart",
              "CREATE TABLE  %s ("
              + "keyspace_name text,"
              + "table_name text,"
              + "repaired boolean,"
              + "data_directory text,"
              + "end_token blob,"
              + "start_time bigint,"
              + "PRIMARY KEY (keyspace_name, table_name, repaired, data_directory))").build();

    private static final TableMetadata IncRepairMigrations =
    parse(INC_REPAIR_MIGRATIONS,
          "Incremental repair migrations",
          "CREATE TABLE %s ("
          + "keyspace_name text,"
          + "table_name text,"
          + "repaired_at int, PRIMARY KEY (keyspace_name, table_name))")
    .build();

    @Deprecated
    private static final TableMetadata LegacyScheduledCompactionsCf =
        parse(LEGACY_SCHEDULED_COMPACTIONS_CF,
            "Keeps track of where scheduled compactions should start on node restart",
            "CREATE TABLE  %s ("
            + "keyspace_name text,"
            + "columnfamily_name text,"
            + "repaired boolean,"
            + "end_token blob,"
            + "start_time bigint,"
            + "PRIMARY KEY (keyspace_name, columnfamily_name, repaired))").build();

    @Deprecated
    private static final TableMetadata LegacyPeers =
        parse(LEGACY_PEERS,
            "information about known peers in the cluster",
            "CREATE TABLE %s ("
            + "peer inet,"
            + "data_center text,"
            + "host_id uuid,"
            + "preferred_ip inet,"
            + "rack text,"
            + "release_version text,"
            + "rpc_address inet,"
            + "schema_version uuid,"
            + "tokens set<varchar>,"
            + "PRIMARY KEY ((peer)))")
            .build();

    @Deprecated
    private static final TableMetadata LegacyPeerEvents =
        parse(LEGACY_PEER_EVENTS,
            "events related to peers",
            "CREATE TABLE %s ("
            + "peer inet,"
            + "hints_dropped map<timeuuid, int>,"
            + "PRIMARY KEY ((peer)))")
            .build();

    @Deprecated
    private static final TableMetadata LegacyTransferredRanges =
        parse(LEGACY_TRANSFERRED_RANGES,
            "record of transferred ranges for streaming operation",
            "CREATE TABLE %s ("
            + "operation text,"
            + "peer inet,"
            + "keyspace_name text,"
            + "ranges set<blob>,"
            + "PRIMARY KEY ((operation, keyspace_name), peer))")
            .build();

    @Deprecated
    private static final TableMetadata LegacyAvailableRanges =
        parse(LEGACY_AVAILABLE_RANGES,
              "available keyspace/ranges during bootstrap/replace that are ready to be served",
              "CREATE TABLE %s ("
              + "keyspace_name text,"
              + "ranges set<blob>,"
              + "PRIMARY KEY ((keyspace_name)))")
        .build();

    private static TableMetadata.Builder parse(String table, String description, String cql)
    {
        return CreateTableStatement.parse(format(cql, table), SchemaConstants.SYSTEM_KEYSPACE_NAME)
                                   .id(TableId.forSystemTable(SchemaConstants.SYSTEM_KEYSPACE_NAME, table))
                                   .gcGraceSeconds(0)
                                   .memtableFlushPeriod((int) TimeUnit.HOURS.toMillis(1))
                                   .comment(description);
    }

    public static KeyspaceMetadata metadata()
    {
        return KeyspaceMetadata.create(SchemaConstants.SYSTEM_KEYSPACE_NAME, KeyspaceParams.local(), tables(), Views.none(), Types.none(), functions());
    }

    private static Tables tables()
    {
        return Tables.of(BuiltIndexes,
                         Batches,
                         Paxos,
                         PaxosRepairHistoryTable,
                         Local,
                         PeersV2,
                         LegacyPeers,
                         PeerEventsV2,
                         LegacyPeerEvents,
                         CompactionHistory,
                         LegacySSTableActivity,
                         SSTableActivity,
                         LegacySizeEstimates,
                         TableEstimates,
                         AvailableRangesV2,
                         LegacyAvailableRanges,
                         TransferredRangesV2,
                         LegacyTransferredRanges,
                         ViewBuildsInProgress,
                         BuiltViews,
                         PreparedStatements,
                         Repairs,
                         RepairHistoryCf,
                         RepairHistoryInvalidationCf,
                         ScheduledCompactionsV2,
                         TopPartitions,
                         LegacyScheduledCompactionsCf,
                         IncRepairMigrations);
    }

    private static Functions functions()
    {
        return Functions.builder()
                        .add(UuidFcts.all())
                        .add(TimeFcts.all())
                        .add(BytesConversionFcts.all())
                        .add(AggregateFcts.all())
                        .add(CastFcts.all())
                        .add(OperationFcts.all())
                        .add(CustomFcts.all())
                        .build();
    }

    private static volatile Map<TableId, Pair<CommitLogPosition, Long>> truncationRecords;

    public enum BootstrapState
    {
        NEEDS_BOOTSTRAP,
        COMPLETED,
        IN_PROGRESS,
        DECOMMISSIONED
    }

    public static void persistLocalMetadata()
    {
        String req = "INSERT INTO system.%s (" +
                     "key," +
                     "cluster_name," +
                     "release_version," +
                     "cql_version," +
                     "native_protocol_version," +
                     "data_center," +
                     "rack," +
                     "partitioner," +
                     "rpc_address," +
                     "rpc_port," +
                     "broadcast_address," +
                     "broadcast_port," +
                     "listen_address," +
                     "listen_port" +
                     ") VALUES (?, ?, ?, ?, ?, ?, ?, ?, ?, ?, ?, ?, ?, ?)";
        IEndpointSnitch snitch = DatabaseDescriptor.getEndpointSnitch();
        executeOnceInternal(format(req, LOCAL),
                            LOCAL,
                            DatabaseDescriptor.getClusterName(),
                            FBUtilities.getReleaseVersionString(),
                            QueryProcessor.CQL_VERSION.toString(),
                            String.valueOf(ProtocolVersion.CURRENT.asInt()),
                            snitch.getLocalDatacenter(),
                            snitch.getLocalRack(),
                            DatabaseDescriptor.getPartitioner().getClass().getName(),
                            FBUtilities.getJustBroadcastNativeAddress(),
                            DatabaseDescriptor.getNativeTransportPort(),
                            FBUtilities.getJustBroadcastAddress(),
                            DatabaseDescriptor.getStoragePort(),
                            FBUtilities.getJustLocalAddress(),
                            DatabaseDescriptor.getStoragePort());
    }

    public static void updateCompactionHistory(String ksname,
                                               String cfname,
                                               long compactedAt,
                                               long bytesIn,
                                               long bytesOut,
                                               Map<Integer, Long> rowsMerged)
    {
        // don't write anything when the history table itself is compacted, since that would in turn cause new compactions
        if (ksname.equals("system") && cfname.equals(COMPACTION_HISTORY))
            return;
        String req = "INSERT INTO system.%s (id, keyspace_name, columnfamily_name, compacted_at, bytes_in, bytes_out, rows_merged) VALUES (?, ?, ?, ?, ?, ?, ?)";
        executeInternal(format(req, COMPACTION_HISTORY),
                        nextTimeUUID(),
                        ksname,
                        cfname,
                        ByteBufferUtil.bytes(compactedAt),
                        bytesIn,
                        bytesOut,
                        rowsMerged);
    }

    public static TabularData getCompactionHistory() throws OpenDataException
    {
        UntypedResultSet queryResultSet = executeInternal(format("SELECT * from system.%s", COMPACTION_HISTORY));
        return CompactionHistoryTabularData.from(queryResultSet);
    }

    public static boolean isViewBuilt(String keyspaceName, String viewName)
    {
        String req = "SELECT view_name FROM %s.\"%s\" WHERE keyspace_name=? AND view_name=?";
        UntypedResultSet result = executeInternal(format(req, SchemaConstants.SYSTEM_KEYSPACE_NAME, BUILT_VIEWS), keyspaceName, viewName);
        return !result.isEmpty();
    }

    public static boolean isViewStatusReplicated(String keyspaceName, String viewName)
    {
        String req = "SELECT status_replicated FROM %s.\"%s\" WHERE keyspace_name=? AND view_name=?";
        UntypedResultSet result = executeInternal(format(req, SchemaConstants.SYSTEM_KEYSPACE_NAME, BUILT_VIEWS), keyspaceName, viewName);

        if (result.isEmpty())
            return false;
        UntypedResultSet.Row row = result.one();
        return row.has("status_replicated") && row.getBoolean("status_replicated");
    }

    public static void setViewBuilt(String keyspaceName, String viewName, boolean replicated)
    {
        if (isViewBuilt(keyspaceName, viewName) && isViewStatusReplicated(keyspaceName, viewName) == replicated)
            return;

        String req = "INSERT INTO %s.\"%s\" (keyspace_name, view_name, status_replicated) VALUES (?, ?, ?)";
        executeInternal(format(req, SchemaConstants.SYSTEM_KEYSPACE_NAME, BUILT_VIEWS), keyspaceName, viewName, replicated);
        forceBlockingFlush(BUILT_VIEWS);
    }

    public static void setViewRemoved(String keyspaceName, String viewName)
    {
        String buildReq = "DELETE FROM %s.%s WHERE keyspace_name = ? AND view_name = ?";
        executeInternal(String.format(buildReq, SchemaConstants.SYSTEM_KEYSPACE_NAME, VIEW_BUILDS_IN_PROGRESS), keyspaceName, viewName);

        String builtReq = "DELETE FROM %s.\"%s\" WHERE keyspace_name = ? AND view_name = ? IF EXISTS";
        executeInternal(String.format(builtReq, SchemaConstants.SYSTEM_KEYSPACE_NAME, BUILT_VIEWS), keyspaceName, viewName);
        forceBlockingFlush(VIEW_BUILDS_IN_PROGRESS, BUILT_VIEWS);
    }

    public static void finishViewBuildStatus(String ksname, String viewName)
    {
        // We flush the view built first, because if we fail now, we'll restart at the last place we checkpointed
        // view build.
        // If we flush the delete first, we'll have to restart from the beginning.
        // Also, if writing to the built_view succeeds, but the view_builds_in_progress deletion fails, we will be able
        // to skip the view build next boot.
        setViewBuilt(ksname, viewName, false);
        executeInternal(String.format("DELETE FROM system.%s WHERE keyspace_name = ? AND view_name = ?", VIEW_BUILDS_IN_PROGRESS), ksname, viewName);
        forceBlockingFlush(VIEW_BUILDS_IN_PROGRESS);
    }

    public static void setViewBuiltReplicated(String ksname, String viewName)
    {
        setViewBuilt(ksname, viewName, true);
    }

    public static void updateViewBuildStatus(String ksname, String viewName, Range<Token> range, Token lastToken, long keysBuilt)
    {
        String req = "INSERT INTO system.%s (keyspace_name, view_name, start_token, end_token, last_token, keys_built) VALUES (?, ?, ?, ?, ?, ?)";
        Token.TokenFactory factory = ViewBuildsInProgress.partitioner.getTokenFactory();
        executeInternal(format(req, VIEW_BUILDS_IN_PROGRESS),
                        ksname,
                        viewName,
                        factory.toString(range.left),
                        factory.toString(range.right),
                        factory.toString(lastToken),
                        keysBuilt);
    }

    public static Map<Range<Token>, Pair<Token, Long>> getViewBuildStatus(String ksname, String viewName)
    {
        String req = "SELECT start_token, end_token, last_token, keys_built FROM system.%s WHERE keyspace_name = ? AND view_name = ?";
        Token.TokenFactory factory = ViewBuildsInProgress.partitioner.getTokenFactory();
        UntypedResultSet rs = executeInternal(format(req, VIEW_BUILDS_IN_PROGRESS), ksname, viewName);

        if (rs == null || rs.isEmpty())
            return Collections.emptyMap();

        Map<Range<Token>, Pair<Token, Long>> status = new HashMap<>();
        for (UntypedResultSet.Row row : rs)
        {
            Token start = factory.fromString(row.getString("start_token"));
            Token end = factory.fromString(row.getString("end_token"));
            Range<Token> range = new Range<>(start, end);

            Token lastToken = row.has("last_token") ? factory.fromString(row.getString("last_token")) : null;
            long keysBuilt = row.has("keys_built") ? row.getLong("keys_built") : 0;

            status.put(range, Pair.create(lastToken, keysBuilt));
        }
        return status;
    }

    public static synchronized void saveTruncationRecord(ColumnFamilyStore cfs, long truncatedAt, CommitLogPosition position)
    {
        String req = "UPDATE system.%s SET truncated_at = truncated_at + ? WHERE key = '%s'";
        executeInternal(format(req, LOCAL, LOCAL), truncationAsMapEntry(cfs, truncatedAt, position));
        truncationRecords = null;
        forceBlockingFlush(LOCAL);
    }

    /**
     * This method is used to remove information about truncation time for specified column family
     */
    public static synchronized void removeTruncationRecord(TableId id)
    {
        Pair<CommitLogPosition, Long> truncationRecord = getTruncationRecord(id);
        if (truncationRecord == null)
            return;

        String req = "DELETE truncated_at[?] from system.%s WHERE key = '%s'";
        executeInternal(format(req, LOCAL, LOCAL), id.asUUID());
        truncationRecords = null;
        forceBlockingFlush(LOCAL);
    }

    private static Map<UUID, ByteBuffer> truncationAsMapEntry(ColumnFamilyStore cfs, long truncatedAt, CommitLogPosition position)
    {
        try (DataOutputBuffer out = DataOutputBuffer.scratchBuffer.get())
        {
            CommitLogPosition.serializer.serialize(position, out);
            out.writeLong(truncatedAt);
            return singletonMap(cfs.metadata.id.asUUID(), out.unsafeGetBufferAndFlip());
        }
        catch (IOException e)
        {
            throw new RuntimeException(e);
        }
    }

    public static CommitLogPosition getTruncatedPosition(TableId id)
    {
        Pair<CommitLogPosition, Long> record = getTruncationRecord(id);
        return record == null ? null : record.left;
    }

    public static long getTruncatedAt(TableId id)
    {
        Pair<CommitLogPosition, Long> record = getTruncationRecord(id);
        return record == null ? Long.MIN_VALUE : record.right;
    }

    private static synchronized Pair<CommitLogPosition, Long> getTruncationRecord(TableId id)
    {
        if (truncationRecords == null)
            truncationRecords = readTruncationRecords();
        return truncationRecords.get(id);
    }

    private static Map<TableId, Pair<CommitLogPosition, Long>> readTruncationRecords()
    {
        UntypedResultSet rows = executeInternal(format("SELECT truncated_at FROM system.%s WHERE key = '%s'", LOCAL, LOCAL));

        Map<TableId, Pair<CommitLogPosition, Long>> records = new HashMap<>();

        if (!rows.isEmpty() && rows.one().has("truncated_at"))
        {
            Map<UUID, ByteBuffer> map = rows.one().getMap("truncated_at", UUIDType.instance, BytesType.instance);
            for (Map.Entry<UUID, ByteBuffer> entry : map.entrySet())
                records.put(TableId.fromUUID(entry.getKey()), truncationRecordFromBlob(entry.getValue()));
        }

        return records;
    }

    private static Pair<CommitLogPosition, Long> truncationRecordFromBlob(ByteBuffer bytes)
    {
        try (RebufferingInputStream in = new DataInputBuffer(bytes, true))
        {
            return Pair.create(CommitLogPosition.serializer.deserialize(in), in.available() > 0 ? in.readLong() : Long.MIN_VALUE);
        }
        catch (IOException e)
        {
            throw new RuntimeException(e);
        }
    }

    /**
     * Record tokens being used by another node
     */
    public static synchronized void updateTokens(InetAddressAndPort ep, Collection<Token> tokens)
    {
        if (ep.equals(FBUtilities.getBroadcastAddressAndPort()))
            return;

        String req = "INSERT INTO system.%s (peer, tokens) VALUES (?, ?)";
        executeInternal(String.format(req, LEGACY_PEERS), ep.getAddress(), tokensAsSet(tokens));
        req = "INSERT INTO system.%s (peer, peer_port, tokens) VALUES (?, ?, ?)";
        executeInternal(String.format(req, PEERS_V2), ep.getAddress(), ep.getPort(), tokensAsSet(tokens));
    }

    public static synchronized boolean updatePreferredIP(InetAddressAndPort ep, InetAddressAndPort preferred_ip)
    {
        if (preferred_ip.equals(getPreferredIP(ep)))
            return false;

        String req = "INSERT INTO system.%s (peer, preferred_ip) VALUES (?, ?)";
        executeInternal(String.format(req, LEGACY_PEERS), ep.getAddress(), preferred_ip.getAddress());
        req = "INSERT INTO system.%s (peer, peer_port, preferred_ip, preferred_port) VALUES (?, ?, ?, ?)";
        executeInternal(String.format(req, PEERS_V2), ep.getAddress(), ep.getPort(), preferred_ip.getAddress(), preferred_ip.getPort());
        forceBlockingFlush(LEGACY_PEERS, PEERS_V2);
        return true;
    }

    public static synchronized void updatePeerInfo(InetAddressAndPort ep, String columnName, Object value)
    {
        if (ep.equals(FBUtilities.getBroadcastAddressAndPort()))
            return;

        String req = "INSERT INTO system.%s (peer, %s) VALUES (?, ?)";
        executeInternal(String.format(req, LEGACY_PEERS, columnName), ep.getAddress(), value);
        //This column doesn't match across the two tables
        if (columnName.equals("rpc_address"))
        {
            columnName = "native_address";
        }
        req = "INSERT INTO system.%s (peer, peer_port, %s) VALUES (?, ?, ?)";
        executeInternal(String.format(req, PEERS_V2, columnName), ep.getAddress(), ep.getPort(), value);
    }

    public static synchronized void updatePeerNativeAddress(InetAddressAndPort ep, InetAddressAndPort address)
    {
        if (ep.equals(FBUtilities.getBroadcastAddressAndPort()))
            return;

        String req = "INSERT INTO system.%s (peer, rpc_address) VALUES (?, ?)";
        executeInternal(String.format(req, LEGACY_PEERS), ep.getAddress(), address.getAddress());
        req = "INSERT INTO system.%s (peer, peer_port, native_address, native_port) VALUES (?, ?, ?, ?)";
        executeInternal(String.format(req, PEERS_V2), ep.getAddress(), ep.getPort(), address.getAddress(), address.getPort());
    }


    public static synchronized void updateHintsDropped(InetAddressAndPort ep, TimeUUID timePeriod, int value)
    {
        // with 30 day TTL
        String req = "UPDATE system.%s USING TTL 2592000 SET hints_dropped[ ? ] = ? WHERE peer = ?";
        executeInternal(String.format(req, LEGACY_PEER_EVENTS), timePeriod, value, ep.getAddress());
        req = "UPDATE system.%s USING TTL 2592000 SET hints_dropped[ ? ] = ? WHERE peer = ? AND peer_port = ?";
        executeInternal(String.format(req, PEER_EVENTS_V2), timePeriod, value, ep.getAddress(), ep.getPort());
    }

    public static synchronized void updateSchemaVersion(UUID version)
    {
        String req = "INSERT INTO system.%s (key, schema_version) VALUES ('%s', ?)";
        executeInternal(format(req, LOCAL, LOCAL), version);
    }

    private static Set<String> tokensAsSet(Collection<Token> tokens)
    {
        if (tokens.isEmpty())
            return Collections.emptySet();
        Token.TokenFactory factory = StorageService.instance.getTokenFactory();
        Set<String> s = new HashSet<>(tokens.size());
        for (Token tk : tokens)
            s.add(factory.toString(tk));
        return s;
    }

    private static Collection<Token> deserializeTokens(Collection<String> tokensStrings)
    {
        Token.TokenFactory factory = StorageService.instance.getTokenFactory();
        List<Token> tokens = new ArrayList<>(tokensStrings.size());
        for (String tk : tokensStrings)
            tokens.add(factory.fromString(tk));
        return tokens;
    }

    /**
     * Remove stored tokens being used by another node
     */
    public static synchronized void removeEndpoint(InetSocketAddress ep)
    {
        String req = "DELETE FROM system.%s WHERE peer = ?";
        executeInternal(String.format(req, LEGACY_PEERS), ep.getAddress());
        req = String.format("DELETE FROM system.%s WHERE peer = ? AND peer_port = ?", PEERS_V2);
        executeInternal(req, ep.getAddress(), ep.getPort());
        forceBlockingFlush(LEGACY_PEERS, PEERS_V2);
    }

    /**
     * This method is used to update the System Keyspace with the new tokens for this node
     */
    public static synchronized void updateTokens(Collection<Token> tokens)
    {
        assert !tokens.isEmpty() : "removeEndpoint should be used instead";

        Collection<Token> savedTokens = getSavedTokens();
        if (tokens.containsAll(savedTokens) && tokens.size() == savedTokens.size())
            return;

        String req = "INSERT INTO system.%s (key, tokens) VALUES ('%s', ?)";
        executeInternal(format(req, LOCAL, LOCAL), tokensAsSet(tokens));
        forceBlockingFlush(LOCAL);
    }

    public static void forceBlockingFlush(String ...cfnames)
    {
        if (!DatabaseDescriptor.isUnsafeSystem())
        {
            List<Future<CommitLogPosition>> futures = new ArrayList<>();

            for (String cfname : cfnames)
            {
                futures.add(Keyspace.open(SchemaConstants.SYSTEM_KEYSPACE_NAME).getColumnFamilyStore(cfname).forceFlush());
            }
            FBUtilities.waitOnFutures(futures);
        }
    }

    /**
     * Return a map of stored tokens to IP addresses
     *
     */
    public static SetMultimap<InetAddressAndPort, Token> loadTokens()
    {
        SetMultimap<InetAddressAndPort, Token> tokenMap = HashMultimap.create();
        for (UntypedResultSet.Row row : executeInternal("SELECT peer, peer_port, tokens FROM system." + PEERS_V2))
        {
            InetAddress address = row.getInetAddress("peer");
            Integer port = row.getInt("peer_port");
            InetAddressAndPort peer = InetAddressAndPort.getByAddressOverrideDefaults(address, port);
            if (row.has("tokens"))
                tokenMap.putAll(peer, deserializeTokens(row.getSet("tokens", UTF8Type.instance)));
        }

        return tokenMap;
    }

    /**
     * Return a map of store host_ids to IP addresses
     *
     */
    public static Map<InetAddressAndPort, UUID> loadHostIds()
    {
        Map<InetAddressAndPort, UUID> hostIdMap = new HashMap<>();
        for (UntypedResultSet.Row row : executeInternal("SELECT peer, peer_port, host_id FROM system." + PEERS_V2))
        {
            InetAddress address = row.getInetAddress("peer");
            Integer port = row.getInt("peer_port");
            InetAddressAndPort peer = InetAddressAndPort.getByAddressOverrideDefaults(address, port);
            if (row.has("host_id"))
            {
                hostIdMap.put(peer, row.getUUID("host_id"));
            }
        }
        return hostIdMap;
    }

    /**
     * Get preferred IP for given endpoint if it is known. Otherwise this returns given endpoint itself.
     *
     * @param ep endpoint address to check
     * @return Preferred IP for given endpoint if present, otherwise returns given ep
     */
    public static InetAddressAndPort getPreferredIP(InetAddressAndPort ep)
    {
        String req = "SELECT preferred_ip, preferred_port FROM system.%s WHERE peer=? AND peer_port = ?";
        UntypedResultSet result = executeInternal(String.format(req, PEERS_V2), ep.getAddress(), ep.getPort());
        if (!result.isEmpty() && result.one().has("preferred_ip"))
        {
            UntypedResultSet.Row row = result.one();
            return InetAddressAndPort.getByAddressOverrideDefaults(row.getInetAddress("preferred_ip"), row.getInt("preferred_port"));
        }
        return ep;
    }

    /**
     * Return a map of IP addresses containing a map of dc and rack info
     */
    public static Map<InetAddressAndPort, Map<String,String>> loadDcRackInfo()
    {
        Map<InetAddressAndPort, Map<String, String>> result = new HashMap<>();
        for (UntypedResultSet.Row row : executeInternal("SELECT peer, peer_port, data_center, rack from system." + PEERS_V2))
        {
            InetAddress address = row.getInetAddress("peer");
            Integer port = row.getInt("peer_port");
            InetAddressAndPort peer = InetAddressAndPort.getByAddressOverrideDefaults(address, port);
            if (row.has("data_center") && row.has("rack"))
            {
                Map<String, String> dcRack = new HashMap<>();
                dcRack.put("data_center", row.getString("data_center"));
                dcRack.put("rack", row.getString("rack"));
                result.put(peer, dcRack);
            }
        }
        return result;
    }

    /**
     * Get release version for given endpoint.
     * If release version is unknown, then this returns null.
     *
     * @param ep endpoint address to check
     * @return Release version or null if version is unknown.
     */
    public static CassandraVersion getReleaseVersion(InetAddressAndPort ep)
    {
        try
        {
            if (FBUtilities.getBroadcastAddressAndPort().equals(ep))
            {
                return CURRENT_VERSION;
            }
            String req = "SELECT release_version FROM system.%s WHERE peer=? AND peer_port=?";
            UntypedResultSet result = executeInternal(String.format(req, PEERS_V2), ep.getAddress(), ep.getPort());
            if (result != null && result.one().has("release_version"))
            {
                return new CassandraVersion(result.one().getString("release_version"));
            }
            // version is unknown
            return null;
        }
        catch (IllegalArgumentException e)
        {
            // version string cannot be parsed
            return null;
        }
    }

    /**
     * One of three things will happen if you try to read the system keyspace:
     * 1. files are present and you can read them: great
     * 2. no files are there: great (new node is assumed)
     * 3. files are present but you can't read them: bad
     * @throws ConfigurationException
     */
    public static void checkHealth() throws ConfigurationException
    {
        Keyspace keyspace;
        try
        {
            keyspace = Keyspace.open(SchemaConstants.SYSTEM_KEYSPACE_NAME);
        }
        catch (AssertionError err)
        {
            // this happens when a user switches from OPP to RP.
            ConfigurationException ex = new ConfigurationException("Could not read system keyspace!");
            ex.initCause(err);
            throw ex;
        }
        ColumnFamilyStore cfs = keyspace.getColumnFamilyStore(LOCAL);

        String req = "SELECT cluster_name FROM system.%s WHERE key='%s'";
        UntypedResultSet result = executeInternal(format(req, LOCAL, LOCAL));

        if (result.isEmpty() || !result.one().has("cluster_name"))
        {
            // this is a brand new node
            if (!cfs.getLiveSSTables().isEmpty())
                throw new ConfigurationException("Found system keyspace files, but they couldn't be loaded!");

            // no system files.  this is a new node.
            return;
        }

        String savedClusterName = result.one().getString("cluster_name");
        if (!DatabaseDescriptor.getClusterName().equals(savedClusterName))
            throw new ConfigurationException("Saved cluster name " + savedClusterName + " != configured name " + DatabaseDescriptor.getClusterName());
    }

    public static Collection<Token> getSavedTokens()
    {
        String req = "SELECT tokens FROM system.%s WHERE key='%s'";
        UntypedResultSet result = executeInternal(format(req, LOCAL, LOCAL));
        return result.isEmpty() || !result.one().has("tokens")
             ? Collections.<Token>emptyList()
             : deserializeTokens(result.one().getSet("tokens", UTF8Type.instance));
    }

    public static int incrementAndGetGeneration()
    {
        String req = "SELECT gossip_generation FROM system.%s WHERE key='%s'";
        UntypedResultSet result = executeInternal(format(req, LOCAL, LOCAL));

        int generation;
        if (result.isEmpty() || !result.one().has("gossip_generation"))
        {
            // seconds-since-epoch isn't a foolproof new generation
            // (where foolproof is "guaranteed to be larger than the last one seen at this ip address"),
            // but it's as close as sanely possible
            generation = (int) (currentTimeMillis() / 1000);
        }
        else
        {
            // Other nodes will ignore gossip messages about a node that have a lower generation than previously seen.
            final int storedGeneration = result.one().getInt("gossip_generation") + 1;
            final int now = (int) (currentTimeMillis() / 1000);
            if (storedGeneration >= now)
            {
                logger.warn("Using stored Gossip Generation {} as it is greater than current system time {}.  See CASSANDRA-3654 if you experience problems",
                            storedGeneration, now);
                generation = storedGeneration;
            }
            else
            {
                generation = now;
            }
        }

        req = "INSERT INTO system.%s (key, gossip_generation) VALUES ('%s', ?)";
        executeInternal(format(req, LOCAL, LOCAL), generation);
        forceBlockingFlush(LOCAL);

        return generation;
    }

    public static BootstrapState getBootstrapState()
    {
        String req = "SELECT bootstrapped FROM system.%s WHERE key='%s'";
        UntypedResultSet result = executeInternal(format(req, LOCAL, LOCAL));

        if (result.isEmpty() || !result.one().has("bootstrapped"))
            return BootstrapState.NEEDS_BOOTSTRAP;

        return BootstrapState.valueOf(result.one().getString("bootstrapped"));
    }

    public static boolean bootstrapComplete()
    {
        return getBootstrapState() == BootstrapState.COMPLETED;
    }

    public static boolean bootstrapInProgress()
    {
        return getBootstrapState() == BootstrapState.IN_PROGRESS;
    }

    public static boolean wasDecommissioned()
    {
        return getBootstrapState() == BootstrapState.DECOMMISSIONED;
    }

    public static void setBootstrapState(BootstrapState state)
    {
        if (getBootstrapState() == state)
            return;

        String req = "INSERT INTO system.%s (key, bootstrapped) VALUES ('%s', ?)";
        executeInternal(format(req, LOCAL, LOCAL), state.name());
        forceBlockingFlush(LOCAL);
    }

    public static boolean isIndexBuilt(String keyspaceName, String indexName)
    {
        String req = "SELECT index_name FROM %s.\"%s\" WHERE table_name=? AND index_name=?";
        UntypedResultSet result = executeInternal(format(req, SchemaConstants.SYSTEM_KEYSPACE_NAME, BUILT_INDEXES), keyspaceName, indexName);
        return !result.isEmpty();
    }

    public static void setIndexBuilt(String keyspaceName, String indexName)
    {
        String req = "INSERT INTO %s.\"%s\" (table_name, index_name) VALUES (?, ?) IF NOT EXISTS;";
        executeInternal(String.format(req, SchemaConstants.SYSTEM_KEYSPACE_NAME, BUILT_INDEXES), keyspaceName, indexName);
        forceBlockingFlush(BUILT_INDEXES);
    }

    public static void setIndexRemoved(String keyspaceName, String indexName)
    {
        String req = "DELETE FROM %s.\"%s\" WHERE table_name = ? AND index_name = ? IF EXISTS";
        executeInternal(String.format(req, SchemaConstants.SYSTEM_KEYSPACE_NAME, BUILT_INDEXES), keyspaceName, indexName);
        forceBlockingFlush(BUILT_INDEXES);
    }

    public static List<String> getBuiltIndexes(String keyspaceName, Set<String> indexNames)
    {
        List<String> names = new ArrayList<>(indexNames);
        String req = "SELECT index_name from %s.\"%s\" WHERE table_name=? AND index_name IN ?";
        UntypedResultSet results = executeInternal(format(req, SchemaConstants.SYSTEM_KEYSPACE_NAME, BUILT_INDEXES), keyspaceName, names);
        return StreamSupport.stream(results.spliterator(), false)
                            .map(r -> r.getString("index_name"))
                            .collect(Collectors.toList());
    }

    /**
     * Read the host ID from the system keyspace.
     */
    public static UUID getLocalHostId()
    {
        String req = "SELECT host_id FROM system.%s WHERE key='%s'";
        UntypedResultSet result = executeInternal(format(req, LOCAL, LOCAL));

        // Look up the Host UUID (return it if found)
        if (result != null && !result.isEmpty() && result.one().has("host_id"))
            return result.one().getUUID("host_id");

        return null;
    }

    /**
     * Read the host ID from the system keyspace, creating (and storing) one if
     * none exists.
     */
    public static synchronized UUID getOrInitializeLocalHostId()
    {
        UUID hostId = getLocalHostId();
        if (hostId != null)
            return hostId;

        // ID not found, generate a new one, persist, and then return it.
        String hostString = System.getProperty("cassandra.host_id_first_boot", UUID.randomUUID().toString());
        hostId = UUID.fromString(hostString);
        logger.warn("No host ID found, created {} (Note: This should happen exactly once per node).", hostId);
        return setLocalHostId(hostId);
    }

    /**
     * Sets the local host ID explicitly. Should only be called outside of SystemTable when replacing a node.
     * Used also in CASSANDRA-14582.
     */
    public static synchronized UUID setLocalHostId(UUID hostId)
    {
        String req = "INSERT INTO system.%s (key, host_id) VALUES ('%s', ?)";
        executeInternal(format(req, LOCAL, LOCAL), hostId);
        return hostId;
    }

    /**
     * Gets the schema version or null if missing
     */
    public static UUID getSchemaVersion()
    {
        String req = "SELECT schema_version FROM system.%s WHERE key='%s'";
        UntypedResultSet result = executeInternal(format(req, LOCAL, LOCAL));

        if (!result.isEmpty() && result.one().has("schema_version"))
            return result.one().getUUID("schema_version");

        return null;
    }

    /**
     * Gets the stored rack for the local node, or null if none have been set yet.
     */
    public static String getRack()
    {
        String req = "SELECT rack FROM system.%s WHERE key='%s'";
        UntypedResultSet result = executeInternal(format(req, LOCAL, LOCAL));

        // Look up the Rack (return it if found)
        if (!result.isEmpty() && result.one().has("rack"))
            return result.one().getString("rack");

        return null;
    }

    /**
     * Gets the stored data center for the local node, or null if none have been set yet.
     */
    public static String getDatacenter()
    {
        String req = "SELECT data_center FROM system.%s WHERE key='%s'";
        UntypedResultSet result = executeInternal(format(req, LOCAL, LOCAL));

        // Look up the Data center (return it if found)
        if (!result.isEmpty() && result.one().has("data_center"))
            return result.one().getString("data_center");

        return null;
    }

    /**
     * Store last successful repair for given keyspace/columnfamily/range at timestamp.
     *
     * @param keyspace     Keyspace name
     * @param columnFamily ColumnFamily name
     * @param range        Repaired range
     * @param timestamp    Timestamp at last successful repair
     */
    public static void updateLastSuccessfulRepair(String keyspace, String columnFamily, Range<Token> range, long timestamp)
    {
        String cql = "INSERT INTO system.%s (keyspace_name, columnfamily_name, range, succeed_at) VALUES (?, ?, ?, ?)";
        executeInternal(String.format(cql, REPAIR_HISTORY_CF), keyspace, columnFamily, rangeToBytes(range), new Date(timestamp));
    }

    public static void clearRepairedRanges(String keyspace, String columnFamily)
    {
        String cql = "DELETE FROM system.%s WHERE keyspace_name='%s' AND columnfamily_name = '%s'";
        executeInternal(String.format(cql, REPAIR_HISTORY_CF, keyspace, columnFamily));
        executeInternal(String.format(cql, REPAIR_HISTORY_INVALIDATION_CF, keyspace, columnFamily));
    }

    /**
     * inserts a new repaired range invalidation - the ranges in this table maps agains the ranges in the repair_history table
     * and are only considered active until a new repair has been run for the range
     */
    public static void invalidateSuccessfulRepair(String ksName, String tableName, InvalidatedRepairedRange invalidatedRange)
    {
        String cql = "UPDATE system.%s SET oldest_tombstone_seconds = ?, invalidated_at_seconds = ? WHERE keyspace_name= ? AND columnfamily_name = ? AND range = ?";
        executeInternal(String.format(cql, REPAIR_HISTORY_INVALIDATION_CF), invalidatedRange.minLDTSeconds, invalidatedRange.invalidatedAtSeconds, ksName, tableName, rangeToBytes(invalidatedRange.range));
    }

    public static List<InvalidatedRepairedRange> getInvalidatedSuccessfulRepairRanges(String keyspace, String columnFamily)
    {
        List<InvalidatedRepairedRange> results = new ArrayList<>();

        String req = "SELECT * FROM system.%s WHERE keyspace_name='%s' AND columnfamily_name='%s'";
        UntypedResultSet resultSet = executeInternal(String.format(req, REPAIR_HISTORY_INVALIDATION_CF, keyspace, columnFamily));
        ColumnFamilyStore cfs = Schema.instance.getColumnFamilyStoreIncludingIndexes(keyspace, columnFamily);
        for (UntypedResultSet.Row row : resultSet)
        {
            Range<Token> range = byteBufferToRange(row.getBytes("range"), cfs.getPartitioner());
            int minLDTSeconds = row.getInt("oldest_tombstone_seconds");
            int invalidatedAtSeconds = row.getInt("invalidated_at_seconds");
            results.add(new InvalidatedRepairedRange(invalidatedAtSeconds, minLDTSeconds, range));
        }
        return results;
    }

    /**
     * Get last successful repair for given keyspace/columnfamily in Range
     *
     * @param keyspace  Keyspace name
     * @param tableName Table/ColumnFamily name
     * @return Range to succeeded timestamp map
     */
    public static Map<Range<Token>, Integer> getLastSuccessfulRepair(String keyspace, String tableName)
    {
        Map<Range<Token>, Integer> results = new HashMap<>();

        String req = "SELECT * FROM system.%s WHERE keyspace_name='%s' AND columnfamily_name='%s'";
        UntypedResultSet resultSet = executeInternal(String.format(req, REPAIR_HISTORY_CF, keyspace, tableName));
        ColumnFamilyStore cfs = Schema.instance.getColumnFamilyStoreIncludingIndexes(keyspace, tableName);

        for (UntypedResultSet.Row row : resultSet)
        {
            Range<Token> range = byteBufferToRange(row.getBytes("range"), cfs.getPartitioner());
            // store time stamp in seconds
            int succeedAt = (int) (DateType.instance.compose(row.getBytes("succeed_at")).getTime() / 1000);
            if (!results.containsKey(range) || results.get(range) < succeedAt)
            {
                results.put(range, succeedAt);
            }
        }
        return results;
    }

    /**
     * Get last successful repairs for given keyspace
     *
     * @param keyspace Keyspace name
     * @return map keyed on column family name, value is map of repaired range to success times
     */
    public static Map<String, Map<Range<Token>, Integer>> getLastSuccessfulRepairsForKeyspace(String keyspace)
    {
        Map<String, Map<Range<Token>, Integer>> results = new HashMap<>();

        String req = "SELECT * FROM system.%s";
        UntypedResultSet resultSet = executeInternal(String.format(req, REPAIR_HISTORY_CF));
        for (UntypedResultSet.Row row : resultSet)
        {
            if (!row.getString("keyspace_name").equalsIgnoreCase(keyspace))
                continue;
            String cf = row.getString("columnfamily_name");
            Map<Range<Token>, Integer> cfResults = results.get(cf);
            if (cfResults == null)
            {
                cfResults = new HashMap<>();
                results.put(cf, cfResults);
            }
            Range<Token> range = byteBufferToRange(row.getBytes("range"), DatabaseDescriptor.getPartitioner());
            // store time stamp in seconds
            int succeedAt = (int) (DateType.instance.compose(row.getBytes("succeed_at")).getTime() / 1000);
            cfResults.put(range, succeedAt);
        }
        return results;
    }

    /**
     * Load the current paxos state for the table and key
     */
    public static PaxosState.Snapshot loadPaxosState(DecoratedKey partitionKey, TableMetadata metadata, int nowInSec)
    {
        String cql = "SELECT * FROM system." + PAXOS + " WHERE row_key = ? AND cf_id = ?";
        List<Row> results = QueryProcessor.executeInternalRawWithNow(nowInSec, cql, partitionKey.getKey(), metadata.id.asUUID()).get(partitionKey);
        if (results == null || results.isEmpty())
        {
            Committed noneCommitted = Committed.none(partitionKey, metadata);
            return new PaxosState.Snapshot(Ballot.none(), Ballot.none(), null, noneCommitted);
        }

        Row row = results.get(0);

        Ballot promisedWrite = PaxosRows.getWritePromise(row);
        Ballot promised = latest(promisedWrite, PaxosRows.getPromise(row));

        // either we have both a recently accepted ballot and update or we have neither
        Accepted accepted = PaxosRows.getAccepted(row);
        Committed committed = PaxosRows.getCommitted(metadata, partitionKey, row);
        // fix a race with TTL/deletion resolution, where TTL expires after equal deletion is inserted; TTL wins the resolution, and is read using an old ballot's nowInSec
        if (accepted != null && !accepted.isAfter(committed))
            accepted = null;

        return new PaxosState.Snapshot(promised, promisedWrite, accepted, committed);
    }

    public static int legacyPaxosTtlSec(TableMetadata metadata)
    {
        // keep paxos state around for at least 3h
        return Math.max(3 * 3600, metadata.params.gcGraceSeconds);
    }

    public static void savePaxosWritePromise(DecoratedKey key, TableMetadata metadata, Ballot ballot)
    {
        if (paxosStatePurging() == legacy)
        {
            String cql = "UPDATE system." + PAXOS + " USING TIMESTAMP ? AND TTL ? SET in_progress_ballot = ? WHERE row_key = ? AND cf_id = ?";
            executeInternal(cql,
                            ballot.unixMicros(),
                            legacyPaxosTtlSec(metadata),
                            ballot,
                            key.getKey(),
                            metadata.id.asUUID());
        }
        else
        {
            String cql = "UPDATE system." + PAXOS + " USING TIMESTAMP ? SET in_progress_ballot = ? WHERE row_key = ? AND cf_id = ?";
            executeInternal(cql,
                            ballot.unixMicros(),
                            ballot,
                            key.getKey(),
                            metadata.id.asUUID());
        }
    }

    public static void savePaxosReadPromise(DecoratedKey key, TableMetadata metadata, Ballot ballot)
    {
        if (paxosStatePurging() == legacy)
        {
            String cql = "UPDATE system." + PAXOS + " USING TIMESTAMP ? AND TTL ? SET in_progress_read_ballot = ? WHERE row_key = ? AND cf_id = ?";
            executeInternal(cql,
                            ballot.unixMicros(),
                            legacyPaxosTtlSec(metadata),
                            ballot,
                            key.getKey(),
                            metadata.id.asUUID());
        }
        else
        {
            String cql = "UPDATE system." + PAXOS + " USING TIMESTAMP ? SET in_progress_read_ballot = ? WHERE row_key = ? AND cf_id = ?";
            executeInternal(cql,
                            ballot.unixMicros(),
                            ballot,
                            key.getKey(),
                            metadata.id.asUUID());
        }
    }

    public static void savePaxosProposal(Commit proposal)
    {
        if (proposal instanceof AcceptedWithTTL)
        {
            int localDeletionTime = ((Commit.AcceptedWithTTL) proposal).localDeletionTime;
            int ttlInSec = legacyPaxosTtlSec(proposal.update.metadata());
            int nowInSec = localDeletionTime - ttlInSec;
            String cql = "UPDATE system." + PAXOS + " USING TIMESTAMP ? AND TTL ? SET proposal_ballot = ?, proposal = ?, proposal_version = ? WHERE row_key = ? AND cf_id = ?";
            executeInternalWithNowInSec(cql,
                                        nowInSec,
                                        proposal.ballot.unixMicros(),
                                        ttlInSec,
                                        proposal.ballot,
                                        PartitionUpdate.toBytes(proposal.update, MessagingService.current_version),
                                        MessagingService.current_version,
                                        proposal.update.partitionKey().getKey(),
                                        proposal.update.metadata().id.asUUID());
        }
        else
        {
            String cql = "UPDATE system." + PAXOS + " USING TIMESTAMP ? SET proposal_ballot = ?, proposal = ?, proposal_version = ? WHERE row_key = ? AND cf_id = ?";
            executeInternal(cql,
                            proposal.ballot.unixMicros(),
                            proposal.ballot,
                            PartitionUpdate.toBytes(proposal.update, MessagingService.current_version),
                            MessagingService.current_version,
                            proposal.update.partitionKey().getKey(),
                            proposal.update.metadata().id.asUUID());
        }
    }

    public static void savePaxosCommit(Commit commit)
    {
        // We always erase the last proposal (with the commit timestamp to no erase more recent proposal in case the commit is old)
        // even though that's really just an optimization  since SP.beginAndRepairPaxos will exclude accepted proposal older than the mrc.
        if (commit instanceof Commit.CommittedWithTTL)
        {
            int localDeletionTime = ((Commit.CommittedWithTTL) commit).localDeletionTime;
            int ttlInSec = legacyPaxosTtlSec(commit.update.metadata());
            int nowInSec = localDeletionTime - ttlInSec;
            String cql = "UPDATE system." + PAXOS + " USING TIMESTAMP ? AND TTL ? SET proposal_ballot = null, proposal = null, proposal_version = null, most_recent_commit_at = ?, most_recent_commit = ?, most_recent_commit_version = ? WHERE row_key = ? AND cf_id = ?";
            executeInternalWithNowInSec(cql,
                            nowInSec,
                            commit.ballot.unixMicros(),
                            ttlInSec,
                            commit.ballot,
                            PartitionUpdate.toBytes(commit.update, MessagingService.current_version),
                            MessagingService.current_version,
                            commit.update.partitionKey().getKey(),
                            commit.update.metadata().id.asUUID());
        }
        else
        {
            String cql = "UPDATE system." + PAXOS + " USING TIMESTAMP ? SET proposal_ballot = null, proposal = null, proposal_version = null, most_recent_commit_at = ?, most_recent_commit = ?, most_recent_commit_version = ? WHERE row_key = ? AND cf_id = ?";
            executeInternal(cql,
                            commit.ballot.unixMicros(),
                            commit.ballot,
                            PartitionUpdate.toBytes(commit.update, MessagingService.current_version),
                            MessagingService.current_version,
                            commit.update.partitionKey().getKey(),
                            commit.update.metadata().id.asUUID());
        }
    }

    @VisibleForTesting
    public static void savePaxosRepairHistory(String keyspace, String table, PaxosRepairHistory history, boolean flush)
    {
        String cql = "INSERT INTO system.%s (keyspace_name, table_name, points) VALUES (?, ?, ?)";
        executeInternal(String.format(cql, PAXOS_REPAIR_HISTORY), keyspace, table, history.toTupleBufferList());
        if (flush)
            flushPaxosRepairHistory();
    }

    public static void flushPaxosRepairHistory()
    {
        Schema.instance.getColumnFamilyStoreInstance(PaxosRepairHistoryTable.id).forceBlockingFlush();
    }

    public static PaxosRepairHistory loadPaxosRepairHistory(String keyspace, String table)
    {
        if (SchemaConstants.LOCAL_SYSTEM_KEYSPACE_NAMES.contains(keyspace))
            return PaxosRepairHistory.EMPTY;

        UntypedResultSet results = executeInternal(String.format("SELECT * FROM system.%s WHERE keyspace_name=? AND table_name=?", PAXOS_REPAIR_HISTORY), keyspace, table);
        if (results.isEmpty())
            return PaxosRepairHistory.EMPTY;

        UntypedResultSet.Row row = Iterables.getOnlyElement(results);
        List<ByteBuffer> points = row.getList("points", BytesType.instance);

        return PaxosRepairHistory.fromTupleBufferList(points);
    }

    /**
     * Returns a RestorableMeter tracking the average read rate of a particular SSTable, restoring the last-seen rate
     * from values in system.sstable_activity if present.
     * @param keyspace the keyspace the sstable belongs to
     * @param table the table the sstable belongs to
     * @param id the generation id for the sstable
     */
    public static RestorableMeter getSSTableReadMeter(String keyspace, String table, SSTableId id)
    {
        UntypedResultSet results = readSSTableActivity(keyspace, table, id);

        if (results.isEmpty())
            return new RestorableMeter();

        UntypedResultSet.Row row = results.one();
        double m15rate = row.getDouble("rate_15m");
        double m120rate = row.getDouble("rate_120m");
        return new RestorableMeter(m15rate, m120rate);
    }

    @VisibleForTesting
    public static UntypedResultSet readSSTableActivity(String keyspace, String table, SSTableId id)
    {
        String cql = "SELECT * FROM system.%s WHERE keyspace_name=? and table_name=? and id=?";
        return executeInternal(format(cql, SSTABLE_ACTIVITY_V2), keyspace, table, id.asBytes());
    }

    /**
     * Writes the current read rates for a given SSTable to system.sstable_activity
     */
    public static void persistSSTableReadMeter(String keyspace, String table, SSTableId id, RestorableMeter meter)
    {
        // Store values with a one-day TTL to handle corner cases where cleanup might not occur
        String cql = "INSERT INTO system.%s (keyspace_name, table_name, id, rate_15m, rate_120m) VALUES (?, ?, ?, ?, ?) USING TTL 864000";
        executeInternal(format(cql, SSTABLE_ACTIVITY_V2),
                        keyspace,
                        table,
                        id.asBytes(),
                        meter.fifteenMinuteRate(),
                        meter.twoHourRate());

        if (!DatabaseDescriptor.isUUIDSSTableIdentifiersEnabled() && id instanceof SequenceBasedSSTableId)
        {
            // we do this in order to make it possible to downgrade until we switch in cassandra.yaml to UUID based ids
            // see the discussion on CASSANDRA-17048
            cql = "INSERT INTO system.%s (keyspace_name, columnfamily_name, generation, rate_15m, rate_120m) VALUES (?, ?, ?, ?, ?) USING TTL 864000";
            executeInternal(format(cql, LEGACY_SSTABLE_ACTIVITY),
                            keyspace,
                            table,
                            ((SequenceBasedSSTableId) id).generation,
                            meter.fifteenMinuteRate(),
                            meter.twoHourRate());
        }
    }

    /**
     * Clears persisted read rates from system.sstable_activity for SSTables that have been deleted.
     */
    public static void clearSSTableReadMeter(String keyspace, String table, SSTableId id)
    {
        String cql = "DELETE FROM system.%s WHERE keyspace_name=? AND table_name=? and id=?";
        executeInternal(format(cql, SSTABLE_ACTIVITY_V2), keyspace, table, id.asBytes());
        if (!DatabaseDescriptor.isUUIDSSTableIdentifiersEnabled() && id instanceof SequenceBasedSSTableId)
        {
            // we do this in order to make it possible to downgrade until we switch in cassandra.yaml to UUID based ids
            // see the discussion on CASSANDRA-17048
            cql = "DELETE FROM system.%s WHERE keyspace_name=? AND columnfamily_name=? and generation=?";
            executeInternal(format(cql, LEGACY_SSTABLE_ACTIVITY), keyspace, table, ((SequenceBasedSSTableId) id).generation);
        }
    }

    /**
     * Writes the current partition count and size estimates into SIZE_ESTIMATES_CF
     */
    public static void updateSizeEstimates(String keyspace, String table, Map<Range<Token>, Pair<Long, Long>> estimates)
    {
        long timestamp = FBUtilities.timestampMicros();
        int nowInSec = FBUtilities.nowInSeconds();
        PartitionUpdate.Builder update = new PartitionUpdate.Builder(LegacySizeEstimates, UTF8Type.instance.decompose(keyspace), LegacySizeEstimates.regularAndStaticColumns(), estimates.size());
        // delete all previous values with a single range tombstone.
        update.add(new RangeTombstone(Slice.make(LegacySizeEstimates.comparator, table), new DeletionTime(timestamp - 1, nowInSec)));

        // add a CQL row for each primary token range.
        for (Map.Entry<Range<Token>, Pair<Long, Long>> entry : estimates.entrySet())
        {
            Range<Token> range = entry.getKey();
            Pair<Long, Long> values = entry.getValue();
            update.add(Rows.simpleBuilder(LegacySizeEstimates, table, range.left.toString(), range.right.toString())
                           .timestamp(timestamp)
                           .add("partitions_count", values.left)
                           .add("mean_partition_size", values.right)
                           .build());
        }
        new Mutation(update.build()).apply();
    }

    /**
     * Writes the current partition count and size estimates into table_estimates
     */
    public static void updateTableEstimates(String keyspace, String table, String type, Map<Range<Token>, Pair<Long, Long>> estimates)
    {
        long timestamp = FBUtilities.timestampMicros();
        int nowInSec = FBUtilities.nowInSeconds();
        PartitionUpdate.Builder update = new PartitionUpdate.Builder(TableEstimates, UTF8Type.instance.decompose(keyspace), TableEstimates.regularAndStaticColumns(), estimates.size());

        // delete all previous values with a single range tombstone.
        update.add(new RangeTombstone(Slice.make(TableEstimates.comparator, table, type), new DeletionTime(timestamp - 1, nowInSec)));

        // add a CQL row for each primary token range.
        for (Map.Entry<Range<Token>, Pair<Long, Long>> entry : estimates.entrySet())
        {
            Range<Token> range = entry.getKey();
            Pair<Long, Long> values = entry.getValue();
            update.add(Rows.simpleBuilder(TableEstimates, table, type, range.left.toString(), range.right.toString())
                           .timestamp(timestamp)
                           .add("partitions_count", values.left)
                           .add("mean_partition_size", values.right)
                           .build());
        }

        new Mutation(update.build()).apply();
    }


    /**
     * Clears size estimates for a table (on table drop)
     */
    public static void clearEstimates(String keyspace, String table)
    {
        String cqlFormat = "DELETE FROM %s WHERE keyspace_name = ? AND table_name = ?";
        String cql = format(cqlFormat, LegacySizeEstimates.toString());
        executeInternal(cql, keyspace, table);
        cql = String.format(cqlFormat, TableEstimates.toString());
        executeInternal(cql, keyspace, table);
    }

    /**
     * truncates size_estimates and table_estimates tables
     */
    public static void clearAllEstimates()
    {
        for (String table : Arrays.asList(LEGACY_SIZE_ESTIMATES, TABLE_ESTIMATES))
        {
            ColumnFamilyStore cfs = Keyspace.open(SchemaConstants.SYSTEM_KEYSPACE_NAME).getColumnFamilyStore(table);
            cfs.truncateBlockingWithoutSnapshot();
        }
    }

    public static synchronized void updateAvailableRanges(String keyspace, Collection<Range<Token>> completedFullRanges, Collection<Range<Token>> completedTransientRanges)
    {
        String cql = "UPDATE system.%s SET full_ranges = full_ranges + ?, transient_ranges = transient_ranges + ? WHERE keyspace_name = ?";
        executeInternal(format(cql, AVAILABLE_RANGES_V2),
                        completedFullRanges.stream().map(SystemKeyspace::rangeToBytes).collect(Collectors.toSet()),
                        completedTransientRanges.stream().map(SystemKeyspace::rangeToBytes).collect(Collectors.toSet()),
                        keyspace);
    }

    /**
     * List of the streamed ranges, where transientness is encoded based on the source, where range was streamed from.
     */
    public static synchronized AvailableRanges getAvailableRanges(String keyspace, IPartitioner partitioner)
    {
        String query = "SELECT * FROM system.%s WHERE keyspace_name=?";
        UntypedResultSet rs = executeInternal(format(query, AVAILABLE_RANGES_V2), keyspace);

        ImmutableSet.Builder<Range<Token>> full = new ImmutableSet.Builder<>();
        ImmutableSet.Builder<Range<Token>> trans = new ImmutableSet.Builder<>();
        for (UntypedResultSet.Row row : rs)
        {
            Optional.ofNullable(row.getSet("full_ranges", BytesType.instance))
                    .ifPresent(full_ranges -> full_ranges.stream()
                            .map(buf -> byteBufferToRange(buf, partitioner))
                            .forEach(full::add));
            Optional.ofNullable(row.getSet("transient_ranges", BytesType.instance))
                    .ifPresent(transient_ranges -> transient_ranges.stream()
                            .map(buf -> byteBufferToRange(buf, partitioner))
                            .forEach(trans::add));
        }
        return new AvailableRanges(full.build(), trans.build());
    }

    public static class AvailableRanges
    {
        public Set<Range<Token>> full;
        public Set<Range<Token>> trans;

        private AvailableRanges(Set<Range<Token>> full, Set<Range<Token>> trans)
        {
            this.full = full;
            this.trans = trans;
        }
    }

    public static void resetAvailableRanges()
    {
        ColumnFamilyStore availableRanges = Keyspace.open(SchemaConstants.SYSTEM_KEYSPACE_NAME).getColumnFamilyStore(AVAILABLE_RANGES_V2);
        availableRanges.truncateBlockingWithoutSnapshot();
    }

    public static synchronized void updateTransferredRanges(StreamOperation streamOperation,
                                                         InetAddressAndPort peer,
                                                         String keyspace,
                                                         Collection<Range<Token>> streamedRanges)
    {
        String cql = "UPDATE system.%s SET ranges = ranges + ? WHERE operation = ? AND peer = ? AND keyspace_name = ?";
        Set<ByteBuffer> rangesToUpdate = new HashSet<>(streamedRanges.size());
        for (Range<Token> range : streamedRanges)
        {
            rangesToUpdate.add(rangeToBytes(range));
        }
        executeInternal(format(cql, LEGACY_TRANSFERRED_RANGES), rangesToUpdate, streamOperation.getDescription(), peer.getAddress(), keyspace);
        cql = "UPDATE system.%s SET ranges = ranges + ? WHERE operation = ? AND peer = ? AND peer_port = ? AND keyspace_name = ?";
        executeInternal(String.format(cql, TRANSFERRED_RANGES_V2), rangesToUpdate, streamOperation.getDescription(), peer.getAddress(), peer.getPort(), keyspace);
    }

    public static synchronized Map<InetAddressAndPort, Set<Range<Token>>> getTransferredRanges(String description, String keyspace, IPartitioner partitioner)
    {
        Map<InetAddressAndPort, Set<Range<Token>>> result = new HashMap<>();
        String query = "SELECT * FROM system.%s WHERE operation = ? AND keyspace_name = ?";
        UntypedResultSet rs = executeInternal(String.format(query, TRANSFERRED_RANGES_V2), description, keyspace);
        for (UntypedResultSet.Row row : rs)
        {
            InetAddress peerAddress = row.getInetAddress("peer");
            int port = row.getInt("peer_port");
            InetAddressAndPort peer = InetAddressAndPort.getByAddressOverrideDefaults(peerAddress, port);
            Set<ByteBuffer> rawRanges = row.getSet("ranges", BytesType.instance);
            Set<Range<Token>> ranges = Sets.newHashSetWithExpectedSize(rawRanges.size());
            for (ByteBuffer rawRange : rawRanges)
            {
                ranges.add(byteBufferToRange(rawRange, partitioner));
            }
            result.put(peer, ranges);
        }
        return ImmutableMap.copyOf(result);
    }

    /**
     * Compare the release version in the system.local table with the one included in the distro.
     * If they don't match, snapshot all tables in the system and schema keyspaces. This is intended
     * to be called at startup to create a backup of the system tables during an upgrade
     *
     * @throws IOException
     */
    public static void snapshotOnVersionChange() throws IOException
    {
        String previous = getPreviousVersionString();
        String next = FBUtilities.getReleaseVersionString();

        FBUtilities.setPreviousReleaseVersionString(previous);

        // if we're restarting after an upgrade, snapshot the system and schema keyspaces
        if (!previous.equals(NULL_VERSION.toString()) && !previous.equals(next))

        {
            logger.info("Detected version upgrade from {} to {}, snapshotting system keyspaces", previous, next);
            String snapshotName = Keyspace.getTimestampedSnapshotName(format("upgrade-%s-%s",
                                                                             previous,
                                                                             next));

            Instant creationTime = now();
            for (String keyspace : SchemaConstants.LOCAL_SYSTEM_KEYSPACE_NAMES)
                Keyspace.open(keyspace).snapshot(snapshotName, null, false, null, null, creationTime);
        }
    }

    /**
     * Try to determine what the previous version, if any, was installed on this node.
     * Primary source of truth is the release version in system.local. If the previous
     * version cannot be determined by looking there then either:
     * * the node never had a C* install before
     * * the was a very old version (pre 1.2) installed, which did not include system.local
     *
     * @return either a version read from the system.local table or one of two special values
     * indicating either no previous version (SystemUpgrade.NULL_VERSION) or an unreadable,
     * legacy version (SystemUpgrade.UNREADABLE_VERSION).
     */
    private static String getPreviousVersionString()
    {
        String req = "SELECT release_version FROM system.%s WHERE key='%s'";
        UntypedResultSet result = executeInternal(format(req, SystemKeyspace.LOCAL, SystemKeyspace.LOCAL));
        if (result.isEmpty() || !result.one().has("release_version"))
        {
            // it isn't inconceivable that one might try to upgrade a node straight from <= 1.1 to whatever
            // the current version is. If we couldn't read a previous version from system.local we check for
            // the existence of the legacy system.Versions table. We don't actually attempt to read a version
            // from there, but it informs us that this isn't a completely new node.
            for (File dataDirectory : Directories.getKSChildDirectories(SchemaConstants.SYSTEM_KEYSPACE_NAME))
            {
                if (dataDirectory.name().equals("Versions") && dataDirectory.tryList().length > 0)
                {
                    logger.trace("Found unreadable versions info in pre 1.2 system.Versions table");
                    return UNREADABLE_VERSION.toString();
                }
            }

            // no previous version information found, we can assume that this is a new node
            return NULL_VERSION.toString();
        }
        // report back whatever we found in the system table
        return result.one().getString("release_version");
    }

    @VisibleForTesting
    public static Set<Range<Token>> rawRangesToRangeSet(Set<ByteBuffer> rawRanges, IPartitioner partitioner)
    {
        return rawRanges.stream().map(buf -> byteBufferToRange(buf, partitioner)).collect(Collectors.toSet());
    }

    static ByteBuffer rangeToBytes(Range<Token> range)
    {
        try (DataOutputBuffer out = new DataOutputBuffer())
        {
            // The format with which token ranges are serialized in the system tables is the pre-3.0 serialization
            // formot for ranges, so we should maintain that for now. And while we don't really support pre-3.0
            // messaging versions, we know AbstractBounds.Serializer still support it _exactly_ for this use case, so we
            // pass 0 as the version to trigger that legacy code.
            // In the future, it might be worth switching to a stable text format for the ranges to 1) save that and 2)
            // be more user friendly (the serialization format we currently use is pretty custom).
            Range.tokenSerializer.serialize(range, out, 0);
            return out.buffer();
        }
        catch (IOException e)
        {
            throw new IOError(e);
        }
    }

    @SuppressWarnings("unchecked")
    private static Range<Token> byteBufferToRange(ByteBuffer rawRange, IPartitioner partitioner)
    {
        try
        {
            // See rangeToBytes above for why version is 0.
            return (Range<Token>) Range.tokenSerializer.deserialize(ByteStreams.newDataInput(ByteBufferUtil.getArray(rawRange)),
                                                                    partitioner,
                                                                    0);
        }
        catch (IOException e)
        {
            throw new IOError(e);
        }
    }

    public static void writePreparedStatement(String loggedKeyspace, MD5Digest key, String cql)
    {
        executeInternal(format("INSERT INTO %s (logged_keyspace, prepared_id, query_string) VALUES (?, ?, ?)",
                               PreparedStatements.toString()),
                        loggedKeyspace, key.byteBuffer(), cql);
        logger.debug("stored prepared statement for logged keyspace '{}': '{}'", loggedKeyspace, cql);
    }

    public static void removePreparedStatement(MD5Digest key)
    {
        executeInternal(format("DELETE FROM %s WHERE prepared_id = ?", PreparedStatements.toString()),
                        key.byteBuffer());
    }

    public static void resetPreparedStatements()
    {
        ColumnFamilyStore preparedStatements = Keyspace.open(SchemaConstants.SYSTEM_KEYSPACE_NAME).getColumnFamilyStore(PREPARED_STATEMENTS);
        preparedStatements.truncateBlockingWithoutSnapshot();
    }

    public static int loadPreparedStatements(TriFunction<MD5Digest, String, String, Boolean> onLoaded)
    {
        String query = String.format("SELECT prepared_id, logged_keyspace, query_string FROM %s.%s", SchemaConstants.SYSTEM_KEYSPACE_NAME, PREPARED_STATEMENTS);
        UntypedResultSet resultSet = executeOnceInternal(query);
        int counter = 0;
        for (UntypedResultSet.Row row : resultSet)
        {
            if (onLoaded.accept(MD5Digest.wrap(row.getByteArray("prepared_id")),
                                row.getString("query_string"),
                                row.has("logged_keyspace") ? row.getString("logged_keyspace") : null))
                counter++;
        }
        return counter;
    }

    public static int loadPreparedStatement(MD5Digest digest, TriFunction<MD5Digest, String, String, Boolean> onLoaded)
    {
        String query = String.format("SELECT prepared_id, logged_keyspace, query_string FROM %s.%s WHERE prepared_id = ?", SchemaConstants.SYSTEM_KEYSPACE_NAME, PREPARED_STATEMENTS);
        UntypedResultSet resultSet = executeOnceInternal(query, digest.byteBuffer());
        int counter = 0;
        for (UntypedResultSet.Row row : resultSet)
        {
            if (onLoaded.accept(MD5Digest.wrap(row.getByteArray("prepared_id")),
                                row.getString("query_string"),
                                row.has("logged_keyspace") ? row.getString("logged_keyspace") : null))
                counter++;
        }
        return counter;
    }

    public static interface TriFunction<A, B, C, D> {
        D accept(A var1, B var2, C var3);
    }

    @VisibleForTesting
    public static byte[] tokenToBytes(Token token)
    {
        try (DataOutputBuffer dob = new DataOutputBuffer();)
        {
            Token.serializer.serialize(token, dob, MessagingService.current_version);
            return dob.toByteArray();
        }
        catch (IOException e)
        {
            logger.error("Could not serialize token {}", token, e);
            throw new RuntimeException("Could not serialize token", e);
        }
    }

    public static void successfulScheduledCompaction(String keyspaceName, String columnFamilyName, boolean repaired, String dataDirectory, Token token, long startTime)
    {
        String cql = String.format("INSERT INTO %s.%s (keyspace_name, table_name, repaired, data_directory, end_token, start_time) values (?, ?, ?, ?, ?, ?)",
                                   SchemaConstants.SYSTEM_KEYSPACE_NAME,
                                   SCHEDULED_COMPACTIONS_V2);
        executeInternal(cql, keyspaceName, columnFamilyName, repaired, dataDirectory, ByteBuffer.wrap(tokenToBytes(token)), startTime);
    }

    public static Pair<Token, Long> getLastSuccessfulScheduledCompaction(String keyspaceName, String tableName, boolean repaired, String dataDirectory)
    {
        String cql = String.format("SELECT * FROM %s.%s WHERE keyspace_name = ? and table_name = ? and repaired = ? and data_directory = ?", SchemaConstants.SYSTEM_KEYSPACE_NAME, SCHEDULED_COMPACTIONS_V2);
        UntypedResultSet results = executeInternal(cql, keyspaceName, tableName, repaired, dataDirectory);
        if (results.isEmpty())
            return null;
        UntypedResultSet.Row row = results.one();
        ByteBuffer tokenBytes = row.getBytes("end_token");
        Token token;
        try
        {
            ColumnFamilyStore cfs = Keyspace.open(keyspaceName).getColumnFamilyStore(tableName);
            token = Token.serializer.deserialize(ByteStreams.newDataInput(ByteBufferUtil.getArray(tokenBytes)), cfs.getPartitioner(), MessagingService.current_version);
        }
        catch (IOException e)
        {
            throw new RuntimeException(e);
        }

        return Pair.create(token, row.getLong("start_time"));
    }

    public static void resetScheduledCompactions(String keyspaceName, String columnFamilyName)
    {
        executeInternal(String.format("DELETE FROM %s.%s WHERE keyspace_name = ? and table_name = ?", SchemaConstants.SYSTEM_KEYSPACE_NAME, SCHEDULED_COMPACTIONS_V2), keyspaceName, columnFamilyName);
    }

    public static void saveTopPartitions(TableMetadata metadata, String topType, Collection<TopPartitionTracker.TopPartition> topPartitions, long lastUpdate)
    {
        String cql = String.format("INSERT INTO %s.%s (keyspace_name, table_name, top_type, top, last_update) values (?, ?, ?, ?, ?)", SchemaConstants.SYSTEM_KEYSPACE_NAME, TOP_PARTITIONS);
        List<ByteBuffer> tupleList = new ArrayList<>(topPartitions.size());
        topPartitions.forEach(tp -> {
            String key = metadata.partitionKeyType.getString(tp.key.getKey());
            tupleList.add(TupleType.buildValue(new ByteBuffer[] { UTF8Type.instance.decompose(key),
                                                                  LongType.instance.decompose(tp.value)}));
        });
        executeInternal(cql, metadata.keyspace, metadata.name, topType, tupleList, Date.from(Instant.ofEpochMilli(lastUpdate)));
    }

    public static TopPartitionTracker.StoredTopPartitions getTopPartitions(TableMetadata metadata, String topType)
    {
        try
        {
            String cql = String.format("SELECT top, last_update FROM %s.%s WHERE keyspace_name = ? and table_name = ? and top_type = ?", SchemaConstants.SYSTEM_KEYSPACE_NAME, TOP_PARTITIONS);
            UntypedResultSet res = executeInternal(cql, metadata.keyspace, metadata.name, topType);
            if (res == null || res.isEmpty())
                return TopPartitionTracker.StoredTopPartitions.EMPTY;
            UntypedResultSet.Row row = res.one();
            long lastUpdated = row.getLong("last_update");
            List<ByteBuffer> top = row.getList("top", BytesType.instance);
            if (top == null || top.isEmpty())
                return TopPartitionTracker.StoredTopPartitions.EMPTY;

            List<TopPartitionTracker.TopPartition> topPartitions = new ArrayList<>(top.size());
            TupleType tupleType = new TupleType(Lists.newArrayList(UTF8Type.instance, LongType.instance));
            for (ByteBuffer bb : top)
            {
                ByteBuffer[] components = tupleType.split(bb);
                String keyStr = UTF8Type.instance.compose(components[0]);
                long value = LongType.instance.compose(components[1]);
                topPartitions.add(new TopPartitionTracker.TopPartition(metadata.partitioner.decorateKey(metadata.partitionKeyType.fromString(keyStr)), value));
            }
            return new TopPartitionTracker.StoredTopPartitions(topPartitions, lastUpdated);
        }
        catch (Exception e)
        {
            logger.warn("Could not load stored top {} partitions for {}.{}", topType, metadata.keyspace, metadata.name, e);
            return TopPartitionTracker.StoredTopPartitions.EMPTY;
        }
    }

    public static void startIncRepairMigration(String keyspace, String table, int repairedAtSeconds)
    {
        String cql = String.format("INSERT INTO %s.%s (keyspace_name, table_name, repaired_at) VALUES (?, ?, ?)", SchemaConstants.SYSTEM_KEYSPACE_NAME, INC_REPAIR_MIGRATIONS);
        executeInternal(cql, keyspace, table, repairedAtSeconds);
    }

    public static void stopIncRepairMigration(String keyspace, String table)
    {
        String cql = String.format("DELETE FROM %s.%s WHERE keyspace_name = ? AND table_name = ?", SchemaConstants.SYSTEM_KEYSPACE_NAME, INC_REPAIR_MIGRATIONS);
        executeInternal(cql, keyspace, table);
    }

    public static int getIncRepairMigration(String keyspace, String table)
    {
        String cql = String.format("SELECT repaired_at FROM %s.%s WHERE keyspace_name=? and table_name=?", SchemaConstants.SYSTEM_KEYSPACE_NAME, INC_REPAIR_MIGRATIONS);
        UntypedResultSet res = executeInternal(cql, keyspace, table);
        if (res != null && !res.isEmpty())
            return res.one().getInt("repaired_at");
        return Integer.MIN_VALUE;
    }

    public static List<IncRepairMigration> getIncRepairMigrations()
    {
        String cql = String.format("SELECT keyspace_name, table_name, repaired_at FROM %s.%s", SchemaConstants.SYSTEM_KEYSPACE_NAME, INC_REPAIR_MIGRATIONS);
        List<IncRepairMigration> migrations = new ArrayList<>();
        UntypedResultSet res = executeInternal(cql);
        if (res != null)
            for (UntypedResultSet.Row r : res)
                migrations.add(new IncRepairMigration(r.getString("keyspace_name"), r.getString("table_name"), r.getInt("repaired_at")));
        return migrations;
    }

    public static final class IncRepairMigration
    {
        public final String keyspace;
        public final String table;
        public final int repairedAt;

        private IncRepairMigration(String keyspace, String table, int repairedAt)
        {
            this.keyspace = keyspace;
            this.table = table;
            this.repairedAt = repairedAt;
        }
    }
}<|MERGE_RESOLUTION|>--- conflicted
+++ resolved
@@ -197,13 +197,9 @@
     public static final Set<String> ALL_TABLE_NAMES = ImmutableSet.of(BATCHES, PAXOS, PAXOS_REPAIR_HISTORY, BUILT_INDEXES, LOCAL, PEERS_V2,
                                                                       PEER_EVENTS_V2, COMPACTION_HISTORY, SSTABLE_ACTIVITY_V2,
                                                                       TABLE_ESTIMATES, AVAILABLE_RANGES_V2, TRANSFERRED_RANGES_V2,
-<<<<<<< HEAD
                                                                       VIEW_BUILDS_IN_PROGRESS, BUILT_VIEWS, PREPARED_STATEMENTS,
                                                                       REPAIRS, SCHEDULED_COMPACTIONS_V2,  REPAIR_HISTORY_CF, REPAIR_HISTORY_INVALIDATION_CF,
-=======
-                                                                      VIEW_BUILDS_IN_PROGRESS, SCHEDULED_COMPACTIONS_V2, BUILT_VIEWS, PREPARED_STATEMENTS,
-                                                                      REPAIRS, REPAIR_HISTORY_CF, REPAIR_HISTORY_INVALIDATION_CF, TOP_PARTITIONS, INC_REPAIR_MIGRATIONS,
->>>>>>> f8804891
+                                                                      TOP_PARTITIONS, INC_REPAIR_MIGRATIONS,
 
                                                                       LEGACY_PEERS, LEGACY_PEER_EVENTS, LEGACY_TRANSFERRED_RANGES,
                                                                       LEGACY_AVAILABLE_RANGES, LEGACY_SIZE_ESTIMATES, LEGACY_SSTABLE_ACTIVITY,
