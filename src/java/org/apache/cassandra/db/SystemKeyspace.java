--- conflicted
+++ resolved
@@ -1644,12 +1644,7 @@
      */
     public static RestorableMeter getSSTableReadMeter(String keyspace, String table, SSTableId id)
     {
-<<<<<<< HEAD
-        String cql = "SELECT * FROM system.%s WHERE keyspace_name=? and table_name=? and id=?";
-        UntypedResultSet results = executeInternal(format(cql, SSTABLE_ACTIVITY_V2), keyspace, table, id.toString());
-=======
         UntypedResultSet results = readSSTableActivity(keyspace, table, id);
->>>>>>> 28658d31
 
         if (results.isEmpty())
             return new RestorableMeter();
@@ -1664,7 +1659,7 @@
     public static UntypedResultSet readSSTableActivity(String keyspace, String table, SSTableId id)
     {
         String cql = "SELECT * FROM system.%s WHERE keyspace_name=? and table_name=? and id=?";
-        return executeInternal(format(cql, SSTABLE_ACTIVITY_V2), keyspace, table, id.asBytes());
+        return executeInternal(format(cql, SSTABLE_ACTIVITY_V2), keyspace, table, id.toString());
     }
 
     /**
