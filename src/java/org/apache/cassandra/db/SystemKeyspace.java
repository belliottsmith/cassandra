--- conflicted
+++ resolved
@@ -728,28 +728,13 @@
     /**
      * Record tokens being used by another node
      */
-<<<<<<< HEAD
-    public static Future<?> updateTokens(final InetAddress ep, final Collection<Token> tokens)
-=======
     public static Future<?> updateTokens(final InetAddress ep, final Collection<Token> tokens, ExecutorService executorService)
->>>>>>> ab0adf9f
     {
         if (ep.equals(FBUtilities.getBroadcastAddress()))
             return Futures.immediateFuture(null);
 
-<<<<<<< HEAD
-        return StageManager.getStage(Stage.MUTATION).submit(new Runnable()
-        {
-            public void run()
-            {
-                String req = "INSERT INTO system.%s (peer, tokens) VALUES (?, ?)";
-                executeInternal(String.format(req, PEERS), ep, tokensAsSet(tokens));
-            }
-        });
-=======
         String req = "INSERT INTO system.%s (peer, tokens) VALUES (?, ?)";
         return executorService.submit((Runnable) () -> executeInternal(String.format(req, PEERS), ep, tokensAsSet(tokens)));
->>>>>>> ab0adf9f
     }
 
     public static void updatePreferredIP(InetAddress ep, InetAddress preferred_ip)
@@ -759,28 +744,13 @@
         forceBlockingFlush(PEERS);
     }
 
-<<<<<<< HEAD
-    public static Future<?> updatePeerInfo(final InetAddress ep, final String columnName, final Object value)
-=======
     public static Future<?> updatePeerInfo(final InetAddress ep, final String columnName, final Object value, ExecutorService executorService)
->>>>>>> ab0adf9f
     {
         if (ep.equals(FBUtilities.getBroadcastAddress()))
             return Futures.immediateFuture(null);
 
-<<<<<<< HEAD
-        return StageManager.getStage(Stage.MUTATION).submit(new Runnable()
-        {
-            public void run()
-            {
-                String req = "INSERT INTO system.%s (peer, %s) VALUES (?, ?)";
-                executeInternal(String.format(req, PEERS, columnName), ep, value);
-            }
-        });
-=======
         String req = "INSERT INTO system.%s (peer, %s) VALUES (?, ?)";
         return executorService.submit((Runnable) () -> executeInternal(String.format(req, PEERS, columnName), ep, value));
->>>>>>> ab0adf9f
     }
 
     public static synchronized void updateHintsDropped(InetAddress ep, UUID timePeriod, int value)
