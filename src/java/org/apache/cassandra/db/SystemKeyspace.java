/*
 * Licensed to the Apache Software Foundation (ASF) under one
 * or more contributor license agreements.  See the NOTICE file
 * distributed with this work for additional information
 * regarding copyright ownership.  The ASF licenses this file
 * to you under the Apache License, Version 2.0 (the
 * "License"); you may not use this file except in compliance
 * with the License.  You may obtain a copy of the License at
 *
 *     http://www.apache.org/licenses/LICENSE-2.0
 *
 * Unless required by applicable law or agreed to in writing, software
 * distributed under the License is distributed on an "AS IS" BASIS,
 * WITHOUT WARRANTIES OR CONDITIONS OF ANY KIND, either express or implied.
 * See the License for the specific language governing permissions and
 * limitations under the License.
 */
package org.apache.cassandra.db;

import java.io.IOError;
import java.io.IOException;
import java.net.InetAddress;
import java.net.InetSocketAddress;
import java.nio.ByteBuffer;
import java.time.Instant;
import java.util.ArrayList;
import java.util.Arrays;
import java.util.Collection;
import java.util.Collections;
import java.util.Date;
import java.util.HashMap;
import java.util.HashSet;
import java.util.List;
import java.util.Map;
import java.util.Optional;
import java.util.Set;
import java.util.UUID;
import java.util.concurrent.TimeUnit;
import java.util.stream.Collectors;
import java.util.stream.StreamSupport;
import javax.management.openmbean.OpenDataException;
import javax.management.openmbean.TabularData;

import com.google.common.annotations.VisibleForTesting;
import com.google.common.collect.HashMultimap;
import com.google.common.collect.ImmutableMap;
import com.google.common.collect.ImmutableSet;
import com.google.common.collect.Iterables;
import com.google.common.collect.Lists;
import com.google.common.collect.SetMultimap;
import com.google.common.collect.Sets;
import com.google.common.io.ByteStreams;
import org.slf4j.Logger;
import org.slf4j.LoggerFactory;

import org.apache.cassandra.config.DatabaseDescriptor;
import org.apache.cassandra.cql3.QueryProcessor;
import org.apache.cassandra.cql3.UntypedResultSet;
import org.apache.cassandra.cql3.functions.AggregateFcts;
import org.apache.cassandra.cql3.functions.BytesConversionFcts;
import org.apache.cassandra.cql3.functions.CastFcts;
import org.apache.cassandra.cql3.functions.OperationFcts;
import org.apache.cassandra.cql3.functions.TimeFcts;
import org.apache.cassandra.cql3.functions.UuidFcts;
import org.apache.cassandra.cql3.statements.schema.CreateTableStatement;
import org.apache.cassandra.db.commitlog.CommitLogPosition;
import org.apache.cassandra.db.compaction.CompactionHistoryTabularData;
import org.apache.cassandra.db.marshal.BytesType;
import org.apache.cassandra.db.marshal.LongType;
import org.apache.cassandra.db.marshal.TimeUUIDType;
import org.apache.cassandra.db.marshal.TupleType;
import org.apache.cassandra.db.marshal.UTF8Type;
import org.apache.cassandra.db.marshal.UUIDType;
import org.apache.cassandra.db.partitions.PartitionUpdate;
import org.apache.cassandra.db.rows.Row;
import org.apache.cassandra.db.rows.Rows;
import org.apache.cassandra.dht.IPartitioner;
import org.apache.cassandra.dht.LocalPartitioner;
import org.apache.cassandra.dht.Range;
import org.apache.cassandra.dht.Token;
import org.apache.cassandra.exceptions.ConfigurationException;
import org.apache.cassandra.io.sstable.SSTableId;
import org.apache.cassandra.io.sstable.SequenceBasedSSTableId;
import org.apache.cassandra.io.util.DataInputBuffer;
import org.apache.cassandra.io.util.DataOutputBuffer;
import org.apache.cassandra.io.util.File;
import org.apache.cassandra.io.util.RebufferingInputStream;
import org.apache.cassandra.locator.IEndpointSnitch;
import org.apache.cassandra.locator.InetAddressAndPort;
import org.apache.cassandra.metrics.RestorableMeter;
import org.apache.cassandra.metrics.TopPartitionTracker;
import org.apache.cassandra.net.MessagingService;
import org.apache.cassandra.schema.CompactionParams;
import org.apache.cassandra.schema.Functions;
import org.apache.cassandra.schema.KeyspaceMetadata;
import org.apache.cassandra.schema.KeyspaceParams;
import org.apache.cassandra.schema.Schema;
import org.apache.cassandra.schema.SchemaConstants;
import org.apache.cassandra.schema.TableId;
import org.apache.cassandra.schema.TableMetadata;
import org.apache.cassandra.schema.Tables;
import org.apache.cassandra.schema.Types;
import org.apache.cassandra.schema.Views;
import org.apache.cassandra.service.StorageService;
import org.apache.cassandra.service.paxos.Ballot;
import org.apache.cassandra.service.paxos.Commit;
import org.apache.cassandra.service.paxos.Commit.Accepted;
import org.apache.cassandra.service.paxos.Commit.AcceptedWithTTL;
import org.apache.cassandra.service.paxos.Commit.Committed;
import org.apache.cassandra.service.paxos.PaxosRepairHistory;
import org.apache.cassandra.service.paxos.PaxosState;
import org.apache.cassandra.service.paxos.uncommitted.PaxosRows;
import org.apache.cassandra.service.paxos.uncommitted.PaxosUncommittedIndex;
import org.apache.cassandra.streaming.StreamOperation;
import org.apache.cassandra.transport.ProtocolVersion;
import org.apache.cassandra.utils.ByteBufferUtil;
import org.apache.cassandra.utils.CassandraVersion;
import org.apache.cassandra.utils.FBUtilities;
import org.apache.cassandra.utils.MD5Digest;
import org.apache.cassandra.utils.Pair;
import org.apache.cassandra.utils.TimeUUID;
import org.apache.cassandra.utils.concurrent.Future;

import static java.lang.String.format;
import static java.util.Collections.emptyMap;
import static java.util.Collections.singletonMap;
import static org.apache.cassandra.config.Config.PaxosStatePurging.legacy;
import static org.apache.cassandra.config.DatabaseDescriptor.paxosStatePurging;
import static org.apache.cassandra.cql3.QueryProcessor.executeInternal;
import static org.apache.cassandra.cql3.QueryProcessor.executeInternalWithNowInSec;
import static org.apache.cassandra.cql3.QueryProcessor.executeOnceInternal;
import static org.apache.cassandra.service.paxos.Commit.latest;
import static org.apache.cassandra.utils.CassandraVersion.NULL_VERSION;
import static org.apache.cassandra.utils.CassandraVersion.UNREADABLE_VERSION;
import static org.apache.cassandra.utils.Clock.Global.currentTimeMillis;
import static org.apache.cassandra.utils.FBUtilities.now;
import static org.apache.cassandra.utils.TimeUUID.Generator.nextTimeUUID;

public final class SystemKeyspace
{
    private SystemKeyspace()
    {
    }

    private static final Logger logger = LoggerFactory.getLogger(SystemKeyspace.class);

    public static final CassandraVersion CURRENT_VERSION = new CassandraVersion(FBUtilities.getReleaseVersionString());

    public static final String BATCHES = "batches";
    public static final String PAXOS = "paxos";
    public static final String PAXOS_REPAIR_HISTORY = "paxos_repair_history";
    public static final String BUILT_INDEXES = "IndexInfo";
    public static final String LOCAL = "local";
    public static final String PEERS_V2 = "peers_v2";
    public static final String PEER_EVENTS_V2 = "peer_events_v2";
    public static final String COMPACTION_HISTORY = "compaction_history";
    public static final String SSTABLE_ACTIVITY_V2 = "sstable_activity_v2"; // v2 has modified generation column type (v1 - int, v2 - blob), see CASSANDRA-17048
    public static final String TABLE_ESTIMATES = "table_estimates";
    public static final String TABLE_ESTIMATES_TYPE_PRIMARY = "primary";
    public static final String TABLE_ESTIMATES_TYPE_LOCAL_PRIMARY = "local_primary";
    public static final String AVAILABLE_RANGES_V2 = "available_ranges_v2";
    public static final String TRANSFERRED_RANGES_V2 = "transferred_ranges_v2";
    public static final String VIEW_BUILDS_IN_PROGRESS = "view_builds_in_progress";
    public static final String BUILT_VIEWS = "built_views";
    public static final String PREPARED_STATEMENTS = "prepared_statements";
    public static final String REPAIRS = "repairs";
<<<<<<< HEAD
    public static final String TOP_PARTITIONS = "top_partitions";
=======
    public static final String SCHEDULED_COMPACTIONS_V2 = "scheduled_compactions_v2";
>>>>>>> 00a61ce8

    /**
     * By default the system keyspace tables should be stored in a single data directory to allow the server
     * to handle more gracefully disk failures. Some tables through can be split accross multiple directories
     * as the server can continue operating even if those tables lost some data.
     */
    public static final Set<String> TABLES_SPLIT_ACROSS_MULTIPLE_DISKS = ImmutableSet.of(BATCHES,
                                                                                         PAXOS,
                                                                                         COMPACTION_HISTORY,
                                                                                         PREPARED_STATEMENTS,
                                                                                         REPAIRS);

    @Deprecated public static final String LEGACY_PEERS = "peers";
    @Deprecated public static final String LEGACY_PEER_EVENTS = "peer_events";
    @Deprecated public static final String LEGACY_TRANSFERRED_RANGES = "transferred_ranges";
    @Deprecated public static final String LEGACY_AVAILABLE_RANGES = "available_ranges";
    @Deprecated public static final String LEGACY_SIZE_ESTIMATES = "size_estimates";
    @Deprecated public static final String LEGACY_SSTABLE_ACTIVITY = "sstable_activity";
    @Deprecated public static final String LEGACY_SCHEDULED_COMPACTIONS_CF = "scheduled_compactions";

    public static final TableMetadata Batches =
        parse(BATCHES,
              "batches awaiting replay",
              "CREATE TABLE %s ("
              + "id timeuuid,"
              + "mutations list<blob>,"
              + "version int,"
              + "PRIMARY KEY ((id)))")
              .partitioner(new LocalPartitioner(TimeUUIDType.instance))
              .compaction(CompactionParams.stcs(singletonMap("min_threshold", "2")))
              .build();

    private static final TableMetadata Paxos =
        parse(PAXOS,
                "in-progress paxos proposals",
                "CREATE TABLE %s ("
                + "row_key blob,"
                + "cf_id UUID,"
                + "in_progress_ballot timeuuid,"
                + "in_progress_read_ballot timeuuid,"
                + "most_recent_commit blob,"
                + "most_recent_commit_at timeuuid,"
                + "most_recent_commit_version int,"
                + "proposal blob,"
                + "proposal_ballot timeuuid,"
                + "proposal_version int,"
                + "PRIMARY KEY ((row_key), cf_id))")
                .compaction(CompactionParams.lcs(emptyMap()))
                .indexes(PaxosUncommittedIndex.indexes())
                .build();

    private static final TableMetadata BuiltIndexes =
        parse(BUILT_INDEXES,
              "built column indexes",
              "CREATE TABLE \"%s\" ("
              + "table_name text," // table_name here is the name of the keyspace - don't be fooled
              + "index_name text,"
              + "value blob," // Table used to be compact in previous versions
              + "PRIMARY KEY ((table_name), index_name)) ")
              .build();

    private static final TableMetadata PaxosRepairHistoryTable =
        parse(PAXOS_REPAIR_HISTORY,
                "paxos repair history",
                "CREATE TABLE %s ("
                + "keyspace_name text,"
                + "table_name text,"
                + "points frozen<list<tuple<blob, timeuuid>>>, "
                + "PRIMARY KEY (keyspace_name, table_name))"
                + "WITH COMMENT='Last successful paxos repairs by range'")
        .build();

    private static final TableMetadata Local =
        parse(LOCAL,
                "information about the local node",
                "CREATE TABLE %s ("
                + "key text,"
                + "bootstrapped text,"
                + "broadcast_address inet,"
                + "broadcast_port int,"
                + "cluster_name text,"
                + "cql_version text,"
                + "data_center text,"
                + "gossip_generation int,"
                + "host_id uuid,"
                + "listen_address inet,"
                + "listen_port int,"
                + "native_protocol_version text,"
                + "partitioner text,"
                + "rack text,"
                + "release_version text,"
                + "rpc_address inet,"
                + "rpc_port int,"
                + "schema_version uuid,"
                + "tokens set<varchar>,"
                + "truncated_at map<uuid, blob>,"
                + "PRIMARY KEY ((key)))"
                ).recordDeprecatedSystemColumn("thrift_version", UTF8Type.instance)
                .build();

    private static final TableMetadata PeersV2 =
        parse(PEERS_V2,
                "information about known peers in the cluster",
                "CREATE TABLE %s ("
                + "peer inet,"
                + "peer_port int,"
                + "data_center text,"
                + "host_id uuid,"
                + "preferred_ip inet,"
                + "preferred_port int,"
                + "rack text,"
                + "release_version text,"
                + "native_address inet,"
                + "native_port int,"
                + "schema_version uuid,"
                + "tokens set<varchar>,"
                + "PRIMARY KEY ((peer), peer_port))")
                .build();

    private static final TableMetadata PeerEventsV2 =
        parse(PEER_EVENTS_V2,
                "events related to peers",
                "CREATE TABLE %s ("
                + "peer inet,"
                + "peer_port int,"
                + "hints_dropped map<timeuuid, int>,"
                + "PRIMARY KEY ((peer), peer_port))")
                .build();

    private static final TableMetadata CompactionHistory =
        parse(COMPACTION_HISTORY,
                "week-long compaction history",
                "CREATE TABLE %s ("
                + "id timeuuid,"
                + "bytes_in bigint,"
                + "bytes_out bigint,"
                + "columnfamily_name text,"
                + "compacted_at timestamp,"
                + "keyspace_name text,"
                + "rows_merged map<int, bigint>,"
                + "PRIMARY KEY ((id)))")
                .defaultTimeToLive((int) TimeUnit.DAYS.toSeconds(7))
                .build();

    private static final TableMetadata LegacySSTableActivity =
        parse(LEGACY_SSTABLE_ACTIVITY,
                "historic sstable read rates",
                "CREATE TABLE %s ("
                + "keyspace_name text,"
                + "columnfamily_name text,"
                + "generation int,"
                + "rate_120m double,"
                + "rate_15m double,"
                + "PRIMARY KEY ((keyspace_name, columnfamily_name, generation)))")
                .build();

    private static final TableMetadata SSTableActivity =
        parse(SSTABLE_ACTIVITY_V2,
                "historic sstable read rates",
                "CREATE TABLE %s ("
                + "keyspace_name text,"
                + "table_name text,"
                + "id text,"
                + "rate_120m double,"
                + "rate_15m double,"
                + "PRIMARY KEY ((keyspace_name, table_name, id)))")
                .build();

    @Deprecated
    private static final TableMetadata LegacySizeEstimates =
        parse(LEGACY_SIZE_ESTIMATES,
              "per-table primary range size estimates, table is deprecated in favor of " + TABLE_ESTIMATES,
                "CREATE TABLE %s ("
                + "keyspace_name text,"
                + "table_name text,"
                + "range_start text,"
                + "range_end text,"
                + "mean_partition_size bigint,"
                + "partitions_count bigint,"
                + "PRIMARY KEY ((keyspace_name), table_name, range_start, range_end))")
                .build();

    private static final TableMetadata TableEstimates =
        parse(TABLE_ESTIMATES,
              "per-table range size estimates",
              "CREATE TABLE %s ("
               + "keyspace_name text,"
               + "table_name text,"
               + "range_type text,"
               + "range_start text,"
               + "range_end text,"
               + "mean_partition_size bigint,"
               + "partitions_count bigint,"
               + "PRIMARY KEY ((keyspace_name), table_name, range_type, range_start, range_end))")
               .build();

    private static final TableMetadata AvailableRangesV2 =
    parse(AVAILABLE_RANGES_V2,
          "available keyspace/ranges during bootstrap/replace that are ready to be served",
          "CREATE TABLE %s ("
          + "keyspace_name text,"
          + "full_ranges set<blob>,"
          + "transient_ranges set<blob>,"
          + "PRIMARY KEY ((keyspace_name)))")
    .build();

    private static final TableMetadata TransferredRangesV2 =
        parse(TRANSFERRED_RANGES_V2,
                "record of transferred ranges for streaming operation",
                "CREATE TABLE %s ("
                + "operation text,"
                + "peer inet,"
                + "peer_port int,"
                + "keyspace_name text,"
                + "ranges set<blob>,"
                + "PRIMARY KEY ((operation, keyspace_name), peer, peer_port))")
                .build();

    private static final TableMetadata ViewBuildsInProgress =
        parse(VIEW_BUILDS_IN_PROGRESS,
              "views builds current progress",
              "CREATE TABLE %s ("
              + "keyspace_name text,"
              + "view_name text,"
              + "start_token varchar,"
              + "end_token varchar,"
              + "last_token varchar,"
              + "keys_built bigint,"
              + "PRIMARY KEY ((keyspace_name), view_name, start_token, end_token))")
              .build();

    private static final TableMetadata BuiltViews =
        parse(BUILT_VIEWS,
                "built views",
                "CREATE TABLE %s ("
                + "keyspace_name text,"
                + "view_name text,"
                + "status_replicated boolean,"
                + "PRIMARY KEY ((keyspace_name), view_name))")
                .build();

    private static final TableMetadata TopPartitions =
        parse(TOP_PARTITIONS,
                "Stores the top partitions",
                "CREATE TABLE  %s ("
                + "keyspace_name text,"
                + "table_name text,"
                + "top_type text,"
                + "top frozen<list<tuple<text, bigint>>>,"
                + "last_update timestamp,"
                + "PRIMARY KEY (keyspace_name, table_name, top_type))")
                .build();


    private static final TableMetadata PreparedStatements =
        parse(PREPARED_STATEMENTS,
                "prepared statements",
                "CREATE TABLE %s ("
                + "prepared_id blob,"
                + "logged_keyspace text,"
                + "query_string text,"
                + "PRIMARY KEY ((prepared_id)))")
                .build();

    private static final TableMetadata Repairs =
        parse(REPAIRS,
          "repairs",
          "CREATE TABLE %s ("
          + "parent_id timeuuid, "
          + "started_at timestamp, "
          + "last_update timestamp, "
          + "repaired_at timestamp, "
          + "state int, "
          + "coordinator inet, "
          + "coordinator_port int,"
          + "participants set<inet>,"
          + "participants_wp set<text>,"
          + "ranges set<blob>, "
          + "cfids set<uuid>, "
          + "PRIMARY KEY (parent_id))").build();

    private static final TableMetadata ScheduledCompactionsV2 =
        parse(SCHEDULED_COMPACTIONS_V2,
              "Keeps track of where scheduled compactions should start on node restart",
              "CREATE TABLE  %s ("
              + "keyspace_name text,"
              + "table_name text,"
              + "repaired boolean,"
              + "data_directory text,"
              + "end_token blob,"
              + "start_time bigint,"
              + "PRIMARY KEY (keyspace_name, table_name, repaired, data_directory))").build();

    @Deprecated
    private static final TableMetadata LegacyScheduledCompactionsCf =
        parse(LEGACY_SCHEDULED_COMPACTIONS_CF,
            "Keeps track of where scheduled compactions should start on node restart",
            "CREATE TABLE  %s ("
            + "keyspace_name text,"
            + "columnfamily_name text,"
            + "repaired boolean,"
            + "end_token blob,"
            + "start_time bigint,"
            + "PRIMARY KEY (keyspace_name, columnfamily_name, repaired))").build();

    @Deprecated
    private static final TableMetadata LegacyPeers =
        parse(LEGACY_PEERS,
            "information about known peers in the cluster",
            "CREATE TABLE %s ("
            + "peer inet,"
            + "data_center text,"
            + "host_id uuid,"
            + "preferred_ip inet,"
            + "rack text,"
            + "release_version text,"
            + "rpc_address inet,"
            + "schema_version uuid,"
            + "tokens set<varchar>,"
            + "PRIMARY KEY ((peer)))")
            .build();

    @Deprecated
    private static final TableMetadata LegacyPeerEvents =
        parse(LEGACY_PEER_EVENTS,
            "events related to peers",
            "CREATE TABLE %s ("
            + "peer inet,"
            + "hints_dropped map<timeuuid, int>,"
            + "PRIMARY KEY ((peer)))")
            .build();

    @Deprecated
    private static final TableMetadata LegacyTransferredRanges =
        parse(LEGACY_TRANSFERRED_RANGES,
            "record of transferred ranges for streaming operation",
            "CREATE TABLE %s ("
            + "operation text,"
            + "peer inet,"
            + "keyspace_name text,"
            + "ranges set<blob>,"
            + "PRIMARY KEY ((operation, keyspace_name), peer))")
            .build();

    @Deprecated
    private static final TableMetadata LegacyAvailableRanges =
        parse(LEGACY_AVAILABLE_RANGES,
              "available keyspace/ranges during bootstrap/replace that are ready to be served",
              "CREATE TABLE %s ("
              + "keyspace_name text,"
              + "ranges set<blob>,"
              + "PRIMARY KEY ((keyspace_name)))")
        .build();

    private static TableMetadata.Builder parse(String table, String description, String cql)
    {
        return CreateTableStatement.parse(format(cql, table), SchemaConstants.SYSTEM_KEYSPACE_NAME)
                                   .id(TableId.forSystemTable(SchemaConstants.SYSTEM_KEYSPACE_NAME, table))
                                   .gcGraceSeconds(0)
                                   .memtableFlushPeriod((int) TimeUnit.HOURS.toMillis(1))
                                   .comment(description);
    }

    public static KeyspaceMetadata metadata()
    {
        return KeyspaceMetadata.create(SchemaConstants.SYSTEM_KEYSPACE_NAME, KeyspaceParams.local(), tables(), Views.none(), Types.none(), functions());
    }

    private static Tables tables()
    {
        return Tables.of(BuiltIndexes,
                         Batches,
                         Paxos,
                         PaxosRepairHistoryTable,
                         Local,
                         PeersV2,
                         LegacyPeers,
                         PeerEventsV2,
                         LegacyPeerEvents,
                         CompactionHistory,
                         LegacySSTableActivity,
                         SSTableActivity,
                         LegacySizeEstimates,
                         TableEstimates,
                         AvailableRangesV2,
                         LegacyAvailableRanges,
                         TransferredRangesV2,
                         LegacyTransferredRanges,
                         ViewBuildsInProgress,
                         BuiltViews,
                         PreparedStatements,
                         Repairs,
<<<<<<< HEAD
                         TopPartitions);
=======
                         ScheduledCompactionsV2,
                         LegacyScheduledCompactionsCf);
>>>>>>> 00a61ce8
    }

    private static Functions functions()
    {
        return Functions.builder()
                        .add(UuidFcts.all())
                        .add(TimeFcts.all())
                        .add(BytesConversionFcts.all())
                        .add(AggregateFcts.all())
                        .add(CastFcts.all())
                        .add(OperationFcts.all())
                        .build();
    }

    private static volatile Map<TableId, Pair<CommitLogPosition, Long>> truncationRecords;

    public enum BootstrapState
    {
        NEEDS_BOOTSTRAP,
        COMPLETED,
        IN_PROGRESS,
        DECOMMISSIONED
    }

    public static void persistLocalMetadata()
    {
        String req = "INSERT INTO system.%s (" +
                     "key," +
                     "cluster_name," +
                     "release_version," +
                     "cql_version," +
                     "native_protocol_version," +
                     "data_center," +
                     "rack," +
                     "partitioner," +
                     "rpc_address," +
                     "rpc_port," +
                     "broadcast_address," +
                     "broadcast_port," +
                     "listen_address," +
                     "listen_port" +
                     ") VALUES (?, ?, ?, ?, ?, ?, ?, ?, ?, ?, ?, ?, ?, ?)";
        IEndpointSnitch snitch = DatabaseDescriptor.getEndpointSnitch();
        executeOnceInternal(format(req, LOCAL),
                            LOCAL,
                            DatabaseDescriptor.getClusterName(),
                            FBUtilities.getReleaseVersionString(),
                            QueryProcessor.CQL_VERSION.toString(),
                            String.valueOf(ProtocolVersion.CURRENT.asInt()),
                            snitch.getLocalDatacenter(),
                            snitch.getLocalRack(),
                            DatabaseDescriptor.getPartitioner().getClass().getName(),
                            FBUtilities.getJustBroadcastNativeAddress(),
                            DatabaseDescriptor.getNativeTransportPort(),
                            FBUtilities.getJustBroadcastAddress(),
                            DatabaseDescriptor.getStoragePort(),
                            FBUtilities.getJustLocalAddress(),
                            DatabaseDescriptor.getStoragePort());
    }

    public static void updateCompactionHistory(String ksname,
                                               String cfname,
                                               long compactedAt,
                                               long bytesIn,
                                               long bytesOut,
                                               Map<Integer, Long> rowsMerged)
    {
        // don't write anything when the history table itself is compacted, since that would in turn cause new compactions
        if (ksname.equals("system") && cfname.equals(COMPACTION_HISTORY))
            return;
        String req = "INSERT INTO system.%s (id, keyspace_name, columnfamily_name, compacted_at, bytes_in, bytes_out, rows_merged) VALUES (?, ?, ?, ?, ?, ?, ?)";
        executeInternal(format(req, COMPACTION_HISTORY),
                        nextTimeUUID(),
                        ksname,
                        cfname,
                        ByteBufferUtil.bytes(compactedAt),
                        bytesIn,
                        bytesOut,
                        rowsMerged);
    }

    public static TabularData getCompactionHistory() throws OpenDataException
    {
        UntypedResultSet queryResultSet = executeInternal(format("SELECT * from system.%s", COMPACTION_HISTORY));
        return CompactionHistoryTabularData.from(queryResultSet);
    }

    public static boolean isViewBuilt(String keyspaceName, String viewName)
    {
        String req = "SELECT view_name FROM %s.\"%s\" WHERE keyspace_name=? AND view_name=?";
        UntypedResultSet result = executeInternal(format(req, SchemaConstants.SYSTEM_KEYSPACE_NAME, BUILT_VIEWS), keyspaceName, viewName);
        return !result.isEmpty();
    }

    public static boolean isViewStatusReplicated(String keyspaceName, String viewName)
    {
        String req = "SELECT status_replicated FROM %s.\"%s\" WHERE keyspace_name=? AND view_name=?";
        UntypedResultSet result = executeInternal(format(req, SchemaConstants.SYSTEM_KEYSPACE_NAME, BUILT_VIEWS), keyspaceName, viewName);

        if (result.isEmpty())
            return false;
        UntypedResultSet.Row row = result.one();
        return row.has("status_replicated") && row.getBoolean("status_replicated");
    }

    public static void setViewBuilt(String keyspaceName, String viewName, boolean replicated)
    {
        if (isViewBuilt(keyspaceName, viewName) && isViewStatusReplicated(keyspaceName, viewName) == replicated)
            return;

        String req = "INSERT INTO %s.\"%s\" (keyspace_name, view_name, status_replicated) VALUES (?, ?, ?)";
        executeInternal(format(req, SchemaConstants.SYSTEM_KEYSPACE_NAME, BUILT_VIEWS), keyspaceName, viewName, replicated);
        forceBlockingFlush(BUILT_VIEWS);
    }

    public static void setViewRemoved(String keyspaceName, String viewName)
    {
        String buildReq = "DELETE FROM %s.%s WHERE keyspace_name = ? AND view_name = ?";
        executeInternal(String.format(buildReq, SchemaConstants.SYSTEM_KEYSPACE_NAME, VIEW_BUILDS_IN_PROGRESS), keyspaceName, viewName);

        String builtReq = "DELETE FROM %s.\"%s\" WHERE keyspace_name = ? AND view_name = ? IF EXISTS";
        executeInternal(String.format(builtReq, SchemaConstants.SYSTEM_KEYSPACE_NAME, BUILT_VIEWS), keyspaceName, viewName);
        forceBlockingFlush(VIEW_BUILDS_IN_PROGRESS, BUILT_VIEWS);
    }

    public static void finishViewBuildStatus(String ksname, String viewName)
    {
        // We flush the view built first, because if we fail now, we'll restart at the last place we checkpointed
        // view build.
        // If we flush the delete first, we'll have to restart from the beginning.
        // Also, if writing to the built_view succeeds, but the view_builds_in_progress deletion fails, we will be able
        // to skip the view build next boot.
        setViewBuilt(ksname, viewName, false);
        executeInternal(String.format("DELETE FROM system.%s WHERE keyspace_name = ? AND view_name = ?", VIEW_BUILDS_IN_PROGRESS), ksname, viewName);
        forceBlockingFlush(VIEW_BUILDS_IN_PROGRESS);
    }

    public static void setViewBuiltReplicated(String ksname, String viewName)
    {
        setViewBuilt(ksname, viewName, true);
    }

    public static void updateViewBuildStatus(String ksname, String viewName, Range<Token> range, Token lastToken, long keysBuilt)
    {
        String req = "INSERT INTO system.%s (keyspace_name, view_name, start_token, end_token, last_token, keys_built) VALUES (?, ?, ?, ?, ?, ?)";
        Token.TokenFactory factory = ViewBuildsInProgress.partitioner.getTokenFactory();
        executeInternal(format(req, VIEW_BUILDS_IN_PROGRESS),
                        ksname,
                        viewName,
                        factory.toString(range.left),
                        factory.toString(range.right),
                        factory.toString(lastToken),
                        keysBuilt);
    }

    public static Map<Range<Token>, Pair<Token, Long>> getViewBuildStatus(String ksname, String viewName)
    {
        String req = "SELECT start_token, end_token, last_token, keys_built FROM system.%s WHERE keyspace_name = ? AND view_name = ?";
        Token.TokenFactory factory = ViewBuildsInProgress.partitioner.getTokenFactory();
        UntypedResultSet rs = executeInternal(format(req, VIEW_BUILDS_IN_PROGRESS), ksname, viewName);

        if (rs == null || rs.isEmpty())
            return Collections.emptyMap();

        Map<Range<Token>, Pair<Token, Long>> status = new HashMap<>();
        for (UntypedResultSet.Row row : rs)
        {
            Token start = factory.fromString(row.getString("start_token"));
            Token end = factory.fromString(row.getString("end_token"));
            Range<Token> range = new Range<>(start, end);

            Token lastToken = row.has("last_token") ? factory.fromString(row.getString("last_token")) : null;
            long keysBuilt = row.has("keys_built") ? row.getLong("keys_built") : 0;

            status.put(range, Pair.create(lastToken, keysBuilt));
        }
        return status;
    }

    public static synchronized void saveTruncationRecord(ColumnFamilyStore cfs, long truncatedAt, CommitLogPosition position)
    {
        String req = "UPDATE system.%s SET truncated_at = truncated_at + ? WHERE key = '%s'";
        executeInternal(format(req, LOCAL, LOCAL), truncationAsMapEntry(cfs, truncatedAt, position));
        truncationRecords = null;
        forceBlockingFlush(LOCAL);
    }

    /**
     * This method is used to remove information about truncation time for specified column family
     */
    public static synchronized void removeTruncationRecord(TableId id)
    {
        Pair<CommitLogPosition, Long> truncationRecord = getTruncationRecord(id);
        if (truncationRecord == null)
            return;

        String req = "DELETE truncated_at[?] from system.%s WHERE key = '%s'";
        executeInternal(format(req, LOCAL, LOCAL), id.asUUID());
        truncationRecords = null;
        forceBlockingFlush(LOCAL);
    }

    private static Map<UUID, ByteBuffer> truncationAsMapEntry(ColumnFamilyStore cfs, long truncatedAt, CommitLogPosition position)
    {
        try (DataOutputBuffer out = DataOutputBuffer.scratchBuffer.get())
        {
            CommitLogPosition.serializer.serialize(position, out);
            out.writeLong(truncatedAt);
            return singletonMap(cfs.metadata.id.asUUID(), out.asNewBuffer());
        }
        catch (IOException e)
        {
            throw new RuntimeException(e);
        }
    }

    public static CommitLogPosition getTruncatedPosition(TableId id)
    {
        Pair<CommitLogPosition, Long> record = getTruncationRecord(id);
        return record == null ? null : record.left;
    }

    public static long getTruncatedAt(TableId id)
    {
        Pair<CommitLogPosition, Long> record = getTruncationRecord(id);
        return record == null ? Long.MIN_VALUE : record.right;
    }

    private static synchronized Pair<CommitLogPosition, Long> getTruncationRecord(TableId id)
    {
        if (truncationRecords == null)
            truncationRecords = readTruncationRecords();
        return truncationRecords.get(id);
    }

    private static Map<TableId, Pair<CommitLogPosition, Long>> readTruncationRecords()
    {
        UntypedResultSet rows = executeInternal(format("SELECT truncated_at FROM system.%s WHERE key = '%s'", LOCAL, LOCAL));

        Map<TableId, Pair<CommitLogPosition, Long>> records = new HashMap<>();

        if (!rows.isEmpty() && rows.one().has("truncated_at"))
        {
            Map<UUID, ByteBuffer> map = rows.one().getMap("truncated_at", UUIDType.instance, BytesType.instance);
            for (Map.Entry<UUID, ByteBuffer> entry : map.entrySet())
                records.put(TableId.fromUUID(entry.getKey()), truncationRecordFromBlob(entry.getValue()));
        }

        return records;
    }

    private static Pair<CommitLogPosition, Long> truncationRecordFromBlob(ByteBuffer bytes)
    {
        try (RebufferingInputStream in = new DataInputBuffer(bytes, true))
        {
            return Pair.create(CommitLogPosition.serializer.deserialize(in), in.available() > 0 ? in.readLong() : Long.MIN_VALUE);
        }
        catch (IOException e)
        {
            throw new RuntimeException(e);
        }
    }

    /**
     * Record tokens being used by another node
     */
    public static synchronized void updateTokens(InetAddressAndPort ep, Collection<Token> tokens)
    {
        if (ep.equals(FBUtilities.getBroadcastAddressAndPort()))
            return;

        String req = "INSERT INTO system.%s (peer, tokens) VALUES (?, ?)";
        executeInternal(String.format(req, LEGACY_PEERS), ep.getAddress(), tokensAsSet(tokens));
        req = "INSERT INTO system.%s (peer, peer_port, tokens) VALUES (?, ?, ?)";
        executeInternal(String.format(req, PEERS_V2), ep.getAddress(), ep.getPort(), tokensAsSet(tokens));
    }

    public static synchronized boolean updatePreferredIP(InetAddressAndPort ep, InetAddressAndPort preferred_ip)
    {
        if (preferred_ip.equals(getPreferredIP(ep)))
            return false;

        String req = "INSERT INTO system.%s (peer, preferred_ip) VALUES (?, ?)";
        executeInternal(String.format(req, LEGACY_PEERS), ep.getAddress(), preferred_ip.getAddress());
        req = "INSERT INTO system.%s (peer, peer_port, preferred_ip, preferred_port) VALUES (?, ?, ?, ?)";
        executeInternal(String.format(req, PEERS_V2), ep.getAddress(), ep.getPort(), preferred_ip.getAddress(), preferred_ip.getPort());
        forceBlockingFlush(LEGACY_PEERS, PEERS_V2);
        return true;
    }

    public static synchronized void updatePeerInfo(InetAddressAndPort ep, String columnName, Object value)
    {
        if (ep.equals(FBUtilities.getBroadcastAddressAndPort()))
            return;

        String req = "INSERT INTO system.%s (peer, %s) VALUES (?, ?)";
        executeInternal(String.format(req, LEGACY_PEERS, columnName), ep.getAddress(), value);
        //This column doesn't match across the two tables
        if (columnName.equals("rpc_address"))
        {
            columnName = "native_address";
        }
        req = "INSERT INTO system.%s (peer, peer_port, %s) VALUES (?, ?, ?)";
        executeInternal(String.format(req, PEERS_V2, columnName), ep.getAddress(), ep.getPort(), value);
    }

    public static synchronized void updatePeerNativeAddress(InetAddressAndPort ep, InetAddressAndPort address)
    {
        if (ep.equals(FBUtilities.getBroadcastAddressAndPort()))
            return;

        String req = "INSERT INTO system.%s (peer, rpc_address) VALUES (?, ?)";
        executeInternal(String.format(req, LEGACY_PEERS), ep.getAddress(), address.getAddress());
        req = "INSERT INTO system.%s (peer, peer_port, native_address, native_port) VALUES (?, ?, ?, ?)";
        executeInternal(String.format(req, PEERS_V2), ep.getAddress(), ep.getPort(), address.getAddress(), address.getPort());
    }


    public static synchronized void updateHintsDropped(InetAddressAndPort ep, TimeUUID timePeriod, int value)
    {
        // with 30 day TTL
        String req = "UPDATE system.%s USING TTL 2592000 SET hints_dropped[ ? ] = ? WHERE peer = ?";
        executeInternal(String.format(req, LEGACY_PEER_EVENTS), timePeriod, value, ep.getAddress());
        req = "UPDATE system.%s USING TTL 2592000 SET hints_dropped[ ? ] = ? WHERE peer = ? AND peer_port = ?";
        executeInternal(String.format(req, PEER_EVENTS_V2), timePeriod, value, ep.getAddress(), ep.getPort());
    }

    public static synchronized void updateSchemaVersion(UUID version)
    {
        String req = "INSERT INTO system.%s (key, schema_version) VALUES ('%s', ?)";
        executeInternal(format(req, LOCAL, LOCAL), version);
    }

    private static Set<String> tokensAsSet(Collection<Token> tokens)
    {
        if (tokens.isEmpty())
            return Collections.emptySet();
        Token.TokenFactory factory = StorageService.instance.getTokenFactory();
        Set<String> s = new HashSet<>(tokens.size());
        for (Token tk : tokens)
            s.add(factory.toString(tk));
        return s;
    }

    private static Collection<Token> deserializeTokens(Collection<String> tokensStrings)
    {
        Token.TokenFactory factory = StorageService.instance.getTokenFactory();
        List<Token> tokens = new ArrayList<>(tokensStrings.size());
        for (String tk : tokensStrings)
            tokens.add(factory.fromString(tk));
        return tokens;
    }

    /**
     * Remove stored tokens being used by another node
     */
    public static synchronized void removeEndpoint(InetSocketAddress ep)
    {
        String req = "DELETE FROM system.%s WHERE peer = ?";
        executeInternal(String.format(req, LEGACY_PEERS), ep.getAddress());
        req = String.format("DELETE FROM system.%s WHERE peer = ? AND peer_port = ?", PEERS_V2);
        executeInternal(req, ep.getAddress(), ep.getPort());
        forceBlockingFlush(LEGACY_PEERS, PEERS_V2);
    }

    /**
     * This method is used to update the System Keyspace with the new tokens for this node
     */
    public static synchronized void updateTokens(Collection<Token> tokens)
    {
        assert !tokens.isEmpty() : "removeEndpoint should be used instead";

        Collection<Token> savedTokens = getSavedTokens();
        if (tokens.containsAll(savedTokens) && tokens.size() == savedTokens.size())
            return;

        String req = "INSERT INTO system.%s (key, tokens) VALUES ('%s', ?)";
        executeInternal(format(req, LOCAL, LOCAL), tokensAsSet(tokens));
        forceBlockingFlush(LOCAL);
    }

    public static void forceBlockingFlush(String ...cfnames)
    {
        if (!DatabaseDescriptor.isUnsafeSystem())
        {
            List<Future<CommitLogPosition>> futures = new ArrayList<>();

            for (String cfname : cfnames)
            {
                futures.add(Keyspace.open(SchemaConstants.SYSTEM_KEYSPACE_NAME)
                                    .getColumnFamilyStore(cfname)
                                    .forceFlush(ColumnFamilyStore.FlushReason.INTERNALLY_FORCED));
            }
            FBUtilities.waitOnFutures(futures);
        }
    }

    /**
     * Return a map of stored tokens to IP addresses
     *
     */
    public static SetMultimap<InetAddressAndPort, Token> loadTokens()
    {
        SetMultimap<InetAddressAndPort, Token> tokenMap = HashMultimap.create();
        for (UntypedResultSet.Row row : executeInternal("SELECT peer, peer_port, tokens FROM system." + PEERS_V2))
        {
            InetAddress address = row.getInetAddress("peer");
            Integer port = row.getInt("peer_port");
            InetAddressAndPort peer = InetAddressAndPort.getByAddressOverrideDefaults(address, port);
            if (row.has("tokens"))
                tokenMap.putAll(peer, deserializeTokens(row.getSet("tokens", UTF8Type.instance)));
        }

        return tokenMap;
    }

    /**
     * Return a map of store host_ids to IP addresses
     *
     */
    public static Map<InetAddressAndPort, UUID> loadHostIds()
    {
        Map<InetAddressAndPort, UUID> hostIdMap = new HashMap<>();
        for (UntypedResultSet.Row row : executeInternal("SELECT peer, peer_port, host_id FROM system." + PEERS_V2))
        {
            InetAddress address = row.getInetAddress("peer");
            Integer port = row.getInt("peer_port");
            InetAddressAndPort peer = InetAddressAndPort.getByAddressOverrideDefaults(address, port);
            if (row.has("host_id"))
            {
                hostIdMap.put(peer, row.getUUID("host_id"));
            }
        }
        return hostIdMap;
    }

    /**
     * Get preferred IP for given endpoint if it is known. Otherwise this returns given endpoint itself.
     *
     * @param ep endpoint address to check
     * @return Preferred IP for given endpoint if present, otherwise returns given ep
     */
    public static InetAddressAndPort getPreferredIP(InetAddressAndPort ep)
    {
        String req = "SELECT preferred_ip, preferred_port FROM system.%s WHERE peer=? AND peer_port = ?";
        UntypedResultSet result = executeInternal(String.format(req, PEERS_V2), ep.getAddress(), ep.getPort());
        if (!result.isEmpty() && result.one().has("preferred_ip"))
        {
            UntypedResultSet.Row row = result.one();
            return InetAddressAndPort.getByAddressOverrideDefaults(row.getInetAddress("preferred_ip"), row.getInt("preferred_port"));
        }
        return ep;
    }

    /**
     * Return a map of IP addresses containing a map of dc and rack info
     */
    public static Map<InetAddressAndPort, Map<String,String>> loadDcRackInfo()
    {
        Map<InetAddressAndPort, Map<String, String>> result = new HashMap<>();
        for (UntypedResultSet.Row row : executeInternal("SELECT peer, peer_port, data_center, rack from system." + PEERS_V2))
        {
            InetAddress address = row.getInetAddress("peer");
            Integer port = row.getInt("peer_port");
            InetAddressAndPort peer = InetAddressAndPort.getByAddressOverrideDefaults(address, port);
            if (row.has("data_center") && row.has("rack"))
            {
                Map<String, String> dcRack = new HashMap<>();
                dcRack.put("data_center", row.getString("data_center"));
                dcRack.put("rack", row.getString("rack"));
                result.put(peer, dcRack);
            }
        }
        return result;
    }

    /**
     * Get release version for given endpoint.
     * If release version is unknown, then this returns null.
     *
     * @param ep endpoint address to check
     * @return Release version or null if version is unknown.
     */
    public static CassandraVersion getReleaseVersion(InetAddressAndPort ep)
    {
        try
        {
            if (FBUtilities.getBroadcastAddressAndPort().equals(ep))
            {
                return CURRENT_VERSION;
            }
            String req = "SELECT release_version FROM system.%s WHERE peer=? AND peer_port=?";
            UntypedResultSet result = executeInternal(String.format(req, PEERS_V2), ep.getAddress(), ep.getPort());
            if (result != null && result.one().has("release_version"))
            {
                return new CassandraVersion(result.one().getString("release_version"));
            }
            // version is unknown
            return null;
        }
        catch (IllegalArgumentException e)
        {
            // version string cannot be parsed
            return null;
        }
    }

    /**
     * One of three things will happen if you try to read the system keyspace:
     * 1. files are present and you can read them: great
     * 2. no files are there: great (new node is assumed)
     * 3. files are present but you can't read them: bad
     * @throws ConfigurationException
     */
    public static void checkHealth() throws ConfigurationException
    {
        Keyspace keyspace;
        try
        {
            keyspace = Keyspace.open(SchemaConstants.SYSTEM_KEYSPACE_NAME);
        }
        catch (AssertionError err)
        {
            // this happens when a user switches from OPP to RP.
            ConfigurationException ex = new ConfigurationException("Could not read system keyspace!");
            ex.initCause(err);
            throw ex;
        }
        ColumnFamilyStore cfs = keyspace.getColumnFamilyStore(LOCAL);

        String req = "SELECT cluster_name FROM system.%s WHERE key='%s'";
        UntypedResultSet result = executeInternal(format(req, LOCAL, LOCAL));

        if (result.isEmpty() || !result.one().has("cluster_name"))
        {
            // this is a brand new node
            if (!cfs.getLiveSSTables().isEmpty())
                throw new ConfigurationException("Found system keyspace files, but they couldn't be loaded!");

            // no system files.  this is a new node.
            return;
        }

        String savedClusterName = result.one().getString("cluster_name");
        if (!DatabaseDescriptor.getClusterName().equals(savedClusterName))
            throw new ConfigurationException("Saved cluster name " + savedClusterName + " != configured name " + DatabaseDescriptor.getClusterName());
    }

    public static Collection<Token> getSavedTokens()
    {
        String req = "SELECT tokens FROM system.%s WHERE key='%s'";
        UntypedResultSet result = executeInternal(format(req, LOCAL, LOCAL));
        return result.isEmpty() || !result.one().has("tokens")
             ? Collections.<Token>emptyList()
             : deserializeTokens(result.one().getSet("tokens", UTF8Type.instance));
    }

    public static int incrementAndGetGeneration()
    {
        String req = "SELECT gossip_generation FROM system.%s WHERE key='%s'";
        UntypedResultSet result = executeInternal(format(req, LOCAL, LOCAL));

        int generation;
        if (result.isEmpty() || !result.one().has("gossip_generation"))
        {
            // seconds-since-epoch isn't a foolproof new generation
            // (where foolproof is "guaranteed to be larger than the last one seen at this ip address"),
            // but it's as close as sanely possible
            generation = (int) (currentTimeMillis() / 1000);
        }
        else
        {
            // Other nodes will ignore gossip messages about a node that have a lower generation than previously seen.
            final int storedGeneration = result.one().getInt("gossip_generation") + 1;
            final int now = (int) (currentTimeMillis() / 1000);
            if (storedGeneration >= now)
            {
                logger.warn("Using stored Gossip Generation {} as it is greater than current system time {}.  See CASSANDRA-3654 if you experience problems",
                            storedGeneration, now);
                generation = storedGeneration;
            }
            else
            {
                generation = now;
            }
        }

        req = "INSERT INTO system.%s (key, gossip_generation) VALUES ('%s', ?)";
        executeInternal(format(req, LOCAL, LOCAL), generation);
        forceBlockingFlush(LOCAL);

        return generation;
    }

    public static BootstrapState getBootstrapState()
    {
        String req = "SELECT bootstrapped FROM system.%s WHERE key='%s'";
        UntypedResultSet result = executeInternal(format(req, LOCAL, LOCAL));

        if (result.isEmpty() || !result.one().has("bootstrapped"))
            return BootstrapState.NEEDS_BOOTSTRAP;

        return BootstrapState.valueOf(result.one().getString("bootstrapped"));
    }

    public static boolean bootstrapComplete()
    {
        return getBootstrapState() == BootstrapState.COMPLETED;
    }

    public static boolean bootstrapInProgress()
    {
        return getBootstrapState() == BootstrapState.IN_PROGRESS;
    }

    public static boolean wasDecommissioned()
    {
        return getBootstrapState() == BootstrapState.DECOMMISSIONED;
    }

    public static void setBootstrapState(BootstrapState state)
    {
        if (getBootstrapState() == state)
            return;

        String req = "INSERT INTO system.%s (key, bootstrapped) VALUES ('%s', ?)";
        executeInternal(format(req, LOCAL, LOCAL), state.name());
        forceBlockingFlush(LOCAL);
    }

    public static boolean isIndexBuilt(String keyspaceName, String indexName)
    {
        String req = "SELECT index_name FROM %s.\"%s\" WHERE table_name=? AND index_name=?";
        UntypedResultSet result = executeInternal(format(req, SchemaConstants.SYSTEM_KEYSPACE_NAME, BUILT_INDEXES), keyspaceName, indexName);
        return !result.isEmpty();
    }

    public static void setIndexBuilt(String keyspaceName, String indexName)
    {
        String req = "INSERT INTO %s.\"%s\" (table_name, index_name) VALUES (?, ?) IF NOT EXISTS;";
        executeInternal(String.format(req, SchemaConstants.SYSTEM_KEYSPACE_NAME, BUILT_INDEXES), keyspaceName, indexName);
        forceBlockingFlush(BUILT_INDEXES);
    }

    public static void setIndexRemoved(String keyspaceName, String indexName)
    {
        String req = "DELETE FROM %s.\"%s\" WHERE table_name = ? AND index_name = ? IF EXISTS";
        executeInternal(String.format(req, SchemaConstants.SYSTEM_KEYSPACE_NAME, BUILT_INDEXES), keyspaceName, indexName);
        forceBlockingFlush(BUILT_INDEXES);
    }

    public static List<String> getBuiltIndexes(String keyspaceName, Set<String> indexNames)
    {
        List<String> names = new ArrayList<>(indexNames);
        String req = "SELECT index_name from %s.\"%s\" WHERE table_name=? AND index_name IN ?";
        UntypedResultSet results = executeInternal(format(req, SchemaConstants.SYSTEM_KEYSPACE_NAME, BUILT_INDEXES), keyspaceName, names);
        return StreamSupport.stream(results.spliterator(), false)
                            .map(r -> r.getString("index_name"))
                            .collect(Collectors.toList());
    }

    /**
     * Read the host ID from the system keyspace.
     */
    public static UUID getLocalHostId()
    {
        String req = "SELECT host_id FROM system.%s WHERE key='%s'";
        UntypedResultSet result = executeInternal(format(req, LOCAL, LOCAL));

        // Look up the Host UUID (return it if found)
        if (result != null && !result.isEmpty() && result.one().has("host_id"))
            return result.one().getUUID("host_id");

        return null;
    }

    /**
     * Read the host ID from the system keyspace, creating (and storing) one if
     * none exists.
     */
    public static synchronized UUID getOrInitializeLocalHostId()
    {
        UUID hostId = getLocalHostId();
        if (hostId != null)
            return hostId;

        // ID not found, generate a new one, persist, and then return it.
        hostId = UUID.randomUUID();
        logger.warn("No host ID found, created {} (Note: This should happen exactly once per node).", hostId);
        return setLocalHostId(hostId);
    }

    /**
     * Sets the local host ID explicitly.  Should only be called outside of SystemTable when replacing a node.
     */
    public static synchronized UUID setLocalHostId(UUID hostId)
    {
        String req = "INSERT INTO system.%s (key, host_id) VALUES ('%s', ?)";
        executeInternal(format(req, LOCAL, LOCAL), hostId);
        return hostId;
    }

    /**
     * Gets the schema version or null if missing
     */
    public static UUID getSchemaVersion()
    {
        String req = "SELECT schema_version FROM system.%s WHERE key='%s'";
        UntypedResultSet result = executeInternal(format(req, LOCAL, LOCAL));

        if (!result.isEmpty() && result.one().has("schema_version"))
            return result.one().getUUID("schema_version");

        return null;
    }

    /**
     * Gets the stored rack for the local node, or null if none have been set yet.
     */
    public static String getRack()
    {
        String req = "SELECT rack FROM system.%s WHERE key='%s'";
        UntypedResultSet result = executeInternal(format(req, LOCAL, LOCAL));

        // Look up the Rack (return it if found)
        if (!result.isEmpty() && result.one().has("rack"))
            return result.one().getString("rack");

        return null;
    }

    /**
     * Gets the stored data center for the local node, or null if none have been set yet.
     */
    public static String getDatacenter()
    {
        String req = "SELECT data_center FROM system.%s WHERE key='%s'";
        UntypedResultSet result = executeInternal(format(req, LOCAL, LOCAL));

        // Look up the Data center (return it if found)
        if (!result.isEmpty() && result.one().has("data_center"))
            return result.one().getString("data_center");

        return null;
    }

    /**
     * Load the current paxos state for the table and key
     */
    public static PaxosState.Snapshot loadPaxosState(DecoratedKey partitionKey, TableMetadata metadata, int nowInSec)
    {
        String cql = "SELECT * FROM system." + PAXOS + " WHERE row_key = ? AND cf_id = ?";
        List<Row> results = QueryProcessor.executeInternalRawWithNow(nowInSec, cql, partitionKey.getKey(), metadata.id.asUUID()).get(partitionKey);
        if (results == null || results.isEmpty())
        {
            Committed noneCommitted = Committed.none(partitionKey, metadata);
            return new PaxosState.Snapshot(Ballot.none(), Ballot.none(), null, noneCommitted);
        }

        Row row = results.get(0);

        Ballot promisedWrite = PaxosRows.getWritePromise(row);
        Ballot promised = latest(promisedWrite, PaxosRows.getPromise(row));

        // either we have both a recently accepted ballot and update or we have neither
        Accepted accepted = PaxosRows.getAccepted(row);
        Committed committed = PaxosRows.getCommitted(metadata, partitionKey, row);
        // fix a race with TTL/deletion resolution, where TTL expires after equal deletion is inserted; TTL wins the resolution, and is read using an old ballot's nowInSec
        if (accepted != null && !accepted.isAfter(committed))
            accepted = null;

        return new PaxosState.Snapshot(promised, promisedWrite, accepted, committed);
    }

    public static int legacyPaxosTtlSec(TableMetadata metadata)
    {
        // keep paxos state around for at least 3h
        return Math.max(3 * 3600, metadata.params.gcGraceSeconds);
    }

    public static void savePaxosWritePromise(DecoratedKey key, TableMetadata metadata, Ballot ballot)
    {
        if (paxosStatePurging() == legacy)
        {
            String cql = "UPDATE system." + PAXOS + " USING TIMESTAMP ? AND TTL ? SET in_progress_ballot = ? WHERE row_key = ? AND cf_id = ?";
            executeInternal(cql,
                            ballot.unixMicros(),
                            legacyPaxosTtlSec(metadata),
                            ballot,
                            key.getKey(),
                            metadata.id.asUUID());
        }
        else
        {
            String cql = "UPDATE system." + PAXOS + " USING TIMESTAMP ? SET in_progress_ballot = ? WHERE row_key = ? AND cf_id = ?";
            executeInternal(cql,
                            ballot.unixMicros(),
                            ballot,
                            key.getKey(),
                            metadata.id.asUUID());
        }
    }

    public static void savePaxosReadPromise(DecoratedKey key, TableMetadata metadata, Ballot ballot)
    {
        if (paxosStatePurging() == legacy)
        {
            String cql = "UPDATE system." + PAXOS + " USING TIMESTAMP ? AND TTL ? SET in_progress_read_ballot = ? WHERE row_key = ? AND cf_id = ?";
            executeInternal(cql,
                            ballot.unixMicros(),
                            legacyPaxosTtlSec(metadata),
                            ballot,
                            key.getKey(),
                            metadata.id.asUUID());
        }
        else
        {
            String cql = "UPDATE system." + PAXOS + " USING TIMESTAMP ? SET in_progress_read_ballot = ? WHERE row_key = ? AND cf_id = ?";
            executeInternal(cql,
                            ballot.unixMicros(),
                            ballot,
                            key.getKey(),
                            metadata.id.asUUID());
        }
    }

    public static void savePaxosProposal(Commit proposal)
    {
        if (proposal instanceof AcceptedWithTTL)
        {
            int localDeletionTime = ((Commit.AcceptedWithTTL) proposal).localDeletionTime;
            int ttlInSec = legacyPaxosTtlSec(proposal.update.metadata());
            int nowInSec = localDeletionTime - ttlInSec;
            String cql = "UPDATE system." + PAXOS + " USING TIMESTAMP ? AND TTL ? SET proposal_ballot = ?, proposal = ?, proposal_version = ? WHERE row_key = ? AND cf_id = ?";
            executeInternalWithNowInSec(cql,
                                        nowInSec,
                                        proposal.ballot.unixMicros(),
                                        ttlInSec,
                                        proposal.ballot,
                                        PartitionUpdate.toBytes(proposal.update, MessagingService.current_version),
                                        MessagingService.current_version,
                                        proposal.update.partitionKey().getKey(),
                                        proposal.update.metadata().id.asUUID());
        }
        else
        {
            String cql = "UPDATE system." + PAXOS + " USING TIMESTAMP ? SET proposal_ballot = ?, proposal = ?, proposal_version = ? WHERE row_key = ? AND cf_id = ?";
            executeInternal(cql,
                            proposal.ballot.unixMicros(),
                            proposal.ballot,
                            PartitionUpdate.toBytes(proposal.update, MessagingService.current_version),
                            MessagingService.current_version,
                            proposal.update.partitionKey().getKey(),
                            proposal.update.metadata().id.asUUID());
        }
    }

    public static void savePaxosCommit(Commit commit)
    {
        // We always erase the last proposal (with the commit timestamp to no erase more recent proposal in case the commit is old)
        // even though that's really just an optimization  since SP.beginAndRepairPaxos will exclude accepted proposal older than the mrc.
        if (commit instanceof Commit.CommittedWithTTL)
        {
            int localDeletionTime = ((Commit.CommittedWithTTL) commit).localDeletionTime;
            int ttlInSec = legacyPaxosTtlSec(commit.update.metadata());
            int nowInSec = localDeletionTime - ttlInSec;
            String cql = "UPDATE system." + PAXOS + " USING TIMESTAMP ? AND TTL ? SET proposal_ballot = null, proposal = null, proposal_version = null, most_recent_commit_at = ?, most_recent_commit = ?, most_recent_commit_version = ? WHERE row_key = ? AND cf_id = ?";
            executeInternalWithNowInSec(cql,
                            nowInSec,
                            commit.ballot.unixMicros(),
                            ttlInSec,
                            commit.ballot,
                            PartitionUpdate.toBytes(commit.update, MessagingService.current_version),
                            MessagingService.current_version,
                            commit.update.partitionKey().getKey(),
                            commit.update.metadata().id.asUUID());
        }
        else
        {
            String cql = "UPDATE system." + PAXOS + " USING TIMESTAMP ? SET proposal_ballot = null, proposal = null, proposal_version = null, most_recent_commit_at = ?, most_recent_commit = ?, most_recent_commit_version = ? WHERE row_key = ? AND cf_id = ?";
            executeInternal(cql,
                            commit.ballot.unixMicros(),
                            commit.ballot,
                            PartitionUpdate.toBytes(commit.update, MessagingService.current_version),
                            MessagingService.current_version,
                            commit.update.partitionKey().getKey(),
                            commit.update.metadata().id.asUUID());
        }
    }

    @VisibleForTesting
    public static void savePaxosRepairHistory(String keyspace, String table, PaxosRepairHistory history, boolean flush)
    {
        String cql = "INSERT INTO system.%s (keyspace_name, table_name, points) VALUES (?, ?, ?)";
        executeInternal(String.format(cql, PAXOS_REPAIR_HISTORY), keyspace, table, history.toTupleBufferList());
        if (flush)
            flushPaxosRepairHistory();
    }

    public static void flushPaxosRepairHistory()
    {
        Schema.instance.getColumnFamilyStoreInstance(PaxosRepairHistoryTable.id)
                       .forceBlockingFlush(ColumnFamilyStore.FlushReason.INTERNALLY_FORCED);
    }

    public static PaxosRepairHistory loadPaxosRepairHistory(String keyspace, String table)
    {
        if (SchemaConstants.LOCAL_SYSTEM_KEYSPACE_NAMES.contains(keyspace))
            return PaxosRepairHistory.EMPTY;

        UntypedResultSet results = executeInternal(String.format("SELECT * FROM system.%s WHERE keyspace_name=? AND table_name=?", PAXOS_REPAIR_HISTORY), keyspace, table);
        if (results.isEmpty())
            return PaxosRepairHistory.EMPTY;

        UntypedResultSet.Row row = Iterables.getOnlyElement(results);
        List<ByteBuffer> points = row.getList("points", BytesType.instance);

        return PaxosRepairHistory.fromTupleBufferList(points);
    }

    /**
     * Returns a RestorableMeter tracking the average read rate of a particular SSTable, restoring the last-seen rate
     * from values in system.sstable_activity if present.
     * @param keyspace the keyspace the sstable belongs to
     * @param table the table the sstable belongs to
     * @param id the generation id for the sstable
     */
    public static RestorableMeter getSSTableReadMeter(String keyspace, String table, SSTableId id)
    {
        String cql = "SELECT * FROM system.%s WHERE keyspace_name=? and table_name=? and id=?";
        UntypedResultSet results = executeInternal(format(cql, SSTABLE_ACTIVITY_V2), keyspace, table, id.toString());

        if (results.isEmpty())
            return new RestorableMeter();

        UntypedResultSet.Row row = results.one();
        double m15rate = row.getDouble("rate_15m");
        double m120rate = row.getDouble("rate_120m");
        return new RestorableMeter(m15rate, m120rate);
    }

    /**
     * Writes the current read rates for a given SSTable to system.sstable_activity
     */
    public static void persistSSTableReadMeter(String keyspace, String table, SSTableId id, RestorableMeter meter)
    {
        // Store values with a one-day TTL to handle corner cases where cleanup might not occur
        String cql = "INSERT INTO system.%s (keyspace_name, table_name, id, rate_15m, rate_120m) VALUES (?, ?, ?, ?, ?) USING TTL 864000";
        executeInternal(format(cql, SSTABLE_ACTIVITY_V2),
                        keyspace,
                        table,
                        id.toString(),
                        meter.fifteenMinuteRate(),
                        meter.twoHourRate());

        if (!DatabaseDescriptor.isUUIDSSTableIdentifiersEnabled() && id instanceof SequenceBasedSSTableId)
        {
            // we do this in order to make it possible to downgrade until we switch in cassandra.yaml to UUID based ids
            // see the discussion on CASSANDRA-17048
            cql = "INSERT INTO system.%s (keyspace_name, columnfamily_name, generation, rate_15m, rate_120m) VALUES (?, ?, ?, ?, ?) USING TTL 864000";
            executeInternal(format(cql, LEGACY_SSTABLE_ACTIVITY),
                            keyspace,
                            table,
                            ((SequenceBasedSSTableId) id).generation,
                            meter.fifteenMinuteRate(),
                            meter.twoHourRate());
        }
    }

    /**
     * Clears persisted read rates from system.sstable_activity for SSTables that have been deleted.
     */
    public static void clearSSTableReadMeter(String keyspace, String table, SSTableId id)
    {
        String cql = "DELETE FROM system.%s WHERE keyspace_name=? AND table_name=? and id=?";
        executeInternal(format(cql, SSTABLE_ACTIVITY_V2), keyspace, table, id.toString());
        if (!DatabaseDescriptor.isUUIDSSTableIdentifiersEnabled() && id instanceof SequenceBasedSSTableId)
        {
            // we do this in order to make it possible to downgrade until we switch in cassandra.yaml to UUID based ids
            // see the discussion on CASSANDRA-17048
            cql = "DELETE FROM system.%s WHERE keyspace_name=? AND columnfamily_name=? and generation=?";
            executeInternal(format(cql, LEGACY_SSTABLE_ACTIVITY), keyspace, table, ((SequenceBasedSSTableId) id).generation);
        }
    }

    /**
     * Writes the current partition count and size estimates into SIZE_ESTIMATES_CF
     */
    public static void updateSizeEstimates(String keyspace, String table, Map<Range<Token>, Pair<Long, Long>> estimates)
    {
        long timestamp = FBUtilities.timestampMicros();
        int nowInSec = FBUtilities.nowInSeconds();
        PartitionUpdate.Builder update = new PartitionUpdate.Builder(LegacySizeEstimates, UTF8Type.instance.decompose(keyspace), LegacySizeEstimates.regularAndStaticColumns(), estimates.size());
        // delete all previous values with a single range tombstone.
        update.add(new RangeTombstone(Slice.make(LegacySizeEstimates.comparator, table), new DeletionTime(timestamp - 1, nowInSec)));

        // add a CQL row for each primary token range.
        for (Map.Entry<Range<Token>, Pair<Long, Long>> entry : estimates.entrySet())
        {
            Range<Token> range = entry.getKey();
            Pair<Long, Long> values = entry.getValue();
            update.add(Rows.simpleBuilder(LegacySizeEstimates, table, range.left.toString(), range.right.toString())
                           .timestamp(timestamp)
                           .add("partitions_count", values.left)
                           .add("mean_partition_size", values.right)
                           .build());
        }
        new Mutation(update.build()).apply();
    }

    /**
     * Writes the current partition count and size estimates into table_estimates
     */
    public static void updateTableEstimates(String keyspace, String table, String type, Map<Range<Token>, Pair<Long, Long>> estimates)
    {
        long timestamp = FBUtilities.timestampMicros();
        int nowInSec = FBUtilities.nowInSeconds();
        PartitionUpdate.Builder update = new PartitionUpdate.Builder(TableEstimates, UTF8Type.instance.decompose(keyspace), TableEstimates.regularAndStaticColumns(), estimates.size());

        // delete all previous values with a single range tombstone.
        update.add(new RangeTombstone(Slice.make(TableEstimates.comparator, table, type), new DeletionTime(timestamp - 1, nowInSec)));

        // add a CQL row for each primary token range.
        for (Map.Entry<Range<Token>, Pair<Long, Long>> entry : estimates.entrySet())
        {
            Range<Token> range = entry.getKey();
            Pair<Long, Long> values = entry.getValue();
            update.add(Rows.simpleBuilder(TableEstimates, table, type, range.left.toString(), range.right.toString())
                           .timestamp(timestamp)
                           .add("partitions_count", values.left)
                           .add("mean_partition_size", values.right)
                           .build());
        }

        new Mutation(update.build()).apply();
    }


    /**
     * Clears size estimates for a table (on table drop)
     */
    public static void clearEstimates(String keyspace, String table)
    {
        String cqlFormat = "DELETE FROM %s WHERE keyspace_name = ? AND table_name = ?";
        String cql = format(cqlFormat, LegacySizeEstimates.toString());
        executeInternal(cql, keyspace, table);
        cql = String.format(cqlFormat, TableEstimates.toString());
        executeInternal(cql, keyspace, table);
    }

    /**
     * truncates size_estimates and table_estimates tables
     */
    public static void clearAllEstimates()
    {
        for (String table : Arrays.asList(LEGACY_SIZE_ESTIMATES, TABLE_ESTIMATES))
        {
            ColumnFamilyStore cfs = Keyspace.open(SchemaConstants.SYSTEM_KEYSPACE_NAME).getColumnFamilyStore(table);
            cfs.truncateBlockingWithoutSnapshot();
        }
    }

    public static synchronized void updateAvailableRanges(String keyspace, Collection<Range<Token>> completedFullRanges, Collection<Range<Token>> completedTransientRanges)
    {
        String cql = "UPDATE system.%s SET full_ranges = full_ranges + ?, transient_ranges = transient_ranges + ? WHERE keyspace_name = ?";
        executeInternal(format(cql, AVAILABLE_RANGES_V2),
                        completedFullRanges.stream().map(SystemKeyspace::rangeToBytes).collect(Collectors.toSet()),
                        completedTransientRanges.stream().map(SystemKeyspace::rangeToBytes).collect(Collectors.toSet()),
                        keyspace);
    }

    /**
     * List of the streamed ranges, where transientness is encoded based on the source, where range was streamed from.
     */
    public static synchronized AvailableRanges getAvailableRanges(String keyspace, IPartitioner partitioner)
    {
        String query = "SELECT * FROM system.%s WHERE keyspace_name=?";
        UntypedResultSet rs = executeInternal(format(query, AVAILABLE_RANGES_V2), keyspace);

        ImmutableSet.Builder<Range<Token>> full = new ImmutableSet.Builder<>();
        ImmutableSet.Builder<Range<Token>> trans = new ImmutableSet.Builder<>();
        for (UntypedResultSet.Row row : rs)
        {
            Optional.ofNullable(row.getSet("full_ranges", BytesType.instance))
                    .ifPresent(full_ranges -> full_ranges.stream()
                            .map(buf -> byteBufferToRange(buf, partitioner))
                            .forEach(full::add));
            Optional.ofNullable(row.getSet("transient_ranges", BytesType.instance))
                    .ifPresent(transient_ranges -> transient_ranges.stream()
                            .map(buf -> byteBufferToRange(buf, partitioner))
                            .forEach(trans::add));
        }
        return new AvailableRanges(full.build(), trans.build());
    }

    public static class AvailableRanges
    {
        public Set<Range<Token>> full;
        public Set<Range<Token>> trans;

        private AvailableRanges(Set<Range<Token>> full, Set<Range<Token>> trans)
        {
            this.full = full;
            this.trans = trans;
        }
    }

    public static void resetAvailableRanges()
    {
        ColumnFamilyStore availableRanges = Keyspace.open(SchemaConstants.SYSTEM_KEYSPACE_NAME).getColumnFamilyStore(AVAILABLE_RANGES_V2);
        availableRanges.truncateBlockingWithoutSnapshot();
    }

    public static synchronized void updateTransferredRanges(StreamOperation streamOperation,
                                                         InetAddressAndPort peer,
                                                         String keyspace,
                                                         Collection<Range<Token>> streamedRanges)
    {
        String cql = "UPDATE system.%s SET ranges = ranges + ? WHERE operation = ? AND peer = ? AND keyspace_name = ?";
        Set<ByteBuffer> rangesToUpdate = new HashSet<>(streamedRanges.size());
        for (Range<Token> range : streamedRanges)
        {
            rangesToUpdate.add(rangeToBytes(range));
        }
        executeInternal(format(cql, LEGACY_TRANSFERRED_RANGES), rangesToUpdate, streamOperation.getDescription(), peer.getAddress(), keyspace);
        cql = "UPDATE system.%s SET ranges = ranges + ? WHERE operation = ? AND peer = ? AND peer_port = ? AND keyspace_name = ?";
        executeInternal(String.format(cql, TRANSFERRED_RANGES_V2), rangesToUpdate, streamOperation.getDescription(), peer.getAddress(), peer.getPort(), keyspace);
    }

    public static synchronized Map<InetAddressAndPort, Set<Range<Token>>> getTransferredRanges(String description, String keyspace, IPartitioner partitioner)
    {
        Map<InetAddressAndPort, Set<Range<Token>>> result = new HashMap<>();
        String query = "SELECT * FROM system.%s WHERE operation = ? AND keyspace_name = ?";
        UntypedResultSet rs = executeInternal(String.format(query, TRANSFERRED_RANGES_V2), description, keyspace);
        for (UntypedResultSet.Row row : rs)
        {
            InetAddress peerAddress = row.getInetAddress("peer");
            int port = row.getInt("peer_port");
            InetAddressAndPort peer = InetAddressAndPort.getByAddressOverrideDefaults(peerAddress, port);
            Set<ByteBuffer> rawRanges = row.getSet("ranges", BytesType.instance);
            Set<Range<Token>> ranges = Sets.newHashSetWithExpectedSize(rawRanges.size());
            for (ByteBuffer rawRange : rawRanges)
            {
                ranges.add(byteBufferToRange(rawRange, partitioner));
            }
            result.put(peer, ranges);
        }
        return ImmutableMap.copyOf(result);
    }

    /**
     * Compare the release version in the system.local table with the one included in the distro.
     * If they don't match, snapshot all tables in the system and schema keyspaces. This is intended
     * to be called at startup to create a backup of the system tables during an upgrade
     *
     * @throws IOException
     */
    public static void snapshotOnVersionChange() throws IOException
    {
        String previous = getPreviousVersionString();
        String next = FBUtilities.getReleaseVersionString();

        FBUtilities.setPreviousReleaseVersionString(previous);

        // if we're restarting after an upgrade, snapshot the system and schema keyspaces
        if (!previous.equals(NULL_VERSION.toString()) && !previous.equals(next))

        {
            logger.info("Detected version upgrade from {} to {}, snapshotting system keyspaces", previous, next);
            String snapshotName = Keyspace.getTimestampedSnapshotName(format("upgrade-%s-%s",
                                                                             previous,
                                                                             next));

            Instant creationTime = now();
            for (String keyspace : SchemaConstants.LOCAL_SYSTEM_KEYSPACE_NAMES)
                Keyspace.open(keyspace).snapshot(snapshotName, null, false, null, null, creationTime);
        }
    }

    /**
     * Try to determine what the previous version, if any, was installed on this node.
     * Primary source of truth is the release version in system.local. If the previous
     * version cannot be determined by looking there then either:
     * * the node never had a C* install before
     * * the was a very old version (pre 1.2) installed, which did not include system.local
     *
     * @return either a version read from the system.local table or one of two special values
     * indicating either no previous version (SystemUpgrade.NULL_VERSION) or an unreadable,
     * legacy version (SystemUpgrade.UNREADABLE_VERSION).
     */
    private static String getPreviousVersionString()
    {
        String req = "SELECT release_version FROM system.%s WHERE key='%s'";
        UntypedResultSet result = executeInternal(format(req, SystemKeyspace.LOCAL, SystemKeyspace.LOCAL));
        if (result.isEmpty() || !result.one().has("release_version"))
        {
            // it isn't inconceivable that one might try to upgrade a node straight from <= 1.1 to whatever
            // the current version is. If we couldn't read a previous version from system.local we check for
            // the existence of the legacy system.Versions table. We don't actually attempt to read a version
            // from there, but it informs us that this isn't a completely new node.
            for (File dataDirectory : Directories.getKSChildDirectories(SchemaConstants.SYSTEM_KEYSPACE_NAME))
            {
                if (dataDirectory.name().equals("Versions") && dataDirectory.tryList().length > 0)
                {
                    logger.trace("Found unreadable versions info in pre 1.2 system.Versions table");
                    return UNREADABLE_VERSION.toString();
                }
            }

            // no previous version information found, we can assume that this is a new node
            return NULL_VERSION.toString();
        }
        // report back whatever we found in the system table
        return result.one().getString("release_version");
    }

    @VisibleForTesting
    public static Set<Range<Token>> rawRangesToRangeSet(Set<ByteBuffer> rawRanges, IPartitioner partitioner)
    {
        return rawRanges.stream().map(buf -> byteBufferToRange(buf, partitioner)).collect(Collectors.toSet());
    }

    static ByteBuffer rangeToBytes(Range<Token> range)
    {
        try (DataOutputBuffer out = new DataOutputBuffer())
        {
            // The format with which token ranges are serialized in the system tables is the pre-3.0 serialization
            // formot for ranges, so we should maintain that for now. And while we don't really support pre-3.0
            // messaging versions, we know AbstractBounds.Serializer still support it _exactly_ for this use case, so we
            // pass 0 as the version to trigger that legacy code.
            // In the future, it might be worth switching to a stable text format for the ranges to 1) save that and 2)
            // be more user friendly (the serialization format we currently use is pretty custom).
            Range.tokenSerializer.serialize(range, out, 0);
            return out.buffer();
        }
        catch (IOException e)
        {
            throw new IOError(e);
        }
    }

    @SuppressWarnings("unchecked")
    private static Range<Token> byteBufferToRange(ByteBuffer rawRange, IPartitioner partitioner)
    {
        try
        {
            // See rangeToBytes above for why version is 0.
            return (Range<Token>) Range.tokenSerializer.deserialize(ByteStreams.newDataInput(ByteBufferUtil.getArray(rawRange)),
                                                                    partitioner,
                                                                    0);
        }
        catch (IOException e)
        {
            throw new IOError(e);
        }
    }

    public static void writePreparedStatement(String loggedKeyspace, MD5Digest key, String cql)
    {
        executeInternal(format("INSERT INTO %s (logged_keyspace, prepared_id, query_string) VALUES (?, ?, ?)",
                               PreparedStatements.toString()),
                        loggedKeyspace, key.byteBuffer(), cql);
        logger.debug("stored prepared statement for logged keyspace '{}': '{}'", loggedKeyspace, cql);
    }

    public static void removePreparedStatement(MD5Digest key)
    {
        executeInternal(format("DELETE FROM %s WHERE prepared_id = ?", PreparedStatements.toString()),
                        key.byteBuffer());
    }

    public static void resetPreparedStatements()
    {
        ColumnFamilyStore preparedStatements = Keyspace.open(SchemaConstants.SYSTEM_KEYSPACE_NAME).getColumnFamilyStore(PREPARED_STATEMENTS);
        preparedStatements.truncateBlockingWithoutSnapshot();
    }

    public static int loadPreparedStatements(TriFunction<MD5Digest, String, String, Boolean> onLoaded)
    {
        String query = String.format("SELECT prepared_id, logged_keyspace, query_string FROM %s.%s", SchemaConstants.SYSTEM_KEYSPACE_NAME, PREPARED_STATEMENTS);
        UntypedResultSet resultSet = executeOnceInternal(query);
        int counter = 0;
        for (UntypedResultSet.Row row : resultSet)
        {
            if (onLoaded.accept(MD5Digest.wrap(row.getByteArray("prepared_id")),
                                row.getString("query_string"),
                                row.has("logged_keyspace") ? row.getString("logged_keyspace") : null))
                counter++;
        }
        return counter;
    }

    public static int loadPreparedStatement(MD5Digest digest, TriFunction<MD5Digest, String, String, Boolean> onLoaded)
    {
        String query = String.format("SELECT prepared_id, logged_keyspace, query_string FROM %s.%s WHERE prepared_id = ?", SchemaConstants.SYSTEM_KEYSPACE_NAME, PREPARED_STATEMENTS);
        UntypedResultSet resultSet = executeOnceInternal(query, digest.byteBuffer());
        int counter = 0;
        for (UntypedResultSet.Row row : resultSet)
        {
            if (onLoaded.accept(MD5Digest.wrap(row.getByteArray("prepared_id")),
                                row.getString("query_string"),
                                row.has("logged_keyspace") ? row.getString("logged_keyspace") : null))
                counter++;
        }
        return counter;
    }

    public static interface TriFunction<A, B, C, D> {
        D accept(A var1, B var2, C var3);
    }

<<<<<<< HEAD
    public static void saveTopPartitions(TableMetadata metadata, String topType, Collection<TopPartitionTracker.TopPartition> topPartitions, long lastUpdate)
    {
        String cql = String.format("INSERT INTO %s.%s (keyspace_name, table_name, top_type, top, last_update) values (?, ?, ?, ?, ?)", SchemaConstants.SYSTEM_KEYSPACE_NAME, TOP_PARTITIONS);
        List<ByteBuffer> tupleList = new ArrayList<>(topPartitions.size());
        topPartitions.forEach(tp -> {
            String key = metadata.partitionKeyType.getString(tp.key.getKey());
            tupleList.add(TupleType.buildValue(new ByteBuffer[] { UTF8Type.instance.decompose(key),
                                                                  LongType.instance.decompose(tp.value)}));
        });
        executeInternal(cql, metadata.keyspace, metadata.name, topType, tupleList, Date.from(Instant.ofEpochMilli(lastUpdate)));
    }

    public static TopPartitionTracker.StoredTopPartitions getTopPartitions(TableMetadata metadata, String topType)
    {
        try
        {
            String cql = String.format("SELECT top, last_update FROM %s.%s WHERE keyspace_name = ? and table_name = ? and top_type = ?", SchemaConstants.SYSTEM_KEYSPACE_NAME, TOP_PARTITIONS);
            UntypedResultSet res = executeInternal(cql, metadata.keyspace, metadata.name, topType);
            if (res == null || res.isEmpty())
                return TopPartitionTracker.StoredTopPartitions.EMPTY;
            UntypedResultSet.Row row = res.one();
            long lastUpdated = row.getLong("last_update");
            List<ByteBuffer> top = row.getList("top", BytesType.instance);
            if (top == null || top.isEmpty())
                return TopPartitionTracker.StoredTopPartitions.EMPTY;

            List<TopPartitionTracker.TopPartition> topPartitions = new ArrayList<>(top.size());
            TupleType tupleType = new TupleType(Lists.newArrayList(UTF8Type.instance, LongType.instance));
            for (ByteBuffer bb : top)
            {
                ByteBuffer[] components = tupleType.split(bb);
                String keyStr = UTF8Type.instance.compose(components[0]);
                long value = LongType.instance.compose(components[1]);
                topPartitions.add(new TopPartitionTracker.TopPartition(metadata.partitioner.decorateKey(metadata.partitionKeyType.fromString(keyStr)), value));
            }
            return new TopPartitionTracker.StoredTopPartitions(topPartitions, lastUpdated);
        }
        catch (Exception e)
        {
            logger.warn("Could not load stored top {} partitions for {}.{}", topType, metadata.keyspace, metadata.name, e);
            return TopPartitionTracker.StoredTopPartitions.EMPTY;
        }
=======
    @VisibleForTesting
    public static byte[] tokenToBytes(Token token)
    {
        try (DataOutputBuffer dob = new DataOutputBuffer();)
        {
            Token.serializer.serialize(token, dob, MessagingService.current_version);
            return dob.toByteArray();
        }
        catch (IOException e)
        {
            logger.error("Could not serialize token {}", token, e);
            throw new RuntimeException("Could not serialize token", e);
        }
    }

    public static void successfulScheduledCompaction(String keyspaceName, String columnFamilyName, boolean repaired, String dataDirectory, Token token, long startTime)
    {
        String cql = String.format("INSERT INTO %s.%s (keyspace_name, table_name, repaired, data_directory, end_token, start_time) values (?, ?, ?, ?, ?, ?)",
                                   SchemaConstants.SYSTEM_KEYSPACE_NAME,
                                   SCHEDULED_COMPACTIONS_V2);
        executeInternal(cql, keyspaceName, columnFamilyName, repaired, dataDirectory, ByteBuffer.wrap(tokenToBytes(token)), startTime);
    }

    public static Pair<Token, Long> getLastSuccessfulScheduledCompaction(String keyspaceName, String tableName, boolean repaired, String dataDirectory)
    {
        String cql = String.format("SELECT * FROM %s.%s WHERE keyspace_name = ? and table_name = ? and repaired = ? and data_directory = ?", SchemaConstants.SYSTEM_KEYSPACE_NAME, SCHEDULED_COMPACTIONS_V2);
        UntypedResultSet results = executeInternal(cql, keyspaceName, tableName, repaired, dataDirectory);
        if (results.isEmpty())
            return null;
        UntypedResultSet.Row row = results.one();
        ByteBuffer tokenBytes = row.getBytes("end_token");
        Token token;
        try
        {
            ColumnFamilyStore cfs = Keyspace.open(keyspaceName).getColumnFamilyStore(tableName);
            token = Token.serializer.deserialize(ByteStreams.newDataInput(ByteBufferUtil.getArray(tokenBytes)), cfs.getPartitioner(), MessagingService.current_version);
        }
        catch (IOException e)
        {
            throw new RuntimeException(e);
        }

        return Pair.create(token, row.getLong("start_time"));
    }

    public static void resetScheduledCompactions(String keyspaceName, String columnFamilyName)
    {
        executeInternal(String.format("DELETE FROM %s.%s WHERE keyspace_name = ? and table_name = ?", SchemaConstants.SYSTEM_KEYSPACE_NAME, SCHEDULED_COMPACTIONS_V2), keyspaceName, columnFamilyName);
>>>>>>> 00a61ce8
    }
}<|MERGE_RESOLUTION|>--- conflicted
+++ resolved
@@ -164,11 +164,8 @@
     public static final String BUILT_VIEWS = "built_views";
     public static final String PREPARED_STATEMENTS = "prepared_statements";
     public static final String REPAIRS = "repairs";
-<<<<<<< HEAD
+    public static final String SCHEDULED_COMPACTIONS_V2 = "scheduled_compactions_v2";
     public static final String TOP_PARTITIONS = "top_partitions";
-=======
-    public static final String SCHEDULED_COMPACTIONS_V2 = "scheduled_compactions_v2";
->>>>>>> 00a61ce8
 
     /**
      * By default the system keyspace tables should be stored in a single data directory to allow the server
@@ -561,12 +558,9 @@
                          BuiltViews,
                          PreparedStatements,
                          Repairs,
-<<<<<<< HEAD
-                         TopPartitions);
-=======
+                         TopPartitions,
                          ScheduledCompactionsV2,
                          LegacyScheduledCompactionsCf);
->>>>>>> 00a61ce8
     }
 
     private static Functions functions()
@@ -1878,7 +1872,6 @@
         D accept(A var1, B var2, C var3);
     }
 
-<<<<<<< HEAD
     public static void saveTopPartitions(TableMetadata metadata, String topType, Collection<TopPartitionTracker.TopPartition> topPartitions, long lastUpdate)
     {
         String cql = String.format("INSERT INTO %s.%s (keyspace_name, table_name, top_type, top, last_update) values (?, ?, ?, ?, ?)", SchemaConstants.SYSTEM_KEYSPACE_NAME, TOP_PARTITIONS);
@@ -1921,7 +1914,8 @@
             logger.warn("Could not load stored top {} partitions for {}.{}", topType, metadata.keyspace, metadata.name, e);
             return TopPartitionTracker.StoredTopPartitions.EMPTY;
         }
-=======
+    }
+
     @VisibleForTesting
     public static byte[] tokenToBytes(Token token)
     {
@@ -1970,6 +1964,5 @@
     public static void resetScheduledCompactions(String keyspaceName, String columnFamilyName)
     {
         executeInternal(String.format("DELETE FROM %s.%s WHERE keyspace_name = ? and table_name = ?", SchemaConstants.SYSTEM_KEYSPACE_NAME, SCHEDULED_COMPACTIONS_V2), keyspaceName, columnFamilyName);
->>>>>>> 00a61ce8
     }
 }