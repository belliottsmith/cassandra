--- conflicted
+++ resolved
@@ -67,11 +67,8 @@
 import org.apache.cassandra.db.commitlog.CommitLogPosition;
 import org.apache.cassandra.db.compaction.CompactionHistoryTabularData;
 import org.apache.cassandra.db.marshal.BytesType;
-<<<<<<< HEAD
+import org.apache.cassandra.db.marshal.DateType;
 import org.apache.cassandra.db.marshal.LongType;
-=======
-import org.apache.cassandra.db.marshal.DateType;
->>>>>>> 59363e0c
 import org.apache.cassandra.db.marshal.TimeUUIDType;
 import org.apache.cassandra.db.marshal.TupleType;
 import org.apache.cassandra.db.marshal.UTF8Type;
@@ -428,20 +425,6 @@
                 + "PRIMARY KEY ((keyspace_name), view_name))")
                 .build();
 
-<<<<<<< HEAD
-    private static final TableMetadata TopPartitions =
-        parse(TOP_PARTITIONS,
-                "Stores the top partitions",
-                "CREATE TABLE  %s ("
-                + "keyspace_name text,"
-                + "table_name text,"
-                + "top_type text,"
-                + "top frozen<list<tuple<text, bigint>>>,"
-                + "last_update timestamp,"
-                + "PRIMARY KEY (keyspace_name, table_name, top_type))")
-                .build();
-
-=======
     private static final TableMetadata RepairHistoryCf =
         parse(REPAIR_HISTORY_CF,
                 "repair history",
@@ -466,7 +449,19 @@
             + "PRIMARY KEY ((keyspace_name, columnfamily_name), range)"
             + ") WITH COMMENT='Imported sstables invalidate repaired ranges'")
             .build();
->>>>>>> 59363e0c
+
+    private static final TableMetadata TopPartitions =
+        parse(TOP_PARTITIONS,
+                "Stores the top partitions",
+                "CREATE TABLE  %s ("
+                + "keyspace_name text,"
+                + "table_name text,"
+                + "top_type text,"
+                + "top frozen<list<tuple<text, bigint>>>,"
+                + "last_update timestamp,"
+                + "PRIMARY KEY (keyspace_name, table_name, top_type))")
+                .build();
+
 
     private static final TableMetadata PreparedStatements =
         parse(PREPARED_STATEMENTS,
@@ -606,12 +601,9 @@
                          BuiltViews,
                          PreparedStatements,
                          Repairs,
-<<<<<<< HEAD
-                         TopPartitions,
-=======
                          RepairHistoryCf,
                          RepairHistoryInvalidationCf,
->>>>>>> 59363e0c
+                         TopPartitions,
                          ScheduledCompactionsV2,
                          LegacyScheduledCompactionsCf);
     }
