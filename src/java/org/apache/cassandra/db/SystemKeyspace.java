--- conflicted
+++ resolved
@@ -115,12 +115,8 @@
     @Deprecated public static final String LEGACY_PEER_EVENTS = "peer_events";
     @Deprecated public static final String LEGACY_TRANSFERRED_RANGES = "transferred_ranges";
     @Deprecated public static final String LEGACY_AVAILABLE_RANGES = "available_ranges";
-<<<<<<< HEAD
     @Deprecated public static final String LEGACY_SIZE_ESTIMATES = "size_estimates";
-
-=======
     @Deprecated public static final String LEGACY_SCHEDULED_COMPACTIONS_CF = "scheduled_compactions";
->>>>>>> bd387832
 
     public static final TableMetadata Batches =
         parse(BATCHES,
