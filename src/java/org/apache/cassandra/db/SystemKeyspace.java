--- conflicted
+++ resolved
@@ -46,11 +46,8 @@
 import com.google.common.collect.ImmutableList;
 import com.google.common.collect.ImmutableMap;
 import com.google.common.collect.ImmutableSet;
-<<<<<<< HEAD
 import com.google.common.collect.Iterables;
-=======
 import com.google.common.collect.Lists;
->>>>>>> 468a581a
 import com.google.common.collect.SetMultimap;
 import com.google.common.collect.Sets;
 import com.google.common.io.ByteStreams;
@@ -72,7 +69,9 @@
 import org.apache.cassandra.db.compaction.CompactionHistoryTabularData;
 import org.apache.cassandra.db.marshal.BytesType;
 import org.apache.cassandra.db.marshal.DateType;
+import org.apache.cassandra.db.marshal.LongType;
 import org.apache.cassandra.db.marshal.TimeUUIDType;
+import org.apache.cassandra.db.marshal.TupleType;
 import org.apache.cassandra.db.marshal.UTF8Type;
 import org.apache.cassandra.db.marshal.UUIDType;
 import org.apache.cassandra.db.partitions.PartitionUpdate;
@@ -2080,8 +2079,8 @@
         List<ByteBuffer> tupleList = new ArrayList<>(topPartitions.size());
         topPartitions.forEach(tp -> {
             String key = metadata.partitionKeyType.getString(tp.key.getKey());
-            tupleList.add(TupleType.buildValue(new ByteBuffer[] {UTF8Type.instance.decompose(key),
-                                                                 LongType.instance.decompose(tp.value)}));
+            tupleList.add(TupleType.buildValue(new ByteBuffer[] { UTF8Type.instance.decompose(key),
+                                                                  LongType.instance.decompose(tp.value)}));
         });
         executeInternal(cql, metadata.keyspace, metadata.name, topType, tupleList, Date.from(Instant.ofEpochMilli(lastUpdate)));
     }
