/*
 * Licensed to the Apache Software Foundation (ASF) under one
 * or more contributor license agreements.  See the NOTICE file
 * distributed with this work for additional information
 * regarding copyright ownership.  The ASF licenses this file
 * to you under the Apache License, Version 2.0 (the
 * "License"); you may not use this file except in compliance
 * with the License.  You may obtain a copy of the License at
 *
 *     http://www.apache.org/licenses/LICENSE-2.0
 *
 * Unless required by applicable law or agreed to in writing, software
 * distributed under the License is distributed on an "AS IS" BASIS,
 * WITHOUT WARRANTIES OR CONDITIONS OF ANY KIND, either express or implied.
 * See the License for the specific language governing permissions and
 * limitations under the License.
 */
package org.apache.cassandra.db;

import java.io.IOException;
import java.io.PrintStream;
import java.lang.reflect.Constructor;
import java.lang.reflect.InvocationTargetException;
import java.nio.ByteBuffer;
import java.nio.file.Files;
import java.time.Instant;
import java.util.ArrayList;
import java.util.Arrays;
import java.util.Collection;
import java.util.Collections;
import java.util.Comparator;
import java.util.HashMap;
import java.util.HashSet;
import java.util.Iterator;
import java.util.LinkedHashMap;
import java.util.LinkedHashSet;
import java.util.List;
import java.util.Map;
import java.util.Objects;
import java.util.Set;
import java.util.concurrent.Callable;
import java.util.concurrent.ExecutionException;
import java.util.concurrent.ExecutorService;
import java.util.concurrent.TimeUnit;
import java.util.concurrent.TimeoutException;
import java.util.concurrent.atomic.AtomicReference;
import java.util.function.Consumer;
import java.util.function.Supplier;
import java.util.regex.Pattern;
import java.util.stream.Collectors;
import javax.management.MalformedObjectNameException;
import javax.management.ObjectName;
import javax.management.openmbean.CompositeData;
import javax.management.openmbean.CompositeDataSupport;
import javax.management.openmbean.CompositeType;
import javax.management.openmbean.OpenDataException;
import javax.management.openmbean.OpenType;
import javax.management.openmbean.SimpleType;

import com.google.common.annotations.VisibleForTesting;
import com.google.common.base.Function;
import com.google.common.base.Joiner;
import com.google.common.base.Predicate;
import com.google.common.base.Predicates;
import com.google.common.base.Strings;
import com.google.common.base.Throwables;
import com.google.common.collect.ImmutableList;
import com.google.common.collect.ImmutableSet;
import com.google.common.collect.Iterables;
import com.google.common.collect.Lists;
import com.google.common.collect.Sets;
import com.google.common.util.concurrent.RateLimiter;
import org.slf4j.Logger;
import org.slf4j.LoggerFactory;

import org.apache.cassandra.cache.CounterCacheKey;
import org.apache.cassandra.cache.IRowCacheEntry;
import org.apache.cassandra.cache.RowCacheKey;
import org.apache.cassandra.cache.RowCacheSentinel;
import org.apache.cassandra.concurrent.ExecutorPlus;
import org.apache.cassandra.concurrent.FutureTask;
import org.apache.cassandra.config.DatabaseDescriptor;
import org.apache.cassandra.config.DurationSpec;
import org.apache.cassandra.db.commitlog.CommitLog;
import org.apache.cassandra.db.commitlog.CommitLogPosition;
import org.apache.cassandra.db.compaction.AbstractCompactionStrategy;
import org.apache.cassandra.db.compaction.CompactionManager;
import org.apache.cassandra.db.compaction.CompactionStrategyManager;
import org.apache.cassandra.db.compaction.OperationType;
import org.apache.cassandra.db.compaction.Verifier;
import org.apache.cassandra.db.filter.ClusteringIndexFilter;
import org.apache.cassandra.db.filter.DataLimits;
import org.apache.cassandra.db.memtable.Flushing;
import org.apache.cassandra.db.memtable.Memtable;
import org.apache.cassandra.db.memtable.ShardBoundaries;
import org.apache.cassandra.db.lifecycle.LifecycleNewTracker;
import org.apache.cassandra.db.lifecycle.LifecycleTransaction;
import org.apache.cassandra.db.lifecycle.SSTableSet;
import org.apache.cassandra.db.lifecycle.Tracker;
import org.apache.cassandra.db.lifecycle.View;
import org.apache.cassandra.db.partitions.CachedPartition;
import org.apache.cassandra.db.partitions.PartitionUpdate;
import org.apache.cassandra.db.repair.CassandraTableRepairManager;
import org.apache.cassandra.db.rows.CellPath;
import org.apache.cassandra.db.streaming.CassandraStreamManager;
import org.apache.cassandra.db.view.TableViews;
import org.apache.cassandra.dht.AbstractBounds;
import org.apache.cassandra.dht.Bounds;
import org.apache.cassandra.dht.IPartitioner;
import org.apache.cassandra.dht.Range;
import org.apache.cassandra.dht.Splitter;
import org.apache.cassandra.dht.Token;
import org.apache.cassandra.exceptions.ConfigurationException;
import org.apache.cassandra.exceptions.StartupException;
import org.apache.cassandra.index.SecondaryIndexManager;
import org.apache.cassandra.index.internal.CassandraIndex;
import org.apache.cassandra.index.transactions.UpdateTransaction;
import org.apache.cassandra.io.FSReadError;
import org.apache.cassandra.io.FSWriteError;
import org.apache.cassandra.io.sstable.Component;
import org.apache.cassandra.io.sstable.Descriptor;
import org.apache.cassandra.io.sstable.SSTable;
import org.apache.cassandra.io.sstable.SSTableId;
import org.apache.cassandra.io.sstable.SSTableIdFactory;
import org.apache.cassandra.io.sstable.SSTableMultiWriter;
import org.apache.cassandra.io.sstable.format.SSTableFormat;
import org.apache.cassandra.io.sstable.format.SSTableReader;
import org.apache.cassandra.io.sstable.format.Version;
import org.apache.cassandra.io.sstable.metadata.MetadataCollector;
import org.apache.cassandra.io.util.File;
import org.apache.cassandra.io.util.FileOutputStreamPlus;
import org.apache.cassandra.io.util.FileUtils;
import org.apache.cassandra.metrics.Sampler;
import org.apache.cassandra.metrics.Sampler.Sample;
import org.apache.cassandra.metrics.Sampler.SamplerType;
import org.apache.cassandra.metrics.TableMetrics;
import org.apache.cassandra.metrics.TopPartitionTracker;
import org.apache.cassandra.repair.TableRepairManager;
import org.apache.cassandra.repair.consistent.admin.CleanupSummary;
import org.apache.cassandra.repair.consistent.admin.PendingStat;
import org.apache.cassandra.schema.ColumnMetadata;
import org.apache.cassandra.schema.CompactionParams;
import org.apache.cassandra.schema.CompactionParams.TombstoneOption;
import org.apache.cassandra.schema.CompressionParams;
import org.apache.cassandra.schema.IndexMetadata;
import org.apache.cassandra.schema.Schema;
import org.apache.cassandra.schema.SchemaConstants;
import org.apache.cassandra.schema.TableId;
import org.apache.cassandra.schema.TableMetadata;
import org.apache.cassandra.schema.TableMetadataRef;
import org.apache.cassandra.schema.TableParams;
import org.apache.cassandra.service.ActiveRepairService;
import org.apache.cassandra.service.CacheService;
import org.apache.cassandra.service.StorageService;
import org.apache.cassandra.service.paxos.Ballot;
import org.apache.cassandra.service.paxos.PaxosRepairHistory;
import org.apache.cassandra.service.paxos.TablePaxosRepairHistory;
import org.apache.cassandra.service.snapshot.SnapshotManifest;
import org.apache.cassandra.service.snapshot.TableSnapshot;
import org.apache.cassandra.streaming.TableStreamManager;
import org.apache.cassandra.utils.ByteBufferUtil;
import org.apache.cassandra.utils.DefaultValue;
import org.apache.cassandra.utils.ExecutorUtils;
import org.apache.cassandra.utils.FBUtilities;
import org.apache.cassandra.utils.JVMStabilityInspector;
import org.apache.cassandra.utils.MBeanWrapper;
import org.apache.cassandra.utils.NoSpamLogger;
import org.apache.cassandra.utils.TimeUUID;
import org.apache.cassandra.utils.WrappedRunnable;
import org.apache.cassandra.utils.concurrent.CountDownLatch;
import org.apache.cassandra.utils.concurrent.Future;
import org.apache.cassandra.utils.concurrent.OpOrder;
import org.apache.cassandra.utils.concurrent.Refs;
import org.apache.cassandra.utils.concurrent.UncheckedInterruptedException;

import static com.google.common.base.Throwables.propagate;
import static java.util.concurrent.TimeUnit.NANOSECONDS;
import static org.apache.cassandra.concurrent.ExecutorFactory.Global.executorFactory;
import static org.apache.cassandra.config.DatabaseDescriptor.getFlushWriters;
import static org.apache.cassandra.db.commitlog.CommitLogPosition.NONE;
import static org.apache.cassandra.utils.Clock.Global.currentTimeMillis;
import static org.apache.cassandra.utils.Clock.Global.nanoTime;
import static org.apache.cassandra.utils.FBUtilities.now;
import static org.apache.cassandra.utils.Throwables.maybeFail;
import static org.apache.cassandra.utils.Throwables.merge;
import static org.apache.cassandra.utils.concurrent.CountDownLatch.newCountDownLatch;

public class ColumnFamilyStore implements ColumnFamilyStoreMBean, Memtable.Owner
{
    private static final Logger logger = LoggerFactory.getLogger(ColumnFamilyStore.class);

    /*
    We keep a pool of threads for each data directory, size of each pool is memtable_flush_writers.
    When flushing we start a Flush runnable in the flushExecutor. Flush calculates how to split the
    memtable ranges over the existing data directories and creates a FlushRunnable for each of the directories.
    The FlushRunnables are executed in the perDiskflushExecutors and the Flush will block until all FlushRunnables
    are finished. By having flushExecutor size the same size as each of the perDiskflushExecutors we make sure we can
    have that many flushes going at the same time.
    */
    private static final ExecutorPlus flushExecutor = executorFactory()
            .withJmxInternal()
            .pooled("MemtableFlushWriter", getFlushWriters());

    // post-flush executor is single threaded to provide guarantee that any flush Future on a CF will never return until prior flushes have completed
    private static final ExecutorPlus postFlushExecutor = executorFactory()
            .withJmxInternal()
            .sequential("MemtablePostFlush");

    private static final ExecutorPlus reclaimExecutor = executorFactory()
            .withJmxInternal()
            .sequential("MemtableReclaimMemory");

    private static final PerDiskFlushExecutors perDiskflushExecutors = new PerDiskFlushExecutors(DatabaseDescriptor.getFlushWriters(),
                                                                                                 DatabaseDescriptor.getNonLocalSystemKeyspacesDataFileLocations(),
                                                                                                 DatabaseDescriptor.useSpecificLocationForLocalSystemData());

    /**
     * Reason for initiating a memtable flush.
     */
    public enum FlushReason
    {
        COMMITLOG_DIRTY,
        MEMTABLE_LIMIT,
        MEMTABLE_PERIOD_EXPIRED,
        INDEX_BUILD_STARTED,
        INDEX_BUILD_COMPLETED,
        INDEX_REMOVED,
        INDEX_TABLE_FLUSH,
        VIEW_BUILD_STARTED,
        INTERNALLY_FORCED,  // explicitly requested flush, necessary for the operation of an internal table
        USER_FORCED, // flush explicitly requested by the user (e.g. nodetool flush)
        STARTUP,
        DRAIN,
        SNAPSHOT,
        TRUNCATE,
        DROP,
        STREAMING,
        STREAMS_RECEIVED,
        VALIDATION,
        ANTICOMPACTION,
        SCHEMA_CHANGE,
        OWNED_RANGES_CHANGE,
        UNIT_TESTS // explicitly requested flush needed for a test
    }

    private static final String[] COUNTER_NAMES = new String[]{"table", "count", "error", "value"};
    private static final String[] COUNTER_DESCS = new String[]
    { "keyspace.tablename",
      "number of occurances",
      "error bounds",
      "value" };
    private static final CompositeType COUNTER_COMPOSITE_TYPE;

    private static final String SAMPLING_RESULTS_NAME = "SAMPLING_RESULTS";

    public static final String SNAPSHOT_TRUNCATE_PREFIX = "truncated";
    public static final String SNAPSHOT_DROP_PREFIX = "dropped";
    static final String TOKEN_DELIMITER = ":";

    static
    {
        try
        {
            OpenType<?>[] counterTypes = new OpenType[] { SimpleType.STRING, SimpleType.LONG, SimpleType.LONG, SimpleType.STRING };
            COUNTER_COMPOSITE_TYPE = new CompositeType(SAMPLING_RESULTS_NAME, SAMPLING_RESULTS_NAME, COUNTER_NAMES, COUNTER_DESCS, counterTypes);
        } catch (OpenDataException e)
        {
            throw new RuntimeException(e);
        }
    }

    public final Keyspace keyspace;
    public final String name;
    public final TableMetadataRef metadata;
    private final String mbeanName;
    @Deprecated
    private final String oldMBeanName;
    private volatile boolean valid = true;

    private volatile Memtable.Factory memtableFactory;

    /**
     * Memtables and SSTables on disk for this column family.
     *
     * We synchronize on the Tracker to ensure isolation when we want to make sure
     * that the memtable we're acting on doesn't change out from under us.  I.e., flush
     * syncronizes on it to make sure it can submit on both executors atomically,
     * so anyone else who wants to make sure flush doesn't interfere should as well.
     */
    private final Tracker data;

    /* The read order, used to track accesses to off-heap memtable storage */
    public final OpOrder readOrdering = new OpOrder();

    /* This is used to generate the next index for a SSTable */
    private final Supplier<? extends SSTableId> sstableIdGenerator;

    public final SecondaryIndexManager indexManager;
    public final TableViews viewManager;

    /* These are locally held copies to be changed from the config during runtime */
    private volatile DefaultValue<Integer> minCompactionThreshold;
    private volatile DefaultValue<Integer> maxCompactionThreshold;
    private volatile DefaultValue<Double> crcCheckChance;

    private final CompactionStrategyManager compactionStrategyManager;

    private final Directories directories;

    public final TableMetrics metric;
    public volatile long sampleReadLatencyNanos;
    public volatile long additionalWriteLatencyNanos;

    private final CassandraTableWriteHandler writeHandler;
    private final CassandraStreamManager streamManager;

    private final TableRepairManager repairManager;
    public final TopPartitionTracker topPartitions;

    private final SSTableImporter sstableImporter;

    private volatile boolean compactionSpaceCheck = true;

    @VisibleForTesting
    final DiskBoundaryManager diskBoundaryManager = new DiskBoundaryManager();
    private volatile ShardBoundaries cachedShardBoundaries = null;

    private volatile boolean neverPurgeTombstones = false;

    private class PaxosRepairHistoryLoader
    {
        private TablePaxosRepairHistory history;

        TablePaxosRepairHistory get()
        {
            if (history != null)
                return history;

            synchronized (this)
            {
                if (history != null)
                    return history;

                history = TablePaxosRepairHistory.load(keyspace.getName(), name);
                return history;
            }
        }

    }

    private final PaxosRepairHistoryLoader paxosRepairHistory = new PaxosRepairHistoryLoader();

    public static void shutdownPostFlushExecutor() throws InterruptedException
    {
        postFlushExecutor.shutdown();
        postFlushExecutor.awaitTermination(60, TimeUnit.SECONDS);
    }

    public static void shutdownExecutorsAndWait(long timeout, TimeUnit unit) throws InterruptedException, TimeoutException
    {
        List<ExecutorService> executors = new ArrayList<>();
        Collections.addAll(executors, reclaimExecutor, postFlushExecutor, flushExecutor);
        perDiskflushExecutors.appendAllExecutors(executors);
        ExecutorUtils.shutdownAndWait(timeout, unit, executors);
    }

    public void reload()
    {
        // metadata object has been mutated directly. make all the members jibe with new settings.

        // only update these runtime-modifiable settings if they have not been modified.
        if (!minCompactionThreshold.isModified())
            for (ColumnFamilyStore cfs : concatWithIndexes())
                cfs.minCompactionThreshold = new DefaultValue(metadata().params.compaction.minCompactionThreshold());
        if (!maxCompactionThreshold.isModified())
            for (ColumnFamilyStore cfs : concatWithIndexes())
                cfs.maxCompactionThreshold = new DefaultValue(metadata().params.compaction.maxCompactionThreshold());
        if (!crcCheckChance.isModified())
            for (ColumnFamilyStore cfs : concatWithIndexes())
                cfs.crcCheckChance = new DefaultValue(metadata().params.crcCheckChance);

        compactionStrategyManager.maybeReload(metadata());

        indexManager.reload();

        memtableFactory = metadata().params.memtable.factory();
        switchMemtableOrNotify(FlushReason.SCHEMA_CHANGE, Memtable::metadataUpdated);
    }

    public static Runnable getBackgroundCompactionTaskSubmitter()
    {
        return () -> {
            for (Keyspace keyspace : Keyspace.all())
                for (ColumnFamilyStore cfs : keyspace.getColumnFamilyStores())
                    CompactionManager.instance.submitBackground(cfs);
        };
    }

    public Map<String, String> getCompactionParameters()
    {
        return compactionStrategyManager.getCompactionParams().asMap();
    }

    public String getCompactionParametersJson()
    {
        return FBUtilities.json(getCompactionParameters());
    }

    public void setCompactionParameters(Map<String, String> options)
    {
        try
        {
            CompactionParams compactionParams = CompactionParams.fromMap(options);
            compactionParams.validate();
            compactionStrategyManager.setNewLocalCompactionStrategy(compactionParams);
        }
        catch (Throwable t)
        {
            logger.error("Could not set new local compaction strategy", t);
            // dont propagate the ConfigurationException over jmx, user will only see a ClassNotFoundException
            throw new IllegalArgumentException("Could not set new local compaction strategy: "+t.getMessage());
        }
    }

    public void setCompactionParametersJson(String options)
    {
        setCompactionParameters(FBUtilities.fromJsonMap(options));
    }

    public Map<String,String> getCompressionParameters()
    {
        return metadata.getLocal().params.compression.asMap();
    }

    public String getCompressionParametersJson()
    {
        return FBUtilities.json(getCompressionParameters());
    }

    public void setCompressionParameters(Map<String,String> opts)
    {
        try
        {
            CompressionParams params = CompressionParams.fromMap(opts);
            params.validate();
            metadata.setLocalOverrides(metadata().unbuild().compression(params).build());
        }
        catch (ConfigurationException e)
        {
            throw new IllegalArgumentException(e.getMessage());
        }
    }

    public void setCompressionParametersJson(String options)
    {
        setCompressionParameters(FBUtilities.fromJsonMap(options));
    }

    @VisibleForTesting
    public ColumnFamilyStore(Keyspace keyspace,
                             String columnFamilyName,
                             Supplier<? extends SSTableId> sstableIdGenerator,
                             TableMetadataRef metadata,
                             Directories directories,
                             boolean loadSSTables,
                             boolean registerBookeeping,
                             boolean offline)
    {
        assert directories != null;
        assert metadata != null : "null metadata for " + keyspace + ':' + columnFamilyName;

        this.keyspace = keyspace;
        this.metadata = metadata;
        this.directories = directories;
        name = columnFamilyName;
        minCompactionThreshold = new DefaultValue<>(metadata.get().params.compaction.minCompactionThreshold());
        maxCompactionThreshold = new DefaultValue<>(metadata.get().params.compaction.maxCompactionThreshold());
        crcCheckChance = new DefaultValue<>(metadata.get().params.crcCheckChance);
        viewManager = keyspace.viewManager.forTable(metadata.id);
        this.sstableIdGenerator = sstableIdGenerator;
        sampleReadLatencyNanos = DatabaseDescriptor.getReadRpcTimeout(NANOSECONDS) / 2;
        additionalWriteLatencyNanos = DatabaseDescriptor.getWriteRpcTimeout(NANOSECONDS) / 2;
        memtableFactory = metadata.get().params.memtable.factory();

        logger.info("Initializing {}.{}", keyspace.getName(), name);

        // Create Memtable and its metrics object only on online
        Memtable initialMemtable = null;
        TableMetrics.ReleasableMetric memtableMetrics = null;
        if (DatabaseDescriptor.isDaemonInitialized())
        {
            initialMemtable = createMemtable(new AtomicReference<>(CommitLog.instance.getCurrentPosition()));
            memtableMetrics = memtableFactory.createMemtableMetrics(metadata);
        }
        data = new Tracker(this, initialMemtable, loadSSTables);

        // Note that this needs to happen before we load the first sstables, or the global sstable tracker will not
        // be notified on the initial loading.
        data.subscribe(StorageService.instance.sstablesTracker);

        Collection<SSTableReader> sstables = null;
        // scan for sstables corresponding to this cf and load them
        if (data.loadsstables)
        {
            Directories.SSTableLister sstableFiles = directories.sstableLister(Directories.OnTxnErr.IGNORE).skipTemporary(true);
            sstables = SSTableReader.openAll(sstableFiles.list().entrySet(), metadata);
            data.addInitialSSTablesWithoutUpdatingSize(sstables);
        }

        // compaction strategy should be created after the CFS has been prepared
        compactionStrategyManager = new CompactionStrategyManager(this);

        if (maxCompactionThreshold.value() <= 0 || minCompactionThreshold.value() <=0)
        {
            logger.warn("Disabling compaction strategy by setting compaction thresholds to 0 is deprecated, set the compaction option 'enabled' to 'false' instead.");
            this.compactionStrategyManager.disable();
        }

        // create the private ColumnFamilyStores for the secondary column indexes
        indexManager = new SecondaryIndexManager(this);
        for (IndexMetadata info : metadata.get().indexes)
        {
            indexManager.addIndex(info, true);
        }

        metric = new TableMetrics(this, memtableMetrics);

        if (data.loadsstables)
        {
            data.updateInitialSSTableSize(sstables);
        }

        if (registerBookeeping)
        {
            // register the mbean
            mbeanName = getTableMBeanName(keyspace.getName(), name, isIndex());
            oldMBeanName = getColumnFamilieMBeanName(keyspace.getName(), name, isIndex());

            String[] objectNames = {mbeanName, oldMBeanName};
            for (String objectName : objectNames)
                MBeanWrapper.instance.registerMBean(this, objectName);
        }
        else
        {
            mbeanName = null;
            oldMBeanName= null;
        }
        writeHandler = new CassandraTableWriteHandler(this);
        streamManager = new CassandraStreamManager(this);
        repairManager = new CassandraTableRepairManager(this);
        sstableImporter = new SSTableImporter(this);

        if (SchemaConstants.isSystemKeyspace(keyspace.getName()))
            topPartitions = null;
        else
            topPartitions = new TopPartitionTracker(metadata());
    }

    public static String getTableMBeanName(String ks, String name, boolean isIndex)
    {
        return String.format("org.apache.cassandra.db:type=%s,keyspace=%s,table=%s",
                      isIndex ? "IndexTables" : "Tables",
                      ks, name);
    }

    public static String getColumnFamilieMBeanName(String ks, String name, boolean isIndex)
    {
       return String.format("org.apache.cassandra.db:type=%s,keyspace=%s,columnfamily=%s",
                            isIndex ? "IndexColumnFamilies" : "ColumnFamilies",
                            ks, name);
    }

    public void updateSpeculationThreshold()
    {
        try
        {
            sampleReadLatencyNanos = metadata().params.speculativeRetry.calculateThreshold(metric.coordinatorReadLatency, sampleReadLatencyNanos);
            additionalWriteLatencyNanos = metadata().params.additionalWritePolicy.calculateThreshold(metric.coordinatorWriteLatency, additionalWriteLatencyNanos);
        }
        catch (Throwable e)
        {
            logger.error("Exception caught while calculating speculative retry threshold for {}: {}", metadata(), e);
        }
    }

    public TableWriteHandler getWriteHandler()
    {
        return writeHandler;
    }

    public TableStreamManager getStreamManager()
    {
        return streamManager;
    }

    public TableRepairManager getRepairManager()
    {
        return repairManager;
    }

    public TableMetadata metadata()
    {
        return metadata.get();
    }

    public Directories getDirectories()
    {
        return directories;
    }

    public List<String> getDataPaths() throws IOException
    {
        List<String> dataPaths = new ArrayList<>();
        for (File dataPath : directories.getCFDirectories())
        {
            dataPaths.add(dataPath.canonicalPath());
        }

        return dataPaths;
    }

    public boolean writesShouldSkipCommitLog()
    {
        return memtableFactory.writesShouldSkipCommitLog();
    }

    public boolean memtableWritesAreDurable()
    {
        return memtableFactory.writesAreDurable();
    }

    public boolean streamToMemtable()
    {
        return memtableFactory.streamToMemtable();
    }

    public boolean streamFromMemtable()
    {
        return memtableFactory.streamFromMemtable();
    }

    public SSTableMultiWriter createSSTableMultiWriter(Descriptor descriptor, long keyCount, long repairedAt, TimeUUID pendingRepair, boolean isTransient, int sstableLevel, SerializationHeader header, LifecycleNewTracker lifecycleNewTracker)
    {
        MetadataCollector collector = new MetadataCollector(metadata().comparator).sstableLevel(sstableLevel);
        return createSSTableMultiWriter(descriptor, keyCount, repairedAt, pendingRepair, isTransient, collector, header, lifecycleNewTracker);
    }

    public SSTableMultiWriter createSSTableMultiWriter(Descriptor descriptor, long keyCount, long repairedAt, TimeUUID pendingRepair, boolean isTransient, MetadataCollector metadataCollector, SerializationHeader header, LifecycleNewTracker lifecycleNewTracker)
    {
        return getCompactionStrategyManager().createSSTableMultiWriter(descriptor, keyCount, repairedAt, pendingRepair, isTransient, metadataCollector, header, indexManager.listIndexes(), lifecycleNewTracker);
    }

    public boolean supportsEarlyOpen()
    {
        return compactionStrategyManager.supportsEarlyOpen();
    }

    /** call when dropping or renaming a CF. Performs mbean housekeeping and invalidates CFS to other operations */
    public void invalidate()
    {
        invalidate(true, true);
    }

    public void invalidate(boolean expectMBean)
    {
        invalidate(expectMBean, true);
    }

    public void invalidate(boolean expectMBean, boolean dropData)
    {
        // disable and cancel in-progress compactions before invalidating
        valid = false;

        try
        {
            unregisterMBean();
        }
        catch (Exception e)
        {
            if (expectMBean)
            {
                JVMStabilityInspector.inspectThrowable(e);
                // this shouldn't block anything.
                logger.warn("Failed unregistering mbean: {}", mbeanName, e);
            }
        }

        compactionStrategyManager.shutdown();
        SystemKeyspace.removeTruncationRecord(metadata.id);

        if (dropData)
        {
            data.dropSSTables();
            LifecycleTransaction.waitForDeletions();
        }
        indexManager.dropAllIndexes(dropData);

        invalidateCaches();
        if (topPartitions != null)
            topPartitions.close();
    }

    /**
     * Removes every SSTable in the directory from the Tracker's view.
     * @param directory the unreadable directory, possibly with SSTables in it, but not necessarily.
     */
    void maybeRemoveUnreadableSSTables(File directory)
    {
        data.removeUnreadableSSTables(directory);
    }

    void unregisterMBean() throws MalformedObjectNameException
    {
        ObjectName[] objectNames = {new ObjectName(mbeanName), new ObjectName(oldMBeanName)};
        for (ObjectName objectName : objectNames)
        {
            if (MBeanWrapper.instance.isRegistered(objectName))
                MBeanWrapper.instance.unregisterMBean(objectName);
        }

        // unregister metrics
        metric.release();
    }


    public static ColumnFamilyStore createColumnFamilyStore(Keyspace keyspace, TableMetadataRef metadata, boolean loadSSTables)
    {
        return createColumnFamilyStore(keyspace, metadata.name, metadata, loadSSTables);
    }

    public static ColumnFamilyStore createColumnFamilyStore(Keyspace keyspace,
                                                                         String columnFamily,
                                                                         TableMetadataRef metadata,
                                                                         boolean loadSSTables)
    {
        Directories directories = new Directories(metadata.get());
        return createColumnFamilyStore(keyspace, columnFamily, metadata, directories, loadSSTables, true, false);
    }

    /** This is only directly used by offline tools */
    public static synchronized ColumnFamilyStore createColumnFamilyStore(Keyspace keyspace,
                                                                         String columnFamily,
                                                                         TableMetadataRef metadata,
                                                                         Directories directories,
                                                                         boolean loadSSTables,
                                                                         boolean registerBookkeeping,
                                                                         boolean offline)
    {
        return new ColumnFamilyStore(keyspace, columnFamily,
                                     directories.getUIDGenerator(SSTableIdFactory.instance.defaultBuilder()),
                                     metadata, directories, loadSSTables, registerBookkeeping, offline);
    }

    /**
     * Removes unnecessary files from the cf directory at startup: these include temp files, orphans, zero-length files
     * and compacted sstables. Files that cannot be recognized will be ignored.
     */
    public static void  scrubDataDirectories(TableMetadata metadata) throws StartupException
    {
        Directories directories = new Directories(metadata);
        Set<File> cleanedDirectories = new HashSet<>();

        // clear ephemeral snapshots that were not properly cleared last session (CASSANDRA-7357)
        clearEphemeralSnapshots(directories);

        directories.removeTemporaryDirectories();

        logger.trace("Removing temporary or obsoleted files from unfinished operations for table {}", metadata.name);
        if (!LifecycleTransaction.removeUnfinishedLeftovers(metadata))
            throw new StartupException(StartupException.ERR_WRONG_DISK_STATE,
                                       String.format("Cannot remove temporary or obsoleted files for %s due to a problem with transaction " +
                                                     "log files. Please check records with problems in the log messages above and fix them. " +
                                                     "Refer to the 3.0 upgrading instructions in NEWS.txt " +
                                                     "for a description of transaction log files.", metadata.toString()));

        logger.trace("Further extra check for orphan sstable files for {}", metadata.name);
        for (Map.Entry<Descriptor,Set<Component>> sstableFiles : directories.sstableLister(Directories.OnTxnErr.IGNORE).list().entrySet())
        {
            Descriptor desc = sstableFiles.getKey();
            File directory = desc.directory;
            Set<Component> components = sstableFiles.getValue();

            if (!cleanedDirectories.contains(directory))
            {
                cleanedDirectories.add(directory);
                for (File tmpFile : desc.getTemporaryFiles())
                {
                    logger.info("Removing unfinished temporary file {}", tmpFile);
                    tmpFile.tryDelete();
                }
            }

            File dataFile = new File(desc.filenameFor(Component.DATA));
            if (components.contains(Component.DATA) && dataFile.length() > 0)
                // everything appears to be in order... moving on.
                continue;

            // missing the DATA file! all components are orphaned
            logger.warn("Removing orphans for {}: {}", desc, components);
            for (Component component : components)
            {
                File file = new File(desc.filenameFor(component));
                if (file.exists())
                    FileUtils.deleteWithConfirm(desc.filenameFor(component));
            }
        }

        // cleanup incomplete saved caches
        Pattern tmpCacheFilePattern = Pattern.compile(metadata.keyspace + '-' + metadata.name + "-(Key|Row)Cache.*\\.tmp$");
        File dir = new File(DatabaseDescriptor.getSavedCachesLocation());

        if (dir.exists())
        {
            assert dir.isDirectory();
            for (File file : dir.tryList())
                if (tmpCacheFilePattern.matcher(file.name()).matches())
                    if (!file.tryDelete())
                        logger.warn("could not delete {}", file.absolutePath());
        }

        // also clean out any index leftovers.
        for (IndexMetadata index : metadata.indexes)
            if (!index.isCustom())
            {
                TableMetadata indexMetadata = CassandraIndex.indexCfsMetadata(metadata, index);
                scrubDataDirectories(indexMetadata);
            }
    }

    /**
     * See #{@code StorageService.importNewSSTables} for more info
     *
     * @param ksName The keyspace name
     * @param cfName The columnFamily name
     */
    public static void loadNewSSTables(String ksName, String cfName)
    {
        /* ks/cf existence checks will be done by open and getCFS methods for us */
        Keyspace keyspace = Keyspace.open(ksName);
        keyspace.getColumnFamilyStore(cfName).loadNewSSTables();
    }

    @Deprecated
    public void loadNewSSTables()
    {

        SSTableImporter.Options options = SSTableImporter.Options.options().resetLevel(true).build();
        sstableImporter.importNewSSTables(options);
    }

    /**
     * #{@inheritDoc}
     */
    public synchronized List<String> importNewSSTables(Set<String> srcPaths, boolean resetLevel, boolean clearRepaired, boolean verifySSTables, boolean verifyTokens, boolean invalidateCaches, boolean extendedVerify, boolean copyData)
    {
        SSTableImporter.Options options = SSTableImporter.Options.options(srcPaths)
                                                                 .resetLevel(resetLevel)
                                                                 .clearRepaired(clearRepaired)
                                                                 .verifySSTables(verifySSTables)
                                                                 .verifyTokens(verifyTokens)
                                                                 .invalidateCaches(invalidateCaches)
                                                                 .extendedVerify(extendedVerify)
                                                                 .copyData(copyData).build();

        return sstableImporter.importNewSSTables(options);
    }

    public List<String> importNewSSTables(Set<String> srcPaths, boolean resetLevel, boolean clearRepaired, boolean verifySSTables, boolean verifyTokens, boolean invalidateCaches, boolean extendedVerify)
    {
        return importNewSSTables(srcPaths, resetLevel, clearRepaired, verifySSTables, verifyTokens, invalidateCaches, extendedVerify, false);
    }

    Descriptor getUniqueDescriptorFor(Descriptor descriptor, File targetDirectory)
    {
        Descriptor newDescriptor;
        do
        {
            newDescriptor = new Descriptor(descriptor.version,
                                           targetDirectory,
                                           descriptor.ksname,
                                           descriptor.cfname,
                                           // Increment the generation until we find a filename that doesn't exist. This is needed because the new
                                           // SSTables that are being loaded might already use these generation numbers.
                                           sstableIdGenerator.get(),
                                           descriptor.formatType);
        }
        while (newDescriptor.fileFor(Component.DATA).exists());
        return newDescriptor;
    }

    public void rebuildSecondaryIndex(String idxName)
    {
        rebuildSecondaryIndex(keyspace.getName(), metadata.name, idxName);
    }

    public static void rebuildSecondaryIndex(String ksName, String cfName, String... idxNames)
    {
        ColumnFamilyStore cfs = Keyspace.open(ksName).getColumnFamilyStore(cfName);

        logger.info("User Requested secondary index re-build for {}/{} indexes: {}", ksName, cfName, Joiner.on(',').join(idxNames));
        cfs.indexManager.rebuildIndexesBlocking(Sets.newHashSet(Arrays.asList(idxNames)));
    }

    public AbstractCompactionStrategy createCompactionStrategyInstance(CompactionParams compactionParams)
    {
        try
        {
            Constructor<? extends AbstractCompactionStrategy> constructor =
                compactionParams.klass().getConstructor(ColumnFamilyStore.class, Map.class);
            return constructor.newInstance(this, compactionParams.options());
        }
        catch (NoSuchMethodException | IllegalAccessException | InvocationTargetException | InstantiationException e)
        {
            throw new RuntimeException(e);
        }
    }

    @Deprecated
    public String getColumnFamilyName()
    {
        return getTableName();
    }

    public String getTableName()
    {
        return name;
    }

    public Descriptor newSSTableDescriptor(File directory)
    {
        return newSSTableDescriptor(directory, SSTableFormat.Type.current().info.getLatestVersion(), SSTableFormat.Type.current());
    }

    public Descriptor newSSTableDescriptor(File directory, SSTableFormat.Type format)
    {
        return newSSTableDescriptor(directory, format.info.getLatestVersion(), format);
    }

    public Descriptor newSSTableDescriptor(File directory, Version version, SSTableFormat.Type format)
    {
        Descriptor newDescriptor = new Descriptor(version,
                                                  directory,
                                                  keyspace.getName(),
                                                  name,
                                                  sstableIdGenerator.get(),
                                                  format);
        assert !newDescriptor.fileFor(Component.DATA).exists();
        return newDescriptor;
    }

    /**
     * Checks with the memtable if it should be switched for the given reason, and if not, calls the specified
     * notification method.
     */
    private void switchMemtableOrNotify(FlushReason reason, Consumer<Memtable> elseNotify)
    {
        Memtable currentMemtable = data.getView().getCurrentMemtable();
        if (currentMemtable.shouldSwitch(reason))
            switchMemtableIfCurrent(currentMemtable, reason);
        else
            elseNotify.accept(currentMemtable);
    }

    /**
     * Switches the memtable iff the live memtable is the one provided
     *
     * @param memtable
     */
    public Future<CommitLogPosition> switchMemtableIfCurrent(Memtable memtable, FlushReason reason)
    {
        synchronized (data)
        {
            if (data.getView().getCurrentMemtable() == memtable)
                return switchMemtable(reason);
        }
        logger.debug("Memtable is no longer current, returning future that completes when current flushing operation completes");
        return waitForFlushes();
    }

    /*
     * switchMemtable puts Memtable.getSortedContents on the writer executor.  When the write is complete,
     * we turn the writer into an SSTableReader and add it to ssTables where it is available for reads.
     * This method does not block except for synchronizing on Tracker, but the Future it returns will
     * not complete until the Memtable (and all prior Memtables) have been successfully flushed, and the CL
     * marked clean up to the position owned by the Memtable.
     */
    @VisibleForTesting
    public Future<CommitLogPosition> switchMemtable(FlushReason reason)
    {
        synchronized (data)
        {
            logFlush(reason);
            Flush flush = new Flush(false);
            flushExecutor.execute(flush);
            postFlushExecutor.execute(flush.postFlushTask);
            return flush.postFlushTask;
        }
    }

    // print out size of all memtables we're enqueuing
    private void logFlush(FlushReason reason)
    {
        // reclaiming includes that which we are GC-ing;
        Memtable.MemoryUsage usage = Memtable.newMemoryUsage();
        getTracker().getView().getCurrentMemtable().addMemoryUsageTo(usage);

        for (ColumnFamilyStore indexCfs : indexManager.getAllIndexColumnFamilyStores())
            indexCfs.getTracker().getView().getCurrentMemtable().addMemoryUsageTo(usage);

        logger.info("Enqueuing flush of {}.{}, Reason: {}, Usage: {}", keyspace.getName(), name, reason, usage);
    }


    /**
     * Flush if there is unflushed data in the memtables
     *
     * @return a Future yielding the commit log position that can be guaranteed to have been successfully written
     *         to sstables for this table once the future completes
     */
    public Future<CommitLogPosition> forceFlush(FlushReason reason)
    {
        synchronized (data)
        {
            Memtable current = data.getView().getCurrentMemtable();
            for (ColumnFamilyStore cfs : concatWithIndexes())
                if (!cfs.data.getView().getCurrentMemtable().isClean())
                    return flushMemtable(current, reason);
            return waitForFlushes();
        }
    }

    /**
     * Flush if there is unflushed data that was written to the CommitLog before @param flushIfDirtyBefore
     * (inclusive).
     *
     * @return a Future yielding the commit log position that can be guaranteed to have been successfully written
     *         to sstables for this table once the future completes
     */
    public Future<?> forceFlush(CommitLogPosition flushIfDirtyBefore)
    {
        // we don't loop through the remaining memtables since here we only care about commit log dirtiness
        // and this does not vary between a table and its table-backed indexes
        Memtable current = data.getView().getCurrentMemtable();
        if (current.mayContainDataBefore(flushIfDirtyBefore))
            return flushMemtable(current, FlushReason.COMMITLOG_DIRTY);
        return waitForFlushes();
    }

    private Future<CommitLogPosition> flushMemtable(Memtable current, FlushReason reason)
    {
        if (current.shouldSwitch(reason))
            return switchMemtableIfCurrent(current, reason);
        else
            return waitForFlushes();
    }

    /**
     * @return a Future yielding the commit log position that can be guaranteed to have been successfully written
     *         to sstables for this table once the future completes
     */
    private Future<CommitLogPosition> waitForFlushes()
    {
        // we grab the current memtable; once any preceding memtables have flushed, we know its
        // commitLogLowerBound has been set (as this it is set with the upper bound of the preceding memtable)
        final Memtable current = data.getView().getCurrentMemtable();
        return postFlushExecutor.submit(current::getCommitLogLowerBound);
    }

    public CommitLogPosition forceBlockingFlush(FlushReason reason)
    {
        return FBUtilities.waitOnFuture(forceFlush(reason));
    }

    /**
     * Both synchronises custom secondary indexes and provides ordering guarantees for futures on switchMemtable/flush
     * etc, which expect to be able to wait until the flush (and all prior flushes) requested have completed.
     */
    private final class PostFlush implements Callable<CommitLogPosition>
    {
        final CountDownLatch latch = newCountDownLatch(1);
        final Memtable mainMemtable;
        volatile Throwable flushFailure = null;

        private PostFlush(Memtable mainMemtable)
        {
            this.mainMemtable = mainMemtable;
        }

        public CommitLogPosition call()
        {
            try
            {
                // we wait on the latch for the commitLogUpperBound to be set, and so that waiters
                // on this task can rely on all prior flushes being complete
                latch.await();
            }
            catch (InterruptedException e)
            {
                throw new UncheckedInterruptedException(e);
            }

            CommitLogPosition commitLogUpperBound = NONE;
            // If a flush errored out but the error was ignored, make sure we don't discard the commit log.
            if (flushFailure == null && mainMemtable != null)
            {
                commitLogUpperBound = mainMemtable.getFinalCommitLogUpperBound();
                CommitLog.instance.discardCompletedSegments(metadata.id, mainMemtable.getCommitLogLowerBound(), commitLogUpperBound);
            }

            metric.pendingFlushes.dec();

            if (flushFailure != null)
                throw propagate(flushFailure);

            return commitLogUpperBound;
        }
    }

    /**
     * Should only be constructed/used from switchMemtable() or truncate(), with ownership of the Tracker monitor.
     * In the constructor the current memtable(s) are swapped, and a barrier on outstanding writes is issued;
     * when run by the flushWriter the barrier is waited on to ensure all outstanding writes have completed
     * before all memtables are immediately written, and the CL is either immediately marked clean or, if
     * there are custom secondary indexes, the post flush clean up is left to update those indexes and mark
     * the CL clean
     */
    private final class Flush implements Runnable
    {
        final OpOrder.Barrier writeBarrier;
        final Map<ColumnFamilyStore, Memtable> memtables;
        final FutureTask<CommitLogPosition> postFlushTask;
        final PostFlush postFlush;
        final boolean truncate;

        private Flush(boolean truncate)
        {
            if (logger.isTraceEnabled())
                logger.trace("Creating flush task {}@{}", hashCode(), name);
            // if true, we won't flush, we'll just wait for any outstanding writes, switch the memtable, and discard
            this.truncate = truncate;

            metric.pendingFlushes.inc();
            /*
             * To ensure correctness of switch without blocking writes, run() needs to wait for all write operations
             * started prior to the switch to complete. We do this by creating a Barrier on the writeOrdering
             * that all write operations register themselves with, and assigning this barrier to the memtables,
             * after which we *.issue()* the barrier. This barrier is used to direct write operations started prior
             * to the barrier.issue() into the memtable we have switched out, and any started after to its replacement.
             * In doing so it also tells the write operations to update the commitLogUpperBound of the memtable, so
             * that we know the CL position we are dirty to, which can be marked clean when we complete.
             */
            writeBarrier = Keyspace.writeOrder.newBarrier();

            memtables = new LinkedHashMap<>();

            // submit flushes for the memtable for any indexed sub-cfses, and our own
            AtomicReference<CommitLogPosition> commitLogUpperBound = new AtomicReference<>();
            for (ColumnFamilyStore cfs : concatWithIndexes())
            {
                // switch all memtables, regardless of their dirty status, setting the barrier
                // so that we can reach a coordinated decision about cleanliness once they
                // are no longer possible to be modified
                Memtable newMemtable = cfs.createMemtable(commitLogUpperBound);
                Memtable oldMemtable = cfs.data.switchMemtable(truncate, newMemtable);
                oldMemtable.switchOut(writeBarrier, commitLogUpperBound);
                memtables.put(cfs, oldMemtable);
            }

            // we then ensure an atomic decision is made about the upper bound of the continuous range of commit log
            // records owned by this memtable
            setCommitLogUpperBound(commitLogUpperBound);

            // we then issue the barrier; this lets us wait for all operations started prior to the barrier to complete;
            // since this happens after wiring up the commitLogUpperBound, we also know all operations with earlier
            // commit log segment position have also completed, i.e. the memtables are done and ready to flush
            writeBarrier.issue();
            postFlush = new PostFlush(Iterables.get(memtables.values(), 0, null));
            postFlushTask = new FutureTask<>(postFlush);
        }

        public void run()
        {
            if (logger.isTraceEnabled())
                logger.trace("Flush task {}@{} starts executing, waiting on barrier", hashCode(), name);

            long start = nanoTime();

            // mark writes older than the barrier as blocking progress, permitting them to exceed our memory limit
            // if they are stuck waiting on it, then wait for them all to complete
            writeBarrier.markBlocking();
            writeBarrier.await();

            if (logger.isTraceEnabled())
                logger.trace("Flush task for task {}@{} waited {} ms at the barrier", hashCode(), name, TimeUnit.NANOSECONDS.toMillis(nanoTime() - start));

            // mark all memtables as flushing, removing them from the live memtable list
            for (Map.Entry<ColumnFamilyStore, Memtable> entry : memtables.entrySet())
                entry.getKey().data.markFlushing(entry.getValue());

            metric.memtableSwitchCount.inc();

            try
            {
                boolean first = true;
                // Flush "data" memtable with non-cf 2i first;
                for (Map.Entry<ColumnFamilyStore, Memtable> entry : memtables.entrySet())
                {
                    flushMemtable(entry.getKey(), entry.getValue(), first);
                    first = false;
                }
            }
            catch (Throwable t)
            {
                JVMStabilityInspector.inspectThrowable(t);
                postFlush.flushFailure = t;
            }

            if (logger.isTraceEnabled())
                logger.trace("Flush task {}@{} signaling post flush task", hashCode(), name);

            // signal the post-flush we've done our work
            postFlush.latch.decrement();

            if (logger.isTraceEnabled())
                logger.trace("Flush task task {}@{} finished", hashCode(), name);
        }

        public Collection<SSTableReader> flushMemtable(ColumnFamilyStore cfs, Memtable memtable, boolean flushNonCf2i)
        {
            if (logger.isTraceEnabled())
                logger.trace("Flush task task {}@{} flushing memtable {}", hashCode(), name, memtable);

            if (memtable.isClean() || truncate)
            {
                cfs.replaceFlushed(memtable, Collections.emptyList());
                reclaim(memtable);
                return Collections.emptyList();
            }

            List<Future<SSTableMultiWriter>> futures = new ArrayList<>();
            long totalBytesOnDisk = 0;
            long maxBytesOnDisk = 0;
            long minBytesOnDisk = Long.MAX_VALUE;
            List<SSTableReader> sstables = new ArrayList<>();
            try (LifecycleTransaction txn = LifecycleTransaction.offline(OperationType.FLUSH))
            {
                List<Flushing.FlushRunnable> flushRunnables = null;
                List<SSTableMultiWriter> flushResults = null;

                try
                {
                    // flush the memtable
                    flushRunnables = Flushing.flushRunnables(cfs, memtable, txn);
                    ExecutorPlus[] executors = perDiskflushExecutors.getExecutorsFor(keyspace.getName(), name);

                    for (int i = 0; i < flushRunnables.size(); i++)
                        futures.add(executors[i].submit(flushRunnables.get(i)));

                    /**
                     * we can flush 2is as soon as the barrier completes, as they will be consistent with (or ahead of) the
                     * flushed memtables and CL position, which is as good as we can guarantee.
                     * TODO: SecondaryIndex should support setBarrier(), so custom implementations can co-ordinate exactly
                     * with CL as we do with memtables/CFS-backed SecondaryIndexes.
                     */
                    if (flushNonCf2i)
                        indexManager.flushAllNonCFSBackedIndexesBlocking(memtable);

                    flushResults = Lists.newArrayList(FBUtilities.waitOnFutures(futures));
                }
                catch (Throwable t)
                {
                    t = Flushing.abortRunnables(flushRunnables, t);
                    t = txn.abort(t);
                    throw Throwables.propagate(t);
                }

                try
                {
                    Iterator<SSTableMultiWriter> writerIterator = flushResults.iterator();
                    while (writerIterator.hasNext())
                    {
                        @SuppressWarnings("resource")
                        SSTableMultiWriter writer = writerIterator.next();
                        if (writer.getFilePointer() > 0)
                        {
                            writer.setOpenResult(true).prepareToCommit();
                        }
                        else
                        {
                            maybeFail(writer.abort(null));
                            writerIterator.remove();
                        }
                    }
                }
                catch (Throwable t)
                {
                    for (SSTableMultiWriter writer : flushResults)
                        t = writer.abort(t);
                    t = txn.abort(t);
                    Throwables.propagate(t);
                }

                txn.prepareToCommit();

                Throwable accumulate = null;
                for (SSTableMultiWriter writer : flushResults)
                    accumulate = writer.commit(accumulate);

                maybeFail(txn.commit(accumulate));

                for (SSTableMultiWriter writer : flushResults)
                {
                    Collection<SSTableReader> flushedSSTables = writer.finished();
                    for (SSTableReader sstable : flushedSSTables)
                    {
                        if (sstable != null)
                        {
                            sstables.add(sstable);
                            long size = sstable.bytesOnDisk();
                            totalBytesOnDisk += size;
                            maxBytesOnDisk = Math.max(maxBytesOnDisk, size);
                            minBytesOnDisk = Math.min(minBytesOnDisk, size);
                        }
                    }
                }
            }
            cfs.replaceFlushed(memtable, sstables);
            reclaim(memtable);
            cfs.compactionStrategyManager.compactionLogger.flush(sstables);
            logger.debug("Flushed to {} ({} sstables, {}), biggest {}, smallest {}",
                         sstables,
                         sstables.size(),
                         FBUtilities.prettyPrintMemory(totalBytesOnDisk),
                         FBUtilities.prettyPrintMemory(maxBytesOnDisk),
                         FBUtilities.prettyPrintMemory(minBytesOnDisk));
            return sstables;
        }

        private void reclaim(final Memtable memtable)
        {
            // issue a read barrier for reclaiming the memory, and offload the wait to another thread
            final OpOrder.Barrier readBarrier = readOrdering.newBarrier();
            readBarrier.issue();
            postFlushTask.addListener(new WrappedRunnable()
            {
                public void runMayThrow()
                {
                    readBarrier.await();
                    memtable.discard();
                }
            }, reclaimExecutor);
        }

        @Override
        public String toString()
        {
            return "Flush " + keyspace + '.' + name;
        }
    }

    public Memtable createMemtable(AtomicReference<CommitLogPosition> commitLogUpperBound)
    {
        return memtableFactory.create(commitLogUpperBound, metadata, this);
    }

    // atomically set the upper bound for the commit log
    private static void setCommitLogUpperBound(AtomicReference<CommitLogPosition> commitLogUpperBound)
    {
        // we attempt to set the holder to the current commit log context. at the same time all writes to the memtables are
        // also maintaining this value, so if somebody sneaks ahead of us somehow (should be rare) we simply retry,
        // so that we know all operations prior to the position have not reached it yet
        CommitLogPosition lastReplayPosition;
        while (true)
        {
            lastReplayPosition = new Memtable.LastCommitLogPosition((CommitLog.instance.getCurrentPosition()));
            CommitLogPosition currentLast = commitLogUpperBound.get();
            if ((currentLast == null || currentLast.compareTo(lastReplayPosition) <= 0)
                && commitLogUpperBound.compareAndSet(currentLast, lastReplayPosition))
                break;
        }
    }

    @Override
    public Future<CommitLogPosition> signalFlushRequired(Memtable memtable, FlushReason reason)
    {
        return switchMemtableIfCurrent(memtable, reason);
    }

    @Override
    public Memtable getCurrentMemtable()
    {
        return data.getView().getCurrentMemtable();
    }

    public static Iterable<Memtable> activeMemtables()
    {
        return Iterables.transform(ColumnFamilyStore.all(),
                                   cfs -> cfs.getTracker().getView().getCurrentMemtable());
    }

    @Override
    public Iterable<Memtable> getIndexMemtables()
    {
        return Iterables.transform(indexManager.getAllIndexColumnFamilyStores(),
                                   cfs -> cfs.getTracker().getView().getCurrentMemtable());
    }

    /**
     * Insert/Update the column family for this key.
     * Caller is responsible for acquiring Keyspace.switchLock
     * param @ lock - lock that needs to be used.
     * param @ key - key for update/insert
     * param @ columnFamily - columnFamily changes
     */
    public void apply(PartitionUpdate update, UpdateTransaction indexer, OpOrder.Group opGroup, CommitLogPosition commitLogPosition)

    {
        long start = nanoTime();
        try
        {
            Memtable mt = data.getMemtableFor(opGroup, commitLogPosition);
            long timeDelta = mt.put(update, indexer, opGroup);
            DecoratedKey key = update.partitionKey();
            invalidateCachedPartition(key);
            metric.topWritePartitionFrequency.addSample(key.getKey(), 1);
            if (metric.topWritePartitionSize.isEnabled()) // dont compute datasize if not needed
                metric.topWritePartitionSize.addSample(key.getKey(), update.dataSize());
            StorageHook.instance.reportWrite(metadata.id, update);
            metric.writeLatency.addNano(nanoTime() - start);
            // CASSANDRA-11117 - certain resolution paths on memtable put can result in very
            // large time deltas, either through a variety of sentinel timestamps (used for empty values, ensuring
            // a minimal write, etc). This limits the time delta to the max value the histogram
            // can bucket correctly. This also filters the Long.MAX_VALUE case where there was no previous value
            // to update.
            if(timeDelta < Long.MAX_VALUE)
                metric.colUpdateTimeDeltaHistogram.update(Math.min(18165375903306L, timeDelta));
        }
        catch (RuntimeException e)
        {
            throw new RuntimeException(e.getMessage()
                                       + " for ks: "
                                       + keyspace.getName() + ", table: " + name, e);
        }
    }

    @Override
    public ShardBoundaries localRangeSplits(int shardCount)
    {
        if (shardCount == 1 || !getPartitioner().splitter().isPresent() || SchemaConstants.isLocalSystemKeyspace(keyspace.getName()))
            return ShardBoundaries.NONE;

        ShardBoundaries shardBoundaries = cachedShardBoundaries;
        if (shardBoundaries == null ||
            shardBoundaries.shardCount() != shardCount ||
            shardBoundaries.ringVersion != StorageService.instance.getTokenMetadata().getRingVersion())
        {
            DiskBoundaryManager.VersionedRangesAtEndpoint versionedLocalRanges = DiskBoundaryManager.getVersionedLocalRanges(this);
            Set<Range<Token>> localRanges = versionedLocalRanges.rangesAtEndpoint.ranges();
            List<Splitter.WeightedRange> weightedRanges;
            if (localRanges.isEmpty())
                weightedRanges = ImmutableList.of(new Splitter.WeightedRange(1.0, new Range<>(getPartitioner().getMinimumToken(), getPartitioner().getMaximumToken())));
            else
            {
                weightedRanges = new ArrayList<>(localRanges.size());
                for (Range<Token> r : localRanges)
                {
                    // WeightedRange supports only unwrapped ranges as it relies
                    // on right - left == num tokens equality
                    for (Range<Token> u: r.unwrap())
                        weightedRanges.add(new Splitter.WeightedRange(1.0, u));
                }
                weightedRanges.sort(Comparator.comparing(Splitter.WeightedRange::left));
            }

            List<Token> boundaries = getPartitioner().splitter().get().splitOwnedRanges(shardCount, weightedRanges, false);
            shardBoundaries = new ShardBoundaries(boundaries.subList(0, boundaries.size() - 1),
                                                  versionedLocalRanges.ringVersion);
            cachedShardBoundaries = shardBoundaries;
            logger.debug("Memtable shard boundaries for {}.{}: {}", keyspace.getName(), getTableName(), boundaries);
        }
        return shardBoundaries;
    }

    /**
     * @param sstables
     * @return sstables whose key range overlaps with that of the given sstables, not including itself.
     * (The given sstables may or may not overlap with each other.)
     */
    public Collection<SSTableReader> getOverlappingLiveSSTables(Iterable<SSTableReader> sstables)
    {
        logger.trace("Checking for sstables overlapping {}", sstables);

        // a normal compaction won't ever have an empty sstables list, but we create a skeleton
        // compaction controller for streaming, and that passes an empty list.
        if (!sstables.iterator().hasNext())
            return ImmutableSet.of();

        View view = data.getView();

        List<SSTableReader> sortedByFirst = Lists.newArrayList(sstables);
        Collections.sort(sortedByFirst, (o1, o2) -> o1.first.compareTo(o2.first));

        List<AbstractBounds<PartitionPosition>> bounds = new ArrayList<>();
        DecoratedKey first = null, last = null;
        /*
        normalize the intervals covered by the sstables
        assume we have sstables like this (brackets representing first/last key in the sstable);
        [   ] [   ]    [   ]   [  ]
           [   ]         [       ]
        then we can, instead of searching the interval tree 6 times, normalize the intervals and
        only query the tree 2 times, for these intervals;
        [         ]    [          ]
         */
        for (SSTableReader sstable : sortedByFirst)
        {
            if (first == null)
            {
                first = sstable.first;
                last = sstable.last;
            }
            else
            {
                if (sstable.first.compareTo(last) <= 0) // we do overlap
                {
                    if (sstable.last.compareTo(last) > 0)
                        last = sstable.last;
                }
                else
                {
                    bounds.add(AbstractBounds.bounds(first, true, last, true));
                    first = sstable.first;
                    last = sstable.last;
                }
            }
        }
        bounds.add(AbstractBounds.bounds(first, true, last, true));
        Set<SSTableReader> results = new HashSet<>();

        for (AbstractBounds<PartitionPosition> bound : bounds)
            Iterables.addAll(results, view.liveSSTablesInBounds(bound.left, bound.right));

        return Sets.difference(results, ImmutableSet.copyOf(sstables));
    }

    /**
     * like getOverlappingSSTables, but acquires references before returning
     */
    public Refs<SSTableReader> getAndReferenceOverlappingLiveSSTables(Iterable<SSTableReader> sstables)
    {
        while (true)
        {
            Iterable<SSTableReader> overlapped = getOverlappingLiveSSTables(sstables);
            Refs<SSTableReader> refs = Refs.tryRef(overlapped);
            if (refs != null)
                return refs;
        }
    }

    /*
     * Called after a BinaryMemtable flushes its in-memory data, or we add a file
     * via bootstrap. This information is cached in the ColumnFamilyStore.
     * This is useful for reads because the ColumnFamilyStore first looks in
     * the in-memory store and the into the disk to find the key. If invoked
     * during recoveryMode the onMemtableFlush() need not be invoked.
     *
     * param @ filename - filename just flushed to disk
     */
    public void addSSTable(SSTableReader sstable)
    {
        assert sstable.getColumnFamilyName().equals(name);
        addSSTables(Collections.singletonList(sstable));
    }

    public void addSSTables(Collection<SSTableReader> sstables)
    {
        data.addSSTables(sstables);
        CompactionManager.instance.submitBackground(this);
    }

    /**
     * Calculate expected file size of SSTable after compaction.
     *
     * If operation type is {@code CLEANUP} and we're not dealing with an index sstable,
     * then we calculate expected file size with checking token range to be eliminated.
     *
     * Otherwise, we just add up all the files' size, which is the worst case file
     * size for compaction of all the list of files given.
     *
     * @param sstables SSTables to calculate expected compacted file size
     * @param operation Operation type
     * @return Expected file size of SSTable after compaction
     */
    public long getExpectedCompactedFileSize(Iterable<SSTableReader> sstables, OperationType operation)
    {
        if (operation != OperationType.CLEANUP || isIndex())
        {
            return SSTableReader.getTotalBytes(sstables);
        }

        // cleanup size estimation only counts bytes for keys local to this node
        long expectedFileSize = 0;
        Collection<Range<Token>> ranges = StorageService.instance.getLocalReplicas(keyspace.getName()).ranges();
        for (SSTableReader sstable : sstables)
        {
            List<SSTableReader.PartitionPositionBounds> positions = sstable.getPositionsForRanges(ranges);
            for (SSTableReader.PartitionPositionBounds position : positions)
                expectedFileSize += position.upperPosition - position.lowerPosition;
        }

        double compressionRatio = metric.compressionRatio.getValue();
        if (compressionRatio > 0d)
            expectedFileSize *= compressionRatio;

        return expectedFileSize;
    }

    /*
     *  Find the maximum size file in the list .
     */
    public SSTableReader getMaxSizeFile(Iterable<SSTableReader> sstables)
    {
        long maxSize = 0L;
        SSTableReader maxFile = null;
        for (SSTableReader sstable : sstables)
        {
            if (sstable.onDiskLength() > maxSize)
            {
                maxSize = sstable.onDiskLength();
                maxFile = sstable;
            }
        }
        return maxFile;
    }

    public CompactionManager.AllSSTableOpStatus forceCleanup(int jobs) throws ExecutionException, InterruptedException
    {
        return CompactionManager.instance.performCleanup(ColumnFamilyStore.this, jobs);
    }

    public CompactionManager.AllSSTableOpStatus scrub(boolean disableSnapshot, boolean skipCorrupted, boolean checkData, boolean reinsertOverflowedTTL, int jobs) throws ExecutionException, InterruptedException
    {
        return scrub(disableSnapshot, skipCorrupted, reinsertOverflowedTTL, false, checkData, jobs);
    }

    @VisibleForTesting
    public CompactionManager.AllSSTableOpStatus scrub(boolean disableSnapshot, boolean skipCorrupted, boolean reinsertOverflowedTTL, boolean alwaysFail, boolean checkData, int jobs) throws ExecutionException, InterruptedException
    {
        // skip snapshot creation during scrub, SEE JIRA 5891
        if(!disableSnapshot)
        {
            Instant creationTime = now();
            String snapshotName = "pre-scrub-" + creationTime.toEpochMilli();
            snapshotWithoutMemtable(snapshotName, creationTime);
        }

        try
        {
            return CompactionManager.instance.performScrub(ColumnFamilyStore.this, skipCorrupted, checkData, reinsertOverflowedTTL, jobs);
        }
        catch(Throwable t)
        {
            if (!rebuildOnFailedScrub(t))
                throw t;

            return alwaysFail ? CompactionManager.AllSSTableOpStatus.ABORTED : CompactionManager.AllSSTableOpStatus.SUCCESSFUL;
        }
    }

    /**
     * CASSANDRA-5174 : For an index cfs we may be able to discard everything and just rebuild
     * the index when a scrub fails.
     *
     * @return true if we are an index cfs and we successfully rebuilt the index
     */
    public boolean rebuildOnFailedScrub(Throwable failure)
    {
        if (!isIndex() || !SecondaryIndexManager.isIndexColumnFamilyStore(this))
            return false;

        truncateBlocking();

        logger.warn("Rebuilding index for {} because of <{}>", name, failure.getMessage());

        ColumnFamilyStore parentCfs = SecondaryIndexManager.getParentCfs(this);
        assert parentCfs.indexManager.getAllIndexColumnFamilyStores().contains(this);

        String indexName = SecondaryIndexManager.getIndexName(this);

        parentCfs.rebuildSecondaryIndex(indexName);
        return true;
    }

    public CompactionManager.AllSSTableOpStatus verify(Verifier.Options options) throws ExecutionException, InterruptedException
    {
        return CompactionManager.instance.performVerify(ColumnFamilyStore.this, options);
    }

    /**
     * Rewrites all SSTables according to specified parameters
     *
     * @param skipIfCurrentVersion - if {@link true}, will rewrite only SSTables that have version older than the current one ({@link BigFormat#latestVersion})
     * @param skipIfNewerThanTimestamp - max timestamp (local creation time) for SSTable; SSTables created _after_ this timestamp will be excluded from compaction
     * @param skipIfCompressionMatches - if {@link true}, will rewrite only SSTables whose compression parameters are different from {@link CFMetaData#compressionParams()}
     * @param jobs number of jobs for parallel execution
     */
    public CompactionManager.AllSSTableOpStatus sstablesRewrite(final boolean skipIfCurrentVersion,
                                                                final long skipIfNewerThanTimestamp,
                                                                final boolean skipIfCompressionMatches,
                                                                final int jobs) throws ExecutionException, InterruptedException
    {
        return CompactionManager.instance.performSSTableRewrite(ColumnFamilyStore.this, skipIfCurrentVersion, skipIfNewerThanTimestamp, skipIfCompressionMatches, jobs);
    }

    public CompactionManager.AllSSTableOpStatus relocateSSTables(int jobs) throws ExecutionException, InterruptedException
    {
        return CompactionManager.instance.relocateSSTables(this, jobs);
    }

    public CompactionManager.AllSSTableOpStatus garbageCollect(TombstoneOption tombstoneOption, int jobs) throws ExecutionException, InterruptedException
    {
        return CompactionManager.instance.performGarbageCollection(this, tombstoneOption, jobs);
    }

    public void markObsolete(Collection<SSTableReader> sstables, OperationType compactionType)
    {
        assert !sstables.isEmpty();
        maybeFail(data.dropSSTables(Predicates.in(sstables), compactionType, null));
    }

    void replaceFlushed(Memtable memtable, Collection<SSTableReader> sstables)
    {
        data.replaceFlushed(memtable, sstables);
        if (sstables != null && !sstables.isEmpty())
            CompactionManager.instance.submitBackground(this);
    }

    public boolean isValid()
    {
        return valid;
    }

    /**
     * Package protected for access from the CompactionManager.
     */
    public Tracker getTracker()
    {
        return data;
    }

    public Set<SSTableReader> getLiveSSTables()
    {
        return data.getView().liveSSTables();
    }

    public Iterable<SSTableReader> getSSTables(SSTableSet sstableSet)
    {
        return data.getView().select(sstableSet);
    }

    public Iterable<SSTableReader> getUncompactingSSTables()
    {
        return data.getUncompacting();
    }

    public Map<TimeUUID, PendingStat> getPendingRepairStats()
    {
        Map<TimeUUID, PendingStat.Builder> builders = new HashMap<>();
        for (SSTableReader sstable : getLiveSSTables())
        {
            TimeUUID session = sstable.getPendingRepair();
            if (session == null)
                continue;

            if (!builders.containsKey(session))
                builders.put(session, new PendingStat.Builder());

            builders.get(session).addSSTable(sstable);
        }

        Map<TimeUUID, PendingStat> stats = new HashMap<>();
        for (Map.Entry<TimeUUID, PendingStat.Builder> entry : builders.entrySet())
        {
            stats.put(entry.getKey(), entry.getValue().build());
        }
        return stats;
    }

    /**
     * promotes (or demotes) data attached to an incremental repair session that has either completed successfully,
     * or failed
     *
     * @return session ids whose data could not be released
     */
    public CleanupSummary releaseRepairData(Collection<TimeUUID> sessions, boolean force)
    {
        if (force)
        {
            Predicate<SSTableReader> predicate = sst -> {
                TimeUUID session = sst.getPendingRepair();
                return session != null && sessions.contains(session);
            };
            return runWithCompactionsDisabled(() -> compactionStrategyManager.releaseRepairData(sessions),
                                              predicate, false, true, true);
        }
        else
        {
            return compactionStrategyManager.releaseRepairData(sessions);
        }
    }

    public boolean isFilterFullyCoveredBy(ClusteringIndexFilter filter,
                                          DataLimits limits,
                                          CachedPartition cached,
                                          int nowInSec,
                                          boolean enforceStrictLiveness)
    {
        // We can use the cached value only if we know that no data it doesn't contain could be covered
        // by the query filter, that is if:
        //   1) either the whole partition is cached
        //   2) or we can ensure than any data the filter selects is in the cached partition

        // We can guarantee that a partition is fully cached if the number of rows it contains is less than
        // what we're caching. Wen doing that, we should be careful about expiring cells: we should count
        // something expired that wasn't when the partition was cached, or we could decide that the whole
        // partition is cached when it's not. This is why we use CachedPartition#cachedLiveRows.
        if (cached.cachedLiveRows() < metadata().params.caching.rowsPerPartitionToCache())
            return true;

        // If the whole partition isn't cached, then we must guarantee that the filter cannot select data that
        // is not in the cache. We can guarantee that if either the filter is a "head filter" and the cached
        // partition has more live rows that queried (where live rows refers to the rows that are live now),
        // or if we can prove that everything the filter selects is in the cached partition based on its content.
        return (filter.isHeadFilter() && limits.hasEnoughLiveData(cached,
                                                                  nowInSec,
                                                                  filter.selectsAllPartition(),
                                                                  enforceStrictLiveness))
               || filter.isFullyCoveredBy(cached);
    }

    public PaxosRepairHistory getPaxosRepairHistory()
    {
        return paxosRepairHistory.get().getHistory();
    }

    public PaxosRepairHistory getPaxosRepairHistoryForRanges(Collection<Range<Token>> ranges)
    {
        return paxosRepairHistory.get().getHistoryForRanges(ranges);
    }

    public void syncPaxosRepairHistory(PaxosRepairHistory sync, boolean flush)
    {
        paxosRepairHistory.get().merge(sync, flush);
    }

    public void onPaxosRepairComplete(Collection<Range<Token>> ranges, Ballot highBallot)
    {
        paxosRepairHistory.get().add(ranges, highBallot, true);
    }

    public Ballot getPaxosRepairLowBound(DecoratedKey key)
    {
        return paxosRepairHistory.get().getBallotForToken(key.getToken());
    }

    public int gcBefore(int nowInSec)
    {
        return nowInSec - metadata().params.gcGraceSeconds;
    }

    @SuppressWarnings("resource")
    public RefViewFragment selectAndReference(Function<View, Iterable<SSTableReader>> filter)
    {
        long failingSince = -1L;
        while (true)
        {
            ViewFragment view = select(filter);
            Refs<SSTableReader> refs = Refs.tryRef(view.sstables);
            if (refs != null)
                return new RefViewFragment(view.sstables, view.memtables, refs);
            if (failingSince <= 0)
            {
                failingSince = nanoTime();
            }
            else if (nanoTime() - failingSince > TimeUnit.MILLISECONDS.toNanos(100))
            {
                List<SSTableReader> released = new ArrayList<>();
                for (SSTableReader reader : view.sstables)
                    if (reader.selfRef().globalCount() == 0)
                        released.add(reader);
                NoSpamLogger.log(logger, NoSpamLogger.Level.WARN, 1, TimeUnit.SECONDS,
                                 "Spinning trying to capture readers {}, released: {}, ", view.sstables, released);
                failingSince = nanoTime();
            }
        }
    }

    public ViewFragment select(Function<View, Iterable<SSTableReader>> filter)
    {
        View view = data.getView();
        List<SSTableReader> sstables = Lists.newArrayList(Objects.requireNonNull(filter.apply(view)));
        return new ViewFragment(sstables, view.getAllMemtables());
    }

    // WARNING: this returns the set of LIVE sstables only, which may be only partially written
    public List<String> getSSTablesForKey(String key)
    {
        return getSSTablesForKey(key, false);
    }

    public List<String> getSSTablesForKey(String key, boolean hexFormat)
    {
        ByteBuffer keyBuffer = hexFormat ? ByteBufferUtil.hexToBytes(key) : metadata().partitionKeyType.fromString(key);
        DecoratedKey dk = decorateKey(keyBuffer);
        try (OpOrder.Group op = readOrdering.start())
        {
            List<String> files = new ArrayList<>();
            for (SSTableReader sstr : select(View.select(SSTableSet.LIVE, dk)).sstables)
            {
                // check if the key actually exists in this sstable, without updating cache and stats
                if (sstr.getPosition(dk, SSTableReader.Operator.EQ, false) != null)
                    files.add(sstr.getFilename());
            }
            return files;
        }
    }

    public void beginLocalSampling(String sampler, int capacity, int durationMillis)
    {
        metric.samplers.get(SamplerType.valueOf(sampler)).beginSampling(capacity, durationMillis);
    }

    @SuppressWarnings({ "rawtypes", "unchecked" })
    public List<CompositeData> finishLocalSampling(String sampler, int count) throws OpenDataException
    {
        Sampler samplerImpl = metric.samplers.get(SamplerType.valueOf(sampler));
        List<Sample> samplerResults = samplerImpl.finishSampling(count);
        List<CompositeData> result = new ArrayList<>(count);
        for (Sample counter : samplerResults)
        {
            //Not duplicating the buffer for safety because AbstractSerializer and ByteBufferUtil.bytesToHex
            //don't modify position or limit
            result.add(new CompositeDataSupport(COUNTER_COMPOSITE_TYPE, COUNTER_NAMES, new Object[] {
                    keyspace.getName() + "." + name,
                    counter.count,
                    counter.error,
                    samplerImpl.toString(counter.value) })); // string
        }
        return result;
    }

    public boolean isCompactionDiskSpaceCheckEnabled()
    {
        return compactionSpaceCheck;
    }

    public void compactionDiskSpaceCheck(boolean enable)
    {
        compactionSpaceCheck = enable;
    }

    public void cleanupCache()
    {
        Collection<Range<Token>> ranges = StorageService.instance.getLocalReplicas(keyspace.getName()).ranges();

        for (Iterator<RowCacheKey> keyIter = CacheService.instance.rowCache.keyIterator();
             keyIter.hasNext(); )
        {
            RowCacheKey key = keyIter.next();
            DecoratedKey dk = decorateKey(ByteBuffer.wrap(key.key));
            if (key.sameTable(metadata()) && !Range.isInRanges(dk.getToken(), ranges))
                invalidateCachedPartition(dk);
        }

        if (metadata().isCounter())
        {
            for (Iterator<CounterCacheKey> keyIter = CacheService.instance.counterCache.keyIterator();
                 keyIter.hasNext(); )
            {
                CounterCacheKey key = keyIter.next();
                DecoratedKey dk = decorateKey(key.partitionKey());
                if (key.sameTable(metadata()) && !Range.isInRanges(dk.getToken(), ranges))
                    CacheService.instance.counterCache.remove(key);
            }
        }
    }

    public ClusteringComparator getComparator()
    {
        return metadata().comparator;
    }

    public TableSnapshot snapshotWithoutMemtable(String snapshotName)
    {
        return snapshotWithoutMemtable(snapshotName, now());
    }

    public TableSnapshot snapshotWithoutMemtable(String snapshotName, Instant creationTime)
    {
        return snapshotWithoutMemtable(snapshotName, null, false, null, null, creationTime);
    }

    /**
     * @param ephemeral If this flag is set to true, the snapshot will be cleaned during next startup
     */
    public TableSnapshot snapshotWithoutMemtable(String snapshotName, Predicate<SSTableReader> predicate, boolean ephemeral, DurationSpec.IntSecondsBound ttl, RateLimiter rateLimiter, Instant creationTime)
    {
        if (ephemeral && ttl != null)
        {
            throw new IllegalStateException(String.format("can not take ephemeral snapshot (%s) while ttl is specified too", snapshotName));
        }

        if (rateLimiter == null)
            rateLimiter = DatabaseDescriptor.getSnapshotRateLimiter();

        Set<SSTableReader> snapshottedSSTables = new LinkedHashSet<>();
        for (ColumnFamilyStore cfs : concatWithIndexes())
        {
            try (RefViewFragment currentView = cfs.selectAndReference(View.select(SSTableSet.CANONICAL, (x) -> predicate == null || predicate.apply(x))))
            {
                for (SSTableReader ssTable : currentView.sstables)
                {
                    File snapshotDirectory = Directories.getSnapshotDirectory(ssTable.descriptor, snapshotName);
                    ssTable.createLinks(snapshotDirectory.path(), rateLimiter); // hard links

                    if (logger.isTraceEnabled())
                        logger.trace("Snapshot for {} keyspace data file {} created in {}", keyspace, ssTable.getFilename(), snapshotDirectory);
                    snapshottedSSTables.add(ssTable);
                }
            }
        }

        return createSnapshot(snapshotName, ephemeral, ttl, snapshottedSSTables, creationTime);
    }

    protected TableSnapshot createSnapshot(String tag, boolean ephemeral, DurationSpec.IntSecondsBound ttl, Set<SSTableReader> sstables, Instant creationTime) {
        Set<File> snapshotDirs = sstables.stream()
                                         .map(s -> Directories.getSnapshotDirectory(s.descriptor, tag).toAbsolute())
                                         .filter(dir -> !Directories.isSecondaryIndexFolder(dir)) // Remove secondary index subdirectory
                                         .collect(Collectors.toCollection(HashSet::new));

        // Create and write snapshot manifest
        SnapshotManifest manifest = new SnapshotManifest(mapToDataFilenames(sstables), ttl, creationTime);
        File manifestFile = getDirectories().getSnapshotManifestFile(tag);
        writeSnapshotManifest(manifest, manifestFile);
        snapshotDirs.add(manifestFile.parent().toAbsolute()); // manifest may create empty snapshot dir

        // Write snapshot schema
        if (!SchemaConstants.isLocalSystemKeyspace(metadata.keyspace) && !SchemaConstants.isReplicatedSystemKeyspace(metadata.keyspace))
        {
            File schemaFile = getDirectories().getSnapshotSchemaFile(tag);
            writeSnapshotSchema(schemaFile);
            snapshotDirs.add(schemaFile.parent().toAbsolute()); // schema may create empty snapshot dir
        }

        // Maybe create ephemeral marker
        if (ephemeral)
        {
            File ephemeralSnapshotMarker = getDirectories().getNewEphemeralSnapshotMarkerFile(tag);
            createEphemeralSnapshotMarkerFile(tag, ephemeralSnapshotMarker);
            snapshotDirs.add(ephemeralSnapshotMarker.parent().toAbsolute()); // marker may create empty snapshot dir
        }

        TableSnapshot snapshot = new TableSnapshot(metadata.keyspace, metadata.name, metadata.id.asUUID(), tag,
                                                   manifest.createdAt, manifest.expiresAt, snapshotDirs);

        StorageService.instance.addSnapshot(snapshot);
        return snapshot;
    }

    private SnapshotManifest writeSnapshotManifest(SnapshotManifest manifest, File manifestFile)
    {
        try
        {
            manifestFile.parent().tryCreateDirectories();
            manifest.serializeToJsonFile(manifestFile);
            return manifest;
        }
        catch (IOException e)
        {
            throw new FSWriteError(e, manifestFile);
        }
    }

    private List<String> mapToDataFilenames(Collection<SSTableReader> sstables)
    {
        return sstables.stream().map(s -> s.descriptor.relativeFilenameFor(Component.DATA)).collect(Collectors.toList());
    }

    private void writeSnapshotSchema(File schemaFile)
    {
        try
        {
            if (!schemaFile.parent().exists())
                schemaFile.parent().tryCreateDirectories();

            try (PrintStream out = new PrintStream(new FileOutputStreamPlus(schemaFile)))
            {
                SchemaCQLHelper.reCreateStatementsForSchemaCql(metadata(),
                                                               keyspace.getMetadata())
                               .forEach(out::println);
            }
        }
        catch (IOException e)
        {
            throw new FSWriteError(e, schemaFile);
        }
    }

    private void createEphemeralSnapshotMarkerFile(final String snapshot, File ephemeralSnapshotMarker)
    {
        try
        {
            if (!ephemeralSnapshotMarker.parent().exists())
                ephemeralSnapshotMarker.parent().tryCreateDirectories();

            Files.createFile(ephemeralSnapshotMarker.toPath());
            if (logger.isTraceEnabled())
                logger.trace("Created ephemeral snapshot marker file on {}.", ephemeralSnapshotMarker.absolutePath());
        }
        catch (IOException e)
        {
            logger.warn(String.format("Could not create marker file %s for ephemeral snapshot %s. " +
                                      "In case there is a failure in the operation that created " +
                                      "this snapshot, you may need to clean it manually afterwards.",
                                      ephemeralSnapshotMarker.absolutePath(), snapshot), e);
        }
    }

    protected static void clearEphemeralSnapshots(Directories directories)
    {
        RateLimiter clearSnapshotRateLimiter = DatabaseDescriptor.getSnapshotRateLimiter();

        for (String ephemeralSnapshot : directories.listEphemeralSnapshots())
        {
            logger.trace("Clearing ephemeral snapshot {} leftover from previous session.", ephemeralSnapshot);
            Directories.clearSnapshot(ephemeralSnapshot, directories.getCFDirectories(), clearSnapshotRateLimiter);
        }
    }

    public Refs<SSTableReader> getSnapshotSSTableReaders(String tag) throws IOException
    {
        Map<SSTableId, SSTableReader> active = new HashMap<>();
        for (SSTableReader sstable : getSSTables(SSTableSet.CANONICAL))
            active.put(sstable.descriptor.id, sstable);
        Map<Descriptor, Set<Component>> snapshots = getDirectories().sstableLister(Directories.OnTxnErr.IGNORE).snapshots(tag).list();
        Refs<SSTableReader> refs = new Refs<>();
        try
        {
            for (Map.Entry<Descriptor, Set<Component>> entries : snapshots.entrySet())
            {
                // Try acquire reference to an active sstable instead of snapshot if it exists,
                // to avoid opening new sstables. If it fails, use the snapshot reference instead.
                SSTableReader sstable = active.get(entries.getKey().id);
                if (sstable == null || !refs.tryRef(sstable))
                {
                    if (logger.isTraceEnabled())
                        logger.trace("using snapshot sstable {}", entries.getKey());
                    // open offline so we don't modify components or track hotness.
                    sstable = SSTableReader.open(entries.getKey(), entries.getValue(), metadata, true, true);
                    refs.tryRef(sstable);
                    // release the self ref as we never add the snapshot sstable to DataTracker where it is otherwise released
                    sstable.selfRef().release();
                }
                else if (logger.isTraceEnabled())
                {
                    logger.trace("using active sstable {}", entries.getKey());
                }
            }
        }
        catch (FSReadError | RuntimeException e)
        {
            // In case one of the snapshot sstables fails to open,
            // we must release the references to the ones we opened so far
            refs.release();
            throw e;
        }
        return refs;
    }

    /**
     * Take a snap shot of this columnfamily store.
     *
     * @param snapshotName the name of the associated with the snapshot
     */
    public TableSnapshot snapshot(String snapshotName)
    {
        return snapshot(snapshotName, null);
    }

    public TableSnapshot snapshot(String snapshotName, DurationSpec.IntSecondsBound ttl)
    {
        return snapshot(snapshotName, false, ttl, null, now());
    }

    /**
     * Take a snap shot of this columnfamily store.
     *
     * @param snapshotName the name of the associated with the snapshot
     * @param skipMemtable Skip flushing the memtable
     * @param ttl duration after which the taken snapshot is removed automatically, if supplied with null, it will never be automatically removed
     * @param rateLimiter Rate limiter for hardlinks-per-second
     * @param creationTime time when this snapshot was taken
     */
    public TableSnapshot snapshot(String snapshotName, boolean skipMemtable, DurationSpec.IntSecondsBound ttl, RateLimiter rateLimiter, Instant creationTime)
    {
        return snapshot(snapshotName, null, false, skipMemtable, ttl, rateLimiter, creationTime);
    }


    /**
     * @param ephemeral If this flag is set to true, the snapshot will be cleaned up during next startup
     * @param skipMemtable Skip flushing the memtable
     */
    public TableSnapshot snapshot(String snapshotName, Predicate<SSTableReader> predicate, boolean ephemeral, boolean skipMemtable)
    {
        return snapshot(snapshotName, predicate, ephemeral, skipMemtable, null, null, now());
    }

    /**
     * @param ephemeral If this flag is set to true, the snapshot will be cleaned up during next startup
     * @param skipMemtable Skip flushing the memtable
     * @param ttl duration after which the taken snapshot is removed automatically, if supplied with null, it will never be automatically removed
     * @param rateLimiter Rate limiter for hardlinks-per-second
     * @param creationTime time when this snapshot was taken
     */
    public TableSnapshot snapshot(String snapshotName, Predicate<SSTableReader> predicate, boolean ephemeral, boolean skipMemtable, DurationSpec.IntSecondsBound ttl, RateLimiter rateLimiter, Instant creationTime)
    {
        if (!skipMemtable)
        {
            Memtable current = getTracker().getView().getCurrentMemtable();
            if (!current.isClean())
            {
                if (current.shouldSwitch(FlushReason.SNAPSHOT))
                    FBUtilities.waitOnFuture(switchMemtableIfCurrent(current, FlushReason.SNAPSHOT));
                else
                    current.performSnapshot(snapshotName);
            }
        }
        return snapshotWithoutMemtable(snapshotName, predicate, ephemeral, ttl, rateLimiter, creationTime);
    }

    public boolean snapshotExists(String snapshotName)
    {
        return getDirectories().snapshotExists(snapshotName);
    }


    /**
     * Clear all the snapshots for a given column family.
     *
     * @param snapshotName the user supplied snapshot name. If left empty,
     *                     all the snapshots will be cleaned.
     */
    public void clearSnapshot(String snapshotName)
    {
        RateLimiter clearSnapshotRateLimiter = DatabaseDescriptor.getSnapshotRateLimiter();

        List<File> snapshotDirs = getDirectories().getCFDirectories();
        Directories.clearSnapshot(snapshotName, snapshotDirs, clearSnapshotRateLimiter);
    }
    /**
     *
     * @return  Return a map of all snapshots to space being used
     * The pair for a snapshot has true size and size on disk.
     */
    public Map<String, TableSnapshot> listSnapshots()
    {
        return getDirectories().listSnapshots();
    }

    /**
     * @return the cached partition for @param key if it is already present in the cache.
     * Not that this will not readAndCache the parition if it is not present, nor
     * are these calls counted in cache statistics.
     *
     * Note that this WILL cause deserialization of a SerializingCache partition, so if all you
     * need to know is whether a partition is present or not, use containsCachedParition instead.
     */
    public CachedPartition getRawCachedPartition(DecoratedKey key)
    {
        if (!isRowCacheEnabled())
            return null;
        IRowCacheEntry cached = CacheService.instance.rowCache.getInternal(new RowCacheKey(metadata(), key));
        return cached == null || cached instanceof RowCacheSentinel ? null : (CachedPartition)cached;
    }

    private void invalidateCaches()
    {
        CacheService.instance.invalidateKeyCacheForCf(metadata());
        CacheService.instance.invalidateRowCacheForCf(metadata());
        if (metadata().isCounter())
            CacheService.instance.invalidateCounterCacheForCf(metadata());
    }

    public int invalidateRowCache(Collection<Bounds<Token>> boundsToInvalidate)
    {
        int invalidatedKeys = 0;
        for (Iterator<RowCacheKey> keyIter = CacheService.instance.rowCache.keyIterator();
             keyIter.hasNext(); )
        {
            RowCacheKey key = keyIter.next();
            DecoratedKey dk = decorateKey(ByteBuffer.wrap(key.key));
            if (key.sameTable(metadata()) && Bounds.isInBounds(dk.getToken(), boundsToInvalidate))
            {
                invalidateCachedPartition(dk);
                invalidatedKeys++;
            }
        }
        return invalidatedKeys;
    }

    public int invalidateCounterCache(Collection<Bounds<Token>> boundsToInvalidate)
    {
        int invalidatedKeys = 0;
        for (Iterator<CounterCacheKey> keyIter = CacheService.instance.counterCache.keyIterator();
             keyIter.hasNext(); )
        {
            CounterCacheKey key = keyIter.next();
            DecoratedKey dk = decorateKey(key.partitionKey());
            if (key.sameTable(metadata()) && Bounds.isInBounds(dk.getToken(), boundsToInvalidate))
            {
                CacheService.instance.counterCache.remove(key);
                invalidatedKeys++;
            }
        }
        return invalidatedKeys;
    }

    /**
     * @return true if @param key is contained in the row cache
     */
    public boolean containsCachedParition(DecoratedKey key)
    {
        return CacheService.instance.rowCache.getCapacity() != 0 && CacheService.instance.rowCache.containsKey(new RowCacheKey(metadata(), key));
    }

    public void invalidateCachedPartition(RowCacheKey key)
    {
        CacheService.instance.rowCache.remove(key);
    }

    public void invalidateCachedPartition(DecoratedKey key)
    {
        if (!isRowCacheEnabled())
            return;

        invalidateCachedPartition(new RowCacheKey(metadata(), key));
    }

    public ClockAndCount getCachedCounter(ByteBuffer partitionKey, Clustering<?> clustering, ColumnMetadata column, CellPath path)
    {
        if (CacheService.instance.counterCache.getCapacity() == 0L) // counter cache disabled.
            return null;
        return CacheService.instance.counterCache.get(CounterCacheKey.create(metadata(), partitionKey, clustering, column, path));
    }

    public void putCachedCounter(ByteBuffer partitionKey, Clustering<?> clustering, ColumnMetadata column, CellPath path, ClockAndCount clockAndCount)
    {
        if (CacheService.instance.counterCache.getCapacity() == 0L) // counter cache disabled.
            return;
        CacheService.instance.counterCache.put(CounterCacheKey.create(metadata(), partitionKey, clustering, column, path), clockAndCount);
    }

    public void forceMajorCompaction()
    {
        forceMajorCompaction(false);
    }

    public void forceMajorCompaction(boolean splitOutput)
    {
        CompactionManager.instance.performMaximal(this, splitOutput);
    }

    @Override
    public void forceCompactionForTokenRange(Collection<Range<Token>> tokenRanges) throws ExecutionException, InterruptedException
    {
        CompactionManager.instance.forceCompactionForTokenRange(this, tokenRanges);
    }

    @Override
    public void forceCompactionForTokenRanges(String... strings)
    {
        CompactionManager.instance.forceCompactionForTokenRange(this, toTokenRanges(DatabaseDescriptor.getPartitioner(), strings));
    }

    static Set<Range<Token>> toTokenRanges(IPartitioner partitioner, String... strings)
    {
        Token.TokenFactory tokenFactory = partitioner.getTokenFactory();
        Set<Range<Token>> tokenRanges = new HashSet<>();
        for (String str : strings)
        {
            String[] splits = str.split(TOKEN_DELIMITER);
            assert splits.length == 2 : String.format("Unable to parse token range %s; needs to have two tokens separated by %s", str, TOKEN_DELIMITER);
            String lhsStr = splits[0];
            assert !Strings.isNullOrEmpty(lhsStr) : String.format("Unable to parse token range %s; left hand side of the token separater is empty", str);
            String rhsStr = splits[1];
            assert !Strings.isNullOrEmpty(rhsStr) : String.format("Unable to parse token range %s; right hand side of the token separater is empty", str);
            Token lhs = tokenFactory.fromString(lhsStr);
            Token rhs = tokenFactory.fromString(rhsStr);
            tokenRanges.add(new Range<>(lhs, rhs));
        }
        return tokenRanges;
    }

    public void forceCompactionForKey(DecoratedKey key)
    {
        CompactionManager.instance.forceCompactionForKey(this, key);
    }

    public static Iterable<ColumnFamilyStore> all()
    {
        List<Iterable<ColumnFamilyStore>> stores = new ArrayList<>(Schema.instance.getKeyspaces().size());
        for (Keyspace keyspace : Keyspace.all())
        {
            stores.add(keyspace.getColumnFamilyStores());
        }
        return Iterables.concat(stores);
    }

    public Iterable<DecoratedKey> keySamples(Range<Token> range)
    {
        try (RefViewFragment view = selectAndReference(View.selectFunction(SSTableSet.CANONICAL)))
        {
            Iterable<DecoratedKey>[] samples = new Iterable[view.sstables.size()];
            int i = 0;
            for (SSTableReader sstable: view.sstables)
            {
                samples[i++] = sstable.getKeySamples(range);
            }
            return Iterables.concat(samples);
        }
    }

    public long estimatedKeysForRange(Range<Token> range)
    {
        try (RefViewFragment view = selectAndReference(View.selectFunction(SSTableSet.CANONICAL)))
        {
            long count = 0;
            for (SSTableReader sstable : view.sstables)
                count += sstable.estimatedKeysForRanges(Collections.singleton(range));
            return count;
        }
    }

    public void writeAndAddMemtableRanges(TimeUUID repairSessionID,
                                          Supplier<Collection<Range<PartitionPosition>>> rangesSupplier,
                                          Refs<SSTableReader> placeIntoRefs)
    {
        @SuppressWarnings("resource") // closed by finish or on exception
        SSTableMultiWriter memtableContent = writeMemtableRanges(rangesSupplier, repairSessionID);
        if (memtableContent != null)
        {
            try
            {
                Collection<SSTableReader> sstables = memtableContent.finish(true);
                try (Refs sstableReferences = Refs.ref(sstables))
                {
                    // This moves all references to placeIntoRefs, clearing sstableReferences
                    placeIntoRefs.addAll(sstableReferences);
                }

                // Release the reference any written sstables start with.
                for (SSTableReader rdr : sstables)
                {
                    rdr.selfRef().release();
                    logger.info("Memtable ranges (keys {} size {}) written in {}",
                                rdr.estimatedKeys(),
                                rdr.getDataChannel().size(),
                                rdr);
                }
            }
            catch (Throwable t)
            {
                memtableContent.close();
                Throwables.propagate(t);
            }
        }
    }

    private SSTableMultiWriter writeMemtableRanges(Supplier<Collection<Range<PartitionPosition>>> rangesSupplier,
                                                   TimeUUID repairSessionID)
    {
        if (!streamFromMemtable())
            return null;

        Collection<Range<PartitionPosition>> ranges = rangesSupplier.get();
        Memtable current = getTracker().getView().getCurrentMemtable();
        if (current.isClean())
            return null;

        List<Memtable.FlushablePartitionSet<?>> dataSets = new ArrayList<>(ranges.size());
        long keys = 0;
        for (Range<PartitionPosition> range : ranges)
        {
            Memtable.FlushablePartitionSet<?> dataSet = current.getFlushSet(range.left, range.right);
            dataSets.add(dataSet);
            keys += dataSet.partitionCount();
        }
        if (keys == 0)
            return null;

        // TODO: Can we write directly to stream, skipping disk?
        Memtable.FlushablePartitionSet<?> firstDataSet = dataSets.get(0);
        SSTableMultiWriter writer = createSSTableMultiWriter(newSSTableDescriptor(directories.getDirectoryForNewSSTables()),
                                                             keys,
                                                             0,
                                                             repairSessionID,
                                                             false,
                                                             0,
                                                             new SerializationHeader(true,
                                                                                     firstDataSet.metadata(),
                                                                                     firstDataSet.columns(),
                                                                                     firstDataSet.encodingStats()),
                                                             DO_NOT_TRACK);
        try
        {
            for (Memtable.FlushablePartitionSet<?> dataSet : dataSets)
                new Flushing.FlushRunnable(dataSet, writer, metric, false).call();  // executes on this thread

            return writer;
        }
        catch (Error | RuntimeException t)
        {
            writer.abort(t);
            throw t;
        }
    }

    private static final LifecycleNewTracker DO_NOT_TRACK = new LifecycleNewTracker()
    {
        public void trackNew(SSTable table)
        {
            // not tracking
        }

        public void untrackNew(SSTable table)
        {
            // not tracking
        }

        public OperationType opType()
        {
            return OperationType.FLUSH;
        }
    };

    /**
     * For testing.  No effort is made to clear historical or even the current memtables, nor for
     * thread safety.  All we do is wipe the sstable containers clean, while leaving the actual
     * data files present on disk.  (This allows tests to easily call loadNewSSTables on them.)
     */
    @VisibleForTesting
    public void clearUnsafe()
    {
        for (final ColumnFamilyStore cfs : concatWithIndexes())
        {
            cfs.runWithCompactionsDisabled((Callable<Void>) () -> {
                cfs.data.reset(memtableFactory.create(new AtomicReference<>(CommitLogPosition.NONE), cfs.metadata, cfs));
                return null;
            }, true, false);
        }
    }

    public void truncateBlocking()
    {
        truncateBlocking(false);
    }

    public void truncateBlockingWithoutSnapshot()
    {
        truncateBlocking(true);
    }

    /**
     * Truncate deletes the entire column family's data with no expensive tombstone creation
     * @param noSnapshot if {@code true} no snapshot will be taken
     */
    private void truncateBlocking(boolean noSnapshot)
    {
        // We have two goals here:
        // - truncate should delete everything written before truncate was invoked
        // - but not delete anything that isn't part of the snapshot we create.
        // We accomplish this by first flushing manually, then snapshotting, and
        // recording the timestamp IN BETWEEN those actions. Any sstables created
        // with this timestamp or greater time, will not be marked for delete.
        //
        // Bonus complication: since we store commit log segment position in sstable metadata,
        // truncating those sstables means we will replay any CL segments from the
        // beginning if we restart before they [the CL segments] are discarded for
        // normal reasons post-truncate.  To prevent this, we store truncation
        // position in the System keyspace.
        logger.info("Truncating {}.{}", keyspace.getName(), name);

        viewManager.stopBuild();

        final long truncatedAt;
        final CommitLogPosition replayAfter;

        if (!noSnapshot &&
               ((keyspace.getMetadata().params.durableWrites && !memtableWritesAreDurable())  // need to clear dirty regions
               || DatabaseDescriptor.isAutoSnapshot())) // need sstable for snapshot
        {
            replayAfter = forceBlockingFlush(FlushReason.TRUNCATE);
            viewManager.forceBlockingFlush(FlushReason.TRUNCATE);
        }
        else
        {
            // just nuke the memtable data w/o writing to disk first
            // note: this does not wait for the switch to complete, but because the post-flush processing is serial,
            // the call below does.
            viewManager.dumpMemtables();
            replayAfter = FBUtilities.waitOnFuture(dumpMemtable());
        }

        long now = currentTimeMillis();
        // make sure none of our sstables are somehow in the future (clock drift, perhaps)
        for (ColumnFamilyStore cfs : concatWithIndexes())
            for (SSTableReader sstable : cfs.getLiveSSTables())
                now = Math.max(now, sstable.maxDataAge);
        truncatedAt = now;

        Runnable truncateRunnable = new Runnable()
        {
            public void run()
            {
                logger.info("Truncating {}.{} with truncatedAt={}", keyspace.getName(), getTableName(), truncatedAt);
                // since truncation can happen at different times on different nodes, we need to make sure
                // that any repairs are aborted, otherwise we might clear the data on one node and then
                // stream in data that is actually supposed to have been deleted
                ActiveRepairService.instance.abort((prs) -> prs.getTableIds().contains(metadata.id),
                                                   "Stopping parent sessions {} due to truncation of tableId="+metadata.id);
                data.notifyTruncated(truncatedAt);

            if (!noSnapshot && DatabaseDescriptor.isAutoSnapshot())
                snapshot(Keyspace.getTimestampedSnapshotNameWithPrefix(name, SNAPSHOT_TRUNCATE_PREFIX), DatabaseDescriptor.getAutoSnapshotTtl());

            discardSSTables(truncatedAt);

            indexManager.truncateAllIndexesBlocking(truncatedAt);
            viewManager.truncateBlocking(replayAfter, truncatedAt);

                SystemKeyspace.saveTruncationRecord(ColumnFamilyStore.this, truncatedAt, replayAfter);
                logger.trace("cleaning out row cache");
                invalidateCaches();

            }
        };

        runWithCompactionsDisabled(FutureTask.callable(truncateRunnable), true, true);

        viewManager.build();

        logger.info("Truncate of {}.{} is complete", keyspace.getName(), name);
    }

    /**
     * Drops current memtable without flushing to disk. This should only be called when truncating a column family
     * that cannot have dirty intervals in the commit log (i.e. one which is not durable, or where the memtable itself
     * performs durable writes).
     */
    public Future<CommitLogPosition> dumpMemtable()
    {
        synchronized (data)
        {
            final Flush flush = new Flush(true);
            flushExecutor.execute(flush);
            postFlushExecutor.execute(flush.postFlushTask);
            return flush.postFlushTask;
        }
    }

    public void unloadCf()
    {
        if (keyspace.getMetadata().params.durableWrites && !memtableWritesAreDurable())  // need to clear dirty regions
            forceBlockingFlush(ColumnFamilyStore.FlushReason.DROP);
        else
            FBUtilities.waitOnFuture(dumpMemtable());
    }

    public <V> V runWithCompactionsDisabled(Callable<V> callable, boolean interruptValidation, boolean interruptViews)
    {
        return runWithCompactionsDisabled(callable, (sstable) -> true, interruptValidation, interruptViews, true);
    }

    /**
     * Runs callable with compactions paused and compactions including sstables matching sstablePredicate stopped
     *
     * @param callable what to do when compactions are paused
     * @param sstablesPredicate which sstables should we cancel compactions for
     * @param interruptValidation if we should interrupt validation compactions
     * @param interruptViews if we should interrupt view compactions
     * @param interruptIndexes if we should interrupt compactions on indexes. NOTE: if you set this to true your sstablePredicate
     *                         must be able to handle LocalPartitioner sstables!
     */
    public <V> V runWithCompactionsDisabled(Callable<V> callable, Predicate<SSTableReader> sstablesPredicate, boolean interruptValidation, boolean interruptViews, boolean interruptIndexes)
    {
        // synchronize so that concurrent invocations don't re-enable compactions partway through unexpectedly,
        // and so we only run one major compaction at a time
        synchronized (this)
        {
            logger.trace("Cancelling in-progress compactions for {}", metadata.name);
            Iterable<ColumnFamilyStore> toInterruptFor = interruptIndexes
                                                         ? concatWithIndexes()
                                                         : Collections.singleton(this);

            toInterruptFor = interruptViews
                             ? Iterables.concat(toInterruptFor, viewManager.allViewsCfs())
                             : toInterruptFor;

            try (CompactionManager.CompactionPauser pause = CompactionManager.instance.pauseGlobalCompaction();
                 CompactionManager.CompactionPauser pausedStrategies = pauseCompactionStrategies(toInterruptFor))
            {
                // interrupt in-progress compactions
                CompactionManager.instance.interruptCompactionForCFs(toInterruptFor, sstablesPredicate, interruptValidation);
                CompactionManager.instance.waitForCessation(toInterruptFor, sstablesPredicate);

                // doublecheck that we finished, instead of timing out
                for (ColumnFamilyStore cfs : toInterruptFor)
                {
                    if (cfs.getTracker().getCompacting().stream().anyMatch(sstablesPredicate))
                    {
                        logger.warn("Unable to cancel in-progress compactions for {}.  Perhaps there is an unusually large row in progress somewhere, or the system is simply overloaded.", metadata.name);
                        return null;
                    }
                }
                logger.trace("Compactions successfully cancelled");

                // run our task
                try
                {
                    return callable.call();
                }
                catch (Exception e)
                {
                    throw new RuntimeException(e);
                }
            }
        }
    }

    private static CompactionManager.CompactionPauser pauseCompactionStrategies(Iterable<ColumnFamilyStore> toPause)
    {
        ArrayList<ColumnFamilyStore> successfullyPaused = new ArrayList<>();
        try
        {
            for (ColumnFamilyStore cfs : toPause)
            {
                successfullyPaused.ensureCapacity(successfullyPaused.size() + 1); // to avoid OOM:ing after pausing the strategies
                cfs.getCompactionStrategyManager().pause();
                successfullyPaused.add(cfs);
            }
            return () -> maybeFail(resumeAll(null, toPause));
        }
        catch (Throwable t)
        {
            resumeAll(t, successfullyPaused);
            throw t;
        }
    }

    private static Throwable resumeAll(Throwable accumulate, Iterable<ColumnFamilyStore> cfss)
    {
        for (ColumnFamilyStore cfs : cfss)
        {
            try
            {
                cfs.getCompactionStrategyManager().resume();
            }
            catch (Throwable t)
            {
                accumulate = merge(accumulate, t);
            }
        }
        return accumulate;
    }

    public LifecycleTransaction markAllCompacting(final OperationType operationType)
    {
        Callable<LifecycleTransaction> callable = () -> {
            assert data.getCompacting().isEmpty() : data.getCompacting();
            Iterable<SSTableReader> sstables = getLiveSSTables();
            sstables = AbstractCompactionStrategy.filterSuspectSSTables(sstables);
            LifecycleTransaction modifier = data.tryModify(sstables, operationType);
            assert modifier != null: "something marked things compacting while compactions are disabled";
            return modifier;
        };

        return runWithCompactionsDisabled(callable, false, false);
    }


    @Override
    public String toString()
    {
        return "CFS(" +
               "Keyspace='" + keyspace.getName() + '\'' +
               ", ColumnFamily='" + name + '\'' +
               ')';
    }

    public void disableAutoCompaction()
    {
        // we don't use CompactionStrategy.pause since we don't want users flipping that on and off
        // during runWithCompactionsDisabled
        compactionStrategyManager.disable();
    }

    public void enableAutoCompaction()
    {
        enableAutoCompaction(false);
    }

    /**
     * used for tests - to be able to check things after a minor compaction
     * @param waitForFutures if we should block until autocompaction is done
     */
    @VisibleForTesting
    public void enableAutoCompaction(boolean waitForFutures)
    {
        compactionStrategyManager.enable();
        List<Future<?>> futures = CompactionManager.instance.submitBackground(this);
        if (waitForFutures)
            FBUtilities.waitOnFutures(futures);
    }

    public boolean isAutoCompactionDisabled()
    {
        return !this.compactionStrategyManager.isEnabled();
    }

    /*
     JMX getters and setters for the Default<T>s.
       - get/set minCompactionThreshold
       - get/set maxCompactionThreshold
       - get     memsize
       - get     memops
       - get/set memtime
     */

    public CompactionStrategyManager getCompactionStrategyManager()
    {
        return compactionStrategyManager;
    }

    public void setCrcCheckChance(double crcCheckChance)
    {
        try
        {
            TableParams.builder().crcCheckChance(crcCheckChance).build().validate();
            for (ColumnFamilyStore cfs : concatWithIndexes())
            {
                cfs.crcCheckChance.set(crcCheckChance);
                for (SSTableReader sstable : cfs.getSSTables(SSTableSet.LIVE))
                    sstable.setCrcCheckChance(crcCheckChance);
            }
        }
        catch (ConfigurationException e)
        {
            throw new IllegalArgumentException(e.getMessage());
        }
    }


    public Double getCrcCheckChance()
    {
        return crcCheckChance.value();
    }

    public void setCompactionThresholds(int minThreshold, int maxThreshold)
    {
        validateCompactionThresholds(minThreshold, maxThreshold);

        minCompactionThreshold.set(minThreshold);
        maxCompactionThreshold.set(maxThreshold);
        CompactionManager.instance.submitBackground(this);
    }

    public int getMinimumCompactionThreshold()
    {
        return minCompactionThreshold.value();
    }

    public void setMinimumCompactionThreshold(int minCompactionThreshold)
    {
        validateCompactionThresholds(minCompactionThreshold, maxCompactionThreshold.value());
        this.minCompactionThreshold.set(minCompactionThreshold);
    }

    public int getMaximumCompactionThreshold()
    {
        return maxCompactionThreshold.value();
    }

    public void setMaximumCompactionThreshold(int maxCompactionThreshold)
    {
        validateCompactionThresholds(minCompactionThreshold.value(), maxCompactionThreshold);
        this.maxCompactionThreshold.set(maxCompactionThreshold);
    }

    private void validateCompactionThresholds(int minThreshold, int maxThreshold)
    {
        if (minThreshold > maxThreshold)
            throw new RuntimeException(String.format("The min_compaction_threshold cannot be larger than the max_compaction_threshold. " +
                                                     "Min is '%d', Max is '%d'.", minThreshold, maxThreshold));

        if (maxThreshold == 0 || minThreshold == 0)
            throw new RuntimeException("Disabling compaction by setting min_compaction_threshold or max_compaction_threshold to 0 " +
                                       "is deprecated, set the compaction strategy option 'enabled' to 'false' instead or use the nodetool command 'disableautocompaction'.");
    }

    // End JMX get/set.

    public int getMeanEstimatedCellPerPartitionCount()
    {
        long sum = 0;
        long count = 0;
        for (SSTableReader sstable : getSSTables(SSTableSet.CANONICAL))
        {
            long n = sstable.getEstimatedCellPerPartitionCount().count();
            sum += sstable.getEstimatedCellPerPartitionCount().mean() * n;
            count += n;
        }
        return count > 0 ? (int) (sum / count) : 0;
    }

    public double getMeanPartitionSize()
    {
        long sum = 0;
        long count = 0;
        for (SSTableReader sstable : getSSTables(SSTableSet.CANONICAL))
        {
            long n = sstable.getEstimatedPartitionSize().count();
            sum += sstable.getEstimatedPartitionSize().mean() * n;
            count += n;
        }
        return count > 0 ? sum * 1.0 / count : 0;
    }

    public int getMeanRowCount()
    {
        long totalRows = 0;
        long totalPartitions = 0;
        for (SSTableReader sstable : getSSTables(SSTableSet.CANONICAL))
        {
            totalPartitions += sstable.getEstimatedPartitionSize().count();
            totalRows += sstable.getTotalRows();
        }

        return totalPartitions > 0 ? (int) (totalRows / totalPartitions) : 0;
    }

    public long estimateKeys()
    {
        long n = 0;
        for (SSTableReader sstable : getSSTables(SSTableSet.CANONICAL))
            n += sstable.estimatedKeys();
        return n;
    }

    public IPartitioner getPartitioner()
    {
        return metadata().partitioner;
    }

    public DecoratedKey decorateKey(ByteBuffer key)
    {
        return getPartitioner().decorateKey(key);
    }

    /** true if this CFS contains secondary index data */
    public boolean isIndex()
    {
        return metadata().isIndex();
    }

    public Iterable<ColumnFamilyStore> concatWithIndexes()
    {
        // we return the main CFS first, which we rely on for simplicity in switchMemtable(), for getting the
        // latest commit log segment position
        return Iterables.concat(Collections.singleton(this), indexManager.getAllIndexColumnFamilyStores());
    }

    public List<String> getBuiltIndexes()
    {
        return indexManager.getBuiltIndexNames();
    }

    public int getUnleveledSSTables()
    {
        return compactionStrategyManager.getUnleveledSSTables();
    }

    public int[] getSSTableCountPerLevel()
    {
        return compactionStrategyManager.getSSTableCountPerLevel();
    }

    public long[] getPerLevelSizeBytes()
    {
        return compactionStrategyManager.getPerLevelSizeBytes();
    }

    public int getLevelFanoutSize()
    {
        return compactionStrategyManager.getLevelFanoutSize();
    }

    public static class ViewFragment
    {
        public final List<SSTableReader> sstables;
        public final Iterable<Memtable> memtables;

        public ViewFragment(List<SSTableReader> sstables, Iterable<Memtable> memtables)
        {
            this.sstables = sstables;
            this.memtables = memtables;
        }
    }

    public static class RefViewFragment extends ViewFragment implements AutoCloseable
    {
        public final Refs<SSTableReader> refs;

        public RefViewFragment(List<SSTableReader> sstables, Iterable<Memtable> memtables, Refs<SSTableReader> refs)
        {
            super(sstables, memtables);
            this.refs = refs;
        }

        public void release()
        {
            refs.release();
        }

        public void close()
        {
            refs.release();
        }
    }

    public boolean isEmpty()
    {
        return data.getView().isEmpty();
    }

    public boolean isRowCacheEnabled()
    {

        boolean retval = metadata().params.caching.cacheRows() && CacheService.instance.rowCache.getCapacity() > 0;
        assert(!retval || !isIndex());
        return retval;
    }

    public boolean isCounterCacheEnabled()
    {
        return metadata().isCounter() && CacheService.instance.counterCache.getCapacity() > 0;
    }

    public boolean isKeyCacheEnabled()
    {
        return metadata().params.caching.cacheKeys() && CacheService.instance.keyCache.getCapacity() > 0;
    }

    /**
     * Discard all SSTables that were created before given timestamp.
     *
     * Caller should first ensure that comapctions have quiesced.
     *
     * @param truncatedAt The timestamp of the truncation
     *                    (all SSTables before that timestamp are going be marked as compacted)
     */
    public void discardSSTables(long truncatedAt)
    {
        assert data.getCompacting().isEmpty() : data.getCompacting();

        List<SSTableReader> truncatedSSTables = new ArrayList<>();
        int keptSSTables = 0;
        for (SSTableReader sstable : getSSTables(SSTableSet.LIVE))
        {
            if (!sstable.newSince(truncatedAt))
            {
                truncatedSSTables.add(sstable);
            }
            else
            {
                keptSSTables++;
                logger.info("Truncation is keeping {} maxDataAge={} truncatedAt={}", sstable, sstable.maxDataAge, truncatedAt);
            }
        }

        if (!truncatedSSTables.isEmpty())
        {
            logger.info("Truncation is dropping {} sstables and keeping {} due to sstable.maxDataAge > truncatedAt", truncatedSSTables.size(), keptSSTables);
            markObsolete(truncatedSSTables, OperationType.UNKNOWN);
        }
    }

    public double getDroppableTombstoneRatio()
    {
        double allDroppable = 0;
        long allColumns = 0;
        int localTime = (int)(currentTimeMillis() / 1000);

        for (SSTableReader sstable : getSSTables(SSTableSet.LIVE))
        {
            allDroppable += sstable.getDroppableTombstonesBefore(localTime - metadata().params.gcGraceSeconds);
            allColumns += sstable.getEstimatedCellPerPartitionCount().mean() * sstable.getEstimatedCellPerPartitionCount().count();
        }
        return allColumns > 0 ? allDroppable / allColumns : 0;
    }

    public long trueSnapshotsSize()
    {
        return getDirectories().trueSnapshotsSize();
    }

    /**
     * Returns a ColumnFamilyStore by id if it exists, null otherwise
     * Differently from others, this method does not throw exception if the table does not exist.
     */
    public static ColumnFamilyStore getIfExists(TableId id)
    {
        TableMetadata metadata = Schema.instance.getTableMetadata(id);
        if (metadata == null)
            return null;

        Keyspace keyspace = Keyspace.open(metadata.keyspace);
        if (keyspace == null)
            return null;

        return keyspace.hasColumnFamilyStore(id)
             ? keyspace.getColumnFamilyStore(id)
             : null;
    }

    /**
     * Returns a ColumnFamilyStore by ksname and cfname if it exists, null otherwise
     * Differently from others, this method does not throw exception if the keyspace or table does not exist.
     */
    public static ColumnFamilyStore getIfExists(String ksName, String cfName)
    {
        if (ksName == null || cfName == null)
            return null;

        Keyspace keyspace = Keyspace.open(ksName);
        if (keyspace == null)
            return null;

        TableMetadata table = Schema.instance.getTableMetadata(ksName, cfName);
        if (table == null)
            return null;

        return keyspace.getColumnFamilyStore(table.id);
    }

    public static TableMetrics metricsFor(TableId tableId)
    {
        return Objects.requireNonNull(getIfExists(tableId)).metric;
    }

    public DiskBoundaries getDiskBoundaries()
    {
        return diskBoundaryManager.getDiskBoundaries(this);
    }

    public void invalidateLocalRanges()
    {
        diskBoundaryManager.invalidate();

        switchMemtableOrNotify(FlushReason.OWNED_RANGES_CHANGE, Memtable::localRangesUpdated);
    }

    @Override
    public void setNeverPurgeTombstones(boolean value)
    {
        if (neverPurgeTombstones != value)
            logger.info("Changing neverPurgeTombstones for {}.{} from {} to {}", keyspace.getName(), getTableName(), neverPurgeTombstones, value);
        else
            logger.info("Not changing neverPurgeTombstones for {}.{}, it is {}", keyspace.getName(), getTableName(), neverPurgeTombstones);

        neverPurgeTombstones = value;
    }

    @Override
    public boolean getNeverPurgeTombstones()
    {
        return neverPurgeTombstones;
    }

    void onTableDropped()
    {
        indexManager.markAllIndexesRemoved();

        CompactionManager.instance.interruptCompactionForCFs(concatWithIndexes(), (sstable) -> true, true);

        if (DatabaseDescriptor.isAutoSnapshot())
            snapshot(Keyspace.getTimestampedSnapshotNameWithPrefix(name, ColumnFamilyStore.SNAPSHOT_DROP_PREFIX), DatabaseDescriptor.getAutoSnapshotTtl());

        CommitLog.instance.forceRecycleAllSegments(Collections.singleton(metadata.id));

        compactionStrategyManager.shutdown();

        // wait for any outstanding reads/writes that might affect the CFS
        Keyspace.writeOrder.awaitNewBarrier();
        readOrdering.awaitNewBarrier();
    }

    /**
     * The thread pools used to flush memtables.
     *
     * <p>Each disk has its own set of thread pools to perform memtable flushes.</p>
     * <p>Based on the configuration. Local system keyspaces can have their own disk
     * to allow for special redundancy mechanism. If it is the case the executor services returned for
     * local system keyspaces will be different from the ones for the other keyspaces.</p>
     */
    private static final class PerDiskFlushExecutors
    {
        /**
         * The flush executors for non local system keyspaces.
         */
        private final ExecutorPlus[] nonLocalSystemflushExecutors;

        /**
         * The flush executors for the local system keyspaces.
         */
        private final ExecutorPlus[] localSystemDiskFlushExecutors;

        /**
         * {@code true} if local system keyspaces are stored in their own directory and use an extra flush executor,
         * {@code false} otherwise.
         */
        private final boolean useSpecificExecutorForSystemKeyspaces;

        public PerDiskFlushExecutors(int flushWriters,
                                     String[] locationsForNonSystemKeyspaces,
                                     boolean useSpecificLocationForSystemKeyspaces)
        {
            ExecutorPlus[] flushExecutors = createPerDiskFlushWriters(locationsForNonSystemKeyspaces.length, flushWriters);
            nonLocalSystemflushExecutors = flushExecutors;
            useSpecificExecutorForSystemKeyspaces = useSpecificLocationForSystemKeyspaces;
            localSystemDiskFlushExecutors = useSpecificLocationForSystemKeyspaces ? new ExecutorPlus[] {newThreadPool("LocalSystemKeyspacesDiskMemtableFlushWriter", flushWriters)}
                                                                                  : new ExecutorPlus[] {flushExecutors[0]};
        }

        private static ExecutorPlus[] createPerDiskFlushWriters(int numberOfExecutors, int flushWriters)
        {
            ExecutorPlus[] flushExecutors = new ExecutorPlus[numberOfExecutors];
            for (int i = 0; i < numberOfExecutors; i++)
            {
                flushExecutors[i] = newThreadPool("PerDiskMemtableFlushWriter_"+i, flushWriters);
            }
            return flushExecutors;
        }

        private static ExecutorPlus newThreadPool(String poolName, int size)
        {
            return executorFactory().withJmxInternal().pooled(poolName, size);
        }

        /**
         * Returns the flush executors for the specified keyspace.
         *
         * @param keyspaceName the keyspace name
         * @param tableName the table name
         * @return the flush executors that should be used for flushing the memtables of the specified keyspace.
         */
        public ExecutorPlus[] getExecutorsFor(String keyspaceName, String tableName)
        {
            return Directories.isStoredInLocalSystemKeyspacesDataLocation(keyspaceName, tableName) ? localSystemDiskFlushExecutors
                                                                                                   : nonLocalSystemflushExecutors;
        }

        /**
         * Appends all the {@code ExecutorService} used for flushes to the collection.
         *
         * @param collection the collection to append to.
         */
        public void appendAllExecutors(Collection<ExecutorService> collection)
        {
            Collections.addAll(collection, nonLocalSystemflushExecutors);
            if (useSpecificExecutorForSystemKeyspaces)
                Collections.addAll(collection, localSystemDiskFlushExecutors);
        }
    }

    /*
     * Check SSTables whether or not they are misplaced.
     * @return true if any of the SSTables is misplaced.
     *         If all SSTables are correctly placed or the partitioner does not support splitting, it returns false.
     */
    @Override
    public boolean hasMisplacedSSTables()
    {
        if (!getPartitioner().splitter().isPresent())
            return false;

        final DiskBoundaries diskBoundaries = getDiskBoundaries();
        for (SSTableReader sstable : getSSTables(SSTableSet.CANONICAL))
        {
            Directories.DataDirectory dataDirectory = getDirectories().getDataDirectoryForFile(sstable.descriptor);
            if (!diskBoundaries.isInCorrectLocation(sstable, dataDirectory))
                return true;
        }
        return false;
    }

    @Override
<<<<<<< HEAD
    public Map<String, Long> getTopSizePartitions()
    {
        if (topPartitions == null)
            return Collections.emptyMap();
        return topPartitions.getTopSizePartitionMap();
    }

    @Override
    public Long getTopSizePartitionsLastUpdate()
    {
        if (topPartitions == null)
            return null;
        return topPartitions.topSizes().lastUpdate;
    }

    @Override
    public Map<String, Long> getTopTombstonePartitions()
    {
        if (topPartitions == null)
            return Collections.emptyMap();
        return topPartitions.getTopTombstonePartitionMap();
    }

    @Override
    public Long getTopTombstonePartitionsLastUpdate()
    {
        if (topPartitions == null)
            return null;
        return topPartitions.topTombstones().lastUpdate;
=======
    public long[] getRecentSSTablesPerReadHistogramV3()
    {
        return metric.recentSSTablesPerRead.getBuckets(true);
    }

    @Override
    public long[] getSSTablesPerReadHistogramV3()
    {
        return metric.sstablesPerRead.getBuckets(false);
    }

    @Override
    public long[] getRecentReadLatencyHistogramMicrosV3()
    {
        return metric.readLatency.recentLatencyHistogram.getBuckets(true);
    }

    @Override
    public long[] getRecentWriteLatencyHistogramMicrosV3()
    {
        return metric.writeLatency.recentLatencyHistogram.getBuckets(true);
    }

    @Override
    public long[] getRecentRangeLatencyHistogramMicrosV3()
    {
        return metric.rangeLatency.recentLatencyHistogram.getBuckets(true);
    }

    @Override
    public long[] getEstimatedRowSizeHistogram()
    {
        return metric.estimatedPartitionSizeHistogram.getValue();
    }

    @Override
    public long[] getEstimatedColumnCountHistogram()
    {
        return metric.estimatedColumnCountHistogram.getValue();
    }

    @Override
    public long[] getCasPrepareLatencyHistogram() {
        return metric.casPrepare.recentLatencyHistogram.getBuckets(true);
    }

    @Override
    public long[] getCasProposeLatencyHistogram() {
        return metric.casPropose.recentLatencyHistogram.getBuckets(true);
    }

    @Override
    public long[] getCasCommitLatencyHistogram() {
        return metric.casCommit.recentLatencyHistogram.getBuckets(true);
>>>>>>> 64c9893e
    }
}<|MERGE_RESOLUTION|>--- conflicted
+++ resolved
@@ -3305,7 +3305,6 @@
     }
 
     @Override
-<<<<<<< HEAD
     public Map<String, Long> getTopSizePartitions()
     {
         if (topPartitions == null)
@@ -3335,7 +3334,9 @@
         if (topPartitions == null)
             return null;
         return topPartitions.topTombstones().lastUpdate;
-=======
+    }
+
+    @Override
     public long[] getRecentSSTablesPerReadHistogramV3()
     {
         return metric.recentSSTablesPerRead.getBuckets(true);
@@ -3390,6 +3391,5 @@
     @Override
     public long[] getCasCommitLatencyHistogram() {
         return metric.casCommit.recentLatencyHistogram.getBuckets(true);
->>>>>>> 64c9893e
     }
 }