/*
 * Licensed to the Apache Software Foundation (ASF) under one
 * or more contributor license agreements.  See the NOTICE file
 * distributed with this work for additional information
 * regarding copyright ownership.  The ASF licenses this file
 * to you under the Apache License, Version 2.0 (the
 * "License"); you may not use this file except in compliance
 * with the License.  You may obtain a copy of the License at
 *
 *     http://www.apache.org/licenses/LICENSE-2.0
 *
 * Unless required by applicable law or agreed to in writing, software
 * distributed under the License is distributed on an "AS IS" BASIS,
 * WITHOUT WARRANTIES OR CONDITIONS OF ANY KIND, either express or implied.
 * See the License for the specific language governing permissions and
 * limitations under the License.
 */
package org.apache.cassandra.db;

import java.io.File;
import java.io.IOException;
import java.io.PrintStream;
import java.lang.management.ManagementFactory;
import java.nio.ByteBuffer;
import java.nio.file.Files;
import java.util.*;
import java.util.concurrent.*;
import java.util.concurrent.atomic.AtomicInteger;
import java.util.concurrent.atomic.AtomicReference;
import java.util.regex.Pattern;
import javax.management.*;
import javax.management.openmbean.*;

import com.google.common.annotations.VisibleForTesting;
import com.google.common.base.*;
import com.google.common.base.Throwables;
import com.google.common.collect.*;
import com.google.common.util.concurrent.*;
import org.slf4j.Logger;
import org.slf4j.LoggerFactory;

import com.clearspring.analytics.stream.Counter;
import org.apache.cassandra.cache.*;
import org.apache.cassandra.concurrent.*;
import org.apache.cassandra.config.*;
import org.apache.cassandra.db.commitlog.CommitLog;
import org.apache.cassandra.db.commitlog.ReplayPosition;
import org.apache.cassandra.db.compaction.*;
import org.apache.cassandra.db.filter.ClusteringIndexFilter;
import org.apache.cassandra.db.filter.DataLimits;
import org.apache.cassandra.db.view.TableViews;
import org.apache.cassandra.db.lifecycle.*;
import org.apache.cassandra.db.partitions.CachedPartition;
import org.apache.cassandra.db.partitions.PartitionUpdate;
import org.apache.cassandra.db.rows.CellPath;
import org.apache.cassandra.dht.*;
import org.apache.cassandra.dht.Range;
import org.apache.cassandra.exceptions.ConfigurationException;
import org.apache.cassandra.exceptions.StartupException;
import org.apache.cassandra.index.SecondaryIndexManager;
import org.apache.cassandra.index.internal.CassandraIndex;
import org.apache.cassandra.index.transactions.UpdateTransaction;
import org.apache.cassandra.io.FSError;
import org.apache.cassandra.io.FSWriteError;
import org.apache.cassandra.io.FSReadError;
import org.apache.cassandra.io.sstable.Component;
import org.apache.cassandra.io.sstable.CorruptSSTableException;
import org.apache.cassandra.io.sstable.Descriptor;
import org.apache.cassandra.io.sstable.SSTable;
import org.apache.cassandra.io.sstable.SSTableMultiWriter;
import org.apache.cassandra.io.sstable.format.*;
import org.apache.cassandra.io.sstable.format.big.BigFormat;
import org.apache.cassandra.io.sstable.metadata.CompactionMetadata;
import org.apache.cassandra.io.sstable.metadata.MetadataType;
import org.apache.cassandra.io.sstable.metadata.MetadataCollector;
import org.apache.cassandra.io.util.FileUtils;
import org.apache.cassandra.metrics.TableMetrics;
import org.apache.cassandra.metrics.TableMetrics.Sampler;
import org.apache.cassandra.schema.*;
import org.apache.cassandra.service.reads.SpeculativeRetryPolicy;
import org.apache.cassandra.service.CacheService;
import org.apache.cassandra.service.StorageService;
import org.apache.cassandra.utils.*;
import org.apache.cassandra.utils.TopKSampler.SamplerResult;
import org.apache.cassandra.utils.concurrent.OpOrder;
import org.apache.cassandra.utils.concurrent.Refs;
import org.apache.cassandra.utils.memory.MemtableAllocator;
import org.json.simple.JSONArray;
import org.json.simple.JSONObject;

import static org.apache.cassandra.utils.Throwables.maybeFail;

public class ColumnFamilyStore implements ColumnFamilyStoreMBean
{
    // The directories which will be searched for sstables on cfs instantiation.
    private static volatile Directories.DataDirectory[] initialDirectories = Directories.dataDirectories;

    /**
     * A hook to add additional directories to initialDirectories.
     * Any additional directories should be added prior to ColumnFamilyStore instantiation on startup
     *
     * Since the directories used by a given table are determined by the compaction strategy,
     * it's possible for sstables to be written to directories specified outside of cassandra.yaml.
     * By adding additional directories to initialDirectories, sstables in these extra locations are
     * made discoverable on sstable instantiation.
     */
    public static synchronized void addInitialDirectories(Directories.DataDirectory[] newDirectories)
    {
        assert newDirectories != null;

        Set<Directories.DataDirectory> existing = Sets.newHashSet(initialDirectories);

        List<Directories.DataDirectory> replacementList = Lists.newArrayList(initialDirectories);
        for (Directories.DataDirectory directory: newDirectories)
        {
            if (!existing.contains(directory))
            {
                replacementList.add(directory);
            }
        }

        Directories.DataDirectory[] replacementArray = new Directories.DataDirectory[replacementList.size()];
        replacementList.toArray(replacementArray);
        initialDirectories = replacementArray;
    }

    public static Directories.DataDirectory[] getInitialDirectories()
    {
        Directories.DataDirectory[] src = initialDirectories;
        return Arrays.copyOf(src, src.length);
    }

    private static final Logger logger = LoggerFactory.getLogger(ColumnFamilyStore.class);

    private static final ExecutorService flushExecutor = new JMXEnabledThreadPoolExecutor(DatabaseDescriptor.getFlushWriters(),
                                                                                          StageManager.KEEPALIVE,
                                                                                          TimeUnit.SECONDS,
                                                                                          new LinkedBlockingQueue<Runnable>(),
                                                                                          new NamedThreadFactory("MemtableFlushWriter"),
                                                                                          "internal");

    // post-flush executor is single threaded to provide guarantee that any flush Future on a CF will never return until prior flushes have completed
    private static final ExecutorService postFlushExecutor = new JMXEnabledThreadPoolExecutor(1,
                                                                                              StageManager.KEEPALIVE,
                                                                                              TimeUnit.SECONDS,
                                                                                              new LinkedBlockingQueue<Runnable>(),
                                                                                              new NamedThreadFactory("MemtablePostFlush"),
                                                                                              "internal");

    private static final ExecutorService reclaimExecutor = new JMXEnabledThreadPoolExecutor(1,
                                                                                            StageManager.KEEPALIVE,
                                                                                            TimeUnit.SECONDS,
                                                                                            new LinkedBlockingQueue<Runnable>(),
                                                                                            new NamedThreadFactory("MemtableReclaimMemory"),
                                                                                            "internal");

    private static final String[] COUNTER_NAMES = new String[]{"raw", "count", "error", "string"};
    private static final String[] COUNTER_DESCS = new String[]
    { "partition key in raw hex bytes",
      "value of this partition for given sampler",
      "value is within the error bounds plus or minus of this",
      "the partition key turned into a human readable format" };
    private static final CompositeType COUNTER_COMPOSITE_TYPE;
    private static final TabularType COUNTER_TYPE;

    private static final String[] SAMPLER_NAMES = new String[]{"cardinality", "partitions"};
    private static final String[] SAMPLER_DESCS = new String[]
    { "cardinality of partitions",
      "list of counter results" };

    private static final String SAMPLING_RESULTS_NAME = "SAMPLING_RESULTS";
    private static final CompositeType SAMPLING_RESULT;

    public static final String SNAPSHOT_TRUNCATE_PREFIX = "truncated";
    public static final String SNAPSHOT_DROP_PREFIX = "dropped";

    static
    {
        try
        {
            OpenType<?>[] counterTypes = new OpenType[] { SimpleType.STRING, SimpleType.LONG, SimpleType.LONG, SimpleType.STRING };
            COUNTER_COMPOSITE_TYPE = new CompositeType(SAMPLING_RESULTS_NAME, SAMPLING_RESULTS_NAME, COUNTER_NAMES, COUNTER_DESCS, counterTypes);
            COUNTER_TYPE = new TabularType(SAMPLING_RESULTS_NAME, SAMPLING_RESULTS_NAME, COUNTER_COMPOSITE_TYPE, COUNTER_NAMES);

            OpenType<?>[] samplerTypes = new OpenType[] { SimpleType.LONG, COUNTER_TYPE };
            SAMPLING_RESULT = new CompositeType(SAMPLING_RESULTS_NAME, SAMPLING_RESULTS_NAME, SAMPLER_NAMES, SAMPLER_DESCS, samplerTypes);
        } catch (OpenDataException e)
        {
            throw Throwables.propagate(e);
        }
    }

    public static final Comparator<Pair<Range<Token>, Integer>> lastRepairTimeComparator = new Comparator<Pair<Range<Token>, Integer>>()
    {
        public int compare(Pair<Range<Token>, Integer> pair1, Pair<Range<Token>, Integer> pair2)
        {
            if (pair1.right.equals(pair2.right))
            {
                return pair1.left.compareTo(pair2.left);
            }
            else
            {
                return pair2.right.compareTo(pair1.right);
            }
        }
    };

    public final Keyspace keyspace;
    public final String name;
    public final CFMetaData metadata;
    private final String mbeanName;
    @Deprecated
    private final String oldMBeanName;
    private volatile boolean valid = true;

    /**
     * Memtables and SSTables on disk for this column family.
     *
     * We synchronize on the Tracker to ensure isolation when we want to make sure
     * that the memtable we're acting on doesn't change out from under us.  I.e., flush
     * syncronizes on it to make sure it can submit on both executors atomically,
     * so anyone else who wants to make sure flush doesn't interfere should as well.
     */
    private final Tracker data;

    /* The read order, used to track accesses to off-heap memtable storage */
    public final OpOrder readOrdering = new OpOrder();

    /* This is used to generate the next index for a SSTable */
    private final AtomicInteger fileIndexGenerator = new AtomicInteger(0);

    public final SecondaryIndexManager indexManager;
    public final TableViews viewManager;

    /* These are locally held copies to be changed from the config during runtime */
    private volatile DefaultValue<Integer> minCompactionThreshold;
    private volatile DefaultValue<Integer> maxCompactionThreshold;
    private volatile DefaultValue<Double> crcCheckChance;

    private final CompactionStrategyManager compactionStrategyManager;

    private volatile Directories directories;

    public final TableMetrics metric;
    public volatile long sampleLatencyNanos;

    private volatile boolean compactionSpaceCheck = true;

    private volatile boolean neverPurgeTombstones = false;

    /**
     * A list to store ranges and the time they were last repaired. The list is
     * reverse-sorted based on the timestamp (see {@link ColumnFamilyStore#lastRepairTimeComparator}).
     */
    private final AtomicReference<SuccessfulRepairTimeHolder> lastSuccessfulRepair = new AtomicReference<>(SuccessfulRepairTimeHolder.EMPTY);

    public static void shutdownPostFlushExecutor() throws InterruptedException
    {
        postFlushExecutor.shutdown();
        postFlushExecutor.awaitTermination(60, TimeUnit.SECONDS);
    }

    public void reload()
    {
        // metadata object has been mutated directly. make all the members jibe with new settings.

        // only update these runtime-modifiable settings if they have not been modified.
        if (!minCompactionThreshold.isModified())
            for (ColumnFamilyStore cfs : concatWithIndexes())
                cfs.minCompactionThreshold = new DefaultValue(metadata.params.compaction.minCompactionThreshold());
        if (!maxCompactionThreshold.isModified())
            for (ColumnFamilyStore cfs : concatWithIndexes())
                cfs.maxCompactionThreshold = new DefaultValue(metadata.params.compaction.maxCompactionThreshold());
        if (!crcCheckChance.isModified())
            for (ColumnFamilyStore cfs : concatWithIndexes())
                cfs.crcCheckChance = new DefaultValue(metadata.params.crcCheckChance);

        compactionStrategyManager.maybeReload(metadata);
        directories = compactionStrategyManager.getDirectories();

        scheduleFlush();

        indexManager.reload();

        // If the CF comparator has changed, we need to change the memtable,
        // because the old one still aliases the previous comparator.
        if (data.getView().getCurrentMemtable().initialComparator != metadata.comparator)
            switchMemtable();
    }

    void scheduleFlush()
    {
        int period = metadata.params.memtableFlushPeriodInMs;
        if (period > 0)
        {
            logger.trace("scheduling flush in {} ms", period);
            WrappedRunnable runnable = new WrappedRunnable()
            {
                protected void runMayThrow() throws Exception
                {
                    synchronized (data)
                    {
                        Memtable current = data.getView().getCurrentMemtable();
                        // if we're not expired, we've been hit by a scheduled flush for an already flushed memtable, so ignore
                        if (current.isExpired())
                        {
                            if (current.isClean())
                            {
                                // if we're still clean, instead of swapping just reschedule a flush for later
                                scheduleFlush();
                            }
                            else
                            {
                                // we'll be rescheduled by the constructor of the Memtable.
                                forceFlush();
                            }
                        }
                    }
                }
            };
            ScheduledExecutors.scheduledTasks.schedule(runnable, period, TimeUnit.MILLISECONDS);
        }
    }

    public static Runnable getBackgroundCompactionTaskSubmitter()
    {
        return new Runnable()
        {
            public void run()
            {
                for (Keyspace keyspace : Keyspace.all())
                    for (ColumnFamilyStore cfs : keyspace.getColumnFamilyStores())
                        CompactionManager.instance.submitBackground(cfs);
            }
        };
    }

    public void setCompactionParametersJson(String options)
    {
        setCompactionParameters(FBUtilities.fromJsonMap(options));
    }

    public String getCompactionParametersJson()
    {
        return FBUtilities.json(getCompactionParameters());
    }

    public void setCompactionParameters(Map<String, String> options)
    {
        try
        {
            CompactionParams compactionParams = CompactionParams.fromMap(options);
            compactionParams.validate();
            compactionStrategyManager.setNewLocalCompactionStrategy(compactionParams);
        }
        catch (Throwable t)
        {
            logger.error("Could not set new local compaction strategy", t);
            // dont propagate the ConfigurationException over jmx, user will only see a ClassNotFoundException
            throw new IllegalArgumentException("Could not set new local compaction strategy: "+t.getMessage());
        }
    }

    public Map<String, String> getCompactionParameters()
    {
        return compactionStrategyManager.getCompactionParams().asMap();
    }

    public Map<String,String> getCompressionParameters()
    {
        return metadata.params.compression.asMap();
    }

    public void setCompressionParameters(Map<String,String> opts)
    {
        try
        {
            metadata.compression(CompressionParams.fromMap(opts));
            metadata.params.compression.validate();
        }
        catch (ConfigurationException e)
        {
            throw new IllegalArgumentException(e.getMessage());
        }
    }

    private ColumnFamilyStore(Keyspace keyspace,
                             String columnFamilyName,
                             int generation,
                             CFMetaData metadata,
                             Directories directories,
                             boolean loadSSTables)
    {
        this(keyspace, columnFamilyName, generation, metadata, directories, loadSSTables, true);
    }


    @VisibleForTesting
    public ColumnFamilyStore(Keyspace keyspace,
                              String columnFamilyName,
                              int generation,
                              CFMetaData metadata,
                              Directories directories,
                              boolean loadSSTables,
                              boolean registerBookkeeping)
    {
        assert directories != null;
        assert metadata != null : "null metadata for " + keyspace + ":" + columnFamilyName;

        this.keyspace = keyspace;
        this.metadata = metadata;
        name = columnFamilyName;
        minCompactionThreshold = new DefaultValue<>(metadata.params.compaction.minCompactionThreshold());
        maxCompactionThreshold = new DefaultValue<>(metadata.params.compaction.maxCompactionThreshold());
        crcCheckChance = new DefaultValue<>(metadata.params.crcCheckChance);
        indexManager = new SecondaryIndexManager(this);
        viewManager = keyspace.viewManager.forTable(metadata);
        metric = new TableMetrics(this);
        fileIndexGenerator.set(generation);
        sampleLatencyNanos = TimeUnit.MILLISECONDS.toNanos(DatabaseDescriptor.getReadRpcTimeout() / 2);

        logger.info("Initializing {}.{}", keyspace.getName(), name);

        // Create Memtable only on online
        Memtable initialMemtable = null;
        if (DatabaseDescriptor.isDaemonInitialized())
            initialMemtable = new Memtable(new AtomicReference<>(CommitLog.instance.getContext()), this);
        data = new Tracker(initialMemtable, loadSSTables);

        // scan for sstables corresponding to this cf and load them
        if (data.loadsstables)
        {
            Directories.SSTableLister sstableFiles = directories.sstableLister(Directories.OnTxnErr.IGNORE).skipTemporary(true);
            Collection<SSTableReader> sstables = SSTableReader.openAll(sstableFiles.list().entrySet(), metadata);
            data.addInitialSSTables(sstables);
        }

        // compaction strategy should be created after the CFS has been prepared
        compactionStrategyManager = new CompactionStrategyManager(this);
        this.directories = compactionStrategyManager.getDirectories();

        if (maxCompactionThreshold.value() <= 0 || minCompactionThreshold.value() <=0)
        {
            logger.warn("Disabling compaction strategy by setting compaction thresholds to 0 is deprecated, set the compaction option 'enabled' to 'false' instead.");
            this.compactionStrategyManager.disable();
        }

        // create the private ColumnFamilyStores for the secondary column indexes
        for (IndexMetadata info : metadata.getIndexes())
            indexManager.addIndex(info);

        if (registerBookkeeping)
        {
            // register the mbean
            mbeanName = String.format("org.apache.cassandra.db:type=%s,keyspace=%s,table=%s",
                                         isIndex() ? "IndexTables" : "Tables",
                                         keyspace.getName(), name);
            oldMBeanName = String.format("org.apache.cassandra.db:type=%s,keyspace=%s,columnfamily=%s",
                                         isIndex() ? "IndexColumnFamilies" : "ColumnFamilies",
                                         keyspace.getName(), name);
            try
            {
                MBeanServer mbs = ManagementFactory.getPlatformMBeanServer();
                ObjectName[] objectNames = {new ObjectName(mbeanName), new ObjectName(oldMBeanName)};
                for (ObjectName objectName : objectNames)
                {
                    mbs.registerMBean(this, objectName);
                }
            }
            catch (Exception e)
            {
                throw new RuntimeException(e);
            }
        }
        else
        {
            mbeanName = null;
            oldMBeanName= null;
        }
    }

    public void updateSpeculationThreshold()
    {
        try
        {
            sampleLatencyNanos = metadata.params.speculativeRetry.calculateThreshold(metric.coordinatorReadLatency);
        }
        catch (Throwable e)
        {
            logger.error("Exception caught while calculating speculative retry threshold for {}.{}: {}", metadata.ksName, metadata.cfName, e);
        }
    }

    public Directories getDirectories()
    {
        return directories;
    }

    public SSTableMultiWriter createSSTableMultiWriter(Descriptor descriptor, long keyCount, long repairedAt, UUID pendingRepair, int sstableLevel, SerializationHeader header, LifecycleTransaction txn)
    {
        MetadataCollector collector = new MetadataCollector(metadata.comparator).sstableLevel(sstableLevel);
        return createSSTableMultiWriter(descriptor, keyCount, repairedAt, pendingRepair, collector, header, txn);
    }

    public SSTableMultiWriter createSSTableMultiWriter(Descriptor descriptor, long keyCount, long repairedAt, UUID pendingRepair, MetadataCollector metadataCollector, SerializationHeader header, LifecycleTransaction txn)
    {
        return getCompactionStrategyManager().createSSTableMultiWriter(descriptor, keyCount, repairedAt, pendingRepair, metadataCollector, header, txn);
    }

    public boolean supportsEarlyOpen()
    {
        return compactionStrategyManager.supportsEarlyOpen();
    }

    /** call when dropping or renaming a CF. Performs mbean housekeeping and invalidates CFS to other operations */
    public void invalidate()
    {
        invalidate(true);
    }

    public void invalidate(boolean expectMBean)
    {
        // disable and cancel in-progress compactions before invalidating
        valid = false;

        try
        {
            unregisterMBean();
        }
        catch (Exception e)
        {
            if (expectMBean)
            {
                JVMStabilityInspector.inspectThrowable(e);
                // this shouldn't block anything.
                logger.warn("Failed unregistering mbean: {}", mbeanName, e);
            }
        }

        compactionStrategyManager.shutdown();
        SystemKeyspace.removeTruncationRecord(metadata.cfId);

        data.dropSSTables();
        LifecycleTransaction.waitForDeletions();
        indexManager.invalidateAllIndexesBlocking();

        invalidateCaches();
    }

    /**
     * Removes every SSTable in the directory from the Tracker's view.
     * @param directory the unreadable directory, possibly with SSTables in it, but not necessarily.
     */
    void maybeRemoveUnreadableSSTables(File directory)
    {
        data.removeUnreadableSSTables(directory);
    }

    void unregisterMBean() throws MalformedObjectNameException, InstanceNotFoundException, MBeanRegistrationException
    {
        MBeanServer mbs = ManagementFactory.getPlatformMBeanServer();
        ObjectName[] objectNames = {new ObjectName(mbeanName), new ObjectName(oldMBeanName)};
        for (ObjectName objectName : objectNames)
        {
            if (mbs.isRegistered(objectName))
                mbs.unregisterMBean(objectName);
        }

        // unregister metrics
        metric.release();
    }


    public static ColumnFamilyStore createColumnFamilyStore(Keyspace keyspace, CFMetaData metadata, boolean loadSSTables)
    {
        return createColumnFamilyStore(keyspace, metadata.cfName, metadata, loadSSTables);
    }

    public static synchronized ColumnFamilyStore createColumnFamilyStore(Keyspace keyspace,
                                                                         String columnFamily,
                                                                         CFMetaData metadata,
                                                                         boolean loadSSTables)
    {
        // get the max generation number, to prevent generation conflicts
        Directories directories = new Directories(metadata, initialDirectories);
        Directories.SSTableLister lister = directories.sstableLister(Directories.OnTxnErr.IGNORE).includeBackups(true);
        List<Integer> generations = new ArrayList<Integer>();
        for (Map.Entry<Descriptor, Set<Component>> entry : lister.list().entrySet())
        {
            Descriptor desc = entry.getKey();
            generations.add(desc.generation);
            if (!desc.isCompatible())
                throw new RuntimeException(String.format("Incompatible SSTable found. Current version %s is unable to read file: %s. Please run upgradesstables.",
                        desc.getFormat().getLatestVersion(), desc));
        }
        Collections.sort(generations);
        int value = (generations.size() > 0) ? (generations.get(generations.size() - 1)) : 0;
        return new ColumnFamilyStore(keyspace, columnFamily, value, metadata, directories, loadSSTables);
    }

    /**
     * Removes unnecessary files from the cf directory at startup: these include temp files, orphans, zero-length files
     * and compacted sstables. Files that cannot be recognized will be ignored.
     */
    public static void scrubDataDirectories(CFMetaData metadata) throws StartupException
    {
        Directories directories = new Directories(metadata, initialDirectories);
        Set<File> cleanedDirectories = new HashSet<>();

         // clear ephemeral snapshots that were not properly cleared last session (CASSANDRA-7357)
        clearEphemeralSnapshots(directories);

        directories.removeTemporaryDirectories();

        logger.trace("Removing temporary or obsoleted files from unfinished operations for table {}", metadata.cfName);
        if (!LifecycleTransaction.removeUnfinishedLeftovers(metadata))
            throw new StartupException(StartupException.ERR_WRONG_DISK_STATE,
                                       String.format("Cannot remove temporary or obsoleted files for %s.%s due to a problem with transaction " +
                                                     "log files. Please check records with problems in the log messages above and fix them. " +
                                                     "Refer to the 3.0 upgrading instructions in NEWS.txt " +
                                                     "for a description of transaction log files.", metadata.ksName, metadata.cfName));

        logger.trace("Further extra check for orphan sstable files for {}", metadata.cfName);
        for (Map.Entry<Descriptor,Set<Component>> sstableFiles : directories.sstableLister(Directories.OnTxnErr.IGNORE).list().entrySet())
        {
            Descriptor desc = sstableFiles.getKey();
            File directory = desc.directory;
            Set<Component> components = sstableFiles.getValue();

            if (!cleanedDirectories.contains(directory))
            {
                cleanedDirectories.add(directory);
                for (File tmpFile : desc.getTemporaryFiles())
                {
                    logger.info("Removing unfinished temporary file {}", tmpFile);
                    tmpFile.delete();
                }
            }

            File dataFile = new File(desc.filenameFor(Component.DATA));
            if (components.contains(Component.DATA) && dataFile.length() > 0)
                // everything appears to be in order... moving on.
                continue;

            // missing the DATA file! all components are orphaned
            logger.warn("Removing orphans for {}: {}", desc, components);
            for (Component component : components)
            {
                File file = new File(desc.filenameFor(component));
                if (file.exists())
                    FileUtils.deleteWithConfirm(desc.filenameFor(component));
            }
        }

        // cleanup incomplete saved caches
        Pattern tmpCacheFilePattern = Pattern.compile(metadata.ksName + "-" + metadata.cfName + "-(Key|Row)Cache.*\\.tmp$");
        File dir = new File(DatabaseDescriptor.getSavedCachesLocation());

        if (dir.exists())
        {
            assert dir.isDirectory();
            for (File file : dir.listFiles())
                if (tmpCacheFilePattern.matcher(file.getName()).matches())
                    if (!file.delete())
                        logger.warn("could not delete {}", file.getAbsolutePath());
        }

        // also clean out any index leftovers.
        for (IndexMetadata index : metadata.getIndexes())
        {
            if (!index.isCustom())
            {
                CFMetaData indexMetadata = CassandraIndex.indexCfsMetadata(metadata, index);
                scrubDataDirectories(indexMetadata);
            }
        }
    }

    /**
     * Prior to 3.0, replacing compacted sstables was atomic as far as observers of DataTracker are concerned, but not on the
     * filesystem: first the new sstables are renamed to "live" status (i.e., the tmp marker is removed), then
     * their ancestors are removed.
     *
     * If an unclean shutdown for upgrade happens at the right time, we can thus end up with both the new ones and their
     * ancestors "live" in the system.  The most dangerous scenario here is that data from sstable A and a tombstone from sstable
     * B are compacted to sstable C (purging the tombstone and data), then sstable B is removed. A and C remain, and the data
     * is ressurected.
     *
     * To prevent this, we can use the record of sstables being compacted in the system keyspace and the ancestor metadata
     * to try to identify incomplete transactions.
     */
    public static void removeUnfinishedLegacyCompactionLeftovers(CFMetaData metadata, Map<Integer, UUID> unfinishedCompactions)
    {
        Directories directories = new Directories(metadata);
        Set<Integer> allGenerations = new HashSet<>();
        Map<Descriptor, Set<Component>> allSStables = directories.sstableLister(Directories.OnTxnErr.IGNORE).list();

        for (Descriptor desc : allSStables.keySet())
            allGenerations.add(desc.generation);

        // sanity-check unfinishedCompactions
        Set<Integer> unfinishedGenerations = unfinishedCompactions.keySet();
        if (!allGenerations.containsAll(unfinishedGenerations))
        {
            HashSet<Integer> missingGenerations = new HashSet<>(unfinishedGenerations);
            missingGenerations.removeAll(allGenerations);
            logger.info("Unfinished compactions of {}.{} reference missing sstables of generations {}",
                    metadata.ksName, metadata.cfName, missingGenerations);
        }

        // remove new sstables from compactions that didn't complete, and compute
        // set of ancestors that shouldn't exist anymore
        Set<Integer> completedAncestors = new HashSet<>();
        for (Map.Entry<Descriptor, Set<Component>> sstableFiles : directories.sstableLister(Directories.OnTxnErr.IGNORE).skipTemporary(true).list().entrySet())
        {
            // we rename the Data component last - if it does not exist as a final file, we should ignore this sstable and
            // it will be removed during startup
            if (!sstableFiles.getValue().contains(Component.DATA))
                continue;

            Descriptor desc = sstableFiles.getKey();
            if(!desc.version.hasCompactionAncestors())
                continue;

            Set<Integer> ancestors;
            try
            {
                CompactionMetadata compactionMetadata = (CompactionMetadata) desc.getMetadataSerializer().deserialize(desc, MetadataType.COMPACTION);
                ancestors = compactionMetadata.ancestors;
            }
            catch (IOException e)
            {
                throw new FSReadError(e, desc.filenameFor(Component.STATS));
            }
            catch (NullPointerException e)
            {
                throw new FSReadError(e, "Failed to remove unfinished compaction leftovers (file: " + desc.filenameFor(Component.STATS) + ").  See log for details.");
            }

            if (!ancestors.isEmpty()
                    && unfinishedGenerations.containsAll(ancestors)
                    && allGenerations.containsAll(ancestors))
            {
                // any of the ancestors would work, so we'll just lookup the compaction task ID with the first one
                UUID compactionTaskID = unfinishedCompactions.get(ancestors.iterator().next());
                assert compactionTaskID != null;
                logger.info("Going to delete unfinished compaction product {}", desc);
                SSTable.delete(desc, sstableFiles.getValue());
            }
            else
            {
                completedAncestors.addAll(ancestors);
            }
        }

        // remove old sstables from compactions that did complete
        for (Map.Entry<Descriptor, Set<Component>> sstableFiles : allSStables.entrySet())
        {
            Descriptor desc = sstableFiles.getKey();
            if(!desc.version.hasCompactionAncestors())
                continue;

            if (completedAncestors.contains(desc.generation) && !unfinishedGenerations.contains(desc.generation))
            {
                // if any of the ancestors were participating in a compaction, finish that compaction
                logger.info("Going to delete leftover compaction ancestor {}", desc);
                SSTable.delete(desc, sstableFiles.getValue());
            }
            else if (completedAncestors.contains(desc.generation))
            {
                logger.info("Generation {} was an input in an unfinished compaction, can't delete the file", desc.generation);
            }
        }
    }

    /**
     * See #{@code StorageService.loadNewSSTables(String, String)} for more info
     *
     * @param ksName The keyspace name
     * @param cfName The columnFamily name
     */
<<<<<<< HEAD
    public static void loadNewSSTables(String ksName, String cfName, String dirPath)
=======
    public static void loadNewSSTables(String ksName, String cfName)
>>>>>>> bc1f8412
    {
        /** ks/cf existence checks will be done by open and getCFS methods for us */
        Keyspace keyspace = Keyspace.open(ksName);
        keyspace.getColumnFamilyStore(cfName).loadNewSSTables(dirPath);
    }


    public synchronized void loadNewSSTables()
    {
        loadNewSSTables(null);
    }

    /**
     * #{@inheritDoc}
     */
    public synchronized void loadNewSSTables(String dirPath)
    {
        logger.info("Loading new SSTables for {}/{} from {}...", keyspace.getName(), name, dirPath);

        File dir = null;
        if (dirPath != null && !dirPath.isEmpty())
        {
            dir = new File(dirPath);
            if (!dir.exists())
            {
                throw new RuntimeException(String.format("Directory %s does not exist", dirPath));
            }
            if (!Directories.verifyFullPermissions(dir, dirPath))
            {
                throw new RuntimeException("Insufficient permissions on directory " + dirPath);
            }
        }

        Set<Descriptor> currentDescriptors = new HashSet<>();
        for (SSTableReader sstable : getSSTables(SSTableSet.CANONICAL))
            currentDescriptors.add(sstable.descriptor);
        Set<SSTableReader> newSSTables = new HashSet<>();
        Directories.SSTableLister lister = dir == null ?
                directories.sstableLister(Directories.OnTxnErr.IGNORE).skipTemporary(true) :
                directories.sstableLister(dir, Directories.OnTxnErr.IGNORE).skipTemporary(true);
        for (Map.Entry<Descriptor, Set<Component>> entry : lister.list().entrySet())
        {
            Descriptor descriptor = entry.getKey();

            if (currentDescriptors.contains(descriptor))
                continue; // old (initialized) SSTable found, skipping

            if (!descriptor.isCompatible())
                throw new RuntimeException(String.format("Can't open incompatible SSTable! Current version %s, found file: %s",
                        descriptor.getFormat().getLatestVersion(),
                        descriptor));

            // force foreign sstables to level 0
            try
            {
                if (new File(descriptor.filenameFor(Component.STATS)).exists())
                    descriptor.getMetadataSerializer().mutateLevel(descriptor, 0);
            }
            catch (IOException e)
            {
                FileUtils.handleCorruptSSTable(new CorruptSSTableException(e, entry.getKey().filenameFor(Component.STATS)));
                logger.error("Cannot read sstable {}; other IO error, skipping table", entry, e);
                continue;
            }

            // Increment the generation until we find a filename that doesn't exist. This is needed because the new
            // SSTables that are being loaded might already use these generation numbers.
            Descriptor newDescriptor;

            do
            {
                newDescriptor = new Descriptor(descriptor.version,
                                               // If source dir is not provided, then we are just loading from data directory, so use same data directory otherwise
                                               // get the most suitable location to load into
                                               dir == null ? descriptor.directory : directories.getWriteableLocationToLoadFile(new File(descriptor.baseFilename())),
                                               descriptor.ksname,
                                               descriptor.cfname,
                                               fileIndexGenerator.incrementAndGet(),
                                               descriptor.formatType,
                                               descriptor.digestComponent);
            }
            while (new File(newDescriptor.filenameFor(Component.DATA)).exists());

            logger.info("Renaming new SSTable {} to {}", descriptor, newDescriptor);
            SSTableWriter.rename(descriptor, newDescriptor, entry.getValue());

            SSTableReader reader;
            try
            {
                reader = SSTableReader.open(newDescriptor, entry.getValue(), metadata);
            }
            catch (CorruptSSTableException ex)
            {
                FileUtils.handleCorruptSSTable(ex);
                logger.error("Corrupt sstable {}; skipping table", entry, ex);
                continue;
            }
            catch (FSError ex)
            {
                FileUtils.handleFSError(ex);
                logger.error("Cannot read sstable {}; file system error, skipping table", entry, ex);
                continue;
            }
            catch (IOException ex)
            {
                FileUtils.handleCorruptSSTable(new CorruptSSTableException(ex, entry.getKey().filenameFor(Component.DATA)));
                logger.error("Cannot read sstable {}; other IO error, skipping table", entry, ex);
                continue;
            }
            newSSTables.add(reader);
        }

        if (newSSTables.isEmpty())
        {
            logger.info("No new SSTables were found for {}/{}", keyspace.getName(), name);
            return;
        }

        logger.info("Loading new SSTables and building secondary indexes for {}/{}: {}", keyspace.getName(), name, newSSTables);

        try (Refs<SSTableReader> refs = Refs.ref(newSSTables))
        {
            data.addSSTables(newSSTables);
            indexManager.buildAllIndexesBlocking(newSSTables);
        }

        logger.info("Done loading load new SSTables for {}/{}", keyspace.getName(), name);
    }

    public void rebuildSecondaryIndex(String idxName)
    {
        rebuildSecondaryIndex(keyspace.getName(), metadata.cfName, idxName);
    }

    public static void rebuildSecondaryIndex(String ksName, String cfName, String... idxNames)
    {
        ColumnFamilyStore cfs = Keyspace.open(ksName).getColumnFamilyStore(cfName);

        Set<String> indexes = new HashSet<String>(Arrays.asList(idxNames));

        Iterable<SSTableReader> sstables = cfs.getSSTables(SSTableSet.CANONICAL);
        try (Refs<SSTableReader> refs = Refs.ref(sstables))
        {
            logger.info("User Requested secondary index re-build for {}/{} indexes: {}", ksName, cfName, Joiner.on(',').join(idxNames));
            cfs.indexManager.rebuildIndexesBlocking(refs, indexes);
        }
    }

    @Deprecated
    public String getColumnFamilyName()
    {
        return getTableName();
    }

    public String getTableName()
    {
        return name;
    }

    public String getSSTablePath(File directory)
    {
        return getSSTablePath(directory, DatabaseDescriptor.getSSTableFormat().info.getLatestVersion(), DatabaseDescriptor.getSSTableFormat());
    }

    public String getSSTablePath(File directory, SSTableFormat.Type format)
    {
        return getSSTablePath(directory, format.info.getLatestVersion(), format);
    }

    private String getSSTablePath(File directory, Version version, SSTableFormat.Type format)
    {
        Descriptor desc = new Descriptor(version,
                                         directory,
                                         keyspace.getName(),
                                         name,
                                         fileIndexGenerator.incrementAndGet(),
                                         format,
                                         Component.digestFor(BigFormat.latestVersion.uncompressedChecksumType()));
        return desc.filenameFor(Component.DATA);
    }

    /**
     * Switches the memtable iff the live memtable is the one provided
     *
     * @param memtable
     */
    public ListenableFuture<ReplayPosition> switchMemtableIfCurrent(Memtable memtable)
    {
        synchronized (data)
        {
            if (data.getView().getCurrentMemtable() == memtable)
                return switchMemtable();
        }
        return waitForFlushes();
    }

    /*
     * switchMemtable puts Memtable.getSortedContents on the writer executor.  When the write is complete,
     * we turn the writer into an SSTableReader and add it to ssTables where it is available for reads.
     * This method does not block except for synchronizing on Tracker, but the Future it returns will
     * not complete until the Memtable (and all prior Memtables) have been successfully flushed, and the CL
     * marked clean up to the position owned by the Memtable.
     */
    public ListenableFuture<ReplayPosition> switchMemtable()
    {
        synchronized (data)
        {
            logFlush();
            Flush flush = new Flush(false);
            flushExecutor.execute(flush);
            ListenableFutureTask<ReplayPosition> task = ListenableFutureTask.create(flush.postFlush);
            postFlushExecutor.execute(task);
            return task;
        }
    }

    // print out size of all memtables we're enqueuing
    private void logFlush()
    {
        // reclaiming includes that which we are GC-ing;
        float onHeapRatio = 0, offHeapRatio = 0;
        long onHeapTotal = 0, offHeapTotal = 0;
        Memtable memtable = getTracker().getView().getCurrentMemtable();
        onHeapRatio +=  memtable.getAllocator().onHeap().ownershipRatio();
        offHeapRatio += memtable.getAllocator().offHeap().ownershipRatio();
        onHeapTotal += memtable.getAllocator().onHeap().owns();
        offHeapTotal += memtable.getAllocator().offHeap().owns();

        for (ColumnFamilyStore indexCfs : indexManager.getAllIndexColumnFamilyStores())
        {
            MemtableAllocator allocator = indexCfs.getTracker().getView().getCurrentMemtable().getAllocator();
            onHeapRatio += allocator.onHeap().ownershipRatio();
            offHeapRatio += allocator.offHeap().ownershipRatio();
            onHeapTotal += allocator.onHeap().owns();
            offHeapTotal += allocator.offHeap().owns();
        }

        logger.info("Enqueuing flush of {}: {}", name, String.format("%d (%.0f%%) on-heap, %d (%.0f%%) off-heap",
                                                                     onHeapTotal, onHeapRatio * 100, offHeapTotal, offHeapRatio * 100));
    }


    /**
     * Flush if there is unflushed data in the memtables
     *
     * @return a Future yielding the commit log position that can be guaranteed to have been successfully written
     *         to sstables for this table once the future completes
     */
    public ListenableFuture<ReplayPosition> forceFlush()
    {
        synchronized (data)
        {
            Memtable current = data.getView().getCurrentMemtable();
            for (ColumnFamilyStore cfs : concatWithIndexes())
                if (!cfs.data.getView().getCurrentMemtable().isClean())
                    return switchMemtableIfCurrent(current);
            return waitForFlushes();
        }
    }

    /**
     * Flush if there is unflushed data that was written to the CommitLog before @param flushIfDirtyBefore
     * (inclusive).
     *
     * @return a Future yielding the commit log position that can be guaranteed to have been successfully written
     *         to sstables for this table once the future completes
     */
    public ListenableFuture<ReplayPosition> forceFlush(ReplayPosition flushIfDirtyBefore)
    {
        // we don't loop through the remaining memtables since here we only care about commit log dirtiness
        // and this does not vary between a table and its table-backed indexes
        Memtable current = data.getView().getCurrentMemtable();
        if (current.mayContainDataBefore(flushIfDirtyBefore))
            return switchMemtableIfCurrent(current);
        return waitForFlushes();
    }

    /**
     * @return a Future yielding the commit log position that can be guaranteed to have been successfully written
     *         to sstables for this table once the future completes
     */
    private ListenableFuture<ReplayPosition> waitForFlushes()
    {
        // we grab the current memtable; once any preceding memtables have flushed, we know its
        // commitLogLowerBound has been set (as this it is set with the upper bound of the preceding memtable)
        final Memtable current = data.getView().getCurrentMemtable();
        ListenableFutureTask<ReplayPosition> task = ListenableFutureTask.create(new Callable<ReplayPosition>()
        {
            public ReplayPosition call()
            {
                logger.debug("forceFlush requested but everything is clean in {}", name);
                return current.getCommitLogLowerBound();
            }
        });
        postFlushExecutor.execute(task);
        return task;
    }

    public ReplayPosition forceBlockingFlush()
    {
        return FBUtilities.waitOnFuture(forceFlush());
    }

    /**
     * Both synchronises custom secondary indexes and provides ordering guarantees for futures on switchMemtable/flush
     * etc, which expect to be able to wait until the flush (and all prior flushes) requested have completed.
     */
    private final class PostFlush implements Callable<ReplayPosition>
    {
        final CountDownLatch latch = new CountDownLatch(1);
        volatile Throwable flushFailure = null;
        final List<Memtable> memtables;

        private PostFlush(List<Memtable> memtables)
        {
            this.memtables = memtables;
        }

        public ReplayPosition call()
        {
            try
            {
                // we wait on the latch for the commitLogUpperBound to be set, and so that waiters
                // on this task can rely on all prior flushes being complete
                latch.await();
            }
            catch (InterruptedException e)
            {
                throw new IllegalStateException();
            }

            ReplayPosition commitLogUpperBound = ReplayPosition.NONE;
            // If a flush errored out but the error was ignored, make sure we don't discard the commit log.
            if (flushFailure == null && !memtables.isEmpty())
            {
                Memtable memtable = memtables.get(0);
                commitLogUpperBound = memtable.getCommitLogUpperBound();
                CommitLog.instance.discardCompletedSegments(metadata.cfId, memtable.getCommitLogLowerBound(), commitLogUpperBound);
            }

            metric.pendingFlushes.dec();

            if (flushFailure != null)
                Throwables.propagate(flushFailure);

            return commitLogUpperBound;
        }
    }

    /**
     * Should only be constructed/used from switchMemtable() or truncate(), with ownership of the Tracker monitor.
     * In the constructor the current memtable(s) are swapped, and a barrier on outstanding writes is issued;
     * when run by the flushWriter the barrier is waited on to ensure all outstanding writes have completed
     * before all memtables are immediately written, and the CL is either immediately marked clean or, if
     * there are custom secondary indexes, the post flush clean up is left to update those indexes and mark
     * the CL clean
     */
    private final class Flush implements Runnable
    {
        final OpOrder.Barrier writeBarrier;
        final List<Memtable> memtables = new ArrayList<>();
        final PostFlush postFlush;
        final boolean truncate;

        private Flush(boolean truncate)
        {
            // if true, we won't flush, we'll just wait for any outstanding writes, switch the memtable, and discard
            this.truncate = truncate;

            metric.pendingFlushes.inc();
            /**
             * To ensure correctness of switch without blocking writes, run() needs to wait for all write operations
             * started prior to the switch to complete. We do this by creating a Barrier on the writeOrdering
             * that all write operations register themselves with, and assigning this barrier to the memtables,
             * after which we *.issue()* the barrier. This barrier is used to direct write operations started prior
             * to the barrier.issue() into the memtable we have switched out, and any started after to its replacement.
             * In doing so it also tells the write operations to update the commitLogUpperBound of the memtable, so
             * that we know the CL position we are dirty to, which can be marked clean when we complete.
             */
            writeBarrier = keyspace.writeOrder.newBarrier();

            // submit flushes for the memtable for any indexed sub-cfses, and our own
            AtomicReference<ReplayPosition> commitLogUpperBound = new AtomicReference<>();
            for (ColumnFamilyStore cfs : concatWithIndexes())
            {
                // switch all memtables, regardless of their dirty status, setting the barrier
                // so that we can reach a coordinated decision about cleanliness once they
                // are no longer possible to be modified
                Memtable newMemtable = new Memtable(commitLogUpperBound, cfs);
                Memtable oldMemtable = cfs.data.switchMemtable(truncate, newMemtable);
                oldMemtable.setDiscarding(writeBarrier, commitLogUpperBound);
                memtables.add(oldMemtable);
            }

            // we then ensure an atomic decision is made about the upper bound of the continuous range of commit log
            // records owned by this memtable
            setCommitLogUpperBound(commitLogUpperBound);

            // we then issue the barrier; this lets us wait for all operations started prior to the barrier to complete;
            // since this happens after wiring up the commitLogUpperBound, we also know all operations with earlier
            // replay positions have also completed, i.e. the memtables are done and ready to flush
            writeBarrier.issue();
            postFlush = new PostFlush(memtables);
        }

        public void run()
        {
            // mark writes older than the barrier as blocking progress, permitting them to exceed our memory limit
            // if they are stuck waiting on it, then wait for them all to complete
            writeBarrier.markBlocking();
            writeBarrier.await();

            // mark all memtables as flushing, removing them from the live memtable list
            for (Memtable memtable : memtables)
                memtable.cfs.data.markFlushing(memtable);

            metric.memtableSwitchCount.inc();

            try
            {
                boolean flushNonCf2i = true;
                for (Memtable memtable : memtables)
                {
                    Collection<SSTableReader> readers = Collections.emptyList();
                    if (!memtable.isClean() && !truncate)
                    {
                        // TODO: SecondaryIndex should support setBarrier(), so custom implementations can co-ordinate exactly
                        // with CL as we do with memtables/CFS-backed SecondaryIndexes.
                        if (flushNonCf2i)
                        {
                            indexManager.flushAllNonCFSBackedIndexesBlocking();
                            flushNonCf2i = false;
                        }
                        readers = memtable.flush();
                    }
                    memtable.cfs.replaceFlushed(memtable, readers);
                    reclaim(memtable);
                }
            }
            catch (Throwable e)
            {
                JVMStabilityInspector.inspectThrowable(e);
                // If we weren't killed, try to continue work but do not allow CommitLog to be discarded.
                postFlush.flushFailure = e;
            }
            finally
            {
                // signal the post-flush we've done our work
                postFlush.latch.countDown();
            }
        }

        private void reclaim(final Memtable memtable)
        {
            // issue a read barrier for reclaiming the memory, and offload the wait to another thread
            final OpOrder.Barrier readBarrier = readOrdering.newBarrier();
            readBarrier.issue();
            reclaimExecutor.execute(new WrappedRunnable()
            {
                public void runMayThrow() throws InterruptedException, ExecutionException
                {
                    readBarrier.await();
                    memtable.setDiscarded();
                }
            });
        }
    }

    // atomically set the upper bound for the commit log
    private static void setCommitLogUpperBound(AtomicReference<ReplayPosition> commitLogUpperBound)
    {
        // we attempt to set the holder to the current commit log context. at the same time all writes to the memtables are
        // also maintaining this value, so if somebody sneaks ahead of us somehow (should be rare) we simply retry,
        // so that we know all operations prior to the position have not reached it yet
        ReplayPosition lastReplayPosition;
        while (true)
        {
            lastReplayPosition = new Memtable.LastReplayPosition(CommitLog.instance.getContext());
            ReplayPosition currentLast = commitLogUpperBound.get();
            if ((currentLast == null || currentLast.compareTo(lastReplayPosition) <= 0)
                && commitLogUpperBound.compareAndSet(currentLast, lastReplayPosition))
                break;
        }
    }

    /**
     * Finds the largest memtable, as a percentage of *either* on- or off-heap memory limits, and immediately
     * queues it for flushing. If the memtable selected is flushed before this completes, no work is done.
     */
    public static class FlushLargestColumnFamily implements Runnable
    {
        public void run()
        {
            float largestRatio = 0f;
            Memtable largest = null;
            float liveOnHeap = 0, liveOffHeap = 0;
            for (ColumnFamilyStore cfs : ColumnFamilyStore.all())
            {
                // we take a reference to the current main memtable for the CF prior to snapping its ownership ratios
                // to ensure we have some ordering guarantee for performing the switchMemtableIf(), i.e. we will only
                // swap if the memtables we are measuring here haven't already been swapped by the time we try to swap them
                Memtable current = cfs.getTracker().getView().getCurrentMemtable();

                // find the total ownership ratio for the memtable and all SecondaryIndexes owned by this CF,
                // both on- and off-heap, and select the largest of the two ratios to weight this CF
                float onHeap = 0f, offHeap = 0f;
                onHeap += current.getAllocator().onHeap().ownershipRatio();
                offHeap += current.getAllocator().offHeap().ownershipRatio();

                for (ColumnFamilyStore indexCfs : cfs.indexManager.getAllIndexColumnFamilyStores())
                {
                    MemtableAllocator allocator = indexCfs.getTracker().getView().getCurrentMemtable().getAllocator();
                    onHeap += allocator.onHeap().ownershipRatio();
                    offHeap += allocator.offHeap().ownershipRatio();
                }

                float ratio = Math.max(onHeap, offHeap);
                if (ratio > largestRatio)
                {
                    largest = current;
                    largestRatio = ratio;
                }

                liveOnHeap += onHeap;
                liveOffHeap += offHeap;
            }

            if (largest != null)
            {
                float usedOnHeap = Memtable.MEMORY_POOL.onHeap.usedRatio();
                float usedOffHeap = Memtable.MEMORY_POOL.offHeap.usedRatio();
                float flushingOnHeap = Memtable.MEMORY_POOL.onHeap.reclaimingRatio();
                float flushingOffHeap = Memtable.MEMORY_POOL.offHeap.reclaimingRatio();
                float thisOnHeap = largest.getAllocator().onHeap().ownershipRatio();
                float thisOffHeap = largest.getAllocator().offHeap().ownershipRatio();
                logger.info("Flushing largest {} to free up room. Used total: {}, live: {}, flushing: {}, this: {}",
                            largest.cfs, ratio(usedOnHeap, usedOffHeap), ratio(liveOnHeap, liveOffHeap),
                            ratio(flushingOnHeap, flushingOffHeap), ratio(thisOnHeap, thisOffHeap));
                largest.cfs.switchMemtableIfCurrent(largest);
            }
        }
    }

    private static String ratio(float onHeap, float offHeap)
    {
        return String.format("%.2f/%.2f", onHeap, offHeap);
    }

    public void maybeUpdateRowCache(DecoratedKey key)
    {
        if (!isRowCacheEnabled())
            return;

        RowCacheKey cacheKey = new RowCacheKey(metadata.ksAndCFName, key);
        invalidateCachedPartition(cacheKey);
    }

    /**
     * Insert/Update the column family for this key.
     * Caller is responsible for acquiring Keyspace.switchLock
     * param @ lock - lock that needs to be used.
     * param @ key - key for update/insert
     * param @ columnFamily - columnFamily changes
     */
    public void apply(PartitionUpdate update, UpdateTransaction indexer, OpOrder.Group opGroup, ReplayPosition replayPosition)

    {
        long start = System.nanoTime();
        Memtable mt = data.getMemtableFor(opGroup, replayPosition);
        try
        {
            long timeDelta = mt.put(update, indexer, opGroup);
            DecoratedKey key = update.partitionKey();
            maybeUpdateRowCache(key);
            metric.samplers.get(Sampler.WRITES).addSample(key.getKey(), key.hashCode(), 1);
            metric.writeLatency.addNano(System.nanoTime() - start);
            // CASSANDRA-11117 - certain resolution paths on memtable put can result in very
            // large time deltas, either through a variety of sentinel timestamps (used for empty values, ensuring
            // a minimal write, etc). This limits the time delta to the max value the histogram
            // can bucket correctly. This also filters the Long.MAX_VALUE case where there was no previous value
            // to update.
            if(timeDelta < Long.MAX_VALUE)
                metric.colUpdateTimeDeltaHistogram.update(Math.min(18165375903306L, timeDelta));
        }
        catch (RuntimeException e)
        {
            throw new RuntimeException(e.getMessage()
                                                     + " for ks: "
                                                     + keyspace.getName() + ", table: " + name, e);
        }

    }

    /**
     * @param sstables
     * @return sstables whose key range overlaps with that of the given sstables, not including itself.
     * (The given sstables may or may not overlap with each other.)
     */
    public Collection<SSTableReader> getOverlappingLiveSSTables(Iterable<SSTableReader> sstables)
    {
        logger.trace("Checking for sstables overlapping {}", sstables);

        // a normal compaction won't ever have an empty sstables list, but we create a skeleton
        // compaction controller for streaming, and that passes an empty list.
        if (!sstables.iterator().hasNext())
            return ImmutableSet.of();

        View view = data.getView();

        List<SSTableReader> sortedByFirst = Lists.newArrayList(sstables);
        Collections.sort(sortedByFirst, (o1, o2) -> o1.first.compareTo(o2.first));

        List<AbstractBounds<PartitionPosition>> bounds = new ArrayList<>();
        DecoratedKey first = null, last = null;
        /*
        normalize the intervals covered by the sstables
        assume we have sstables like this (brackets representing first/last key in the sstable);
        [   ] [   ]    [   ]   [  ]
           [   ]         [       ]
        then we can, instead of searching the interval tree 6 times, normalize the intervals and
        only query the tree 2 times, for these intervals;
        [         ]    [          ]
         */
        for (SSTableReader sstable : sortedByFirst)
        {
            if (first == null)
            {
                first = sstable.first;
                last = sstable.last;
            }
            else
            {
                if (sstable.first.compareTo(last) <= 0) // we do overlap
                {
                    if (sstable.last.compareTo(last) > 0)
                        last = sstable.last;
                }
                else
                {
                    bounds.add(AbstractBounds.bounds(first, true, last, true));
                    first = sstable.first;
                    last = sstable.last;
                }
            }
        }
        bounds.add(AbstractBounds.bounds(first, true, last, true));
        Set<SSTableReader> results = new HashSet<>();

        for (AbstractBounds<PartitionPosition> bound : bounds)
            Iterables.addAll(results, view.liveSSTablesInBounds(bound.left, bound.right));

        return Sets.difference(results, ImmutableSet.copyOf(sstables));
    }

    /**
     * like getOverlappingSSTables, but acquires references before returning
     */
    public Refs<SSTableReader> getAndReferenceOverlappingLiveSSTables(Iterable<SSTableReader> sstables)
    {
        while (true)
        {
            Iterable<SSTableReader> overlapped = getOverlappingLiveSSTables(sstables);
            Refs<SSTableReader> refs = Refs.tryRef(overlapped);
            if (refs != null)
                return refs;
        }
    }

    /*
     * Called after a BinaryMemtable flushes its in-memory data, or we add a file
     * via bootstrap. This information is cached in the ColumnFamilyStore.
     * This is useful for reads because the ColumnFamilyStore first looks in
     * the in-memory store and the into the disk to find the key. If invoked
     * during recoveryMode the onMemtableFlush() need not be invoked.
     *
     * param @ filename - filename just flushed to disk
     */
    public void addSSTable(SSTableReader sstable)
    {
        assert sstable.getColumnFamilyName().equals(name);
        addSSTables(Arrays.asList(sstable));
    }

    public void addSSTables(Collection<SSTableReader> sstables)
    {
        data.addSSTables(sstables);
        CompactionManager.instance.submitBackground(this);
    }

    /**
     * Calculate expected file size of SSTable after compaction.
     *
     * If operation type is {@code CLEANUP} and we're not dealing with an index sstable,
     * then we calculate expected file size with checking token range to be eliminated.
     *
     * Otherwise, we just add up all the files' size, which is the worst case file
     * size for compaction of all the list of files given.
     *
     * @param sstables SSTables to calculate expected compacted file size
     * @param operation Operation type
     * @return Expected file size of SSTable after compaction
     */
    public long getExpectedCompactedFileSize(Iterable<SSTableReader> sstables, OperationType operation)
    {
        if (operation != OperationType.CLEANUP || isIndex())
        {
            return SSTableReader.getTotalBytes(sstables);
        }

        // cleanup size estimation only counts bytes for keys local to this node
        long expectedFileSize = 0;
        Collection<Range<Token>> ranges = StorageService.instance.getLocalRanges(keyspace.getName());
        for (SSTableReader sstable : sstables)
        {
            List<Pair<Long, Long>> positions = sstable.getPositionsForRanges(ranges);
            for (Pair<Long, Long> position : positions)
                expectedFileSize += position.right - position.left;
        }

        double compressionRatio = metric.compressionRatio.getValue();
        if (compressionRatio > 0d)
            expectedFileSize *= compressionRatio;

        return expectedFileSize;
    }

    /*
     *  Find the maximum size file in the list .
     */
    public SSTableReader getMaxSizeFile(Iterable<SSTableReader> sstables)
    {
        long maxSize = 0L;
        SSTableReader maxFile = null;
        for (SSTableReader sstable : sstables)
        {
            if (sstable.onDiskLength() > maxSize)
            {
                maxSize = sstable.onDiskLength();
                maxFile = sstable;
            }
        }
        return maxFile;
    }

    public CompactionManager.AllSSTableOpStatus forceCleanup(int jobs) throws ExecutionException, InterruptedException
    {
        return CompactionManager.instance.performCleanup(ColumnFamilyStore.this, jobs);
    }

    public CompactionManager.AllSSTableOpStatus scrub(boolean disableSnapshot, boolean skipCorrupted, boolean checkData, boolean reinsertOverflowedTTL, int jobs) throws ExecutionException, InterruptedException
    {
        return scrub(disableSnapshot, skipCorrupted, reinsertOverflowedTTL, false, checkData, jobs);
    }

    @VisibleForTesting
    public CompactionManager.AllSSTableOpStatus scrub(boolean disableSnapshot, boolean skipCorrupted, boolean reinsertOverflowedTTL, boolean alwaysFail, boolean checkData, int jobs) throws ExecutionException, InterruptedException
    {
        // skip snapshot creation during scrub, SEE JIRA 5891
        if(!disableSnapshot)
            snapshotWithoutFlush("pre-scrub-" + System.currentTimeMillis());

        try
        {
            return CompactionManager.instance.performScrub(ColumnFamilyStore.this, skipCorrupted, checkData, reinsertOverflowedTTL, jobs);
        }
        catch(Throwable t)
        {
            if (!rebuildOnFailedScrub(t))
                throw t;

            return alwaysFail ? CompactionManager.AllSSTableOpStatus.ABORTED : CompactionManager.AllSSTableOpStatus.SUCCESSFUL;
        }
    }

    /**
     * CASSANDRA-5174 : For an index cfs we may be able to discard everything and just rebuild
     * the index when a scrub fails.
     *
     * @return true if we are an index cfs and we successfully rebuilt the index
     */
    public boolean rebuildOnFailedScrub(Throwable failure)
    {
        if (!isIndex() || !SecondaryIndexManager.isIndexColumnFamilyStore(this))
            return false;

        truncateBlocking();

        logger.warn("Rebuilding index for {} because of <{}>", name, failure.getMessage());

        ColumnFamilyStore parentCfs = SecondaryIndexManager.getParentCfs(this);
        assert parentCfs.indexManager.getAllIndexColumnFamilyStores().contains(this);

        String indexName = SecondaryIndexManager.getIndexName(this);

        parentCfs.rebuildSecondaryIndex(indexName);
        return true;
    }

    public CompactionManager.AllSSTableOpStatus verify(Verifier.Options options) throws ExecutionException, InterruptedException
    {
        return CompactionManager.instance.performVerify(ColumnFamilyStore.this, options);
    }

    public CompactionManager.AllSSTableOpStatus sstablesRewrite(boolean excludeCurrentVersion, int jobs) throws ExecutionException, InterruptedException
    {
        return CompactionManager.instance.performSSTableRewrite(ColumnFamilyStore.this, excludeCurrentVersion, jobs);
    }

    public void markObsolete(Collection<SSTableReader> sstables, OperationType compactionType)
    {
        assert !sstables.isEmpty();
        maybeFail(data.dropSSTables(Predicates.in(sstables), compactionType, null));
    }

    void replaceFlushed(Memtable memtable, Collection<SSTableReader> sstables)
    {
        compactionStrategyManager.replaceFlushed(memtable, sstables);
    }

    public boolean isValid()
    {
        return valid;
    }

    /**
     * Package protected for access from the CompactionManager.
     */
    public Tracker getTracker()
    {
        return data;
    }

    public Set<SSTableReader> getLiveSSTables()
    {
        return data.getView().liveSSTables();
    }

    public Iterable<SSTableReader> getSSTables(SSTableSet sstableSet)
    {
        return data.getView().select(sstableSet);
    }

    public Iterable<SSTableReader> getUncompactingSSTables()
    {
        return data.getUncompacting();
    }

    public boolean isFilterFullyCoveredBy(ClusteringIndexFilter filter, DataLimits limits, CachedPartition cached, int nowInSec)
    {
        // We can use the cached value only if we know that no data it doesn't contain could be covered
        // by the query filter, that is if:
        //   1) either the whole partition is cached
        //   2) or we can ensure than any data the filter selects is in the cached partition

        // We can guarantee that a partition is fully cached if the number of rows it contains is less than
        // what we're caching. Wen doing that, we should be careful about expiring cells: we should count
        // something expired that wasn't when the partition was cached, or we could decide that the whole
        // partition is cached when it's not. This is why we use CachedPartition#cachedLiveRows.
        if (cached.cachedLiveRows() < metadata.params.caching.rowsPerPartitionToCache())
            return true;

        // If the whole partition isn't cached, then we must guarantee that the filter cannot select data that
        // is not in the cache. We can guarantee that if either the filter is a "head filter" and the cached
        // partition has more live rows that queried (where live rows refers to the rows that are live now),
        // or if we can prove that everything the filter selects is in the cached partition based on its content.
        return (filter.isHeadFilter() && limits.hasEnoughLiveData(cached,
                                                                  nowInSec,
                                                                  filter.selectsAllPartition(),
                                                                  metadata.enforceStrictLiveness()))
                || filter.isFullyCoveredBy(cached);
    }

    private boolean skipRFCheckForXmasPatch = false;
    @VisibleForTesting
    public void skipRFCheckForXmasPatch()
    {
        this.skipRFCheckForXmasPatch = true;
    }

    private boolean useRepairHistory()
    {
        return skipRFCheckForXmasPatch || keyspace.getReplicationStrategy().getReplicationFactor() > 1;
    }


    public void loadLastSuccessfulRepair()
    {
        if (!useRepairHistory() || !DatabaseDescriptor.enableShadowChristmasPatch())
            return;
        setLastSuccessfulRepairs(SystemKeyspace.getLastSuccessfulRepair(keyspace.getName(), name));
    }

    /**
     * for testing ONLY
     */
    @VisibleForTesting
    public void clearRepairedRangeUnsafes()
    {
        clearLastSucessfulRepairUnsafe();
        SystemKeyspace.clearRepairedRanges(keyspace.getName(), getTableName());
    }

    @VisibleForTesting
    void setLastSuccessfulRepairs(Map<Range<Token>, Integer> storedSuccessfulRepairs)
    {
        SuccessfulRepairTimeHolder current, next;
        do
        {
            current = lastSuccessfulRepair.get();
            if (!current.successfulRepairs.isEmpty())
                throw new IllegalStateException("Last Successful repair should be empty. " + lastSuccessfulRepair);

            List<Pair<Range<Token>, Integer>> nextBuilder = new ArrayList<>(storedSuccessfulRepairs.size());

            for (Map.Entry<Range<Token>, Integer> entry : storedSuccessfulRepairs.entrySet())
                nextBuilder.add(Pair.create(entry.getKey(), entry.getValue()));
            Collections.sort(nextBuilder, lastRepairTimeComparator);
            next = new SuccessfulRepairTimeHolder(ImmutableList.copyOf(nextBuilder));
        } while (!lastSuccessfulRepair.compareAndSet(current, next));

    }

    /**
     * for testing ONLY
     */
    @VisibleForTesting
    public void clearLastSucessfulRepairUnsafe()
    {
        SuccessfulRepairTimeHolder current;
        SuccessfulRepairTimeHolder empty = SuccessfulRepairTimeHolder.EMPTY;
        do
        {
            current = lastSuccessfulRepair.get();
        } while (!lastSuccessfulRepair.compareAndSet(current, empty));
    }

    public void updateLastSuccessfulRepair(Range<Token> range, long succeedAt)
    {
        if (!useRepairHistory())
            return;

        if (!DatabaseDescriptor.enableShadowChristmasPatch())
            return;
        SuccessfulRepairTimeHolder current, next;
        int gcableTime = (int) (succeedAt / 1000);
        do
        {
            current = lastSuccessfulRepair.get();
            next = updateLastSuccessfulRepair(range, gcableTime, current);
            if (null == next)
                return;
        } while (!lastSuccessfulRepair.compareAndSet(current, next));

        // this will not be atomic with the update to the member field 'lastSuccessfulRepair',
        // and there might be a race with another thread. However, as the losing thread will probably be rescheduled
        // rather quickly after the winning thread, the loss in fidelity of the stored 'succeedAt' value is within in acceptable bounds
        SystemKeyspace.updateLastSuccessfulRepair(metadata.ksName, name, range, succeedAt);
        logger.debug("lastSuccessfulRepair:" + lastSuccessfulRepair);
    }

    /**
     * remove duplicate range, or put the <range, gcableTime> pair in the right place
     *
     * @return Updated list with new value, else null if the time is in the past.
     */
    @VisibleForTesting
    public static SuccessfulRepairTimeHolder updateLastSuccessfulRepair(Range<Token> range, int gcableTime, SuccessfulRepairTimeHolder currentRepairs)
    {
        List<Pair<Range<Token>, Integer>> previousTimes = currentRepairs.successfulRepairs;
        Map<Range<Token>, Integer> rangeTimes = new HashMap<>(previousTimes.size() + 1);
        for (Pair<Range<Token>, Integer> p: previousTimes)
        {
            if (!rangeTimes.containsKey(p.left) || rangeTimes.get(p.left) < p.right)
            {
                rangeTimes.put(p.left, p.right);
            }
        }

        if (!rangeTimes.containsKey(range) || rangeTimes.get(range) < gcableTime)
        {
            rangeTimes.put(range, gcableTime);
        }
        else
        {
            logger.error(String.format("Last repair time is in the past. Ignoring. %s %s", range, gcableTime));
            return null;
        }

        List<Pair<Range<Token>, Integer>> nextTimes = new ArrayList<>(rangeTimes.size());
        for (Map.Entry<Range<Token>, Integer> entry: rangeTimes.entrySet())
        {
            nextTimes.add(Pair.create(entry.getKey(), entry.getValue()));
        }

        nextTimes.sort(lastRepairTimeComparator);
        return new SuccessfulRepairTimeHolder(ImmutableList.copyOf(nextTimes));
    }

    public SuccessfulRepairTimeHolder getRepairTimeSnapshot()
    {
        return lastSuccessfulRepair.get();
    }

    /**
     * Holds an immutable list of successfully repaired ranges, sorted by newest repair
     *
     * We 'snapshot' the list when we start compaction to make sure we don't drop any tombstones
     * that were marked repaired after the compaction started (because we might not include the newly streamed-in
     * sstables in the overlap calculation)
     */
    public static class SuccessfulRepairTimeHolder
    {
        @VisibleForTesting
        final ImmutableList<Pair<Range<Token>, Integer>> successfulRepairs;
        public static final SuccessfulRepairTimeHolder EMPTY = new SuccessfulRepairTimeHolder(ImmutableList.of());

        public SuccessfulRepairTimeHolder(ImmutableList<Pair<Range<Token>, Integer>> successfulRepairs)
        {
            // we don't need to copy here - the list is never updated, it is swapped out
            this.successfulRepairs = successfulRepairs;
        }

        // todo: there is a possible compaction performance improvment here - we could sort the successfulRepairs by
        // range instead and binary search or use the fact that the tokens sent in to this method are increasing - we would
        // have to make sure the successfulRepairs are non-overlapping for this
        public int getLastSuccessfulRepairTimeFor(Token t)
        {
            assert t != null;
            int lastRepairTime = Integer.MIN_VALUE;
            // successfulRepairs are sorted by last repair time - this means that if we find a range that contains the
            // token, it is guaranteed to be the newest repair for that token
            for (Pair<Range<Token>, Integer> lastRepairSuccess : successfulRepairs)
            {
                if (lastRepairSuccess.left.contains(t))
                {
                    lastRepairTime = lastRepairSuccess.right;
                    break;
                }
            }
            return lastRepairTime;
        }

        public int gcBeforeForKey(ColumnFamilyStore cfs, DecoratedKey key, int fallbackGCBefore)
        {
            if (!DatabaseDescriptor.enableChristmasPatch() || !cfs.useRepairHistory())
                return fallbackGCBefore;

            return Math.min(getLastSuccessfulRepairTimeFor(key.getToken()), fallbackGCBefore);
        }

        public ImmutableList<Range<Token>> allRanges()
        {
            ImmutableList.Builder<Range<Token>> builder = ImmutableList.builder();
            for (Pair<Range<Token>, Integer> p : successfulRepairs)
                builder.add(p.left);
            return builder.build();
        }
    }

    public Map<Range<Token>, Integer> getRepairHistoryForRanges(Collection<Range<Token>> ranges)
    {
        Map<Range<Token>, Integer> history = new HashMap<>();

        for (Pair<Range<Token>, Integer> lastRepairSuccess : lastSuccessfulRepair.get().successfulRepairs)
        {
            if (lastRepairSuccess.left.intersects(ranges))
            {
                history.put(lastRepairSuccess.left, lastRepairSuccess.right);
            }
        }

        return history;
    }

    public int gcBefore(int nowInSec)
    {
        return nowInSec - metadata.params.gcGraceSeconds;
    }

    @SuppressWarnings("resource")
    public RefViewFragment selectAndReference(Function<View, Iterable<SSTableReader>> filter)
    {
        long failingSince = -1L;
        while (true)
        {
            ViewFragment view = select(filter);
            Refs<SSTableReader> refs = Refs.tryRef(view.sstables);
            if (refs != null)
                return new RefViewFragment(view.sstables, view.memtables, refs);
            if (failingSince <= 0)
            {
                failingSince = System.nanoTime();
            }
            else if (System.nanoTime() - failingSince > TimeUnit.MILLISECONDS.toNanos(100))
            {
                List<SSTableReader> released = new ArrayList<>();
                for (SSTableReader reader : view.sstables)
                    if (reader.selfRef().globalCount() == 0)
                        released.add(reader);
                NoSpamLogger.log(logger, NoSpamLogger.Level.WARN, 1, TimeUnit.SECONDS,
                                 "Spinning trying to capture readers {}, released: {}, ", view.sstables, released);
                failingSince = System.nanoTime();
            }
        }
    }

    public ViewFragment select(Function<View, Iterable<SSTableReader>> filter)
    {
        View view = data.getView();
        List<SSTableReader> sstables = Lists.newArrayList(filter.apply(view));
        return new ViewFragment(sstables, view.getAllMemtables());
    }

    // WARNING: this returns the set of LIVE sstables only, which may be only partially written
    public List<String> getSSTablesForKey(String key)
    {
        DecoratedKey dk = decorateKey(metadata.getKeyValidator().fromString(key));
        try (OpOrder.Group op = readOrdering.start())
        {
            List<String> files = new ArrayList<>();
            for (SSTableReader sstr : select(View.select(SSTableSet.LIVE, dk)).sstables)
            {
                // check if the key actually exists in this sstable, without updating cache and stats
                if (sstr.getPosition(dk, SSTableReader.Operator.EQ, false) != null)
                    files.add(sstr.getFilename());
            }
            return files;
        }
    }


    public void beginLocalSampling(String sampler, int capacity)
    {
        metric.samplers.get(Sampler.valueOf(sampler)).beginSampling(capacity);
    }

    public CompositeData finishLocalSampling(String sampler, int count) throws OpenDataException
    {
        SamplerResult<ByteBuffer> samplerResults = metric.samplers.get(Sampler.valueOf(sampler))
                .finishSampling(count);
        TabularDataSupport result = new TabularDataSupport(COUNTER_TYPE);
        for (Counter<ByteBuffer> counter : samplerResults.topK)
        {
            byte[] key = counter.getItem().array();
            result.put(new CompositeDataSupport(COUNTER_COMPOSITE_TYPE, COUNTER_NAMES, new Object[] {
                    Hex.bytesToHex(key), // raw
                    counter.getCount(),  // count
                    counter.getError(),  // error
                    metadata.getKeyValidator().getString(ByteBuffer.wrap(key)) })); // string
        }
        return new CompositeDataSupport(SAMPLING_RESULT, SAMPLER_NAMES, new Object[]{
                samplerResults.cardinality, result});
    }

    public boolean isCompactionDiskSpaceCheckEnabled()
    {
        return compactionSpaceCheck;
    }

    public void compactionDiskSpaceCheck(boolean enable)
    {
        compactionSpaceCheck = enable;
    }

    public void cleanupCache()
    {
        Collection<Range<Token>> ranges = StorageService.instance.getLocalRanges(keyspace.getName());

        for (Iterator<RowCacheKey> keyIter = CacheService.instance.rowCache.keyIterator();
             keyIter.hasNext(); )
        {
            RowCacheKey key = keyIter.next();
            DecoratedKey dk = decorateKey(ByteBuffer.wrap(key.key));
            if (key.ksAndCFName.equals(metadata.ksAndCFName) && !Range.isInRanges(dk.getToken(), ranges))
                invalidateCachedPartition(dk);
        }

        if (metadata.isCounter())
        {
            for (Iterator<CounterCacheKey> keyIter = CacheService.instance.counterCache.keyIterator();
                 keyIter.hasNext(); )
            {
                CounterCacheKey key = keyIter.next();
                DecoratedKey dk = decorateKey(ByteBuffer.wrap(key.partitionKey));
                if (key.ksAndCFName.equals(metadata.ksAndCFName) && !Range.isInRanges(dk.getToken(), ranges))
                    CacheService.instance.counterCache.remove(key);
            }
        }
    }

    public ClusteringComparator getComparator()
    {
        return metadata.comparator;
    }

    public void snapshotWithoutFlush(String snapshotName)
    {
        snapshotWithoutFlush(snapshotName, null, false);
    }

    /**
     * @param ephemeral If this flag is set to true, the snapshot will be cleaned during next startup
     */
    public Set<SSTableReader> snapshotWithoutFlush(String snapshotName, Predicate<SSTableReader> predicate, boolean ephemeral)
    {
        Set<SSTableReader> snapshottedSSTables = new HashSet<>();
        for (ColumnFamilyStore cfs : concatWithIndexes())
        {
            final JSONArray filesJSONArr = new JSONArray();
            try (RefViewFragment currentView = cfs.selectAndReference(View.select(SSTableSet.CANONICAL, (x) -> predicate == null || predicate.apply(x))))
            {
                for (SSTableReader ssTable : currentView.sstables)
                {
                    File snapshotDirectory = Directories.getSnapshotDirectory(ssTable.descriptor, snapshotName);
                    ssTable.createLinks(snapshotDirectory.getPath()); // hard links
                    filesJSONArr.add(ssTable.descriptor.relativeFilenameFor(Component.DATA));

                    if (logger.isTraceEnabled())
                        logger.trace("Snapshot for {} keyspace data file {} created in {}", keyspace, ssTable.getFilename(), snapshotDirectory);
                    snapshottedSSTables.add(ssTable);
                }

                writeSnapshotManifest(filesJSONArr, snapshotName);

                if (!Schema.isLocalSystemKeyspace(metadata.ksName) && !Schema.isReplicatedSystemKeyspace(metadata.ksName))
                    writeSnapshotSchema(snapshotName);
            }
        }
        if (ephemeral)
            createEphemeralSnapshotMarkerFile(snapshotName);
        return snapshottedSSTables;
    }

    private void writeSnapshotManifest(final JSONArray filesJSONArr, final String snapshotName)
    {
        final File manifestFile = getDirectories().getSnapshotManifestFile(snapshotName);

        try
        {
            if (!manifestFile.getParentFile().exists())
                manifestFile.getParentFile().mkdirs();

            try (PrintStream out = new PrintStream(manifestFile))
            {
                final JSONObject manifestJSON = new JSONObject();
                manifestJSON.put("files", filesJSONArr);
                out.println(manifestJSON.toJSONString());
            }
        }
        catch (IOException e)
        {
            throw new FSWriteError(e, manifestFile);
        }
    }

    private void writeSnapshotSchema(final String snapshotName)
    {
        final File schemaFile = getDirectories().getSnapshotSchemaFile(snapshotName);

        try
        {
            if (!schemaFile.getParentFile().exists())
                schemaFile.getParentFile().mkdirs();

            try (PrintStream out = new PrintStream(schemaFile))
            {
                for (String s: ColumnFamilyStoreCQLHelper.dumpReCreateStatements(metadata))
                    out.println(s);
            }
        }
        catch (IOException e)
        {
            throw new FSWriteError(e, schemaFile);
        }
    }

    private void createEphemeralSnapshotMarkerFile(final String snapshot)
    {
        final File ephemeralSnapshotMarker = getDirectories().getNewEphemeralSnapshotMarkerFile(snapshot);

        try
        {
            if (!ephemeralSnapshotMarker.getParentFile().exists())
                ephemeralSnapshotMarker.getParentFile().mkdirs();

            Files.createFile(ephemeralSnapshotMarker.toPath());
            logger.trace("Created ephemeral snapshot marker file on {}.", ephemeralSnapshotMarker.getAbsolutePath());
        }
        catch (IOException e)
        {
            logger.warn(String.format("Could not create marker file %s for ephemeral snapshot %s. " +
                                      "In case there is a failure in the operation that created " +
                                      "this snapshot, you may need to clean it manually afterwards.",
                                      ephemeralSnapshotMarker.getAbsolutePath(), snapshot), e);
        }
    }

    protected static void clearEphemeralSnapshots(Directories directories)
    {
        for (String ephemeralSnapshot : directories.listEphemeralSnapshots())
        {
            logger.trace("Clearing ephemeral snapshot {} leftover from previous session.", ephemeralSnapshot);
            Directories.clearSnapshot(ephemeralSnapshot, directories.getCFDirectories());
        }
    }

    public Refs<SSTableReader> getSnapshotSSTableReaders(String tag) throws IOException
    {
        Map<Integer, SSTableReader> active = new HashMap<>();
        for (SSTableReader sstable : getSSTables(SSTableSet.CANONICAL))
            active.put(sstable.descriptor.generation, sstable);
        Map<Descriptor, Set<Component>> snapshots = getDirectories().sstableLister(Directories.OnTxnErr.IGNORE).snapshots(tag).list();
        Refs<SSTableReader> refs = new Refs<>();
        try
        {
            for (Map.Entry<Descriptor, Set<Component>> entries : snapshots.entrySet())
            {
                // Try acquire reference to an active sstable instead of snapshot if it exists,
                // to avoid opening new sstables. If it fails, use the snapshot reference instead.
                SSTableReader sstable = active.get(entries.getKey().generation);
                if (sstable == null || !refs.tryRef(sstable))
                {
                    if (logger.isTraceEnabled())
                        logger.trace("using snapshot sstable {}", entries.getKey());
                    // open offline so we don't modify components or track hotness.
                    sstable = SSTableReader.open(entries.getKey(), entries.getValue(), metadata, true, true);
                    refs.tryRef(sstable);
                    // release the self ref as we never add the snapshot sstable to DataTracker where it is otherwise released
                    sstable.selfRef().release();
                }
                else if (logger.isTraceEnabled())
                {
                    logger.trace("using active sstable {}", entries.getKey());
                }
            }
        }
        catch (IOException | RuntimeException e)
        {
            // In case one of the snapshot sstables fails to open,
            // we must release the references to the ones we opened so far
            refs.release();
            throw e;
        }
        return refs;
    }

    /**
     * Take a snap shot of this columnfamily store.
     *
     * @param snapshotName the name of the associated with the snapshot
     */
    public Set<SSTableReader> snapshot(String snapshotName)
    {
        return snapshot(snapshotName, null, false);
    }


    /**
     * @param ephemeral If this flag is set to true, the snapshot will be cleaned up during next startup
     */
    public Set<SSTableReader> snapshot(String snapshotName, Predicate<SSTableReader> predicate, boolean ephemeral)
    {
        forceBlockingFlush();
        return snapshotWithoutFlush(snapshotName, predicate, ephemeral);
    }

    public boolean snapshotExists(String snapshotName)
    {
        return getDirectories().snapshotExists(snapshotName);
    }

    public long getSnapshotCreationTime(String snapshotName)
    {
        return getDirectories().snapshotCreationTime(snapshotName);
    }

    /**
     * Clear all the snapshots for a given column family.
     *
     * @param snapshotName the user supplied snapshot name. If left empty,
     *                     all the snapshots will be cleaned.
     */
    public void clearSnapshot(String snapshotName)
    {
        List<File> snapshotDirs = getDirectories().getCFDirectories();
        Directories.clearSnapshot(snapshotName, snapshotDirs);
    }
    /**
     *
     * @return  Return a map of all snapshots to space being used
     * The pair for a snapshot has true size and size on disk.
     */
    public Map<String, Pair<Long,Long>> getSnapshotDetails()
    {
        return getDirectories().getSnapshotDetails();
    }

    /**
     * @return the cached partition for @param key if it is already present in the cache.
     * Not that this will not readAndCache the parition if it is not present, nor
     * are these calls counted in cache statistics.
     *
     * Note that this WILL cause deserialization of a SerializingCache partition, so if all you
     * need to know is whether a partition is present or not, use containsCachedParition instead.
     */
    public CachedPartition getRawCachedPartition(DecoratedKey key)
    {
        if (!isRowCacheEnabled())
            return null;
        IRowCacheEntry cached = CacheService.instance.rowCache.getInternal(new RowCacheKey(metadata.ksAndCFName, key));
        return cached == null || cached instanceof RowCacheSentinel ? null : (CachedPartition)cached;
    }

    private void invalidateCaches()
    {
        CacheService.instance.invalidateKeyCacheForCf(metadata.ksAndCFName);
        CacheService.instance.invalidateRowCacheForCf(metadata.ksAndCFName);
        if (metadata.isCounter())
            CacheService.instance.invalidateCounterCacheForCf(metadata.ksAndCFName);
    }

    public int invalidateRowCache(Collection<Bounds<Token>> boundsToInvalidate)
    {
        int invalidatedKeys = 0;
        for (Iterator<RowCacheKey> keyIter = CacheService.instance.rowCache.keyIterator();
             keyIter.hasNext(); )
        {
            RowCacheKey key = keyIter.next();
            DecoratedKey dk = decorateKey(ByteBuffer.wrap(key.key));
            if (key.ksAndCFName.equals(metadata.ksAndCFName) && Bounds.isInBounds(dk.getToken(), boundsToInvalidate))
            {
                invalidateCachedPartition(dk);
                invalidatedKeys++;
            }
        }
        return invalidatedKeys;
    }

    public int invalidateCounterCache(Collection<Bounds<Token>> boundsToInvalidate)
    {
        int invalidatedKeys = 0;
        for (Iterator<CounterCacheKey> keyIter = CacheService.instance.counterCache.keyIterator();
             keyIter.hasNext(); )
        {
            CounterCacheKey key = keyIter.next();
            DecoratedKey dk = decorateKey(ByteBuffer.wrap(key.partitionKey));
            if (key.ksAndCFName.equals(metadata.ksAndCFName) && Bounds.isInBounds(dk.getToken(), boundsToInvalidate))
            {
                CacheService.instance.counterCache.remove(key);
                invalidatedKeys++;
            }
        }
        return invalidatedKeys;
    }

    /**
     * @return true if @param key is contained in the row cache
     */
    public boolean containsCachedParition(DecoratedKey key)
    {
        return CacheService.instance.rowCache.getCapacity() != 0 && CacheService.instance.rowCache.containsKey(new RowCacheKey(metadata.ksAndCFName, key));
    }

    public void invalidateCachedPartition(RowCacheKey key)
    {
        CacheService.instance.rowCache.remove(key);
    }

    public void invalidateCachedPartition(DecoratedKey key)
    {
        if (!Schema.instance.hasCF(metadata.ksAndCFName))
            return; //2i don't cache rows

        invalidateCachedPartition(new RowCacheKey(metadata.ksAndCFName, key));
    }

    public ClockAndCount getCachedCounter(ByteBuffer partitionKey, Clustering clustering, ColumnDefinition column, CellPath path)
    {
        if (CacheService.instance.counterCache.getCapacity() == 0L) // counter cache disabled.
            return null;
        return CacheService.instance.counterCache.get(CounterCacheKey.create(metadata.ksAndCFName, partitionKey, clustering, column, path));
    }

    public void putCachedCounter(ByteBuffer partitionKey, Clustering clustering, ColumnDefinition column, CellPath path, ClockAndCount clockAndCount)
    {
        if (CacheService.instance.counterCache.getCapacity() == 0L) // counter cache disabled.
            return;
        CacheService.instance.counterCache.put(CounterCacheKey.create(metadata.ksAndCFName, partitionKey, clustering, column, path), clockAndCount);
    }

    public void forceMajorCompaction() throws InterruptedException, ExecutionException
    {
        forceMajorCompaction(false);
    }

    public void forceMajorCompaction(boolean splitOutput) throws InterruptedException, ExecutionException
    {
        CompactionManager.instance.performMaximal(this, splitOutput);
    }

    public void forceCompactionForTokenRange(Collection<Range<Token>> tokenRanges) throws ExecutionException, InterruptedException
    {
        CompactionManager.instance.forceCompactionForTokenRange(this, tokenRanges);
    }

    public static Iterable<ColumnFamilyStore> all()
    {
        List<Iterable<ColumnFamilyStore>> stores = new ArrayList<Iterable<ColumnFamilyStore>>(Schema.instance.getKeyspaces().size());
        for (Keyspace keyspace : Keyspace.all())
        {
            stores.add(keyspace.getColumnFamilyStores());
        }
        return Iterables.concat(stores);
    }

    public Iterable<DecoratedKey> keySamples(Range<Token> range)
    {
        try (RefViewFragment view = selectAndReference(View.selectFunction(SSTableSet.CANONICAL)))
        {
            Iterable<DecoratedKey>[] samples = new Iterable[view.sstables.size()];
            int i = 0;
            for (SSTableReader sstable: view.sstables)
            {
                samples[i++] = sstable.getKeySamples(range);
            }
            return Iterables.concat(samples);
        }
    }

    public long estimatedKeysForRange(Range<Token> range)
    {
        try (RefViewFragment view = selectAndReference(View.selectFunction(SSTableSet.CANONICAL)))
        {
            long count = 0;
            for (SSTableReader sstable : view.sstables)
                count += sstable.estimatedKeysForRanges(Collections.singleton(range));
            return count;
        }
    }

    /**
     * For testing.  No effort is made to clear historical or even the current memtables, nor for
     * thread safety.  All we do is wipe the sstable containers clean, while leaving the actual
     * data files present on disk.  (This allows tests to easily call loadNewSSTables on them.)
     */
    @VisibleForTesting
    public void clearUnsafe()
    {
        for (final ColumnFamilyStore cfs : concatWithIndexes())
        {
            cfs.runWithCompactionsDisabled(new Callable<Void>()
            {
                public Void call()
                {
                    cfs.data.reset(new Memtable(new AtomicReference<>(ReplayPosition.NONE), cfs));
                    return null;
                }
            }, true, false);
        }
    }

    /**
     * Truncate deletes the entire column family's data with no expensive tombstone creation
     */
    public void truncateBlocking()
    {
        // We have two goals here:
        // - truncate should delete everything written before truncate was invoked
        // - but not delete anything that isn't part of the snapshot we create.
        // We accomplish this by first flushing manually, then snapshotting, and
        // recording the timestamp IN BETWEEN those actions. Any sstables created
        // with this timestamp or greater time, will not be marked for delete.
        //
        // Bonus complication: since we store replay position in sstable metadata,
        // truncating those sstables means we will replay any CL segments from the
        // beginning if we restart before they [the CL segments] are discarded for
        // normal reasons post-truncate.  To prevent this, we store truncation
        // position in the System keyspace.
        logger.trace("truncating {}", name);

        final long truncatedAt;
        final ReplayPosition replayAfter;

        if (keyspace.getMetadata().params.durableWrites || DatabaseDescriptor.isAutoSnapshot())
        {
            replayAfter = forceBlockingFlush();
            viewManager.forceBlockingFlush();
        }
        else
        {
            // just nuke the memtable data w/o writing to disk first
            viewManager.dumpMemtables();
            try
            {
                replayAfter = dumpMemtable().get();
            }
            catch (Exception e)
            {
                throw new RuntimeException(e);
            }
        }

        long now = System.currentTimeMillis();
        // make sure none of our sstables are somehow in the future (clock drift, perhaps)
        for (ColumnFamilyStore cfs : concatWithIndexes())
            for (SSTableReader sstable : cfs.getLiveSSTables())
                now = Math.max(now, sstable.maxDataAge);
        truncatedAt = now;

        Runnable truncateRunnable = new Runnable()
        {
            public void run()
            {
                logger.debug("Discarding sstable data for truncated CF + indexes");
                data.notifyTruncated(truncatedAt);

                if (DatabaseDescriptor.isAutoSnapshot())
                    snapshot(Keyspace.getTimestampedSnapshotNameWithPrefix(name, SNAPSHOT_TRUNCATE_PREFIX));

                discardSSTables(truncatedAt);

                indexManager.truncateAllIndexesBlocking(truncatedAt);
                viewManager.truncateBlocking(replayAfter, truncatedAt);

                SystemKeyspace.saveTruncationRecord(ColumnFamilyStore.this, truncatedAt, replayAfter);
                logger.trace("cleaning out row cache");
                invalidateCaches();
            }
        };

        runWithCompactionsDisabled(Executors.callable(truncateRunnable), true, true);
        logger.trace("truncate complete");
    }

    /**
     * Drops current memtable without flushing to disk. This should only be called when truncating a column family which is not durable.
     */
    public Future<ReplayPosition> dumpMemtable()
    {
        synchronized (data)
        {
            final Flush flush = new Flush(true);
            flushExecutor.execute(flush);
            return postFlushExecutor.submit(flush.postFlush);
        }
    }

    public <V> V runWithCompactionsDisabled(Callable<V> callable, boolean interruptValidation, boolean interruptViews)
    {
        // synchronize so that concurrent invocations don't re-enable compactions partway through unexpectedly,
        // and so we only run one major compaction at a time
        synchronized (this)
        {
            logger.trace("Cancelling in-progress compactions for {}", metadata.cfName);

            Iterable<ColumnFamilyStore> selfWithAuxiliaryCfs = interruptViews
                                                               ? Iterables.concat(concatWithIndexes(), viewManager.allViewsCfs())
                                                               : concatWithIndexes();

            for (ColumnFamilyStore cfs : selfWithAuxiliaryCfs)
                cfs.getCompactionStrategyManager().pause();
            try
            {
                // interrupt in-progress compactions
                CompactionManager.instance.interruptCompactionForCFs(selfWithAuxiliaryCfs, interruptValidation);
                CompactionManager.instance.waitForCessation(selfWithAuxiliaryCfs);

                // doublecheck that we finished, instead of timing out
                for (ColumnFamilyStore cfs : selfWithAuxiliaryCfs)
                {
                    if (!cfs.getTracker().getCompacting().isEmpty())
                    {
                        logger.warn("Unable to cancel in-progress compactions for {}.  Perhaps there is an unusually large row in progress somewhere, or the system is simply overloaded.", metadata.cfName);
                        return null;
                    }
                }
                logger.trace("Compactions successfully cancelled");

                // run our task
                try
                {
                    return callable.call();
                }
                catch (Exception e)
                {
                    throw new RuntimeException(e);
                }
            }
            finally
            {
                for (ColumnFamilyStore cfs : selfWithAuxiliaryCfs)
                    cfs.getCompactionStrategyManager().resume();
            }
        }
    }

    public LifecycleTransaction markAllCompacting(final OperationType operationType)
    {
        Callable<LifecycleTransaction> callable = new Callable<LifecycleTransaction>()
        {
            public LifecycleTransaction call() throws Exception
            {
                assert data.getCompacting().isEmpty() : data.getCompacting();
                Iterable<SSTableReader> sstables = getLiveSSTables();
                sstables = AbstractCompactionStrategy.filterSuspectSSTables(sstables);
                sstables = ImmutableList.copyOf(sstables);
                LifecycleTransaction modifier = data.tryModify(sstables, operationType);
                assert modifier != null: "something marked things compacting while compactions are disabled";
                return modifier;
            }
        };

        return runWithCompactionsDisabled(callable, false, false);
    }


    @Override
    public String toString()
    {
        return "CFS(" +
               "Keyspace='" + keyspace.getName() + '\'' +
               ", ColumnFamily='" + name + '\'' +
               ')';
    }

    public void disableAutoCompaction()
    {
        // we don't use CompactionStrategy.pause since we don't want users flipping that on and off
        // during runWithCompactionsDisabled
        compactionStrategyManager.disable();
    }

    public void enableAutoCompaction()
    {
        enableAutoCompaction(false);
    }

    /**
     * used for tests - to be able to check things after a minor compaction
     * @param waitForFutures if we should block until autocompaction is done
     */
    @VisibleForTesting
    public void enableAutoCompaction(boolean waitForFutures)
    {
        compactionStrategyManager.enable();
        List<Future<?>> futures = CompactionManager.instance.submitBackground(this);
        if (waitForFutures)
            FBUtilities.waitOnFutures(futures);
    }

    public boolean isAutoCompactionDisabled()
    {
        return !this.compactionStrategyManager.isEnabled();
    }

    /*
     JMX getters and setters for the Default<T>s.
       - get/set minCompactionThreshold
       - get/set maxCompactionThreshold
       - get     memsize
       - get     memops
       - get/set memtime
     */

    public CompactionStrategyManager getCompactionStrategyManager()
    {
        return compactionStrategyManager;
    }

    public void setCrcCheckChance(double crcCheckChance)
    {
        try
        {
            TableParams.builder().crcCheckChance(crcCheckChance).build().validate();
            for (ColumnFamilyStore cfs : concatWithIndexes())
            {
                cfs.crcCheckChance.set(crcCheckChance);
                for (SSTableReader sstable : cfs.getSSTables(SSTableSet.LIVE))
                    sstable.setCrcCheckChance(crcCheckChance);
            }
        }
        catch (ConfigurationException e)
        {
            throw new IllegalArgumentException(e.getMessage());
        }
    }


    public Double getCrcCheckChance()
    {
        return crcCheckChance.value();
    }

    public void setCompactionThresholds(int minThreshold, int maxThreshold)
    {
        validateCompactionThresholds(minThreshold, maxThreshold);

        minCompactionThreshold.set(minThreshold);
        maxCompactionThreshold.set(maxThreshold);
        CompactionManager.instance.submitBackground(this);
    }

    public int getMinimumCompactionThreshold()
    {
        return minCompactionThreshold.value();
    }

    public void setMinimumCompactionThreshold(int minCompactionThreshold)
    {
        validateCompactionThresholds(minCompactionThreshold, maxCompactionThreshold.value());
        this.minCompactionThreshold.set(minCompactionThreshold);
    }

    public int getMaximumCompactionThreshold()
    {
        return maxCompactionThreshold.value();
    }

    public void setMaximumCompactionThreshold(int maxCompactionThreshold)
    {
        validateCompactionThresholds(minCompactionThreshold.value(), maxCompactionThreshold);
        this.maxCompactionThreshold.set(maxCompactionThreshold);
    }

    private void validateCompactionThresholds(int minThreshold, int maxThreshold)
    {
        if (minThreshold > maxThreshold)
            throw new RuntimeException(String.format("The min_compaction_threshold cannot be larger than the max_compaction_threshold. " +
                                                     "Min is '%d', Max is '%d'.", minThreshold, maxThreshold));

        if (maxThreshold == 0 || minThreshold == 0)
            throw new RuntimeException("Disabling compaction by setting min_compaction_threshold or max_compaction_threshold to 0 " +
                    "is deprecated, set the compaction strategy option 'enabled' to 'false' instead or use the nodetool command 'disableautocompaction'.");
    }

    // End JMX get/set.

    public int getMeanColumns()
    {
        long sum = 0;
        long count = 0;
        for (SSTableReader sstable : getSSTables(SSTableSet.CANONICAL))
        {
            long n = sstable.getEstimatedColumnCount().count();
            sum += sstable.getEstimatedColumnCount().mean() * n;
            count += n;
        }
        return count > 0 ? (int) (sum / count) : 0;
    }

    public double getMeanPartitionSize()
    {
        long sum = 0;
        long count = 0;
        for (SSTableReader sstable : getSSTables(SSTableSet.CANONICAL))
        {
            long n = sstable.getEstimatedPartitionSize().count();
            sum += sstable.getEstimatedPartitionSize().mean() * n;
            count += n;
        }
        return count > 0 ? sum * 1.0 / count : 0;
    }

    public long estimateKeys()
    {
        long n = 0;
        for (SSTableReader sstable : getSSTables(SSTableSet.CANONICAL))
            n += sstable.estimatedKeys();
        return n;
    }

    public IPartitioner getPartitioner()
    {
        return metadata.partitioner;
    }

    public DecoratedKey decorateKey(ByteBuffer key)
    {
        return metadata.decorateKey(key);
    }

    /** true if this CFS contains secondary index data */
    public boolean isIndex()
    {
        return metadata.isIndex();
    }

    public Iterable<ColumnFamilyStore> concatWithIndexes()
    {
        // we return the main CFS first, which we rely on for simplicity in switchMemtable(), for getting the
        // latest replay position
        return Iterables.concat(Collections.singleton(this), indexManager.getAllIndexColumnFamilyStores());
    }

    public List<String> getBuiltIndexes()
    {
       return indexManager.getBuiltIndexNames();
    }

    public int getUnleveledSSTables()
    {
        return this.compactionStrategyManager.getUnleveledSSTables();
    }

    public int[] getSSTableCountPerLevel()
    {
        return compactionStrategyManager.getSSTableCountPerLevel();
    }

    private volatile long gcBeforeSeconds;
    private volatile long lastCalculatedTime = 0;
    private static long REFRESH_TIME_MILLIS = 300L * 1000L;

    /*
        This method returns Long.MAX_VALUE if repaired ranges are not there.
     */
    private long getLastMinRepairSuccessTime()
    {
        final Map<Range<Token>, Integer> repairMap = SystemKeyspace.getLastSuccessfulRepair(keyspace.getName(), name);
        long lowestRepairTime = Long.MAX_VALUE;
        for (final int repairTime : repairMap.values())
        {
            if (repairTime < lowestRepairTime)
                lowestRepairTime = repairTime;
        }
            return lowestRepairTime;
    }

    public long getGCBeforeSeconds()
    {
        if ((System.currentTimeMillis() - lastCalculatedTime) > REFRESH_TIME_MILLIS)
        {
            gcBeforeSeconds = ((System.currentTimeMillis() / 1000) - getLastMinRepairSuccessTime());
            lastCalculatedTime = System.currentTimeMillis();
            if(gcBeforeSeconds < 0)
                gcBeforeSeconds = 0;
        }

            return gcBeforeSeconds;
    }

    public static class ViewFragment
    {
        public final List<SSTableReader> sstables;
        public final Iterable<Memtable> memtables;

        public ViewFragment(List<SSTableReader> sstables, Iterable<Memtable> memtables)
        {
            this.sstables = sstables;
            this.memtables = memtables;
        }
    }

    public static class RefViewFragment extends ViewFragment implements AutoCloseable
    {
        public final Refs<SSTableReader> refs;

        public RefViewFragment(List<SSTableReader> sstables, Iterable<Memtable> memtables, Refs<SSTableReader> refs)
        {
            super(sstables, memtables);
            this.refs = refs;
        }

        public void release()
        {
            refs.release();
        }

        public void close()
        {
            refs.release();
        }
    }

    public boolean isEmpty()
    {
        return data.getView().isEmpty();
    }

    public boolean isRowCacheEnabled()
    {

        boolean retval = metadata.params.caching.cacheRows() && CacheService.instance.rowCache.getCapacity() > 0;
        assert(!retval || !isIndex());
        return retval;
    }

    public boolean isCounterCacheEnabled()
    {
        return metadata.isCounter() && CacheService.instance.counterCache.getCapacity() > 0;
    }

    public boolean isKeyCacheEnabled()
    {
        return metadata.params.caching.cacheKeys() && CacheService.instance.keyCache.getCapacity() > 0;
    }

    /**
     * Discard all SSTables that were created before given timestamp.
     *
     * Caller should first ensure that comapctions have quiesced.
     *
     * @param truncatedAt The timestamp of the truncation
     *                    (all SSTables before that timestamp are going be marked as compacted)
     */
    public void discardSSTables(long truncatedAt)
    {
        assert data.getCompacting().isEmpty() : data.getCompacting();

        List<SSTableReader> truncatedSSTables = new ArrayList<>();

        for (SSTableReader sstable : getSSTables(SSTableSet.LIVE))
        {
            if (!sstable.newSince(truncatedAt))
                truncatedSSTables.add(sstable);
        }

        if (!truncatedSSTables.isEmpty())
            markObsolete(truncatedSSTables, OperationType.UNKNOWN);
    }

    public double getDroppableTombstoneRatio()
    {
        double allDroppable = 0;
        long allColumns = 0;
        int localTime = (int)(System.currentTimeMillis()/1000);

        for (SSTableReader sstable : getSSTables(SSTableSet.CANONICAL))
        {
            allDroppable += sstable.getDroppableTombstonesBefore(localTime - sstable.metadata.params.gcGraceSeconds);
            allColumns += sstable.getEstimatedColumnCount().mean() * sstable.getEstimatedColumnCount().count();
        }
        return allColumns > 0 ? allDroppable / allColumns : 0;
    }

    public long trueSnapshotsSize()
    {
        return getDirectories().trueSnapshotsSize();
    }

    @VisibleForTesting
    void resetFileIndexGenerator()
    {
        fileIndexGenerator.set(0);
    }

    /**
     * Returns a ColumnFamilyStore by cfId if it exists, null otherwise
     * Differently from others, this method does not throw exception if the table does not exist.
     */
    public static ColumnFamilyStore getIfExists(UUID cfId)
    {
        Pair<String, String> kscf = Schema.instance.getCF(cfId);
        if (kscf == null)
            return null;

        Keyspace keyspace = Keyspace.open(kscf.left);
        if (keyspace == null)
            return null;

        return keyspace.getColumnFamilyStore(cfId);
    }

    /**
     * Returns a ColumnFamilyStore by ksname and cfname if it exists, null otherwise
     * Differently from others, this method does not throw exception if the keyspace or table does not exist.
     */
    public static ColumnFamilyStore getIfExists(String ksName, String cfName)
    {
        if (ksName == null || cfName == null)
            return null;

        Keyspace keyspace = Keyspace.open(ksName);
        if (keyspace == null)
            return null;

        UUID id = Schema.instance.getId(ksName, cfName);
        if (id == null)
            return null;

        return keyspace.getColumnFamilyStore(id);
    }

    @Override
    public long[] getRecentSSTablesPerReadHistogramV3()
    {
        return metric.recentSSTablesPerRead.getBuckets(true);
    }

    @Override
    public long[] getSSTablesPerReadHistogramV3()
    {
        return metric.sstablesPerRead.getBuckets(false);
    }

    @Override
    public long[] getRecentReadLatencyHistogramMicrosV3()
    {
        return metric.readLatency.recentLatencyHistogram.getBuckets(true);
    }

    @Override
    public long[] getRecentWriteLatencyHistogramMicrosV3()
    {
        return metric.writeLatency.recentLatencyHistogram.getBuckets(true);
    }

    @Override
    public long[] getRecentRangeLatencyHistogramMicrosV3()
    {
        return metric.rangeLatency.recentLatencyHistogram.getBuckets(true);
    }

    @Override
    public long[] getEstimatedRowSizeHistogram()
    {
        return metric.estimatedPartitionSizeHistogram.getValue();
    }

    @Override
    public long[] getEstimatedColumnCountHistogram()
    {
        return metric.estimatedColumnCountHistogram.getValue();
    }

    @Override
    public long[] getCasPrepareLatencyHistogram() {
        return metric.casPrepare.recentLatencyHistogram.getBuckets(true);
    }

    @Override
    public long[] getCasProposeLatencyHistogram() {
        return metric.casPropose.recentLatencyHistogram.getBuckets(true);
    }

    @Override
    public long[] getCasCommitLatencyHistogram() {
        return metric.casCommit.recentLatencyHistogram.getBuckets(true);
    }

    @Override
    public long[] getCoordinatorScanLatencyHistogram()
    {
        return metric.coordinatorScanLatencyNanos.recentLatencyHistogram.getBuckets(true);
    }

    public static TableMetrics metricsFor(UUID tableId)
    {
        return getIfExists(tableId).metric;
    }

    @Override
    public void setNeverPurgeTombstones(boolean value)
    {
        if (neverPurgeTombstones != value)
            logger.info("Changing neverPurgeTombstones for {}.{} from {} to {}", keyspace.getName(), getTableName(), neverPurgeTombstones, value);
        else
            logger.info("Not changing neverPurgeTombstones for {}.{}, it is {}", keyspace.getName(), getTableName(), neverPurgeTombstones);

        neverPurgeTombstones = value;
    }

    @Override
    public boolean getNeverPurgeTombstones()
    {
        return neverPurgeTombstones;
    }
}<|MERGE_RESOLUTION|>--- conflicted
+++ resolved
@@ -779,11 +779,7 @@
      * @param ksName The keyspace name
      * @param cfName The columnFamily name
      */
-<<<<<<< HEAD
     public static void loadNewSSTables(String ksName, String cfName, String dirPath)
-=======
-    public static void loadNewSSTables(String ksName, String cfName)
->>>>>>> bc1f8412
     {
         /** ks/cf existence checks will be done by open and getCFS methods for us */
         Keyspace keyspace = Keyspace.open(ksName);
