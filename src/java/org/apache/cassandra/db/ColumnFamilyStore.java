/*
 * Licensed to the Apache Software Foundation (ASF) under one
 * or more contributor license agreements.  See the NOTICE file
 * distributed with this work for additional information
 * regarding copyright ownership.  The ASF licenses this file
 * to you under the Apache License, Version 2.0 (the
 * "License"); you may not use this file except in compliance
 * with the License.  You may obtain a copy of the License at
 *
 *     http://www.apache.org/licenses/LICENSE-2.0
 *
 * Unless required by applicable law or agreed to in writing, software
 * distributed under the License is distributed on an "AS IS" BASIS,
 * WITHOUT WARRANTIES OR CONDITIONS OF ANY KIND, either express or implied.
 * See the License for the specific language governing permissions and
 * limitations under the License.
 */
package org.apache.cassandra.db;

import java.io.File;
import java.io.IOException;
import java.io.PrintStream;
import java.lang.reflect.Constructor;
import java.lang.reflect.InvocationTargetException;
import java.nio.ByteBuffer;
import java.nio.file.Files;
import java.util.*;
import java.util.Objects;
import java.util.concurrent.*;
import java.util.concurrent.atomic.AtomicInteger;
import java.util.concurrent.atomic.AtomicReference;
import java.util.regex.Pattern;
import javax.management.*;
import javax.management.openmbean.*;
import java.util.stream.Collectors;

import com.google.common.annotations.VisibleForTesting;
import com.google.common.base.*;
import com.google.common.base.Throwables;
import com.google.common.collect.*;
import com.google.common.primitives.Ints;
import com.google.common.util.concurrent.*;
import org.slf4j.Logger;
import org.slf4j.LoggerFactory;

import org.apache.cassandra.config.Duration;
import org.apache.cassandra.cache.*;
import org.apache.cassandra.concurrent.*;
import org.apache.cassandra.config.*;
import org.apache.cassandra.db.commitlog.CommitLog;
import org.apache.cassandra.db.commitlog.CommitLogPosition;
import org.apache.cassandra.db.compaction.*;
import org.apache.cassandra.db.filter.ClusteringIndexFilter;
import org.apache.cassandra.db.filter.DataLimits;
import org.apache.cassandra.db.streaming.CassandraStreamManager;
import org.apache.cassandra.db.repair.CassandraTableRepairManager;
import org.apache.cassandra.db.view.TableViews;
import org.apache.cassandra.db.lifecycle.*;
import org.apache.cassandra.db.partitions.CachedPartition;
import org.apache.cassandra.db.partitions.PartitionUpdate;
import org.apache.cassandra.db.rows.CellPath;
import org.apache.cassandra.db.xmas.BoundsAndOldestTombstone;
import org.apache.cassandra.db.xmas.InvalidatedRepairedRange;
import org.apache.cassandra.db.xmas.SuccessfulRepairTimeHolder;
import org.apache.cassandra.dht.*;
import org.apache.cassandra.dht.Range;
import org.apache.cassandra.exceptions.ConfigurationException;
import org.apache.cassandra.exceptions.StartupException;
import org.apache.cassandra.index.SecondaryIndexManager;
import org.apache.cassandra.index.internal.CassandraIndex;
import org.apache.cassandra.index.transactions.UpdateTransaction;
import org.apache.cassandra.io.FSReadError;
import org.apache.cassandra.io.FSWriteError;
import org.apache.cassandra.io.sstable.Component;
import org.apache.cassandra.io.sstable.Descriptor;
import org.apache.cassandra.io.sstable.SSTableMultiWriter;
import org.apache.cassandra.io.sstable.format.*;
import org.apache.cassandra.io.sstable.metadata.MetadataCollector;
import org.apache.cassandra.io.util.FileUtils;
import org.apache.cassandra.metrics.Sampler;
import org.apache.cassandra.metrics.Sampler.Sample;
import org.apache.cassandra.metrics.Sampler.SamplerType;
import org.apache.cassandra.metrics.TableMetrics;
import org.apache.cassandra.metrics.TopPartitionTracker;
import org.apache.cassandra.repair.TableRepairManager;
import org.apache.cassandra.repair.consistent.admin.CleanupSummary;
import org.apache.cassandra.repair.consistent.admin.PendingStat;
import org.apache.cassandra.schema.*;
import org.apache.cassandra.schema.CompactionParams.TombstoneOption;
import org.apache.cassandra.service.ActiveRepairService;
import org.apache.cassandra.service.CacheService;
import org.apache.cassandra.service.StorageService;
import org.apache.cassandra.service.snapshot.SnapshotManifest;
import org.apache.cassandra.service.snapshot.TableSnapshot;
import org.apache.cassandra.streaming.TableStreamManager;
import org.apache.cassandra.utils.*;
import org.apache.cassandra.utils.concurrent.OpOrder;
import org.apache.cassandra.utils.concurrent.Refs;
import org.apache.cassandra.utils.memory.MemtableAllocator;

import static java.util.concurrent.TimeUnit.NANOSECONDS;

import static org.apache.cassandra.utils.Throwables.maybeFail;
import static org.apache.cassandra.utils.Throwables.merge;

public class ColumnFamilyStore implements ColumnFamilyStoreMBean
{
    private static final Logger logger = LoggerFactory.getLogger(ColumnFamilyStore.class);

    /*
    We keep a pool of threads for each data directory, size of each pool is memtable_flush_writers.
    When flushing we start a Flush runnable in the flushExecutor. Flush calculates how to split the
    memtable ranges over the existing data directories and creates a FlushRunnable for each of the directories.
    The FlushRunnables are executed in the perDiskflushExecutors and the Flush will block until all FlushRunnables
    are finished. By having flushExecutor size the same size as each of the perDiskflushExecutors we make sure we can
    have that many flushes going at the same time.
    */
    private static final ThreadPoolExecutor flushExecutor = new JMXEnabledThreadPoolExecutor(DatabaseDescriptor.getFlushWriters(),
                                                                                             Stage.KEEP_ALIVE_SECONDS,
                                                                                             TimeUnit.SECONDS,
                                                                                             new LinkedBlockingQueue<>(),
                                                                                             new NamedThreadFactory("MemtableFlushWriter"),
                                                                                             "internal");

    private static final PerDiskFlushExecutors perDiskflushExecutors = new PerDiskFlushExecutors(DatabaseDescriptor.getFlushWriters(),
                                                                                                 DatabaseDescriptor.getNonLocalSystemKeyspacesDataFileLocations(),
                                                                                                 DatabaseDescriptor.useSpecificLocationForLocalSystemData());

    // post-flush executor is single threaded to provide guarantee that any flush Future on a CF will never return until prior flushes have completed
    private static final ThreadPoolExecutor postFlushExecutor = new JMXEnabledThreadPoolExecutor(1,
                                                                                                 Stage.KEEP_ALIVE_SECONDS,
                                                                                                 TimeUnit.SECONDS,
                                                                                                 new LinkedBlockingQueue<>(),
                                                                                                 new NamedThreadFactory("MemtablePostFlush"),
                                                                                                 "internal");

    private static final ThreadPoolExecutor reclaimExecutor = new JMXEnabledThreadPoolExecutor(1,
                                                                                               Stage.KEEP_ALIVE_SECONDS,
                                                                                               TimeUnit.SECONDS,
                                                                                               new LinkedBlockingQueue<>(),
                                                                                               new NamedThreadFactory("MemtableReclaimMemory"),
                                                                                               "internal");

    private static final String[] COUNTER_NAMES = new String[]{"table", "count", "error", "value"};
    private static final String[] COUNTER_DESCS = new String[]
    { "keyspace.tablename",
      "number of occurances",
      "error bounds",
      "value" };
    private static final CompositeType COUNTER_COMPOSITE_TYPE;

    private static final String SAMPLING_RESULTS_NAME = "SAMPLING_RESULTS";

    public static final String SNAPSHOT_TRUNCATE_PREFIX = "truncated";
    public static final String SNAPSHOT_DROP_PREFIX = "dropped";

    static
    {
        try
        {
            OpenType<?>[] counterTypes = new OpenType[] { SimpleType.STRING, SimpleType.LONG, SimpleType.LONG, SimpleType.STRING };
            COUNTER_COMPOSITE_TYPE = new CompositeType(SAMPLING_RESULTS_NAME, SAMPLING_RESULTS_NAME, COUNTER_NAMES, COUNTER_DESCS, counterTypes);
        } catch (OpenDataException e)
        {
            throw new RuntimeException(e);
        }
    }

    public static final Comparator<Pair<Range<Token>, Integer>> lastRepairTimeComparator = new Comparator<Pair<Range<Token>, Integer>>()
    {
        public int compare(Pair<Range<Token>, Integer> pair1, Pair<Range<Token>, Integer> pair2)
        {
            if (pair1.right.equals(pair2.right))
            {
                return pair1.left.compareTo(pair2.left);
            }
            else
            {
                return pair2.right.compareTo(pair1.right);
            }
        }
    };

    public final Keyspace keyspace;
    public final String name;
    public final TableMetadataRef metadata;
    private final String mbeanName;
    @Deprecated
    private final String oldMBeanName;
    private volatile boolean valid = true;

    /**
     * Memtables and SSTables on disk for this column family.
     *
     * We synchronize on the Tracker to ensure isolation when we want to make sure
     * that the memtable we're acting on doesn't change out from under us.  I.e., flush
     * syncronizes on it to make sure it can submit on both executors atomically,
     * so anyone else who wants to make sure flush doesn't interfere should as well.
     */
    private final Tracker data;

    /* The read order, used to track accesses to off-heap memtable storage */
    public final OpOrder readOrdering = new OpOrder();

    /* This is used to generate the next index for a SSTable */
    private final AtomicInteger fileIndexGenerator = new AtomicInteger(0);

    public final SecondaryIndexManager indexManager;
    public final TableViews viewManager;

    /* These are locally held copies to be changed from the config during runtime */
    private volatile DefaultValue<Integer> minCompactionThreshold;
    private volatile DefaultValue<Integer> maxCompactionThreshold;
    private volatile DefaultValue<Double> crcCheckChance;

    private final CompactionStrategyManager compactionStrategyManager;

    private final Directories directories;

    public final TableMetrics metric;
    public volatile long sampleReadLatencyNanos;
    public volatile long additionalWriteLatencyNanos;

    private final CassandraTableWriteHandler writeHandler;
    private final CassandraStreamManager streamManager;

    private final TableRepairManager repairManager;

    public final TopPartitionTracker topPartitions;

    private final SSTableImporter sstableImporter;

    private volatile boolean compactionSpaceCheck = true;

    @VisibleForTesting
    final DiskBoundaryManager diskBoundaryManager = new DiskBoundaryManager();

    private volatile boolean neverPurgeTombstones = false;

    /**
     * A list to store ranges and the time they were last repaired. The list is
     * reverse-sorted based on the timestamp (see {@link ColumnFamilyStore#lastRepairTimeComparator}).
     */
    private final AtomicReference<SuccessfulRepairTimeHolder> lastSuccessfulRepair = new AtomicReference<>(SuccessfulRepairTimeHolder.EMPTY);

    // Transient property to disable christmas patch, overriding it if enabled in Config.
    private volatile boolean disableChristmasPatch = false;

    public static void shutdownPostFlushExecutor() throws InterruptedException
    {
        postFlushExecutor.shutdown();
        postFlushExecutor.awaitTermination(60, TimeUnit.SECONDS);
    }

    public static void shutdownExecutorsAndWait(long timeout, TimeUnit unit) throws InterruptedException, TimeoutException
    {
        List<ExecutorService> executors = new ArrayList<>();
        Collections.addAll(executors, reclaimExecutor, postFlushExecutor, flushExecutor);
        perDiskflushExecutors.appendAllExecutors(executors);
        ExecutorUtils.shutdownAndWait(timeout, unit, executors);
    }

    public void reload()
    {
        // metadata object has been mutated directly. make all the members jibe with new settings.

        // only update these runtime-modifiable settings if they have not been modified.
        if (!minCompactionThreshold.isModified())
            for (ColumnFamilyStore cfs : concatWithIndexes())
                cfs.minCompactionThreshold = new DefaultValue(metadata().params.compaction.minCompactionThreshold());
        if (!maxCompactionThreshold.isModified())
            for (ColumnFamilyStore cfs : concatWithIndexes())
                cfs.maxCompactionThreshold = new DefaultValue(metadata().params.compaction.maxCompactionThreshold());
        if (!crcCheckChance.isModified())
            for (ColumnFamilyStore cfs : concatWithIndexes())
                cfs.crcCheckChance = new DefaultValue(metadata().params.crcCheckChance);

        compactionStrategyManager.maybeReload(metadata());

        scheduleFlush();

        indexManager.reload();

        // If the CF comparator has changed, we need to change the memtable,
        // because the old one still aliases the previous comparator.
        if (data.getView().getCurrentMemtable().initialComparator != metadata().comparator)
            switchMemtable();
    }

    void scheduleFlush()
    {
        int period = metadata().params.memtableFlushPeriodInMs;
        if (period > 0)
        {
            logger.trace("scheduling flush in {} ms", period);
            WrappedRunnable runnable = new WrappedRunnable()
            {
                protected void runMayThrow()
                {
                    synchronized (data)
                    {
                        Memtable current = data.getView().getCurrentMemtable();
                        // if we're not expired, we've been hit by a scheduled flush for an already flushed memtable, so ignore
                        if (current.isExpired())
                        {
                            if (current.isClean())
                            {
                                // if we're still clean, instead of swapping just reschedule a flush for later
                                scheduleFlush();
                            }
                            else
                            {
                                // we'll be rescheduled by the constructor of the Memtable.
                                forceFlush();
                            }
                        }
                    }
                }
            };
            ScheduledExecutors.scheduledTasks.schedule(runnable, period, TimeUnit.MILLISECONDS);
        }
    }

    public static Runnable getBackgroundCompactionTaskSubmitter()
    {
        return () -> {
            for (Keyspace keyspace : Keyspace.all())
                for (ColumnFamilyStore cfs : keyspace.getColumnFamilyStores())
                    CompactionManager.instance.submitBackground(cfs);
        };
    }

    public Map<String, String> getCompactionParameters()
    {
        return compactionStrategyManager.getCompactionParams().asMap();
    }

    public String getCompactionParametersJson()
    {
        return FBUtilities.json(getCompactionParameters());
    }

    public void setCompactionParameters(Map<String, String> options)
    {
        try
        {
            CompactionParams compactionParams = CompactionParams.fromMap(options);
            compactionParams.validate();
            compactionStrategyManager.setNewLocalCompactionStrategy(compactionParams);
        }
        catch (Throwable t)
        {
            logger.error("Could not set new local compaction strategy", t);
            // dont propagate the ConfigurationException over jmx, user will only see a ClassNotFoundException
            throw new IllegalArgumentException("Could not set new local compaction strategy: "+t.getMessage());
        }
    }

    public void setCompactionParametersJson(String options)
    {
        setCompactionParameters(FBUtilities.fromJsonMap(options));
    }

    public Map<String,String> getCompressionParameters()
    {
        return metadata.getLocal().params.compression.asMap();
    }

    public String getCompressionParametersJson()
    {
        return FBUtilities.json(getCompressionParameters());
    }

    public void setCompressionParameters(Map<String,String> opts)
    {
        try
        {
            CompressionParams params = CompressionParams.fromMap(opts);
            params.validate();
            metadata.setLocalOverrides(metadata().unbuild().compression(params).build());
        }
        catch (ConfigurationException e)
        {
            throw new IllegalArgumentException(e.getMessage());
        }
    }

    public void setCompressionParametersJson(String options)
    {
        setCompressionParameters(FBUtilities.fromJsonMap(options));
    }

    @VisibleForTesting
    public ColumnFamilyStore(Keyspace keyspace,
                             String columnFamilyName,
                             int generation,
                             TableMetadataRef metadata,
                             Directories directories,
                             boolean loadSSTables,
                             boolean registerBookeeping,
                             boolean offline)
    {
        assert directories != null;
        assert metadata != null : "null metadata for " + keyspace + ':' + columnFamilyName;

        this.keyspace = keyspace;
        this.metadata = metadata;
        this.directories = directories;
        name = columnFamilyName;
        minCompactionThreshold = new DefaultValue<>(metadata.get().params.compaction.minCompactionThreshold());
        maxCompactionThreshold = new DefaultValue<>(metadata.get().params.compaction.maxCompactionThreshold());
        crcCheckChance = new DefaultValue<>(metadata.get().params.crcCheckChance);
        viewManager = keyspace.viewManager.forTable(metadata.id);
        fileIndexGenerator.set(generation);
        sampleReadLatencyNanos = DatabaseDescriptor.getReadRpcTimeout(NANOSECONDS) / 2;
        additionalWriteLatencyNanos = DatabaseDescriptor.getWriteRpcTimeout(NANOSECONDS) / 2;

        logger.info("Initializing {}.{}", keyspace.getName(), name);

        // Create Memtable only on online
        Memtable initialMemtable = null;
        if (DatabaseDescriptor.isDaemonInitialized())
            initialMemtable = new Memtable(new AtomicReference<>(CommitLog.instance.getCurrentPosition()), this);
        data = new Tracker(initialMemtable, loadSSTables);

        // Note that this needs to happen before we load the first sstables, or the global sstable tracker will not
        // be notified on the initial loading.
        data.subscribe(StorageService.instance.sstablesTracker);

        Collection<SSTableReader> sstables = null;
        // scan for sstables corresponding to this cf and load them
        if (data.loadsstables)
        {
            Directories.SSTableLister sstableFiles = directories.sstableLister(Directories.OnTxnErr.IGNORE).skipTemporary(true);
            sstables = SSTableReader.openAll(sstableFiles.list().entrySet(), metadata);
            data.addInitialSSTablesWithoutUpdatingSize(sstables);
        }

        // compaction strategy should be created after the CFS has been prepared
        compactionStrategyManager = new CompactionStrategyManager(this);

        if (maxCompactionThreshold.value() <= 0 || minCompactionThreshold.value() <=0)
        {
            logger.warn("Disabling compaction strategy by setting compaction thresholds to 0 is deprecated, set the compaction option 'enabled' to 'false' instead.");
            this.compactionStrategyManager.disable();
        }

        // create the private ColumnFamilyStores for the secondary column indexes
        indexManager = new SecondaryIndexManager(this);
        for (IndexMetadata info : metadata.get().indexes)
        {
            indexManager.addIndex(info, true);
        }

        metric = new TableMetrics(this);

        if (data.loadsstables)
        {
            data.updateInitialSSTableSize(sstables);
        }

        if (registerBookeeping)
        {
            // register the mbean
            mbeanName = getTableMBeanName(keyspace.getName(), name, isIndex());
            oldMBeanName = getColumnFamilieMBeanName(keyspace.getName(), name, isIndex());

            String[] objectNames = {mbeanName, oldMBeanName};
            for (String objectName : objectNames)
                MBeanWrapper.instance.registerMBean(this, objectName);
        }
        else
        {
            mbeanName = null;
            oldMBeanName= null;
        }
        writeHandler = new CassandraTableWriteHandler(this);
        streamManager = new CassandraStreamManager(this);
        repairManager = new CassandraTableRepairManager(this);
        sstableImporter = new SSTableImporter(this);

        if (SchemaConstants.isLocalSystemKeyspace(keyspace.getName()))
            topPartitions = null;
        else
            topPartitions = new TopPartitionTracker(metadata());
    }

    public static String getTableMBeanName(String ks, String name, boolean isIndex)
    {
        return String.format("org.apache.cassandra.db:type=%s,keyspace=%s,table=%s",
                      isIndex ? "IndexTables" : "Tables",
                      ks, name);
    }

    public static String getColumnFamilieMBeanName(String ks, String name, boolean isIndex)
    {
       return String.format("org.apache.cassandra.db:type=%s,keyspace=%s,columnfamily=%s",
                            isIndex ? "IndexColumnFamilies" : "ColumnFamilies",
                            ks, name);
    }

    public void updateSpeculationThreshold()
    {
        try
        {
            sampleReadLatencyNanos = metadata().params.speculativeRetry.calculateThreshold(metric.coordinatorReadLatency.getSnapshot(), sampleReadLatencyNanos);
            additionalWriteLatencyNanos = metadata().params.additionalWritePolicy.calculateThreshold(metric.coordinatorWriteLatency.getSnapshot(), additionalWriteLatencyNanos);
        }
        catch (Throwable e)
        {
            logger.error("Exception caught while calculating speculative retry threshold for {}: {}", metadata(), e);
        }
    }

    public TableWriteHandler getWriteHandler()
    {
        return writeHandler;
    }

    public TableStreamManager getStreamManager()
    {
        return streamManager;
    }

    public TableRepairManager getRepairManager()
    {
        return repairManager;
    }

    public TableMetadata metadata()
    {
        return metadata.get();
    }

    public Directories getDirectories()
    {
        return directories;
    }

    public List<String> getDataPaths() throws IOException
    {
        List<String> dataPaths = new ArrayList<>();
        for (File dataPath : directories.getCFDirectories())
        {
            dataPaths.add(dataPath.getCanonicalPath());
        }

        return dataPaths;
    }

    public SSTableMultiWriter createSSTableMultiWriter(Descriptor descriptor, long keyCount, long repairedAt, UUID pendingRepair, boolean isTransient, int sstableLevel, SerializationHeader header, LifecycleNewTracker lifecycleNewTracker)
    {
        MetadataCollector collector = new MetadataCollector(metadata().comparator).sstableLevel(sstableLevel);
        return createSSTableMultiWriter(descriptor, keyCount, repairedAt, pendingRepair, isTransient, collector, header, lifecycleNewTracker);
    }

    public SSTableMultiWriter createSSTableMultiWriter(Descriptor descriptor, long keyCount, long repairedAt, UUID pendingRepair, boolean isTransient, MetadataCollector metadataCollector, SerializationHeader header, LifecycleNewTracker lifecycleNewTracker)
    {
        return getCompactionStrategyManager().createSSTableMultiWriter(descriptor, keyCount, repairedAt, pendingRepair, isTransient, metadataCollector, header, indexManager.listIndexes(), lifecycleNewTracker);
    }

    public boolean supportsEarlyOpen()
    {
        return compactionStrategyManager.supportsEarlyOpen();
    }

    /** call when dropping or renaming a CF. Performs mbean housekeeping and invalidates CFS to other operations */
    public void invalidate()
    {
        invalidate(true);
    }

    public void invalidate(boolean expectMBean)
    {
        // disable and cancel in-progress compactions before invalidating
        valid = false;

        try
        {
            unregisterMBean();
        }
        catch (Exception e)
        {
            if (expectMBean)
            {
                JVMStabilityInspector.inspectThrowable(e);
                // this shouldn't block anything.
                logger.warn("Failed unregistering mbean: {}", mbeanName, e);
            }
        }

        compactionStrategyManager.shutdown();
        SystemKeyspace.removeTruncationRecord(metadata.id);

        data.dropSSTables();
        LifecycleTransaction.waitForDeletions();
        indexManager.dropAllIndexes();

        invalidateCaches();
        if (topPartitions != null)
            topPartitions.shutdown();
    }

    /**
     * Removes every SSTable in the directory from the Tracker's view.
     * @param directory the unreadable directory, possibly with SSTables in it, but not necessarily.
     */
    void maybeRemoveUnreadableSSTables(File directory)
    {
        data.removeUnreadableSSTables(directory);
    }

    void unregisterMBean() throws MalformedObjectNameException
    {
        ObjectName[] objectNames = {new ObjectName(mbeanName), new ObjectName(oldMBeanName)};
        for (ObjectName objectName : objectNames)
        {
            if (MBeanWrapper.instance.isRegistered(objectName))
                MBeanWrapper.instance.unregisterMBean(objectName);
        }

        // unregister metrics
        metric.release();
    }


    public static ColumnFamilyStore createColumnFamilyStore(Keyspace keyspace, TableMetadataRef metadata, boolean loadSSTables)
    {
        return createColumnFamilyStore(keyspace, metadata.name, metadata, loadSSTables);
    }

    public static synchronized ColumnFamilyStore createColumnFamilyStore(Keyspace keyspace,
                                                                         String columnFamily,
                                                                         TableMetadataRef metadata,
                                                                         boolean loadSSTables)
    {
        Directories directories = new Directories(metadata.get());
        return createColumnFamilyStore(keyspace, columnFamily, metadata, directories, loadSSTables, true, false);
    }

    /** This is only directly used by offline tools */
    public static synchronized ColumnFamilyStore createColumnFamilyStore(Keyspace keyspace,
                                                                         String columnFamily,
                                                                         TableMetadataRef metadata,
                                                                         Directories directories,
                                                                         boolean loadSSTables,
                                                                         boolean registerBookkeeping,
                                                                         boolean offline)
    {
        // get the max generation number, to prevent generation conflicts
        Directories.SSTableLister lister = directories.sstableLister(Directories.OnTxnErr.IGNORE).includeBackups(true);
        List<Integer> generations = new ArrayList<>();
        for (Map.Entry<Descriptor, Set<Component>> entry : lister.list().entrySet())
        {
            Descriptor desc = entry.getKey();
            generations.add(desc.generation);
            if (!desc.isCompatible())
                throw new RuntimeException(String.format("Incompatible SSTable found. Current version %s is unable to read file: %s. Please run upgradesstables.",
                                                         desc.getFormat().getLatestVersion(), desc));
        }
        Collections.sort(generations);
        int value = (generations.size() > 0) ? (generations.get(generations.size() - 1)) : 0;

        return new ColumnFamilyStore(keyspace, columnFamily, value, metadata, directories, loadSSTables, registerBookkeeping, offline);
    }

    /**
     * Removes unnecessary files from the cf directory at startup: these include temp files, orphans, zero-length files
     * and compacted sstables. Files that cannot be recognized will be ignored.
     */
    public static void  scrubDataDirectories(TableMetadata metadata) throws StartupException
    {
        Directories directories = new Directories(metadata);
        Set<File> cleanedDirectories = new HashSet<>();

        // clear ephemeral snapshots that were not properly cleared last session (CASSANDRA-7357)
        clearEphemeralSnapshots(directories);

        directories.removeTemporaryDirectories();

        logger.trace("Removing temporary or obsoleted files from unfinished operations for table {}", metadata.name);
        if (!LifecycleTransaction.removeUnfinishedLeftovers(metadata))
            throw new StartupException(StartupException.ERR_WRONG_DISK_STATE,
                                       String.format("Cannot remove temporary or obsoleted files for %s due to a problem with transaction " +
                                                     "log files. Please check records with problems in the log messages above and fix them. " +
                                                     "Refer to the 3.0 upgrading instructions in NEWS.txt " +
                                                     "for a description of transaction log files.", metadata.toString()));

        logger.trace("Further extra check for orphan sstable files for {}", metadata.name);
        for (Map.Entry<Descriptor,Set<Component>> sstableFiles : directories.sstableLister(Directories.OnTxnErr.IGNORE).list().entrySet())
        {
            Descriptor desc = sstableFiles.getKey();
            File directory = desc.directory;
            Set<Component> components = sstableFiles.getValue();

            if (!cleanedDirectories.contains(directory))
            {
                cleanedDirectories.add(directory);
                for (File tmpFile : desc.getTemporaryFiles())
                {
                    logger.info("Removing unfinished temporary file {}", tmpFile);
                    tmpFile.delete();
                }
            }

            File dataFile = new File(desc.filenameFor(Component.DATA));
            if (components.contains(Component.DATA) && dataFile.length() > 0)
                // everything appears to be in order... moving on.
                continue;

            // missing the DATA file! all components are orphaned
            logger.warn("Removing orphans for {}: {}", desc, components);
            for (Component component : components)
            {
                File file = new File(desc.filenameFor(component));
                if (file.exists())
                    FileUtils.deleteWithConfirm(desc.filenameFor(component));
            }
        }

        // cleanup incomplete saved caches
        Pattern tmpCacheFilePattern = Pattern.compile(metadata.keyspace + '-' + metadata.name + "-(Key|Row)Cache.*\\.tmp$");
        File dir = new File(DatabaseDescriptor.getSavedCachesLocation());

        if (dir.exists())
        {
            assert dir.isDirectory();
            for (File file : Objects.requireNonNull(dir.listFiles()))
                if (tmpCacheFilePattern.matcher(file.getName()).matches())
                    if (!file.delete())
                        logger.warn("could not delete {}", file.getAbsolutePath());
        }

        // also clean out any index leftovers.
        for (IndexMetadata index : metadata.indexes)
            if (!index.isCustom())
            {
                TableMetadata indexMetadata = CassandraIndex.indexCfsMetadata(metadata, index);
                scrubDataDirectories(indexMetadata);
            }
    }

    /**
     * See #{@code StorageService.importNewSSTables} for more info
     *
     * @param ksName The keyspace name
     * @param cfName The columnFamily name
     */
    public static void loadNewSSTables(String ksName, String cfName)
    {
        /* ks/cf existence checks will be done by open and getCFS methods for us */
        Keyspace keyspace = Keyspace.open(ksName);
        keyspace.getColumnFamilyStore(cfName).loadNewSSTables();
    }

    @Deprecated
    public void loadNewSSTables()
    {

        SSTableImporter.Options options = SSTableImporter.Options.options().resetLevel(true).build();
        sstableImporter.importNewSSTables(options);
    }

    /**
     * #{@inheritDoc}
     */
    public synchronized List<String> importNewSSTables(Set<String> srcPaths, boolean resetLevel, boolean clearRepaired, boolean verifySSTables, boolean verifyTokens, boolean invalidateCaches, boolean extendedVerify, boolean copyData)
    {
        SSTableImporter.Options options = SSTableImporter.Options.options(srcPaths)
                                                                 .resetLevel(resetLevel)
                                                                 .clearRepaired(clearRepaired)
                                                                 .verifySSTables(verifySSTables)
                                                                 .verifyTokens(verifyTokens)
                                                                 .invalidateCaches(invalidateCaches)
                                                                 .extendedVerify(extendedVerify)
                                                                 .copyData(copyData).build();

        return sstableImporter.importNewSSTables(options);
    }

    public List<String> importNewSSTables(Set<String> srcPaths, boolean resetLevel, boolean clearRepaired, boolean verifySSTables, boolean verifyTokens, boolean invalidateCaches, boolean extendedVerify)
    {
        return importNewSSTables(srcPaths, resetLevel, clearRepaired, verifySSTables, verifyTokens, invalidateCaches, extendedVerify, false);
    }

    Descriptor getUniqueDescriptorFor(Descriptor descriptor, File targetDirectory)
    {
        Descriptor newDescriptor;
        do
        {
            newDescriptor = new Descriptor(descriptor.version,
                                           targetDirectory,
                                           descriptor.ksname,
                                           descriptor.cfname,
                                           // Increment the generation until we find a filename that doesn't exist. This is needed because the new
                                           // SSTables that are being loaded might already use these generation numbers.
                                           fileIndexGenerator.incrementAndGet(),
                                           descriptor.formatType);
        }
        while (new File(newDescriptor.filenameFor(Component.DATA)).exists());
        return newDescriptor;
    }

    public void rebuildSecondaryIndex(String idxName)
    {
        rebuildSecondaryIndex(keyspace.getName(), metadata.name, idxName);
    }

    public static void rebuildSecondaryIndex(String ksName, String cfName, String... idxNames)
    {
        ColumnFamilyStore cfs = Keyspace.open(ksName).getColumnFamilyStore(cfName);

        logger.info("User Requested secondary index re-build for {}/{} indexes: {}", ksName, cfName, Joiner.on(',').join(idxNames));
        cfs.indexManager.rebuildIndexesBlocking(Sets.newHashSet(Arrays.asList(idxNames)));
    }

    public AbstractCompactionStrategy createCompactionStrategyInstance(CompactionParams compactionParams)
    {
        try
        {
            Constructor<? extends AbstractCompactionStrategy> constructor =
                compactionParams.klass().getConstructor(ColumnFamilyStore.class, Map.class);
            return constructor.newInstance(this, compactionParams.options());
        }
        catch (NoSuchMethodException | IllegalAccessException | InvocationTargetException | InstantiationException e)
        {
            throw new RuntimeException(e);
        }
    }

    @Deprecated
    public String getColumnFamilyName()
    {
        return getTableName();
    }

    public String getTableName()
    {
        return name;
    }

    public Descriptor newSSTableDescriptor(File directory)
    {
        return newSSTableDescriptor(directory, SSTableFormat.Type.current().info.getLatestVersion(), SSTableFormat.Type.current());
    }

    public Descriptor newSSTableDescriptor(File directory, SSTableFormat.Type format)
    {
        return newSSTableDescriptor(directory, format.info.getLatestVersion(), format);
    }

    public Descriptor newSSTableDescriptor(File directory, Version version, SSTableFormat.Type format)
    {
        return new Descriptor(version,
                              directory,
                              keyspace.getName(),
                              name,
                              fileIndexGenerator.incrementAndGet(),
                              format);
    }

    /**
     * Switches the memtable iff the live memtable is the one provided
     *
     * @param memtable
     */
    public ListenableFuture<CommitLogPosition> switchMemtableIfCurrent(Memtable memtable)
    {
        synchronized (data)
        {
            if (data.getView().getCurrentMemtable() == memtable)
                return switchMemtable();
        }
        logger.debug("Memtable is no longer current, returning future that completes when current flushing operation completes");
        return waitForFlushes();
    }

    /*
     * switchMemtable puts Memtable.getSortedContents on the writer executor.  When the write is complete,
     * we turn the writer into an SSTableReader and add it to ssTables where it is available for reads.
     * This method does not block except for synchronizing on Tracker, but the Future it returns will
     * not complete until the Memtable (and all prior Memtables) have been successfully flushed, and the CL
     * marked clean up to the position owned by the Memtable.
     */
    public ListenableFuture<CommitLogPosition> switchMemtable()
    {
        synchronized (data)
        {
            logFlush();
            Flush flush = new Flush(false);
            flushExecutor.execute(flush);
            postFlushExecutor.execute(flush.postFlushTask);
            return flush.postFlushTask;
        }
    }

    // print out size of all memtables we're enqueuing
    private void logFlush()
    {
        // reclaiming includes that which we are GC-ing;
        float onHeapRatio = 0, offHeapRatio = 0;
        long onHeapTotal = 0, offHeapTotal = 0;
        Memtable memtable = getTracker().getView().getCurrentMemtable();
        onHeapRatio +=  memtable.getAllocator().onHeap().ownershipRatio();
        offHeapRatio += memtable.getAllocator().offHeap().ownershipRatio();
        onHeapTotal += memtable.getAllocator().onHeap().owns();
        offHeapTotal += memtable.getAllocator().offHeap().owns();

        for (ColumnFamilyStore indexCfs : indexManager.getAllIndexColumnFamilyStores())
        {
            MemtableAllocator allocator = indexCfs.getTracker().getView().getCurrentMemtable().getAllocator();
            onHeapRatio += allocator.onHeap().ownershipRatio();
            offHeapRatio += allocator.offHeap().ownershipRatio();
            onHeapTotal += allocator.onHeap().owns();
            offHeapTotal += allocator.offHeap().owns();
        }

        logger.info("Enqueuing flush of {}: {}",
                     name,
                     String.format("%s (%.0f%%) on-heap, %s (%.0f%%) off-heap",
                                   FBUtilities.prettyPrintMemory(onHeapTotal),
                                   onHeapRatio * 100,
                                   FBUtilities.prettyPrintMemory(offHeapTotal),
                                   offHeapRatio * 100));
    }


    /**
     * Flush if there is unflushed data in the memtables
     *
     * @return a Future yielding the commit log position that can be guaranteed to have been successfully written
     *         to sstables for this table once the future completes
     */
    public ListenableFuture<CommitLogPosition> forceFlush()
    {
        synchronized (data)
        {
            Memtable current = data.getView().getCurrentMemtable();
            for (ColumnFamilyStore cfs : concatWithIndexes())
                if (!cfs.data.getView().getCurrentMemtable().isClean())
                    return switchMemtableIfCurrent(current);
            return waitForFlushes();
        }
    }

    /**
     * Flush if there is unflushed data that was written to the CommitLog before @param flushIfDirtyBefore
     * (inclusive).
     *
     * @return a Future yielding the commit log position that can be guaranteed to have been successfully written
     *         to sstables for this table once the future completes
     */
    public ListenableFuture<?> forceFlush(CommitLogPosition flushIfDirtyBefore)
    {
        // we don't loop through the remaining memtables since here we only care about commit log dirtiness
        // and this does not vary between a table and its table-backed indexes
        Memtable current = data.getView().getCurrentMemtable();
        if (current.mayContainDataBefore(flushIfDirtyBefore))
            return switchMemtableIfCurrent(current);
        return waitForFlushes();
    }

    /**
     * @return a Future yielding the commit log position that can be guaranteed to have been successfully written
     *         to sstables for this table once the future completes
     */
    private ListenableFuture<CommitLogPosition> waitForFlushes()
    {
        // we grab the current memtable; once any preceding memtables have flushed, we know its
        // commitLogLowerBound has been set (as this it is set with the upper bound of the preceding memtable)
        final Memtable current = data.getView().getCurrentMemtable();
        ListenableFutureTask<CommitLogPosition> task = ListenableFutureTask.create(() -> {
            logger.debug("forceFlush requested but everything is clean in {}", name);
            return current.getCommitLogLowerBound();
        });
        postFlushExecutor.execute(task);
        return task;
    }

    public CommitLogPosition forceBlockingFlush()
    {
        return FBUtilities.waitOnFuture(forceFlush());
    }

    /**
     * Both synchronises custom secondary indexes and provides ordering guarantees for futures on switchMemtable/flush
     * etc, which expect to be able to wait until the flush (and all prior flushes) requested have completed.
     */
    private final class PostFlush implements Callable<CommitLogPosition>
    {
        final CountDownLatch latch = new CountDownLatch(1);
        final List<Memtable> memtables;
        volatile Throwable flushFailure = null;

        private PostFlush(List<Memtable> memtables)
        {
            this.memtables = memtables;
        }

        public CommitLogPosition call()
        {
            try
            {
                // we wait on the latch for the commitLogUpperBound to be set, and so that waiters
                // on this task can rely on all prior flushes being complete
                latch.await();
            }
            catch (InterruptedException e)
            {
                throw new IllegalStateException();
            }

            CommitLogPosition commitLogUpperBound = CommitLogPosition.NONE;
            // If a flush errored out but the error was ignored, make sure we don't discard the commit log.
            if (flushFailure == null && !memtables.isEmpty())
            {
                Memtable memtable = memtables.get(0);
                commitLogUpperBound = memtable.getCommitLogUpperBound();
                CommitLog.instance.discardCompletedSegments(metadata.id, memtable.getCommitLogLowerBound(), commitLogUpperBound);
            }

            metric.pendingFlushes.dec();

            if (flushFailure != null)
                throw Throwables.propagate(flushFailure);

            return commitLogUpperBound;
        }
    }

    /**
     * Should only be constructed/used from switchMemtable() or truncate(), with ownership of the Tracker monitor.
     * In the constructor the current memtable(s) are swapped, and a barrier on outstanding writes is issued;
     * when run by the flushWriter the barrier is waited on to ensure all outstanding writes have completed
     * before all memtables are immediately written, and the CL is either immediately marked clean or, if
     * there are custom secondary indexes, the post flush clean up is left to update those indexes and mark
     * the CL clean
     */
    private final class Flush implements Runnable
    {
        final OpOrder.Barrier writeBarrier;
        final List<Memtable> memtables = new ArrayList<>();
        final ListenableFutureTask<CommitLogPosition> postFlushTask;
        final PostFlush postFlush;
        final boolean truncate;

        private Flush(boolean truncate)
        {
            if (logger.isTraceEnabled())
                logger.trace("Creating flush task {}@{}", hashCode(), name);
            // if true, we won't flush, we'll just wait for any outstanding writes, switch the memtable, and discard
            this.truncate = truncate;

            metric.pendingFlushes.inc();
            /*
             * To ensure correctness of switch without blocking writes, run() needs to wait for all write operations
             * started prior to the switch to complete. We do this by creating a Barrier on the writeOrdering
             * that all write operations register themselves with, and assigning this barrier to the memtables,
             * after which we *.issue()* the barrier. This barrier is used to direct write operations started prior
             * to the barrier.issue() into the memtable we have switched out, and any started after to its replacement.
             * In doing so it also tells the write operations to update the commitLogUpperBound of the memtable, so
             * that we know the CL position we are dirty to, which can be marked clean when we complete.
             */
            writeBarrier = Keyspace.writeOrder.newBarrier();

            // submit flushes for the memtable for any indexed sub-cfses, and our own
            AtomicReference<CommitLogPosition> commitLogUpperBound = new AtomicReference<>();
            for (ColumnFamilyStore cfs : concatWithIndexes())
            {
                // switch all memtables, regardless of their dirty status, setting the barrier
                // so that we can reach a coordinated decision about cleanliness once they
                // are no longer possible to be modified
                Memtable newMemtable = new Memtable(commitLogUpperBound, cfs);
                Memtable oldMemtable = cfs.data.switchMemtable(truncate, newMemtable);
                oldMemtable.setDiscarding(writeBarrier, commitLogUpperBound);
                memtables.add(oldMemtable);
            }

            // we then ensure an atomic decision is made about the upper bound of the continuous range of commit log
            // records owned by this memtable
            setCommitLogUpperBound(commitLogUpperBound);

            // we then issue the barrier; this lets us wait for all operations started prior to the barrier to complete;
            // since this happens after wiring up the commitLogUpperBound, we also know all operations with earlier
            // commit log segment position have also completed, i.e. the memtables are done and ready to flush
            writeBarrier.issue();
            postFlush = new PostFlush(memtables);
            postFlushTask = ListenableFutureTask.create(postFlush);
        }

        public void run()
        {
            if (logger.isTraceEnabled())
                logger.trace("Flush task {}@{} starts executing, waiting on barrier", hashCode(), name);

            long start = System.nanoTime();

            // mark writes older than the barrier as blocking progress, permitting them to exceed our memory limit
            // if they are stuck waiting on it, then wait for them all to complete
            writeBarrier.markBlocking();
            writeBarrier.await();

            if (logger.isTraceEnabled())
                logger.trace("Flush task for task {}@{} waited {} ms at the barrier", hashCode(), name, TimeUnit.NANOSECONDS.toMillis(System.nanoTime() - start));

            // mark all memtables as flushing, removing them from the live memtable list
            for (Memtable memtable : memtables)
                memtable.cfs.data.markFlushing(memtable);

            metric.memtableSwitchCount.inc();

            try
            {
                // Flush "data" memtable with non-cf 2i first;
                flushMemtable(memtables.get(0), true);
                for (int i = 1; i < memtables.size(); i++)
                    flushMemtable(memtables.get(i), false);
            }
            catch (Throwable t)
            {
                JVMStabilityInspector.inspectThrowable(t);
                postFlush.flushFailure = t;
            }

            if (logger.isTraceEnabled())
                logger.trace("Flush task {}@{} signaling post flush task", hashCode(), name);

            // signal the post-flush we've done our work
            postFlush.latch.countDown();

            if (logger.isTraceEnabled())
                logger.trace("Flush task task {}@{} finished", hashCode(), name);
        }

        public Collection<SSTableReader> flushMemtable(Memtable memtable, boolean flushNonCf2i)
        {
            if (logger.isTraceEnabled())
                logger.trace("Flush task task {}@{} flushing memtable {}", hashCode(), name, memtable);

            if (memtable.isClean() || truncate)
            {
                memtable.cfs.replaceFlushed(memtable, Collections.emptyList());
                reclaim(memtable);
                return Collections.emptyList();
            }

            List<Future<SSTableMultiWriter>> futures = new ArrayList<>();
            long totalBytesOnDisk = 0;
            long maxBytesOnDisk = 0;
            long minBytesOnDisk = Long.MAX_VALUE;
            List<SSTableReader> sstables = new ArrayList<>();
            try (LifecycleTransaction txn = LifecycleTransaction.offline(OperationType.FLUSH))
            {
                List<Memtable.FlushRunnable> flushRunnables = null;
                List<SSTableMultiWriter> flushResults = null;

                try
                {
                    // flush the memtable
                    flushRunnables = memtable.flushRunnables(txn);
                    ExecutorService[] executors = perDiskflushExecutors.getExecutorsFor(keyspace.getName(), name);

                    for (int i = 0; i < flushRunnables.size(); i++)
                        futures.add(executors[i].submit(flushRunnables.get(i)));

                    /**
                     * we can flush 2is as soon as the barrier completes, as they will be consistent with (or ahead of) the
                     * flushed memtables and CL position, which is as good as we can guarantee.
                     * TODO: SecondaryIndex should support setBarrier(), so custom implementations can co-ordinate exactly
                     * with CL as we do with memtables/CFS-backed SecondaryIndexes.
                     */
                    if (flushNonCf2i)
                        indexManager.flushAllNonCFSBackedIndexesBlocking();

                    flushResults = Lists.newArrayList(FBUtilities.waitOnFutures(futures));
                }
                catch (Throwable t)
                {
                    t = memtable.abortRunnables(flushRunnables, t);
                    t = txn.abort(t);
                    throw Throwables.propagate(t);
                }

                try
                {
                    Iterator<SSTableMultiWriter> writerIterator = flushResults.iterator();
                    while (writerIterator.hasNext())
                    {
                        @SuppressWarnings("resource")
                        SSTableMultiWriter writer = writerIterator.next();
                        if (writer.getFilePointer() > 0)
                        {
                            writer.setOpenResult(true).prepareToCommit();
                        }
                        else
                        {
                            maybeFail(writer.abort(null));
                            writerIterator.remove();
                        }
                    }
                }
                catch (Throwable t)
                {
                    for (SSTableMultiWriter writer : flushResults)
                        t = writer.abort(t);
                    t = txn.abort(t);
                    Throwables.propagate(t);
                }

                txn.prepareToCommit();

                Throwable accumulate = null;
                for (SSTableMultiWriter writer : flushResults)
                    accumulate = writer.commit(accumulate);

                maybeFail(txn.commit(accumulate));

                for (SSTableMultiWriter writer : flushResults)
                {
                    Collection<SSTableReader> flushedSSTables = writer.finished();
                    for (SSTableReader sstable : flushedSSTables)
                    {
                        if (sstable != null)
                        {
                            sstables.add(sstable);
                            long size = sstable.bytesOnDisk();
                            totalBytesOnDisk += size;
                            maxBytesOnDisk = Math.max(maxBytesOnDisk, size);
                            minBytesOnDisk = Math.min(minBytesOnDisk, size);
                        }
                    }
                }
            }
            memtable.cfs.replaceFlushed(memtable, sstables);
            reclaim(memtable);
            memtable.cfs.compactionStrategyManager.compactionLogger.flush(sstables);
            logger.debug("Flushed to {} ({} sstables, {}), biggest {}, smallest {}",
                         sstables,
                         sstables.size(),
                         FBUtilities.prettyPrintMemory(totalBytesOnDisk),
                         FBUtilities.prettyPrintMemory(maxBytesOnDisk),
                         FBUtilities.prettyPrintMemory(minBytesOnDisk));
            return sstables;
        }

        private void reclaim(final Memtable memtable)
        {
            // issue a read barrier for reclaiming the memory, and offload the wait to another thread
            final OpOrder.Barrier readBarrier = readOrdering.newBarrier();
            readBarrier.issue();
            postFlushTask.addListener(new WrappedRunnable()
            {
                public void runMayThrow()
                {
                    readBarrier.await();
                    memtable.setDiscarded();
                }
            }, reclaimExecutor);
        }
    }

    // atomically set the upper bound for the commit log
    private static void setCommitLogUpperBound(AtomicReference<CommitLogPosition> commitLogUpperBound)
    {
        // we attempt to set the holder to the current commit log context. at the same time all writes to the memtables are
        // also maintaining this value, so if somebody sneaks ahead of us somehow (should be rare) we simply retry,
        // so that we know all operations prior to the position have not reached it yet
        CommitLogPosition lastReplayPosition;
        while (true)
        {
            lastReplayPosition = new Memtable.LastCommitLogPosition((CommitLog.instance.getCurrentPosition()));
            CommitLogPosition currentLast = commitLogUpperBound.get();
            if ((currentLast == null || currentLast.compareTo(lastReplayPosition) <= 0)
                && commitLogUpperBound.compareAndSet(currentLast, lastReplayPosition))
                break;
        }
    }

    /**
     * Finds the largest memtable, as a percentage of *either* on- or off-heap memory limits, and immediately
     * queues it for flushing. If the memtable selected is flushed before this completes, no work is done.
     */
    public static CompletableFuture<Boolean> flushLargestMemtable()
    {
        float largestRatio = 0f;
        Memtable largest = null;
        float liveOnHeap = 0, liveOffHeap = 0;
        for (ColumnFamilyStore cfs : ColumnFamilyStore.all())
        {
            // we take a reference to the current main memtable for the CF prior to snapping its ownership ratios
            // to ensure we have some ordering guarantee for performing the switchMemtableIf(), i.e. we will only
            // swap if the memtables we are measuring here haven't already been swapped by the time we try to swap them
            Memtable current = cfs.getTracker().getView().getCurrentMemtable();

            // find the total ownership ratio for the memtable and all SecondaryIndexes owned by this CF,
            // both on- and off-heap, and select the largest of the two ratios to weight this CF
            float onHeap = 0f, offHeap = 0f;
            onHeap += current.getAllocator().onHeap().ownershipRatio();
            offHeap += current.getAllocator().offHeap().ownershipRatio();

            for (ColumnFamilyStore indexCfs : cfs.indexManager.getAllIndexColumnFamilyStores())
            {
                MemtableAllocator allocator = indexCfs.getTracker().getView().getCurrentMemtable().getAllocator();
                onHeap += allocator.onHeap().ownershipRatio();
                offHeap += allocator.offHeap().ownershipRatio();
            }

            float ratio = Math.max(onHeap, offHeap);
            if (ratio > largestRatio)
            {
                largest = current;
                largestRatio = ratio;
            }

            liveOnHeap += onHeap;
            liveOffHeap += offHeap;
        }

        CompletableFuture<Boolean> returnFuture = new CompletableFuture<>();

        if (largest != null)
        {
            float usedOnHeap = Memtable.MEMORY_POOL.onHeap.usedRatio();
            float usedOffHeap = Memtable.MEMORY_POOL.offHeap.usedRatio();
            float flushingOnHeap = Memtable.MEMORY_POOL.onHeap.reclaimingRatio();
            float flushingOffHeap = Memtable.MEMORY_POOL.offHeap.reclaimingRatio();
            float thisOnHeap = largest.getAllocator().onHeap().ownershipRatio();
            float thisOffHeap = largest.getAllocator().offHeap().ownershipRatio();
            logger.info("Flushing largest {} to free up room. Used total: {}, live: {}, flushing: {}, this: {}",
                        largest.cfs, ratio(usedOnHeap, usedOffHeap), ratio(liveOnHeap, liveOffHeap),
                        ratio(flushingOnHeap, flushingOffHeap), ratio(thisOnHeap, thisOffHeap));

            ListenableFuture<CommitLogPosition> flushFuture = largest.cfs.switchMemtableIfCurrent(largest);
            flushFuture.addListener(() -> {
                try
                {
                    flushFuture.get();
                    returnFuture.complete(true);
                }
                catch (Throwable t)
                {
                    returnFuture.completeExceptionally(t);
                }
            }, MoreExecutors.directExecutor());
        }
        else
        {
            logger.debug("Flushing of largest memtable, not done, no memtable found");

            returnFuture.complete(false);
        }

        return returnFuture;
    }

    private static String ratio(float onHeap, float offHeap)
    {
        return String.format("%.2f/%.2f", onHeap, offHeap);
    }

    /**
     * Insert/Update the column family for this key.
     * Caller is responsible for acquiring Keyspace.switchLock
     * param @ lock - lock that needs to be used.
     * param @ key - key for update/insert
     * param @ columnFamily - columnFamily changes
     */
    public void apply(PartitionUpdate update, UpdateTransaction indexer, OpOrder.Group opGroup, CommitLogPosition commitLogPosition)

    {
        long start = System.nanoTime();
        try
        {
            Memtable mt = data.getMemtableFor(opGroup, commitLogPosition);
            long timeDelta = mt.put(update, indexer, opGroup);
            DecoratedKey key = update.partitionKey();
            invalidateCachedPartition(key);
            metric.topWritePartitionFrequency.addSample(key.getKey(), 1);
            if (metric.topWritePartitionSize.isEnabled()) // dont compute datasize if not needed
                metric.topWritePartitionSize.addSample(key.getKey(), update.dataSize());
            StorageHook.instance.reportWrite(metadata.id, update);
            metric.writeLatency.addNano(System.nanoTime() - start);
            // CASSANDRA-11117 - certain resolution paths on memtable put can result in very
            // large time deltas, either through a variety of sentinel timestamps (used for empty values, ensuring
            // a minimal write, etc). This limits the time delta to the max value the histogram
            // can bucket correctly. This also filters the Long.MAX_VALUE case where there was no previous value
            // to update.
            if(timeDelta < Long.MAX_VALUE)
                metric.colUpdateTimeDeltaHistogram.update(Math.min(18165375903306L, timeDelta));
        }
        catch (RuntimeException e)
        {
            throw new RuntimeException(e.getMessage()
                                       + " for ks: "
                                       + keyspace.getName() + ", table: " + name, e);
        }
    }

    /**
     * @param sstables
     * @return sstables whose key range overlaps with that of the given sstables, not including itself.
     * (The given sstables may or may not overlap with each other.)
     */
    public Collection<SSTableReader> getOverlappingLiveSSTables(Iterable<SSTableReader> sstables)
    {
        logger.trace("Checking for sstables overlapping {}", sstables);

        // a normal compaction won't ever have an empty sstables list, but we create a skeleton
        // compaction controller for streaming, and that passes an empty list.
        if (!sstables.iterator().hasNext())
            return ImmutableSet.of();

        View view = data.getView();

        List<SSTableReader> sortedByFirst = Lists.newArrayList(sstables);
        Collections.sort(sortedByFirst, (o1, o2) -> o1.first.compareTo(o2.first));

        List<AbstractBounds<PartitionPosition>> bounds = new ArrayList<>();
        DecoratedKey first = null, last = null;
        /*
        normalize the intervals covered by the sstables
        assume we have sstables like this (brackets representing first/last key in the sstable);
        [   ] [   ]    [   ]   [  ]
           [   ]         [       ]
        then we can, instead of searching the interval tree 6 times, normalize the intervals and
        only query the tree 2 times, for these intervals;
        [         ]    [          ]
         */
        for (SSTableReader sstable : sortedByFirst)
        {
            if (first == null)
            {
                first = sstable.first;
                last = sstable.last;
            }
            else
            {
                if (sstable.first.compareTo(last) <= 0) // we do overlap
                {
                    if (sstable.last.compareTo(last) > 0)
                        last = sstable.last;
                }
                else
                {
                    bounds.add(AbstractBounds.bounds(first, true, last, true));
                    first = sstable.first;
                    last = sstable.last;
                }
            }
        }
        bounds.add(AbstractBounds.bounds(first, true, last, true));
        Set<SSTableReader> results = new HashSet<>();

        for (AbstractBounds<PartitionPosition> bound : bounds)
            Iterables.addAll(results, view.liveSSTablesInBounds(bound.left, bound.right));

        return Sets.difference(results, ImmutableSet.copyOf(sstables));
    }

    /**
     * like getOverlappingSSTables, but acquires references before returning
     */
    public Refs<SSTableReader> getAndReferenceOverlappingLiveSSTables(Iterable<SSTableReader> sstables)
    {
        while (true)
        {
            Iterable<SSTableReader> overlapped = getOverlappingLiveSSTables(sstables);
            Refs<SSTableReader> refs = Refs.tryRef(overlapped);
            if (refs != null)
                return refs;
        }
    }

    /*
     * Called after a BinaryMemtable flushes its in-memory data, or we add a file
     * via bootstrap. This information is cached in the ColumnFamilyStore.
     * This is useful for reads because the ColumnFamilyStore first looks in
     * the in-memory store and the into the disk to find the key. If invoked
     * during recoveryMode the onMemtableFlush() need not be invoked.
     *
     * param @ filename - filename just flushed to disk
     */
    public void addSSTable(SSTableReader sstable)
    {
        assert sstable.getColumnFamilyName().equals(name);
        addSSTables(Collections.singletonList(sstable));
    }

    public void addSSTables(Collection<SSTableReader> sstables)
    {
        data.addSSTables(sstables);
        CompactionManager.instance.submitBackground(this);
    }

    /**
     * Calculate expected file size of SSTable after compaction.
     *
     * If operation type is {@code CLEANUP} and we're not dealing with an index sstable,
     * then we calculate expected file size with checking token range to be eliminated.
     *
     * Otherwise, we just add up all the files' size, which is the worst case file
     * size for compaction of all the list of files given.
     *
     * @param sstables SSTables to calculate expected compacted file size
     * @param operation Operation type
     * @return Expected file size of SSTable after compaction
     */
    public long getExpectedCompactedFileSize(Iterable<SSTableReader> sstables, OperationType operation)
    {
        if (operation != OperationType.CLEANUP || isIndex())
        {
            return SSTableReader.getTotalBytes(sstables);
        }

        // cleanup size estimation only counts bytes for keys local to this node
        long expectedFileSize = 0;
        Collection<Range<Token>> ranges = StorageService.instance.getLocalReplicas(keyspace.getName()).ranges();
        for (SSTableReader sstable : sstables)
        {
            List<SSTableReader.PartitionPositionBounds> positions = sstable.getPositionsForRanges(ranges);
            for (SSTableReader.PartitionPositionBounds position : positions)
                expectedFileSize += position.upperPosition - position.lowerPosition;
        }

        double compressionRatio = metric.compressionRatio.getValue();
        if (compressionRatio > 0d)
            expectedFileSize *= compressionRatio;

        return expectedFileSize;
    }

    /*
     *  Find the maximum size file in the list .
     */
    public SSTableReader getMaxSizeFile(Iterable<SSTableReader> sstables)
    {
        long maxSize = 0L;
        SSTableReader maxFile = null;
        for (SSTableReader sstable : sstables)
        {
            if (sstable.onDiskLength() > maxSize)
            {
                maxSize = sstable.onDiskLength();
                maxFile = sstable;
            }
        }
        return maxFile;
    }

    public CompactionManager.AllSSTableOpStatus forceCleanup(int jobs) throws ExecutionException, InterruptedException
    {
        return CompactionManager.instance.performCleanup(ColumnFamilyStore.this, jobs);
    }

    public CompactionManager.AllSSTableOpStatus scrub(boolean disableSnapshot, boolean skipCorrupted, boolean checkData, boolean reinsertOverflowedTTL, int jobs) throws ExecutionException, InterruptedException
    {
        return scrub(disableSnapshot, skipCorrupted, reinsertOverflowedTTL, false, checkData, jobs);
    }

    @VisibleForTesting
    public CompactionManager.AllSSTableOpStatus scrub(boolean disableSnapshot, boolean skipCorrupted, boolean reinsertOverflowedTTL, boolean alwaysFail, boolean checkData, int jobs) throws ExecutionException, InterruptedException
    {
        // skip snapshot creation during scrub, SEE JIRA 5891
        if(!disableSnapshot)
            snapshotWithoutFlush("pre-scrub-" + System.currentTimeMillis());

        try
        {
            return CompactionManager.instance.performScrub(ColumnFamilyStore.this, skipCorrupted, checkData, reinsertOverflowedTTL, jobs);
        }
        catch(Throwable t)
        {
            if (!rebuildOnFailedScrub(t))
                throw t;

            return alwaysFail ? CompactionManager.AllSSTableOpStatus.ABORTED : CompactionManager.AllSSTableOpStatus.SUCCESSFUL;
        }
    }

    /**
     * CASSANDRA-5174 : For an index cfs we may be able to discard everything and just rebuild
     * the index when a scrub fails.
     *
     * @return true if we are an index cfs and we successfully rebuilt the index
     */
    public boolean rebuildOnFailedScrub(Throwable failure)
    {
        if (!isIndex() || !SecondaryIndexManager.isIndexColumnFamilyStore(this))
            return false;

        truncateBlocking();

        logger.warn("Rebuilding index for {} because of <{}>", name, failure.getMessage());

        ColumnFamilyStore parentCfs = SecondaryIndexManager.getParentCfs(this);
        assert parentCfs.indexManager.getAllIndexColumnFamilyStores().contains(this);

        String indexName = SecondaryIndexManager.getIndexName(this);

        parentCfs.rebuildSecondaryIndex(indexName);
        return true;
    }

    public CompactionManager.AllSSTableOpStatus verify(Verifier.Options options) throws ExecutionException, InterruptedException
    {
        return CompactionManager.instance.performVerify(ColumnFamilyStore.this, options);
    }

    /**
     * Rewrites all SSTables according to specified parameters
     *
     * @param skipIfCurrentVersion - if {@link true}, will rewrite only SSTables that have version older than the current one ({@link BigFormat#latestVersion})
     * @param skipIfNewerThanTimestamp - max timestamp (local creation time) for SSTable; SSTables created _after_ this timestamp will be excluded from compaction
     * @param skipIfCompressionMatches - if {@link true}, will rewrite only SSTables whose compression parameters are different from {@link CFMetaData#compressionParams()}
     * @param jobs number of jobs for parallel execution
     */
    public CompactionManager.AllSSTableOpStatus sstablesRewrite(final boolean skipIfCurrentVersion,
                                                                final long skipIfNewerThanTimestamp,
                                                                final boolean skipIfCompressionMatches,
                                                                final int jobs) throws ExecutionException, InterruptedException
    {
        return CompactionManager.instance.performSSTableRewrite(ColumnFamilyStore.this, skipIfCurrentVersion, skipIfNewerThanTimestamp, skipIfCompressionMatches, jobs);
    }

    public CompactionManager.AllSSTableOpStatus relocateSSTables(int jobs) throws ExecutionException, InterruptedException
    {
        return CompactionManager.instance.relocateSSTables(this, jobs);
    }

    public CompactionManager.AllSSTableOpStatus garbageCollect(TombstoneOption tombstoneOption, int jobs) throws ExecutionException, InterruptedException
    {
        return CompactionManager.instance.performGarbageCollection(this, tombstoneOption, jobs);
    }

    public void markObsolete(Collection<SSTableReader> sstables, OperationType compactionType)
    {
        assert !sstables.isEmpty();
        maybeFail(data.dropSSTables(Predicates.in(sstables), compactionType, null));
    }

    void replaceFlushed(Memtable memtable, Collection<SSTableReader> sstables)
    {
        data.replaceFlushed(memtable, sstables);
        if (sstables != null && !sstables.isEmpty())
            CompactionManager.instance.submitBackground(this);
    }

    public boolean isValid()
    {
        return valid;
    }

    /**
     * Package protected for access from the CompactionManager.
     */
    public Tracker getTracker()
    {
        return data;
    }

    public Set<SSTableReader> getLiveSSTables()
    {
        return data.getView().liveSSTables();
    }

    public Iterable<SSTableReader> getSSTables(SSTableSet sstableSet)
    {
        return data.getView().select(sstableSet);
    }

    public Iterable<SSTableReader> getUncompactingSSTables()
    {
        return data.getUncompacting();
    }

    public Map<UUID, PendingStat> getPendingRepairStats()
    {
        Map<UUID, PendingStat.Builder> builders = new HashMap<>();
        for (SSTableReader sstable : getLiveSSTables())
        {
            UUID session = sstable.getPendingRepair();
            if (session == null)
                continue;

            if (!builders.containsKey(session))
                builders.put(session, new PendingStat.Builder());

            builders.get(session).addSSTable(sstable);
        }

        Map<UUID, PendingStat> stats = new HashMap<>();
        for (Map.Entry<UUID, PendingStat.Builder> entry : builders.entrySet())
        {
            stats.put(entry.getKey(), entry.getValue().build());
        }
        return stats;
    }

    /**
     * promotes (or demotes) data attached to an incremental repair session that has either completed successfully,
     * or failed
     *
     * @return session ids whose data could not be released
     */
    public CleanupSummary releaseRepairData(Collection<UUID> sessions, boolean force)
    {
        if (force)
        {
            Predicate<SSTableReader> predicate = sst -> {
                UUID session = sst.getPendingRepair();
                return session != null && sessions.contains(session);
            };
            return runWithCompactionsDisabled(() -> compactionStrategyManager.releaseRepairData(sessions),
                                              predicate, false, true, true);
        }
        else
        {
            return compactionStrategyManager.releaseRepairData(sessions);
        }
    }

    public boolean isFilterFullyCoveredBy(ClusteringIndexFilter filter,
                                          DataLimits limits,
                                          CachedPartition cached,
                                          int nowInSec,
                                          boolean enforceStrictLiveness)
    {
        // We can use the cached value only if we know that no data it doesn't contain could be covered
        // by the query filter, that is if:
        //   1) either the whole partition is cached
        //   2) or we can ensure than any data the filter selects is in the cached partition

        // We can guarantee that a partition is fully cached if the number of rows it contains is less than
        // what we're caching. Wen doing that, we should be careful about expiring cells: we should count
        // something expired that wasn't when the partition was cached, or we could decide that the whole
        // partition is cached when it's not. This is why we use CachedPartition#cachedLiveRows.
        if (cached.cachedLiveRows() < metadata().params.caching.rowsPerPartitionToCache())
            return true;

        // If the whole partition isn't cached, then we must guarantee that the filter cannot select data that
        // is not in the cache. We can guarantee that if either the filter is a "head filter" and the cached
        // partition has more live rows that queried (where live rows refers to the rows that are live now),
        // or if we can prove that everything the filter selects is in the cached partition based on its content.
        return (filter.isHeadFilter() && limits.hasEnoughLiveData(cached,
                                                                  nowInSec,
                                                                  filter.selectsAllPartition(),
                                                                  enforceStrictLiveness))
               || filter.isFullyCoveredBy(cached);
    }

    private boolean skipRFCheckForXmasPatch = false;
    @VisibleForTesting
    public void skipRFCheckForXmasPatch()
    {
        this.skipRFCheckForXmasPatch = true;
    }

    public boolean useRepairHistory()
    {
        return skipRFCheckForXmasPatch || keyspace.getReplicationStrategy().getReplicationFactor().allReplicas > 1;
    }


    public void loadLastSuccessfulRepair()
    {
        if (!useRepairHistory() || !DatabaseDescriptor.enableShadowChristmasPatch())
            return;
        setLastSuccessfulRepairs(SystemKeyspace.getLastSuccessfulRepair(keyspace.getName(), name),
                                 SystemKeyspace.getInvalidatedSuccessfulRepairRanges(keyspace.getName(), name));
    }

    /**
     * for testing ONLY
     */
    @VisibleForTesting
    public void clearRepairedRangeUnsafes()
    {
        clearLastSucessfulRepairUnsafe();
        SystemKeyspace.clearRepairedRanges(keyspace.getName(), getTableName());
    }

    @VisibleForTesting
    void setLastSuccessfulRepairs(Map<Range<Token>, Integer> storedSuccessfulRepairs, List<InvalidatedRepairedRange> storedInvalidatedRepairs)
    {
        synchronized (lastSuccessfulRepair)
        {
            SuccessfulRepairTimeHolder current = lastSuccessfulRepair.get();
            if (!current.successfulRepairs.isEmpty())
                throw new IllegalStateException("Last Successful repair should be empty. " + lastSuccessfulRepair);

            List<Pair<Range<Token>, Integer>> nextBuilder = new ArrayList<>(storedSuccessfulRepairs.size());

            for (Map.Entry<Range<Token>, Integer> entry : storedSuccessfulRepairs.entrySet())
                nextBuilder.add(Pair.create(entry.getKey(), entry.getValue()));
            Collections.sort(nextBuilder, lastRepairTimeComparator);

            List<InvalidatedRepairedRange> newInvalidatedRepairs = new ArrayList<>(storedInvalidatedRepairs);
            newInvalidatedRepairs.sort((a, b) -> Ints.compare(a.minLDTSeconds, b.minLDTSeconds));

            lastSuccessfulRepair.set(new SuccessfulRepairTimeHolder(ImmutableList.copyOf(nextBuilder), ImmutableList.copyOf(newInvalidatedRepairs)));
        }
    }

    /**
     * for testing ONLY
     */
    @VisibleForTesting
    public void clearLastSucessfulRepairUnsafe()
    {
        synchronized (lastSuccessfulRepair)
        {
            lastSuccessfulRepair.set(SuccessfulRepairTimeHolder.EMPTY);
        }
    }

    public void updateLastSuccessfulRepair(Range<Token> range, long succeedAt)
    {
        if (!useRepairHistory())
            return;

        if (!DatabaseDescriptor.enableShadowChristmasPatch())
            return;
        int gcableTime = (int) (succeedAt / 1000);
        synchronized (lastSuccessfulRepair)
        {
            SuccessfulRepairTimeHolder current = lastSuccessfulRepair.get();
            SuccessfulRepairTimeHolder next = updateLastSuccessfulRepair(range, gcableTime, current);
            if (null == next)
                return;
            lastSuccessfulRepair.set(next);
            SystemKeyspace.updateLastSuccessfulRepair(metadata.keyspace, name, range, succeedAt);
        }
        logger.debug("lastSuccessfulRepair:" + lastSuccessfulRepair);
    }

    /**
     * remove duplicate range, or put the <range, gcableTime> pair in the right place
     *
     * @return Updated list with new value, else null if the time is in the past.
     */
    @VisibleForTesting
    public static SuccessfulRepairTimeHolder updateLastSuccessfulRepair(Range<Token> range, int gcableTime, SuccessfulRepairTimeHolder currentRepairs)
    {
        List<Pair<Range<Token>, Integer>> previousTimes = currentRepairs.successfulRepairs;
        Map<Range<Token>, Integer> rangeTimes = new HashMap<>(previousTimes.size() + 1);
        for (Pair<Range<Token>, Integer> p: previousTimes)
        {
            if (!rangeTimes.containsKey(p.left) || rangeTimes.get(p.left) < p.right)
            {
                rangeTimes.put(p.left, p.right);
            }
        }

        final Integer currentGcableTime = rangeTimes.get(range);
        if (!rangeTimes.containsKey(range) || currentGcableTime < gcableTime)
        {
            rangeTimes.put(range, gcableTime);
            logger.debug("Updated last repair time for range {} from {} to {}", range, currentGcableTime, gcableTime);
        }
        else
        {
            logger.error("Updated last repair time is in the past for range {}. Last successful repair {}, ignoring update at {}",
                         range, currentGcableTime, gcableTime);
            return null;
        }

        List<Pair<Range<Token>, Integer>> nextTimes = new ArrayList<>(rangeTimes.size());
        for (Map.Entry<Range<Token>, Integer> entry: rangeTimes.entrySet())
        {
            nextTimes.add(Pair.create(entry.getKey(), entry.getValue()));
        }

        nextTimes.sort(lastRepairTimeComparator);
        return new SuccessfulRepairTimeHolder(ImmutableList.copyOf(nextTimes), currentRepairs.invalidatedRepairs);
    }


    /**
     * Basic idea is that we can't use the sstable boundaries straight up - we would have to subtract the
     * repaired ranges from all the invalidated ones after each successful repair, otherwise the table would
     * keep growing since we import sstables with arbitrary boundaries.
     *
     * So, instead we check which old successful repaired ranges the imported sstables intersect and insert
     * matching ranges in the invalidation table which we can then remove once we get a successful repair.
     * This assumes we don't change repair boundaries (-st, -et) every repair.
     *
     * If the invalidation table already contains an "active" invalidation (one where no repair has been run after
     * the invalidation/import was made) we make sure that the entry has the smallest ldt between the existing
     * one and the new one.
     */
    void clearLastRepairTimesFor(Collection<SSTableReader> sstables, int nowSeconds)
    {
        if (!useRepairHistory() || !DatabaseDescriptor.enableShadowChristmasPatch())
            return;

        BoundsAndOldestTombstone bounds = new BoundsAndOldestTombstone(sstables);
        synchronized (lastSuccessfulRepair)
        {
            SuccessfulRepairTimeHolder current = lastSuccessfulRepair.get();

            Map<Range<Token>, InvalidatedRepairedRange> currentInvalidated = new HashMap<>();
            for (InvalidatedRepairedRange irr : current.invalidatedRepairs)
            {
                currentInvalidated.put(irr.range, irr);
            }

            for (Pair<Range<Token>, Integer> repair : current.successfulRepairs)
            {
                Range<Token> repairedRange = repair.left;
                int repairTime = repair.right;
                // find the smallest local deletion time among the intersecting sstables:
                int minLDT = bounds.getOldestIntersectingTombstoneLDT(repairedRange, repairTime);

                if (minLDT != Integer.MAX_VALUE)
                {
                    logger.info("Invalidating successfully repaired range {}", repairedRange);
                    InvalidatedRepairedRange newIRR = new InvalidatedRepairedRange(nowSeconds, minLDT, repairedRange);
                    if (currentInvalidated.containsKey(repairedRange))
                    {
                        InvalidatedRepairedRange mergedIRR = newIRR.merge(repairTime, currentInvalidated.get(repairedRange));
                        // this can be null if a repair is started and finished between us starting import and getting  here (ie, the
                        // repairTime > nowInSeconds) keeping the already inactive newIRR is safe though
                        if (mergedIRR != null)
                            newIRR = mergedIRR;
                    }
                    currentInvalidated.put(repairedRange, newIRR);
                    SystemKeyspace.invalidateSuccessfulRepair(keyspace.getName(), getTableName(), newIRR);
                }
            }
            List<InvalidatedRepairedRange> newInvalidatedRepairedRanges = new ArrayList<>(currentInvalidated.values());
            newInvalidatedRepairedRanges.sort((a, b) -> Ints.compare(a.minLDTSeconds, b.minLDTSeconds));
            lastSuccessfulRepair.set(new SuccessfulRepairTimeHolder(current.successfulRepairs, ImmutableList.copyOf(newInvalidatedRepairedRanges)));
        }
    }

    public SuccessfulRepairTimeHolder getRepairTimeSnapshot()
    {
        return lastSuccessfulRepair.get();
    }

    public Map<Range<Token>, Integer> getRepairHistoryForRanges(Collection<Range<Token>> ranges)
    {
        Map<Range<Token>, Integer> history = new HashMap<>();

        for (Pair<Range<Token>, Integer> lastRepairSuccess : lastSuccessfulRepair.get().successfulRepairs)
        {
            if (lastRepairSuccess.left.intersects(ranges))
            {
                history.put(lastRepairSuccess.left, lastRepairSuccess.right);
            }
        }

        return history;
    }

    public int gcBefore(int nowInSec)
    {
        return nowInSec - metadata().params.gcGraceSeconds;
    }

    @SuppressWarnings("resource")
    public RefViewFragment selectAndReference(Function<View, Iterable<SSTableReader>> filter)
    {
        long failingSince = -1L;
        while (true)
        {
            ViewFragment view = select(filter);
            Refs<SSTableReader> refs = Refs.tryRef(view.sstables);
            if (refs != null)
                return new RefViewFragment(view.sstables, view.memtables, refs);
            if (failingSince <= 0)
            {
                failingSince = System.nanoTime();
            }
            else if (System.nanoTime() - failingSince > TimeUnit.MILLISECONDS.toNanos(100))
            {
                List<SSTableReader> released = new ArrayList<>();
                for (SSTableReader reader : view.sstables)
                    if (reader.selfRef().globalCount() == 0)
                        released.add(reader);
                NoSpamLogger.log(logger, NoSpamLogger.Level.WARN, 1, TimeUnit.SECONDS,
                                 "Spinning trying to capture readers {}, released: {}, ", view.sstables, released);
                failingSince = System.nanoTime();
            }
        }
    }

    public ViewFragment select(Function<View, Iterable<SSTableReader>> filter)
    {
        View view = data.getView();
        List<SSTableReader> sstables = Lists.newArrayList(Objects.requireNonNull(filter.apply(view)));
        return new ViewFragment(sstables, view.getAllMemtables());
    }

    // WARNING: this returns the set of LIVE sstables only, which may be only partially written
    public List<String> getSSTablesForKey(String key)
    {
        return getSSTablesForKey(key, false);
    }

    public List<String> getSSTablesForKey(String key, boolean hexFormat)
    {
        ByteBuffer keyBuffer = hexFormat ? ByteBufferUtil.hexToBytes(key) : metadata().partitionKeyType.fromString(key);
        DecoratedKey dk = decorateKey(keyBuffer);
        try (OpOrder.Group op = readOrdering.start())
        {
            List<String> files = new ArrayList<>();
            for (SSTableReader sstr : select(View.select(SSTableSet.LIVE, dk)).sstables)
            {
                // check if the key actually exists in this sstable, without updating cache and stats
                if (sstr.getPosition(dk, SSTableReader.Operator.EQ, false) != null)
                    files.add(sstr.getFilename());
            }
            return files;
        }
    }

    public void beginLocalSampling(String sampler, int capacity, int durationMillis)
    {
        metric.samplers.get(SamplerType.valueOf(sampler)).beginSampling(capacity, durationMillis);
    }

    @SuppressWarnings({ "rawtypes", "unchecked" })
    public List<CompositeData> finishLocalSampling(String sampler, int count) throws OpenDataException
    {
        Sampler samplerImpl = metric.samplers.get(SamplerType.valueOf(sampler));
        List<Sample> samplerResults = samplerImpl.finishSampling(count);
        List<CompositeData> result = new ArrayList<>(count);
        for (Sample counter : samplerResults)
        {
            //Not duplicating the buffer for safety because AbstractSerializer and ByteBufferUtil.bytesToHex
            //don't modify position or limit
            result.add(new CompositeDataSupport(COUNTER_COMPOSITE_TYPE, COUNTER_NAMES, new Object[] {
                    keyspace.getName() + "." + name,
                    counter.count,
                    counter.error,
                    samplerImpl.toString(counter.value) })); // string
        }
        return result;
    }

    public boolean isCompactionDiskSpaceCheckEnabled()
    {
        return compactionSpaceCheck;
    }

    public void compactionDiskSpaceCheck(boolean enable)
    {
        compactionSpaceCheck = enable;
    }

    public void cleanupCache()
    {
        Collection<Range<Token>> ranges = StorageService.instance.getLocalReplicas(keyspace.getName()).ranges();

        for (Iterator<RowCacheKey> keyIter = CacheService.instance.rowCache.keyIterator();
             keyIter.hasNext(); )
        {
            RowCacheKey key = keyIter.next();
            DecoratedKey dk = decorateKey(ByteBuffer.wrap(key.key));
            if (key.sameTable(metadata()) && !Range.isInRanges(dk.getToken(), ranges))
                invalidateCachedPartition(dk);
        }

        if (metadata().isCounter())
        {
            for (Iterator<CounterCacheKey> keyIter = CacheService.instance.counterCache.keyIterator();
                 keyIter.hasNext(); )
            {
                CounterCacheKey key = keyIter.next();
                DecoratedKey dk = decorateKey(key.partitionKey());
                if (key.sameTable(metadata()) && !Range.isInRanges(dk.getToken(), ranges))
                    CacheService.instance.counterCache.remove(key);
            }
        }
    }

    public ClusteringComparator getComparator()
    {
        return metadata().comparator;
    }

    public TableSnapshot snapshotWithoutFlush(String snapshotName)
    {
        return snapshotWithoutFlush(snapshotName, null, false, null, null);
    }

    /**
     * @param ephemeral If this flag is set to true, the snapshot will be cleaned during next startup
     */
    public TableSnapshot snapshotWithoutFlush(String snapshotName, Predicate<SSTableReader> predicate, boolean ephemeral, Duration ttl, RateLimiter rateLimiter)
    {
        if (ephemeral && ttl != null)
        {
            throw new IllegalStateException(String.format("can not take ephemeral snapshot (%s) while ttl is specified too", snapshotName));
        }

        if (rateLimiter == null)
            rateLimiter = DatabaseDescriptor.getSnapshotRateLimiter();

        Set<SSTableReader> snapshottedSSTables = new LinkedHashSet<>();
        for (ColumnFamilyStore cfs : concatWithIndexes())
        {
            try (RefViewFragment currentView = cfs.selectAndReference(View.select(SSTableSet.CANONICAL, (x) -> predicate == null || predicate.apply(x))))
            {
                for (SSTableReader ssTable : currentView.sstables)
                {
                    File snapshotDirectory = Directories.getSnapshotDirectory(ssTable.descriptor, snapshotName);
                    rateLimiter.acquire(SSTableReader.componentsFor(ssTable.descriptor).size());
                    ssTable.createLinks(snapshotDirectory.getPath()); // hard links

                    if (logger.isTraceEnabled())
                        logger.trace("Snapshot for {} keyspace data file {} created in {}", keyspace, ssTable.getFilename(), snapshotDirectory);
                    snapshottedSSTables.add(ssTable);
                }
            }
        }

        return createSnapshot(snapshotName, ephemeral, ttl, snapshottedSSTables);
    }

    protected TableSnapshot createSnapshot(String tag, boolean ephemeral, Duration ttl, Set<SSTableReader> sstables) {
        Set<File> snapshotDirs = sstables.stream()
                                         .map(s -> Directories.getSnapshotDirectory(s.descriptor, tag).getAbsoluteFile())
                                         .filter(dir -> !Directories.isSecondaryIndexFolder(dir)) // Remove secondary index subdirectory
                                         .collect(Collectors.toCollection(HashSet::new));

        // Create and write snapshot manifest
        SnapshotManifest manifest = new SnapshotManifest(mapToDataFilenames(sstables), ttl);
        File manifestFile = getDirectories().getSnapshotManifestFile(tag);
        writeSnapshotManifest(manifest, manifestFile);
        snapshotDirs.add(manifestFile.getParentFile().getAbsoluteFile()); // manifest may create empty snapshot dir

        // Write snapshot schema
        if (!SchemaConstants.isLocalSystemKeyspace(metadata.keyspace) && !SchemaConstants.isReplicatedSystemKeyspace(metadata.keyspace))
        {
            File schemaFile = getDirectories().getSnapshotSchemaFile(tag);
            writeSnapshotSchema(schemaFile);
            snapshotDirs.add(schemaFile.getParentFile().getAbsoluteFile()); // schema may create empty snapshot dir
        }

        // Maybe create ephemeral marker
        if (ephemeral)
        {
            File ephemeralSnapshotMarker = getDirectories().getNewEphemeralSnapshotMarkerFile(tag);
            createEphemeralSnapshotMarkerFile(tag, ephemeralSnapshotMarker);
            snapshotDirs.add(ephemeralSnapshotMarker.getParentFile().getAbsoluteFile()); // marker may create empty snapshot dir
        }

        TableSnapshot snapshot = new TableSnapshot(metadata.keyspace, metadata.name, tag, manifest.createdAt,
                                                   manifest.expiresAt, snapshotDirs, directories::getTrueAllocatedSizeIn);

        StorageService.instance.addSnapshot(snapshot);
        return snapshot;
    }

    private SnapshotManifest writeSnapshotManifest(SnapshotManifest manifest, File manifestFile)
    {
        try
        {
            if (!manifestFile.getParentFile().exists())
                manifestFile.getParentFile().mkdirs();

            manifest.serializeToJsonFile(manifestFile);
            return manifest;
        }
        catch (IOException e)
        {
            throw new FSWriteError(e, manifestFile);
        }
    }

    private List<String> mapToDataFilenames(Collection<SSTableReader> sstables)
    {
        return sstables.stream().map(s -> s.descriptor.relativeFilenameFor(Component.DATA)).collect(Collectors.toList());
    }

    private void writeSnapshotSchema(File schemaFile)
    {
        try
        {
            if (!schemaFile.getParentFile().exists())
                schemaFile.getParentFile().mkdirs();

            try (PrintStream out = new PrintStream(schemaFile))
            {
                SchemaCQLHelper.reCreateStatementsForSchemaCql(metadata(),
                                                               keyspace.getMetadata().types)
                               .forEach(out::println);
            }
        }
        catch (IOException e)
        {
            throw new FSWriteError(e, schemaFile);
        }
    }

    private void createEphemeralSnapshotMarkerFile(final String snapshot, File ephemeralSnapshotMarker)
    {
        try
        {
            if (!ephemeralSnapshotMarker.getParentFile().exists())
                ephemeralSnapshotMarker.getParentFile().mkdirs();

            Files.createFile(ephemeralSnapshotMarker.toPath());
            if (logger.isTraceEnabled())
                logger.trace("Created ephemeral snapshot marker file on {}.", ephemeralSnapshotMarker.getAbsolutePath());
        }
        catch (IOException e)
        {
            logger.warn(String.format("Could not create marker file %s for ephemeral snapshot %s. " +
                                      "In case there is a failure in the operation that created " +
                                      "this snapshot, you may need to clean it manually afterwards.",
                                      ephemeralSnapshotMarker.getAbsolutePath(), snapshot), e);
        }
    }

    protected static void clearEphemeralSnapshots(Directories directories)
    {
        RateLimiter clearSnapshotRateLimiter = DatabaseDescriptor.getSnapshotRateLimiter();

        for (String ephemeralSnapshot : directories.listEphemeralSnapshots())
        {
            logger.trace("Clearing ephemeral snapshot {} leftover from previous session.", ephemeralSnapshot);
            Directories.clearSnapshot(ephemeralSnapshot, directories.getCFDirectories(), clearSnapshotRateLimiter);
        }
    }

    public Refs<SSTableReader> getSnapshotSSTableReaders(String tag) throws IOException
    {
        Map<Integer, SSTableReader> active = new HashMap<>();
        for (SSTableReader sstable : getSSTables(SSTableSet.CANONICAL))
            active.put(sstable.descriptor.generation, sstable);
        Map<Descriptor, Set<Component>> snapshots = getDirectories().sstableLister(Directories.OnTxnErr.IGNORE).snapshots(tag).list();
        Refs<SSTableReader> refs = new Refs<>();
        try
        {
            for (Map.Entry<Descriptor, Set<Component>> entries : snapshots.entrySet())
            {
                // Try acquire reference to an active sstable instead of snapshot if it exists,
                // to avoid opening new sstables. If it fails, use the snapshot reference instead.
                SSTableReader sstable = active.get(entries.getKey().generation);
                if (sstable == null || !refs.tryRef(sstable))
                {
                    if (logger.isTraceEnabled())
                        logger.trace("using snapshot sstable {}", entries.getKey());
                    // open offline so we don't modify components or track hotness.
                    sstable = SSTableReader.open(entries.getKey(), entries.getValue(), metadata, true, true);
                    refs.tryRef(sstable);
                    // release the self ref as we never add the snapshot sstable to DataTracker where it is otherwise released
                    sstable.selfRef().release();
                }
                else if (logger.isTraceEnabled())
                {
                    logger.trace("using active sstable {}", entries.getKey());
                }
            }
        }
        catch (FSReadError | RuntimeException e)
        {
            // In case one of the snapshot sstables fails to open,
            // we must release the references to the ones we opened so far
            refs.release();
            throw e;
        }
        return refs;
    }

    /**
     * Take a snap shot of this columnfamily store.
     *
     * @param snapshotName the name of the associated with the snapshot
     */
    public TableSnapshot snapshot(String snapshotName)
    {
        return snapshot(snapshotName, false, null, null);
    }

    /**
     * Take a snap shot of this columnfamily store.
     *
     * @param snapshotName the name of the associated with the snapshot
     * @param skipFlush Skip blocking flush of memtable
     * @param rateLimiter Rate limiter for hardlinks-per-second
     */
    public TableSnapshot snapshot(String snapshotName, boolean skipFlush, Duration ttl, RateLimiter rateLimiter)
    {
        return snapshot(snapshotName, null, false, skipFlush, ttl, rateLimiter);
    }


    /**
     * @param ephemeral If this flag is set to true, the snapshot will be cleaned up during next startup
     * @param skipFlush Skip blocking flush of memtable
     */
    public TableSnapshot snapshot(String snapshotName, Predicate<SSTableReader> predicate, boolean ephemeral, boolean skipFlush)
    {
        return snapshot(snapshotName, predicate, ephemeral, skipFlush, null, null);
    }

    /**
     * @param ephemeral If this flag is set to true, the snapshot will be cleaned up during next startup
     * @param skipFlush Skip blocking flush of memtable
     * @param rateLimiter Rate limiter for hardlinks-per-second
     */
    public TableSnapshot snapshot(String snapshotName, Predicate<SSTableReader> predicate, boolean ephemeral, boolean skipFlush, Duration ttl, RateLimiter rateLimiter)
    {
        if (!skipFlush)
        {
            forceBlockingFlush();
        }
        return snapshotWithoutFlush(snapshotName, predicate, ephemeral, ttl, rateLimiter);
    }

    public boolean snapshotExists(String snapshotName)
    {
        return getDirectories().snapshotExists(snapshotName);
    }


    /**
     * Clear all the snapshots for a given column family.
     *
     * @param snapshotName the user supplied snapshot name. If left empty,
     *                     all the snapshots will be cleaned.
     */
    public void clearSnapshot(String snapshotName)
    {
        RateLimiter clearSnapshotRateLimiter = DatabaseDescriptor.getSnapshotRateLimiter();

        List<File> snapshotDirs = getDirectories().getCFDirectories();
        Directories.clearSnapshot(snapshotName, snapshotDirs, clearSnapshotRateLimiter);
    }
    /**
     *
     * @return  Return a map of all snapshots to space being used
     * The pair for a snapshot has true size and size on disk.
     */
    public Map<String, TableSnapshot> listSnapshots()
    {
        return getDirectories().listSnapshots();
    }

    /**
     * @return the cached partition for @param key if it is already present in the cache.
     * Not that this will not readAndCache the parition if it is not present, nor
     * are these calls counted in cache statistics.
     *
     * Note that this WILL cause deserialization of a SerializingCache partition, so if all you
     * need to know is whether a partition is present or not, use containsCachedParition instead.
     */
    public CachedPartition getRawCachedPartition(DecoratedKey key)
    {
        if (!isRowCacheEnabled())
            return null;
        IRowCacheEntry cached = CacheService.instance.rowCache.getInternal(new RowCacheKey(metadata(), key));
        return cached == null || cached instanceof RowCacheSentinel ? null : (CachedPartition)cached;
    }

    private void invalidateCaches()
    {
        CacheService.instance.invalidateKeyCacheForCf(metadata());
        CacheService.instance.invalidateRowCacheForCf(metadata());
        if (metadata().isCounter())
            CacheService.instance.invalidateCounterCacheForCf(metadata());
    }

    public int invalidateRowCache(Collection<Bounds<Token>> boundsToInvalidate)
    {
        int invalidatedKeys = 0;
        for (Iterator<RowCacheKey> keyIter = CacheService.instance.rowCache.keyIterator();
             keyIter.hasNext(); )
        {
            RowCacheKey key = keyIter.next();
            DecoratedKey dk = decorateKey(ByteBuffer.wrap(key.key));
            if (key.sameTable(metadata()) && Bounds.isInBounds(dk.getToken(), boundsToInvalidate))
            {
                invalidateCachedPartition(dk);
                invalidatedKeys++;
            }
        }
        return invalidatedKeys;
    }

    public int invalidateCounterCache(Collection<Bounds<Token>> boundsToInvalidate)
    {
        int invalidatedKeys = 0;
        for (Iterator<CounterCacheKey> keyIter = CacheService.instance.counterCache.keyIterator();
             keyIter.hasNext(); )
        {
            CounterCacheKey key = keyIter.next();
            DecoratedKey dk = decorateKey(key.partitionKey());
            if (key.sameTable(metadata()) && Bounds.isInBounds(dk.getToken(), boundsToInvalidate))
            {
                CacheService.instance.counterCache.remove(key);
                invalidatedKeys++;
            }
        }
        return invalidatedKeys;
    }

    /**
     * @return true if @param key is contained in the row cache
     */
    public boolean containsCachedParition(DecoratedKey key)
    {
        return CacheService.instance.rowCache.getCapacity() != 0 && CacheService.instance.rowCache.containsKey(new RowCacheKey(metadata(), key));
    }

    public void invalidateCachedPartition(RowCacheKey key)
    {
        CacheService.instance.rowCache.remove(key);
    }

    public void invalidateCachedPartition(DecoratedKey key)
    {
        if (!isRowCacheEnabled())
            return;

        invalidateCachedPartition(new RowCacheKey(metadata(), key));
    }

    public ClockAndCount getCachedCounter(ByteBuffer partitionKey, Clustering<?> clustering, ColumnMetadata column, CellPath path)
    {
        if (CacheService.instance.counterCache.getCapacity() == 0L) // counter cache disabled.
            return null;
        return CacheService.instance.counterCache.get(CounterCacheKey.create(metadata(), partitionKey, clustering, column, path));
    }

    public void putCachedCounter(ByteBuffer partitionKey, Clustering<?> clustering, ColumnMetadata column, CellPath path, ClockAndCount clockAndCount)
    {
        if (CacheService.instance.counterCache.getCapacity() == 0L) // counter cache disabled.
            return;
        CacheService.instance.counterCache.put(CounterCacheKey.create(metadata(), partitionKey, clustering, column, path), clockAndCount);
    }

    public void forceMajorCompaction()
    {
        forceMajorCompaction(false);
    }

    public void forceMajorCompaction(boolean splitOutput)
   {
        CompactionManager.instance.performMaximal(this, splitOutput);
    }

    public void forceCompactionForTokenRange(Collection<Range<Token>> tokenRanges) throws ExecutionException, InterruptedException
    {
        CompactionManager.instance.forceCompactionForTokenRange(this, tokenRanges);
    }

    public static Iterable<ColumnFamilyStore> all()
    {
        List<Iterable<ColumnFamilyStore>> stores = new ArrayList<>(Schema.instance.getKeyspaces().size());
        for (Keyspace keyspace : Keyspace.all())
        {
            stores.add(keyspace.getColumnFamilyStores());
        }
        return Iterables.concat(stores);
    }

    public Iterable<DecoratedKey> keySamples(Range<Token> range)
    {
        try (RefViewFragment view = selectAndReference(View.selectFunction(SSTableSet.CANONICAL)))
        {
            Iterable<DecoratedKey>[] samples = new Iterable[view.sstables.size()];
            int i = 0;
            for (SSTableReader sstable: view.sstables)
            {
                samples[i++] = sstable.getKeySamples(range);
            }
            return Iterables.concat(samples);
        }
    }

    public long estimatedKeysForRange(Range<Token> range)
    {
        try (RefViewFragment view = selectAndReference(View.selectFunction(SSTableSet.CANONICAL)))
        {
            long count = 0;
            for (SSTableReader sstable : view.sstables)
                count += sstable.estimatedKeysForRanges(Collections.singleton(range));
            return count;
        }
    }

    /**
     * For testing.  No effort is made to clear historical or even the current memtables, nor for
     * thread safety.  All we do is wipe the sstable containers clean, while leaving the actual
     * data files present on disk.  (This allows tests to easily call loadNewSSTables on them.)
     */
    @VisibleForTesting
    public void clearUnsafe()
    {
        for (final ColumnFamilyStore cfs : concatWithIndexes())
        {
            cfs.runWithCompactionsDisabled((Callable<Void>) () -> {
                cfs.data.reset(new Memtable(new AtomicReference<>(CommitLogPosition.NONE), cfs));
                return null;
            }, true, false);
        }
    }

    /**
     * Truncate deletes the entire column family's data with no expensive tombstone creation
     */
    public void truncateBlocking()
    {
        // We have two goals here:
        // - truncate should delete everything written before truncate was invoked
        // - but not delete anything that isn't part of the snapshot we create.
        // We accomplish this by first flushing manually, then snapshotting, and
        // recording the timestamp IN BETWEEN those actions. Any sstables created
        // with this timestamp or greater time, will not be marked for delete.
        //
        // Bonus complication: since we store commit log segment position in sstable metadata,
        // truncating those sstables means we will replay any CL segments from the
        // beginning if we restart before they [the CL segments] are discarded for
        // normal reasons post-truncate.  To prevent this, we store truncation
        // position in the System keyspace.
        logger.info("Truncating {}.{}", keyspace.getName(), name);

        viewManager.stopBuild();

        final long truncatedAt;
        final CommitLogPosition replayAfter;

        if (keyspace.getMetadata().params.durableWrites || DatabaseDescriptor.isAutoSnapshot())
        {
            replayAfter = forceBlockingFlush();
            viewManager.forceBlockingFlush();
        }
        else
        {
            // just nuke the memtable data w/o writing to disk first
            viewManager.dumpMemtables();
            try
            {
                replayAfter = dumpMemtable().get();
            }
            catch (Exception e)
            {
                throw new RuntimeException(e);
            }
        }

        long now = System.currentTimeMillis();
        // make sure none of our sstables are somehow in the future (clock drift, perhaps)
        for (ColumnFamilyStore cfs : concatWithIndexes())
            for (SSTableReader sstable : cfs.getLiveSSTables())
                now = Math.max(now, sstable.maxDataAge);
        truncatedAt = now;

        Runnable truncateRunnable = new Runnable()
        {
            public void run()
            {
                logger.info("Truncating {}.{} with truncatedAt={}", keyspace.getName(), getTableName(), truncatedAt);
                // since truncation can happen at different times on different nodes, we need to make sure
                // that any repairs are aborted, otherwise we might clear the data on one node and then
                // stream in data that is actually supposed to have been deleted
                ActiveRepairService.instance.abort((prs) -> prs.getTableIds().contains(metadata.id),
                                                   "Stopping parent sessions {} due to truncation of tableId="+metadata.id);
                data.notifyTruncated(truncatedAt);

            if (DatabaseDescriptor.isAutoSnapshot())
                snapshot(Keyspace.getTimestampedSnapshotNameWithPrefix(name, SNAPSHOT_TRUNCATE_PREFIX));

            discardSSTables(truncatedAt);

            indexManager.truncateAllIndexesBlocking(truncatedAt);
            viewManager.truncateBlocking(replayAfter, truncatedAt);

                SystemKeyspace.saveTruncationRecord(ColumnFamilyStore.this, truncatedAt, replayAfter);
                logger.trace("cleaning out row cache");
                invalidateCaches();

            }
        };

        runWithCompactionsDisabled(Executors.callable(truncateRunnable), true, true);

        viewManager.build();

        logger.info("Truncate of {}.{} is complete", keyspace.getName(), name);
    }

    /**
     * Drops current memtable without flushing to disk. This should only be called when truncating a column family which is not durable.
     */
    public Future<CommitLogPosition> dumpMemtable()
    {
        synchronized (data)
        {
            final Flush flush = new Flush(true);
            flushExecutor.execute(flush);
            postFlushExecutor.execute(flush.postFlushTask);
            return flush.postFlushTask;
        }
    }

    public <V> V runWithCompactionsDisabled(Callable<V> callable, boolean interruptValidation, boolean interruptViews)
    {
        return runWithCompactionsDisabled(callable, (sstable) -> true, interruptValidation, interruptViews, true);
    }

    /**
     * Runs callable with compactions paused and compactions including sstables matching sstablePredicate stopped
     *
     * @param callable what to do when compactions are paused
     * @param sstablesPredicate which sstables should we cancel compactions for
     * @param interruptValidation if we should interrupt validation compactions
     * @param interruptViews if we should interrupt view compactions
     * @param interruptIndexes if we should interrupt compactions on indexes. NOTE: if you set this to true your sstablePredicate
     *                         must be able to handle LocalPartitioner sstables!
     */
    public <V> V runWithCompactionsDisabled(Callable<V> callable, Predicate<SSTableReader> sstablesPredicate, boolean interruptValidation, boolean interruptViews, boolean interruptIndexes)
    {
        // synchronize so that concurrent invocations don't re-enable compactions partway through unexpectedly,
        // and so we only run one major compaction at a time
        synchronized (this)
        {
            logger.trace("Cancelling in-progress compactions for {}", metadata.name);
            Iterable<ColumnFamilyStore> toInterruptFor = interruptIndexes
                                                         ? concatWithIndexes()
                                                         : Collections.singleton(this);

            toInterruptFor = interruptViews
                             ? Iterables.concat(toInterruptFor, viewManager.allViewsCfs())
                             : toInterruptFor;

            try (CompactionManager.CompactionPauser pause = CompactionManager.instance.pauseGlobalCompaction();
                 CompactionManager.CompactionPauser pausedStrategies = pauseCompactionStrategies(toInterruptFor))
            {
                // interrupt in-progress compactions
                CompactionManager.instance.interruptCompactionForCFs(toInterruptFor, sstablesPredicate, interruptValidation);
                CompactionManager.instance.waitForCessation(toInterruptFor, sstablesPredicate);

                // doublecheck that we finished, instead of timing out
                for (ColumnFamilyStore cfs : toInterruptFor)
                {
                    if (cfs.getTracker().getCompacting().stream().anyMatch(sstablesPredicate))
                    {
                        logger.warn("Unable to cancel in-progress compactions for {}.  Perhaps there is an unusually large row in progress somewhere, or the system is simply overloaded.", metadata.name);
                        return null;
                    }
                }
                logger.trace("Compactions successfully cancelled");

                // run our task
                try
                {
                    return callable.call();
                }
                catch (Exception e)
                {
                    throw new RuntimeException(e);
                }
            }
        }
    }

    private static CompactionManager.CompactionPauser pauseCompactionStrategies(Iterable<ColumnFamilyStore> toPause)
    {
        ArrayList<ColumnFamilyStore> successfullyPaused = new ArrayList<>();
        try
        {
            for (ColumnFamilyStore cfs : toPause)
            {
                successfullyPaused.ensureCapacity(successfullyPaused.size() + 1); // to avoid OOM:ing after pausing the strategies
                cfs.getCompactionStrategyManager().pause();
                successfullyPaused.add(cfs);
            }
            return () -> maybeFail(resumeAll(null, toPause));
        }
        catch (Throwable t)
        {
            resumeAll(t, successfullyPaused);
            throw t;
        }
    }

    private static Throwable resumeAll(Throwable accumulate, Iterable<ColumnFamilyStore> cfss)
    {
        for (ColumnFamilyStore cfs : cfss)
        {
            try
            {
                cfs.getCompactionStrategyManager().resume();
            }
            catch (Throwable t)
            {
                accumulate = merge(accumulate, t);
            }
        }
        return accumulate;
    }

    public LifecycleTransaction markAllCompacting(final OperationType operationType)
    {
        Callable<LifecycleTransaction> callable = () -> {
            assert data.getCompacting().isEmpty() : data.getCompacting();
            Iterable<SSTableReader> sstables = getLiveSSTables();
            sstables = AbstractCompactionStrategy.filterSuspectSSTables(sstables);
            LifecycleTransaction modifier = data.tryModify(sstables, operationType);
            assert modifier != null: "something marked things compacting while compactions are disabled";
            return modifier;
        };

        return runWithCompactionsDisabled(callable, false, false);
    }


    @Override
    public String toString()
    {
        return "CFS(" +
               "Keyspace='" + keyspace.getName() + '\'' +
               ", ColumnFamily='" + name + '\'' +
               ')';
    }

    public void disableAutoCompaction()
    {
        // we don't use CompactionStrategy.pause since we don't want users flipping that on and off
        // during runWithCompactionsDisabled
        compactionStrategyManager.disable();
    }

    public void enableAutoCompaction()
    {
        enableAutoCompaction(false);
    }

    /**
     * used for tests - to be able to check things after a minor compaction
     * @param waitForFutures if we should block until autocompaction is done
     */
    @VisibleForTesting
    public void enableAutoCompaction(boolean waitForFutures)
    {
        compactionStrategyManager.enable();
        List<Future<?>> futures = CompactionManager.instance.submitBackground(this);
        if (waitForFutures)
            FBUtilities.waitOnFutures(futures);
    }

    public boolean isAutoCompactionDisabled()
    {
        return !this.compactionStrategyManager.isEnabled();
    }

    /*
     JMX getters and setters for the Default<T>s.
       - get/set minCompactionThreshold
       - get/set maxCompactionThreshold
       - get     memsize
       - get     memops
       - get/set memtime
     */

    public CompactionStrategyManager getCompactionStrategyManager()
    {
        return compactionStrategyManager;
    }

    public void setCrcCheckChance(double crcCheckChance)
    {
        try
        {
            TableParams.builder().crcCheckChance(crcCheckChance).build().validate();
            for (ColumnFamilyStore cfs : concatWithIndexes())
            {
                cfs.crcCheckChance.set(crcCheckChance);
                for (SSTableReader sstable : cfs.getSSTables(SSTableSet.LIVE))
                    sstable.setCrcCheckChance(crcCheckChance);
            }
        }
        catch (ConfigurationException e)
        {
            throw new IllegalArgumentException(e.getMessage());
        }
    }


    public Double getCrcCheckChance()
    {
        return crcCheckChance.value();
    }

    public void setCompactionThresholds(int minThreshold, int maxThreshold)
    {
        validateCompactionThresholds(minThreshold, maxThreshold);

        minCompactionThreshold.set(minThreshold);
        maxCompactionThreshold.set(maxThreshold);
        CompactionManager.instance.submitBackground(this);
    }

    public int getMinimumCompactionThreshold()
    {
        return minCompactionThreshold.value();
    }

    public void setMinimumCompactionThreshold(int minCompactionThreshold)
    {
        validateCompactionThresholds(minCompactionThreshold, maxCompactionThreshold.value());
        this.minCompactionThreshold.set(minCompactionThreshold);
    }

    public int getMaximumCompactionThreshold()
    {
        return maxCompactionThreshold.value();
    }

    public void setMaximumCompactionThreshold(int maxCompactionThreshold)
    {
        validateCompactionThresholds(minCompactionThreshold.value(), maxCompactionThreshold);
        this.maxCompactionThreshold.set(maxCompactionThreshold);
    }

    private void validateCompactionThresholds(int minThreshold, int maxThreshold)
    {
        if (minThreshold > maxThreshold)
            throw new RuntimeException(String.format("The min_compaction_threshold cannot be larger than the max_compaction_threshold. " +
                                                     "Min is '%d', Max is '%d'.", minThreshold, maxThreshold));

        if (maxThreshold == 0 || minThreshold == 0)
            throw new RuntimeException("Disabling compaction by setting min_compaction_threshold or max_compaction_threshold to 0 " +
                                       "is deprecated, set the compaction strategy option 'enabled' to 'false' instead or use the nodetool command 'disableautocompaction'.");
    }

    // End JMX get/set.

    public int getMeanEstimatedCellPerPartitionCount()
    {
        long sum = 0;
        long count = 0;
        for (SSTableReader sstable : getSSTables(SSTableSet.CANONICAL))
        {
            long n = sstable.getEstimatedCellPerPartitionCount().count();
            sum += sstable.getEstimatedCellPerPartitionCount().mean() * n;
            count += n;
        }
        return count > 0 ? (int) (sum / count) : 0;
    }

    public double getMeanPartitionSize()
    {
        long sum = 0;
        long count = 0;
        for (SSTableReader sstable : getSSTables(SSTableSet.CANONICAL))
        {
            long n = sstable.getEstimatedPartitionSize().count();
            sum += sstable.getEstimatedPartitionSize().mean() * n;
            count += n;
        }
        return count > 0 ? sum * 1.0 / count : 0;
    }

    public int getMeanRowCount()
    {
        long totalRows = 0;
        long totalPartitions = 0;
        for (SSTableReader sstable : getSSTables(SSTableSet.CANONICAL))
        {
            totalPartitions += sstable.getEstimatedPartitionSize().count();
            totalRows += sstable.getTotalRows();
        }

        return totalPartitions > 0 ? (int) (totalRows / totalPartitions) : 0;
    }

    public long estimateKeys()
    {
        long n = 0;
        for (SSTableReader sstable : getSSTables(SSTableSet.CANONICAL))
            n += sstable.estimatedKeys();
        return n;
    }

    public IPartitioner getPartitioner()
    {
        return metadata().partitioner;
    }

    public DecoratedKey decorateKey(ByteBuffer key)
    {
        return getPartitioner().decorateKey(key);
    }

    /** true if this CFS contains secondary index data */
    public boolean isIndex()
    {
        return metadata().isIndex();
    }

    public Iterable<ColumnFamilyStore> concatWithIndexes()
    {
        // we return the main CFS first, which we rely on for simplicity in switchMemtable(), for getting the
        // latest commit log segment position
        return Iterables.concat(Collections.singleton(this), indexManager.getAllIndexColumnFamilyStores());
    }

    public List<String> getBuiltIndexes()
    {
        return indexManager.getBuiltIndexNames();
    }

    public int getUnleveledSSTables()
    {
        return compactionStrategyManager.getUnleveledSSTables();
    }

    public int[] getSSTableCountPerLevel()
    {
        return compactionStrategyManager.getSSTableCountPerLevel();
    }

<<<<<<< HEAD
    public long[] getPerLevelSizeBytes()
    {
        return compactionStrategyManager.getPerLevelSizeBytes();
=======
    public int[] getSSTableCountPerTWCSBucket()
    {
        return compactionStrategyManager.getSSTableCountPerTWCSBucket();
>>>>>>> 1dfeebc5
    }

    public int getLevelFanoutSize()
    {
        return compactionStrategyManager.getLevelFanoutSize();
    }

    private volatile long gcBeforeSeconds;
    private volatile long lastCalculatedTime = 0;
    private static long REFRESH_TIME_MILLIS = 300L * 1000L;

    /*
        This method returns Long.MAX_VALUE if repaired ranges are not there.
     */
    private long getLastMinRepairSuccessTime()
    {
        final Map<Range<Token>, Integer> repairMap = SystemKeyspace.getLastSuccessfulRepair(keyspace.getName(), name);
        long lowestRepairTime = Long.MAX_VALUE;
        for (final int repairTime : repairMap.values())
        {
            if (repairTime < lowestRepairTime)
                lowestRepairTime = repairTime;
        }
            return lowestRepairTime;
    }

    // this is only used for metrics, basically how old the oldest repair is, not merging in invalidations since we
    // only want to know how old the oldest repair is
    public long getGCBeforeSeconds()
    {
        if ((System.currentTimeMillis() - lastCalculatedTime) > REFRESH_TIME_MILLIS)
        {
            gcBeforeSeconds = ((System.currentTimeMillis() / 1000) - getLastMinRepairSuccessTime());
            lastCalculatedTime = System.currentTimeMillis();
            if(gcBeforeSeconds < 0)
                gcBeforeSeconds = 0;
        }

            return gcBeforeSeconds;
    }

    public static class ViewFragment
    {
        public final List<SSTableReader> sstables;
        public final Iterable<Memtable> memtables;

        public ViewFragment(List<SSTableReader> sstables, Iterable<Memtable> memtables)
        {
            this.sstables = sstables;
            this.memtables = memtables;
        }
    }

    public static class RefViewFragment extends ViewFragment implements AutoCloseable
    {
        public final Refs<SSTableReader> refs;

        public RefViewFragment(List<SSTableReader> sstables, Iterable<Memtable> memtables, Refs<SSTableReader> refs)
        {
            super(sstables, memtables);
            this.refs = refs;
        }

        public void release()
        {
            refs.release();
        }

        public void close()
        {
            refs.release();
        }
    }

    public boolean isEmpty()
    {
        return data.getView().isEmpty();
    }

    public boolean isRowCacheEnabled()
    {

        boolean retval = metadata().params.caching.cacheRows() && CacheService.instance.rowCache.getCapacity() > 0;
        assert(!retval || !isIndex());
        return retval;
    }

    public boolean isCounterCacheEnabled()
    {
        return metadata().isCounter() && CacheService.instance.counterCache.getCapacity() > 0;
    }

    public boolean isKeyCacheEnabled()
    {
        return metadata().params.caching.cacheKeys() && CacheService.instance.keyCache.getCapacity() > 0;
    }

    /**
     * Discard all SSTables that were created before given timestamp.
     *
     * Caller should first ensure that comapctions have quiesced.
     *
     * @param truncatedAt The timestamp of the truncation
     *                    (all SSTables before that timestamp are going be marked as compacted)
     */
    public void discardSSTables(long truncatedAt)
    {
        assert data.getCompacting().isEmpty() : data.getCompacting();

        List<SSTableReader> truncatedSSTables = new ArrayList<>();
        int keptSSTables = 0;
        for (SSTableReader sstable : getSSTables(SSTableSet.LIVE))
        {
            if (!sstable.newSince(truncatedAt))
            {
                truncatedSSTables.add(sstable);
            }
            else
            {
                keptSSTables++;
                logger.info("Truncation is keeping {} maxDataAge={} truncatedAt={}", sstable, sstable.maxDataAge, truncatedAt);
            }
        }

        if (!truncatedSSTables.isEmpty())
        {
            logger.info("Truncation is dropping {} sstables and keeping {} due to sstable.maxDataAge > truncatedAt", truncatedSSTables.size(), keptSSTables);
            markObsolete(truncatedSSTables, OperationType.UNKNOWN);
        }
    }

    public double getDroppableTombstoneRatio()
    {
        double allDroppable = 0;
        long allColumns = 0;
        int localTime = (int)(System.currentTimeMillis()/1000);

        for (SSTableReader sstable : getSSTables(SSTableSet.LIVE))
        {
            allDroppable += sstable.getDroppableTombstonesBefore(localTime - metadata().params.gcGraceSeconds);
            allColumns += sstable.getEstimatedCellPerPartitionCount().mean() * sstable.getEstimatedCellPerPartitionCount().count();
        }
        return allColumns > 0 ? allDroppable / allColumns : 0;
    }

    public long trueSnapshotsSize()
    {
        return getDirectories().trueSnapshotsSize();
    }

    /**
     * Returns a ColumnFamilyStore by id if it exists, null otherwise
     * Differently from others, this method does not throw exception if the table does not exist.
     */
    public static ColumnFamilyStore getIfExists(TableId id)
    {
        TableMetadata metadata = Schema.instance.getTableMetadata(id);
        if (metadata == null)
            return null;

        Keyspace keyspace = Keyspace.open(metadata.keyspace);
        if (keyspace == null)
            return null;

        return keyspace.hasColumnFamilyStore(id)
             ? keyspace.getColumnFamilyStore(id)
             : null;
    }

    /**
     * Returns a ColumnFamilyStore by ksname and cfname if it exists, null otherwise
     * Differently from others, this method does not throw exception if the keyspace or table does not exist.
     */
    public static ColumnFamilyStore getIfExists(String ksName, String cfName)
    {
        if (ksName == null || cfName == null)
            return null;

        Keyspace keyspace = Keyspace.open(ksName);
        if (keyspace == null)
            return null;

        TableMetadata table = Schema.instance.getTableMetadata(ksName, cfName);
        if (table == null)
            return null;

        return keyspace.getColumnFamilyStore(table.id);
    }

    public static TableMetrics metricsFor(TableId tableId)
    {
        return Objects.requireNonNull(getIfExists(tableId)).metric;
    }

    public DiskBoundaries getDiskBoundaries()
    {
        return diskBoundaryManager.getDiskBoundaries(this);
    }

    public void invalidateDiskBoundaries()
    {
        diskBoundaryManager.invalidate();
    }

    @Override
    public void setNeverPurgeTombstones(boolean value)
    {
        if (neverPurgeTombstones != value)
            logger.info("Changing neverPurgeTombstones for {}.{} from {} to {}", keyspace.getName(), getTableName(), neverPurgeTombstones, value);
        else
            logger.info("Not changing neverPurgeTombstones for {}.{}, it is {}", keyspace.getName(), getTableName(), neverPurgeTombstones);

        neverPurgeTombstones = value;
    }

    @Override
    public boolean getNeverPurgeTombstones()
    {
        return neverPurgeTombstones;
    }

    /**
     * The thread pools used to flush memtables.
     *
     * <p>Each disk has its own set of thread pools to perform memtable flushes.</p>
     * <p>Based on the configuration. Local system keyspaces can have their own disk
     * to allow for special redundancy mechanism. If it is the case the executor services returned for
     * local system keyspaces will be different from the ones for the other keyspaces.</p>
     */
    private static final class PerDiskFlushExecutors
    {
        /**
         * The flush executors for non local system keyspaces.
         */
        private final ExecutorService[] nonLocalSystemflushExecutors;

        /**
         * The flush executors for the local system keyspaces.
         */
        private final ExecutorService[] localSystemDiskFlushExecutors;

        /**
         * {@code true} if local system keyspaces are stored in their own directory and use an extra flush executor,
         * {@code false} otherwise.
         */
        private final boolean useSpecificExecutorForSystemKeyspaces;

        public PerDiskFlushExecutors(int flushWriters,
                                     String[] locationsForNonSystemKeyspaces,
                                     boolean useSpecificLocationForSystemKeyspaces)
        {
            ExecutorService[] flushExecutors = createPerDiskFlushWriters(locationsForNonSystemKeyspaces.length, flushWriters);
            nonLocalSystemflushExecutors = flushExecutors;
            useSpecificExecutorForSystemKeyspaces = useSpecificLocationForSystemKeyspaces;
            localSystemDiskFlushExecutors = useSpecificLocationForSystemKeyspaces ? new ExecutorService[] {newThreadPool("LocalSystemKeyspacesDiskMemtableFlushWriter", flushWriters)}
                                                                                  : new ExecutorService[] {flushExecutors[0]};
        }

        private static ExecutorService[] createPerDiskFlushWriters(int numberOfExecutors, int flushWriters)
        {
            ExecutorService[] flushExecutors = new ExecutorService[numberOfExecutors];

            for (int i = 0; i < numberOfExecutors; i++)
            {
                flushExecutors[i] = newThreadPool("PerDiskMemtableFlushWriter_" + i, flushWriters);
            }
            return flushExecutors;
        }

        private static JMXEnabledThreadPoolExecutor newThreadPool(String poolName, int size)
        {
            return new JMXEnabledThreadPoolExecutor(size,
                                                    Stage.KEEP_ALIVE_SECONDS,
                                                    TimeUnit.SECONDS,
                                                    new LinkedBlockingQueue<>(),
                                                    new NamedThreadFactory(poolName),
                                                    "internal");
        }

        /**
         * Returns the flush executors for the specified keyspace.
         *
         * @param keyspaceName the keyspace name
         * @param tableName the table name
         * @return the flush executors that should be used for flushing the memtables of the specified keyspace.
         */
        public ExecutorService[] getExecutorsFor(String keyspaceName, String tableName)
        {
            return Directories.isStoredInLocalSystemKeyspacesDataLocation(keyspaceName, tableName) ? localSystemDiskFlushExecutors
                                                                                                   : nonLocalSystemflushExecutors;
        }

        /**
         * Appends all the {@code ExecutorService} used for flushes to the collection.
         *
         * @param collection the collection to append to.
         */
        public void appendAllExecutors(Collection<ExecutorService> collection)
        {
            Collections.addAll(collection, nonLocalSystemflushExecutors);
            if (useSpecificExecutorForSystemKeyspaces)
                Collections.addAll(collection, localSystemDiskFlushExecutors);
        }
    }

    /*
     * Check SSTables whether or not they are misplaced.
     * @return true if any of the SSTables is misplaced.
     *         If all SSTables are correctly placed or the partitioner does not support splitting, it returns false.
     */
    @Override
    public boolean hasMisplacedSSTables()
    {
        if (!getPartitioner().splitter().isPresent())
            return false;

        final DiskBoundaries diskBoundaries = getDiskBoundaries();
        for (SSTableReader sstable : getSSTables(SSTableSet.CANONICAL))
        {
            Directories.DataDirectory dataDirectory = getDirectories().getDataDirectoryForFile(sstable.descriptor);
            if (!diskBoundaries.isInCorrectLocation(sstable, dataDirectory))
                return true;
        }
        return false;
    }

    @Override
    public long[] getRecentSSTablesPerReadHistogramV3()
    {
        return metric.recentSSTablesPerRead.getBuckets(true);
    }

    @Override
    public long[] getSSTablesPerReadHistogramV3()
    {
        return metric.sstablesPerRead.getBuckets(false);
    }

    @Override
    public long[] getRecentReadLatencyHistogramMicrosV3()
    {
        return metric.readLatency.recentLatencyHistogram.getBuckets(true);
    }

    @Override
    public long[] getRecentWriteLatencyHistogramMicrosV3()
    {
        return metric.writeLatency.recentLatencyHistogram.getBuckets(true);
    }

    @Override
    public long[] getRecentRangeLatencyHistogramMicrosV3()
    {
        return metric.rangeLatency.recentLatencyHistogram.getBuckets(true);
    }

    @Override
    public long[] getEstimatedRowSizeHistogram()
    {
        return metric.estimatedPartitionSizeHistogram.getValue();
    }

    @Override
    public long[] getEstimatedColumnCountHistogram()
    {
        return metric.estimatedColumnCountHistogram.getValue();
    }

    @Override
    public long[] getCasPrepareLatencyHistogram() {
        return metric.casPrepare.recentLatencyHistogram.getBuckets(true);
    }

    @Override
    public long[] getCasProposeLatencyHistogram() {
        return metric.casPropose.recentLatencyHistogram.getBuckets(true);
    }

    @Override
    public long[] getCasCommitLatencyHistogram() {
        return metric.casCommit.recentLatencyHistogram.getBuckets(true);
    }

    @Override
    public long[] getCoordinatorScanLatencyHistogram()
    {
        return metric.coordinatorScanLatencyNanos.recentLatencyHistogram.getBuckets(true);
    }

    @Override
    public Map<String, Long> getTopSizePartitions()
    {
        if (topPartitions == null)
            return Collections.emptyMap();
        return topPartitions.getTopSizePartitionMap();
    }

    @Override
    public Long getTopSizePartitionsLastUpdate()
    {
        if (topPartitions == null)
            return null;
        return topPartitions.topSizes().lastUpdate;
    }

    @Override
    public Map<String, Long> getTopTombstonePartitions()
    {
        if (topPartitions == null)
            return Collections.emptyMap();
        return topPartitions.getTopTombstonePartitionMap();
    }

    @Override
    public Long getTopTombstonePartitionsLastUpdate()
    {
        if (topPartitions == null)
            return null;
        return topPartitions.topTombstones().lastUpdate;
    }

    @Override
    public void setChristmasPatchDisabled(boolean value)
    {
        if (disableChristmasPatch != value)
            logger.info("Changing transient christmas patch override for {}.{} from {} to {}",
                        keyspace.getName(), getTableName(), disableChristmasPatch, value);
        else
            logger.info("Not changing transient christmas patch override for {}.{}, it is {}",
                        keyspace.getName(), getTableName(), disableChristmasPatch);

        disableChristmasPatch = value;
    }

    /**
     * Looks at the cluster wide, table level, and jmx overide to determine
     * if the christmas patch should be disabled
     */
    @Override
    public boolean isChristmasPatchDisabled()
    {
        return !DatabaseDescriptor.enableChristmasPatch()
               || metadata().params.disableChristmasPatch
               || disableChristmasPatch;
    }
}<|MERGE_RESOLUTION|>--- conflicted
+++ resolved
@@ -2917,15 +2917,14 @@
         return compactionStrategyManager.getSSTableCountPerLevel();
     }
 
-<<<<<<< HEAD
     public long[] getPerLevelSizeBytes()
     {
         return compactionStrategyManager.getPerLevelSizeBytes();
-=======
+    }
+
     public int[] getSSTableCountPerTWCSBucket()
     {
         return compactionStrategyManager.getSSTableCountPerTWCSBucket();
->>>>>>> 1dfeebc5
     }
 
     public int getLevelFanoutSize()
