--- conflicted
+++ resolved
@@ -71,19 +71,6 @@
 import com.google.common.collect.Sets;
 import com.google.common.primitives.Ints;
 import com.google.common.util.concurrent.RateLimiter;
-<<<<<<< HEAD
-=======
-
-import org.apache.cassandra.service.paxos.Ballot;
-import org.apache.cassandra.utils.ByteBufferUtil;
-import org.apache.cassandra.utils.Pair;
-import org.apache.cassandra.utils.TimeUUID;
-import org.apache.cassandra.utils.concurrent.AsyncPromise;
-import org.apache.cassandra.utils.concurrent.CountDownLatch;
-import org.apache.cassandra.io.util.File;
-import org.apache.cassandra.io.util.FileOutputStreamPlus;
-import org.apache.cassandra.utils.concurrent.Future;
->>>>>>> 5f495efe
 import org.slf4j.Logger;
 import org.slf4j.LoggerFactory;
 
@@ -2923,7 +2910,6 @@
         }
     }
 
-<<<<<<< HEAD
     public void unloadCf()
     {
         if (keyspace.getMetadata().params.durableWrites && !memtableWritesAreDurable())  // need to clear dirty regions
@@ -2932,10 +2918,7 @@
             FBUtilities.waitOnFuture(dumpMemtable());
     }
 
-    public <V> V runWithCompactionsDisabled(Callable<V> callable, boolean interruptValidation, boolean interruptViews)
-=======
     public <V> V runWithCompactionsDisabled(Callable<V> callable, OperationType operationType, boolean interruptValidation, boolean interruptViews)
->>>>>>> 5f495efe
     {
         return runWithCompactionsDisabled(callable, (sstable) -> true, operationType, interruptValidation, interruptViews, true);
     }
