/*
 * Licensed to the Apache Software Foundation (ASF) under one
 * or more contributor license agreements.  See the NOTICE file
 * distributed with this work for additional information
 * regarding copyright ownership.  The ASF licenses this file
 * to you under the Apache License, Version 2.0 (the
 * "License"); you may not use this file except in compliance
 * with the License.  You may obtain a copy of the License at
 *
 *     http://www.apache.org/licenses/LICENSE-2.0
 *
 * Unless required by applicable law or agreed to in writing, software
 * distributed under the License is distributed on an "AS IS" BASIS,
 * WITHOUT WARRANTIES OR CONDITIONS OF ANY KIND, either express or implied.
 * See the License for the specific language governing permissions and
 * limitations under the License.
 */
package org.apache.cassandra.db;

import java.io.*;
import java.lang.management.ManagementFactory;
import java.io.File;
import java.io.IOException;
import java.io.PrintStream;
import java.nio.ByteBuffer;
import java.nio.file.Files;
import java.util.*;
import java.util.concurrent.*;
import java.util.concurrent.atomic.AtomicInteger;
import java.util.concurrent.atomic.AtomicReference;
import java.util.regex.Pattern;

import javax.management.*;
import javax.management.openmbean.*;

import com.google.common.annotations.VisibleForTesting;
import com.google.common.base.*;
import com.google.common.base.Throwables;
import com.google.common.collect.*;
import com.google.common.util.concurrent.*;

import org.apache.cassandra.db.lifecycle.SSTableIntervalTree;
import org.apache.cassandra.db.lifecycle.View;
import org.apache.cassandra.db.lifecycle.Tracker;
import org.apache.cassandra.db.lifecycle.LifecycleTransaction;
import org.apache.cassandra.io.FSWriteError;
import org.json.simple.*;
import org.slf4j.Logger;
import org.slf4j.LoggerFactory;
import org.apache.cassandra.cache.*;
import org.apache.cassandra.concurrent.*;
import org.apache.cassandra.config.*;
import org.apache.cassandra.config.CFMetaData.SpeculativeRetry;
import org.apache.cassandra.db.commitlog.CommitLog;
import org.apache.cassandra.db.commitlog.ReplayPosition;
import org.apache.cassandra.db.compaction.*;
import org.apache.cassandra.db.composites.CellName;
import org.apache.cassandra.db.composites.CellNameType;
import org.apache.cassandra.db.composites.Composite;
import org.apache.cassandra.db.filter.ColumnSlice;
import org.apache.cassandra.db.filter.ExtendedFilter;
import org.apache.cassandra.db.filter.IDiskAtomFilter;
import org.apache.cassandra.db.filter.QueryFilter;
import org.apache.cassandra.db.filter.SliceQueryFilter;
import org.apache.cassandra.db.index.SecondaryIndex;
import org.apache.cassandra.db.index.SecondaryIndexManager;
import org.apache.cassandra.dht.*;
import org.apache.cassandra.dht.Range;
import org.apache.cassandra.exceptions.ConfigurationException;
import org.apache.cassandra.io.FSReadError;
import org.apache.cassandra.io.compress.CompressionParameters;
import org.apache.cassandra.io.sstable.Descriptor;
import org.apache.cassandra.io.sstable.*;
import org.apache.cassandra.io.sstable.format.*;
import org.apache.cassandra.io.sstable.metadata.CompactionMetadata;
import org.apache.cassandra.io.sstable.metadata.MetadataType;
import org.apache.cassandra.io.util.FileUtils;
import org.apache.cassandra.metrics.ColumnFamilyMetrics;
import org.apache.cassandra.metrics.ColumnFamilyMetrics.Sampler;
import org.apache.cassandra.service.CacheService;
import org.apache.cassandra.service.StorageService;
import org.apache.cassandra.streaming.StreamLockfile;
import org.apache.cassandra.tracing.Tracing;
import org.apache.cassandra.utils.*;
import org.apache.cassandra.utils.concurrent.*;
import org.apache.cassandra.utils.TopKSampler.SamplerResult;
import org.apache.cassandra.utils.memory.MemtableAllocator;

import com.clearspring.analytics.stream.Counter;

import static org.apache.cassandra.utils.ExecutorUtils.awaitTermination;
import static org.apache.cassandra.utils.ExecutorUtils.shutdown;
import static org.apache.cassandra.utils.Throwables.maybeFail;

public class ColumnFamilyStore implements ColumnFamilyStoreMBean
{
    private static final Logger logger = LoggerFactory.getLogger(ColumnFamilyStore.class);

    private static final ExecutorService flushExecutor = new JMXEnabledThreadPoolExecutor(DatabaseDescriptor.getFlushWriters(),
                                                                                          StageManager.KEEPALIVE,
                                                                                          TimeUnit.SECONDS,
                                                                                          new LinkedBlockingQueue<Runnable>(),
                                                                                          new NamedThreadFactory("MemtableFlushWriter"),
                                                                                          "internal");

    // post-flush executor is single threaded to provide guarantee that any flush Future on a CF will never return until prior flushes have completed
    private static final ExecutorService postFlushExecutor = new JMXEnabledThreadPoolExecutor(1,
                                                                                              StageManager.KEEPALIVE,
                                                                                              TimeUnit.SECONDS,
                                                                                              new LinkedBlockingQueue<Runnable>(),
                                                                                              new NamedThreadFactory("MemtablePostFlush"),
                                                                                              "internal");

    // If a flush fails with an error the post-flush is never allowed to continue. This stores the error that caused it
    // to be able to show an error on following flushes instead of blindly continuing.
    private static volatile FSWriteError previousFlushFailure = null;

    private static final ExecutorService reclaimExecutor = new JMXEnabledThreadPoolExecutor(1,
                                                                                            StageManager.KEEPALIVE,
                                                                                            TimeUnit.SECONDS,
                                                                                            new LinkedBlockingQueue<Runnable>(),
                                                                                            new NamedThreadFactory("MemtableReclaimMemory"),
                                                                                            "internal");

    private static final String[] COUNTER_NAMES = new String[]{"raw", "count", "error", "string"};
    private static final String[] COUNTER_DESCS = new String[]
    { "partition key in raw hex bytes",
      "value of this partition for given sampler",
      "value is within the error bounds plus or minus of this",
      "the partition key turned into a human readable format" };
    private static final CompositeType COUNTER_COMPOSITE_TYPE;
    private static final TabularType COUNTER_TYPE;

    private static final String[] SAMPLER_NAMES = new String[]{"cardinality", "partitions"};
    private static final String[] SAMPLER_DESCS = new String[]
    { "cardinality of partitions",
      "list of counter results" };

    private static final String SAMPLING_RESULTS_NAME = "SAMPLING_RESULTS";
    private static final CompositeType SAMPLING_RESULT;

    static
    {
        try
        {
            OpenType<?>[] counterTypes = new OpenType[] { SimpleType.STRING, SimpleType.LONG, SimpleType.LONG, SimpleType.STRING };
            COUNTER_COMPOSITE_TYPE = new CompositeType(SAMPLING_RESULTS_NAME, SAMPLING_RESULTS_NAME, COUNTER_NAMES, COUNTER_DESCS, counterTypes);
            COUNTER_TYPE = new TabularType(SAMPLING_RESULTS_NAME, SAMPLING_RESULTS_NAME, COUNTER_COMPOSITE_TYPE, COUNTER_NAMES);

            OpenType<?>[] samplerTypes = new OpenType[] { SimpleType.LONG, COUNTER_TYPE };
            SAMPLING_RESULT = new CompositeType(SAMPLING_RESULTS_NAME, SAMPLING_RESULTS_NAME, SAMPLER_NAMES, SAMPLER_DESCS, samplerTypes);
        } catch (OpenDataException e)
        {
            throw Throwables.propagate(e);
        }
    }

    @VisibleForTesting
    public static volatile ColumnFamilyStore discardFlushResults;

    public final Keyspace keyspace;
    public final String name;
    public final CFMetaData metadata;
    public final IPartitioner partitioner;
    private final String mbeanName;
    private volatile boolean valid = true;

    /**
     * Memtables and SSTables on disk for this column family.
     *
     * We synchronize on the Tracker to ensure isolation when we want to make sure
     * that the memtable we're acting on doesn't change out from under us.  I.e., flush
     * syncronizes on it to make sure it can submit on both executors atomically,
     * so anyone else who wants to make sure flush doesn't interfere should as well.
     */
    private final Tracker data;

    /* The read order, used to track accesses to off-heap memtable storage */
    public final OpOrder readOrdering = new OpOrder();

    /* This is used to generate the next index for a SSTable */
    private final AtomicInteger fileIndexGenerator = new AtomicInteger(0);

    public final SecondaryIndexManager indexManager;

    /* These are locally held copies to be changed from the config during runtime */
    private volatile DefaultInteger minCompactionThreshold;
    private volatile DefaultInteger maxCompactionThreshold;
    private final WrappingCompactionStrategy compactionStrategyWrapper;

    public final Directories directories;

    public final ColumnFamilyMetrics metric;
    public volatile long sampleLatencyNanos;
    private final ScheduledFuture<?> latencyCalculator;

    public static void shutdownPostFlushExecutor() throws InterruptedException
    {
        postFlushExecutor.shutdown();
        postFlushExecutor.awaitTermination(60, TimeUnit.SECONDS);
    }

    public static void shutdownExecutorsAndWait(long timeout, TimeUnit unit) throws InterruptedException, TimeoutException
    {
        ExecutorUtils.shutdownAndWait(timeout, unit, reclaimExecutor, postFlushExecutor, flushExecutor);
    }


    public void reload()
    {
        // metadata object has been mutated directly. make all the members jibe with new settings.

        // only update these runtime-modifiable settings if they have not been modified.
        if (!minCompactionThreshold.isModified())
            for (ColumnFamilyStore cfs : concatWithIndexes())
                cfs.minCompactionThreshold = new DefaultInteger(metadata.getMinCompactionThreshold());
        if (!maxCompactionThreshold.isModified())
            for (ColumnFamilyStore cfs : concatWithIndexes())
                cfs.maxCompactionThreshold = new DefaultInteger(metadata.getMaxCompactionThreshold());

        compactionStrategyWrapper.maybeReloadCompactionStrategy(metadata);

        scheduleFlush();

        indexManager.reload();

        // If the CF comparator has changed, we need to change the memtable,
        // because the old one still aliases the previous comparator.
        if (data.getView().getCurrentMemtable().initialComparator != metadata.comparator)
            switchMemtable();
    }

    void scheduleFlush()
    {
        int period = metadata.getMemtableFlushPeriod();
        if (period > 0)
        {
            logger.trace("scheduling flush in {} ms", period);
            WrappedRunnable runnable = new WrappedRunnable()
            {
                protected void runMayThrow() throws Exception
                {
                    synchronized (data)
                    {
                        Memtable current = data.getView().getCurrentMemtable();
                        // if we're not expired, we've been hit by a scheduled flush for an already flushed memtable, so ignore
                        if (current.isExpired())
                        {
                            if (current.isClean())
                            {
                                // if we're still clean, instead of swapping just reschedule a flush for later
                                scheduleFlush();
                            }
                            else
                            {
                                // we'll be rescheduled by the constructor of the Memtable.
                                forceFlush();
                            }
                        }
                    }
                }
            };
            ScheduledExecutors.scheduledTasks.schedule(runnable, period, TimeUnit.MILLISECONDS);
        }
    }

    public static Runnable getBackgroundCompactionTaskSubmitter()
    {
        return new Runnable()
        {
            public void run()
            {
                for (Keyspace keyspace : Keyspace.all())
                    for (ColumnFamilyStore cfs : keyspace.getColumnFamilyStores())
                        CompactionManager.instance.submitBackground(cfs);
            }
        };
    }

    public void setCompactionParametersJson(String options)
    {
        setCompactionParameters(FBUtilities.fromJsonMap(options));
    }

    public String getCompactionParametersJson()
    {
        return FBUtilities.json(getCompactionParameters());
    }

    public void setCompactionParameters(Map<String, String> options)
    {
        try
        {
            Map<String, String> optionsCopy = new HashMap<>(options);
            Class<? extends AbstractCompactionStrategy> compactionStrategyClass = CFMetaData.createCompactionStrategy(optionsCopy.get("class"));
            optionsCopy.remove("class");
            CFMetaData.validateCompactionOptions(compactionStrategyClass, optionsCopy);
            compactionStrategyWrapper.setNewLocalCompactionStrategy(compactionStrategyClass, optionsCopy);
        }
        catch (Throwable t)
        {
            logger.error("Could not set new local compaction strategy", t);
            // dont propagate the ConfigurationException over jmx, user will only see a ClassNotFoundException
            throw new IllegalArgumentException("Could not set new local compaction strategy: "+t.getMessage());
        }
    }

    public Map<String, String> getCompactionParameters()
    {
        Map<String, String> options = new HashMap<>(compactionStrategyWrapper.options);
        options.put("class", compactionStrategyWrapper.getName());
        return options;
    }

    public void setCompactionStrategyClass(String compactionStrategyClass)
    {
        try
        {
            metadata.compactionStrategyClass = CFMetaData.createCompactionStrategy(compactionStrategyClass);
            compactionStrategyWrapper.maybeReloadCompactionStrategy(metadata);
        }
        catch (ConfigurationException e)
        {
            throw new IllegalArgumentException(e.getMessage());
        }
    }

    public String getCompactionStrategyClass()
    {
        return metadata.compactionStrategyClass.getName();
    }

    public Map<String,String> getCompressionParameters()
    {
        return metadata.compressionParameters().asThriftOptions();
    }

    public void setCompressionParameters(Map<String,String> opts)
    {
        try
        {
            metadata.compressionParameters = CompressionParameters.create(opts);
        }
        catch (ConfigurationException e)
        {
            throw new IllegalArgumentException(e.getMessage());
        }
    }

    public void setCrcCheckChance(double crcCheckChance)
    {
        try
        {
            for (SSTableReader sstable : keyspace.getAllSSTables())
                if (sstable.compression)
                    sstable.getCompressionMetadata().parameters.setCrcCheckChance(crcCheckChance);
        }
        catch (ConfigurationException e)
        {
            throw new IllegalArgumentException(e.getMessage());
        }
    }

    public ColumnFamilyStore(Keyspace keyspace,
                             String columnFamilyName,
                             IPartitioner partitioner,
                             int generation,
                             CFMetaData metadata,
                             Directories directories,
                             boolean loadSSTables)
    {
        this(keyspace, columnFamilyName, partitioner, generation, metadata, directories, loadSSTables, true);
    }


    @VisibleForTesting
    public ColumnFamilyStore(Keyspace keyspace,
                              String columnFamilyName,
                              IPartitioner partitioner,
                              int generation,
                              CFMetaData metadata,
                              Directories directories,
                              boolean loadSSTables,
                              boolean registerBookkeeping)
    {
        assert metadata != null : "null metadata for " + keyspace + ":" + columnFamilyName;

        this.keyspace = keyspace;
        name = columnFamilyName;
        this.metadata = metadata;
        this.minCompactionThreshold = new DefaultInteger(metadata.getMinCompactionThreshold());
        this.maxCompactionThreshold = new DefaultInteger(metadata.getMaxCompactionThreshold());
        this.partitioner = partitioner;
        this.directories = directories;
        this.indexManager = new SecondaryIndexManager(this);
        this.metric = new ColumnFamilyMetrics(this);
        fileIndexGenerator.set(generation);
        sampleLatencyNanos = TimeUnit.MILLISECONDS.toNanos(DatabaseDescriptor.getReadRpcTimeout() / 2);

        logger.info("Initializing {}.{}", keyspace.getName(), name);

        // Create Memtable only on online
        Memtable initialMemtable = null;
        if (DatabaseDescriptor.isDaemonInitialized())
            initialMemtable = new Memtable(new AtomicReference<>(CommitLog.instance.getContext()), this);
        data = new Tracker(initialMemtable, loadSSTables);

        // scan for sstables corresponding to this cf and load them
        if (data.loadsstables)
        {
            Directories.SSTableLister sstableFiles = directories.sstableLister().skipTemporary(true);
            Collection<SSTableReader> sstables = SSTableReader.openAll(sstableFiles.list().entrySet(), metadata, this.partitioner);
            data.addInitialSSTables(sstables);
        }

        // compaction strategy should be created after the CFS has been prepared
        this.compactionStrategyWrapper = new WrappingCompactionStrategy(this);

        if (maxCompactionThreshold.value() <= 0 || minCompactionThreshold.value() <=0)
        {
            logger.warn("Disabling compaction strategy by setting compaction thresholds to 0 is deprecated, set the compaction option 'enabled' to 'false' instead.");
            this.compactionStrategyWrapper.disable();
        }

        // create the private ColumnFamilyStores for the secondary column indexes
        for (ColumnDefinition info : metadata.allColumns())
        {
            if (info.getIndexType() != null)
                indexManager.addIndexedColumn(info);
        }

        if (registerBookkeeping)
        {
            // register the mbean
            String type = this.partitioner instanceof LocalPartitioner ? "IndexColumnFamilies" : "ColumnFamilies";
            mbeanName = "org.apache.cassandra.db:type=" + type + ",keyspace=" + this.keyspace.getName() + ",columnfamily=" + name;
            MBeanWrapper.instance.registerMBean(this, mbeanName);
            logger.trace("retryPolicy for {} is {}", name, this.metadata.getSpeculativeRetry());
            latencyCalculator = ScheduledExecutors.optionalTasks.scheduleWithFixedDelay(new Runnable()
            {
                public void run()
                {
                    SpeculativeRetry retryPolicy = ColumnFamilyStore.this.metadata.getSpeculativeRetry();
                    switch (retryPolicy.type)
                    {
                        case PERCENTILE:
                            // get percentile in nanos
                            sampleLatencyNanos = (long) (metric.coordinatorReadLatency.getSnapshot().getValue(retryPolicy.value));
                            break;
                        case CUSTOM:
                            // convert to nanos, since configuration is in millisecond
                            sampleLatencyNanos = (long) (retryPolicy.value * 1000d * 1000d);
                            break;
                        default:
                            sampleLatencyNanos = Long.MAX_VALUE;
                            break;
                    }
                }
            }, DatabaseDescriptor.getReadRpcTimeout(), DatabaseDescriptor.getReadRpcTimeout(), TimeUnit.MILLISECONDS);
        }
        else
        {
            latencyCalculator = ScheduledExecutors.optionalTasks.schedule(Runnables.doNothing(), 0, TimeUnit.NANOSECONDS);
            mbeanName = null;
        }
    }

    /** call when dropping or renaming a CF. Performs mbean housekeeping and invalidates CFS to other operations */
    public void invalidate()
    {
        invalidate(true);
    }

    public void invalidate(boolean expectMBean)
    {
        // disable and cancel in-progress compactions before invalidating
        valid = false;

        try
        {
            unregisterMBean();
        }
        catch (Exception e)
        {
            if (expectMBean)
            {
                JVMStabilityInspector.inspectThrowable(e);
                // this shouldn't block anything.
                logger.warn("Failed unregistering mbean: {}", mbeanName, e);
            }
        }

        latencyCalculator.cancel(false);
        SystemKeyspace.removeTruncationRecord(metadata.cfId);
        data.dropSSTables();
        indexManager.invalidate();

        invalidateCaches();
    }

    /**
     * Removes every SSTable in the directory from the Tracker's view.
     * @param directory the unreadable directory, possibly with SSTables in it, but not necessarily.
     */
    void maybeRemoveUnreadableSSTables(File directory)
    {
        data.removeUnreadableSSTables(directory);
    }

    void unregisterMBean()
    {
        if (MBeanWrapper.instance.isRegistered(mbeanName)) {
            MBeanWrapper.instance.unregisterMBean(mbeanName);
        }
        // unregister metrics
        metric.release();
    }


    public static ColumnFamilyStore createColumnFamilyStore(Keyspace keyspace, CFMetaData metadata, boolean loadSSTables)
    {
        return createColumnFamilyStore(keyspace, metadata.cfName, StorageService.getPartitioner(), metadata, loadSSTables);
    }

    public static synchronized ColumnFamilyStore createColumnFamilyStore(Keyspace keyspace,
                                                                         String columnFamily,
                                                                         IPartitioner partitioner,
                                                                         CFMetaData metadata,
                                                                         boolean loadSSTables)
    {
        // get the max generation number, to prevent generation conflicts
        Directories directories = new Directories(metadata);
        Directories.SSTableLister lister = directories.sstableLister().includeBackups(true);
        List<Integer> generations = new ArrayList<Integer>();
        for (Map.Entry<Descriptor, Set<Component>> entry : lister.list().entrySet())
        {
            Descriptor desc = entry.getKey();
            generations.add(desc.generation);
            if (!desc.isCompatible())
                throw new RuntimeException(String.format("Incompatible SSTable found. Current version %s is unable to read file: %s. Please run upgradesstables.",
                        desc.getFormat().getLatestVersion(), desc));
        }
        Collections.sort(generations);
        int value = (generations.size() > 0) ? (generations.get(generations.size() - 1)) : 0;

        return new ColumnFamilyStore(keyspace, columnFamily, partitioner, value, metadata, directories, loadSSTables);
    }

    /**
     * Removes unnecessary files from the cf directory at startup: these include temp files, orphans, zero-length files
     * and compacted sstables. Files that cannot be recognized will be ignored.
     */
    public static void scrubDataDirectories(CFMetaData metadata)
    {
        Directories directories = new Directories(metadata);

        // clear ephemeral snapshots that were not properly cleared last session (CASSANDRA-7357)
        clearEphemeralSnapshots(directories);

        // remove any left-behind SSTables from failed/stalled streaming
        FileFilter filter = new FileFilter()
        {
            public boolean accept(File pathname)
            {
                return pathname.getPath().endsWith(StreamLockfile.FILE_EXT);
            }
        };
        for (File dir : directories.getCFDirectories())
        {
            File[] lockfiles = dir.listFiles(filter);
            // lock files can be null if I/O error happens
            if (lockfiles == null || lockfiles.length == 0)
                continue;
            logger.info("Removing SSTables from failed streaming session. Found {} files to cleanup.", lockfiles.length);

            for (File lockfile : lockfiles)
            {
                StreamLockfile streamLockfile = new StreamLockfile(lockfile);
                streamLockfile.cleanup();
                streamLockfile.delete();
            }
        }

        logger.trace("Removing compacted SSTable files from {} (see http://wiki.apache.org/cassandra/MemtableSSTable)", metadata.cfName);

        for (Map.Entry<Descriptor,Set<Component>> sstableFiles : directories.sstableLister().list().entrySet())
        {
            Descriptor desc = sstableFiles.getKey();
            Set<Component> components = sstableFiles.getValue();

            if (desc.type.isTemporary)
            {
                SSTable.delete(desc, components);
                continue;
            }

            File dataFile = new File(desc.filenameFor(Component.DATA));
            if (components.contains(Component.DATA) && dataFile.length() > 0)
                // everything appears to be in order... moving on.
                continue;

            // missing the DATA file! all components are orphaned
            logger.warn("Removing orphans for {}: {}", desc, components);
            for (Component component : components)
            {
                FileUtils.deleteWithConfirm(desc.filenameFor(component));
            }
        }

        // cleanup incomplete saved caches
        Pattern tmpCacheFilePattern = Pattern.compile(metadata.ksName + "-" + metadata.cfName + "-(Key|Row)Cache.*\\.tmp$");
        File dir = new File(DatabaseDescriptor.getSavedCachesLocation());

        if (dir.exists())
        {
            assert dir.isDirectory();
            for (File file : dir.listFiles())
                if (tmpCacheFilePattern.matcher(file.getName()).matches())
                    if (!file.delete())
                        logger.warn("could not delete {}", file.getAbsolutePath());
        }

        // also clean out any index leftovers.
        for (ColumnDefinition def : metadata.allColumns())
        {
            if (def.isIndexed())
            {
                CellNameType indexComparator = SecondaryIndex.getIndexComparator(metadata, def);
                if (indexComparator != null)
                {
                    CFMetaData indexMetadata = CFMetaData.newIndexMetadata(metadata, def, indexComparator);
                    scrubDataDirectories(indexMetadata);
                }
            }
        }
    }

    /**
     * Replacing compacted sstables is atomic as far as observers of Tracker are concerned, but not on the
     * filesystem: first the new sstables are renamed to "live" status (i.e., the tmp marker is removed), then
     * their ancestors are removed.
     *
     * If an unclean shutdown happens at the right time, we can thus end up with both the new ones and their
     * ancestors "live" in the system.  This is harmless for normal data, but for counters it can cause overcounts.
     *
     * To prevent this, we record sstables being compacted in the system keyspace.  If we find unfinished
     * compactions, we remove the new ones (since those may be incomplete -- under LCS, we may create multiple
     * sstables from any given ancestor).
     */
    public static void removeUnfinishedCompactionLeftovers(CFMetaData metadata, Map<Integer, UUID> unfinishedCompactions)
    {
        Directories directories = new Directories(metadata);
        Set<Integer> allGenerations = new HashSet<>();
        for (Descriptor desc : directories.sstableLister().list().keySet())
            allGenerations.add(desc.generation);

        // sanity-check unfinishedCompactions
        Set<Integer> unfinishedGenerations = unfinishedCompactions.keySet();
        if (!allGenerations.containsAll(unfinishedGenerations))
        {
            HashSet<Integer> missingGenerations = new HashSet<>(unfinishedGenerations);
            missingGenerations.removeAll(allGenerations);
            logger.trace("Unfinished compactions of {}.{} reference missing sstables of generations {}",
                         metadata.ksName, metadata.cfName, missingGenerations);
        }

        // remove new sstables from compactions that didn't complete, and compute
        // set of ancestors that shouldn't exist anymore
        Set<Integer> completedAncestors = new HashSet<>();
        for (Map.Entry<Descriptor, Set<Component>> sstableFiles : directories.sstableLister().skipTemporary(true).list().entrySet())
        {
            // we rename the Data component last - if it does not exist as a final file, we should ignore this sstable and
            // it will be removed during startup
            if (!sstableFiles.getValue().contains(Component.DATA))
                continue;

            Descriptor desc = sstableFiles.getKey();

            Set<Integer> ancestors;
            try
            {
                CompactionMetadata compactionMetadata = (CompactionMetadata) desc.getMetadataSerializer().deserialize(desc, MetadataType.COMPACTION);
                ancestors = compactionMetadata.ancestors;
            }
            catch (IOException e)
            {
                throw new FSReadError(e, desc.filenameFor(Component.STATS));
            }
            catch (NullPointerException e)
            {
                throw new FSReadError(e, "Failed to remove unfinished compaction leftovers (file: " + desc.filenameFor(Component.STATS) + ").  See log for details.");
            }

            if (!ancestors.isEmpty()
                && unfinishedGenerations.containsAll(ancestors)
                && allGenerations.containsAll(ancestors))
            {
                // any of the ancestors would work, so we'll just lookup the compaction task ID with the first one
                UUID compactionTaskID = unfinishedCompactions.get(ancestors.iterator().next());
                assert compactionTaskID != null;
                logger.trace("Going to delete unfinished compaction product {}", desc);
                SSTable.delete(desc, sstableFiles.getValue());
                SystemKeyspace.finishCompaction(compactionTaskID);
            }
            else
            {
                completedAncestors.addAll(ancestors);
            }
        }

        // remove old sstables from compactions that did complete
        for (Map.Entry<Descriptor, Set<Component>> sstableFiles : directories.sstableLister().list().entrySet())
        {
            Descriptor desc = sstableFiles.getKey();
            if (completedAncestors.contains(desc.generation))
            {
                // if any of the ancestors were participating in a compaction, finish that compaction
                logger.trace("Going to delete leftover compaction ancestor {}", desc);
                SSTable.delete(desc, sstableFiles.getValue());
                UUID compactionTaskID = unfinishedCompactions.get(desc.generation);
                if (compactionTaskID != null)
                    SystemKeyspace.finishCompaction(unfinishedCompactions.get(desc.generation));
            }
        }
    }

    /**
     * See #{@code StorageService.loadNewSSTables(String, String)} for more info
     *
     * @param ksName The keyspace name
     * @param cfName The columnFamily name
     */
    public static synchronized void loadNewSSTables(String ksName, String cfName)
    {
        /** ks/cf existence checks will be done by open and getCFS methods for us */
        Keyspace keyspace = Keyspace.open(ksName);
        keyspace.getColumnFamilyStore(cfName).loadNewSSTables();
    }

    /**
     * #{@inheritDoc}
     */
    public synchronized void loadNewSSTables()
    {
        logger.info("Loading new SSTables for {}/{}...", keyspace.getName(), name);

        Set<Descriptor> currentDescriptors = new HashSet<Descriptor>();
        for (SSTableReader sstable : data.getView().sstables)
            currentDescriptors.add(sstable.descriptor);
        Set<SSTableReader> newSSTables = new HashSet<>();

        Directories.SSTableLister lister = directories.sstableLister().skipTemporary(true);
        for (Map.Entry<Descriptor, Set<Component>> entry : lister.list().entrySet())
        {
            Descriptor descriptor = entry.getKey();

            if (currentDescriptors.contains(descriptor))
                continue; // old (initialized) SSTable found, skipping
            if (descriptor.type.isTemporary) // in the process of being written
                continue;

            if (!descriptor.isCompatible())
                throw new RuntimeException(String.format("Can't open incompatible SSTable! Current version %s, found file: %s",
                        descriptor.getFormat().getLatestVersion(),
                        descriptor));

            // force foreign sstables to level 0
            try
            {
                if (new File(descriptor.filenameFor(Component.STATS)).exists())
                    descriptor.getMetadataSerializer().mutateLevel(descriptor, 0);
            }
            catch (IOException e)
            {
                SSTableReader.logOpenException(entry.getKey(), e);
                continue;
            }

            // Increment the generation until we find a filename that doesn't exist. This is needed because the new
            // SSTables that are being loaded might already use these generation numbers.
            Descriptor newDescriptor;
            do
            {
                newDescriptor = new Descriptor(descriptor.version,
                                               descriptor.directory,
                                               descriptor.ksname,
                                               descriptor.cfname,
                                               fileIndexGenerator.incrementAndGet(),
                                               Descriptor.Type.FINAL,
                                               descriptor.formatType);
            }
            while (new File(newDescriptor.filenameFor(Component.DATA)).exists());

            logger.info("Renaming new SSTable {} to {}", descriptor, newDescriptor);
            SSTableWriter.rename(descriptor, newDescriptor, entry.getValue());

            SSTableReader reader;
            try
            {
                reader = SSTableReader.open(newDescriptor, entry.getValue(), metadata, partitioner);
            }
            catch (IOException e)
            {
                SSTableReader.logOpenException(entry.getKey(), e);
                continue;
            }
            newSSTables.add(reader);
        }

        if (newSSTables.isEmpty())
        {
            logger.info("No new SSTables were found for {}/{}", keyspace.getName(), name);
            return;
        }

        logger.info("Loading new SSTables and building secondary indexes for {}/{}: {}", keyspace.getName(), name, newSSTables);

        try (Refs<SSTableReader> refs = Refs.ref(newSSTables))
        {
            data.addSSTables(newSSTables);
            indexManager.maybeBuildSecondaryIndexes(newSSTables, indexManager.allIndexesNames());
        }

        logger.info("Done loading load new SSTables for {}/{}", keyspace.getName(), name);
    }

    public void rebuildSecondaryIndex(String idxName)
    {
        rebuildSecondaryIndex(keyspace.getName(), metadata.cfName, idxName);
    }

    public static void rebuildSecondaryIndex(String ksName, String cfName, String... idxNames)
    {
        ColumnFamilyStore cfs = Keyspace.open(ksName).getColumnFamilyStore(cfName);

        Set<String> indexes = new HashSet<String>(Arrays.asList(idxNames));

        Collection<SSTableReader> sstables = cfs.getSSTables();

        try (Refs<SSTableReader> refs = Refs.ref(sstables))
        {
            cfs.indexManager.setIndexRemoved(indexes);
            logger.info(String.format("User Requested secondary index re-build for %s/%s indexes", ksName, cfName));
            cfs.indexManager.maybeBuildSecondaryIndexes(sstables, indexes);
            cfs.indexManager.setIndexBuilt(indexes);
        }
    }

    public String getColumnFamilyName()
    {
        return name;
    }

    public String getTempSSTablePath(File directory)
    {
        return getTempSSTablePath(directory, DatabaseDescriptor.getSSTableFormat().info.getLatestVersion(), DatabaseDescriptor.getSSTableFormat());
    }

    public String getTempSSTablePath(File directory, SSTableFormat.Type format)
    {
        return getTempSSTablePath(directory, format.info.getLatestVersion(), format);
    }

    private String getTempSSTablePath(File directory, Version version, SSTableFormat.Type format)
    {
        Descriptor desc = new Descriptor(version,
                                         directory,
                                         keyspace.getName(),
                                         name,
                                         fileIndexGenerator.incrementAndGet(),
                                         Descriptor.Type.TEMP,
                                         format);
        return desc.filenameFor(Component.DATA);
    }

    /**
     * Switches the memtable iff the live memtable is the one provided
     *
     * @param memtable
     */
    public ListenableFuture<ReplayPosition> switchMemtableIfCurrent(Memtable memtable)
    {
        synchronized (data)
        {
            if (data.getView().getCurrentMemtable() == memtable)
                return switchMemtable();
        }
        return waitForFlushes();
    }

    /*
     * switchMemtable puts Memtable.getSortedContents on the writer executor.  When the write is complete,
     * we turn the writer into an SSTableReader and add it to ssTables where it is available for reads.
     * This method does not block except for synchronizing on Tracker, but the Future it returns will
     * not complete until the Memtable (and all prior Memtables) have been successfully flushed, and the CL
     * marked clean up to the position owned by the Memtable.
     */
    public ListenableFuture<ReplayPosition> switchMemtable()
    {
        synchronized (data)
        {
            if (previousFlushFailure != null)
                throw new IllegalStateException("A flush previously failed with the error below. To prevent data loss, "
                                              + "no flushes can be carried out until the node is restarted.",
                                                previousFlushFailure);
            logFlush();
            Flush flush = new Flush(false);
            ListenableFutureTask<Void> flushTask = ListenableFutureTask.create(flush, null);
            flushExecutor.execute(flushTask);
            ListenableFutureTask<ReplayPosition> task = ListenableFutureTask.create(flush.postFlush);
            postFlushExecutor.execute(task);

            @SuppressWarnings("unchecked")
            ListenableFuture<ReplayPosition> future =
                    // If either of the two tasks errors out, resulting future must also error out.
                    // Combine the two futures and only return post-flush result after both have completed.
                    // Note that flushTask will always yield null, but Futures.allAsList is
                    // order preserving, which is why the transform function returns the result
                    // from item 1 in it's input list (i.e. what was yielded by task).
                    Futures.transform(Futures.allAsList(flushTask, task),
                                      new Function<List<Object>, ReplayPosition>()
                                      {
                                          public ReplayPosition apply(List<Object> input)
                                          {
                                              return (ReplayPosition) input.get(1);
                                          }
                                      });
            return future;
        }
    }

    // print out size of all memtables we're enqueuing
    private void logFlush()
    {
        // reclaiming includes that which we are GC-ing;
        float onHeapRatio = 0, offHeapRatio = 0;
        long onHeapTotal = 0, offHeapTotal = 0;
        Memtable memtable = getTracker().getView().getCurrentMemtable();
        onHeapRatio +=  memtable.getAllocator().onHeap().ownershipRatio();
        offHeapRatio += memtable.getAllocator().offHeap().ownershipRatio();
        onHeapTotal += memtable.getAllocator().onHeap().owns();
        offHeapTotal += memtable.getAllocator().offHeap().owns();

        for (SecondaryIndex index : indexManager.getIndexes())
        {
            if (index.getIndexCfs() != null)
            {
                MemtableAllocator allocator = index.getIndexCfs().getTracker().getView().getCurrentMemtable().getAllocator();
                onHeapRatio += allocator.onHeap().ownershipRatio();
                offHeapRatio += allocator.offHeap().ownershipRatio();
                onHeapTotal += allocator.onHeap().owns();
                offHeapTotal += allocator.offHeap().owns();
            }
        }

        logger.debug("Enqueuing flush of {}: {}", name, String.format("%d (%.0f%%) on-heap, %d (%.0f%%) off-heap",
                                                                     onHeapTotal, onHeapRatio * 100, offHeapTotal, offHeapRatio * 100));
    }


    /**
     * Flush if there is unflushed data in the memtables
     *
     * @return a Future yielding the commit log position that can be guaranteed to have been successfully written
     *         to sstables for this table once the future completes
     */
    public ListenableFuture<ReplayPosition> forceFlush()
    {
        synchronized (data)
        {
            Memtable current = data.getView().getCurrentMemtable();
            for (ColumnFamilyStore cfs : concatWithIndexes())
                if (!cfs.data.getView().getCurrentMemtable().isClean())
                    return switchMemtableIfCurrent(current);
            return waitForFlushes();
        }
    }

    /**
     * Flush if there is unflushed data that was written to the CommitLog before @param flushIfDirtyBefore
     * (inclusive).
     *
     * @return a Future yielding the commit log position that can be guaranteed to have been successfully written
     *         to sstables for this table once the future completes
     */
    public ListenableFuture<ReplayPosition> forceFlush(ReplayPosition flushIfDirtyBefore)
    {
        // we don't loop through the remaining memtables since here we only care about commit log dirtiness
        // and this does not vary between a table and its table-backed indexes
        Memtable current = data.getView().getCurrentMemtable();
        if (current.mayContainDataBefore(flushIfDirtyBefore))
            return switchMemtableIfCurrent(current);
        return waitForFlushes();
    }

    /**
     * @return a Future yielding the commit log position that can be guaranteed to have been successfully written
     *         to sstables for this table once the future completes
     */
    private ListenableFuture<ReplayPosition> waitForFlushes()
    {
        // we grab the current memtable; once any preceding memtables have flushed, we know its
        // commitLogLowerBound has been set (as this it is set with the upper bound of the preceding memtable)
        final Memtable current = data.getView().getCurrentMemtable();
        ListenableFutureTask<ReplayPosition> task = ListenableFutureTask.create(new Callable<ReplayPosition>()
        {
            public ReplayPosition call()
            {
                logger.debug("forceFlush requested but everything is clean in {}", name);
                return current.getCommitLogLowerBound();
            }
        });
        postFlushExecutor.execute(task);
        return task;
    }

    public ReplayPosition forceBlockingFlush()
    {
        return FBUtilities.waitOnFuture(forceFlush());
    }

    /**
     * Both synchronises custom secondary indexes and provides ordering guarantees for futures on switchMemtable/flush
     * etc, which expect to be able to wait until the flush (and all prior flushes) requested have completed.
     */
    private final class PostFlush implements Callable<ReplayPosition>
    {
        final boolean flushSecondaryIndexes;
        final OpOrder.Barrier writeBarrier;
        final CountDownLatch latch = new CountDownLatch(1);
        final ReplayPosition commitLogUpperBound;
        final List<Memtable> memtables;
        final List<SSTableReader> readers;

        private PostFlush(boolean flushSecondaryIndexes, OpOrder.Barrier writeBarrier, ReplayPosition commitLogUpperBound,
                          List<Memtable> memtables, List<SSTableReader> readers)
        {
            this.writeBarrier = writeBarrier;
            this.flushSecondaryIndexes = flushSecondaryIndexes;
            this.commitLogUpperBound = commitLogUpperBound;
            this.memtables = memtables;
            this.readers = readers;
        }

        public ReplayPosition call()
        {
            if (discardFlushResults == ColumnFamilyStore.this)
                return commitLogUpperBound;

            writeBarrier.await();

            /**
             * we can flush 2is as soon as the barrier completes, as they will be consistent with (or ahead of) the
             * flushed memtables and CL position, which is as good as we can guarantee.
             * TODO: SecondaryIndex should support setBarrier(), so custom implementations can co-ordinate exactly
             * with CL as we do with memtables/CFS-backed SecondaryIndexes.
             */

            if (flushSecondaryIndexes)
            {
                for (SecondaryIndex index : indexManager.getIndexesNotBackedByCfs())
                {
                    // flush any non-cfs backed indexes
                    logger.info("Flushing SecondaryIndex {}", index);
                    index.forceBlockingFlush();
                }
            }

            try
            {
                // we wait on the latch for the commitLogUpperBound to be set, and so that waiters
                // on this task can rely on all prior flushes being complete
                latch.await();
            }
            catch (InterruptedException e)
            {
                throw new IllegalStateException();
            }

            CommitLog.instance.discardCompletedSegments(metadata.cfId, commitLogUpperBound);
            for (int i = 0 ; i < memtables.size() ; i++)
            {
                Memtable memtable = memtables.get(i);
                SSTableReader reader = readers.get(i);
                memtable.cfs.data.permitCompactionOfFlushed(reader);
                memtable.cfs.compactionStrategyWrapper.replaceFlushed(memtable, reader);
            }
            metric.pendingFlushes.dec();

            return commitLogUpperBound;
        }
    }

    /**
     * Should only be constructed/used from switchMemtable() or truncate(), with ownership of the Tracker monitor.
     * In the constructor the current memtable(s) are swapped, and a barrier on outstanding writes is issued;
     * when run by the flushWriter the barrier is waited on to ensure all outstanding writes have completed
     * before all memtables are immediately written, and the CL is either immediately marked clean or, if
     * there are custom secondary indexes, the post flush clean up is left to update those indexes and mark
     * the CL clean
     */
    private final class Flush implements Runnable
    {
        final OpOrder.Barrier writeBarrier;
        final List<Memtable> memtables = new ArrayList<>();
        final List<SSTableReader> readers = new ArrayList<>();
        final PostFlush postFlush;
        final boolean truncate;

        private Flush(boolean truncate)
        {
            // if true, we won't flush, we'll just wait for any outstanding writes, switch the memtable, and discard
            this.truncate = truncate;

            metric.pendingFlushes.inc();
            /**
             * To ensure correctness of switch without blocking writes, run() needs to wait for all write operations
             * started prior to the switch to complete. We do this by creating a Barrier on the writeOrdering
             * that all write operations register themselves with, and assigning this barrier to the memtables,
             * after which we *.issue()* the barrier. This barrier is used to direct write operations started prior
             * to the barrier.issue() into the memtable we have switched out, and any started after to its replacement.
             * In doing so it also tells the write operations to update the commitLogUpperBound of the memtable, so
             * that we know the CL position we are dirty to, which can be marked clean when we complete.
             */
            writeBarrier = keyspace.writeOrder.newBarrier();

            // submit flushes for the memtable for any indexed sub-cfses, and our own
            AtomicReference<ReplayPosition> commitLogUpperBound = new AtomicReference<>();
            for (ColumnFamilyStore cfs : concatWithIndexes())
            {
                // switch all memtables, regardless of their dirty status, setting the barrier
                // so that we can reach a coordinated decision about cleanliness once they
                // are no longer possible to be modified
                Memtable newMemtable = new Memtable(commitLogUpperBound, cfs);
                Memtable oldMemtable = cfs.data.switchMemtable(truncate, newMemtable);
                oldMemtable.setDiscarding(writeBarrier, commitLogUpperBound);
                memtables.add(oldMemtable);
            }

            // we then ensure an atomic decision is made about the upper bound of the continuous range of commit log
            // records owned by this memtable
            setCommitLogUpperBound(commitLogUpperBound);

            // we then issue the barrier; this lets us wait for all operations started prior to the barrier to complete;
            // since this happens after wiring up the commitLogUpperBound, we also know all operations with earlier
            // replay positions have also completed, i.e. the memtables are done and ready to flush
            writeBarrier.issue();
            postFlush = new PostFlush(!truncate, writeBarrier, commitLogUpperBound.get(), memtables, readers);
        }

        public void run()
        {
            // mark writes older than the barrier as blocking progress, permitting them to exceed our memory limit
            // if they are stuck waiting on it, then wait for them all to complete
            writeBarrier.markBlocking();
            writeBarrier.await();

            // mark all memtables as flushing, removing them from the live memtable list, and
            // remove any memtables that are already clean from the set we need to flush
            Iterator<Memtable> iter = memtables.iterator();
            while (iter.hasNext())
            {
                Memtable memtable = iter.next();
                memtable.cfs.data.markFlushing(memtable);
                if (memtable.isClean() || truncate)
                {
                    memtable.cfs.data.replaceFlushed(memtable, null);
                    memtable.cfs.compactionStrategyWrapper.replaceFlushed(memtable, null);
                    reclaim(memtable);
                    iter.remove();
                }
            }

            if (memtables.isEmpty())
            {
                postFlush.latch.countDown();
                return;
            }

            metric.memtableSwitchCount.inc();

            try
            {
                for (Memtable memtable : memtables)
                {
                    // flush the memtable
                    SSTableReader reader = memtable.flush();
                    memtable.cfs.data.replaceFlushed(memtable, reader);
                    reclaim(memtable);
                    readers.add(reader);
                }

                // signal the post-flush we've done our work
                // Note: This should not be done in case of error. Read more below.
                postFlush.latch.countDown();
            }
            catch (FSWriteError e)
            {
                JVMStabilityInspector.inspectThrowable(e);
                // The call above may kill the process or the transports, or ignore the error.
                // In any case we should not be passing on control to post-flush as a subsequent succeeding flush
                // could mask the error and:
                //   - let the commit log discard unpersisted data, resulting in data loss
                //   - let truncations proceed, with the possibility of resurrecting the unflushed data
                //   - let snapshots succeed with incomplete data

                // Not passing control on means that all flushes from the moment of failure cannot complete
                // (including snapshots).
                // If the disk failure policy is ignore, this will cause memtables and the commit log to grow
                // unboundedly until the node eventually fails.
                previousFlushFailure = e;
                throw e;
            }
        }

        private void reclaim(final Memtable memtable)
        {
            // issue a read barrier for reclaiming the memory, and offload the wait to another thread
            final OpOrder.Barrier readBarrier = readOrdering.newBarrier();
            readBarrier.issue();
            reclaimExecutor.execute(new WrappedRunnable()
            {
                public void runMayThrow() throws InterruptedException, ExecutionException
                {
                    readBarrier.await();
                    memtable.setDiscarded();
                }
            });
        }
    }

    // atomically set the upper bound for the commit log
    private static void setCommitLogUpperBound(AtomicReference<ReplayPosition> commitLogUpperBound)
    {
        // we attempt to set the holder to the current commit log context. at the same time all writes to the memtables are
        // also maintaining this value, so if somebody sneaks ahead of us somehow (should be rare) we simply retry,
        // so that we know all operations prior to the position have not reached it yet
        ReplayPosition lastReplayPosition;
        while (true)
        {
            lastReplayPosition = new Memtable.LastReplayPosition(CommitLog.instance.getContext());
            ReplayPosition currentLast = commitLogUpperBound.get();
            if ((currentLast == null || currentLast.compareTo(lastReplayPosition) <= 0)
                && commitLogUpperBound.compareAndSet(currentLast, lastReplayPosition))
                break;
        }
    }

    @VisibleForTesting
    // this method should ONLY be used for testing commit log behaviour; it discards the current memtable
    // contents without marking the commit log clean, and prevents any proceeding flushes from marking
    // the commit log as done, however they *will* terminate (unlike under typical failures) to ensure progress is made
    public void simulateFailedFlush()
    {
        discardFlushResults = this;
        data.markFlushing(data.switchMemtable(false, new Memtable(new AtomicReference<>(CommitLog.instance.getContext()), this)));
    }

    public void resumeFlushing()
    {
        discardFlushResults = null;
    }

    /**
     * Finds the largest memtable, as a percentage of *either* on- or off-heap memory limits, and immediately
     * queues it for flushing. If the memtable selected is flushed before this completes, no work is done.
     */
    public static class FlushLargestColumnFamily implements Runnable
    {
        public void run()
        {
            float largestRatio = 0f;
            Memtable largest = null;
            float liveOnHeap = 0, liveOffHeap = 0;
            for (ColumnFamilyStore cfs : ColumnFamilyStore.all())
            {
                // we take a reference to the current main memtable for the CF prior to snapping its ownership ratios
                // to ensure we have some ordering guarantee for performing the switchMemtableIf(), i.e. we will only
                // swap if the memtables we are measuring here haven't already been swapped by the time we try to swap them
                Memtable current = cfs.getTracker().getView().getCurrentMemtable();

                // find the total ownership ratio for the memtable and all SecondaryIndexes owned by this CF,
                // both on- and off-heap, and select the largest of the two ratios to weight this CF
                float onHeap = 0f, offHeap = 0f;
                onHeap += current.getAllocator().onHeap().ownershipRatio();
                offHeap += current.getAllocator().offHeap().ownershipRatio();

                for (SecondaryIndex index : cfs.indexManager.getIndexes())
                {
                    if (index.getIndexCfs() != null)
                    {
                        MemtableAllocator allocator = index.getIndexCfs().getTracker().getView().getCurrentMemtable().getAllocator();
                        onHeap += allocator.onHeap().ownershipRatio();
                        offHeap += allocator.offHeap().ownershipRatio();
                    }
                }

                float ratio = Math.max(onHeap, offHeap);
                if (ratio > largestRatio)
                {
                    largest = current;
                    largestRatio = ratio;
                }

                liveOnHeap += onHeap;
                liveOffHeap += offHeap;
            }

            if (largest != null)
            {
                float usedOnHeap = Memtable.MEMORY_POOL.onHeap.usedRatio();
                float usedOffHeap = Memtable.MEMORY_POOL.offHeap.usedRatio();
                float flushingOnHeap = Memtable.MEMORY_POOL.onHeap.reclaimingRatio();
                float flushingOffHeap = Memtable.MEMORY_POOL.offHeap.reclaimingRatio();
                float thisOnHeap = largest.getAllocator().onHeap().ownershipRatio();
                float thisOffHeap = largest.getAllocator().onHeap().ownershipRatio();
                logger.debug("Flushing largest {} to free up room. Used total: {}, live: {}, flushing: {}, this: {}",
                            largest.cfs, ratio(usedOnHeap, usedOffHeap), ratio(liveOnHeap, liveOffHeap),
                            ratio(flushingOnHeap, flushingOffHeap), ratio(thisOnHeap, thisOffHeap));
                largest.cfs.switchMemtableIfCurrent(largest);
            }
        }
    }

    private static String ratio(float onHeap, float offHeap)
    {
        return String.format("%.2f/%.2f", onHeap, offHeap);
    }

    public void maybeUpdateRowCache(DecoratedKey key)
    {
        if (!isRowCacheEnabled())
            return;

        RowCacheKey cacheKey = new RowCacheKey(metadata.ksAndCFName, key);
        invalidateCachedRow(cacheKey);
    }

    /**
     * Insert/Update the column family for this key.
     * Caller is responsible for acquiring Keyspace.switchLock
     * param @ lock - lock that needs to be used.
     * param @ key - key for update/insert
     * param @ columnFamily - columnFamily changes
     */
    public void apply(DecoratedKey key, ColumnFamily columnFamily, SecondaryIndexManager.Updater indexer, OpOrder.Group opGroup, ReplayPosition replayPosition)
    {
        long start = System.nanoTime();
        Memtable mt = data.getMemtableFor(opGroup, replayPosition);
        final long timeDelta = mt.put(key, columnFamily, indexer, opGroup);
        maybeUpdateRowCache(key);
        metric.samplers.get(Sampler.WRITES).addSample(key.getKey(), key.hashCode(), 1);
        metric.writeLatency.addNano(System.nanoTime() - start);
        // CASSANDRA-11117 - certain resolution paths on memtable put can result in very
        // large time deltas, either through a variety of sentinel timestamps (used for empty values, ensuring
        // a minimal write, etc). This limits the time delta to the max value the histogram
        // can bucket correctly. This also filters the Long.MAX_VALUE case where there was no previous value
        // to update.
        if(timeDelta < Long.MAX_VALUE)
            metric.colUpdateTimeDeltaHistogram.update(Math.min(18165375903306L, timeDelta));
    }

    /**
     * Purges gc-able top-level and range tombstones, returning `cf` if there are any columns or tombstones left,
     * null otherwise.
     * @param gcBefore a timestamp (in seconds); tombstones with a localDeletionTime before this will be purged
     */
    public static ColumnFamily removeDeletedCF(ColumnFamily cf, int gcBefore)
    {
        // purge old top-level and range tombstones
        cf.purgeTombstones(gcBefore);

        // if there are no columns or tombstones left, return null
        return !cf.hasColumns() && !cf.isMarkedForDelete() ? null : cf;
    }

    /**
     * Removes deleted columns and purges gc-able tombstones.
     * @return an updated `cf` if any columns or tombstones remain, null otherwise
     */
    public static ColumnFamily removeDeleted(ColumnFamily cf, int gcBefore)
    {
        return removeDeleted(cf, gcBefore, SecondaryIndexManager.nullUpdater);
    }

    /*
     This is complicated because we need to preserve deleted columns and columnfamilies
     until they have been deleted for at least GC_GRACE_IN_SECONDS.  But, we do not need to preserve
     their contents; just the object itself as a "tombstone" that can be used to repair other
     replicas that do not know about the deletion.
     */
    public static ColumnFamily removeDeleted(ColumnFamily cf, int gcBefore, SecondaryIndexManager.Updater indexer)
    {
        if (cf == null)
        {
            return null;
        }

        return removeDeletedCF(removeDeletedColumnsOnly(cf, gcBefore, indexer), gcBefore);
    }

    /**
     * Removes only per-cell tombstones, cells that are shadowed by a row-level or range tombstone, or
     * columns that have been dropped from the schema (for CQL3 tables only).
     * @return the updated ColumnFamily
     */
    public static ColumnFamily removeDeletedColumnsOnly(ColumnFamily cf, int gcBefore, SecondaryIndexManager.Updater indexer)
    {
        BatchRemoveIterator<Cell> iter = cf.batchRemoveIterator();
        DeletionInfo.InOrderTester tester = cf.inOrderDeletionTester();
        boolean hasDroppedColumns = !cf.metadata.getDroppedColumns().isEmpty();
        while (iter.hasNext())
        {
            Cell c = iter.next();
            // remove columns if
            // (a) the column itself is gcable or
            // (b) the column is shadowed by a CF tombstone
            // (c) the column has been dropped from the CF schema (CQL3 tables only)
            if (c.getLocalDeletionTime() < gcBefore || tester.isDeleted(c) || (hasDroppedColumns && isDroppedColumn(c, cf.metadata())))
            {
                iter.remove();
                indexer.remove(c);
            }
        }
        iter.commit();
        return cf;
    }

    // returns true if
    // 1. this column has been dropped from schema and
    // 2. if it has been re-added since then, this particular column was inserted before the last drop
    private static boolean isDroppedColumn(Cell c, CFMetaData meta)
    {
        Long droppedAt = meta.getDroppedColumns().get(c.name().cql3ColumnName(meta));
        return droppedAt != null && c.timestamp() <= droppedAt;
    }

    private void removeDroppedColumns(ColumnFamily cf)
    {
        if (cf == null || cf.metadata.getDroppedColumns().isEmpty())
            return;

        BatchRemoveIterator<Cell> iter = cf.batchRemoveIterator();
        while (iter.hasNext())
            if (isDroppedColumn(iter.next(), metadata))
                iter.remove();
        iter.commit();
    }

    /**
     * @param sstables
     * @return sstables whose key range overlaps with that of the given sstables, not including itself.
     * (The given sstables may or may not overlap with each other.)
     */
    public Collection<SSTableReader> getOverlappingSSTables(Iterable<SSTableReader> sstables)
    {
        logger.trace("Checking for sstables overlapping {}", sstables);

        // a normal compaction won't ever have an empty sstables list, but we create a skeleton
        // compaction controller for streaming, and that passes an empty list.
        if (!sstables.iterator().hasNext())
            return ImmutableSet.of();



        List<SSTableReader> sortedByFirst = Lists.newArrayList(sstables);
        Collections.sort(sortedByFirst, new Comparator<SSTableReader>()
        {
            @Override
            public int compare(SSTableReader o1, SSTableReader o2)
            {
                return o1.first.compareTo(o2.first);
            }
        });
        List<Interval<RowPosition, SSTableReader>> intervals = new ArrayList<>();
        DecoratedKey first = null, last = null;
        /*
        normalize the intervals covered by the sstables
        assume we have sstables like this (brackets representing first/last key in the sstable);
        [   ] [   ]    [   ]   [  ]
           [   ]         [       ]
        then we can, instead of searching the interval tree 6 times, normalize the intervals and
        only query the tree 2 times, for these intervals;
        [         ]    [          ]
         */
        for (SSTableReader sstable : sortedByFirst)
        {
            if (first == null)
            {
                first = sstable.first;
                last = sstable.last;
            }
            else
            {
                if (sstable.first.compareTo(last) <= 0) // we do overlap
                {
                    if (sstable.last.compareTo(last) > 0)
                        last = sstable.last;
                }
                else
                {
                    intervals.add(Interval.<RowPosition, SSTableReader>create(first, last));
                    first = sstable.first;
                    last = sstable.last;
                }
            }
        }
        intervals.add(Interval.<RowPosition, SSTableReader>create(first, last));
        SSTableIntervalTree tree = data.getView().intervalTree;
        Set<SSTableReader> results = new HashSet<>();

        for (Interval<RowPosition, SSTableReader> interval : intervals)
            results.addAll(tree.search(interval));

        return Sets.difference(results, ImmutableSet.copyOf(sstables));
    }

    /**
     * like getOverlappingSSTables, but acquires references before returning
     */
    public Refs<SSTableReader> getAndReferenceOverlappingSSTables(Iterable<SSTableReader> sstables)
    {
        while (true)
        {
            Iterable<SSTableReader> overlapped = getOverlappingSSTables(sstables);
            Refs<SSTableReader> refs = Refs.tryRef(overlapped);
            if (refs != null)
                return refs;
        }
    }

    /*
     * Called after a BinaryMemtable flushes its in-memory data, or we add a file
     * via bootstrap. This information is cached in the ColumnFamilyStore.
     * This is useful for reads because the ColumnFamilyStore first looks in
     * the in-memory store and the into the disk to find the key. If invoked
     * during recoveryMode the onMemtableFlush() need not be invoked.
     *
     * param @ filename - filename just flushed to disk
     */
    public void addSSTable(SSTableReader sstable)
    {
        assert sstable.getColumnFamilyName().equals(name);
        addSSTables(Arrays.asList(sstable));
    }

    public void addSSTables(Collection<SSTableReader> sstables)
    {
        data.addSSTables(sstables);
        CompactionManager.instance.submitBackground(this);
    }

    /**
     * Calculate expected file size of SSTable after compaction.
     *
     * If operation type is {@code CLEANUP} and we're not dealing with an index sstable,
     * then we calculate expected file size with checking token range to be eliminated.
     *
     * Otherwise, we just add up all the files' size, which is the worst case file
     * size for compaction of all the list of files given.
     *
     * @param sstables SSTables to calculate expected compacted file size
     * @param operation Operation type
     * @return Expected file size of SSTable after compaction
     */
    public long getExpectedCompactedFileSize(Iterable<SSTableReader> sstables, OperationType operation)
    {
        if (operation != OperationType.CLEANUP || isIndex())
        {
            return SSTableReader.getTotalBytes(sstables);
        }

        // cleanup size estimation only counts bytes for keys local to this node
        long expectedFileSize = 0;
        Collection<Range<Token>> ranges = StorageService.instance.getLocalRanges(keyspace.getName());
        for (SSTableReader sstable : sstables)
        {
            List<Pair<Long, Long>> positions = sstable.getPositionsForRanges(ranges);
            for (Pair<Long, Long> position : positions)
                expectedFileSize += position.right - position.left;
        }

        double compressionRatio = metric.compressionRatio.getValue();
        if (compressionRatio > 0d)
            expectedFileSize *= compressionRatio;

        return expectedFileSize;
    }

    /*
     *  Find the maximum size file in the list .
     */
    public SSTableReader getMaxSizeFile(Iterable<SSTableReader> sstables)
    {
        long maxSize = 0L;
        SSTableReader maxFile = null;
        for (SSTableReader sstable : sstables)
        {
            if (sstable.onDiskLength() > maxSize)
            {
                maxSize = sstable.onDiskLength();
                maxFile = sstable;
            }
        }
        return maxFile;
    }

    public CompactionManager.AllSSTableOpStatus forceCleanup(int jobs) throws ExecutionException, InterruptedException
    {
        return CompactionManager.instance.performCleanup(ColumnFamilyStore.this, jobs);
    }

    public CompactionManager.AllSSTableOpStatus scrub(boolean disableSnapshot, boolean skipCorrupted, boolean checkData, boolean reinsertOverflowedTTLRows, int jobs) throws ExecutionException, InterruptedException
    {
        return scrub(disableSnapshot, skipCorrupted, false, checkData, reinsertOverflowedTTLRows, jobs);
    }

    public CompactionManager.AllSSTableOpStatus scrub(boolean disableSnapshot, boolean skipCorrupted, boolean alwaysFail, boolean checkData, boolean reinsertOverflowedTTLRows, int jobs) throws ExecutionException, InterruptedException
    {
        // skip snapshot creation during scrub, SEE JIRA 5891
        if(!disableSnapshot)
            snapshotWithoutFlush("pre-scrub-" + System.currentTimeMillis());

        try
        {
            return CompactionManager.instance.performScrub(ColumnFamilyStore.this, skipCorrupted, checkData, reinsertOverflowedTTLRows, jobs);
        }
        catch(Throwable t)
        {
            if (!rebuildOnFailedScrub(t))
                throw t;

            return alwaysFail ? CompactionManager.AllSSTableOpStatus.ABORTED : CompactionManager.AllSSTableOpStatus.SUCCESSFUL;
        }
    }

    /**
     * CASSANDRA-5174 : For an index cfs we may be able to discard everything and just rebuild
     * the index when a scrub fails.
     *
     * @return true if we are an index cfs and we successfully rebuilt the index
     */
    public boolean rebuildOnFailedScrub(Throwable failure)
    {
        if (!isIndex())
            return false;

        SecondaryIndex index = null;
        if (metadata.cfName.contains(Directories.SECONDARY_INDEX_NAME_SEPARATOR))
        {
            String[] parts = metadata.cfName.split("\\" + Directories.SECONDARY_INDEX_NAME_SEPARATOR, 2);
            ColumnFamilyStore parentCfs = keyspace.getColumnFamilyStore(parts[0]);
            index = parentCfs.indexManager.getIndexByName(metadata.cfName);
            assert index != null;
        }

        if (index == null)
            return false;

        truncateBlocking();

        logger.warn("Rebuilding index for {} because of <{}>", name, failure.getMessage());
        index.getBaseCfs().rebuildSecondaryIndex(index.getIndexName());
        return true;
    }

    public CompactionManager.AllSSTableOpStatus verify(boolean extendedVerify) throws ExecutionException, InterruptedException
    {
        return CompactionManager.instance.performVerify(ColumnFamilyStore.this, extendedVerify);
    }

    public CompactionManager.AllSSTableOpStatus sstablesRewrite(boolean excludeCurrentVersion, int jobs) throws ExecutionException, InterruptedException
    {
        return CompactionManager.instance.performSSTableRewrite(ColumnFamilyStore.this, excludeCurrentVersion, jobs);
    }

    public void markObsolete(Collection<SSTableReader> sstables, OperationType compactionType)
    {
        assert !sstables.isEmpty();
        maybeFail(data.dropSSTables(Predicates.in(sstables), compactionType, null));
    }

    public boolean isValid()
    {
        return valid;
    }




    /**
     * Package protected for access from the CompactionManager.
     */
    public Tracker getTracker()
    {
        return data;
    }

    public Collection<SSTableReader> getSSTables()
    {
        return data.getSSTables();
    }

    public Iterable<SSTableReader> getPermittedToCompactSSTables()
    {
        return data.getPermittedToCompact();
    }

    public Set<SSTableReader> getUncompactingSSTables()
    {
        return data.getUncompacting();
    }

    public ColumnFamily getColumnFamily(DecoratedKey key,
                                        Composite start,
                                        Composite finish,
                                        boolean reversed,
                                        int limit,
                                        long timestamp)
    {
        return getColumnFamily(QueryFilter.getSliceFilter(key, name, start, finish, reversed, limit, timestamp));
    }

    /**
     * Fetch the row and columns given by filter.key if it is in the cache; if not, read it from disk and cache it
     *
     * If row is cached, and the filter given is within its bounds, we return from cache, otherwise from disk
     *
     * If row is not cached, we figure out what filter is "biggest", read that from disk, then
     * filter the result and either cache that or return it.
     *
     * @param cfId the column family to read the row from
     * @param filter the columns being queried.
     * @return the requested data for the filter provided
     */
    private ColumnFamily getThroughCache(UUID cfId, QueryFilter filter)
    {
        assert isRowCacheEnabled()
               : String.format("Row cache is not enabled on table [" + name + "]");

        RowCacheKey key = new RowCacheKey(metadata.ksAndCFName, filter.key);

        // attempt a sentinel-read-cache sequence.  if a write invalidates our sentinel, we'll return our
        // (now potentially obsolete) data, but won't cache it. see CASSANDRA-3862
        // TODO: don't evict entire rows on writes (#2864)
        IRowCacheEntry cached = CacheService.instance.rowCache.get(key);
        if (cached != null)
        {
            if (cached instanceof RowCacheSentinel)
            {
                // Some other read is trying to cache the value, just do a normal non-caching read
                Tracing.trace("Row cache miss (race)");
                metric.rowCacheMiss.inc();
                return getTopLevelColumns(filter, Integer.MIN_VALUE);
            }

            ColumnFamily cachedCf = (ColumnFamily)cached;
            if (isFilterFullyCoveredBy(filter.filter, cachedCf, filter.timestamp))
            {
                metric.rowCacheHit.inc();
                Tracing.trace("Row cache hit");
                ColumnFamily result = filterColumnFamily(cachedCf, filter);
                metric.updateSSTableIterated(0);
                return result;
            }

            metric.rowCacheHitOutOfRange.inc();
            Tracing.trace("Ignoring row cache as cached value could not satisfy query");
            return getTopLevelColumns(filter, Integer.MIN_VALUE);
        }

        metric.rowCacheMiss.inc();
        Tracing.trace("Row cache miss");
        RowCacheSentinel sentinel = new RowCacheSentinel();
        boolean sentinelSuccess = CacheService.instance.rowCache.putIfAbsent(key, sentinel);
        ColumnFamily data = null;
        ColumnFamily toCache = null;
        try
        {
            // If we are explicitely asked to fill the cache with full partitions, we go ahead and query the whole thing
            if (metadata.getCaching().rowCache.cacheFullPartitions())
            {
                data = getTopLevelColumns(QueryFilter.getIdentityFilter(filter.key, name, filter.timestamp), Integer.MIN_VALUE);
                toCache = data;
                Tracing.trace("Populating row cache with the whole partition");
                if (sentinelSuccess && toCache != null)
                    CacheService.instance.rowCache.replace(key, sentinel, toCache);
                return filterColumnFamily(data, filter);
            }

            // Otherwise, if we want to cache the result of the query we're about to do, we must make sure this query
            // covers what needs to be cached. And if the user filter does not satisfy that, we sometimes extend said
            // filter so we can populate the cache but only if:
            //   1) we can guarantee it is a strict extension, i.e. that we will still fetch the data asked by the user.
            //   2) the extension does not make us query more than getRowsPerPartitionToCache() (as a mean to limit the
            //      amount of extra work we'll do on a user query for the purpose of populating the cache).
            //
            // In practice, we can only guarantee those 2 points if the filter is one that queries the head of the
            // partition (and if that filter actually counts CQL3 rows since that's what we cache and it would be
            // bogus to compare the filter count to the 'rows to cache' otherwise).
            if (filter.filter.isHeadFilter() && filter.filter.countCQL3Rows(metadata.comparator))
            {
                SliceQueryFilter sliceFilter = (SliceQueryFilter)filter.filter;
                int rowsToCache = metadata.getCaching().rowCache.rowsToCache;

                SliceQueryFilter cacheSlice = readFilterForCache();
                QueryFilter cacheFilter = new QueryFilter(filter.key, name, cacheSlice, filter.timestamp);

                // If the filter count is less than the number of rows cached, we simply extend it to make sure we do cover the
                // number of rows to cache, and if that count is greater than the number of rows to cache, we simply filter what
                // needs to be cached afterwards.
                if (sliceFilter.count < rowsToCache)
                {
                    toCache = getTopLevelColumns(cacheFilter, Integer.MIN_VALUE);
                    if (toCache != null)
                    {
                        Tracing.trace("Populating row cache ({} rows cached)", cacheSlice.lastCounted());
                        data = filterColumnFamily(toCache, filter);
                    }
                }
                else
                {
                    data = getTopLevelColumns(filter, Integer.MIN_VALUE);
                    if (data != null)
                    {
                        // The filter limit was greater than the number of rows to cache. But, if the filter had a non-empty
                        // finish bound, we may have gotten less than what needs to be cached, in which case we shouldn't cache it
                        // (otherwise a cache hit would assume the whole partition is cached which is not the case).
                        if (sliceFilter.finish().isEmpty() || sliceFilter.lastCounted() >= rowsToCache)
                        {
                            toCache = filterColumnFamily(data, cacheFilter);
                            Tracing.trace("Caching {} rows (out of {} requested)", cacheSlice.lastCounted(), sliceFilter.count);
                        }
                        else
                        {
                            Tracing.trace("Not populating row cache, not enough rows fetched ({} fetched but {} required for the cache)", sliceFilter.lastCounted(), rowsToCache);
                        }
                    }
                }

                if (sentinelSuccess && toCache != null)
                    CacheService.instance.rowCache.replace(key, sentinel, toCache);
                return data;
            }
            else
            {
                Tracing.trace("Fetching data but not populating cache as query does not query from the start of the partition");
                return getTopLevelColumns(filter, Integer.MIN_VALUE);
            }
        }
        finally
        {
            if (sentinelSuccess && toCache == null)
                invalidateCachedRow(key);
        }
    }

    public SliceQueryFilter readFilterForCache()
    {
        // We create a new filter everytime before for now SliceQueryFilter is unfortunatly mutable.
        return new SliceQueryFilter(ColumnSlice.ALL_COLUMNS_ARRAY, false, metadata.getCaching().rowCache.rowsToCache, metadata.clusteringColumns().size());
    }

    public boolean isFilterFullyCoveredBy(IDiskAtomFilter filter, ColumnFamily cachedCf, long now)
    {
        // We can use the cached value only if we know that no data it doesn't contain could be covered
        // by the query filter, that is if:
        //   1) either the whole partition is cached
        //   2) or we can ensure than any data the filter selects are in the cached partition

        // When counting rows to decide if the whole row is cached, we should be careful with expiring
        // columns: if we use a timestamp newer than the one that was used when populating the cache, we might
        // end up deciding the whole partition is cached when it's really not (just some rows expired since the
        // cf was cached). This is the reason for Integer.MIN_VALUE below.
        boolean wholePartitionCached = cachedCf.liveCQL3RowCount(Integer.MIN_VALUE) < metadata.getCaching().rowCache.rowsToCache;

        // Contrarily to the "wholePartitionCached" check above, we do want isFullyCoveredBy to take the
        // timestamp of the query into account when dealing with expired columns. Otherwise, we could think
        // the cached partition has enough live rows to satisfy the filter when it doesn't because some
        // are now expired.
        return wholePartitionCached || filter.isFullyCoveredBy(cachedCf, now);
    }

    public int gcBefore(long now)
    {
        return (int) (now / 1000) - metadata.getGcGraceSeconds();
    }

    /**
     * get a list of columns starting from a given column, in a specified order.
     * only the latest version of a column is returned.
     * @return null if there is no data and no tombstones; otherwise a ColumnFamily
     */
    public ColumnFamily getColumnFamily(QueryFilter filter)
    {
        assert name.equals(filter.getColumnFamilyName()) : filter.getColumnFamilyName();

        ColumnFamily result = null;

        long start = System.nanoTime();
        try
        {
            int gcBefore = gcBefore(filter.timestamp);
            if (isRowCacheEnabled())
            {
                assert !isIndex(); // CASSANDRA-5732
                UUID cfId = metadata.cfId;

                ColumnFamily cached = getThroughCache(cfId, filter);
                if (cached == null)
                {
                    logger.trace("cached row is empty");
                    return null;
                }

                result = cached;
            }
            else
            {
                ColumnFamily cf = getTopLevelColumns(filter, gcBefore);

                if (cf == null)
                    return null;

                result = removeDeletedCF(cf, gcBefore);
            }

            removeDroppedColumns(result);

            if (filter.filter instanceof SliceQueryFilter)
            {
                // Log the number of tombstones scanned on single key queries
                metric.tombstoneScannedHistogram.update(((SliceQueryFilter) filter.filter).lastTombstones());
                metric.liveScannedHistogram.update(((SliceQueryFilter) filter.filter).lastLive());
            }
        }
        finally
        {
            metric.readLatency.addNano(System.nanoTime() - start);
        }

        return result;
    }

    /**
     *  Filter a cached row, which will not be modified by the filter, but may be modified by throwing out
     *  tombstones that are no longer relevant.
     *  The returned column family won't be thread safe.
     */
    ColumnFamily filterColumnFamily(ColumnFamily cached, QueryFilter filter)
    {
        if (cached == null)
            return null;

        ColumnFamily cf = cached.cloneMeShallow(ArrayBackedSortedColumns.factory, filter.filter.isReversed());
        int gcBefore = gcBefore(filter.timestamp);
        filter.collateOnDiskAtom(cf, filter.getIterator(cached), gcBefore);
        return removeDeletedCF(cf, gcBefore);
    }

    public Set<SSTableReader> getUnrepairedSSTables()
    {
        Set<SSTableReader> unRepairedSSTables = new HashSet<>(getSSTables());
        Iterator<SSTableReader> sstableIterator = unRepairedSSTables.iterator();
        while(sstableIterator.hasNext())
        {
            SSTableReader sstable = sstableIterator.next();
            if (sstable.isRepaired())
                sstableIterator.remove();
        }
        return unRepairedSSTables;
    }

    public Set<SSTableReader> getRepairedSSTables()
    {
        Set<SSTableReader> repairedSSTables = new HashSet<>(getSSTables());
        Iterator<SSTableReader> sstableIterator = repairedSSTables.iterator();
        while(sstableIterator.hasNext())
        {
            SSTableReader sstable = sstableIterator.next();
            if (!sstable.isRepaired())
                sstableIterator.remove();
        }
        return repairedSSTables;
    }

    @SuppressWarnings("resource")
    public RefViewFragment selectAndReference(Function<View, List<SSTableReader>> filter)
    {
        long failingSince = -1L;
        while (true)
        {
            ViewFragment view = select(filter);
            Refs<SSTableReader> refs = Refs.tryRef(view.sstables);
            if (refs != null)
                return new RefViewFragment(view.sstables, view.memtables, refs);
            if (failingSince <= 0)
            {
                failingSince = System.nanoTime();
            }
            else if (System.nanoTime() - failingSince > TimeUnit.MILLISECONDS.toNanos(100))
            {
                List<SSTableReader> released = new ArrayList<>();
                for (SSTableReader reader : view.sstables)
                    if (reader.selfRef().globalCount() == 0)
                        released.add(reader);
                NoSpamLogger.log(logger, NoSpamLogger.Level.WARN, 1, TimeUnit.SECONDS,
                                 "Spinning trying to capture readers {}, released: {}, ", view.sstables, released);
                failingSince = System.nanoTime();
            }
        }
    }

    public ViewFragment select(Function<View, List<SSTableReader>> filter)
    {
        View view = data.getView();
        List<SSTableReader> sstables = view.intervalTree.isEmpty()
                                       ? Collections.<SSTableReader>emptyList()
                                       : filter.apply(view);
        return new ViewFragment(sstables, view.getAllMemtables());
    }


    /**
     * @return a ViewFragment containing the sstables and memtables that may need to be merged
     * for the given @param key, according to the interval tree
     */
    public Function<View, List<SSTableReader>> viewFilter(final DecoratedKey key)
    {
        assert !key.isMinimum();
        return new Function<View, List<SSTableReader>>()
        {
            public List<SSTableReader> apply(View view)
            {
                return compactionStrategyWrapper.filterSSTablesForReads(view.intervalTree.search(key));
            }
        };
    }

    /**
     * @return a ViewFragment containing the sstables and memtables that may need to be merged
     * for rows within @param rowBounds, inclusive, according to the interval tree.
     */
    public Function<View, List<SSTableReader>> viewFilter(final AbstractBounds<RowPosition> rowBounds)
    {
        assert !AbstractBounds.strictlyWrapsAround(rowBounds.left, rowBounds.right);
        return new Function<View, List<SSTableReader>>()
        {
            public List<SSTableReader> apply(View view)
            {
                // Note that View.sstablesInBounds always includes it's bound while rowBounds may not. This is ok however
                // because the fact we restrict the sstables returned by this function is an optimization in the first
                // place and the returned sstables will (almost) never cover *exactly* rowBounds anyway. It's also
                // *very* unlikely that a sstable is included *just* because we consider one of the bound inclusively
                // instead of exclusively, so the performance impact is negligible in practice.
                return view.sstablesInBounds(rowBounds.left, rowBounds.right);
            }
        };
    }

    /**
     * @return a ViewFragment containing the sstables and memtables that may need to be merged
     * for rows for all of @param rowBoundsCollection, inclusive, according to the interval tree.
     */
    public Function<View, List<SSTableReader>> viewFilter(final Collection<AbstractBounds<RowPosition>> rowBoundsCollection, final boolean includeRepaired)
    {
        assert AbstractBounds.noneStrictlyWrapsAround(rowBoundsCollection);
        return new Function<View, List<SSTableReader>>()
        {
            public List<SSTableReader> apply(View view)
            {
                Set<SSTableReader> sstables = Sets.newHashSet();
                for (AbstractBounds<RowPosition> rowBounds : rowBoundsCollection)
                {
                    // Note that View.sstablesInBounds always includes it's bound while rowBounds may not. This is ok however
                    // because the fact we restrict the sstables returned by this function is an optimization in the first
                    // place and the returned sstables will (almost) never cover *exactly* rowBounds anyway. It's also
                    // *very* unlikely that a sstable is included *just* because we consider one of the bound inclusively
                    // instead of exclusively, so the performance impact is negligible in practice.
                    for (SSTableReader sstable : view.sstablesInBounds(rowBounds.left, rowBounds.right))
                    {
                        if (includeRepaired || !sstable.isRepaired())
                            sstables.add(sstable);
                    }
                }

                logger.trace("ViewFilter for {}/{} sstables", sstables.size(), getSSTables().size());
                return ImmutableList.copyOf(sstables);
            }
        };
    }

    public List<String> getSSTablesForKey(String key)
    {
        DecoratedKey dk = partitioner.decorateKey(metadata.getKeyValidator().fromString(key));
        try (OpOrder.Group op = readOrdering.start())
        {
            List<String> files = new ArrayList<>();
            for (SSTableReader sstr : select(viewFilter(dk)).sstables)
            {
                // check if the key actually exists in this sstable, without updating cache and stats
                if (sstr.getPosition(dk, SSTableReader.Operator.EQ, false) != null)
                    files.add(sstr.getFilename());
            }
            return files;
        }
    }

    public ColumnFamily getTopLevelColumns(QueryFilter filter, int gcBefore)
    {
        Tracing.trace("Executing single-partition query on {}", name);
        CollationController controller = new CollationController(this, filter, gcBefore);
        ColumnFamily columns;
        try (OpOrder.Group op = readOrdering.start())
        {
            columns = controller.getTopLevelColumns(Memtable.MEMORY_POOL.needToCopyOnHeap());
        }
        if (columns != null)
            metric.samplers.get(Sampler.READS).addSample(filter.key.getKey(), filter.key.hashCode(), 1);
        metric.updateSSTableIterated(controller.getSstablesIterated());
        return columns;
    }

    public void beginLocalSampling(String sampler, int capacity)
    {
        metric.samplers.get(Sampler.valueOf(sampler)).beginSampling(capacity);
    }

    public CompositeData finishLocalSampling(String sampler, int count) throws OpenDataException
    {
        SamplerResult<ByteBuffer> samplerResults = metric.samplers.get(Sampler.valueOf(sampler))
                .finishSampling(count);
        TabularDataSupport result = new TabularDataSupport(COUNTER_TYPE);
        for (Counter<ByteBuffer> counter : samplerResults.topK)
        {
            byte[] key = counter.getItem().array();
            result.put(new CompositeDataSupport(COUNTER_COMPOSITE_TYPE, COUNTER_NAMES, new Object[] {
                    Hex.bytesToHex(key), // raw
                    counter.getCount(),  // count
                    counter.getError(),  // error
                    metadata.getKeyValidator().getString(ByteBuffer.wrap(key)) })); // string
        }
        return new CompositeDataSupport(SAMPLING_RESULT, SAMPLER_NAMES, new Object[]{
                samplerResults.cardinality, result});
    }

    public void cleanupCache()
    {
        Collection<Range<Token>> ranges = StorageService.instance.getLocalRanges(keyspace.getName());

        for (Iterator<RowCacheKey> keyIter = CacheService.instance.rowCache.keyIterator();
             keyIter.hasNext(); )
        {
            RowCacheKey key = keyIter.next();
            DecoratedKey dk = partitioner.decorateKey(ByteBuffer.wrap(key.key));
            if (key.ksAndCFName.equals(metadata.ksAndCFName) && !Range.isInRanges(dk.getToken(), ranges))
                invalidateCachedRow(dk);
        }

        if (metadata.isCounter())
        {
            for (Iterator<CounterCacheKey> keyIter = CacheService.instance.counterCache.keyIterator();
                 keyIter.hasNext(); )
            {
                CounterCacheKey key = keyIter.next();
                DecoratedKey dk = partitioner.decorateKey(ByteBuffer.wrap(key.partitionKey));
                if (key.ksAndCFName.equals(metadata.ksAndCFName) && !Range.isInRanges(dk.getToken(), ranges))
                    CacheService.instance.counterCache.remove(key);
            }
        }
    }

    public static abstract class AbstractScanIterator extends AbstractIterator<Row> implements CloseableIterator<Row>
    {
        public boolean needsFiltering()
        {
            return true;
        }
    }

    /**
      * Iterate over a range of rows and columns from memtables/sstables.
      *
      * @param range The range of keys and columns within those keys to fetch
     */
    @SuppressWarnings("resource")
    private AbstractScanIterator getSequentialIterator(final DataRange range, long now)
    {
        assert !(range.keyRange() instanceof Range) || !((Range<?>)range.keyRange()).isWrapAround() || range.keyRange().right.isMinimum() : range.keyRange();

        final ViewFragment view = select(viewFilter(range.keyRange()));
        Tracing.trace("Executing seq scan across {} sstables for {}", view.sstables.size(), range.keyRange().getString(metadata.getKeyValidator()));

        final CloseableIterator<Row> iterator = RowIteratorFactory.getIterator(view.memtables, view.sstables, range, this, now);

        // todo this could be pushed into SSTableScanner
        return new AbstractScanIterator()
        {
            protected Row computeNext()
            {
                while (true)
                {
                    // pull a row out of the iterator
                    if (!iterator.hasNext())
                        return endOfData();

                    Row current = iterator.next();
                    DecoratedKey key = current.key;

                    if (!range.stopKey().isMinimum() && range.stopKey().compareTo(key) < 0)
                        return endOfData();

                    // skipping outside of assigned range
                    if (!range.contains(key))
                        continue;

                    if (logger.isTraceEnabled())
                        logger.trace("scanned {}", metadata.getKeyValidator().getString(key.getKey()));

                    return current;
                }
            }

            public void close() throws IOException
            {
                iterator.close();
            }
        };
    }

    @VisibleForTesting
    public List<Row> getRangeSlice(final AbstractBounds<RowPosition> range,
                                   List<IndexExpression> rowFilter,
                                   IDiskAtomFilter columnFilter,
                                   int maxResults)
    {
        return getRangeSlice(range, rowFilter, columnFilter, maxResults, System.currentTimeMillis());
    }

    public List<Row> getRangeSlice(final AbstractBounds<RowPosition> range,
                                   List<IndexExpression> rowFilter,
                                   IDiskAtomFilter columnFilter,
                                   int maxResults,
                                   long now)
    {
        return getRangeSlice(makeExtendedFilter(range, columnFilter, rowFilter, maxResults, false, false, now));
    }

    /**
     * Allows generic range paging with the slice column filter.
     * Typically, suppose we have rows A, B, C ... Z having each some columns in [1, 100].
     * And suppose we want to page through the query that for all rows returns the columns
     * within [25, 75]. For that, we need to be able to do a range slice starting at (row r, column c)
     * and ending at (row Z, column 75), *but* that only return columns in [25, 75].
     * That is what this method allows. The columnRange is the "window" of  columns we are interested
     * in each row, and columnStart (resp. columnEnd) is the start (resp. end) for the first
     * (resp. last) requested row.
     */
    public ExtendedFilter makeExtendedFilter(AbstractBounds<RowPosition> keyRange,
                                             SliceQueryFilter columnRange,
                                             Composite columnStart,
                                             Composite columnStop,
                                             List<IndexExpression> rowFilter,
                                             int maxResults,
                                             boolean countCQL3Rows,
                                             long now)
    {
        DataRange dataRange = new DataRange.Paging(keyRange, columnRange, columnStart, columnStop, metadata);
        return ExtendedFilter.create(this, dataRange, rowFilter, maxResults, countCQL3Rows, now);
    }

    public List<Row> getRangeSlice(AbstractBounds<RowPosition> range,
                                   List<IndexExpression> rowFilter,
                                   IDiskAtomFilter columnFilter,
                                   int maxResults,
                                   long now,
                                   boolean countCQL3Rows,
                                   boolean isPaging)
    {
        return getRangeSlice(makeExtendedFilter(range, columnFilter, rowFilter, maxResults, countCQL3Rows, isPaging, now));
    }

    public ExtendedFilter makeExtendedFilter(AbstractBounds<RowPosition> range,
                                             IDiskAtomFilter columnFilter,
                                             List<IndexExpression> rowFilter,
                                             int maxResults,
                                             boolean countCQL3Rows,
                                             boolean isPaging,
                                             long timestamp)
    {
        DataRange dataRange;
        if (isPaging)
        {
            assert columnFilter instanceof SliceQueryFilter;
            SliceQueryFilter sfilter = (SliceQueryFilter)columnFilter;
            assert sfilter.slices.length == 1;
            // create a new SliceQueryFilter that selects all cells, but pass the original slice start and finish
            // through to DataRange.Paging to be used on the first and last partitions
            SliceQueryFilter newFilter = new SliceQueryFilter(ColumnSlice.ALL_COLUMNS_ARRAY, sfilter.isReversed(), sfilter.count);
            dataRange = new DataRange.Paging(range, newFilter, sfilter.start(), sfilter.finish(), metadata);
        }
        else
        {
            dataRange = new DataRange(range, columnFilter);
        }
        return ExtendedFilter.create(this, dataRange, rowFilter, maxResults, countCQL3Rows, timestamp);
    }

    public List<Row> getRangeSlice(ExtendedFilter filter)
    {
        long start = System.nanoTime();
        try (OpOrder.Group op = readOrdering.start())
        {
            return filter(getSequentialIterator(filter.dataRange, filter.timestamp), filter);
        }
        finally
        {
            metric.rangeLatency.addNano(System.nanoTime() - start);
        }
    }

    @VisibleForTesting
    public List<Row> search(AbstractBounds<RowPosition> range,
                            List<IndexExpression> clause,
                            IDiskAtomFilter dataFilter,
                            int maxResults)
    {
        return search(range, clause, dataFilter, maxResults, System.currentTimeMillis());
    }

    public List<Row> search(AbstractBounds<RowPosition> range,
                            List<IndexExpression> clause,
                            IDiskAtomFilter dataFilter,
                            int maxResults,
                            long now)
    {
        return search(makeExtendedFilter(range, dataFilter, clause, maxResults, false, false, now));
    }

    public List<Row> search(ExtendedFilter filter)
    {
        Tracing.trace("Executing indexed scan for {}", filter.dataRange.keyRange().getString(metadata.getKeyValidator()));
        return indexManager.search(filter);
    }

    public List<Row> filter(AbstractScanIterator rowIterator, ExtendedFilter filter)
    {
        logger.trace("Filtering {} for rows matching {}", rowIterator, filter);
        List<Row> rows = new ArrayList<Row>();
        int columnsCount = 0;
        int total = 0, matched = 0;
        boolean ignoreTombstonedPartitions = filter.ignoreTombstonedPartitions();

        try
        {
            while (rowIterator.hasNext() && matched < filter.maxRows() && columnsCount < filter.maxColumns())
            {
                // get the raw columns requested, and additional columns for the expressions if necessary
                Row rawRow = rowIterator.next();
                total++;
                ColumnFamily data = rawRow.cf;

                if (rowIterator.needsFiltering())
                {
                    IDiskAtomFilter extraFilter = filter.getExtraFilter(rawRow.key, data);
                    if (extraFilter != null)
                    {
                        ColumnFamily cf = filter.cfs.getColumnFamily(new QueryFilter(rawRow.key, name, extraFilter, filter.timestamp));
                        if (cf != null)
                            data.addAll(cf);
                    }

                    removeDroppedColumns(data);

                    if (!filter.isSatisfiedBy(rawRow.key, data, null, null))
                        continue;

                    logger.trace("{} satisfies all filter expressions", data);
                    // cut the resultset back to what was requested, if necessary
                    data = filter.prune(rawRow.key, data);
                }
                else
                {
                    removeDroppedColumns(data);
                }

                rows.add(new Row(rawRow.key, data));
                if (!ignoreTombstonedPartitions || !data.hasOnlyTombstones(filter.timestamp))
                    matched++;

                if (data != null)
                    columnsCount += filter.lastCounted(data);
                // Update the underlying filter to avoid querying more columns per slice than necessary and to handle paging
                filter.updateFilter(columnsCount);
            }

            return rows;
        }
        finally
        {
            try
            {
                rowIterator.close();
                Tracing.trace("Scanned {} rows and matched {}", total, matched);
            }
            catch (IOException e)
            {
                throw new RuntimeException(e);
            }
        }
    }

    public CellNameType getComparator()
    {
        return metadata.comparator;
    }

    public void snapshotWithoutFlush(String snapshotName)
    {
        snapshotWithoutFlush(snapshotName, null, false);
    }

    /**
     * @param ephemeral If this flag is set to true, the snapshot will be cleaned during next startup
     */
    public Set<SSTableReader> snapshotWithoutFlush(String snapshotName, Predicate<SSTableReader> predicate, boolean ephemeral)
    {
<<<<<<< HEAD
        Set<SSTableReader> snapshottedSSTables = new HashSet<>();
=======
        final JSONArray filesJSONArr = new JSONArray();
>>>>>>> 976096ab
        for (ColumnFamilyStore cfs : concatWithIndexes())
        {
            try (RefViewFragment currentView = cfs.selectAndReference(CANONICAL_SSTABLES))
            {
                for (SSTableReader ssTable : currentView.sstables)
                {
                    if (predicate != null && !predicate.apply(ssTable))
                        continue;

                    File snapshotDirectory = Directories.getSnapshotDirectory(ssTable.descriptor, snapshotName);
                    ssTable.createLinks(snapshotDirectory.getPath()); // hard links
                    filesJSONArr.add(ssTable.descriptor.relativeFilenameFor(Component.DATA));

                    if (logger.isTraceEnabled())
                        logger.trace("Snapshot for {} keyspace data file {} created in {}", keyspace, ssTable.getFilename(), snapshotDirectory);
                    snapshottedSSTables.add(ssTable);
                }
            }
        }
        writeSnapshotManifest(filesJSONArr, snapshotName);
        if (ephemeral)
            createEphemeralSnapshotMarkerFile(snapshotName);
        return snapshottedSSTables;
    }

    private void writeSnapshotManifest(final JSONArray filesJSONArr, final String snapshotName)
    {
        final File manifestFile = directories.getSnapshotManifestFile(snapshotName);

        try
        {
            if (!manifestFile.getParentFile().exists())
                manifestFile.getParentFile().mkdirs();

            try (PrintStream out = new PrintStream(manifestFile))
            {
                final JSONObject manifestJSON = new JSONObject();
                manifestJSON.put("files", filesJSONArr);
                out.println(manifestJSON.toJSONString());
            }
        }
        catch (IOException e)
        {
            throw new FSWriteError(e, manifestFile);
        }
    }

    private void createEphemeralSnapshotMarkerFile(final String snapshot)
    {
        final File ephemeralSnapshotMarker = directories.getNewEphemeralSnapshotMarkerFile(snapshot);

        try
        {
            if (!ephemeralSnapshotMarker.getParentFile().exists())
                ephemeralSnapshotMarker.getParentFile().mkdirs();

            Files.createFile(ephemeralSnapshotMarker.toPath());
            logger.trace("Created ephemeral snapshot marker file on {}.", ephemeralSnapshotMarker.getAbsolutePath());
        }
        catch (IOException e)
        {
            logger.warn(String.format("Could not create marker file %s for ephemeral snapshot %s. " +
                                      "In case there is a failure in the operation that created " +
                                      "this snapshot, you may need to clean it manually afterwards.",
                                      ephemeralSnapshotMarker.getAbsolutePath(), snapshot), e);
        }
    }

    protected static void clearEphemeralSnapshots(Directories directories)
    {
        for (String ephemeralSnapshot : directories.listEphemeralSnapshots())
        {
            logger.trace("Clearing ephemeral snapshot {} leftover from previous session.", ephemeralSnapshot);
            Directories.clearSnapshot(ephemeralSnapshot, directories.getCFDirectories());
        }
    }

    public Refs<SSTableReader> getSnapshotSSTableReader(String tag) throws IOException
    {
        Map<Integer, SSTableReader> active = new HashMap<>();
        for (SSTableReader sstable : data.getView().sstables)
            active.put(sstable.descriptor.generation, sstable);
        Map<Descriptor, Set<Component>> snapshots = directories.sstableLister().snapshots(tag).list();
        Refs<SSTableReader> refs = new Refs<>();
        try
        {
            for (Map.Entry<Descriptor, Set<Component>> entries : snapshots.entrySet())
            {
                // Try acquire reference to an active sstable instead of snapshot if it exists,
                // to avoid opening new sstables. If it fails, use the snapshot reference instead.
                SSTableReader sstable = active.get(entries.getKey().generation);
                if (sstable == null || !refs.tryRef(sstable))
                {
                    if (logger.isTraceEnabled())
                        logger.trace("using snapshot sstable {}", entries.getKey());
                    // open without tracking hotness
                    sstable = SSTableReader.open(entries.getKey(), entries.getValue(), metadata, partitioner, true, false);
                    refs.tryRef(sstable);
                    // release the self ref as we never add the snapshot sstable to DataTracker where it is otherwise released
                    sstable.selfRef().release();
                }
                else if (logger.isTraceEnabled())
                {
                    logger.trace("using active sstable {}", entries.getKey());
                }
            }
        }
        catch (IOException | RuntimeException e)
        {
            // In case one of the snapshot sstables fails to open,
            // we must release the references to the ones we opened so far
            refs.release();
            throw e;
        }
        return refs;
    }

    /**
     * Take a snap shot of this columnfamily store.
     *
     * @param snapshotName the name of the associated with the snapshot
     */
    public Set<SSTableReader> snapshot(String snapshotName)
    {
        return snapshot(snapshotName, null, false);
    }


    /**
     * @param ephemeral If this flag is set to true, the snapshot will be cleaned up during next startup
     */
    public Set<SSTableReader> snapshot(String snapshotName, Predicate<SSTableReader> predicate, boolean ephemeral)
    {
        forceBlockingFlush();
        return snapshotWithoutFlush(snapshotName, predicate, ephemeral);
    }

    public boolean snapshotExists(String snapshotName)
    {
        return directories.snapshotExists(snapshotName);
    }

    public long getSnapshotCreationTime(String snapshotName)
    {
        return directories.snapshotCreationTime(snapshotName);
    }

    /**
     * Clear all the snapshots for a given column family.
     *
     * @param snapshotName the user supplied snapshot name. If left empty,
     *                     all the snapshots will be cleaned.
     */
    public void clearSnapshot(String snapshotName)
    {
        List<File> snapshotDirs = directories.getCFDirectories();
        Directories.clearSnapshot(snapshotName, snapshotDirs);
    }
    /**
     *
     * @return  Return a map of all snapshots to space being used
     * The pair for a snapshot has true size and size on disk.
     */
    public Map<String, Pair<Long,Long>> getSnapshotDetails()
    {
        return directories.getSnapshotDetails();
    }

    public boolean hasUnreclaimedSpace()
    {
        return metric.liveDiskSpaceUsed.getCount() < metric.totalDiskSpaceUsed.getCount();
    }

    /**
     * @return the cached row for @param key if it is already present in the cache.
     * That is, unlike getThroughCache, it will not readAndCache the row if it is not present, nor
     * are these calls counted in cache statistics.
     *
     * Note that this WILL cause deserialization of a SerializingCache row, so if all you
     * need to know is whether a row is present or not, use containsCachedRow instead.
     */
    public ColumnFamily getRawCachedRow(DecoratedKey key)
    {
        if (!isRowCacheEnabled())
            return null;

        IRowCacheEntry cached = CacheService.instance.rowCache.getInternal(new RowCacheKey(metadata.ksAndCFName, key));
        return cached == null || cached instanceof RowCacheSentinel ? null : (ColumnFamily)cached;
    }

    private void invalidateCaches()
    {
        CacheService.instance.invalidateKeyCacheForCf(metadata.ksAndCFName);
        CacheService.instance.invalidateRowCacheForCf(metadata.ksAndCFName);
        if (metadata.isCounter())
            CacheService.instance.invalidateCounterCacheForCf(metadata.ksAndCFName);
    }

    public int invalidateRowCache(Collection<Bounds<Token>> boundsToInvalidate)
    {
        int invalidatedKeys = 0;
        for (Iterator<RowCacheKey> keyIter = CacheService.instance.rowCache.keyIterator();
             keyIter.hasNext(); )
        {
            RowCacheKey key = keyIter.next();
            DecoratedKey dk = partitioner.decorateKey(ByteBuffer.wrap(key.key));
            if (key.ksAndCFName.equals(metadata.ksAndCFName) && Bounds.isInBounds(dk.getToken(), boundsToInvalidate))
            {
                invalidateCachedRow(dk);
                invalidatedKeys++;
            }
        }

        return invalidatedKeys;
    }

    public int invalidateCounterCache(Collection<Bounds<Token>> boundsToInvalidate)
    {
        int invalidatedKeys = 0;
        for (Iterator<CounterCacheKey> keyIter = CacheService.instance.counterCache.keyIterator();
             keyIter.hasNext(); )
        {
            CounterCacheKey key = keyIter.next();
            DecoratedKey dk = partitioner.decorateKey(ByteBuffer.wrap(key.partitionKey));
            if (key.ksAndCFName.equals(metadata.ksAndCFName) && Bounds.isInBounds(dk.getToken(), boundsToInvalidate))
            {
                CacheService.instance.counterCache.remove(key);
                invalidatedKeys++;
            }
        }
        return invalidatedKeys;
    }

    /**
     * @return true if @param key is contained in the row cache
     */
    public boolean containsCachedRow(DecoratedKey key)
    {
        return CacheService.instance.rowCache.getCapacity() != 0 && CacheService.instance.rowCache.containsKey(new RowCacheKey(metadata.ksAndCFName, key));
    }

    public void invalidateCachedRow(RowCacheKey key)
    {
        CacheService.instance.rowCache.remove(key);
    }

    public void invalidateCachedRow(DecoratedKey key)
    {
        UUID cfId = Schema.instance.getId(keyspace.getName(), this.name);
        if (cfId == null)
            return; // secondary index

        invalidateCachedRow(new RowCacheKey(metadata.ksAndCFName, key));
    }

    public ClockAndCount getCachedCounter(ByteBuffer partitionKey, CellName cellName)
    {
        if (CacheService.instance.counterCache.getCapacity() == 0L) // counter cache disabled.
            return null;
        return CacheService.instance.counterCache.get(CounterCacheKey.create(metadata.ksAndCFName, partitionKey, cellName));
    }

    public void putCachedCounter(ByteBuffer partitionKey, CellName cellName, ClockAndCount clockAndCount)
    {
        if (CacheService.instance.counterCache.getCapacity() == 0L) // counter cache disabled.
            return;
        CacheService.instance.counterCache.put(CounterCacheKey.create(metadata.ksAndCFName, partitionKey, cellName), clockAndCount);
    }

    public void forceMajorCompaction() throws InterruptedException, ExecutionException
    {
        forceMajorCompaction(false);
    }


    public void forceMajorCompaction(boolean splitOutput) throws InterruptedException, ExecutionException
    {
        CompactionManager.instance.performMaximal(this, splitOutput);
    }

    public static Iterable<ColumnFamilyStore> all()
    {
        List<Iterable<ColumnFamilyStore>> stores = new ArrayList<Iterable<ColumnFamilyStore>>(Schema.instance.getKeyspaces().size());
        for (Keyspace keyspace : Keyspace.all())
        {
            stores.add(keyspace.getColumnFamilyStores());
        }
        return Iterables.concat(stores);
    }

    public Iterable<DecoratedKey> keySamples(Range<Token> range)
    {
        try (RefViewFragment view = selectAndReference(CANONICAL_SSTABLES))
        {
            Iterable<DecoratedKey>[] samples = new Iterable[view.sstables.size()];
            int i = 0;
            for (SSTableReader sstable: view.sstables)
            {
                samples[i++] = sstable.getKeySamples(range);
            }
            return Iterables.concat(samples);
        }
    }

    public long estimatedKeysForRange(Range<Token> range)
    {
        try (RefViewFragment view = selectAndReference(CANONICAL_SSTABLES))
        {
            long count = 0;
            for (SSTableReader sstable : view.sstables)
                count += sstable.estimatedKeysForRanges(Collections.singleton(range));
            return count;
        }
    }

    /**
     * For testing.  No effort is made to clear historical or even the current memtables, nor for
     * thread safety.  All we do is wipe the sstable containers clean, while leaving the actual
     * data files present on disk.  (This allows tests to easily call loadNewSSTables on them.)
     */
    @VisibleForTesting
    public void clearUnsafe()
    {
        for (final ColumnFamilyStore cfs : concatWithIndexes())
        {
            cfs.runWithCompactionsDisabled(new Callable<Void>()
            {
                public Void call()
                {
                    cfs.data.reset(new Memtable(new AtomicReference<>(ReplayPosition.NONE), cfs));
                    cfs.getCompactionStrategy().shutdown();
                    cfs.getCompactionStrategy().startup();
                    return null;
                }
            }, true);
        }
    }

    /**
     * Truncate deletes the entire column family's data with no expensive tombstone creation
     */
    public void truncateBlocking()
    {
        truncateBlocking(DatabaseDescriptor.isAutoSnapshot());
    }

    /**
     * Truncate deletes the column family's data with no expensive tombstone creation,
     * optionally snapshotting the data.
     *
     * @param takeSnapshot whether or not to take a snapshot <code>true</code> if snapshot should be taken,
     *                     <code>false</code> otherwise
     */
    public void truncateBlocking(final boolean takeSnapshot)
    {
        // We have two goals here:
        // - truncate should delete everything written before truncate was invoked
        // - but not delete anything that isn't part of the snapshot we create.
        // We accomplish this by first flushing manually, then snapshotting, and
        // recording the timestamp IN BETWEEN those actions. Any sstables created
        // with this timestamp or greater time, will not be marked for delete.
        //
        // Bonus complication: since we store replay position in sstable metadata,
        // truncating those sstables means we will replay any CL segments from the
        // beginning if we restart before they [the CL segments] are discarded for
        // normal reasons post-truncate.  To prevent this, we store truncation
        // position in the System keyspace.
        logger.trace("truncating {}", name);

        final long truncatedAt;
        final ReplayPosition replayAfter;

        if (keyspace.getMetadata().durableWrites || takeSnapshot)
        {
            replayAfter = forceBlockingFlush();
        }
        else
        {
            // just nuke the memtable data w/o writing to disk first
            Future<ReplayPosition> replayAfterFuture;
            synchronized (data)
            {
                final Flush flush = new Flush(true);
                flushExecutor.execute(flush);
                replayAfterFuture = postFlushExecutor.submit(flush.postFlush);
            }
            replayAfter = FBUtilities.waitOnFuture(replayAfterFuture);
        }

        long now = System.currentTimeMillis();
        // make sure none of our sstables are somehow in the future (clock drift, perhaps)
        for (ColumnFamilyStore cfs : concatWithIndexes())
            for (SSTableReader sstable : cfs.data.getSSTables())
                now = Math.max(now, sstable.maxDataAge);
        truncatedAt = now;

        Runnable truncateRunnable = new Runnable()
        {
            public void run()
            {
                logger.debug("Discarding sstable data for truncated CF + indexes");
                data.notifyTruncated(truncatedAt);

                if (takeSnapshot)
                    snapshot(Keyspace.getTimestampedSnapshotName(name));

                discardSSTables(truncatedAt);

                for (SecondaryIndex index : indexManager.getIndexes())
                    index.truncateBlocking(truncatedAt);

                SystemKeyspace.saveTruncationRecord(ColumnFamilyStore.this, truncatedAt, replayAfter);
                logger.trace("cleaning out row cache");
                invalidateCaches();
            }
        };

        runWithCompactionsDisabled(Executors.callable(truncateRunnable), true);
        logger.trace("truncate complete");
    }

    public <V> V runWithCompactionsDisabled(Callable<V> callable, boolean interruptValidation)
    {
        // synchronize so that concurrent invocations don't re-enable compactions partway through unexpectedly,
        // and so we only run one major compaction at a time
        synchronized (this)
        {
            logger.trace("Cancelling in-progress compactions for {}", metadata.cfName);

            Iterable<ColumnFamilyStore> selfWithIndexes = concatWithIndexes();
            for (ColumnFamilyStore cfs : selfWithIndexes)
                cfs.getCompactionStrategy().pause();
            try
            {
                // interrupt in-progress compactions
                CompactionManager.instance.interruptCompactionForCFs(selfWithIndexes, interruptValidation);
                CompactionManager.instance.waitForCessation(selfWithIndexes);

                // doublecheck that we finished, instead of timing out
                for (ColumnFamilyStore cfs : selfWithIndexes)
                {
                    if (!cfs.getTracker().getCompacting().isEmpty())
                    {
                        logger.warn("Unable to cancel in-progress compactions for {}.  Perhaps there is an unusually large row in progress somewhere, or the system is simply overloaded.", metadata.cfName);
                        return null;
                    }
                }
                logger.trace("Compactions successfully cancelled");

                // run our task
                try
                {
                    return callable.call();
                }
                catch (Exception e)
                {
                    throw new RuntimeException(e);
                }
            }
            finally
            {
                for (ColumnFamilyStore cfs : selfWithIndexes)
                    cfs.getCompactionStrategy().resume();
            }
        }
    }

    public LifecycleTransaction markAllCompacting(final OperationType operationType)
    {
        Callable<LifecycleTransaction> callable = new Callable<LifecycleTransaction>()
        {
            public LifecycleTransaction call() throws Exception
            {
                assert data.getCompacting().isEmpty() : data.getCompacting();
                Iterable<SSTableReader> sstables = getPermittedToCompactSSTables();
                sstables = AbstractCompactionStrategy.filterSuspectSSTables(sstables);
                sstables = ImmutableList.copyOf(sstables);
                LifecycleTransaction modifier = data.tryModify(sstables, operationType);
                assert modifier != null: "something marked things compacting while compactions are disabled";
                return modifier;
            }
        };

        return runWithCompactionsDisabled(callable, false);
    }


    @Override
    public String toString()
    {
        return "CFS(" +
               "Keyspace='" + keyspace.getName() + '\'' +
               ", ColumnFamily='" + name + '\'' +
               ')';
    }

    public void disableAutoCompaction()
    {
        // we don't use CompactionStrategy.pause since we don't want users flipping that on and off
        // during runWithCompactionsDisabled
        this.compactionStrategyWrapper.disable();
    }

    public void enableAutoCompaction()
    {
        enableAutoCompaction(false);
    }

    /**
     * used for tests - to be able to check things after a minor compaction
     * @param waitForFutures if we should block until autocompaction is done
     */
    @VisibleForTesting
    public void enableAutoCompaction(boolean waitForFutures)
    {
        this.compactionStrategyWrapper.enable();
        List<Future<?>> futures = CompactionManager.instance.submitBackground(this);
        if (waitForFutures)
            FBUtilities.waitOnFutures(futures);
    }

    public boolean isAutoCompactionDisabled()
    {
        return !this.compactionStrategyWrapper.isEnabled();
    }

    /*
     JMX getters and setters for the Default<T>s.
       - get/set minCompactionThreshold
       - get/set maxCompactionThreshold
       - get     memsize
       - get     memops
       - get/set memtime
     */

    public AbstractCompactionStrategy getCompactionStrategy()
    {
        return compactionStrategyWrapper;
    }

    public void setCompactionThresholds(int minThreshold, int maxThreshold)
    {
        validateCompactionThresholds(minThreshold, maxThreshold);

        minCompactionThreshold.set(minThreshold);
        maxCompactionThreshold.set(maxThreshold);
        CompactionManager.instance.submitBackground(this);
    }

    public int getMinimumCompactionThreshold()
    {
        return minCompactionThreshold.value();
    }

    public void setMinimumCompactionThreshold(int minCompactionThreshold)
    {
        validateCompactionThresholds(minCompactionThreshold, maxCompactionThreshold.value());
        this.minCompactionThreshold.set(minCompactionThreshold);
    }

    public int getMaximumCompactionThreshold()
    {
        return maxCompactionThreshold.value();
    }

    public void setMaximumCompactionThreshold(int maxCompactionThreshold)
    {
        validateCompactionThresholds(minCompactionThreshold.value(), maxCompactionThreshold);
        this.maxCompactionThreshold.set(maxCompactionThreshold);
    }

    private void validateCompactionThresholds(int minThreshold, int maxThreshold)
    {
        if (minThreshold > maxThreshold)
            throw new RuntimeException(String.format("The min_compaction_threshold cannot be larger than the max_compaction_threshold. " +
                                                     "Min is '%d', Max is '%d'.", minThreshold, maxThreshold));

        if (maxThreshold == 0 || minThreshold == 0)
            throw new RuntimeException("Disabling compaction by setting min_compaction_threshold or max_compaction_threshold to 0 " +
                    "is deprecated, set the compaction strategy option 'enabled' to 'false' instead or use the nodetool command 'disableautocompaction'.");
    }

    // End JMX get/set.

    public int getMeanColumns()
    {
        long sum = 0;
        long count = 0;
        for (SSTableReader sstable : getSSTables())
        {
            long n = sstable.getEstimatedColumnCount().count();
            sum += sstable.getEstimatedColumnCount().mean() * n;
            count += n;
        }
        return count > 0 ? (int) (sum / count) : 0;
    }

    public long estimateKeys()
    {
        long n = 0;
        for (SSTableReader sstable : getSSTables())
            n += sstable.estimatedKeys();
        return n;
    }

    /** true if this CFS contains secondary index data */
    public boolean isIndex()
    {
        return partitioner instanceof LocalPartitioner;
    }

    public Iterable<ColumnFamilyStore> concatWithIndexes()
    {
        // we return the main CFS first, which we rely on for simplicity in switchMemtable(), for getting the
        // latest replay position
        return Iterables.concat(Collections.singleton(this), indexManager.getIndexesBackedByCfs());
    }

    public List<String> getBuiltIndexes()
    {
       return indexManager.getBuiltIndexes();
    }

    public int getUnleveledSSTables()
    {
        return this.compactionStrategyWrapper.getUnleveledSSTables();
    }

    public int[] getSSTableCountPerLevel()
    {
        return compactionStrategyWrapper.getSSTableCountPerLevel();
    }

    public static class ViewFragment
    {
        public final List<SSTableReader> sstables;
        public final Iterable<Memtable> memtables;

        public ViewFragment(List<SSTableReader> sstables, Iterable<Memtable> memtables)
        {
            this.sstables = sstables;
            this.memtables = memtables;
        }
    }

    public static class RefViewFragment extends ViewFragment implements AutoCloseable
    {
        public final Refs<SSTableReader> refs;

        public RefViewFragment(List<SSTableReader> sstables, Iterable<Memtable> memtables, Refs<SSTableReader> refs)
        {
            super(sstables, memtables);
            this.refs = refs;
        }

        public void release()
        {
            refs.release();
        }

        public void close()
        {
            refs.release();
        }
    }

    public boolean isEmpty()
    {
        View view = data.getView();
        return view.sstables.isEmpty() && view.getCurrentMemtable().getOperations() == 0 && view.liveMemtables.size() <= 1 && view.flushingMemtables.size() == 0;
    }

    public boolean isRowCacheEnabled()
    {
        return metadata.getCaching().rowCache.isEnabled() && CacheService.instance.rowCache.getCapacity() > 0;
    }

    public boolean isCounterCacheEnabled()
    {
        return metadata.isCounter() && CacheService.instance.counterCache.getCapacity() > 0;
    }

    public boolean isKeyCacheEnabled()
    {
        return metadata.getCaching().keyCache.isEnabled() && CacheService.instance.keyCache.getCapacity() > 0;
    }

    /**
     * Discard all SSTables that were created before given timestamp.
     *
     * Caller should first ensure that comapctions have quiesced.
     *
     * @param truncatedAt The timestamp of the truncation
     *                    (all SSTables before that timestamp are going be marked as compacted)
     */
    public void discardSSTables(long truncatedAt)
    {
        assert data.getCompacting().isEmpty() : data.getCompacting();

        List<SSTableReader> truncatedSSTables = new ArrayList<>();

        for (SSTableReader sstable : getSSTables())
        {
            if (!sstable.newSince(truncatedAt))
                truncatedSSTables.add(sstable);
        }

        if (!truncatedSSTables.isEmpty())
            markObsolete(truncatedSSTables, OperationType.UNKNOWN);
    }

    public double getDroppableTombstoneRatio()
    {
        double allDroppable = 0;
        long allColumns = 0;
        int localTime = (int)(System.currentTimeMillis()/1000);

        for (SSTableReader sstable : getSSTables())
        {
            allDroppable += sstable.getDroppableTombstonesBefore(localTime - sstable.metadata.getGcGraceSeconds());
            allColumns += sstable.getEstimatedColumnCount().mean() * sstable.getEstimatedColumnCount().count();
        }
        return allColumns > 0 ? allDroppable / allColumns : 0;
    }

    public long trueSnapshotsSize()
    {
        return directories.trueSnapshotsSize();
    }

    @VisibleForTesting
    void resetFileIndexGenerator()
    {
        fileIndexGenerator.set(0);
    }

    // returns the "canonical" version of any current sstable, i.e. if an sstable is being replaced and is only partially
    // visible to reads, this sstable will be returned as its original entirety, and its replacement will not be returned
    // (even if it completely replaces it)
    public static final Function<View, List<SSTableReader>> CANONICAL_SSTABLES = new Function<View, List<SSTableReader>>()
    {
        public List<SSTableReader> apply(View view)
        {
            List<SSTableReader> sstables = new ArrayList<>();
            for (SSTableReader sstable : view.compacting)
                if (sstable.openReason != SSTableReader.OpenReason.EARLY)
                    sstables.add(sstable);
            for (SSTableReader sstable : view.sstables)
                if (!view.compacting.contains(sstable) && sstable.openReason != SSTableReader.OpenReason.EARLY)
                    sstables.add(sstable);
            return sstables;
        }
    };

    public static final Function<View, List<SSTableReader>> UNREPAIRED_SSTABLES = new Function<View, List<SSTableReader>>()
    {
        public List<SSTableReader> apply(View view)
        {
            List<SSTableReader> sstables = new ArrayList<>();
            for (SSTableReader sstable : CANONICAL_SSTABLES.apply(view))
            {
                if (!sstable.isRepaired())
                    sstables.add(sstable);
            }
            return sstables;
        }
    };

    /**
     * Returns a ColumnFamilyStore by cfId if it exists, null otherwise
     * Differently from others, this method does not throw exception if the table does not exist.
     */
    public static ColumnFamilyStore getIfExists(UUID cfId)
    {
        Pair<String, String> kscf = Schema.instance.getCF(cfId);
        if (kscf == null)
            return null;

        Keyspace keyspace = Keyspace.open(kscf.left);
        if (keyspace == null)
            return null;

        return keyspace.getColumnFamilyStore(cfId);
    }

    /**
     * Returns a ColumnFamilyStore by ksname and cfname if it exists, null otherwise
     * Differently from others, this method does not throw exception if the keyspace or table does not exist.
     */
    public static ColumnFamilyStore getIfExists(String ksName, String cfName)
    {
        if (ksName == null || cfName == null)
            return null;

        Keyspace keyspace = Keyspace.open(ksName);
        if (keyspace == null)
            return null;

        UUID id = Schema.instance.getId(ksName, cfName);
        if (id == null)
            return null;

        return keyspace.getColumnFamilyStore(id);
    }
}<|MERGE_RESOLUTION|>--- conflicted
+++ resolved
@@ -2425,11 +2425,8 @@
      */
     public Set<SSTableReader> snapshotWithoutFlush(String snapshotName, Predicate<SSTableReader> predicate, boolean ephemeral)
     {
-<<<<<<< HEAD
         Set<SSTableReader> snapshottedSSTables = new HashSet<>();
-=======
         final JSONArray filesJSONArr = new JSONArray();
->>>>>>> 976096ab
         for (ColumnFamilyStore cfs : concatWithIndexes())
         {
             try (RefViewFragment currentView = cfs.selectAndReference(CANONICAL_SSTABLES))
