--- conflicted
+++ resolved
@@ -2732,7 +2732,6 @@
         return keyspace.getColumnFamilyStore(id);
     }
 
-<<<<<<< HEAD
     @Override
     public long[] getRecentSSTablesPerReadHistogramV3()
     {
@@ -2796,10 +2795,8 @@
         return metric.coordinatorScanLatencyNanos.recentLatencyHistogram.getBuckets(true);
     }
 
-=======
     public static TableMetrics metricsFor(UUID tableId)
     {
         return getIfExists(tableId).metric;
     }
->>>>>>> ab0adf9f
 }