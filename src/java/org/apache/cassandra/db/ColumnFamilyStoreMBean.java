--- conflicted
+++ resolved
@@ -267,12 +267,11 @@
 
     public List<String> getDataPaths() throws IOException;
 
-<<<<<<< HEAD
     public Map<String, Long> getTopSizePartitions();
     public Long getTopSizePartitionsLastUpdate();
     public Map<String, Long> getTopTombstonePartitions();
     public Long getTopTombstonePartitionsLastUpdate();
-=======
+
     /**
      * @see org.apache.cassandra.metrics.TableMetrics#sstablesPerReadHistogram
      * @return a histogram of the number of sstable data files accessed per read: reading this property resets it
@@ -325,5 +324,4 @@
     public long[] getCasCommitLatencyHistogram();
 
 
->>>>>>> 64c9893e
 }