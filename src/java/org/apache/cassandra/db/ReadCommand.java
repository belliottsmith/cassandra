--- conflicted
+++ resolved
@@ -82,7 +82,6 @@
 public abstract class ReadCommand extends AbstractReadQuery
 {
     private static final int TEST_ITERATION_DELAY_MILLIS = Integer.parseInt(System.getProperty("cassandra.test.read_iteration_delay_ms", "0"));
-
     protected static final Logger logger = LoggerFactory.getLogger(ReadCommand.class);
     public static final IVersionedSerializer<ReadCommand> serializer = new Serializer();
 
@@ -657,7 +656,7 @@
     // Skip purgeable tombstones. We do this because it's safe to do (post-merge of the memtable and sstable at least), it
     // can save us some bandwith, and avoid making us throw a TombstoneOverwhelmingException for purgeable tombstones (which
     // are to some extend an artefact of compaction lagging behind and hence counting them is somewhat unintuitive).
-    protected UnfilteredPartitionIterator withoutPurgeableTombstones(UnfilteredPartitionIterator iterator, 
+    protected UnfilteredPartitionIterator withoutPurgeableTombstones(UnfilteredPartitionIterator iterator,
                                                                      ColumnFamilyStore cfs,
                                                                      ReadExecutionController controller)
     {
@@ -665,12 +664,7 @@
         {
             public WithoutPurgeableTombstones()
             {
-<<<<<<< HEAD
-                super(nowInSec(), cfs.gcBefore(nowInSec()), controller.oldestUnrepairedTombstone(),
-=======
-                // todo: maybe we should return all tombstones always, this might be too slow
-                super(cfs, nowInSec(), cfs.gcBefore(nowInSec()), oldestUnrepairedTombstone(),
->>>>>>> 3557d3d9
+                super(cfs, nowInSec(), cfs.gcBefore(nowInSec()), controller.oldestUnrepairedTombstone(),
                       cfs.getCompactionStrategyManager().onlyPurgeRepairedTombstones(),
                       iterator.metadata().enforceStrictLiveness(),
                       cfs.getRepairTimeSnapshot());
