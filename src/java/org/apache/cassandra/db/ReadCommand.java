/*
 * Licensed to the Apache Software Foundation (ASF) under one
 * or more contributor license agreements.  See the NOTICE file
 * distributed with this work for additional information
 * regarding copyright ownership.  The ASF licenses this file
 * to you under the Apache License, Version 2.0 (the
 * "License"); you may not use this file except in compliance
 * with the License.  You may obtain a copy of the License at
 *
 *     http://www.apache.org/licenses/LICENSE-2.0
 *
 * Unless required by applicable law or agreed to in writing, software
 * distributed under the License is distributed on an "AS IS" BASIS,
 * WITHOUT WARRANTIES OR CONDITIONS OF ANY KIND, either express or implied.
 * See the License for the specific language governing permissions and
 * limitations under the License.
 */
package org.apache.cassandra.db;

import java.io.IOException;
import java.util.*;
import java.util.concurrent.TimeUnit;
import java.util.function.BiFunction;
import java.util.function.LongPredicate;
import java.util.function.Function;

import javax.annotation.Nullable;

import com.google.common.annotations.VisibleForTesting;
import com.google.common.base.Preconditions;
import com.google.common.collect.Iterables;
import com.google.common.collect.Sets;
import org.slf4j.Logger;
import org.slf4j.LoggerFactory;

import io.netty.util.concurrent.FastThreadLocal;
import org.apache.cassandra.config.*;
import org.apache.cassandra.db.filter.*;
import org.apache.cassandra.exceptions.QueryCancelledException;
import org.apache.cassandra.net.MessageFlag;
import org.apache.cassandra.net.ParamType;
import org.apache.cassandra.net.Verb;
import org.apache.cassandra.db.partitions.*;
import org.apache.cassandra.db.rows.*;
import org.apache.cassandra.db.transform.RTBoundCloser;
import org.apache.cassandra.db.transform.RTBoundValidator;
import org.apache.cassandra.db.transform.RTBoundValidator.Stage;
import org.apache.cassandra.db.transform.StoppingTransformation;
import org.apache.cassandra.db.transform.Transformation;
import org.apache.cassandra.exceptions.UnknownIndexException;
import org.apache.cassandra.index.Index;
import org.apache.cassandra.index.IndexNotAvailableException;
import org.apache.cassandra.index.IndexRegistry;
import org.apache.cassandra.io.IVersionedSerializer;
import org.apache.cassandra.io.sstable.format.SSTableReader;
import org.apache.cassandra.io.util.DataInputPlus;
import org.apache.cassandra.io.util.DataOutputPlus;
import org.apache.cassandra.locator.Replica;
import org.apache.cassandra.metrics.TableMetrics;
import org.apache.cassandra.net.Message;
import org.apache.cassandra.schema.IndexMetadata;
import org.apache.cassandra.schema.Schema;
import org.apache.cassandra.schema.SchemaConstants;
import org.apache.cassandra.schema.TableId;
import org.apache.cassandra.schema.TableMetadata;
import org.apache.cassandra.schema.SchemaProvider;
import org.apache.cassandra.service.ActiveRepairService;
import org.apache.cassandra.service.ClientWarn;
import org.apache.cassandra.tracing.Tracing;
import org.apache.cassandra.utils.FBUtilities;
import org.apache.cassandra.utils.ObjectSizes;

import static com.google.common.collect.Iterables.any;
import static com.google.common.collect.Iterables.filter;
import static org.apache.cassandra.utils.Clock.Global.nanoTime;
import static org.apache.cassandra.utils.MonotonicClock.Global.approxTime;
import static org.apache.cassandra.db.partitions.UnfilteredPartitionIterators.MergeListener.NOOP;

/**
 * General interface for storage-engine read commands (common to both range and
 * single partition commands).
 * <p>
 * This contains all the informations needed to do a local read.
 */
public abstract class ReadCommand extends AbstractReadQuery
{
    private static final int TEST_ITERATION_DELAY_MILLIS = Integer.parseInt(System.getProperty("cassandra.test.read_iteration_delay_ms", "0"));
    protected static final Logger logger = LoggerFactory.getLogger(ReadCommand.class);
    public static final IVersionedSerializer<ReadCommand> serializer = new Serializer();

    // Expose the active command running so transitive calls can lookup this command.
    // This is useful for a few reasons, but mainly because the CQL query is here.
    private static final FastThreadLocal<ReadCommand> COMMAND = new FastThreadLocal<>();

    private final Kind kind;

    private final boolean isDigestQuery;
    private final boolean acceptsTransient;
    // if a digest query, the version for which the digest is expected. Ignored if not a digest.
    private int digestVersion;

    private boolean trackWarnings;

    @Nullable
    private final IndexMetadata index;

    protected static abstract class SelectionDeserializer
    {
        public abstract ReadCommand deserialize(DataInputPlus in,
                                                int version,
                                                boolean isDigest,
                                                int digestVersion,
                                                boolean acceptsTransient,
                                                TableMetadata metadata,
                                                int nowInSec,
                                                ColumnFilter columnFilter,
                                                RowFilter rowFilter,
                                                DataLimits limits,
                                                IndexMetadata index) throws IOException;
    }

    protected enum Kind
    {
        SINGLE_PARTITION (SinglePartitionReadCommand.selectionDeserializer),
        PARTITION_RANGE  (PartitionRangeReadCommand.selectionDeserializer);

        private final SelectionDeserializer selectionDeserializer;

        Kind(SelectionDeserializer selectionDeserializer)
        {
            this.selectionDeserializer = selectionDeserializer;
        }
    }

    protected ReadCommand(Kind kind,
                          boolean isDigestQuery,
                          int digestVersion,
                          boolean acceptsTransient,
                          TableMetadata metadata,
                          int nowInSec,
                          ColumnFilter columnFilter,
                          RowFilter rowFilter,
                          DataLimits limits,
                          IndexMetadata index,
                          boolean trackWarnings)
    {
        super(metadata, nowInSec, columnFilter, rowFilter, limits);
        if (acceptsTransient && isDigestQuery)
            throw new IllegalArgumentException("Attempted to issue a digest response to transient replica");

        this.kind = kind;
        this.isDigestQuery = isDigestQuery;
        this.digestVersion = digestVersion;
        this.acceptsTransient = acceptsTransient;
        this.index = index;
        this.trackWarnings = trackWarnings;
    }

    public static ReadCommand getCommand()
    {
        return COMMAND.get();
    }

    protected abstract void serializeSelection(DataOutputPlus out, int version) throws IOException;
    protected abstract long selectionSerializedSize(int version);

    public abstract boolean isLimitedToOnePartition();

    /**
     * Whether this is command is a single partition read
     *
     * @return true if the command is a single partition read, false otherwise
     */
    public boolean isSinglePartitionRead()
    {
        return kind == Kind.SINGLE_PARTITION;
    }

    public abstract boolean isRangeRequest();

    /**
     * Creates a new <code>ReadCommand</code> instance with new limits.
     *
     * @param newLimits the new limits
     * @return a new <code>ReadCommand</code> with the updated limits
     */
    public abstract ReadCommand withUpdatedLimit(DataLimits newLimits);

    /**
     * The configured timeout for this command.
     *
     * @return the configured timeout for this command.
     */
    public abstract long getTimeout(TimeUnit unit);

    /**
     * Whether this query is a digest one or not.
     *
     * @return Whether this query is a digest query.
     */
    public boolean isDigestQuery()
    {
        return isDigestQuery;
    }

    /**
     * If the query is a digest one, the requested digest version.
     *
     * @return the requested digest version if the query is a digest. Otherwise, this can return
     * anything.
     */
    public int digestVersion()
    {
        return digestVersion;
    }

    /**
     * Sets the digest version, for when digest for that command is requested.
     * <p>
     * Note that we allow setting this independently of setting the command as a digest query as
     * this allows us to use the command as a carrier of the digest version even if we only call
     * setIsDigestQuery on some copy of it.
     *
     * @param digestVersion the version for the digest is this command is used for digest query..
     * @return this read command.
     */
    public ReadCommand setDigestVersion(int digestVersion)
    {
        this.digestVersion = digestVersion;
        return this;
    }

    /**
     * @return Whether this query expects only a transient data response, or a full response
     */
    public boolean acceptsTransient()
    {
        return acceptsTransient;
    }

    @Override
    public void trackWarnings()
    {
        trackWarnings = true;
    }

    public boolean isTrackingWarnings()
    {
        return trackWarnings;
    }

    /**
     * Index (metadata) chosen for this query. Can be null.
     *
     * @return index (metadata) chosen for this query
     */
    @Nullable
    public IndexMetadata indexMetadata()
    {
        return index;
    }

    /**
     * The clustering index filter this command to use for the provided key.
     * <p>
     * Note that that method should only be called on a key actually queried by this command
     * and in practice, this will almost always return the same filter, but for the sake of
     * paging, the filter on the first key of a range command might be slightly different.
     *
     * @param key a partition key queried by this command.
     *
     * @return the {@code ClusteringIndexFilter} to use for the partition of key {@code key}.
     */
    public abstract ClusteringIndexFilter clusteringIndexFilter(DecoratedKey key);

    /**
     * Returns a copy of this command.
     *
     * @return a copy of this command.
     */
    public abstract ReadCommand copy();

    /**
     * Returns a copy of this command with acceptsTransient set to true.
     */
    public ReadCommand copyAsTransientQuery(Replica replica)
    {
        Preconditions.checkArgument(replica.isTransient(),
                                    "Can't make a transient request on a full replica: " + replica);
        return copyAsTransientQuery();
    }

    /**
     * Returns a copy of this command with acceptsTransient set to true.
     */
    public ReadCommand copyAsTransientQuery(Iterable<Replica> replicas)
    {
        if (any(replicas, Replica::isFull))
            throw new IllegalArgumentException("Can't make a transient request on full replicas: " + Iterables.toString(filter(replicas, Replica::isFull)));
        return copyAsTransientQuery();
    }

    protected abstract ReadCommand copyAsTransientQuery();

    /**
     * Returns a copy of this command with isDigestQuery set to true.
     */
    public ReadCommand copyAsDigestQuery(Replica replica)
    {
        Preconditions.checkArgument(replica.isFull(),
                                    "Can't make a digest request on a transient replica " + replica);
        return copyAsDigestQuery();
    }

    /**
     * Returns a copy of this command with isDigestQuery set to true.
     */
    public ReadCommand copyAsDigestQuery(Iterable<Replica> replicas)
    {
        if (any(replicas, Replica::isTransient))
            throw new IllegalArgumentException("Can't make a digest request on a transient replica " + Iterables.toString(filter(replicas, Replica::isTransient)));

        return copyAsDigestQuery();
    }

    protected abstract ReadCommand copyAsDigestQuery();

    protected abstract UnfilteredPartitionIterator queryStorage(ColumnFamilyStore cfs, ReadExecutionController executionController);

    /**
     * Whether the underlying {@code ClusteringIndexFilter} is reversed or not.
     *
     * @return whether the underlying {@code ClusteringIndexFilter} is reversed or not.
     */
    public abstract boolean isReversed();

    @SuppressWarnings("resource")
    public ReadResponse createResponse(UnfilteredPartitionIterator iterator, RepairedDataInfo rdi)
    {
        // validate that the sequence of RT markers is correct: open is followed by close, deletion times for both
        // ends equal, and there are no dangling RT bound in any partition.
        iterator = RTBoundValidator.validate(iterator, Stage.PROCESSED, true);

        return isDigestQuery()
               ? ReadResponse.createDigestResponse(iterator, this)
               : ReadResponse.createDataResponse(iterator, this, rdi);
    }

    @SuppressWarnings("resource") // We don't need to close an empty iterator.
    public ReadResponse createEmptyResponse()
    {
        UnfilteredPartitionIterator iterator = EmptyIterators.unfilteredPartition(metadata());

        return isDigestQuery()
               ? ReadResponse.createDigestResponse(iterator, this)
               : ReadResponse.createDataResponse(iterator, this, RepairedDataInfo.NO_OP_REPAIRED_DATA_INFO);
    }

    long indexSerializedSize(int version)
    {
        return null != index
             ? IndexMetadata.serializer.serializedSize(index, version)
             : 0;
    }

    public Index getIndex(ColumnFamilyStore cfs)
    {
        return null != index
             ? cfs.indexManager.getIndex(index)
             : null;
    }

    static IndexMetadata findIndex(TableMetadata table, RowFilter rowFilter)
    {
        if (table.indexes.isEmpty() || rowFilter.isEmpty())
            return null;

        ColumnFamilyStore cfs = Keyspace.openAndGetStore(table);

        Index index = cfs.indexManager.getBestIndexFor(rowFilter);

        return null != index
             ? index.getIndexMetadata()
             : null;
    }

    /**
     * If the index manager for the CFS determines that there's an applicable
     * 2i that can be used to execute this command, call its (optional)
     * validation method to check that nothing in this command's parameters
     * violates the implementation specific validation rules.
     */
    public void maybeValidateIndex()
    {
        if (null != index)
            IndexRegistry.obtain(metadata()).getIndex(index).validate(this);
    }

    /**
     * Executes this command on the local host.
     *
     * @param executionController the execution controller spanning this command
     *
     * @return an iterator over the result of executing this command locally.
     */
    @SuppressWarnings("resource") // The result iterator is closed upon exceptions (we know it's fine to potentially not close the intermediary
                                  // iterators created inside the try as long as we do close the original resultIterator), or by closing the result.
    public UnfilteredPartitionIterator executeLocally(ReadExecutionController executionController)
    {
        long startTimeNanos = nanoTime();

        COMMAND.set(this);
        try
        {
            ColumnFamilyStore cfs = Keyspace.openAndGetStore(metadata());
            Index index = getIndex(cfs);

            Index.Searcher searcher = null;
            if (index != null)
            {
                if (!cfs.indexManager.isIndexQueryable(index))
                    throw new IndexNotAvailableException(index);

                searcher = index.searcherFor(this);
                Tracing.trace("Executing read on {}.{} using index {}", cfs.metadata.keyspace, cfs.metadata.name, index.getIndexMetadata().name);
            }

<<<<<<< HEAD
            UnfilteredPartitionIterator iterator = (null == searcher) ? queryStorage(cfs, executionController) : searcher.search(executionController);
            iterator = RTBoundValidator.validate(iterator, Stage.MERGED, false);
=======
        try
        {
            iterator = maybeSlowDownForTesting(iterator);
            iterator = withQueryCancellation(iterator);
            iterator = RTBoundValidator.validate(withoutPurgeableTombstones(iterator, cfs, executionController), Stage.PURGED, false);
            iterator = withMetricsRecording(iterator, cfs.metric, startTimeNanos);

            // If we've used a 2ndary index, we know the result already satisfy the primary expression used, so
            // no point in checking it again.
            RowFilter filter = (null == searcher) ? rowFilter() : index.getPostIndexQueryFilter(rowFilter());

            /*
             * TODO: We'll currently do filtering by the rowFilter here because it's convenient. However,
             * we'll probably want to optimize by pushing it down the layer (like for dropped columns) as it
             * would be more efficient (the sooner we discard stuff we know we don't care, the less useless
             * processing we do on it).
             */
            iterator = filter.filter(iterator, nowInSec());
>>>>>>> af7d4f8c

            try
            {
                iterator = withQuerySizeTracking(iterator);
                iterator = withStateTracking(iterator);
                iterator = RTBoundValidator.validate(withoutPurgeableTombstones(iterator, cfs, executionController), Stage.PURGED, false);
                iterator = withMetricsRecording(iterator, cfs.metric, startTimeNanos);

                // If we've used a 2ndary index, we know the result already satisfy the primary expression used, so
                // no point in checking it again.
                RowFilter filter = (null == searcher) ? rowFilter() : index.getPostIndexQueryFilter(rowFilter());

                /*
                 * TODO: We'll currently do filtering by the rowFilter here because it's convenient. However,
                 * we'll probably want to optimize by pushing it down the layer (like for dropped columns) as it
                 * would be more efficient (the sooner we discard stuff we know we don't care, the less useless
                 * processing we do on it).
                 */
                iterator = filter.filter(iterator, nowInSec());

                // apply the limits/row counter; this transformation is stopping and would close the iterator as soon
                // as the count is observed; if that happens in the middle of an open RT, its end bound will not be included.
                // If tracking repaired data, the counter is needed for overreading repaired data, otherwise we can
                // optimise the case where this.limit = DataLimits.NONE which skips an unnecessary transform
                if (executionController.isTrackingRepairedStatus())
                {
                    DataLimits.Counter limit =
                    limits().newCounter(nowInSec(), false, selectsFullPartition(), metadata().enforceStrictLiveness());
                    iterator = limit.applyTo(iterator);
                    // ensure that a consistent amount of repaired data is read on each replica. This causes silent
                    // overreading from the repaired data set, up to limits(). The extra data is not visible to
                    // the caller, only iterated to produce the repaired data digest.
                    iterator = executionController.getRepairedDataInfo().extend(iterator, limit);
                }
                else
                {
                    iterator = limits().filter(iterator, nowInSec(), selectsFullPartition());
                }

                // because of the above, we need to append an aritifical end bound if the source iterator was stopped short by a counter.
                return RTBoundCloser.close(iterator);
            }
            catch (RuntimeException | Error e)
            {
                iterator.close();
                throw e;
            }
        }
        finally
        {
            COMMAND.set(null);
        }
    }

    protected abstract void recordLatency(TableMetrics metric, long latencyNanos);

    public ReadExecutionController executionController(boolean trackRepairedStatus)
    {
        return ReadExecutionController.forCommand(this, trackRepairedStatus);
    }

    public ReadExecutionController executionController()
    {
        return ReadExecutionController.forCommand(this, false);
    }

    /**
     * Wraps the provided iterator so that metrics on what is scanned by the command are recorded.
     * This also log warning/trow TombstoneOverwhelmingException if appropriate.
     */
    private UnfilteredPartitionIterator withMetricsRecording(UnfilteredPartitionIterator iter, final TableMetrics metric, final long startTimeNanos)
    {
        class MetricRecording extends Transformation<UnfilteredRowIterator>
        {
            private final int failureThreshold = DatabaseDescriptor.getTombstoneFailureThreshold();
            private final int warningThreshold = DatabaseDescriptor.getTombstoneWarnThreshold();

            private final boolean respectTombstoneThresholds = !SchemaConstants.isLocalSystemKeyspace(ReadCommand.this.metadata().keyspace);
            private final boolean enforceStrictLiveness = metadata().enforceStrictLiveness();

            private int liveRows = 0;
            private int tombstones = 0;

            private DecoratedKey currentKey;

            @Override
            public UnfilteredRowIterator applyToPartition(UnfilteredRowIterator iter)
            {
                currentKey = iter.partitionKey();
                return Transformation.apply(iter, this);
            }

            @Override
            public Row applyToStatic(Row row)
            {
                return applyToRow(row);
            }

            @Override
            public Row applyToRow(Row row)
            {
                boolean hasTombstones = false;
                for (Cell<?> cell : row.cells())
                {
                    if (!cell.isLive(ReadCommand.this.nowInSec()))
                    {
                        countTombstone(row.clustering());
                        hasTombstones = true; // allows to avoid counting an extra tombstone if the whole row expired
                    }
                }

                if (row.hasLiveData(ReadCommand.this.nowInSec(), enforceStrictLiveness))
                    ++liveRows;
                else if (!row.primaryKeyLivenessInfo().isLive(ReadCommand.this.nowInSec())
                        && row.hasDeletion(ReadCommand.this.nowInSec())
                        && !hasTombstones)
                {
                    // We're counting primary key deletions only here.
                    countTombstone(row.clustering());
                }

                return row;
            }

            @Override
            public RangeTombstoneMarker applyToMarker(RangeTombstoneMarker marker)
            {
                countTombstone(marker.clustering());
                return marker;
            }

            private void countTombstone(ClusteringPrefix<?> clustering)
            {
                ++tombstones;
                if (tombstones > failureThreshold && respectTombstoneThresholds)
                {
                    String query = ReadCommand.this.toCQLString();
                    Tracing.trace("Scanned over {} tombstones for query {}; query aborted (see tombstone_failure_threshold)", failureThreshold, query);
                    metric.tombstoneFailures.inc();
                    if (trackWarnings)
                    {
                        MessageParams.remove(ParamType.TOMBSTONE_WARNING);
                        MessageParams.add(ParamType.TOMBSTONE_ABORT, tombstones);
                    }
                    throw new TombstoneOverwhelmingException(tombstones, query, ReadCommand.this.metadata(), currentKey, clustering);
                }
            }

            @Override
            public void onClose()
            {
                recordLatency(metric, nanoTime() - startTimeNanos);

                metric.tombstoneScannedHistogram.update(tombstones);
                metric.liveScannedHistogram.update(liveRows);

                boolean warnTombstones = tombstones > warningThreshold && respectTombstoneThresholds;
                if (warnTombstones)
                {
                    String msg = String.format(
                            "Read %d live rows and %d tombstone cells for query %1.512s; token %s (see tombstone_warn_threshold)",
                            liveRows, tombstones, ReadCommand.this.toCQLString(), currentKey.getToken());
                    if (trackWarnings)
                        MessageParams.add(ParamType.TOMBSTONE_WARNING, tombstones);
                    else
                        ClientWarn.instance.warn(msg);
                    if (tombstones < failureThreshold)
                    {
                        metric.tombstoneWarnings.inc();
                    }

                    logger.warn(msg);
                }

                Tracing.trace("Read {} live rows and {} tombstone cells{}",
                        liveRows, tombstones,
                        (warnTombstones ? " (see tombstone_warn_threshold)" : ""));
            }
        }

        return Transformation.apply(iter, new MetricRecording());
    }

    private class QueryCancellationChecker extends StoppingTransformation<UnfilteredRowIterator>
    {
        long lastCheckedAt = 0;

        @Override
        protected UnfilteredRowIterator applyToPartition(UnfilteredRowIterator partition)
        {
            maybeCancel();
            return Transformation.apply(partition, this);
        }

        @Override
        protected Row applyToRow(Row row)
        {
            maybeCancel();
            return row;
        }

        private void maybeCancel()
        {
            /*
             * The value returned by approxTime.now() is updated only every
             * {@link org.apache.cassandra.utils.MonotonicClock.SampledClock.CHECK_INTERVAL_MS}, by default 2 millis. Since MonitorableImpl
             * relies on approxTime, we don't need to check unless the approximate time has elapsed.
             */
            if (lastCheckedAt == approxTime.now())
                return;
            lastCheckedAt = approxTime.now();

            if (isAborted())
            {
                stop();
                throw new QueryCancelledException(ReadCommand.this);
            }
        }
    }

    private UnfilteredPartitionIterator withQueryCancellation(UnfilteredPartitionIterator iter)
    {
        return Transformation.apply(iter, new QueryCancellationChecker());
    }

    /**
     *  A transformation used for simulating slow queries by tests.
     */
    private static class DelayInjector extends Transformation<UnfilteredRowIterator>
    {
        @Override
        protected UnfilteredRowIterator applyToPartition(UnfilteredRowIterator partition)
        {
            FBUtilities.sleepQuietly(TEST_ITERATION_DELAY_MILLIS);
            return Transformation.apply(partition, this);
        }

        @Override
        protected Row applyToRow(Row row)
        {
            FBUtilities.sleepQuietly(TEST_ITERATION_DELAY_MILLIS);
            return row;
        }
    }

<<<<<<< HEAD
    private boolean shouldTrackSize(long warnThresholdBytes, long abortThresholdBytes)
    {
        return trackWarnings
               && !SchemaConstants.isSystemKeyspace(metadata().keyspace)
               && !(warnThresholdBytes == 0 && abortThresholdBytes == 0);
    }

    private UnfilteredPartitionIterator withQuerySizeTracking(UnfilteredPartitionIterator iterator)
    {
        final long warnThresholdBytes = DatabaseDescriptor.getLocalReadSizeWarnThresholdKb() * 1024;
        final long abortThresholdBytes = DatabaseDescriptor.getLocalReadSizeAbortThresholdKb() * 1024;
        if (!shouldTrackSize(warnThresholdBytes, abortThresholdBytes))
            return iterator;
        class QuerySizeTracking extends Transformation<UnfilteredRowIterator>
        {
            private long sizeInBytes = 0;

            @Override
            public UnfilteredRowIterator applyToPartition(UnfilteredRowIterator iter)
            {
                sizeInBytes += ObjectSizes.sizeOnHeapOf(iter.partitionKey().getKey());
                return Transformation.apply(iter, this);
            }

            @Override
            protected Row applyToStatic(Row row)
            {
                return applyToRow(row);
            }

            @Override
            protected Row applyToRow(Row row)
            {
                addSize(row.unsharedHeapSize());
                return row;
            }

            @Override
            protected RangeTombstoneMarker applyToMarker(RangeTombstoneMarker marker)
            {
                addSize(marker.unsharedHeapSize());
                return marker;
            }

            @Override
            protected DeletionTime applyToDeletion(DeletionTime deletionTime)
            {
                addSize(deletionTime.unsharedHeapSize());
                return deletionTime;
            }

            private void addSize(long size)
            {
                this.sizeInBytes += size;
                if (abortThresholdBytes != 0 && this.sizeInBytes >= abortThresholdBytes)
                {
                    String msg = String.format("Query %s attempted to read %d bytes but max allowed is %d; query aborted  (see track_warnings.local_read_size.abort_threshold_kb)",
                                               ReadCommand.this.toCQLString(), this.sizeInBytes, abortThresholdBytes);
                    Tracing.trace(msg);
                    MessageParams.remove(ParamType.LOCAL_READ_SIZE_WARN);
                    MessageParams.add(ParamType.LOCAL_READ_SIZE_ABORT, this.sizeInBytes);
                    throw new LocalReadSizeTooLargeException(msg);
                }
                else if (warnThresholdBytes != 0 && this.sizeInBytes >= warnThresholdBytes)
                {
                    MessageParams.add(ParamType.LOCAL_READ_SIZE_WARN, this.sizeInBytes);
                }
            }

            @Override
            protected void onClose()
            {
                ColumnFamilyStore cfs = Schema.instance.getColumnFamilyStoreInstance(metadata().id);
                if (cfs != null)
                    cfs.metric.localReadSize.update(sizeInBytes);
            }
        }

        iterator = Transformation.apply(iterator, new QuerySizeTracking());
        return iterator;
    }

    protected UnfilteredPartitionIterator withStateTracking(UnfilteredPartitionIterator iter)
=======
    private UnfilteredPartitionIterator maybeSlowDownForTesting(UnfilteredPartitionIterator iter)
>>>>>>> af7d4f8c
    {
        if (TEST_ITERATION_DELAY_MILLIS > 0 && !SchemaConstants.isSystemKeyspace(metadata().keyspace))
            return Transformation.apply(iter, new DelayInjector());
        else
            return iter;
    }

    /**
     * Creates a message for this command.
     */
    public Message<ReadCommand> createMessage(boolean trackRepairedData)
    {
        Message<ReadCommand> msg = trackRepairedData
                                   ? Message.outWithFlags(verb(), this, MessageFlag.CALL_BACK_ON_FAILURE, MessageFlag.TRACK_REPAIRED_DATA)
                                   : Message.outWithFlag(verb(), this, MessageFlag.CALL_BACK_ON_FAILURE);
        if (trackWarnings)
            msg = msg.withFlag(MessageFlag.TRACK_WARNINGS);
        return msg;
    }

    public abstract Verb verb();

    protected abstract void appendCQLWhereClause(StringBuilder sb);

    // Skip purgeable tombstones. We do this because it's safe to do (post-merge of the memtable and sstable at least), it
    // can save us some bandwith, and avoid making us throw a TombstoneOverwhelmingException for purgeable tombstones (which
    // are to some extend an artefact of compaction lagging behind and hence counting them is somewhat unintuitive).
    protected UnfilteredPartitionIterator withoutPurgeableTombstones(UnfilteredPartitionIterator iterator,
                                                                     ColumnFamilyStore cfs,
                                                                     ReadExecutionController controller)
    {
        class WithoutPurgeableTombstones extends PurgeFunction
        {
            public WithoutPurgeableTombstones()
            {
                super(cfs, nowInSec(), cfs.gcBefore(nowInSec()), controller.oldestUnrepairedTombstone(),
                      cfs.getCompactionStrategyManager().onlyPurgeRepairedTombstones(),
                      iterator.metadata().enforceStrictLiveness(),
                      cfs.getRepairTimeSnapshot());
            }

            protected LongPredicate getPurgeEvaluator()
            {
                return time -> true;
            }
        }
        return Transformation.apply(iterator, new WithoutPurgeableTombstones());
    }

    /**
     * Return the queried token(s) for logging
     */
    public abstract String loggableTokens();

    // Monitorable interface
    public String name()
    {
        return toCQLString();
    }

    @SuppressWarnings("resource") // resultant iterators are closed by their callers
    InputCollector<UnfilteredRowIterator> iteratorsForPartition(ColumnFamilyStore.ViewFragment view, ReadExecutionController controller)
    {
        final BiFunction<List<UnfilteredRowIterator>, RepairedDataInfo, UnfilteredRowIterator> merge =
            (unfilteredRowIterators, repairedDataInfo) -> {
                UnfilteredRowIterator repaired = UnfilteredRowIterators.merge(unfilteredRowIterators);
                return repairedDataInfo.withRepairedDataInfo(repaired);
            };

        // For single partition reads, after reading up to the command's DataLimit nothing extra is required.
        // The merged & repaired row iterator will be consumed until it's exhausted or the RepairedDataInfo's
        // internal counter is satisfied
        final Function<UnfilteredRowIterator, UnfilteredPartitionIterator> postLimitPartitions =
            (rows) -> EmptyIterators.unfilteredPartition(metadata());
        return new InputCollector<>(view, controller, merge, postLimitPartitions);
    }

    @SuppressWarnings("resource") // resultant iterators are closed by their callers
    InputCollector<UnfilteredPartitionIterator> iteratorsForRange(ColumnFamilyStore.ViewFragment view, ReadExecutionController controller)
    {
        final BiFunction<List<UnfilteredPartitionIterator>, RepairedDataInfo, UnfilteredPartitionIterator> merge =
            (unfilteredPartitionIterators, repairedDataInfo) -> {
                UnfilteredPartitionIterator repaired = UnfilteredPartitionIterators.merge(unfilteredPartitionIterators,
                                                                                          NOOP);
                return repairedDataInfo.withRepairedDataInfo(repaired);
            };

        // Uses identity function to provide additional partitions to be consumed after the command's
        // DataLimits are satisfied. The input to the function will be the iterator of merged, repaired partitions
        // which we'll keep reading until the RepairedDataInfo's internal counter is satisfied.
        return new InputCollector<>(view, controller, merge, Function.identity());
    }

    /**
     * Handles the collation of unfiltered row or partition iterators that comprise the
     * input for a query. Separates them according to repaired status and of repaired
     * status is being tracked, handles the merge and wrapping in a digest generator of
     * the repaired iterators.
     *
     * Intentionally not AutoCloseable so we don't mistakenly use this in ARM blocks
     * as this prematurely closes the underlying iterators
     */
    static class InputCollector<T extends AutoCloseable>
    {
        final RepairedDataInfo repairedDataInfo;
        private final boolean isTrackingRepairedStatus;
        Set<SSTableReader> repairedSSTables;
        BiFunction<List<T>, RepairedDataInfo, T> repairedMerger;
        Function<T, UnfilteredPartitionIterator> postLimitAdditionalPartitions;
        List<T> repairedIters;
        List<T> unrepairedIters;

        InputCollector(ColumnFamilyStore.ViewFragment view,
                       ReadExecutionController controller,
                       BiFunction<List<T>, RepairedDataInfo, T> repairedMerger,
                       Function<T, UnfilteredPartitionIterator> postLimitAdditionalPartitions)
        {
            this.repairedDataInfo = controller.getRepairedDataInfo();
            this.isTrackingRepairedStatus = controller.isTrackingRepairedStatus();

            if (isTrackingRepairedStatus)
            {
                for (SSTableReader sstable : view.sstables)
                {
                    if (considerRepairedForTracking(sstable))
                    {
                        if (repairedSSTables == null)
                            repairedSSTables = Sets.newHashSetWithExpectedSize(view.sstables.size());
                        repairedSSTables.add(sstable);
                    }
                }
            }
            if (repairedSSTables == null)
            {
                repairedIters = Collections.emptyList();
                unrepairedIters = new ArrayList<>(view.sstables.size());
            }
            else
            {
                repairedIters = new ArrayList<>(repairedSSTables.size());
                // when we're done collating, we'll merge the repaired iters and add the
                // result to the unrepaired list, so size that list accordingly
                unrepairedIters = new ArrayList<>((view.sstables.size() - repairedSSTables.size()) + Iterables.size(view.memtables) + 1);
            }
            this.repairedMerger = repairedMerger;
            this.postLimitAdditionalPartitions = postLimitAdditionalPartitions;
        }

        void addMemtableIterator(T iter)
        {
            unrepairedIters.add(iter);
        }

        void addSSTableIterator(SSTableReader sstable, T iter)
        {
            if (repairedSSTables != null && repairedSSTables.contains(sstable))
                repairedIters.add(iter);
            else
                unrepairedIters.add(iter);
        }

        @SuppressWarnings("resource") // the returned iterators are closed by the caller
        List<T> finalizeIterators(ColumnFamilyStore cfs, int nowInSec, int oldestUnrepairedTombstone)
        {
            if (repairedIters.isEmpty())
                return unrepairedIters;

            // merge the repaired data before returning, wrapping in a digest generator
            repairedDataInfo.prepare(cfs, nowInSec, oldestUnrepairedTombstone);
            T repairedIter = repairedMerger.apply(repairedIters, repairedDataInfo);
            repairedDataInfo.finalize(postLimitAdditionalPartitions.apply(repairedIter));
            unrepairedIters.add(repairedIter);
            return unrepairedIters;
        }

        boolean isEmpty()
        {
            return repairedIters.isEmpty() && unrepairedIters.isEmpty();
        }

        // For tracking purposes we consider data repaired if the sstable is either:
        // * marked repaired
        // * marked pending, but the local session has been committed. This reduces the window
        //   whereby the tracking is affected by compaction backlog causing repaired sstables to
        //   remain in the pending state
        // If an sstable is involved in a pending repair which is not yet committed, we mark the
        // repaired data info inconclusive, as the same data on other replicas may be in a
        // slightly different state.
        private boolean considerRepairedForTracking(SSTableReader sstable)
        {
            if (!isTrackingRepairedStatus)
                return false;

            UUID pendingRepair = sstable.getPendingRepair();
            if (pendingRepair != ActiveRepairService.NO_PENDING_REPAIR)
            {
                if (ActiveRepairService.instance.consistent.local.isSessionFinalized(pendingRepair))
                    return true;

                // In the edge case where compaction is backed up long enough for the session to
                // timeout and be purged by LocalSessions::cleanup, consider the sstable unrepaired
                // as it will be marked unrepaired when compaction catches up
                if (!ActiveRepairService.instance.consistent.local.sessionExists(pendingRepair))
                    return false;

                repairedDataInfo.markInconclusive();
            }

            return sstable.isRepaired();
        }

        void markInconclusive()
        {
            repairedDataInfo.markInconclusive();
        }

        public void close() throws Exception
        {
            FBUtilities.closeAll(unrepairedIters);
            FBUtilities.closeAll(repairedIters);
        }
    }

    @VisibleForTesting
    public static class Serializer implements IVersionedSerializer<ReadCommand>
    {
        private final SchemaProvider schema;

        public Serializer()
        {
            this(Schema.instance);
        }

        @VisibleForTesting
        public Serializer(SchemaProvider schema)
        {
            this.schema = Objects.requireNonNull(schema, "schema");
        }

        private static int digestFlag(boolean isDigest)
        {
            return isDigest ? 0x01 : 0;
        }

        private static boolean isDigest(int flags)
        {
            return (flags & 0x01) != 0;
        }

        private static boolean acceptsTransient(int flags)
        {
            return (flags & 0x08) != 0;
        }

        private static int acceptsTransientFlag(boolean acceptsTransient)
        {
            return acceptsTransient ? 0x08 : 0;
        }

        // We don't set this flag anymore, but still look if we receive a
        // command with it set in case someone is using thrift a mixed 3.0/4.0+
        // cluster (which is unsupported). This is also a reminder for not
        // re-using this flag until we drop 3.0/3.X compatibility (since it's
        // used by these release for thrift and would thus confuse things)
        private static boolean isForThrift(int flags)
        {
            return (flags & 0x02) != 0;
        }

        private static int indexFlag(boolean hasIndex)
        {
            return hasIndex ? 0x04 : 0;
        }

        private static boolean hasIndex(int flags)
        {
            return (flags & 0x04) != 0;
        }

        public void serialize(ReadCommand command, DataOutputPlus out, int version) throws IOException
        {
            out.writeByte(command.kind.ordinal());
            out.writeByte(
                    digestFlag(command.isDigestQuery())
                    | indexFlag(null != command.indexMetadata())
                    | acceptsTransientFlag(command.acceptsTransient())
            );
            if (command.isDigestQuery())
                out.writeUnsignedVInt(command.digestVersion());
            command.metadata().id.serialize(out);
            out.writeInt(command.nowInSec());
            ColumnFilter.serializer.serialize(command.columnFilter(), out, version);
            RowFilter.serializer.serialize(command.rowFilter(), out, version);
            DataLimits.serializer.serialize(command.limits(), out, version, command.metadata().comparator);
            if (null != command.index)
                IndexMetadata.serializer.serialize(command.index, out, version);

            command.serializeSelection(out, version);
        }

        public ReadCommand deserialize(DataInputPlus in, int version) throws IOException
        {
            Kind kind = Kind.values()[in.readByte()];
            int flags = in.readByte();
            boolean isDigest = isDigest(flags);
            boolean acceptsTransient = acceptsTransient(flags);
            // Shouldn't happen or it's a user error (see comment above) but
            // better complain loudly than doing the wrong thing.
            if (isForThrift(flags))
                throw new IllegalStateException("Received a command with the thrift flag set. "
                                              + "This means thrift is in use in a mixed 3.0/3.X and 4.0+ cluster, "
                                              + "which is unsupported. Make sure to stop using thrift before "
                                              + "upgrading to 4.0");

            boolean hasIndex = hasIndex(flags);
            int digestVersion = isDigest ? (int)in.readUnsignedVInt() : 0;
            TableMetadata metadata = schema.getExistingTableMetadata(TableId.deserialize(in));
            int nowInSec = in.readInt();
            ColumnFilter columnFilter = ColumnFilter.serializer.deserialize(in, version, metadata);
            RowFilter rowFilter = RowFilter.serializer.deserialize(in, version, metadata);
            DataLimits limits = DataLimits.serializer.deserialize(in, version,  metadata.comparator);
            IndexMetadata index = hasIndex ? deserializeIndexMetadata(in, version, metadata) : null;

            return kind.selectionDeserializer.deserialize(in, version, isDigest, digestVersion, acceptsTransient, metadata, nowInSec, columnFilter, rowFilter, limits, index);
        }

        private IndexMetadata deserializeIndexMetadata(DataInputPlus in, int version, TableMetadata metadata) throws IOException
        {
            try
            {
                return IndexMetadata.serializer.deserialize(in, version, metadata);
            }
            catch (UnknownIndexException e)
            {
                logger.info("Couldn't find a defined index on {}.{} with the id {}. " +
                            "If an index was just created, this is likely due to the schema not " +
                            "being fully propagated. Local read will proceed without using the " +
                            "index. Please wait for schema agreement after index creation.",
                            metadata.keyspace, metadata.name, e.indexId);
                return null;
            }
        }

        public long serializedSize(ReadCommand command, int version)
        {
            return 2 // kind + flags
                   + (command.isDigestQuery() ? TypeSizes.sizeofUnsignedVInt(command.digestVersion()) : 0)
                   + command.metadata().id.serializedSize()
                   + TypeSizes.sizeof(command.nowInSec())
                   + ColumnFilter.serializer.serializedSize(command.columnFilter(), version)
                   + RowFilter.serializer.serializedSize(command.rowFilter(), version)
                   + DataLimits.serializer.serializedSize(command.limits(), version, command.metadata().comparator)
                   + command.selectionSerializedSize(version)
                   + command.indexSerializedSize(version);
        }
    }
}<|MERGE_RESOLUTION|>--- conflicted
+++ resolved
@@ -350,7 +350,7 @@
     public ReadResponse createEmptyResponse()
     {
         UnfilteredPartitionIterator iterator = EmptyIterators.unfilteredPartition(metadata());
-
+        
         return isDigestQuery()
                ? ReadResponse.createDigestResponse(iterator, this)
                : ReadResponse.createDataResponse(iterator, this, RepairedDataInfo.NO_OP_REPAIRED_DATA_INFO);
@@ -425,34 +425,14 @@
                 Tracing.trace("Executing read on {}.{} using index {}", cfs.metadata.keyspace, cfs.metadata.name, index.getIndexMetadata().name);
             }
 
-<<<<<<< HEAD
             UnfilteredPartitionIterator iterator = (null == searcher) ? queryStorage(cfs, executionController) : searcher.search(executionController);
             iterator = RTBoundValidator.validate(iterator, Stage.MERGED, false);
-=======
-        try
-        {
-            iterator = maybeSlowDownForTesting(iterator);
-            iterator = withQueryCancellation(iterator);
-            iterator = RTBoundValidator.validate(withoutPurgeableTombstones(iterator, cfs, executionController), Stage.PURGED, false);
-            iterator = withMetricsRecording(iterator, cfs.metric, startTimeNanos);
-
-            // If we've used a 2ndary index, we know the result already satisfy the primary expression used, so
-            // no point in checking it again.
-            RowFilter filter = (null == searcher) ? rowFilter() : index.getPostIndexQueryFilter(rowFilter());
-
-            /*
-             * TODO: We'll currently do filtering by the rowFilter here because it's convenient. However,
-             * we'll probably want to optimize by pushing it down the layer (like for dropped columns) as it
-             * would be more efficient (the sooner we discard stuff we know we don't care, the less useless
-             * processing we do on it).
-             */
-            iterator = filter.filter(iterator, nowInSec());
->>>>>>> af7d4f8c
 
             try
             {
                 iterator = withQuerySizeTracking(iterator);
-                iterator = withStateTracking(iterator);
+                iterator = maybeSlowDownForTesting(iterator);
+                iterator = withQueryCancellation(iterator);
                 iterator = RTBoundValidator.validate(withoutPurgeableTombstones(iterator, cfs, executionController), Stage.PURGED, false);
                 iterator = withMetricsRecording(iterator, cfs.metric, startTimeNanos);
 
@@ -631,74 +611,11 @@
         return Transformation.apply(iter, new MetricRecording());
     }
 
-    private class QueryCancellationChecker extends StoppingTransformation<UnfilteredRowIterator>
-    {
-        long lastCheckedAt = 0;
-
-        @Override
-        protected UnfilteredRowIterator applyToPartition(UnfilteredRowIterator partition)
-        {
-            maybeCancel();
-            return Transformation.apply(partition, this);
-        }
-
-        @Override
-        protected Row applyToRow(Row row)
-        {
-            maybeCancel();
-            return row;
-        }
-
-        private void maybeCancel()
-        {
-            /*
-             * The value returned by approxTime.now() is updated only every
-             * {@link org.apache.cassandra.utils.MonotonicClock.SampledClock.CHECK_INTERVAL_MS}, by default 2 millis. Since MonitorableImpl
-             * relies on approxTime, we don't need to check unless the approximate time has elapsed.
-             */
-            if (lastCheckedAt == approxTime.now())
-                return;
-            lastCheckedAt = approxTime.now();
-
-            if (isAborted())
-            {
-                stop();
-                throw new QueryCancelledException(ReadCommand.this);
-            }
-        }
-    }
-
-    private UnfilteredPartitionIterator withQueryCancellation(UnfilteredPartitionIterator iter)
-    {
-        return Transformation.apply(iter, new QueryCancellationChecker());
-    }
-
-    /**
-     *  A transformation used for simulating slow queries by tests.
-     */
-    private static class DelayInjector extends Transformation<UnfilteredRowIterator>
-    {
-        @Override
-        protected UnfilteredRowIterator applyToPartition(UnfilteredRowIterator partition)
-        {
-            FBUtilities.sleepQuietly(TEST_ITERATION_DELAY_MILLIS);
-            return Transformation.apply(partition, this);
-        }
-
-        @Override
-        protected Row applyToRow(Row row)
-        {
-            FBUtilities.sleepQuietly(TEST_ITERATION_DELAY_MILLIS);
-            return row;
-        }
-    }
-
-<<<<<<< HEAD
     private boolean shouldTrackSize(long warnThresholdBytes, long abortThresholdBytes)
     {
         return trackWarnings
-               && !SchemaConstants.isSystemKeyspace(metadata().keyspace)
-               && !(warnThresholdBytes == 0 && abortThresholdBytes == 0);
+                && !SchemaConstants.isSystemKeyspace(metadata().keyspace)
+                && !(warnThresholdBytes == 0 && abortThresholdBytes == 0);
     }
 
     private UnfilteredPartitionIterator withQuerySizeTracking(UnfilteredPartitionIterator iterator)
@@ -751,7 +668,7 @@
                 if (abortThresholdBytes != 0 && this.sizeInBytes >= abortThresholdBytes)
                 {
                     String msg = String.format("Query %s attempted to read %d bytes but max allowed is %d; query aborted  (see track_warnings.local_read_size.abort_threshold_kb)",
-                                               ReadCommand.this.toCQLString(), this.sizeInBytes, abortThresholdBytes);
+                            ReadCommand.this.toCQLString(), this.sizeInBytes, abortThresholdBytes);
                     Tracing.trace(msg);
                     MessageParams.remove(ParamType.LOCAL_READ_SIZE_WARN);
                     MessageParams.add(ParamType.LOCAL_READ_SIZE_ABORT, this.sizeInBytes);
@@ -776,10 +693,69 @@
         return iterator;
     }
 
-    protected UnfilteredPartitionIterator withStateTracking(UnfilteredPartitionIterator iter)
-=======
+    private class QueryCancellationChecker extends StoppingTransformation<UnfilteredRowIterator>
+    {
+        long lastCheckedAt = 0;
+
+        @Override
+        protected UnfilteredRowIterator applyToPartition(UnfilteredRowIterator partition)
+        {
+            maybeCancel();
+            return Transformation.apply(partition, this);
+        }
+
+        @Override
+        protected Row applyToRow(Row row)
+        {
+            maybeCancel();
+            return row;
+        }
+
+        private void maybeCancel()
+        {
+            /*
+             * The value returned by approxTime.now() is updated only every
+             * {@link org.apache.cassandra.utils.MonotonicClock.SampledClock.CHECK_INTERVAL_MS}, by default 2 millis. Since MonitorableImpl
+             * relies on approxTime, we don't need to check unless the approximate time has elapsed.
+             */
+            if (lastCheckedAt == approxTime.now())
+                return;
+            lastCheckedAt = approxTime.now();
+
+            if (isAborted())
+            {
+                stop();
+                throw new QueryCancelledException(ReadCommand.this);
+            }
+        }
+    }
+
+    private UnfilteredPartitionIterator withQueryCancellation(UnfilteredPartitionIterator iter)
+    {
+        return Transformation.apply(iter, new QueryCancellationChecker());
+    }
+
+    /**
+     *  A transformation used for simulating slow queries by tests.
+     */
+    private static class DelayInjector extends Transformation<UnfilteredRowIterator>
+    {
+        @Override
+        protected UnfilteredRowIterator applyToPartition(UnfilteredRowIterator partition)
+        {
+            FBUtilities.sleepQuietly(TEST_ITERATION_DELAY_MILLIS);
+            return Transformation.apply(partition, this);
+        }
+
+        @Override
+        protected Row applyToRow(Row row)
+        {
+            FBUtilities.sleepQuietly(TEST_ITERATION_DELAY_MILLIS);
+            return row;
+        }
+    }
+
     private UnfilteredPartitionIterator maybeSlowDownForTesting(UnfilteredPartitionIterator iter)
->>>>>>> af7d4f8c
     {
         if (TEST_ITERATION_DELAY_MILLIS > 0 && !SchemaConstants.isSystemKeyspace(metadata().keyspace))
             return Transformation.apply(iter, new DelayInjector());
@@ -899,7 +875,7 @@
         {
             this.repairedDataInfo = controller.getRepairedDataInfo();
             this.isTrackingRepairedStatus = controller.isTrackingRepairedStatus();
-
+            
             if (isTrackingRepairedStatus)
             {
                 for (SSTableReader sstable : view.sstables)
