/*
 * Licensed to the Apache Software Foundation (ASF) under one
 * or more contributor license agreements.  See the NOTICE file
 * distributed with this work for additional information
 * regarding copyright ownership.  The ASF licenses this file
 * to you under the Apache License, Version 2.0 (the
 * "License"); you may not use this file except in compliance
 * with the License.  You may obtain a copy of the License at
 *
 *     http://www.apache.org/licenses/LICENSE-2.0
 *
 * Unless required by applicable law or agreed to in writing, software
 * distributed under the License is distributed on an "AS IS" BASIS,
 * WITHOUT WARRANTIES OR CONDITIONS OF ANY KIND, either express or implied.
 * See the License for the specific language governing permissions and
 * limitations under the License.
 */
package org.apache.cassandra.db;

import java.io.IOException;
import java.nio.ByteBuffer;
import java.util.*;
import java.util.function.Predicate;

import javax.annotation.Nullable;

import com.google.common.collect.Lists;
import org.slf4j.Logger;
import org.slf4j.LoggerFactory;

import org.apache.cassandra.config.*;
import org.apache.cassandra.cql3.Operator;
import org.apache.cassandra.db.filter.*;
import org.apache.cassandra.db.partitions.*;
import org.apache.cassandra.db.rows.*;
import org.apache.cassandra.db.transform.Transformation;
import org.apache.cassandra.dht.AbstractBounds;
import org.apache.cassandra.index.Index;
import org.apache.cassandra.index.IndexNotAvailableException;
import org.apache.cassandra.io.ForwardingVersionedSerializer;
import org.apache.cassandra.io.IVersionedSerializer;
import org.apache.cassandra.io.util.DataInputPlus;
import org.apache.cassandra.io.util.DataOutputPlus;
import org.apache.cassandra.metrics.TableMetrics;
import org.apache.cassandra.net.MessageOut;
import org.apache.cassandra.net.MessagingService;
import org.apache.cassandra.schema.IndexMetadata;
import org.apache.cassandra.schema.UnknownIndexException;
import org.apache.cassandra.service.ClientWarn;
import org.apache.cassandra.tracing.Tracing;
import org.apache.cassandra.utils.ByteBufferUtil;
import org.apache.cassandra.utils.Pair;

/**
 * General interface for storage-engine read commands (common to both range and
 * single partition commands).
 * <p>
 * This contains all the informations needed to do a local read.
 */
public abstract class ReadCommand implements ReadQuery
{
    protected static final Logger logger = LoggerFactory.getLogger(ReadCommand.class);

    public static final IVersionedSerializer<ReadCommand> serializer = new Serializer();

    // For READ verb: will either dispatch on 'serializer' for 3.0 or 'legacyReadCommandSerializer' for earlier version.
    // Can be removed (and replaced by 'serializer') once we drop pre-3.0 backward compatibility.
    public static final IVersionedSerializer<ReadCommand> readSerializer = new ForwardingVersionedSerializer<ReadCommand>()
    {
        protected IVersionedSerializer<ReadCommand> delegate(int version)
        {
            return version < MessagingService.VERSION_30
                    ? legacyReadCommandSerializer : serializer;
        }
    };

    // For RANGE_SLICE verb: will either dispatch on 'serializer' for 3.0 or 'legacyRangeSliceCommandSerializer' for earlier version.
    // Can be removed (and replaced by 'serializer') once we drop pre-3.0 backward compatibility.
    public static final IVersionedSerializer<ReadCommand> rangeSliceSerializer = new ForwardingVersionedSerializer<ReadCommand>()
    {
        protected IVersionedSerializer<ReadCommand> delegate(int version)
        {
            return version < MessagingService.VERSION_30
                    ? legacyRangeSliceCommandSerializer : serializer;
        }
    };

    // For PAGED_RANGE verb: will either dispatch on 'serializer' for 3.0 or 'legacyPagedRangeCommandSerializer' for earlier version.
    // Can be removed (and replaced by 'serializer') once we drop pre-3.0 backward compatibility.
    public static final IVersionedSerializer<ReadCommand> pagedRangeSerializer = new ForwardingVersionedSerializer<ReadCommand>()
    {
        protected IVersionedSerializer<ReadCommand> delegate(int version)
        {
            return version < MessagingService.VERSION_30
                    ? legacyPagedRangeCommandSerializer : serializer;
        }
    };

    public static final IVersionedSerializer<ReadCommand> legacyRangeSliceCommandSerializer = new LegacyRangeSliceCommandSerializer();
    public static final IVersionedSerializer<ReadCommand> legacyPagedRangeCommandSerializer = new LegacyPagedRangeCommandSerializer();
    public static final IVersionedSerializer<ReadCommand> legacyReadCommandSerializer = new LegacyReadCommandSerializer();

    private final Kind kind;
    private final CFMetaData metadata;
    private final int nowInSec;

    private final ColumnFilter columnFilter;
    private final RowFilter rowFilter;
    private final DataLimits limits;

    private final boolean isDigestQuery;
    // if a digest query, the version for which the digest is expected. Ignored if not a digest.
    private int digestVersion;
    private final boolean isForThrift;

    @Nullable
    private final IndexMetadata index;

    protected static abstract class SelectionDeserializer
    {
        public abstract ReadCommand deserialize(DataInputPlus in,
                                                int version,
                                                boolean isDigest,
                                                int digestVersion,
                                                boolean isForThrift,
                                                CFMetaData metadata,
                                                int nowInSec,
                                                ColumnFilter columnFilter,
                                                RowFilter rowFilter,
                                                DataLimits limits,
                                                IndexMetadata index) throws IOException;
    }

    protected enum Kind
    {
        SINGLE_PARTITION (SinglePartitionReadCommand.selectionDeserializer),
        PARTITION_RANGE  (PartitionRangeReadCommand.selectionDeserializer);

        private final SelectionDeserializer selectionDeserializer;

        Kind(SelectionDeserializer selectionDeserializer)
        {
            this.selectionDeserializer = selectionDeserializer;
        }
    }

    protected ReadCommand(Kind kind,
                          boolean isDigestQuery,
                          int digestVersion,
                          boolean isForThrift,
                          CFMetaData metadata,
                          int nowInSec,
                          ColumnFilter columnFilter,
                          RowFilter rowFilter,
                          DataLimits limits,
                          IndexMetadata index)
    {
        this.kind = kind;
        this.isDigestQuery = isDigestQuery;
        this.digestVersion = digestVersion;
        this.isForThrift = isForThrift;
        this.metadata = metadata;
        this.nowInSec = nowInSec;
        this.columnFilter = columnFilter;
        this.rowFilter = rowFilter;
        this.limits = limits;
        this.index = index;
    }

    protected abstract void serializeSelection(DataOutputPlus out, int version) throws IOException;
    protected abstract long selectionSerializedSize(int version);

    public abstract boolean isLimitedToOnePartition();

<<<<<<< HEAD
    /**
     * Whether this is command is a single partition read
     *
     * @return true if the command is a single partition read, false otherwise
     */
    public boolean isSinglePartitionRead()
    {
        return kind == Kind.SINGLE_PARTITION;
    }

=======
>>>>>>> d73f45ba
    /**
     * The metadata for the table queried.
     *
     * @return the metadata for the table queried.
     */
    public CFMetaData metadata()
    {
        return metadata;
    }

    /**
     * The time in seconds to use as "now" for this query.
     * <p>
     * We use the same time as "now" for the whole query to avoid considering different
     * values as expired during the query, which would be buggy (would throw of counting amongst other
     * things).
     *
     * @return the time (in seconds) to use as "now".
     */
    public int nowInSec()
    {
        return nowInSec;
    }

    /**
     * The configured timeout for this command.
     *
     * @return the configured timeout for this command.
     */
    public abstract long getTimeout();

    /**
     * A filter on which (non-PK) columns must be returned by the query.
     *
     * @return which columns must be fetched by this query.
     */
    public ColumnFilter columnFilter()
    {
        return columnFilter;
    }

    /**
     * Filters/Resrictions on CQL rows.
     * <p>
     * This contains the restrictions that are not directly handled by the
     * {@code ClusteringIndexFilter}. More specifically, this includes any non-PK column
     * restrictions and can include some PK columns restrictions when those can't be
     * satisfied entirely by the clustering index filter (because not all clustering columns
     * have been restricted for instance). If there is 2ndary indexes on the table,
     * one of this restriction might be handled by a 2ndary index.
     *
     * @return the filter holding the expression that rows must satisfy.
     */
    public RowFilter rowFilter()
    {
        return rowFilter;
    }

    /**
     * The limits set on this query.
     *
     * @return the limits set on this query.
     */
    public DataLimits limits()
    {
        return limits;
    }

    /**
     * Whether this query is a digest one or not.
     *
     * @return Whether this query is a digest query.
     */
    public boolean isDigestQuery()
    {
        return isDigestQuery;
    }

    /**
     * If the query is a digest one, the requested digest version.
     *
     * @return the requested digest version if the query is a digest. Otherwise, this can return
     * anything.
     */
    public int digestVersion()
    {
        return digestVersion;
    }

    /**
     * Sets the digest version, for when digest for that command is requested.
     * <p>
     * Note that we allow setting this independently of setting the command as a digest query as
     * this allows us to use the command as a carrier of the digest version even if we only call
     * setIsDigestQuery on some copy of it.
     *
     * @param digestVersion the version for the digest is this command is used for digest query..
     * @return this read command.
     */
    public ReadCommand setDigestVersion(int digestVersion)
    {
        this.digestVersion = digestVersion;
        return this;
    }

    /**
     * Whether this query is for thrift or not.
     *
     * @return whether this query is for thrift.
     */
    public boolean isForThrift()
    {
        return isForThrift;
    }

    /**
     * Index (metadata) chosen for this query. Can be null.
     *
     * @return index (metadata) chosen for this query
     */
    @Nullable
    public IndexMetadata indexMetadata()
    {
        return index;
    }

    /**
     * The clustering index filter this command to use for the provided key.
     * <p>
     * Note that that method should only be called on a key actually queried by this command
     * and in practice, this will almost always return the same filter, but for the sake of
     * paging, the filter on the first key of a range command might be slightly different.
     *
     * @param key a partition key queried by this command.
     *
     * @return the {@code ClusteringIndexFilter} to use for the partition of key {@code key}.
     */
    public abstract ClusteringIndexFilter clusteringIndexFilter(DecoratedKey key);

    /**
     * Returns a copy of this command.
     *
     * @return a copy of this command.
     */
    public abstract ReadCommand copy();

    /**
     * Returns a copy of this command with isDigestQuery set to true.
     */
    public abstract ReadCommand copyAsDigestQuery();

    protected abstract UnfilteredPartitionIterator queryStorage(ColumnFamilyStore cfs, ReadOrderGroup orderGroup);

    protected abstract int oldestUnrepairedTombstone();

    public ReadResponse createResponse(UnfilteredPartitionIterator iterator)
    {
        return isDigestQuery()
             ? ReadResponse.createDigestResponse(iterator, this)
             : ReadResponse.createDataResponse(iterator, this);
    }

    long indexSerializedSize(int version)
    {
        return null != index
             ? IndexMetadata.serializer.serializedSize(index, version)
             : 0;
    }

    public Index getIndex(ColumnFamilyStore cfs)
    {
        return null != index
             ? cfs.indexManager.getIndex(index)
             : null;
    }

    static IndexMetadata findIndex(CFMetaData table, RowFilter rowFilter)
    {
        if (table.getIndexes().isEmpty() || rowFilter.isEmpty())
            return null;

        ColumnFamilyStore cfs = Keyspace.openAndGetStore(table);

        Index index = cfs.indexManager.getBestIndexFor(rowFilter);

        return null != index
             ? index.getIndexMetadata()
             : null;
    }

    /**
     * If the index manager for the CFS determines that there's an applicable
     * 2i that can be used to execute this command, call its (optional)
     * validation method to check that nothing in this command's parameters
     * violates the implementation specific validation rules.
     */
    public void maybeValidateIndex()
    {
        Index index = getIndex(Keyspace.openAndGetStore(metadata));
        if (null != index)
            index.validate(this);
    }

    /**
     * Executes this command on the local host.
     *
     * @param orderGroup the operation group spanning this command
     *
     * @return an iterator over the result of executing this command locally.
     */
    @SuppressWarnings("resource") // The result iterator is closed upon exceptions (we know it's fine to potentially not close the intermediary
                                  // iterators created inside the try as long as we do close the original resultIterator), or by closing the result.
    public UnfilteredPartitionIterator executeLocally(ReadOrderGroup orderGroup)
    {
        long startTimeNanos = System.nanoTime();

        ColumnFamilyStore cfs = Keyspace.openAndGetStore(metadata());
        Index index = getIndex(cfs);

        Index.Searcher searcher = null;
        if (index != null)
        {
            if (!cfs.indexManager.isIndexQueryable(index))
                throw new IndexNotAvailableException(index);

            searcher = index.searcherFor(this);
            Tracing.trace("Executing read on {}.{} using index {}", cfs.metadata.ksName, cfs.metadata.cfName, index.getIndexMetadata().name);
        }

        UnfilteredPartitionIterator resultIterator = searcher == null
                                         ? queryStorage(cfs, orderGroup)
                                         : searcher.search(orderGroup);

        try
        {
            UnfilteredPartitionIterator filtered = DatabaseDescriptor.isTombstoneCountGCable() ? resultIterator : withoutPurgeableTombstones(resultIterator, cfs);
            resultIterator = withMetricsRecording(filtered, cfs.metric, startTimeNanos);

            // If we've used a 2ndary index, we know the result already satisfy the primary expression used, so
            // no point in checking it again.
            RowFilter updatedFilter = searcher == null
                                    ? rowFilter()
                                    : index.getPostIndexQueryFilter(rowFilter());

            // TODO: We'll currently do filtering by the rowFilter here because it's convenient. However,
            // we'll probably want to optimize by pushing it down the layer (like for dropped columns) as it
            // would be more efficient (the sooner we discard stuff we know we don't care, the less useless
            // processing we do on it).
            return limits().filter(updatedFilter.filter(resultIterator, nowInSec()), nowInSec(), selectsFullPartition());
        }
        catch (RuntimeException | Error e)
        {
            resultIterator.close();
            throw e;
        }
    }

    protected abstract void recordLatency(TableMetrics metric, long latencyNanos);

    public PartitionIterator executeInternal(ReadOrderGroup orderGroup)
    {
        return UnfilteredPartitionIterators.filter(executeLocally(orderGroup), nowInSec());
    }

    public ReadOrderGroup startOrderGroup()
    {
        return ReadOrderGroup.forCommand(this);
    }

    /**
     * Wraps the provided iterator so that metrics on what is scanned by the command are recorded.
     * This also log warning/trow TombstoneOverwhelmingException if appropriate.
     */
    private UnfilteredPartitionIterator withMetricsRecording(UnfilteredPartitionIterator iter, final TableMetrics metric, final long startTimeNanos)
    {
        class MetricRecording extends Transformation<UnfilteredRowIterator>
        {
            private final int failureThreshold = DatabaseDescriptor.getTombstoneFailureThreshold();
            private final int warningThreshold = DatabaseDescriptor.getTombstoneWarnThreshold();

            private final boolean respectTombstoneThresholds = !Schema.isLocalSystemKeyspace(ReadCommand.this.metadata().ksName);
            private final boolean enforceStrictLiveness = metadata.enforceStrictLiveness();

            private int liveRows = 0;
            private int tombstones = 0;

            private DecoratedKey currentKey;

            @Override
            public UnfilteredRowIterator applyToPartition(UnfilteredRowIterator iter)
            {
                currentKey = iter.partitionKey();
                return Transformation.apply(iter, this);
            }

            @Override
            public Row applyToStatic(Row row)
            {
                return applyToRow(row);
            }

            @Override
            public Row applyToRow(Row row)
            {
                if (row.hasLiveData(ReadCommand.this.nowInSec(), enforceStrictLiveness))
                    ++liveRows;

                for (Cell cell : row.cells())
                {
                    if (!cell.isLive(ReadCommand.this.nowInSec()))
                        countTombstone(row.clustering());
                }
                return row;
            }

            @Override
            public RangeTombstoneMarker applyToMarker(RangeTombstoneMarker marker)
            {
                countTombstone(marker.clustering());
                return marker;
            }

            private void countTombstone(ClusteringPrefix clustering)
            {
                ++tombstones;
                if (tombstones > failureThreshold && respectTombstoneThresholds)
                {
                    String query = ReadCommand.this.toCQLString();
                    Tracing.trace("Scanned over {} tombstones for query {}; query aborted (see tombstone_failure_threshold)", failureThreshold, query);
                    metric.tombstoneFailures.inc();
                    throw new TombstoneOverwhelmingException(tombstones, query, ReadCommand.this.metadata(), currentKey, clustering);
                }
            }

            @Override
            public void onClose()
            {
                recordLatency(metric, System.nanoTime() - startTimeNanos);

                metric.tombstoneScannedHistogram.update(tombstones);
                metric.liveScannedHistogram.update(liveRows);

                boolean warnTombstones = tombstones > warningThreshold && respectTombstoneThresholds;
                if (warnTombstones)
                {
                    String msg = String.format("Read %d live rows and %d tombstone cells for query %1.512s (see tombstone_warn_threshold)", liveRows, tombstones, ReadCommand.this.toCQLString());
                    ClientWarn.instance.warn(msg);
                    if (tombstones < failureThreshold)
                    {
                        metric.tombstoneWarnings.inc();
                    }

                    logger.warn(msg);
                }

                Tracing.trace("Read {} live and {} tombstone cells{}", liveRows, tombstones, (warnTombstones ? " (see tombstone_warn_threshold)" : ""));
            }
        };

        return Transformation.apply(iter, new MetricRecording());
    }

    /**
     * Creates a message for this command.
     */
    public abstract MessageOut<ReadCommand> createMessage(int version);

    protected abstract void appendCQLWhereClause(StringBuilder sb);

    // Skip purgeable tombstones. We do this because it's safe to do (post-merge of the memtable and sstable at least), it
    // can save us some bandwith, and avoid making us throw a TombstoneOverwhelmingException for purgeable tombstones (which
    // are to some extend an artefact of compaction lagging behind and hence counting them is somewhat unintuitive).
    protected UnfilteredPartitionIterator withoutPurgeableTombstones(UnfilteredPartitionIterator iterator, ColumnFamilyStore cfs)
    {
        final boolean isForThrift = iterator.isForThrift();
        class WithoutPurgeableTombstones extends PurgeFunction
        {
            public WithoutPurgeableTombstones()
            {
                super(cfs,
                      isForThrift,
                      nowInSec(),
                      cfs.gcBefore(nowInSec()),
                      oldestUnrepairedTombstone(),
                      cfs.getCompactionStrategyManager().onlyPurgeRepairedTombstones(),
                      cfs.metadata.enforceStrictLiveness(),
                      cfs.getRepairTimeSnapshot());
            }

            protected Predicate<Long> getPurgeEvaluator()
            {
                return time -> true;
            }
        }
        return Transformation.apply(iterator, new WithoutPurgeableTombstones());
    }

    /**
     * Recreate the CQL string corresponding to this query.
     * <p>
     * Note that in general the returned string will not be exactly the original user string, first
     * because there isn't always a single syntax for a given query,  but also because we don't have
     * all the information needed (we know the non-PK columns queried but not the PK ones as internally
     * we query them all). So this shouldn't be relied too strongly, but this should be good enough for
     * debugging purpose which is what this is for.
     */
    public String toCQLString()
    {
        StringBuilder sb = new StringBuilder();
        sb.append("SELECT ").append(columnFilter());
        sb.append(" FROM ").append(metadata().ksName).append('.').append(metadata.cfName);
        appendCQLWhereClause(sb);

        if (limits() != DataLimits.NONE)
            sb.append(' ').append(limits());
        return sb.toString();
    }

    private static class Serializer implements IVersionedSerializer<ReadCommand>
    {
        private static int digestFlag(boolean isDigest)
        {
            return isDigest ? 0x01 : 0;
        }

        private static boolean isDigest(int flags)
        {
            return (flags & 0x01) != 0;
        }

        private static int thriftFlag(boolean isForThrift)
        {
            return isForThrift ? 0x02 : 0;
        }

        private static boolean isForThrift(int flags)
        {
            return (flags & 0x02) != 0;
        }

        private static int indexFlag(boolean hasIndex)
        {
            return hasIndex ? 0x04 : 0;
        }

        private static boolean hasIndex(int flags)
        {
            return (flags & 0x04) != 0;
        }

        public void serialize(ReadCommand command, DataOutputPlus out, int version) throws IOException
        {
            assert version >= MessagingService.VERSION_30;

            out.writeByte(command.kind.ordinal());
            out.writeByte(digestFlag(command.isDigestQuery()) | thriftFlag(command.isForThrift()) | indexFlag(null != command.index));
            if (command.isDigestQuery())
                out.writeUnsignedVInt(command.digestVersion());
            CFMetaData.serializer.serialize(command.metadata(), out, version);
            out.writeInt(command.nowInSec());
            ColumnFilter.serializer.serialize(command.columnFilter(), out, version);
            RowFilter.serializer.serialize(command.rowFilter(), out, version);
            DataLimits.serializer.serialize(command.limits(), out, version);
            if (null != command.index)
                IndexMetadata.serializer.serialize(command.index, out, version);

            command.serializeSelection(out, version);
        }

        public ReadCommand deserialize(DataInputPlus in, int version) throws IOException
        {
            assert version >= MessagingService.VERSION_30;

            Kind kind = Kind.values()[in.readByte()];
            int flags = in.readByte();
            boolean isDigest = isDigest(flags);
            boolean isForThrift = isForThrift(flags);
            boolean hasIndex = hasIndex(flags);
            int digestVersion = isDigest ? (int)in.readUnsignedVInt() : 0;
            CFMetaData metadata = CFMetaData.serializer.deserialize(in, version);
            int nowInSec = in.readInt();
            ColumnFilter columnFilter = ColumnFilter.serializer.deserialize(in, version, metadata);
            RowFilter rowFilter = RowFilter.serializer.deserialize(in, version, metadata);
            DataLimits limits = DataLimits.serializer.deserialize(in, version);
            IndexMetadata index = hasIndex ? deserializeIndexMetadata(in, version, metadata) : null;

            return kind.selectionDeserializer.deserialize(in, version, isDigest, digestVersion, isForThrift, metadata, nowInSec, columnFilter, rowFilter, limits, index);
        }

        private IndexMetadata deserializeIndexMetadata(DataInputPlus in, int version, CFMetaData cfm) throws IOException
        {
            try
            {
                return IndexMetadata.serializer.deserialize(in, version, cfm);
            }
            catch (UnknownIndexException e)
            {
                String message = String.format("Couldn't find a defined index on %s.%s with the id %s. " +
                                               "If an index was just created, this is likely due to the schema not " +
                                               "being fully propagated. Local read will proceed without using the " +
                                               "index. Please wait for schema agreement after index creation.",
                                               cfm.ksName, cfm.cfName, e.indexId.toString());
                logger.info(message);
                return null;
            }
        }

        public long serializedSize(ReadCommand command, int version)
        {
            assert version >= MessagingService.VERSION_30;

            return 2 // kind + flags
                 + (command.isDigestQuery() ? TypeSizes.sizeofUnsignedVInt(command.digestVersion()) : 0)
                 + CFMetaData.serializer.serializedSize(command.metadata(), version)
                 + TypeSizes.sizeof(command.nowInSec())
                 + ColumnFilter.serializer.serializedSize(command.columnFilter(), version)
                 + RowFilter.serializer.serializedSize(command.rowFilter(), version)
                 + DataLimits.serializer.serializedSize(command.limits(), version)
                 + command.selectionSerializedSize(version)
                 + command.indexSerializedSize(version);
        }
    }

    private enum LegacyType
    {
        GET_BY_NAMES((byte)1),
        GET_SLICES((byte)2);

        public final byte serializedValue;

        LegacyType(byte b)
        {
            this.serializedValue = b;
        }

        public static LegacyType fromPartitionFilterKind(ClusteringIndexFilter.Kind kind)
        {
            return kind == ClusteringIndexFilter.Kind.SLICE
                   ? GET_SLICES
                   : GET_BY_NAMES;
        }

        public static LegacyType fromSerializedValue(byte b)
        {
            return b == 1 ? GET_BY_NAMES : GET_SLICES;
        }
    }

    /**
     * Serializer for pre-3.0 RangeSliceCommands.
     */
    private static class LegacyRangeSliceCommandSerializer implements IVersionedSerializer<ReadCommand>
    {
        public void serialize(ReadCommand command, DataOutputPlus out, int version) throws IOException
        {
            assert version < MessagingService.VERSION_30;

            PartitionRangeReadCommand rangeCommand = (PartitionRangeReadCommand) command;
            assert !rangeCommand.dataRange().isPaging();

            // convert pre-3.0 incompatible names filters to slice filters
            rangeCommand = maybeConvertNamesToSlice(rangeCommand);

            CFMetaData metadata = rangeCommand.metadata();

            out.writeUTF(metadata.ksName);
            out.writeUTF(metadata.cfName);
            out.writeLong(rangeCommand.nowInSec() * 1000L);  // convert from seconds to millis

            // begin DiskAtomFilterSerializer.serialize()
            if (rangeCommand.isNamesQuery())
            {
                out.writeByte(1);  // 0 for slices, 1 for names
                ClusteringIndexNamesFilter filter = (ClusteringIndexNamesFilter) rangeCommand.dataRange().clusteringIndexFilter;
                LegacyReadCommandSerializer.serializeNamesFilter(rangeCommand, filter, out);
            }
            else
            {
                out.writeByte(0);  // 0 for slices, 1 for names

                // slice filter serialization
                ClusteringIndexSliceFilter filter = (ClusteringIndexSliceFilter) rangeCommand.dataRange().clusteringIndexFilter;

                boolean makeStaticSlice = !rangeCommand.columnFilter().fetchedColumns().statics.isEmpty() && !filter.requestedSlices().selects(Clustering.STATIC_CLUSTERING);
                LegacyReadCommandSerializer.serializeSlices(out, filter.requestedSlices(), filter.isReversed(), makeStaticSlice, metadata);

                out.writeBoolean(filter.isReversed());

                // limit
                DataLimits limits = rangeCommand.limits();
                if (limits.isDistinct())
                    out.writeInt(1);
                else
                    out.writeInt(LegacyReadCommandSerializer.updateLimitForQuery(rangeCommand.limits().count(), filter.requestedSlices()));

                int compositesToGroup;
                boolean selectsStatics = !rangeCommand.columnFilter().fetchedColumns().statics.isEmpty() && filter.requestedSlices().selects(Clustering.STATIC_CLUSTERING);
                if (limits.kind() == DataLimits.Kind.THRIFT_LIMIT)
                    compositesToGroup = -1;
                else if (limits.isDistinct() && !selectsStatics)
                    compositesToGroup = -2;  // for DISTINCT queries (CASSANDRA-8490)
                else
                    compositesToGroup = metadata.isDense() ? -1 : metadata.clusteringColumns().size();

                out.writeInt(compositesToGroup);
            }

            serializeRowFilter(out, rangeCommand.rowFilter());
            AbstractBounds.rowPositionSerializer.serialize(rangeCommand.dataRange().keyRange(), out, version);

            // maxResults
            out.writeInt(rangeCommand.limits().count());

            // countCQL3Rows
            if (rangeCommand.isForThrift() || rangeCommand.limits().perPartitionCount() == 1)  // if for Thrift or DISTINCT
                out.writeBoolean(false);
            else
                out.writeBoolean(true);

            // isPaging
            out.writeBoolean(false);
        }

        public ReadCommand deserialize(DataInputPlus in, int version) throws IOException
        {
            assert version < MessagingService.VERSION_30;

            String keyspace = in.readUTF();
            String columnFamily = in.readUTF();

            CFMetaData metadata = Schema.instance.getCFMetaData(keyspace, columnFamily);
            if (metadata == null)
            {
                String message = String.format("Got legacy range command for nonexistent table %s.%s.", keyspace, columnFamily);
                throw new UnknownColumnFamilyException(message, null);
            }

            int nowInSec = (int) (in.readLong() / 1000);  // convert from millis to seconds

            ClusteringIndexFilter filter;
            ColumnFilter selection;
            int compositesToGroup = 0;
            int perPartitionLimit = -1;
            byte readType = in.readByte();  // 0 for slices, 1 for names
            if (readType == 1)
            {
                Pair<ColumnFilter, ClusteringIndexNamesFilter> selectionAndFilter = LegacyReadCommandSerializer.deserializeNamesSelectionAndFilter(in, metadata);
                selection = selectionAndFilter.left;
                filter = selectionAndFilter.right;
            }
            else
            {
                Pair<ClusteringIndexSliceFilter, Boolean> p = LegacyReadCommandSerializer.deserializeSlicePartitionFilter(in, metadata);
                filter = p.left;
                perPartitionLimit = in.readInt();
                compositesToGroup = in.readInt();
                selection = getColumnSelectionForSlice(p.right, compositesToGroup, metadata);
            }

            RowFilter rowFilter = deserializeRowFilter(in, metadata);

            AbstractBounds<PartitionPosition> keyRange = AbstractBounds.rowPositionSerializer.deserialize(in, metadata.partitioner, version);
            int maxResults = in.readInt();

            boolean countCQL3Rows = in.readBoolean();  // countCQL3Rows (not needed)
            in.readBoolean();  // isPaging (not needed)

            boolean selectsStatics = (!selection.fetchedColumns().statics.isEmpty() || filter.selects(Clustering.STATIC_CLUSTERING));
            // We have 2 types of DISTINCT queries: ones on only the partition key, and ones on the partition key and static columns. For the former,
            // we can easily detect the case because compositeToGroup is -2 and that's the only case it can be that. The latter one is slightly less
            // direct, but we know that on 2.1/2.2 queries, DISTINCT queries are the only CQL queries that have countCQL3Rows to false so we use
            // that fact.
            boolean isDistinct = compositesToGroup == -2 || (compositesToGroup != -1 && !countCQL3Rows);
            DataLimits limits;
            if (isDistinct)
                limits = DataLimits.distinctLimits(maxResults);
            else if (compositesToGroup == -1)
                limits = DataLimits.thriftLimits(maxResults, perPartitionLimit);
            else
                limits = DataLimits.cqlLimits(maxResults);

            return PartitionRangeReadCommand.create(true, metadata, nowInSec, selection, rowFilter, limits, new DataRange(keyRange, filter));
        }

        static void serializeRowFilter(DataOutputPlus out, RowFilter rowFilter) throws IOException
        {
            ArrayList<RowFilter.Expression> indexExpressions = Lists.newArrayList(rowFilter.iterator());
            out.writeInt(indexExpressions.size());
            for (RowFilter.Expression expression : indexExpressions)
            {
                ByteBufferUtil.writeWithShortLength(expression.column().name.bytes, out);
                expression.operator().writeTo(out);
                ByteBufferUtil.writeWithShortLength(expression.getIndexValue(), out);
            }
        }

        static RowFilter deserializeRowFilter(DataInputPlus in, CFMetaData metadata) throws IOException
        {
            int numRowFilters = in.readInt();
            if (numRowFilters == 0)
                return RowFilter.NONE;

            RowFilter rowFilter = RowFilter.create(numRowFilters);
            for (int i = 0; i < numRowFilters; i++)
            {
                ByteBuffer columnName = ByteBufferUtil.readWithShortLength(in);
                ColumnDefinition column = metadata.getColumnDefinition(columnName);
                Operator op = Operator.readFrom(in);
                ByteBuffer indexValue = ByteBufferUtil.readWithShortLength(in);
                rowFilter.add(column, op, indexValue);
            }
            return rowFilter;
        }

        static long serializedRowFilterSize(RowFilter rowFilter)
        {
            long size = TypeSizes.sizeof(0);  // rowFilterCount
            for (RowFilter.Expression expression : rowFilter)
            {
                size += ByteBufferUtil.serializedSizeWithShortLength(expression.column().name.bytes);
                size += TypeSizes.sizeof(0);  // operator int value
                size += ByteBufferUtil.serializedSizeWithShortLength(expression.getIndexValue());
            }
            return size;
        }

        public long serializedSize(ReadCommand command, int version)
        {
            assert version < MessagingService.VERSION_30;
            assert command.kind == Kind.PARTITION_RANGE;

            PartitionRangeReadCommand rangeCommand = (PartitionRangeReadCommand) command;
            rangeCommand = maybeConvertNamesToSlice(rangeCommand);
            CFMetaData metadata = rangeCommand.metadata();

            long size = TypeSizes.sizeof(metadata.ksName);
            size += TypeSizes.sizeof(metadata.cfName);
            size += TypeSizes.sizeof((long) rangeCommand.nowInSec());

            size += 1;  // single byte flag: 0 for slices, 1 for names
            if (rangeCommand.isNamesQuery())
            {
                PartitionColumns columns = rangeCommand.columnFilter().fetchedColumns();
                ClusteringIndexNamesFilter filter = (ClusteringIndexNamesFilter) rangeCommand.dataRange().clusteringIndexFilter;
                size += LegacyReadCommandSerializer.serializedNamesFilterSize(filter, metadata, columns);
            }
            else
            {
                ClusteringIndexSliceFilter filter = (ClusteringIndexSliceFilter) rangeCommand.dataRange().clusteringIndexFilter;
                boolean makeStaticSlice = !rangeCommand.columnFilter().fetchedColumns().statics.isEmpty() && !filter.requestedSlices().selects(Clustering.STATIC_CLUSTERING);
                size += LegacyReadCommandSerializer.serializedSlicesSize(filter.requestedSlices(), makeStaticSlice, metadata);
                size += TypeSizes.sizeof(filter.isReversed());
                size += TypeSizes.sizeof(rangeCommand.limits().perPartitionCount());
                size += TypeSizes.sizeof(0); // compositesToGroup
            }

            if (rangeCommand.rowFilter().equals(RowFilter.NONE))
            {
                size += TypeSizes.sizeof(0);
            }
            else
            {
                ArrayList<RowFilter.Expression> indexExpressions = Lists.newArrayList(rangeCommand.rowFilter().iterator());
                size += TypeSizes.sizeof(indexExpressions.size());
                for (RowFilter.Expression expression : indexExpressions)
                {
                    size += ByteBufferUtil.serializedSizeWithShortLength(expression.column().name.bytes);
                    size += TypeSizes.sizeof(expression.operator().ordinal());
                    size += ByteBufferUtil.serializedSizeWithShortLength(expression.getIndexValue());
                }
            }

            size += AbstractBounds.rowPositionSerializer.serializedSize(rangeCommand.dataRange().keyRange(), version);
            size += TypeSizes.sizeof(rangeCommand.limits().count());
            size += TypeSizes.sizeof(!rangeCommand.isForThrift());
            return size + TypeSizes.sizeof(rangeCommand.dataRange().isPaging());
        }

        static PartitionRangeReadCommand maybeConvertNamesToSlice(PartitionRangeReadCommand command)
        {
            if (!command.dataRange().isNamesQuery())
                return command;

            CFMetaData metadata = command.metadata();
            if (!LegacyReadCommandSerializer.shouldConvertNamesToSlice(metadata, command.columnFilter().fetchedColumns()))
                return command;

            ClusteringIndexNamesFilter filter = (ClusteringIndexNamesFilter) command.dataRange().clusteringIndexFilter;
            ClusteringIndexSliceFilter sliceFilter = LegacyReadCommandSerializer.convertNamesFilterToSliceFilter(filter, metadata);
            DataRange newRange = new DataRange(command.dataRange().keyRange(), sliceFilter);

            return command.withUpdatedDataRange(newRange);
        }

        static ColumnFilter getColumnSelectionForSlice(boolean selectsStatics, int compositesToGroup, CFMetaData metadata)
        {
            // A value of -2 indicates this is a DISTINCT query that doesn't select static columns, only partition keys.
            // In that case, we'll basically be querying the first row of the partition, but we must make sure we include
            // all columns so we get at least one cell if there is a live row as it would confuse pre-3.0 nodes otherwise.
            if (compositesToGroup == -2)
                return ColumnFilter.all(metadata);

            // if a slice query from a pre-3.0 node doesn't cover statics, we shouldn't select them at all
            PartitionColumns columns = selectsStatics
                                     ? metadata.partitionColumns()
                                     : metadata.partitionColumns().withoutStatics();
            return ColumnFilter.selectionBuilder().addAll(columns).build();
        }
    }

    /**
     * Serializer for pre-3.0 PagedRangeCommands.
     */
    private static class LegacyPagedRangeCommandSerializer implements IVersionedSerializer<ReadCommand>
    {
        public void serialize(ReadCommand command, DataOutputPlus out, int version) throws IOException
        {
            assert version < MessagingService.VERSION_30;

            PartitionRangeReadCommand rangeCommand = (PartitionRangeReadCommand) command;
            assert rangeCommand.dataRange().isPaging();

            CFMetaData metadata = rangeCommand.metadata();

            out.writeUTF(metadata.ksName);
            out.writeUTF(metadata.cfName);
            out.writeLong(rangeCommand.nowInSec() * 1000L);  // convert from seconds to millis

            AbstractBounds.rowPositionSerializer.serialize(rangeCommand.dataRange().keyRange(), out, version);

            // pre-3.0 nodes don't accept names filters for paged range commands
            ClusteringIndexSliceFilter filter;
            if (rangeCommand.dataRange().clusteringIndexFilter.kind() == ClusteringIndexFilter.Kind.NAMES)
                filter = LegacyReadCommandSerializer.convertNamesFilterToSliceFilter((ClusteringIndexNamesFilter) rangeCommand.dataRange().clusteringIndexFilter, metadata);
            else
                filter = (ClusteringIndexSliceFilter) rangeCommand.dataRange().clusteringIndexFilter;

            // slice filter
            boolean makeStaticSlice = !rangeCommand.columnFilter().fetchedColumns().statics.isEmpty() && !filter.requestedSlices().selects(Clustering.STATIC_CLUSTERING);
            LegacyReadCommandSerializer.serializeSlices(out, filter.requestedSlices(), filter.isReversed(), makeStaticSlice, metadata);
            out.writeBoolean(filter.isReversed());

            // slice filter's count
            DataLimits.Kind kind = rangeCommand.limits().kind();
            boolean isDistinct = (kind == DataLimits.Kind.CQL_LIMIT || kind == DataLimits.Kind.CQL_PAGING_LIMIT) && rangeCommand.limits().perPartitionCount() == 1;
            if (isDistinct)
                out.writeInt(1);
            else
                out.writeInt(LegacyReadCommandSerializer.updateLimitForQuery(rangeCommand.limits().perPartitionCount(), filter.requestedSlices()));

            // compositesToGroup
            boolean selectsStatics = !rangeCommand.columnFilter().fetchedColumns().statics.isEmpty() || filter.requestedSlices().selects(Clustering.STATIC_CLUSTERING);
            int compositesToGroup;
            if (kind == DataLimits.Kind.THRIFT_LIMIT)
                compositesToGroup = -1;
            else if (isDistinct && !selectsStatics)
                compositesToGroup = -2;  // for DISTINCT queries (CASSANDRA-8490)
            else
                compositesToGroup = metadata.isDense() ? -1 : metadata.clusteringColumns().size();

            out.writeInt(compositesToGroup);

            // command-level "start" and "stop" composites.  The start is the last-returned cell name if there is one,
            // otherwise it's the same as the slice filter's start.  The stop appears to always be the same as the
            // slice filter's stop.
            DataRange.Paging pagingRange = (DataRange.Paging) rangeCommand.dataRange();
            Clustering lastReturned = pagingRange.getLastReturned();
            Slice.Bound newStart = Slice.Bound.inclusiveStartOf(lastReturned);
            Slice lastSlice = filter.requestedSlices().get(filter.requestedSlices().size() - 1);
            ByteBufferUtil.writeWithShortLength(LegacyLayout.encodeBound(metadata, newStart, true), out);
            ByteBufferUtil.writeWithShortLength(LegacyLayout.encodeClustering(metadata, lastSlice.end().clustering()), out);

            LegacyRangeSliceCommandSerializer.serializeRowFilter(out, rangeCommand.rowFilter());

            // command-level limit
            // Pre-3.0 we would always request one more row than we actually needed and the command-level "start" would
            // be the last-returned cell name, so the response would always include it.
            int maxResults = rangeCommand.limits().count() + 1;
            out.writeInt(maxResults);

            // countCQL3Rows
            if (rangeCommand.isForThrift() || rangeCommand.limits().perPartitionCount() == 1)  // for Thrift or DISTINCT
                out.writeBoolean(false);
            else
                out.writeBoolean(true);
        }

        public ReadCommand deserialize(DataInputPlus in, int version) throws IOException
        {
            assert version < MessagingService.VERSION_30;

            String keyspace = in.readUTF();
            String columnFamily = in.readUTF();

            CFMetaData metadata = Schema.instance.getCFMetaData(keyspace, columnFamily);
            if (metadata == null)
            {
                String message = String.format("Got legacy paged range command for nonexistent table %s.%s.", keyspace, columnFamily);
                throw new UnknownColumnFamilyException(message, null);
            }

            int nowInSec = (int) (in.readLong() / 1000);  // convert from millis to seconds
            AbstractBounds<PartitionPosition> keyRange = AbstractBounds.rowPositionSerializer.deserialize(in, metadata.partitioner, version);

            Pair<ClusteringIndexSliceFilter, Boolean> p = LegacyReadCommandSerializer.deserializeSlicePartitionFilter(in, metadata);
            ClusteringIndexSliceFilter filter = p.left;
            boolean selectsStatics = p.right;

            int perPartitionLimit = in.readInt();
            int compositesToGroup = in.readInt();

            // command-level Composite "start" and "stop"
            LegacyLayout.LegacyBound startBound = LegacyLayout.decodeBound(metadata, ByteBufferUtil.readWithShortLength(in), true);

            ByteBufferUtil.readWithShortLength(in);  // the composite "stop", which isn't actually needed

            ColumnFilter selection = LegacyRangeSliceCommandSerializer.getColumnSelectionForSlice(selectsStatics, compositesToGroup, metadata);

            RowFilter rowFilter = LegacyRangeSliceCommandSerializer.deserializeRowFilter(in, metadata);
            int maxResults = in.readInt();
            boolean countCQL3Rows = in.readBoolean();

            // We have 2 types of DISTINCT queries: ones on only the partition key, and ones on the partition key and static columns. For the former,
            // we can easily detect the case because compositeToGroup is -2 and that's the only case it can be that. The latter one is slightly less
            // direct, but we know that on 2.1/2.2 queries, DISTINCT queries are the only CQL queries that have countCQL3Rows to false so we use
            // that fact.
            boolean isDistinct = compositesToGroup == -2 || (compositesToGroup != -1 && !countCQL3Rows);
            DataLimits limits;
            if (isDistinct)
                limits = DataLimits.distinctLimits(maxResults);
            else
                limits = DataLimits.cqlLimits(maxResults);

            limits = limits.forPaging(maxResults);

            // The pagedRangeCommand is used in pre-3.0 for both the first page and the following ones. On the first page, the startBound will be
            // the start of the overall slice and will not be a proper Clustering. So detect that case and just return a non-paging DataRange, which
            // is what 3.0 does.
            DataRange dataRange = new DataRange(keyRange, filter);
            Slices slices = filter.requestedSlices();
            if (!isDistinct && startBound != LegacyLayout.LegacyBound.BOTTOM && !startBound.bound.equals(slices.get(0).start()))
            {
                // pre-3.0 nodes normally expect pages to include the last cell from the previous page, but they handle it
                // missing without any problems, so we can safely always set "inclusive" to false in the data range
                dataRange = dataRange.forPaging(keyRange, metadata.comparator, startBound.getAsClustering(metadata), false);
            }
            return PartitionRangeReadCommand.create(true, metadata, nowInSec, selection, rowFilter, limits, dataRange);
        }

        public long serializedSize(ReadCommand command, int version)
        {
            assert version < MessagingService.VERSION_30;
            assert command.kind == Kind.PARTITION_RANGE;

            PartitionRangeReadCommand rangeCommand = (PartitionRangeReadCommand) command;
            CFMetaData metadata = rangeCommand.metadata();
            assert rangeCommand.dataRange().isPaging();

            long size = TypeSizes.sizeof(metadata.ksName);
            size += TypeSizes.sizeof(metadata.cfName);
            size += TypeSizes.sizeof((long) rangeCommand.nowInSec());

            size += AbstractBounds.rowPositionSerializer.serializedSize(rangeCommand.dataRange().keyRange(), version);

            // pre-3.0 nodes only accept slice filters for paged range commands
            ClusteringIndexSliceFilter filter;
            if (rangeCommand.dataRange().clusteringIndexFilter.kind() == ClusteringIndexFilter.Kind.NAMES)
                filter = LegacyReadCommandSerializer.convertNamesFilterToSliceFilter((ClusteringIndexNamesFilter) rangeCommand.dataRange().clusteringIndexFilter, metadata);
            else
                filter = (ClusteringIndexSliceFilter) rangeCommand.dataRange().clusteringIndexFilter;

            // slice filter
            boolean makeStaticSlice = !rangeCommand.columnFilter().fetchedColumns().statics.isEmpty() && !filter.requestedSlices().selects(Clustering.STATIC_CLUSTERING);
            size += LegacyReadCommandSerializer.serializedSlicesSize(filter.requestedSlices(), makeStaticSlice, metadata);
            size += TypeSizes.sizeof(filter.isReversed());

            // slice filter's count
            size += TypeSizes.sizeof(rangeCommand.limits().perPartitionCount());

            // compositesToGroup
            size += TypeSizes.sizeof(0);

            // command-level Composite "start" and "stop"
            DataRange.Paging pagingRange = (DataRange.Paging) rangeCommand.dataRange();
            Clustering lastReturned = pagingRange.getLastReturned();
            Slice lastSlice = filter.requestedSlices().get(filter.requestedSlices().size() - 1);
            size += ByteBufferUtil.serializedSizeWithShortLength(LegacyLayout.encodeClustering(metadata, lastReturned));
            size += ByteBufferUtil.serializedSizeWithShortLength(LegacyLayout.encodeClustering(metadata, lastSlice.end().clustering()));

            size += LegacyRangeSliceCommandSerializer.serializedRowFilterSize(rangeCommand.rowFilter());

            // command-level limit
            size += TypeSizes.sizeof(rangeCommand.limits().count());

            // countCQL3Rows
            return size + TypeSizes.sizeof(true);
        }
    }

    /**
     * Serializer for pre-3.0 ReadCommands.
     */
    static class LegacyReadCommandSerializer implements IVersionedSerializer<ReadCommand>
    {
        public void serialize(ReadCommand command, DataOutputPlus out, int version) throws IOException
        {
            assert version < MessagingService.VERSION_30;
            assert command.kind == Kind.SINGLE_PARTITION;

            SinglePartitionReadCommand singleReadCommand = (SinglePartitionReadCommand) command;
            singleReadCommand = maybeConvertNamesToSlice(singleReadCommand);

            CFMetaData metadata = singleReadCommand.metadata();

            out.writeByte(LegacyType.fromPartitionFilterKind(singleReadCommand.clusteringIndexFilter().kind()).serializedValue);

            out.writeBoolean(singleReadCommand.isDigestQuery());
            out.writeUTF(metadata.ksName);
            ByteBufferUtil.writeWithShortLength(singleReadCommand.partitionKey().getKey(), out);
            out.writeUTF(metadata.cfName);
            out.writeLong(singleReadCommand.nowInSec() * 1000L);  // convert from seconds to millis

            if (singleReadCommand.clusteringIndexFilter().kind() == ClusteringIndexFilter.Kind.SLICE)
                serializeSliceCommand(singleReadCommand, out);
            else
                serializeNamesCommand(singleReadCommand, out);
        }

        public ReadCommand deserialize(DataInputPlus in, int version) throws IOException
        {
            assert version < MessagingService.VERSION_30;
            LegacyType msgType = LegacyType.fromSerializedValue(in.readByte());

            boolean isDigest = in.readBoolean();
            String keyspaceName = in.readUTF();
            ByteBuffer key = ByteBufferUtil.readWithShortLength(in);
            String cfName = in.readUTF();
            long nowInMillis = in.readLong();
            int nowInSeconds = (int) (nowInMillis / 1000);  // convert from millis to seconds
            CFMetaData metadata = Schema.instance.getCFMetaData(keyspaceName, cfName);
            DecoratedKey dk = metadata.partitioner.decorateKey(key);

            switch (msgType)
            {
                case GET_BY_NAMES:
                    return deserializeNamesCommand(in, isDigest, metadata, dk, nowInSeconds, version);
                case GET_SLICES:
                    return deserializeSliceCommand(in, isDigest, metadata, dk, nowInSeconds, version);
                default:
                    throw new AssertionError();
            }
        }

        public long serializedSize(ReadCommand command, int version)
        {
            assert version < MessagingService.VERSION_30;
            assert command.kind == Kind.SINGLE_PARTITION;
            SinglePartitionReadCommand singleReadCommand = (SinglePartitionReadCommand) command;
            singleReadCommand = maybeConvertNamesToSlice(singleReadCommand);

            int keySize = singleReadCommand.partitionKey().getKey().remaining();

            CFMetaData metadata = singleReadCommand.metadata();

            long size = 1;  // message type (single byte)
            size += TypeSizes.sizeof(command.isDigestQuery());
            size += TypeSizes.sizeof(metadata.ksName);
            size += TypeSizes.sizeof((short) keySize) + keySize;
            size += TypeSizes.sizeof((long) command.nowInSec());

            if (singleReadCommand.clusteringIndexFilter().kind() == ClusteringIndexFilter.Kind.SLICE)
                return size + serializedSliceCommandSize(singleReadCommand);
            else
                return size + serializedNamesCommandSize(singleReadCommand);
        }

        private void serializeNamesCommand(SinglePartitionReadCommand command, DataOutputPlus out) throws IOException
        {
            serializeNamesFilter(command, (ClusteringIndexNamesFilter)command.clusteringIndexFilter(), out);
        }

        private static void serializeNamesFilter(ReadCommand command, ClusteringIndexNamesFilter filter, DataOutputPlus out) throws IOException
        {
            PartitionColumns columns = command.columnFilter().fetchedColumns();
            CFMetaData metadata = command.metadata();
            SortedSet<Clustering> requestedRows = filter.requestedRows();

            if (requestedRows.isEmpty())
            {
                // only static columns are requested
                out.writeInt(columns.size());
                for (ColumnDefinition column : columns)
                    ByteBufferUtil.writeWithShortLength(column.name.bytes, out);
            }
            else
            {
                out.writeInt(requestedRows.size() * columns.size());
                for (Clustering clustering : requestedRows)
                {
                    for (ColumnDefinition column : columns)
                        ByteBufferUtil.writeWithShortLength(LegacyLayout.encodeCellName(metadata, clustering, column.name.bytes, null), out);
                }
            }

            // countCql3Rows should be true if it's not for Thrift or a DISTINCT query
            if (command.isForThrift() || (command.limits().kind() == DataLimits.Kind.CQL_LIMIT && command.limits().perPartitionCount() == 1))
                out.writeBoolean(false);  // it's compact and not a DISTINCT query
            else
                out.writeBoolean(true);
        }

        static long serializedNamesFilterSize(ClusteringIndexNamesFilter filter, CFMetaData metadata, PartitionColumns fetchedColumns)
        {
            SortedSet<Clustering> requestedRows = filter.requestedRows();

            long size = 0;
            if (requestedRows.isEmpty())
            {
                // only static columns are requested
                size += TypeSizes.sizeof(fetchedColumns.size());
                for (ColumnDefinition column : fetchedColumns)
                    size += ByteBufferUtil.serializedSizeWithShortLength(column.name.bytes);
            }
            else
            {
                size += TypeSizes.sizeof(requestedRows.size() * fetchedColumns.size());
                for (Clustering clustering : requestedRows)
                {
                    for (ColumnDefinition column : fetchedColumns)
                        size += ByteBufferUtil.serializedSizeWithShortLength(LegacyLayout.encodeCellName(metadata, clustering, column.name.bytes, null));
                }
            }

            return size + TypeSizes.sizeof(true);  // countCql3Rows
        }

        private SinglePartitionReadCommand deserializeNamesCommand(DataInputPlus in, boolean isDigest, CFMetaData metadata, DecoratedKey key, int nowInSeconds, int version) throws IOException
        {
            Pair<ColumnFilter, ClusteringIndexNamesFilter> selectionAndFilter = deserializeNamesSelectionAndFilter(in, metadata);

            return SinglePartitionReadCommand.legacyNamesCommand(isDigest, version, metadata, nowInSeconds, selectionAndFilter.left, key, selectionAndFilter.right);
        }

        static Pair<ColumnFilter, ClusteringIndexNamesFilter> deserializeNamesSelectionAndFilter(DataInputPlus in, CFMetaData metadata) throws IOException
        {
            int numCellNames = in.readInt();

            // The names filter could include either a) static columns or b) normal columns with the clustering columns
            // fully specified.  We need to handle those cases differently in 3.0.
            NavigableSet<Clustering> clusterings = new TreeSet<>(metadata.comparator);

            ColumnFilter.Builder selectionBuilder = ColumnFilter.selectionBuilder();
            for (int i = 0; i < numCellNames; i++)
            {
                ByteBuffer buffer = ByteBufferUtil.readWithShortLength(in);
                LegacyLayout.LegacyCellName cellName;
                try
                {
                    cellName = LegacyLayout.decodeCellName(metadata, buffer);
                }
                catch (UnknownColumnException exc)
                {
                    // TODO this probably needs a new exception class that shares a parent with UnknownColumnFamilyException
                    throw new UnknownColumnFamilyException(
                            "Received legacy range read command with names filter for unrecognized column name. " +
                                    "Fill name in filter (hex): " + ByteBufferUtil.bytesToHex(buffer), metadata.cfId);
                }

                // If we're querying for a static column, we may also need to read it
                // as if it were a thrift dynamic column (because the column metadata,
                // which makes it a static column in 3.0+, may have been added *after*
                // some values were written). Note that all cql queries on non-compact
                // tables used slice & not name filters prior to 3.0 so this path is
                // not taken for non-compact tables. It is theoretically possible to
                // get here via thrift, hence the check on metadata.isStaticCompactTable.
                // See CASSANDRA-11087.
                if (metadata.isStaticCompactTable() && cellName.clustering.equals(Clustering.STATIC_CLUSTERING))
                {
                    clusterings.add(new Clustering(cellName.column.name.bytes));
                    selectionBuilder.add(metadata.compactValueColumn());
                }
                else
                {
                    clusterings.add(cellName.clustering);
                }

                selectionBuilder.add(cellName.column);
            }

            // for compact storage tables without clustering keys, the column holding the selected value is named
            // 'value' internally we add it to the selection here to prevent errors due to unexpected column names
            // when serializing the initial local data response
            if (metadata.isStaticCompactTable() && clusterings.isEmpty())
                selectionBuilder.addAll(metadata.partitionColumns());

            in.readBoolean();  // countCql3Rows

            // clusterings cannot include STATIC_CLUSTERING, so if the names filter is for static columns, clusterings
            // will be empty.  However, by requesting the static columns in our ColumnFilter, this will still work.
            ClusteringIndexNamesFilter filter = new ClusteringIndexNamesFilter(clusterings, false);
            return Pair.create(selectionBuilder.build(), filter);
        }

        private long serializedNamesCommandSize(SinglePartitionReadCommand command)
        {
            ClusteringIndexNamesFilter filter = (ClusteringIndexNamesFilter)command.clusteringIndexFilter();
            PartitionColumns columns = command.columnFilter().fetchedColumns();
            return serializedNamesFilterSize(filter, command.metadata(), columns);
        }

        private void serializeSliceCommand(SinglePartitionReadCommand command, DataOutputPlus out) throws IOException
        {
            CFMetaData metadata = command.metadata();
            ClusteringIndexSliceFilter filter = (ClusteringIndexSliceFilter)command.clusteringIndexFilter();

            Slices slices = filter.requestedSlices();
            boolean makeStaticSlice = !command.columnFilter().fetchedColumns().statics.isEmpty() && !slices.selects(Clustering.STATIC_CLUSTERING);
            serializeSlices(out, slices, filter.isReversed(), makeStaticSlice, metadata);

            out.writeBoolean(filter.isReversed());

            boolean selectsStatics = !command.columnFilter().fetchedColumns().statics.isEmpty() || slices.selects(Clustering.STATIC_CLUSTERING);
            DataLimits limits = command.limits();
            if (limits.isDistinct())
                out.writeInt(1);  // the limit is always 1 for DISTINCT queries
            else
                out.writeInt(updateLimitForQuery(command.limits().count(), filter.requestedSlices()));

            int compositesToGroup;
            if (limits.kind() == DataLimits.Kind.THRIFT_LIMIT || metadata.isDense())
                compositesToGroup = -1;
            else if (limits.isDistinct() && !selectsStatics)
                compositesToGroup = -2;  // for DISTINCT queries (CASSANDRA-8490)
            else
                compositesToGroup = metadata.clusteringColumns().size();

            out.writeInt(compositesToGroup);
        }

        private SinglePartitionReadCommand deserializeSliceCommand(DataInputPlus in, boolean isDigest, CFMetaData metadata, DecoratedKey key, int nowInSeconds, int version) throws IOException
        {
            Pair<ClusteringIndexSliceFilter, Boolean> p = deserializeSlicePartitionFilter(in, metadata);
            ClusteringIndexSliceFilter filter = p.left;
            boolean selectsStatics = p.right;
            int count = in.readInt();
            int compositesToGroup = in.readInt();

            // if a slice query from a pre-3.0 node doesn't cover statics, we shouldn't select them at all
            ColumnFilter columnFilter = LegacyRangeSliceCommandSerializer.getColumnSelectionForSlice(selectsStatics, compositesToGroup, metadata);

            // We have 2 types of DISTINCT queries: ones on only the partition key, and ones on the partition key and static columns. For the former,
            // we can easily detect the case because compositeToGroup is -2 and that's the only case it can be that. The latter is probablematic
            // however as we have no way to distinguish it from a normal select with a limit of 1 (and this, contrarily to the range query case
            // were the countCQL3Rows boolean allows us to decide).
            // So we consider this case not distinct here. This is ok because even if it is a distinct (with static), the count will be 1 and
            // we'll still just query one row (a distinct DataLimits currently behave exactly like a CQL limit with a count of 1). The only
            // drawback is that we'll send back the first row entirely while a 2.1/2.2 node would return only the first cell in that same
            // situation. This isn't a problem for 2.1/2.2 code however (it would be for a range query, as it would throw off the count for
            // reasons similar to CASSANDRA-10762, but it's ok for single partition queries).
            // We do _not_ want to do the reverse however and consider a 'SELECT * FROM foo LIMIT 1' as a DISTINCT query as that would make
            // us only return the 1st cell rather then 1st row.
            DataLimits limits;
            if (compositesToGroup == -2)
                limits = DataLimits.distinctLimits(count);  // See CASSANDRA-8490 for the explanation of this value
            else if (compositesToGroup == -1)
                limits = DataLimits.thriftLimits(1, count);
            else
                limits = DataLimits.cqlLimits(count);

            return SinglePartitionReadCommand.legacySliceCommand(isDigest, version, metadata, nowInSeconds, columnFilter, limits, key, filter);
        }

        private long serializedSliceCommandSize(SinglePartitionReadCommand command)
        {
            CFMetaData metadata = command.metadata();
            ClusteringIndexSliceFilter filter = (ClusteringIndexSliceFilter)command.clusteringIndexFilter();

            Slices slices = filter.requestedSlices();
            boolean makeStaticSlice = !command.columnFilter().fetchedColumns().statics.isEmpty() && !slices.selects(Clustering.STATIC_CLUSTERING);

            long size = serializedSlicesSize(slices, makeStaticSlice, metadata);
            size += TypeSizes.sizeof(command.clusteringIndexFilter().isReversed());
            size += TypeSizes.sizeof(command.limits().count());
            return size + TypeSizes.sizeof(0);  // compositesToGroup
        }

        static void serializeSlices(DataOutputPlus out, Slices slices, boolean isReversed, boolean makeStaticSlice, CFMetaData metadata) throws IOException
        {
            out.writeInt(slices.size() + (makeStaticSlice ? 1 : 0));

            // In 3.0 we always store the slices in normal comparator order.  Pre-3.0 nodes expect the slices to
            // be in reversed order if the query is reversed, so we handle that here.
            if (isReversed)
            {
                for (int i = slices.size() - 1; i >= 0; i--)
                    serializeSlice(out, slices.get(i), true, metadata);
                if (makeStaticSlice)
                    serializeStaticSlice(out, true, metadata);
            }
            else
            {
                if (makeStaticSlice)
                    serializeStaticSlice(out, false, metadata);
                for (Slice slice : slices)
                    serializeSlice(out, slice, false, metadata);
            }
        }

        static long serializedSlicesSize(Slices slices, boolean makeStaticSlice, CFMetaData metadata)
        {
            long size = TypeSizes.sizeof(slices.size());

            for (Slice slice : slices)
            {
                ByteBuffer sliceStart = LegacyLayout.encodeBound(metadata, slice.start(), true);
                size += ByteBufferUtil.serializedSizeWithShortLength(sliceStart);
                ByteBuffer sliceEnd = LegacyLayout.encodeBound(metadata, slice.end(), false);
                size += ByteBufferUtil.serializedSizeWithShortLength(sliceEnd);
            }

            if (makeStaticSlice)
                size += serializedStaticSliceSize(metadata);

            return size;
        }

        static long serializedStaticSliceSize(CFMetaData metadata)
        {
            // unlike serializeStaticSlice(), but we don't care about reversal for size calculations
            ByteBuffer sliceStart = LegacyLayout.encodeBound(metadata, Slice.Bound.BOTTOM, false);
            long size = ByteBufferUtil.serializedSizeWithShortLength(sliceStart);

            size += TypeSizes.sizeof((short) (metadata.comparator.size() * 3 + 2));
            size += TypeSizes.sizeof((short) LegacyLayout.STATIC_PREFIX);
            for (int i = 0; i < metadata.comparator.size(); i++)
            {
                size += ByteBufferUtil.serializedSizeWithShortLength(ByteBufferUtil.EMPTY_BYTE_BUFFER);
                size += 1;  // EOC
            }
            return size;
        }

        private static void serializeSlice(DataOutputPlus out, Slice slice, boolean isReversed, CFMetaData metadata) throws IOException
        {
            ByteBuffer sliceStart = LegacyLayout.encodeBound(metadata, isReversed ? slice.end() : slice.start(), !isReversed);
            ByteBufferUtil.writeWithShortLength(sliceStart, out);

            ByteBuffer sliceEnd = LegacyLayout.encodeBound(metadata, isReversed ? slice.start() : slice.end(), isReversed);
            ByteBufferUtil.writeWithShortLength(sliceEnd, out);
        }

        private static void serializeStaticSlice(DataOutputPlus out, boolean isReversed, CFMetaData metadata) throws IOException
        {
            // if reversed, write an empty bound for the slice start; if reversed, write out an empty bound for the
            // slice finish after we've written the static slice start
            if (!isReversed)
            {
                ByteBuffer sliceStart = LegacyLayout.encodeBound(metadata, Slice.Bound.BOTTOM, false);
                ByteBufferUtil.writeWithShortLength(sliceStart, out);
            }

            // write out the length of the composite
            out.writeShort(2 + metadata.comparator.size() * 3);  // two bytes + EOC for each component, plus static prefix
            out.writeShort(LegacyLayout.STATIC_PREFIX);
            for (int i = 0; i < metadata.comparator.size(); i++)
            {
                ByteBufferUtil.writeWithShortLength(ByteBufferUtil.EMPTY_BYTE_BUFFER, out);
                // write the EOC, using an inclusive end if we're on the final component
                out.writeByte(i == metadata.comparator.size() - 1 ? 1 : 0);
            }

            if (isReversed)
            {
                ByteBuffer sliceStart = LegacyLayout.encodeBound(metadata, Slice.Bound.BOTTOM, false);
                ByteBufferUtil.writeWithShortLength(sliceStart, out);
            }
        }

        // Returns the deserialized filter, and whether static columns are queried (in pre-3.0, both info are determined by the slices,
        // but in 3.0 they are separated: whether static columns are queried or not depends on the ColumnFilter).
        static Pair<ClusteringIndexSliceFilter, Boolean> deserializeSlicePartitionFilter(DataInputPlus in, CFMetaData metadata) throws IOException
        {
            int numSlices = in.readInt();
            ByteBuffer[] startBuffers = new ByteBuffer[numSlices];
            ByteBuffer[] finishBuffers = new ByteBuffer[numSlices];
            for (int i = 0; i < numSlices; i++)
            {
                startBuffers[i] = ByteBufferUtil.readWithShortLength(in);
                finishBuffers[i] = ByteBufferUtil.readWithShortLength(in);
            }

            boolean reversed = in.readBoolean();

            if (reversed)
            {
                // pre-3.0, reversed query slices put the greater element at the start of the slice
                ByteBuffer[] tmp = finishBuffers;
                finishBuffers = startBuffers;
                startBuffers = tmp;
            }

            boolean selectsStatics = false;
            Slices.Builder slicesBuilder = new Slices.Builder(metadata.comparator);
            for (int i = 0; i < numSlices; i++)
            {
                LegacyLayout.LegacyBound start = LegacyLayout.decodeBound(metadata, startBuffers[i], true);
                LegacyLayout.LegacyBound finish = LegacyLayout.decodeBound(metadata, finishBuffers[i], false);

                if (start.isStatic)
                {
                    // If we start at the static block, this means we start at the beginning of the partition in 3.0
                    // terms (since 3.0 handles static outside of the slice).
                    start = LegacyLayout.LegacyBound.BOTTOM;

                    // Then if we include the static, records it
                    if (start.bound.isInclusive())
                        selectsStatics = true;
                }
                else if (start == LegacyLayout.LegacyBound.BOTTOM)
                {
                    selectsStatics = true;
                }

                // If the end of the slice is the end of the statics, then that mean this slice was just selecting static
                // columns. We have already recorded that in selectsStatics, so we can ignore the slice (which doesn't make
                // sense for 3.0).
                if (finish.isStatic)
                {
                    assert finish.bound.isInclusive(); // it would make no sense for a pre-3.0 node to have a slice that stops
                                                     // before the static columns (since there is nothing before that)
                    continue;
                }

                slicesBuilder.add(Slice.make(start.bound, finish.bound));
            }

            return Pair.create(new ClusteringIndexSliceFilter(slicesBuilder.build(), reversed), selectsStatics);
        }

        private static SinglePartitionReadCommand maybeConvertNamesToSlice(SinglePartitionReadCommand command)
        {
            if (command.clusteringIndexFilter().kind() != ClusteringIndexFilter.Kind.NAMES)
                return command;

            CFMetaData metadata = command.metadata();

            if (!shouldConvertNamesToSlice(metadata, command.columnFilter().fetchedColumns()))
                return command;

            ClusteringIndexNamesFilter filter = (ClusteringIndexNamesFilter)command.clusteringIndexFilter();
            ClusteringIndexSliceFilter sliceFilter = convertNamesFilterToSliceFilter(filter, metadata);

            return command.withUpdatedClusteringIndexFilter(sliceFilter);
        }

        /**
         * Returns true if a names filter on the given table and column selection should be converted to a slice
         * filter for compatibility with pre-3.0 nodes, false otherwise.
         */
        static boolean shouldConvertNamesToSlice(CFMetaData metadata, PartitionColumns columns)
        {
            // On pre-3.0 nodes, due to CASSANDRA-5762, we always do a slice for CQL3 tables (not dense, composite).
            if (!metadata.isDense() && metadata.isCompound())
                return true;

            // pre-3.0 nodes don't support names filters for reading collections, so if we're requesting any of those,
            // we need to convert this to a slice filter
            for (ColumnDefinition column : columns)
            {
                if (column.type.isMultiCell())
                    return true;
            }
            return false;
        }

        /**
         * Converts a names filter that is incompatible with pre-3.0 nodes to a slice filter that is compatible.
         */
        private static ClusteringIndexSliceFilter convertNamesFilterToSliceFilter(ClusteringIndexNamesFilter filter, CFMetaData metadata)
        {
            SortedSet<Clustering> requestedRows = filter.requestedRows();
            Slices slices;
            if (requestedRows.isEmpty())
            {
                slices = Slices.NONE;
            }
            else if (requestedRows.size() == 1 && requestedRows.first().size() == 0)
            {
                slices = Slices.ALL;
            }
            else
            {
                Slices.Builder slicesBuilder = new Slices.Builder(metadata.comparator);
                for (Clustering clustering : requestedRows)
                    slicesBuilder.add(Slice.Bound.inclusiveStartOf(clustering), Slice.Bound.inclusiveEndOf(clustering));
                slices = slicesBuilder.build();
            }

            return new ClusteringIndexSliceFilter(slices, filter.isReversed());
        }

        /**
         * Potentially increases the existing query limit to account for the lack of exclusive bounds in pre-3.0 nodes.
         * @param limit the existing query limit
         * @param slices the requested slices
         * @return the updated limit
         */
        static int updateLimitForQuery(int limit, Slices slices)
        {
            // Pre-3.0 nodes don't support exclusive bounds for slices. Instead, we query one more element if necessary
            // and filter it later (in LegacyRemoteDataResponse)
            if (!slices.hasLowerBound() && ! slices.hasUpperBound())
                return limit;

            for (Slice slice : slices)
            {
                if (limit == Integer.MAX_VALUE)
                    return limit;

                if (!slice.start().isInclusive())
                    limit++;
                if (!slice.end().isInclusive())
                    limit++;
            }
            return limit;
        }
    }
}<|MERGE_RESOLUTION|>--- conflicted
+++ resolved
@@ -172,7 +172,6 @@
 
     public abstract boolean isLimitedToOnePartition();
 
-<<<<<<< HEAD
     /**
      * Whether this is command is a single partition read
      *
@@ -183,8 +182,6 @@
         return kind == Kind.SINGLE_PARTITION;
     }
 
-=======
->>>>>>> d73f45ba
     /**
      * The metadata for the table queried.
      *
