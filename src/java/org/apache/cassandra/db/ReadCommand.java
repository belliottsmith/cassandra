/*
 * Licensed to the Apache Software Foundation (ASF) under one
 * or more contributor license agreements.  See the NOTICE file
 * distributed with this work for additional information
 * regarding copyright ownership.  The ASF licenses this file
 * to you under the Apache License, Version 2.0 (the
 * "License"); you may not use this file except in compliance
 * with the License.  You may obtain a copy of the License at
 *
 *     http://www.apache.org/licenses/LICENSE-2.0
 *
 * Unless required by applicable law or agreed to in writing, software
 * distributed under the License is distributed on an "AS IS" BASIS,
 * WITHOUT WARRANTIES OR CONDITIONS OF ANY KIND, either express or implied.
 * See the License for the specific language governing permissions and
 * limitations under the License.
 */
package org.apache.cassandra.db;

import java.io.IOException;
import java.nio.ByteBuffer;
import java.util.*;
import java.util.function.Predicate;

import javax.annotation.Nullable;

import com.google.common.collect.Lists;
import org.slf4j.Logger;
import org.slf4j.LoggerFactory;

import org.apache.cassandra.config.*;
import org.apache.cassandra.cql3.Operator;
import org.apache.cassandra.db.filter.*;
import org.apache.cassandra.db.partitions.*;
import org.apache.cassandra.db.rows.*;
import org.apache.cassandra.db.transform.Transformation;
import org.apache.cassandra.dht.AbstractBounds;
import org.apache.cassandra.index.Index;
import org.apache.cassandra.index.IndexNotAvailableException;
import org.apache.cassandra.io.ForwardingVersionedSerializer;
import org.apache.cassandra.io.IVersionedSerializer;
import org.apache.cassandra.io.util.DataInputPlus;
import org.apache.cassandra.io.util.DataOutputPlus;
import org.apache.cassandra.metrics.TableMetrics;
import org.apache.cassandra.net.MessageOut;
import org.apache.cassandra.net.MessagingService;
import org.apache.cassandra.schema.IndexMetadata;
import org.apache.cassandra.schema.UnknownIndexException;
import org.apache.cassandra.service.ClientWarn;
import org.apache.cassandra.tracing.Tracing;
import org.apache.cassandra.utils.ByteBufferUtil;
import org.apache.cassandra.utils.Pair;

/**
 * General interface for storage-engine read commands (common to both range and
 * single partition commands).
 * <p>
 * This contains all the informations needed to do a local read.
 */
public abstract class ReadCommand implements ReadQuery
{
    protected static final Logger logger = LoggerFactory.getLogger(ReadCommand.class);

    public static final IVersionedSerializer<ReadCommand> serializer = new Serializer();

    // For READ verb: will either dispatch on 'serializer' for 3.0 or 'legacyReadCommandSerializer' for earlier version.
    // Can be removed (and replaced by 'serializer') once we drop pre-3.0 backward compatibility.
    public static final IVersionedSerializer<ReadCommand> readSerializer = new ForwardingVersionedSerializer<ReadCommand>()
    {
        protected IVersionedSerializer<ReadCommand> delegate(int version)
        {
            return version < MessagingService.VERSION_30
                    ? legacyReadCommandSerializer : serializer;
        }
    };

    // For RANGE_SLICE verb: will either dispatch on 'serializer' for 3.0 or 'legacyRangeSliceCommandSerializer' for earlier version.
    // Can be removed (and replaced by 'serializer') once we drop pre-3.0 backward compatibility.
    public static final IVersionedSerializer<ReadCommand> rangeSliceSerializer = new ForwardingVersionedSerializer<ReadCommand>()
    {
        protected IVersionedSerializer<ReadCommand> delegate(int version)
        {
            return version < MessagingService.VERSION_30
                    ? legacyRangeSliceCommandSerializer : serializer;
        }
    };

    // For PAGED_RANGE verb: will either dispatch on 'serializer' for 3.0 or 'legacyPagedRangeCommandSerializer' for earlier version.
    // Can be removed (and replaced by 'serializer') once we drop pre-3.0 backward compatibility.
    public static final IVersionedSerializer<ReadCommand> pagedRangeSerializer = new ForwardingVersionedSerializer<ReadCommand>()
    {
        protected IVersionedSerializer<ReadCommand> delegate(int version)
        {
            return version < MessagingService.VERSION_30
                    ? legacyPagedRangeCommandSerializer : serializer;
        }
    };

    public static final IVersionedSerializer<ReadCommand> legacyRangeSliceCommandSerializer = new LegacyRangeSliceCommandSerializer();
    public static final IVersionedSerializer<ReadCommand> legacyPagedRangeCommandSerializer = new LegacyPagedRangeCommandSerializer();
    public static final IVersionedSerializer<ReadCommand> legacyReadCommandSerializer = new LegacyReadCommandSerializer();

    private final Kind kind;
    private final CFMetaData metadata;
    private final int nowInSec;

    private final ColumnFilter columnFilter;
    private final RowFilter rowFilter;
    private final DataLimits limits;

    private final boolean isDigestQuery;
    // if a digest query, the version for which the digest is expected. Ignored if not a digest.
    private int digestVersion;
    private final boolean isForThrift;

    @Nullable
    private final IndexMetadata index;

    protected static abstract class SelectionDeserializer
    {
        public abstract ReadCommand deserialize(DataInputPlus in,
                                                int version,
                                                boolean isDigest,
                                                int digestVersion,
                                                boolean isForThrift,
                                                CFMetaData metadata,
                                                int nowInSec,
                                                ColumnFilter columnFilter,
                                                RowFilter rowFilter,
                                                DataLimits limits,
                                                IndexMetadata index) throws IOException;
    }

    protected enum Kind
    {
        SINGLE_PARTITION (SinglePartitionReadCommand.selectionDeserializer),
        PARTITION_RANGE  (PartitionRangeReadCommand.selectionDeserializer);

        private final SelectionDeserializer selectionDeserializer;

        Kind(SelectionDeserializer selectionDeserializer)
        {
            this.selectionDeserializer = selectionDeserializer;
        }
    }

    protected ReadCommand(Kind kind,
                          boolean isDigestQuery,
                          int digestVersion,
                          boolean isForThrift,
                          CFMetaData metadata,
                          int nowInSec,
                          ColumnFilter columnFilter,
                          RowFilter rowFilter,
                          DataLimits limits,
                          IndexMetadata index)
    {
        this.kind = kind;
        this.isDigestQuery = isDigestQuery;
        this.digestVersion = digestVersion;
        this.isForThrift = isForThrift;
        this.metadata = metadata;
        this.nowInSec = nowInSec;
        this.columnFilter = columnFilter;
        this.rowFilter = rowFilter;
        this.limits = limits;
        this.index = index;
    }

    protected abstract void serializeSelection(DataOutputPlus out, int version) throws IOException;
    protected abstract long selectionSerializedSize(int version);

    /**
     * Whether this is command is a single partition read
     *
     * @return true if the command is a single partition read, false otherwise
     */
    public boolean isSinglePartitionRead()
    {
        return kind == Kind.SINGLE_PARTITION;
    }

    /**
     * The metadata for the table queried.
     *
     * @return the metadata for the table queried.
     */
    public CFMetaData metadata()
    {
        return metadata;
    }

    /**
     * The time in seconds to use as "now" for this query.
     * <p>
     * We use the same time as "now" for the whole query to avoid considering different
     * values as expired during the query, which would be buggy (would throw of counting amongst other
     * things).
     *
     * @return the time (in seconds) to use as "now".
     */
    public int nowInSec()
    {
        return nowInSec;
    }

    /**
     * The configured timeout for this command.
     *
     * @return the configured timeout for this command.
     */
    public abstract long getTimeout();

    /**
     * A filter on which (non-PK) columns must be returned by the query.
     *
     * @return which columns must be fetched by this query.
     */
    public ColumnFilter columnFilter()
    {
        return columnFilter;
    }

    /**
     * Filters/Resrictions on CQL rows.
     * <p>
     * This contains the restrictions that are not directly handled by the
     * {@code ClusteringIndexFilter}. More specifically, this includes any non-PK column
     * restrictions and can include some PK columns restrictions when those can't be
     * satisfied entirely by the clustering index filter (because not all clustering columns
     * have been restricted for instance). If there is 2ndary indexes on the table,
     * one of this restriction might be handled by a 2ndary index.
     *
     * @return the filter holding the expression that rows must satisfy.
     */
    public RowFilter rowFilter()
    {
        return rowFilter;
    }

    /**
     * The limits set on this query.
     *
     * @return the limits set on this query.
     */
    public DataLimits limits()
    {
        return limits;
    }

    /**
     * Whether this query is a digest one or not.
     *
     * @return Whether this query is a digest query.
     */
    public boolean isDigestQuery()
    {
        return isDigestQuery;
    }

    /**
     * If the query is a digest one, the requested digest version.
     *
     * @return the requested digest version if the query is a digest. Otherwise, this can return
     * anything.
     */
    public int digestVersion()
    {
        return digestVersion;
    }

    /**
     * Sets the digest version, for when digest for that command is requested.
     * <p>
     * Note that we allow setting this independently of setting the command as a digest query as
     * this allows us to use the command as a carrier of the digest version even if we only call
     * setIsDigestQuery on some copy of it.
     *
     * @param digestVersion the version for the digest is this command is used for digest query..
     * @return this read command.
     */
    public ReadCommand setDigestVersion(int digestVersion)
    {
        this.digestVersion = digestVersion;
        return this;
    }

    /**
     * Whether this query is for thrift or not.
     *
     * @return whether this query is for thrift.
     */
    public boolean isForThrift()
    {
        return isForThrift;
    }

    /**
     * Index (metadata) chosen for this query. Can be null.
     *
     * @return index (metadata) chosen for this query
     */
    @Nullable
    public IndexMetadata indexMetadata()
    {
        return index;
    }

    /**
     * The clustering index filter this command to use for the provided key.
     * <p>
     * Note that that method should only be called on a key actually queried by this command
     * and in practice, this will almost always return the same filter, but for the sake of
     * paging, the filter on the first key of a range command might be slightly different.
     *
     * @param key a partition key queried by this command.
     *
     * @return the {@code ClusteringIndexFilter} to use for the partition of key {@code key}.
     */
    public abstract ClusteringIndexFilter clusteringIndexFilter(DecoratedKey key);

    /**
     * Returns a copy of this command.
     *
     * @return a copy of this command.
     */
    public abstract ReadCommand copy();

    /**
     * Returns a copy of this command with isDigestQuery set to true.
     */
    public abstract ReadCommand copyAsDigestQuery();

    protected abstract UnfilteredPartitionIterator queryStorage(ColumnFamilyStore cfs, ReadOrderGroup orderGroup);

    protected abstract int oldestUnrepairedTombstone();

    public ReadResponse createResponse(UnfilteredPartitionIterator iterator)
    {
        return isDigestQuery()
             ? ReadResponse.createDigestResponse(iterator, this)
             : ReadResponse.createDataResponse(iterator, this);
    }

    long indexSerializedSize(int version)
    {
        return null != index
             ? IndexMetadata.serializer.serializedSize(index, version)
             : 0;
    }

    public Index getIndex(ColumnFamilyStore cfs)
    {
        return null != index
             ? cfs.indexManager.getIndex(index)
             : null;
    }

    static IndexMetadata findIndex(CFMetaData table, RowFilter rowFilter)
    {
        if (table.getIndexes().isEmpty() || rowFilter.isEmpty())
            return null;

        ColumnFamilyStore cfs = Keyspace.openAndGetStore(table);

        Index index = cfs.indexManager.getBestIndexFor(rowFilter);

        return null != index
             ? index.getIndexMetadata()
             : null;
    }

    /**
     * If the index manager for the CFS determines that there's an applicable
     * 2i that can be used to execute this command, call its (optional)
     * validation method to check that nothing in this command's parameters
     * violates the implementation specific validation rules.
     */
    public void maybeValidateIndex()
    {
        Index index = getIndex(Keyspace.openAndGetStore(metadata));
        if (null != index)
            index.validate(this);
    }

    /**
     * Executes this command on the local host.
     *
     * @param orderGroup the operation group spanning this command
     *
     * @return an iterator over the result of executing this command locally.
     */
    @SuppressWarnings("resource") // The result iterator is closed upon exceptions (we know it's fine to potentially not close the intermediary
                                  // iterators created inside the try as long as we do close the original resultIterator), or by closing the result.
    public UnfilteredPartitionIterator executeLocally(ReadOrderGroup orderGroup)
    {
        long startTimeNanos = System.nanoTime();

        ColumnFamilyStore cfs = Keyspace.openAndGetStore(metadata());
        Index index = getIndex(cfs);

        Index.Searcher searcher = null;
        if (index != null)
        {
            if (!cfs.indexManager.isIndexQueryable(index))
                throw new IndexNotAvailableException(index);

            searcher = index.searcherFor(this);
            Tracing.trace("Executing read on {}.{} using index {}", cfs.metadata.ksName, cfs.metadata.cfName, index.getIndexMetadata().name);
        }

        UnfilteredPartitionIterator resultIterator = searcher == null
                                         ? queryStorage(cfs, orderGroup)
                                         : searcher.search(orderGroup);

        try
        {
            UnfilteredPartitionIterator filtered = DatabaseDescriptor.isTombstoneCountGCable() ? resultIterator : withoutPurgeableTombstones(resultIterator, cfs);
            resultIterator = withMetricsRecording(filtered, cfs.metric, startTimeNanos);

            // If we've used a 2ndary index, we know the result already satisfy the primary expression used, so
            // no point in checking it again.
            RowFilter updatedFilter = searcher == null
                                    ? rowFilter()
                                    : index.getPostIndexQueryFilter(rowFilter());

            // TODO: We'll currently do filtering by the rowFilter here because it's convenient. However,
            // we'll probably want to optimize by pushing it down the layer (like for dropped columns) as it
            // would be more efficient (the sooner we discard stuff we know we don't care, the less useless
            // processing we do on it).
            return limits().filter(updatedFilter.filter(resultIterator, nowInSec()), nowInSec(), selectsFullPartition());
        }
        catch (RuntimeException | Error e)
        {
            resultIterator.close();
            throw e;
        }
    }

    protected abstract void recordLatency(TableMetrics metric, long latencyNanos);

    public PartitionIterator executeInternal(ReadOrderGroup orderGroup)
    {
        return UnfilteredPartitionIterators.filter(executeLocally(orderGroup), nowInSec());
    }

    public ReadOrderGroup startOrderGroup()
    {
        return ReadOrderGroup.forCommand(this);
    }

    /**
     * Wraps the provided iterator so that metrics on what is scanned by the command are recorded.
     * This also log warning/trow TombstoneOverwhelmingException if appropriate.
     */
    private UnfilteredPartitionIterator withMetricsRecording(UnfilteredPartitionIterator iter, final TableMetrics metric, final long startTimeNanos)
    {
        class MetricRecording extends Transformation<UnfilteredRowIterator>
        {
            private final int failureThreshold = DatabaseDescriptor.getTombstoneFailureThreshold();
            private final int warningThreshold = DatabaseDescriptor.getTombstoneWarnThreshold();

            private final boolean respectTombstoneThresholds = !Schema.isSystemKeyspace(ReadCommand.this.metadata().ksName);
            private final boolean enforceStrictLiveness = metadata.enforceStrictLiveness();

            private int liveRows = 0;
            private int tombstones = 0;

            private DecoratedKey currentKey;

            @Override
            public UnfilteredRowIterator applyToPartition(UnfilteredRowIterator iter)
            {
                currentKey = iter.partitionKey();
                return Transformation.apply(iter, this);
            }

            @Override
            public Row applyToStatic(Row row)
            {
                return applyToRow(row);
            }

            @Override
            public Row applyToRow(Row row)
            {
                if (row.hasLiveData(ReadCommand.this.nowInSec(), enforceStrictLiveness))
                    ++liveRows;

                for (Cell cell : row.cells())
                {
                    if (!cell.isLive(ReadCommand.this.nowInSec()))
                        countTombstone(row.clustering());
                }
                return row;
            }

            @Override
            public RangeTombstoneMarker applyToMarker(RangeTombstoneMarker marker)
            {
                countTombstone(marker.clustering());
                return marker;
            }

            private void countTombstone(ClusteringPrefix clustering)
            {
                ++tombstones;
                if (tombstones > failureThreshold && respectTombstoneThresholds)
                {
                    String query = ReadCommand.this.toCQLString();
                    Tracing.trace("Scanned over {} tombstones for query {}; query aborted (see tombstone_failure_threshold)", failureThreshold, query);
                    throw new TombstoneOverwhelmingException(tombstones, query, ReadCommand.this.metadata(), currentKey, clustering);
                }
            }

            @Override
            public void onClose()
            {
                recordLatency(metric, System.nanoTime() - startTimeNanos);

                metric.tombstoneScannedHistogram.update(tombstones);
                metric.liveScannedHistogram.update(liveRows);

                boolean warnTombstones = tombstones > warningThreshold && respectTombstoneThresholds;
                if (warnTombstones)
                {
                    String msg = String.format("Read %d live rows and %d tombstone cells for query %1.512s (see tombstone_warn_threshold)", liveRows, tombstones, ReadCommand.this.toCQLString());
                    ClientWarn.instance.warn(msg);
                    logger.warn(msg);
                }

                Tracing.trace("Read {} live and {} tombstone cells{}", liveRows, tombstones, (warnTombstones ? " (see tombstone_warn_threshold)" : ""));
            }
        };

        return Transformation.apply(iter, new MetricRecording());
    }

    /**
     * Creates a message for this command.
     */
    public abstract MessageOut<ReadCommand> createMessage(int version);

    protected abstract void appendCQLWhereClause(StringBuilder sb);

    // Skip purgeable tombstones. We do this because it's safe to do (post-merge of the memtable and sstable at least), it
    // can save us some bandwith, and avoid making us throw a TombstoneOverwhelmingException for purgeable tombstones (which
    // are to some extend an artefact of compaction lagging behind and hence counting them is somewhat unintuitive).
    protected UnfilteredPartitionIterator withoutPurgeableTombstones(UnfilteredPartitionIterator iterator, ColumnFamilyStore cfs)
    {
        final boolean isForThrift = iterator.isForThrift();
        class WithoutPurgeableTombstones extends PurgeFunction
        {
            public WithoutPurgeableTombstones()
            {
<<<<<<< HEAD
                // todo: maybe we should return all tombstones always, this might be too slow
                super(cfs, isForThrift, nowInSec(), cfs.gcBefore(nowInSec()), oldestUnrepairedTombstone(), cfs.getCompactionStrategyManager().onlyPurgeRepairedTombstones());
=======
                super(isForThrift,
                      nowInSec(),
                      cfs.gcBefore(nowInSec()),
                      oldestUnrepairedTombstone(),
                      cfs.getCompactionStrategyManager().onlyPurgeRepairedTombstones(),
                      cfs.metadata.enforceStrictLiveness());
>>>>>>> ab0adf9f
            }

            protected Predicate<Long> getPurgeEvaluator()
            {
                return time -> true;
            }
        }
        return Transformation.apply(iterator, new WithoutPurgeableTombstones());
    }

    /**
     * Recreate the CQL string corresponding to this query.
     * <p>
     * Note that in general the returned string will not be exactly the original user string, first
     * because there isn't always a single syntax for a given query,  but also because we don't have
     * all the information needed (we know the non-PK columns queried but not the PK ones as internally
     * we query them all). So this shouldn't be relied too strongly, but this should be good enough for
     * debugging purpose which is what this is for.
     */
    public String toCQLString()
    {
        StringBuilder sb = new StringBuilder();
        sb.append("SELECT ").append(columnFilter());
        sb.append(" FROM ").append(metadata().ksName).append('.').append(metadata.cfName);
        appendCQLWhereClause(sb);

        if (limits() != DataLimits.NONE)
            sb.append(' ').append(limits());
        return sb.toString();
    }

    private static class Serializer implements IVersionedSerializer<ReadCommand>
    {
        private static int digestFlag(boolean isDigest)
        {
            return isDigest ? 0x01 : 0;
        }

        private static boolean isDigest(int flags)
        {
            return (flags & 0x01) != 0;
        }

        private static int thriftFlag(boolean isForThrift)
        {
            return isForThrift ? 0x02 : 0;
        }

        private static boolean isForThrift(int flags)
        {
            return (flags & 0x02) != 0;
        }

        private static int indexFlag(boolean hasIndex)
        {
            return hasIndex ? 0x04 : 0;
        }

        private static boolean hasIndex(int flags)
        {
            return (flags & 0x04) != 0;
        }

        public void serialize(ReadCommand command, DataOutputPlus out, int version) throws IOException
        {
            assert version >= MessagingService.VERSION_30;

            out.writeByte(command.kind.ordinal());
            out.writeByte(digestFlag(command.isDigestQuery()) | thriftFlag(command.isForThrift()) | indexFlag(null != command.index));
            if (command.isDigestQuery())
                out.writeUnsignedVInt(command.digestVersion());
            CFMetaData.serializer.serialize(command.metadata(), out, version);
            out.writeInt(command.nowInSec());
            ColumnFilter.serializer.serialize(command.columnFilter(), out, version);
            RowFilter.serializer.serialize(command.rowFilter(), out, version);
            DataLimits.serializer.serialize(command.limits(), out, version);
            if (null != command.index)
                IndexMetadata.serializer.serialize(command.index, out, version);

            command.serializeSelection(out, version);
        }

        public ReadCommand deserialize(DataInputPlus in, int version) throws IOException
        {
            assert version >= MessagingService.VERSION_30;

            Kind kind = Kind.values()[in.readByte()];
            int flags = in.readByte();
            boolean isDigest = isDigest(flags);
            boolean isForThrift = isForThrift(flags);
            boolean hasIndex = hasIndex(flags);
            int digestVersion = isDigest ? (int)in.readUnsignedVInt() : 0;
            CFMetaData metadata = CFMetaData.serializer.deserialize(in, version);
            int nowInSec = in.readInt();
            ColumnFilter columnFilter = ColumnFilter.serializer.deserialize(in, version, metadata);
            RowFilter rowFilter = RowFilter.serializer.deserialize(in, version, metadata);
            DataLimits limits = DataLimits.serializer.deserialize(in, version);
            IndexMetadata index = hasIndex ? deserializeIndexMetadata(in, version, metadata) : null;

            return kind.selectionDeserializer.deserialize(in, version, isDigest, digestVersion, isForThrift, metadata, nowInSec, columnFilter, rowFilter, limits, index);
        }

        private IndexMetadata deserializeIndexMetadata(DataInputPlus in, int version, CFMetaData cfm) throws IOException
        {
            try
            {
                return IndexMetadata.serializer.deserialize(in, version, cfm);
            }
            catch (UnknownIndexException e)
            {
                String message = String.format("Couldn't find a defined index on %s.%s with the id %s. " +
                                               "If an index was just created, this is likely due to the schema not " +
                                               "being fully propagated. Local read will proceed without using the " +
                                               "index. Please wait for schema agreement after index creation.",
                                               cfm.ksName, cfm.cfName, e.indexId.toString());
                logger.info(message);
                return null;
            }
        }

        public long serializedSize(ReadCommand command, int version)
        {
            assert version >= MessagingService.VERSION_30;

            return 2 // kind + flags
                 + (command.isDigestQuery() ? TypeSizes.sizeofUnsignedVInt(command.digestVersion()) : 0)
                 + CFMetaData.serializer.serializedSize(command.metadata(), version)
                 + TypeSizes.sizeof(command.nowInSec())
                 + ColumnFilter.serializer.serializedSize(command.columnFilter(), version)
                 + RowFilter.serializer.serializedSize(command.rowFilter(), version)
                 + DataLimits.serializer.serializedSize(command.limits(), version)
                 + command.selectionSerializedSize(version)
                 + command.indexSerializedSize(version);
        }
    }

    private enum LegacyType
    {
        GET_BY_NAMES((byte)1),
        GET_SLICES((byte)2);

        public final byte serializedValue;

        LegacyType(byte b)
        {
            this.serializedValue = b;
        }

        public static LegacyType fromPartitionFilterKind(ClusteringIndexFilter.Kind kind)
        {
            return kind == ClusteringIndexFilter.Kind.SLICE
                   ? GET_SLICES
                   : GET_BY_NAMES;
        }

        public static LegacyType fromSerializedValue(byte b)
        {
            return b == 1 ? GET_BY_NAMES : GET_SLICES;
        }
    }

    /**
     * Serializer for pre-3.0 RangeSliceCommands.
     */
    private static class LegacyRangeSliceCommandSerializer implements IVersionedSerializer<ReadCommand>
    {
        public void serialize(ReadCommand command, DataOutputPlus out, int version) throws IOException
        {
            assert version < MessagingService.VERSION_30;

            PartitionRangeReadCommand rangeCommand = (PartitionRangeReadCommand) command;
            assert !rangeCommand.dataRange().isPaging();

            // convert pre-3.0 incompatible names filters to slice filters
            rangeCommand = maybeConvertNamesToSlice(rangeCommand);

            CFMetaData metadata = rangeCommand.metadata();

            out.writeUTF(metadata.ksName);
            out.writeUTF(metadata.cfName);
            out.writeLong(rangeCommand.nowInSec() * 1000L);  // convert from seconds to millis

            // begin DiskAtomFilterSerializer.serialize()
            if (rangeCommand.isNamesQuery())
            {
                out.writeByte(1);  // 0 for slices, 1 for names
                ClusteringIndexNamesFilter filter = (ClusteringIndexNamesFilter) rangeCommand.dataRange().clusteringIndexFilter;
                LegacyReadCommandSerializer.serializeNamesFilter(rangeCommand, filter, out);
            }
            else
            {
                out.writeByte(0);  // 0 for slices, 1 for names

                // slice filter serialization
                ClusteringIndexSliceFilter filter = (ClusteringIndexSliceFilter) rangeCommand.dataRange().clusteringIndexFilter;

                boolean makeStaticSlice = !rangeCommand.columnFilter().fetchedColumns().statics.isEmpty() && !filter.requestedSlices().selects(Clustering.STATIC_CLUSTERING);
                LegacyReadCommandSerializer.serializeSlices(out, filter.requestedSlices(), filter.isReversed(), makeStaticSlice, metadata);

                out.writeBoolean(filter.isReversed());

                // limit
                DataLimits limits = rangeCommand.limits();
                if (limits.isDistinct())
                    out.writeInt(1);
                else
                    out.writeInt(LegacyReadCommandSerializer.updateLimitForQuery(rangeCommand.limits().count(), filter.requestedSlices()));

                int compositesToGroup;
                boolean selectsStatics = !rangeCommand.columnFilter().fetchedColumns().statics.isEmpty() && filter.requestedSlices().selects(Clustering.STATIC_CLUSTERING);
                if (limits.kind() == DataLimits.Kind.THRIFT_LIMIT)
                    compositesToGroup = -1;
                else if (limits.isDistinct() && !selectsStatics)
                    compositesToGroup = -2;  // for DISTINCT queries (CASSANDRA-8490)
                else
                    compositesToGroup = metadata.isDense() ? -1 : metadata.clusteringColumns().size();

                out.writeInt(compositesToGroup);
            }

            serializeRowFilter(out, rangeCommand.rowFilter());
            AbstractBounds.rowPositionSerializer.serialize(rangeCommand.dataRange().keyRange(), out, version);

            // maxResults
            out.writeInt(rangeCommand.limits().count());

            // countCQL3Rows
            if (rangeCommand.isForThrift() || rangeCommand.limits().perPartitionCount() == 1)  // if for Thrift or DISTINCT
                out.writeBoolean(false);
            else
                out.writeBoolean(true);

            // isPaging
            out.writeBoolean(false);
        }

        public ReadCommand deserialize(DataInputPlus in, int version) throws IOException
        {
            assert version < MessagingService.VERSION_30;

            String keyspace = in.readUTF();
            String columnFamily = in.readUTF();

            CFMetaData metadata = Schema.instance.getCFMetaData(keyspace, columnFamily);
            if (metadata == null)
            {
                String message = String.format("Got legacy range command for nonexistent table %s.%s.", keyspace, columnFamily);
                throw new UnknownColumnFamilyException(message, null);
            }

            int nowInSec = (int) (in.readLong() / 1000);  // convert from millis to seconds

            ClusteringIndexFilter filter;
            ColumnFilter selection;
            int compositesToGroup = 0;
            int perPartitionLimit = -1;
            byte readType = in.readByte();  // 0 for slices, 1 for names
            if (readType == 1)
            {
                Pair<ColumnFilter, ClusteringIndexNamesFilter> selectionAndFilter = LegacyReadCommandSerializer.deserializeNamesSelectionAndFilter(in, metadata);
                selection = selectionAndFilter.left;
                filter = selectionAndFilter.right;
            }
            else
            {
                Pair<ClusteringIndexSliceFilter, Boolean> p = LegacyReadCommandSerializer.deserializeSlicePartitionFilter(in, metadata);
                filter = p.left;
                perPartitionLimit = in.readInt();
                compositesToGroup = in.readInt();
                selection = getColumnSelectionForSlice(p.right, compositesToGroup, metadata);
            }

            RowFilter rowFilter = deserializeRowFilter(in, metadata);

            AbstractBounds<PartitionPosition> keyRange = AbstractBounds.rowPositionSerializer.deserialize(in, metadata.partitioner, version);
            int maxResults = in.readInt();

            boolean countCQL3Rows = in.readBoolean();  // countCQL3Rows (not needed)
            in.readBoolean();  // isPaging (not needed)

            boolean selectsStatics = (!selection.fetchedColumns().statics.isEmpty() || filter.selects(Clustering.STATIC_CLUSTERING));
            // We have 2 types of DISTINCT queries: ones on only the partition key, and ones on the partition key and static columns. For the former,
            // we can easily detect the case because compositeToGroup is -2 and that's the only case it can be that. The latter one is slightly less
            // direct, but we know that on 2.1/2.2 queries, DISTINCT queries are the only CQL queries that have countCQL3Rows to false so we use
            // that fact.
            boolean isDistinct = compositesToGroup == -2 || (compositesToGroup != -1 && !countCQL3Rows);
            DataLimits limits;
            if (isDistinct)
                limits = DataLimits.distinctLimits(maxResults);
            else if (compositesToGroup == -1)
                limits = DataLimits.thriftLimits(maxResults, perPartitionLimit);
            else
                limits = DataLimits.cqlLimits(maxResults);

            return PartitionRangeReadCommand.create(true, metadata, nowInSec, selection, rowFilter, limits, new DataRange(keyRange, filter));
        }

        static void serializeRowFilter(DataOutputPlus out, RowFilter rowFilter) throws IOException
        {
            ArrayList<RowFilter.Expression> indexExpressions = Lists.newArrayList(rowFilter.iterator());
            out.writeInt(indexExpressions.size());
            for (RowFilter.Expression expression : indexExpressions)
            {
                ByteBufferUtil.writeWithShortLength(expression.column().name.bytes, out);
                expression.operator().writeTo(out);
                ByteBufferUtil.writeWithShortLength(expression.getIndexValue(), out);
            }
        }

        static RowFilter deserializeRowFilter(DataInputPlus in, CFMetaData metadata) throws IOException
        {
            int numRowFilters = in.readInt();
            if (numRowFilters == 0)
                return RowFilter.NONE;

            RowFilter rowFilter = RowFilter.create(numRowFilters);
            for (int i = 0; i < numRowFilters; i++)
            {
                ByteBuffer columnName = ByteBufferUtil.readWithShortLength(in);
                ColumnDefinition column = metadata.getColumnDefinition(columnName);
                Operator op = Operator.readFrom(in);
                ByteBuffer indexValue = ByteBufferUtil.readWithShortLength(in);
                rowFilter.add(column, op, indexValue);
            }
            return rowFilter;
        }

        static long serializedRowFilterSize(RowFilter rowFilter)
        {
            long size = TypeSizes.sizeof(0);  // rowFilterCount
            for (RowFilter.Expression expression : rowFilter)
            {
                size += ByteBufferUtil.serializedSizeWithShortLength(expression.column().name.bytes);
                size += TypeSizes.sizeof(0);  // operator int value
                size += ByteBufferUtil.serializedSizeWithShortLength(expression.getIndexValue());
            }
            return size;
        }

        public long serializedSize(ReadCommand command, int version)
        {
            assert version < MessagingService.VERSION_30;
            assert command.kind == Kind.PARTITION_RANGE;

            PartitionRangeReadCommand rangeCommand = (PartitionRangeReadCommand) command;
            rangeCommand = maybeConvertNamesToSlice(rangeCommand);
            CFMetaData metadata = rangeCommand.metadata();

            long size = TypeSizes.sizeof(metadata.ksName);
            size += TypeSizes.sizeof(metadata.cfName);
            size += TypeSizes.sizeof((long) rangeCommand.nowInSec());

            size += 1;  // single byte flag: 0 for slices, 1 for names
            if (rangeCommand.isNamesQuery())
            {
                PartitionColumns columns = rangeCommand.columnFilter().fetchedColumns();
                ClusteringIndexNamesFilter filter = (ClusteringIndexNamesFilter) rangeCommand.dataRange().clusteringIndexFilter;
                size += LegacyReadCommandSerializer.serializedNamesFilterSize(filter, metadata, columns);
            }
            else
            {
                ClusteringIndexSliceFilter filter = (ClusteringIndexSliceFilter) rangeCommand.dataRange().clusteringIndexFilter;
                boolean makeStaticSlice = !rangeCommand.columnFilter().fetchedColumns().statics.isEmpty() && !filter.requestedSlices().selects(Clustering.STATIC_CLUSTERING);
                size += LegacyReadCommandSerializer.serializedSlicesSize(filter.requestedSlices(), makeStaticSlice, metadata);
                size += TypeSizes.sizeof(filter.isReversed());
                size += TypeSizes.sizeof(rangeCommand.limits().perPartitionCount());
                size += TypeSizes.sizeof(0); // compositesToGroup
            }

            if (rangeCommand.rowFilter().equals(RowFilter.NONE))
            {
                size += TypeSizes.sizeof(0);
            }
            else
            {
                ArrayList<RowFilter.Expression> indexExpressions = Lists.newArrayList(rangeCommand.rowFilter().iterator());
                size += TypeSizes.sizeof(indexExpressions.size());
                for (RowFilter.Expression expression : indexExpressions)
                {
                    size += ByteBufferUtil.serializedSizeWithShortLength(expression.column().name.bytes);
                    size += TypeSizes.sizeof(expression.operator().ordinal());
                    size += ByteBufferUtil.serializedSizeWithShortLength(expression.getIndexValue());
                }
            }

            size += AbstractBounds.rowPositionSerializer.serializedSize(rangeCommand.dataRange().keyRange(), version);
            size += TypeSizes.sizeof(rangeCommand.limits().count());
            size += TypeSizes.sizeof(!rangeCommand.isForThrift());
            return size + TypeSizes.sizeof(rangeCommand.dataRange().isPaging());
        }

        static PartitionRangeReadCommand maybeConvertNamesToSlice(PartitionRangeReadCommand command)
        {
            if (!command.dataRange().isNamesQuery())
                return command;

            CFMetaData metadata = command.metadata();
            if (!LegacyReadCommandSerializer.shouldConvertNamesToSlice(metadata, command.columnFilter().fetchedColumns()))
                return command;

            ClusteringIndexNamesFilter filter = (ClusteringIndexNamesFilter) command.dataRange().clusteringIndexFilter;
            ClusteringIndexSliceFilter sliceFilter = LegacyReadCommandSerializer.convertNamesFilterToSliceFilter(filter, metadata);
            DataRange newRange = new DataRange(command.dataRange().keyRange(), sliceFilter);

            return command.withUpdatedDataRange(newRange);
        }

        static ColumnFilter getColumnSelectionForSlice(boolean selectsStatics, int compositesToGroup, CFMetaData metadata)
        {
            // A value of -2 indicates this is a DISTINCT query that doesn't select static columns, only partition keys.
            // In that case, we'll basically be querying the first row of the partition, but we must make sure we include
            // all columns so we get at least one cell if there is a live row as it would confuse pre-3.0 nodes otherwise.
            if (compositesToGroup == -2)
                return ColumnFilter.all(metadata);

            // if a slice query from a pre-3.0 node doesn't cover statics, we shouldn't select them at all
            PartitionColumns columns = selectsStatics
                                     ? metadata.partitionColumns()
                                     : metadata.partitionColumns().withoutStatics();
            return ColumnFilter.selectionBuilder().addAll(columns).build();
        }
    }

    /**
     * Serializer for pre-3.0 PagedRangeCommands.
     */
    private static class LegacyPagedRangeCommandSerializer implements IVersionedSerializer<ReadCommand>
    {
        public void serialize(ReadCommand command, DataOutputPlus out, int version) throws IOException
        {
            assert version < MessagingService.VERSION_30;

            PartitionRangeReadCommand rangeCommand = (PartitionRangeReadCommand) command;
            assert rangeCommand.dataRange().isPaging();

            CFMetaData metadata = rangeCommand.metadata();

            out.writeUTF(metadata.ksName);
            out.writeUTF(metadata.cfName);
            out.writeLong(rangeCommand.nowInSec() * 1000L);  // convert from seconds to millis

            AbstractBounds.rowPositionSerializer.serialize(rangeCommand.dataRange().keyRange(), out, version);

            // pre-3.0 nodes don't accept names filters for paged range commands
            ClusteringIndexSliceFilter filter;
            if (rangeCommand.dataRange().clusteringIndexFilter.kind() == ClusteringIndexFilter.Kind.NAMES)
                filter = LegacyReadCommandSerializer.convertNamesFilterToSliceFilter((ClusteringIndexNamesFilter) rangeCommand.dataRange().clusteringIndexFilter, metadata);
            else
                filter = (ClusteringIndexSliceFilter) rangeCommand.dataRange().clusteringIndexFilter;

            // slice filter
            boolean makeStaticSlice = !rangeCommand.columnFilter().fetchedColumns().statics.isEmpty() && !filter.requestedSlices().selects(Clustering.STATIC_CLUSTERING);
            LegacyReadCommandSerializer.serializeSlices(out, filter.requestedSlices(), filter.isReversed(), makeStaticSlice, metadata);
            out.writeBoolean(filter.isReversed());

            // slice filter's count
            DataLimits.Kind kind = rangeCommand.limits().kind();
            boolean isDistinct = (kind == DataLimits.Kind.CQL_LIMIT || kind == DataLimits.Kind.CQL_PAGING_LIMIT) && rangeCommand.limits().perPartitionCount() == 1;
            if (isDistinct)
                out.writeInt(1);
            else
                out.writeInt(LegacyReadCommandSerializer.updateLimitForQuery(rangeCommand.limits().perPartitionCount(), filter.requestedSlices()));

            // compositesToGroup
            boolean selectsStatics = !rangeCommand.columnFilter().fetchedColumns().statics.isEmpty() || filter.requestedSlices().selects(Clustering.STATIC_CLUSTERING);
            int compositesToGroup;
            if (kind == DataLimits.Kind.THRIFT_LIMIT)
                compositesToGroup = -1;
            else if (isDistinct && !selectsStatics)
                compositesToGroup = -2;  // for DISTINCT queries (CASSANDRA-8490)
            else
                compositesToGroup = metadata.isDense() ? -1 : metadata.clusteringColumns().size();

            out.writeInt(compositesToGroup);

            // command-level "start" and "stop" composites.  The start is the last-returned cell name if there is one,
            // otherwise it's the same as the slice filter's start.  The stop appears to always be the same as the
            // slice filter's stop.
            DataRange.Paging pagingRange = (DataRange.Paging) rangeCommand.dataRange();
            Clustering lastReturned = pagingRange.getLastReturned();
            Slice.Bound newStart = Slice.Bound.inclusiveStartOf(lastReturned);
            Slice lastSlice = filter.requestedSlices().get(filter.requestedSlices().size() - 1);
            ByteBufferUtil.writeWithShortLength(LegacyLayout.encodeBound(metadata, newStart, true), out);
            ByteBufferUtil.writeWithShortLength(LegacyLayout.encodeClustering(metadata, lastSlice.end().clustering()), out);

            LegacyRangeSliceCommandSerializer.serializeRowFilter(out, rangeCommand.rowFilter());

            // command-level limit
            // Pre-3.0 we would always request one more row than we actually needed and the command-level "start" would
            // be the last-returned cell name, so the response would always include it.
            int maxResults = rangeCommand.limits().count() + 1;
            out.writeInt(maxResults);

            // countCQL3Rows
            if (rangeCommand.isForThrift() || rangeCommand.limits().perPartitionCount() == 1)  // for Thrift or DISTINCT
                out.writeBoolean(false);
            else
                out.writeBoolean(true);
        }

        public ReadCommand deserialize(DataInputPlus in, int version) throws IOException
        {
            assert version < MessagingService.VERSION_30;

            String keyspace = in.readUTF();
            String columnFamily = in.readUTF();

            CFMetaData metadata = Schema.instance.getCFMetaData(keyspace, columnFamily);
            if (metadata == null)
            {
                String message = String.format("Got legacy paged range command for nonexistent table %s.%s.", keyspace, columnFamily);
                throw new UnknownColumnFamilyException(message, null);
            }

            int nowInSec = (int) (in.readLong() / 1000);  // convert from millis to seconds
            AbstractBounds<PartitionPosition> keyRange = AbstractBounds.rowPositionSerializer.deserialize(in, metadata.partitioner, version);

            Pair<ClusteringIndexSliceFilter, Boolean> p = LegacyReadCommandSerializer.deserializeSlicePartitionFilter(in, metadata);
            ClusteringIndexSliceFilter filter = p.left;
            boolean selectsStatics = p.right;

            int perPartitionLimit = in.readInt();
            int compositesToGroup = in.readInt();

            // command-level Composite "start" and "stop"
            LegacyLayout.LegacyBound startBound = LegacyLayout.decodeBound(metadata, ByteBufferUtil.readWithShortLength(in), true);

            ByteBufferUtil.readWithShortLength(in);  // the composite "stop", which isn't actually needed

            ColumnFilter selection = LegacyRangeSliceCommandSerializer.getColumnSelectionForSlice(selectsStatics, compositesToGroup, metadata);

            RowFilter rowFilter = LegacyRangeSliceCommandSerializer.deserializeRowFilter(in, metadata);
            int maxResults = in.readInt();
            boolean countCQL3Rows = in.readBoolean();

            // We have 2 types of DISTINCT queries: ones on only the partition key, and ones on the partition key and static columns. For the former,
            // we can easily detect the case because compositeToGroup is -2 and that's the only case it can be that. The latter one is slightly less
            // direct, but we know that on 2.1/2.2 queries, DISTINCT queries are the only CQL queries that have countCQL3Rows to false so we use
            // that fact.
            boolean isDistinct = compositesToGroup == -2 || (compositesToGroup != -1 && !countCQL3Rows);
            DataLimits limits;
            if (isDistinct)
                limits = DataLimits.distinctLimits(maxResults);
            else
                limits = DataLimits.cqlLimits(maxResults);

            limits = limits.forPaging(maxResults);

            // The pagedRangeCommand is used in pre-3.0 for both the first page and the following ones. On the first page, the startBound will be
            // the start of the overall slice and will not be a proper Clustering. So detect that case and just return a non-paging DataRange, which
            // is what 3.0 does.
            DataRange dataRange = new DataRange(keyRange, filter);
            Slices slices = filter.requestedSlices();
            if (!isDistinct && startBound != LegacyLayout.LegacyBound.BOTTOM && !startBound.bound.equals(slices.get(0).start()))
            {
                // pre-3.0 nodes normally expect pages to include the last cell from the previous page, but they handle it
                // missing without any problems, so we can safely always set "inclusive" to false in the data range
                dataRange = dataRange.forPaging(keyRange, metadata.comparator, startBound.getAsClustering(metadata), false);
            }
            return PartitionRangeReadCommand.create(true, metadata, nowInSec, selection, rowFilter, limits, dataRange);
        }

        public long serializedSize(ReadCommand command, int version)
        {
            assert version < MessagingService.VERSION_30;
            assert command.kind == Kind.PARTITION_RANGE;

            PartitionRangeReadCommand rangeCommand = (PartitionRangeReadCommand) command;
            CFMetaData metadata = rangeCommand.metadata();
            assert rangeCommand.dataRange().isPaging();

            long size = TypeSizes.sizeof(metadata.ksName);
            size += TypeSizes.sizeof(metadata.cfName);
            size += TypeSizes.sizeof((long) rangeCommand.nowInSec());

            size += AbstractBounds.rowPositionSerializer.serializedSize(rangeCommand.dataRange().keyRange(), version);

            // pre-3.0 nodes only accept slice filters for paged range commands
            ClusteringIndexSliceFilter filter;
            if (rangeCommand.dataRange().clusteringIndexFilter.kind() == ClusteringIndexFilter.Kind.NAMES)
                filter = LegacyReadCommandSerializer.convertNamesFilterToSliceFilter((ClusteringIndexNamesFilter) rangeCommand.dataRange().clusteringIndexFilter, metadata);
            else
                filter = (ClusteringIndexSliceFilter) rangeCommand.dataRange().clusteringIndexFilter;

            // slice filter
            boolean makeStaticSlice = !rangeCommand.columnFilter().fetchedColumns().statics.isEmpty() && !filter.requestedSlices().selects(Clustering.STATIC_CLUSTERING);
            size += LegacyReadCommandSerializer.serializedSlicesSize(filter.requestedSlices(), makeStaticSlice, metadata);
            size += TypeSizes.sizeof(filter.isReversed());

            // slice filter's count
            size += TypeSizes.sizeof(rangeCommand.limits().perPartitionCount());

            // compositesToGroup
            size += TypeSizes.sizeof(0);

            // command-level Composite "start" and "stop"
            DataRange.Paging pagingRange = (DataRange.Paging) rangeCommand.dataRange();
            Clustering lastReturned = pagingRange.getLastReturned();
            Slice lastSlice = filter.requestedSlices().get(filter.requestedSlices().size() - 1);
            size += ByteBufferUtil.serializedSizeWithShortLength(LegacyLayout.encodeClustering(metadata, lastReturned));
            size += ByteBufferUtil.serializedSizeWithShortLength(LegacyLayout.encodeClustering(metadata, lastSlice.end().clustering()));

            size += LegacyRangeSliceCommandSerializer.serializedRowFilterSize(rangeCommand.rowFilter());

            // command-level limit
            size += TypeSizes.sizeof(rangeCommand.limits().count());

            // countCQL3Rows
            return size + TypeSizes.sizeof(true);
        }
    }

    /**
     * Serializer for pre-3.0 ReadCommands.
     */
    static class LegacyReadCommandSerializer implements IVersionedSerializer<ReadCommand>
    {
        public void serialize(ReadCommand command, DataOutputPlus out, int version) throws IOException
        {
            assert version < MessagingService.VERSION_30;
            assert command.kind == Kind.SINGLE_PARTITION;

            SinglePartitionReadCommand singleReadCommand = (SinglePartitionReadCommand) command;
            singleReadCommand = maybeConvertNamesToSlice(singleReadCommand);

            CFMetaData metadata = singleReadCommand.metadata();

            out.writeByte(LegacyType.fromPartitionFilterKind(singleReadCommand.clusteringIndexFilter().kind()).serializedValue);

            out.writeBoolean(singleReadCommand.isDigestQuery());
            out.writeUTF(metadata.ksName);
            ByteBufferUtil.writeWithShortLength(singleReadCommand.partitionKey().getKey(), out);
            out.writeUTF(metadata.cfName);
            out.writeLong(singleReadCommand.nowInSec() * 1000L);  // convert from seconds to millis

            if (singleReadCommand.clusteringIndexFilter().kind() == ClusteringIndexFilter.Kind.SLICE)
                serializeSliceCommand(singleReadCommand, out);
            else
                serializeNamesCommand(singleReadCommand, out);
        }

        public ReadCommand deserialize(DataInputPlus in, int version) throws IOException
        {
            assert version < MessagingService.VERSION_30;
            LegacyType msgType = LegacyType.fromSerializedValue(in.readByte());

            boolean isDigest = in.readBoolean();
            String keyspaceName = in.readUTF();
            ByteBuffer key = ByteBufferUtil.readWithShortLength(in);
            String cfName = in.readUTF();
            long nowInMillis = in.readLong();
            int nowInSeconds = (int) (nowInMillis / 1000);  // convert from millis to seconds
            CFMetaData metadata = Schema.instance.getCFMetaData(keyspaceName, cfName);
            DecoratedKey dk = metadata.partitioner.decorateKey(key);

            switch (msgType)
            {
                case GET_BY_NAMES:
                    return deserializeNamesCommand(in, isDigest, metadata, dk, nowInSeconds, version);
                case GET_SLICES:
                    return deserializeSliceCommand(in, isDigest, metadata, dk, nowInSeconds, version);
                default:
                    throw new AssertionError();
            }
        }

        public long serializedSize(ReadCommand command, int version)
        {
            assert version < MessagingService.VERSION_30;
            assert command.kind == Kind.SINGLE_PARTITION;
            SinglePartitionReadCommand singleReadCommand = (SinglePartitionReadCommand) command;
            singleReadCommand = maybeConvertNamesToSlice(singleReadCommand);

            int keySize = singleReadCommand.partitionKey().getKey().remaining();

            CFMetaData metadata = singleReadCommand.metadata();

            long size = 1;  // message type (single byte)
            size += TypeSizes.sizeof(command.isDigestQuery());
            size += TypeSizes.sizeof(metadata.ksName);
            size += TypeSizes.sizeof((short) keySize) + keySize;
            size += TypeSizes.sizeof((long) command.nowInSec());

            if (singleReadCommand.clusteringIndexFilter().kind() == ClusteringIndexFilter.Kind.SLICE)
                return size + serializedSliceCommandSize(singleReadCommand);
            else
                return size + serializedNamesCommandSize(singleReadCommand);
        }

        private void serializeNamesCommand(SinglePartitionReadCommand command, DataOutputPlus out) throws IOException
        {
            serializeNamesFilter(command, (ClusteringIndexNamesFilter)command.clusteringIndexFilter(), out);
        }

        private static void serializeNamesFilter(ReadCommand command, ClusteringIndexNamesFilter filter, DataOutputPlus out) throws IOException
        {
            PartitionColumns columns = command.columnFilter().fetchedColumns();
            CFMetaData metadata = command.metadata();
            SortedSet<Clustering> requestedRows = filter.requestedRows();

            if (requestedRows.isEmpty())
            {
                // only static columns are requested
                out.writeInt(columns.size());
                for (ColumnDefinition column : columns)
                    ByteBufferUtil.writeWithShortLength(column.name.bytes, out);
            }
            else
            {
                out.writeInt(requestedRows.size() * columns.size());
                for (Clustering clustering : requestedRows)
                {
                    for (ColumnDefinition column : columns)
                        ByteBufferUtil.writeWithShortLength(LegacyLayout.encodeCellName(metadata, clustering, column.name.bytes, null), out);
                }
            }

            // countCql3Rows should be true if it's not for Thrift or a DISTINCT query
            if (command.isForThrift() || (command.limits().kind() == DataLimits.Kind.CQL_LIMIT && command.limits().perPartitionCount() == 1))
                out.writeBoolean(false);  // it's compact and not a DISTINCT query
            else
                out.writeBoolean(true);
        }

        static long serializedNamesFilterSize(ClusteringIndexNamesFilter filter, CFMetaData metadata, PartitionColumns fetchedColumns)
        {
            SortedSet<Clustering> requestedRows = filter.requestedRows();

            long size = 0;
            if (requestedRows.isEmpty())
            {
                // only static columns are requested
                size += TypeSizes.sizeof(fetchedColumns.size());
                for (ColumnDefinition column : fetchedColumns)
                    size += ByteBufferUtil.serializedSizeWithShortLength(column.name.bytes);
            }
            else
            {
                size += TypeSizes.sizeof(requestedRows.size() * fetchedColumns.size());
                for (Clustering clustering : requestedRows)
                {
                    for (ColumnDefinition column : fetchedColumns)
                        size += ByteBufferUtil.serializedSizeWithShortLength(LegacyLayout.encodeCellName(metadata, clustering, column.name.bytes, null));
                }
            }

            return size + TypeSizes.sizeof(true);  // countCql3Rows
        }

        private SinglePartitionReadCommand deserializeNamesCommand(DataInputPlus in, boolean isDigest, CFMetaData metadata, DecoratedKey key, int nowInSeconds, int version) throws IOException
        {
            Pair<ColumnFilter, ClusteringIndexNamesFilter> selectionAndFilter = deserializeNamesSelectionAndFilter(in, metadata);

            return SinglePartitionReadCommand.legacyNamesCommand(isDigest, version, metadata, nowInSeconds, selectionAndFilter.left, key, selectionAndFilter.right);
        }

        static Pair<ColumnFilter, ClusteringIndexNamesFilter> deserializeNamesSelectionAndFilter(DataInputPlus in, CFMetaData metadata) throws IOException
        {
            int numCellNames = in.readInt();

            // The names filter could include either a) static columns or b) normal columns with the clustering columns
            // fully specified.  We need to handle those cases differently in 3.0.
            NavigableSet<Clustering> clusterings = new TreeSet<>(metadata.comparator);

            ColumnFilter.Builder selectionBuilder = ColumnFilter.selectionBuilder();
            for (int i = 0; i < numCellNames; i++)
            {
                ByteBuffer buffer = ByteBufferUtil.readWithShortLength(in);
                LegacyLayout.LegacyCellName cellName;
                try
                {
                    cellName = LegacyLayout.decodeCellName(metadata, buffer);
                }
                catch (UnknownColumnException exc)
                {
                    // TODO this probably needs a new exception class that shares a parent with UnknownColumnFamilyException
                    throw new UnknownColumnFamilyException(
                            "Received legacy range read command with names filter for unrecognized column name. " +
                                    "Fill name in filter (hex): " + ByteBufferUtil.bytesToHex(buffer), metadata.cfId);
                }

                // If we're querying for a static column, we may also need to read it
                // as if it were a thrift dynamic column (because the column metadata,
                // which makes it a static column in 3.0+, may have been added *after*
                // some values were written). Note that all cql queries on non-compact
                // tables used slice & not name filters prior to 3.0 so this path is
                // not taken for non-compact tables. It is theoretically possible to
                // get here via thrift, hence the check on metadata.isStaticCompactTable.
                // See CASSANDRA-11087.
                if (metadata.isStaticCompactTable() && cellName.clustering.equals(Clustering.STATIC_CLUSTERING))
                {
                    clusterings.add(new Clustering(cellName.column.name.bytes));
                    selectionBuilder.add(metadata.compactValueColumn());
                }
                else
                {
                    clusterings.add(cellName.clustering);
                }

                selectionBuilder.add(cellName.column);
            }

            // for compact storage tables without clustering keys, the column holding the selected value is named
            // 'value' internally we add it to the selection here to prevent errors due to unexpected column names
            // when serializing the initial local data response
            if (metadata.isStaticCompactTable() && clusterings.isEmpty())
                selectionBuilder.addAll(metadata.partitionColumns());

            in.readBoolean();  // countCql3Rows

            // clusterings cannot include STATIC_CLUSTERING, so if the names filter is for static columns, clusterings
            // will be empty.  However, by requesting the static columns in our ColumnFilter, this will still work.
            ClusteringIndexNamesFilter filter = new ClusteringIndexNamesFilter(clusterings, false);
            return Pair.create(selectionBuilder.build(), filter);
        }

        private long serializedNamesCommandSize(SinglePartitionReadCommand command)
        {
            ClusteringIndexNamesFilter filter = (ClusteringIndexNamesFilter)command.clusteringIndexFilter();
            PartitionColumns columns = command.columnFilter().fetchedColumns();
            return serializedNamesFilterSize(filter, command.metadata(), columns);
        }

        private void serializeSliceCommand(SinglePartitionReadCommand command, DataOutputPlus out) throws IOException
        {
            CFMetaData metadata = command.metadata();
            ClusteringIndexSliceFilter filter = (ClusteringIndexSliceFilter)command.clusteringIndexFilter();

            Slices slices = filter.requestedSlices();
            boolean makeStaticSlice = !command.columnFilter().fetchedColumns().statics.isEmpty() && !slices.selects(Clustering.STATIC_CLUSTERING);
            serializeSlices(out, slices, filter.isReversed(), makeStaticSlice, metadata);

            out.writeBoolean(filter.isReversed());

            boolean selectsStatics = !command.columnFilter().fetchedColumns().statics.isEmpty() || slices.selects(Clustering.STATIC_CLUSTERING);
            DataLimits limits = command.limits();
            if (limits.isDistinct())
                out.writeInt(1);  // the limit is always 1 for DISTINCT queries
            else
                out.writeInt(updateLimitForQuery(command.limits().count(), filter.requestedSlices()));

            int compositesToGroup;
            if (limits.kind() == DataLimits.Kind.THRIFT_LIMIT || metadata.isDense())
                compositesToGroup = -1;
            else if (limits.isDistinct() && !selectsStatics)
                compositesToGroup = -2;  // for DISTINCT queries (CASSANDRA-8490)
            else
                compositesToGroup = metadata.clusteringColumns().size();

            out.writeInt(compositesToGroup);
        }

        private SinglePartitionReadCommand deserializeSliceCommand(DataInputPlus in, boolean isDigest, CFMetaData metadata, DecoratedKey key, int nowInSeconds, int version) throws IOException
        {
            Pair<ClusteringIndexSliceFilter, Boolean> p = deserializeSlicePartitionFilter(in, metadata);
            ClusteringIndexSliceFilter filter = p.left;
            boolean selectsStatics = p.right;
            int count = in.readInt();
            int compositesToGroup = in.readInt();

            // if a slice query from a pre-3.0 node doesn't cover statics, we shouldn't select them at all
            ColumnFilter columnFilter = LegacyRangeSliceCommandSerializer.getColumnSelectionForSlice(selectsStatics, compositesToGroup, metadata);

            // We have 2 types of DISTINCT queries: ones on only the partition key, and ones on the partition key and static columns. For the former,
            // we can easily detect the case because compositeToGroup is -2 and that's the only case it can be that. The latter is probablematic
            // however as we have no way to distinguish it from a normal select with a limit of 1 (and this, contrarily to the range query case
            // were the countCQL3Rows boolean allows us to decide).
            // So we consider this case not distinct here. This is ok because even if it is a distinct (with static), the count will be 1 and
            // we'll still just query one row (a distinct DataLimits currently behave exactly like a CQL limit with a count of 1). The only
            // drawback is that we'll send back the first row entirely while a 2.1/2.2 node would return only the first cell in that same
            // situation. This isn't a problem for 2.1/2.2 code however (it would be for a range query, as it would throw off the count for
            // reasons similar to CASSANDRA-10762, but it's ok for single partition queries).
            // We do _not_ want to do the reverse however and consider a 'SELECT * FROM foo LIMIT 1' as a DISTINCT query as that would make
            // us only return the 1st cell rather then 1st row.
            DataLimits limits;
            if (compositesToGroup == -2)
                limits = DataLimits.distinctLimits(count);  // See CASSANDRA-8490 for the explanation of this value
            else if (compositesToGroup == -1)
                limits = DataLimits.thriftLimits(1, count);
            else
                limits = DataLimits.cqlLimits(count);

            return SinglePartitionReadCommand.legacySliceCommand(isDigest, version, metadata, nowInSeconds, columnFilter, limits, key, filter);
        }

        private long serializedSliceCommandSize(SinglePartitionReadCommand command)
        {
            CFMetaData metadata = command.metadata();
            ClusteringIndexSliceFilter filter = (ClusteringIndexSliceFilter)command.clusteringIndexFilter();

            Slices slices = filter.requestedSlices();
            boolean makeStaticSlice = !command.columnFilter().fetchedColumns().statics.isEmpty() && !slices.selects(Clustering.STATIC_CLUSTERING);

            long size = serializedSlicesSize(slices, makeStaticSlice, metadata);
            size += TypeSizes.sizeof(command.clusteringIndexFilter().isReversed());
            size += TypeSizes.sizeof(command.limits().count());
            return size + TypeSizes.sizeof(0);  // compositesToGroup
        }

        static void serializeSlices(DataOutputPlus out, Slices slices, boolean isReversed, boolean makeStaticSlice, CFMetaData metadata) throws IOException
        {
            out.writeInt(slices.size() + (makeStaticSlice ? 1 : 0));

            // In 3.0 we always store the slices in normal comparator order.  Pre-3.0 nodes expect the slices to
            // be in reversed order if the query is reversed, so we handle that here.
            if (isReversed)
            {
                for (int i = slices.size() - 1; i >= 0; i--)
                    serializeSlice(out, slices.get(i), true, metadata);
                if (makeStaticSlice)
                    serializeStaticSlice(out, true, metadata);
            }
            else
            {
                if (makeStaticSlice)
                    serializeStaticSlice(out, false, metadata);
                for (Slice slice : slices)
                    serializeSlice(out, slice, false, metadata);
            }
        }

        static long serializedSlicesSize(Slices slices, boolean makeStaticSlice, CFMetaData metadata)
        {
            long size = TypeSizes.sizeof(slices.size());

            for (Slice slice : slices)
            {
                ByteBuffer sliceStart = LegacyLayout.encodeBound(metadata, slice.start(), true);
                size += ByteBufferUtil.serializedSizeWithShortLength(sliceStart);
                ByteBuffer sliceEnd = LegacyLayout.encodeBound(metadata, slice.end(), false);
                size += ByteBufferUtil.serializedSizeWithShortLength(sliceEnd);
            }

            if (makeStaticSlice)
                size += serializedStaticSliceSize(metadata);

            return size;
        }

        static long serializedStaticSliceSize(CFMetaData metadata)
        {
            // unlike serializeStaticSlice(), but we don't care about reversal for size calculations
            ByteBuffer sliceStart = LegacyLayout.encodeBound(metadata, Slice.Bound.BOTTOM, false);
            long size = ByteBufferUtil.serializedSizeWithShortLength(sliceStart);

            size += TypeSizes.sizeof((short) (metadata.comparator.size() * 3 + 2));
            size += TypeSizes.sizeof((short) LegacyLayout.STATIC_PREFIX);
            for (int i = 0; i < metadata.comparator.size(); i++)
            {
                size += ByteBufferUtil.serializedSizeWithShortLength(ByteBufferUtil.EMPTY_BYTE_BUFFER);
                size += 1;  // EOC
            }
            return size;
        }

        private static void serializeSlice(DataOutputPlus out, Slice slice, boolean isReversed, CFMetaData metadata) throws IOException
        {
            ByteBuffer sliceStart = LegacyLayout.encodeBound(metadata, isReversed ? slice.end() : slice.start(), !isReversed);
            ByteBufferUtil.writeWithShortLength(sliceStart, out);

            ByteBuffer sliceEnd = LegacyLayout.encodeBound(metadata, isReversed ? slice.start() : slice.end(), isReversed);
            ByteBufferUtil.writeWithShortLength(sliceEnd, out);
        }

        private static void serializeStaticSlice(DataOutputPlus out, boolean isReversed, CFMetaData metadata) throws IOException
        {
            // if reversed, write an empty bound for the slice start; if reversed, write out an empty bound for the
            // slice finish after we've written the static slice start
            if (!isReversed)
            {
                ByteBuffer sliceStart = LegacyLayout.encodeBound(metadata, Slice.Bound.BOTTOM, false);
                ByteBufferUtil.writeWithShortLength(sliceStart, out);
            }

            // write out the length of the composite
            out.writeShort(2 + metadata.comparator.size() * 3);  // two bytes + EOC for each component, plus static prefix
            out.writeShort(LegacyLayout.STATIC_PREFIX);
            for (int i = 0; i < metadata.comparator.size(); i++)
            {
                ByteBufferUtil.writeWithShortLength(ByteBufferUtil.EMPTY_BYTE_BUFFER, out);
                // write the EOC, using an inclusive end if we're on the final component
                out.writeByte(i == metadata.comparator.size() - 1 ? 1 : 0);
            }

            if (isReversed)
            {
                ByteBuffer sliceStart = LegacyLayout.encodeBound(metadata, Slice.Bound.BOTTOM, false);
                ByteBufferUtil.writeWithShortLength(sliceStart, out);
            }
        }

        // Returns the deserialized filter, and whether static columns are queried (in pre-3.0, both info are determined by the slices,
        // but in 3.0 they are separated: whether static columns are queried or not depends on the ColumnFilter).
        static Pair<ClusteringIndexSliceFilter, Boolean> deserializeSlicePartitionFilter(DataInputPlus in, CFMetaData metadata) throws IOException
        {
            int numSlices = in.readInt();
            ByteBuffer[] startBuffers = new ByteBuffer[numSlices];
            ByteBuffer[] finishBuffers = new ByteBuffer[numSlices];
            for (int i = 0; i < numSlices; i++)
            {
                startBuffers[i] = ByteBufferUtil.readWithShortLength(in);
                finishBuffers[i] = ByteBufferUtil.readWithShortLength(in);
            }

            boolean reversed = in.readBoolean();

            if (reversed)
            {
                // pre-3.0, reversed query slices put the greater element at the start of the slice
                ByteBuffer[] tmp = finishBuffers;
                finishBuffers = startBuffers;
                startBuffers = tmp;
            }

            boolean selectsStatics = false;
            Slices.Builder slicesBuilder = new Slices.Builder(metadata.comparator);
            for (int i = 0; i < numSlices; i++)
            {
                LegacyLayout.LegacyBound start = LegacyLayout.decodeBound(metadata, startBuffers[i], true);
                LegacyLayout.LegacyBound finish = LegacyLayout.decodeBound(metadata, finishBuffers[i], false);

                if (start.isStatic)
                {
                    // If we start at the static block, this means we start at the beginning of the partition in 3.0
                    // terms (since 3.0 handles static outside of the slice).
                    start = LegacyLayout.LegacyBound.BOTTOM;

                    // Then if we include the static, records it
                    if (start.bound.isInclusive())
                        selectsStatics = true;
                }
                else if (start == LegacyLayout.LegacyBound.BOTTOM)
                {
                    selectsStatics = true;
                }

                // If the end of the slice is the end of the statics, then that mean this slice was just selecting static
                // columns. We have already recorded that in selectsStatics, so we can ignore the slice (which doesn't make
                // sense for 3.0).
                if (finish.isStatic)
                {
                    assert finish.bound.isInclusive(); // it would make no sense for a pre-3.0 node to have a slice that stops
                                                     // before the static columns (since there is nothing before that)
                    continue;
                }

                slicesBuilder.add(Slice.make(start.bound, finish.bound));
            }

            return Pair.create(new ClusteringIndexSliceFilter(slicesBuilder.build(), reversed), selectsStatics);
        }

        private static SinglePartitionReadCommand maybeConvertNamesToSlice(SinglePartitionReadCommand command)
        {
            if (command.clusteringIndexFilter().kind() != ClusteringIndexFilter.Kind.NAMES)
                return command;

            CFMetaData metadata = command.metadata();

            if (!shouldConvertNamesToSlice(metadata, command.columnFilter().fetchedColumns()))
                return command;

            ClusteringIndexNamesFilter filter = (ClusteringIndexNamesFilter)command.clusteringIndexFilter();
            ClusteringIndexSliceFilter sliceFilter = convertNamesFilterToSliceFilter(filter, metadata);

            return command.withUpdatedClusteringIndexFilter(sliceFilter);
        }

        /**
         * Returns true if a names filter on the given table and column selection should be converted to a slice
         * filter for compatibility with pre-3.0 nodes, false otherwise.
         */
        static boolean shouldConvertNamesToSlice(CFMetaData metadata, PartitionColumns columns)
        {
            // On pre-3.0 nodes, due to CASSANDRA-5762, we always do a slice for CQL3 tables (not dense, composite).
            if (!metadata.isDense() && metadata.isCompound())
                return true;

            // pre-3.0 nodes don't support names filters for reading collections, so if we're requesting any of those,
            // we need to convert this to a slice filter
            for (ColumnDefinition column : columns)
            {
                if (column.type.isMultiCell())
                    return true;
            }
            return false;
        }

        /**
         * Converts a names filter that is incompatible with pre-3.0 nodes to a slice filter that is compatible.
         */
        private static ClusteringIndexSliceFilter convertNamesFilterToSliceFilter(ClusteringIndexNamesFilter filter, CFMetaData metadata)
        {
            SortedSet<Clustering> requestedRows = filter.requestedRows();
            Slices slices;
            if (requestedRows.isEmpty())
            {
                slices = Slices.NONE;
            }
            else if (requestedRows.size() == 1 && requestedRows.first().size() == 0)
            {
                slices = Slices.ALL;
            }
            else
            {
                Slices.Builder slicesBuilder = new Slices.Builder(metadata.comparator);
                for (Clustering clustering : requestedRows)
                    slicesBuilder.add(Slice.Bound.inclusiveStartOf(clustering), Slice.Bound.inclusiveEndOf(clustering));
                slices = slicesBuilder.build();
            }

            return new ClusteringIndexSliceFilter(slices, filter.isReversed());
        }

        /**
         * Potentially increases the existing query limit to account for the lack of exclusive bounds in pre-3.0 nodes.
         * @param limit the existing query limit
         * @param slices the requested slices
         * @return the updated limit
         */
        static int updateLimitForQuery(int limit, Slices slices)
        {
            // Pre-3.0 nodes don't support exclusive bounds for slices. Instead, we query one more element if necessary
            // and filter it later (in LegacyRemoteDataResponse)
            if (!slices.hasLowerBound() && ! slices.hasUpperBound())
                return limit;

            for (Slice slice : slices)
            {
                if (limit == Integer.MAX_VALUE)
                    return limit;

                if (!slice.start().isInclusive())
                    limit++;
                if (!slice.end().isInclusive())
                    limit++;
            }
            return limit;
        }
    }
}<|MERGE_RESOLUTION|>--- conflicted
+++ resolved
@@ -553,17 +553,13 @@
         {
             public WithoutPurgeableTombstones()
             {
-<<<<<<< HEAD
-                // todo: maybe we should return all tombstones always, this might be too slow
-                super(cfs, isForThrift, nowInSec(), cfs.gcBefore(nowInSec()), oldestUnrepairedTombstone(), cfs.getCompactionStrategyManager().onlyPurgeRepairedTombstones());
-=======
-                super(isForThrift,
+                super(cfs,
+                      isForThrift,
                       nowInSec(),
                       cfs.gcBefore(nowInSec()),
                       oldestUnrepairedTombstone(),
                       cfs.getCompactionStrategyManager().onlyPurgeRepairedTombstones(),
                       cfs.metadata.enforceStrictLiveness());
->>>>>>> ab0adf9f
             }
 
             protected Predicate<Long> getPurgeEvaluator()
