--- conflicted
+++ resolved
@@ -48,15 +48,9 @@
     }
 
     @Override
-<<<<<<< HEAD
-    public ValidationPartitionIterator getValidationIterator(Collection<Range<Token>> ranges, TimeUUID parentId, TimeUUID sessionID, boolean isIncremental, int nowInSec, TopPartitionTracker.Collector topPartitionCollector) throws IOException, NoSuchRepairSessionException
+    public ValidationPartitionIterator getValidationIterator(Collection<Range<Token>> ranges, TimeUUID parentId, TimeUUID sessionID, boolean isIncremental, int nowInSec, TopPartitionTracker.Collector topPartitionCollector, PreviewKind previewKind) throws IOException, NoSuchRepairSessionException
     {
-        return new CassandraValidationIterator(cfs, ranges, parentId, sessionID, isIncremental, nowInSec, topPartitionCollector);
-=======
-    public ValidationPartitionIterator getValidationIterator(Collection<Range<Token>> ranges, TimeUUID parentId, TimeUUID sessionID, boolean isIncremental, int nowInSec, PreviewKind previewKind) throws IOException, NoSuchRepairSessionException
-    {
-        return new CassandraValidationIterator(cfs, ranges, parentId, sessionID, isIncremental, nowInSec, previewKind);
->>>>>>> 59363e0c
+        return new CassandraValidationIterator(cfs, ranges, parentId, sessionID, isIncremental, nowInSec, topPartitionCollector, previewKind);
     }
 
     @Override
