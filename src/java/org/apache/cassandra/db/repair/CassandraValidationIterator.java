--- conflicted
+++ resolved
@@ -42,10 +42,7 @@
 import org.apache.cassandra.db.compaction.ActiveCompactionsTracker;
 import org.apache.cassandra.db.compaction.CompactionController;
 import org.apache.cassandra.db.compaction.CompactionInfo;
-<<<<<<< HEAD
-=======
 import org.apache.cassandra.db.compaction.CompactionInterruptedException;
->>>>>>> 3557d3d9
 import org.apache.cassandra.db.compaction.CompactionIterator;
 import org.apache.cassandra.db.compaction.CompactionManager;
 import org.apache.cassandra.db.compaction.OperationType;
@@ -136,11 +133,7 @@
     }
 
     @VisibleForTesting
-<<<<<<< HEAD
     public static synchronized Refs<SSTableReader> getSSTablesToValidate(ColumnFamilyStore cfs, Collection<Range<Token>> ranges, UUID parentId, boolean isIncremental) throws NoSuchRepairSessionException
-=======
-    public static synchronized Refs<SSTableReader> getSSTablesToValidate(ColumnFamilyStore cfs, Collection<Range<Token>> ranges, UUID parentId, boolean isIncremental)
->>>>>>> 3557d3d9
     {
         Refs<SSTableReader> sstables;
 
@@ -200,11 +193,7 @@
     private final long estimatedPartitions;
     private final Map<Range<Token>, Long> rangePartitionCounts;
 
-<<<<<<< HEAD
-    public CassandraValidationIterator(ColumnFamilyStore cfs, Collection<Range<Token>> ranges, UUID parentId, UUID sessionID, boolean isIncremental, int nowInSec) throws IOException, NoSuchRepairSessionException
-=======
-    public CassandraValidationIterator(ColumnFamilyStore cfs, Collection<Range<Token>> ranges, UUID parentId, UUID sessionID, boolean isIncremental, int nowInSec, PreviewKind previewKind) throws IOException
->>>>>>> 3557d3d9
+    public CassandraValidationIterator(ColumnFamilyStore cfs, Collection<Range<Token>> ranges, UUID parentId, UUID sessionID, boolean isIncremental, int nowInSec, PreviewKind previewKind) throws IOException, NoSuchRepairSessionException
     {
         this.cfs = cfs;
 
