--- conflicted
+++ resolved
@@ -127,11 +127,7 @@
     {
         public ValidationCompactionIterator(List<ISSTableScanner> scanners, ValidationCompactionController controller, int nowInSec, ActiveCompactionsTracker activeCompactions, TopPartitionTracker.Collector topPartitionCollector)
         {
-<<<<<<< HEAD
-            super(OperationType.VALIDATION, scanners, controller, nowInSec, nextTimeUUID(), activeCompactions);
-=======
-            super(OperationType.VALIDATION, scanners, controller, nowInSec, UUIDGen.getTimeUUID(), activeCompactions, topPartitionCollector);
->>>>>>> 468a581a
+            super(OperationType.VALIDATION, scanners, controller, nowInSec, nextTimeUUID(), activeCompactions, topPartitionCollector);
         }
     }
 
@@ -196,11 +192,7 @@
     private final long estimatedPartitions;
     private final Map<Range<Token>, Long> rangePartitionCounts;
 
-<<<<<<< HEAD
-    public CassandraValidationIterator(ColumnFamilyStore cfs, Collection<Range<Token>> ranges, TimeUUID parentId, TimeUUID sessionID, boolean isIncremental, int nowInSec, PreviewKind previewKind) throws IOException, NoSuchRepairSessionException
-=======
-    public CassandraValidationIterator(ColumnFamilyStore cfs, Collection<Range<Token>> ranges, UUID parentId, UUID sessionID, boolean isIncremental, int nowInSec, PreviewKind previewKind, TopPartitionTracker.Collector topPartitionCollector) throws IOException, NoSuchRepairSessionException
->>>>>>> 468a581a
+    public CassandraValidationIterator(ColumnFamilyStore cfs, Collection<Range<Token>> ranges, TimeUUID parentId, TimeUUID sessionID, boolean isIncremental, int nowInSec, PreviewKind previewKind, TopPartitionTracker.Collector topPartitionCollector) throws IOException, NoSuchRepairSessionException
     {
         this.cfs = cfs;
 
