--- conflicted
+++ resolved
@@ -55,10 +55,6 @@
      */
     public static RowIterator filter(UnfilteredRowIterator iterator, int nowInSecs)
     {
-<<<<<<< HEAD
-        return new Filter(nowInSecs).applyToPartition(iterator);
-=======
         return new Filter(nowInSecs, iterator.metadata().enforceStrictLiveness()).applyToPartition(iterator);
->>>>>>> ab0adf9f
     }
 }