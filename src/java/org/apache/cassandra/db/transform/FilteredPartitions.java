--- conflicted
+++ resolved
@@ -52,13 +52,9 @@
      */
     public static FilteredPartitions filter(UnfilteredPartitionIterator iterator, int nowInSecs)
     {
-<<<<<<< HEAD
-        FilteredPartitions filtered = filter(iterator, new Filter(nowInSecs));
-=======
         FilteredPartitions filtered = filter(iterator,
                                              new Filter(nowInSecs,
                                                         iterator.metadata().enforceStrictLiveness()));
->>>>>>> ab0adf9f
 
         return iterator.isForThrift()
              ? filtered
