--- conflicted
+++ resolved
@@ -120,6 +120,7 @@
         {
             Tracing.trace("Enqueuing response to {}", message.from());
             Message<ReadResponse> reply = message.responseWith(response);
+            reply = MessageParams.addToMessage(reply);
             MessagingService.instance().send(reply, message.from());
         }
         else
@@ -127,14 +128,6 @@
             Tracing.trace("Discarding partial response to {} (timed out)", message.from());
             MessagingService.instance().metrics.recordDroppedMessage(message, message.elapsedSinceCreated(NANOSECONDS), NANOSECONDS);
         }
-<<<<<<< HEAD
-
-        Tracing.trace("Enqueuing response to {}", message.from());
-        Message<ReadResponse> reply = message.responseWith(response);
-        reply = MessageParams.addToMessage(reply);
-        MessagingService.instance().send(reply, message.from());
-=======
->>>>>>> 85cd1846
     }
 
     private void validateTransientStatus(Message<ReadCommand> message)
