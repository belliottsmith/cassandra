--- conflicted
+++ resolved
@@ -645,15 +645,14 @@
             return availableSpace > 0 ? availableSpace : 0;
         }
 
-<<<<<<< HEAD
+        public long getAvailableSpaceForCompactions()
+        {
+            return Math.round(getAvailableSpace() * DatabaseDescriptor.getMaxSpaceForCompactionsPerDrive());
+        }
+
         public long getRawSize()
         {
             return FileUtils.folderSize(location);
-=======
-        public long getAvailableSpaceForCompactions()
-        {
-            return Math.round(getAvailableSpace() * DatabaseDescriptor.getMaxSpaceForCompactionsPerDrive());
->>>>>>> 8d0025fe
         }
 
         @Override
