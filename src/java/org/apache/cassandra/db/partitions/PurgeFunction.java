--- conflicted
+++ resolved
@@ -40,14 +40,8 @@
         this.cfs = cfs;
         this.purger = (timestamp, localDeletionTime) ->
                       !(onlyPurgeRepairedTombstones && localDeletionTime >= oldestUnrepairedTombstone)
-<<<<<<< HEAD
                       && localDeletionTime < this.cfs.gcBeforeForKey(currentKey, gcBefore)
-                      && timestamp < getMaxPurgeableTimestamp();
-
-=======
-                      && localDeletionTime < gcBefore
                       && getPurgeEvaluator().test(timestamp);
->>>>>>> 338226e0
     }
 
     protected abstract Predicate<Long> getPurgeEvaluator();
