/*
 * Licensed to the Apache Software Foundation (ASF) under one
 * or more contributor license agreements.  See the NOTICE file
 * distributed with this work for additional information
 * regarding copyright ownership.  The ASF licenses this file
 * to you under the Apache License, Version 2.0 (the
 * "License"); you may not use this file except in compliance
 * with the License.  You may obtain a copy of the License at
 *
 *     http://www.apache.org/licenses/LICENSE-2.0
 *
 * Unless required by applicable law or agreed to in writing, software
 * distributed under the License is distributed on an "AS IS" BASIS,
 * WITHOUT WARRANTIES OR CONDITIONS OF ANY KIND, either express or implied.
 * See the License for the specific language governing permissions and
 * limitations under the License.
 */
package org.apache.cassandra.db.partitions;

import java.nio.ByteBuffer;
import java.util.ArrayList;
import java.util.Iterator;
import java.util.List;
import java.util.NavigableSet;
import java.util.concurrent.atomic.AtomicIntegerFieldUpdater;
import java.util.concurrent.atomic.AtomicReferenceFieldUpdater;

import org.apache.cassandra.schema.TableMetadata;
import org.apache.cassandra.schema.TableMetadataRef;
import org.apache.cassandra.config.DatabaseDescriptor;
import org.apache.cassandra.db.*;
import org.apache.cassandra.db.filter.ColumnFilter;
import org.apache.cassandra.db.rows.*;
import org.apache.cassandra.index.transactions.UpdateTransaction;
import org.apache.cassandra.metrics.MemtableMetrics;
import org.apache.cassandra.utils.ObjectSizes;
import org.apache.cassandra.utils.btree.BTree;
import org.apache.cassandra.utils.btree.UpdateFunction;
import org.apache.cassandra.utils.concurrent.OpOrder;
import org.apache.cassandra.utils.memory.HeapAllocator;
import org.apache.cassandra.utils.memory.MemtableAllocator;

import static org.apache.cassandra.utils.Clock.Global.nanoTime;

/**
 * A thread-safe and atomic Partition implementation.
 *
 * Operations (in particular addAll) on this implementation are atomic and
 * isolated (in the sense of ACID). Typically a addAll is guaranteed that no
 * other thread can see the state where only parts but not all rows have
 * been added.
 */
public final class AtomicBTreePartition extends AbstractBTreePartition
{
    public static final long EMPTY_SIZE = ObjectSizes.measure(new AtomicBTreePartition(null,
                                                                                       DatabaseDescriptor.getPartitioner().decorateKey(ByteBuffer.allocate(1)),
                                                                                       null));

    // Reserved values for wasteTracker field. These values must not be consecutive (see avoidReservedValues)
    private static final int TRACKER_NEVER_WASTED = 0;
    private static final int TRACKER_PESSIMISTIC_LOCKING = Integer.MAX_VALUE;

    // The granularity with which we track wasted allocation/work; we round up
    private static final int ALLOCATION_GRANULARITY_BYTES = 1024;

    private volatile static ExcessWasteWrapper excessWasteWrapper = new ExcessWasteWrapper();
    // Note this is a shift, because dividing a long time and then picking the low 32 bits doesn't give correct rollover behavior
    private volatile static int clockShift = DatabaseDescriptor.getMemtableClockShift();
    // CLOCK_GRANULARITY = 1^9ns >> CLOCK_SHIFT == 132us == (1/7.63)ms

    private static final AtomicIntegerFieldUpdater<AtomicBTreePartition> wasteTrackerUpdater = AtomicIntegerFieldUpdater.newUpdater(AtomicBTreePartition.class, "wasteTracker");
    private static final AtomicReferenceFieldUpdater<AtomicBTreePartition, Holder> refUpdater = AtomicReferenceFieldUpdater.newUpdater(AtomicBTreePartition.class, Holder.class, "ref");

    public static void updateExcessWasteBytes(long excessWasteBytes)
    {
        excessWasteWrapper = new ExcessWasteWrapper(excessWasteBytes);
    }

    public static void updateClockShift(int clockShiftValue)
    {
        clockShift = clockShiftValue;
    }

    public static long getMemtableExcessWasteBytes()
    {
        return excessWasteWrapper.excessWasteBytes;
    }

    public static int getMemtableClockShift()
    {
        return clockShift;
    }

    private static class ExcessWasteWrapper
    {
        // The number of bytes we have to waste in excess of our acceptable realtime rate of waste (defined below)
        private final long excessWasteBytes;

        private final int excessWasteOffset;

        public ExcessWasteWrapper(long excessWasteBytes)
        {
            this.excessWasteBytes = excessWasteBytes;
            this.excessWasteOffset = (int) (this.excessWasteBytes / ALLOCATION_GRANULARITY_BYTES);
        }

        public ExcessWasteWrapper()
        {
            this(DatabaseDescriptor.getMemtableExcessWasteBytes());
        }
    }

    /**
     * (clock + allocation) granularity are combined to give us an acceptable (waste) allocation rate that is defined by
     * the passage of real time of ALLOCATION_GRANULARITY_BYTES/CLOCK_GRANULARITY, or in this case 7.63Kb/ms, or 7.45Mb/s
     *
     * in wasteTracker we maintain within EXCESS_WASTE_OFFSET before the current time; whenever we waste bytes
     * we increment the current value if it is within this window, and set it to the min of the window plus our waste
     * otherwise.
     */
    private volatile int wasteTracker = TRACKER_NEVER_WASTED;

    private final MemtableAllocator allocator;
    private volatile Holder ref;

    private final TableMetadataRef metadata;

    public AtomicBTreePartition(TableMetadataRef metadata, DecoratedKey partitionKey, MemtableAllocator allocator)
    {
        // involved in potential bug? partition columns may be a subset if we alter columns while it's in memtable
        super(partitionKey);
        this.metadata = metadata;
        this.allocator = allocator;
        this.ref = EMPTY;
    }

    protected Holder holder()
    {
        return ref;
    }

    public TableMetadata metadata()
    {
        return metadata.get();
    }

    protected boolean canHaveShadowedData()
    {
        return true;
    }

    private long[] addAllWithSizeDeltaInternal(RowUpdater updater, PartitionUpdate update, UpdateTransaction indexer)
    {
        Holder current = ref;
        updater.ref = current;
        updater.reset();

        if (!update.deletionInfo().getPartitionDeletion().isLive())
            indexer.onPartitionDeletion(update.deletionInfo().getPartitionDeletion());

        if (update.deletionInfo().hasRanges())
            update.deletionInfo().rangeIterator(false).forEachRemaining(indexer::onRangeTombstone);

        DeletionInfo deletionInfo;
        if (update.deletionInfo().mayModify(current.deletionInfo))
        {
            if (updater.inputDeletionInfoCopy == null)
                updater.inputDeletionInfoCopy = update.deletionInfo().copy(HeapAllocator.instance);

            deletionInfo = current.deletionInfo.mutableCopy().add(updater.inputDeletionInfoCopy);
            updater.allocated(deletionInfo.unsharedHeapSize() - current.deletionInfo.unsharedHeapSize());
        }
        else
        {
            deletionInfo = current.deletionInfo;
        }

        RegularAndStaticColumns columns = update.columns().mergeTo(current.columns);
        updater.allocated(columns.unsharedHeapSize() - current.columns.unsharedHeapSize());
        Row newStatic = update.staticRow();
        Row staticRow = newStatic.isEmpty()
                        ? current.staticRow
                        : (current.staticRow.isEmpty() ? updater.apply(newStatic) : updater.apply(current.staticRow, newStatic));
        Object[] tree = BTree.update(current.tree, update.metadata().comparator, update, update.rowCount(), updater);
        EncodingStats newStats = current.stats.mergeWith(update.stats());
        updater.allocated(newStats.unsharedHeapSize() - current.stats.unsharedHeapSize());

        if (tree != null && refUpdater.compareAndSet(this, current, new Holder(columns, tree, deletionInfo, staticRow, newStats)))
        {
            updater.finish();
            return new long[]{ updater.dataSize, updater.colUpdateTimeDelta };
        }
        else
        {
            return null;
        }
    }
    /**
     * Adds a given update to this in-memtable partition.
     *
     * @return an array containing first the difference in size seen after merging the updates, and second the minimum
     * time detla between updates.
     */
    public long[] addAllWithSizeDelta(final PartitionUpdate update, OpOrder.Group writeOp, UpdateTransaction indexer)
    {
        RowUpdater updater = new RowUpdater(this, allocator, writeOp, indexer);
        boolean contention = false;
        try
        {
            boolean shouldLock = shouldLock(writeOp);
            indexer.start();

            while (true)
            {
                if (shouldLock)
                {
                    synchronized (this)
                    {
                        MemtableMetrics.instance.lockedWrite();
                        long[] result = addAllWithSizeDeltaInternal(updater, update, indexer);
                        if (result != null)
                            return result;
                    }
                }
                else
                {
                    long[] result = addAllWithSizeDeltaInternal(updater, update, indexer);
                    if (result != null)
                        return result;

                    shouldLock = shouldLock(updater.heapSize, writeOp);
                }
                contention = true;
            }
        }
        finally
        {
            indexer.commit();
            if (contention)
                MemtableMetrics.instance.contendedWrite();
        }
    }

    @Override
    public DeletionInfo deletionInfo()
    {
        return allocator.ensureOnHeap().applyToDeletionInfo(super.deletionInfo());
    }

    @Override
    public Row staticRow()
    {
        return allocator.ensureOnHeap().applyToStatic(super.staticRow());
    }

    @Override
    public DecoratedKey partitionKey()
    {
        return allocator.ensureOnHeap().applyToPartitionKey(super.partitionKey());
    }

    @Override
    public Row getRow(Clustering<?> clustering)
    {
        return allocator.ensureOnHeap().applyToRow(super.getRow(clustering));
    }

    @Override
    public Row lastRow()
    {
        return allocator.ensureOnHeap().applyToRow(super.lastRow());
    }

    @Override
    public UnfilteredRowIterator unfilteredIterator(ColumnFilter selection, Slices slices, boolean reversed)
    {
        return allocator.ensureOnHeap().applyToPartition(super.unfilteredIterator(selection, slices, reversed));
    }

    @Override
    public UnfilteredRowIterator unfilteredIterator(ColumnFilter selection, NavigableSet<Clustering<?>> clusteringsInQueryOrder, boolean reversed)
    {
        return allocator.ensureOnHeap().applyToPartition(super.unfilteredIterator(selection, clusteringsInQueryOrder, reversed));
    }

    @Override
    public UnfilteredRowIterator unfilteredIterator()
    {
        return allocator.ensureOnHeap().applyToPartition(super.unfilteredIterator());
    }

    @Override
    public UnfilteredRowIterator unfilteredIterator(Holder current, ColumnFilter selection, Slices slices, boolean reversed)
    {
        return allocator.ensureOnHeap().applyToPartition(super.unfilteredIterator(current, selection, slices, reversed));
    }

    @Override
    public Iterator<Row> iterator()
    {
        return allocator.ensureOnHeap().applyToPartition(super.iterator());
    }

    private boolean shouldLock(OpOrder.Group writeOp)
    {
        if (!useLock())
            return false;

        return lockIfOldest(writeOp);
    }

    private boolean shouldLock(long addWaste, OpOrder.Group writeOp)
    {
        if (!updateWastedAllocationTracker(addWaste))
            return false;

        return lockIfOldest(writeOp);
    }

    private boolean lockIfOldest(OpOrder.Group writeOp)
    {
        if (!writeOp.isOldestLiveGroup())
        {
            Thread.yield();
            return writeOp.isOldestLiveGroup();
        }

        return true;
    }

    public boolean useLock()
    {
        return wasteTracker == TRACKER_PESSIMISTIC_LOCKING;
    }

    /**
     * Update the wasted allocation tracker state based on newly wasted allocation information
     *
     * @param wastedBytes the number of bytes wasted by this thread
     * @return true if the caller should now proceed with pessimistic locking because the waste limit has been reached
     */
    private boolean updateWastedAllocationTracker(long wastedBytes)
    {
        ExcessWasteWrapper wasteWrapper = excessWasteWrapper;
        // Early check for huge allocation that exceeds the limit
        if (wastedBytes < wasteWrapper.excessWasteBytes)
        {
            // We round up to ensure work < granularity are still accounted for
            int wastedAllocation = ((int) (wastedBytes + ALLOCATION_GRANULARITY_BYTES - 1)) / ALLOCATION_GRANULARITY_BYTES;

            int oldTrackerValue;
            while (TRACKER_PESSIMISTIC_LOCKING != (oldTrackerValue = wasteTracker))
            {
                // Note this time value has an arbitrary offset, but is a constant rate 32 bit counter (that may wrap)
<<<<<<< HEAD
                int time = (int) (nanoTime() >>> CLOCK_SHIFT);
=======
                int time = (int) (System.nanoTime() >>> clockShift);
>>>>>>> 2459f67a
                int delta = oldTrackerValue - time;
                if (oldTrackerValue == TRACKER_NEVER_WASTED || delta >= 0 || delta < -wasteWrapper.excessWasteOffset)
                    delta = -wasteWrapper.excessWasteOffset;
                delta += wastedAllocation;
                if (delta >= 0)
                    break;
                if (wasteTrackerUpdater.compareAndSet(this, oldTrackerValue, avoidReservedValues(time + delta)))
                    return false;
            }
        }
        // We have definitely reached our waste limit so set the state if it isn't already
        wasteTrackerUpdater.set(this, TRACKER_PESSIMISTIC_LOCKING);
        // And tell the caller to proceed with pessimistic locking
        return true;
    }

    private static int avoidReservedValues(int wasteTracker)
    {
        if (wasteTracker == TRACKER_NEVER_WASTED || wasteTracker == TRACKER_PESSIMISTIC_LOCKING)
            return wasteTracker + 1;
        return wasteTracker;
    }

    // the function we provide to the btree utilities to perform any column replacements
    private static final class RowUpdater implements UpdateFunction<Row, Row>
    {
        final AtomicBTreePartition updating;
        final MemtableAllocator allocator;
        final OpOrder.Group writeOp;
        final UpdateTransaction indexer;
        Holder ref;
        Row.Builder regularBuilder;
        long dataSize;
        long heapSize;
        long colUpdateTimeDelta = Long.MAX_VALUE;
        List<Row> inserted; // TODO: replace with walk of aborted BTree

        DeletionInfo inputDeletionInfoCopy = null;

        private RowUpdater(AtomicBTreePartition updating, MemtableAllocator allocator, OpOrder.Group writeOp, UpdateTransaction indexer)
        {
            this.updating = updating;
            this.allocator = allocator;
            this.writeOp = writeOp;
            this.indexer = indexer;
        }

        private Row.Builder builder(Clustering<?> clustering)
        {
            boolean isStatic = clustering == Clustering.STATIC_CLUSTERING;
            // We know we only insert/update one static per PartitionUpdate, so no point in saving the builder
            if (isStatic)
                return allocator.rowBuilder(writeOp);

            if (regularBuilder == null)
                regularBuilder = allocator.rowBuilder(writeOp);
            return regularBuilder;
        }

        public Row apply(Row insert)
        {
            Row data = Rows.copy(insert, builder(insert.clustering())).build();
            indexer.onInserted(insert);

            this.dataSize += data.dataSize();
            allocated(data.unsharedHeapSizeExcludingData());
            if (inserted == null)
                inserted = new ArrayList<>();
            inserted.add(data);
            return data;
        }

        public Row apply(Row existing, Row update)
        {
            Row.Builder builder = builder(existing.clustering());
            colUpdateTimeDelta = Math.min(colUpdateTimeDelta, Rows.merge(existing, update, builder));

            Row reconciled = builder.build();

            indexer.onUpdated(existing, reconciled);

            dataSize += reconciled.dataSize() - existing.dataSize();
            allocated(reconciled.unsharedHeapSizeExcludingData() - existing.unsharedHeapSizeExcludingData());
            if (inserted == null)
                inserted = new ArrayList<>();
            inserted.add(reconciled);

            return reconciled;
        }

        protected void reset()
        {
            this.dataSize = 0;
            this.heapSize = 0;
            if (inserted != null)
                inserted.clear();
        }
        public boolean abortEarly()
        {
            return updating.ref != ref;
        }

        public void allocated(long heapSize)
        {
            this.heapSize += heapSize;
        }

        protected void finish()
        {
            allocator.onHeap().adjust(heapSize, writeOp);
        }
    }
}<|MERGE_RESOLUTION|>--- conflicted
+++ resolved
@@ -352,11 +352,7 @@
             while (TRACKER_PESSIMISTIC_LOCKING != (oldTrackerValue = wasteTracker))
             {
                 // Note this time value has an arbitrary offset, but is a constant rate 32 bit counter (that may wrap)
-<<<<<<< HEAD
-                int time = (int) (nanoTime() >>> CLOCK_SHIFT);
-=======
-                int time = (int) (System.nanoTime() >>> clockShift);
->>>>>>> 2459f67a
+                int time = (int) (nanoTime() >>> clockShift);
                 int delta = oldTrackerValue - time;
                 if (oldTrackerValue == TRACKER_NEVER_WASTED || delta >= 0 || delta < -wasteWrapper.excessWasteOffset)
                     delta = -wasteWrapper.excessWasteOffset;
