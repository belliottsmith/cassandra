--- conflicted
+++ resolved
@@ -249,10 +249,6 @@
 
     private void markAndThrow() throws IOException
     {
-<<<<<<< HEAD
-        sstable.descriptor.getMetadataSerializer().mutateRepaired(sstable.descriptor, ActiveRepairService.UNREPAIRED_SSTABLE, sstable.getSSTableMetadata().pendingRepair);
-        throw new CorruptSSTableException(new Exception(String.format("Invalid SSTable %s, please force repair", sstable.getFilename())), sstable.getFilename());
-=======
         markAndThrow(true);
     }
 
@@ -272,7 +268,6 @@
             }
         }
         throw new CorruptSSTableException(new Exception(String.format("Invalid SSTable %s, please force %srepair", sstable.getFilename(), mutateRepaired ? "" : "a full ")), sstable.getFilename());
->>>>>>> d73f45ba
     }
 
     public CompactionInfo.Holder getVerifyInfo()
