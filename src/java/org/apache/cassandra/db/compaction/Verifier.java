--- conflicted
+++ resolved
@@ -65,13 +65,10 @@
 import java.nio.file.Paths;
 import java.time.Instant;
 import java.util.*;
-<<<<<<< HEAD
 import java.util.concurrent.locks.Lock;
 import java.util.concurrent.locks.ReadWriteLock;
 import java.util.concurrent.locks.ReentrantReadWriteLock;
-=======
 import java.util.concurrent.TimeUnit;
->>>>>>> 9a45a00f
 import java.util.function.Function;
 import java.util.function.LongPredicate;
 
@@ -361,13 +358,8 @@
                     }
 
                     if ( (prevKey != null && prevKey.compareTo(key) > 0) || !key.getKey().equals(currentIndexKey) || dataStart != dataStartFromIndex )
-<<<<<<< HEAD
                         markAndThrow(new RuntimeException("Key out of order: previous = "+prevKey + " : current = " + key));
                     
-=======
-                        markAndThrow();
-
->>>>>>> 9a45a00f
                     goodRows++;
                     prevKey = key;
 
