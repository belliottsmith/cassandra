--- conflicted
+++ resolved
@@ -225,16 +225,6 @@
             for (SSTableReader reader : newSStables)
                 newSSTableNames.append(reader.descriptor.baseFilename()).append(",");
 
-<<<<<<< HEAD
-            double mbps = dTime > 0 ? (double) endsize / (1024 * 1024) / ((double) dTime / 1000) : 0;
-            Summary mergeSummary = updateCompactionHistory(cfs.keyspace.getName(), cfs.getColumnFamilyName(), mergedRowCounts, startsize, endsize);
-            logger.info(String.format("Compacted (%s) %d sstables to [%s] to level=%d.  %,d bytes to %,d (~%d%% of original) in %,dms = %fMB/s.  %,d total partitions merged to %,d.  Partition merge counts were {%s}",
-                                      taskId, transaction.originals().size(), newSSTableNames.toString(), getLevel(), startsize, endsize, (int) (ratio * 100), dTime, mbps, mergeSummary.totalSourceRows, totalKeysWritten, mergeSummary.partitionMerge));
-            logger.trace(String.format("CF Total Bytes Compacted: %,d", CompactionTask.addToTotalBytesCompacted(endsize)));
-            logger.trace("Actual #keys: {}, Estimated #keys:{}, Err%: {}", totalKeysWritten, estimatedKeys, ((double)(totalKeysWritten - estimatedKeys)/totalKeysWritten));
-
-=======
->>>>>>> 338226e0
             if (offline)
             {
                 Refs.release(Refs.selfRefs(newSStables));
@@ -243,7 +233,7 @@
             {
                 double mbps = dTime > 0 ? (double) endsize / (1024 * 1024) / ((double) dTime / 1000) : 0;
                 Summary mergeSummary = updateCompactionHistory(cfs.keyspace.getName(), cfs.getColumnFamilyName(), mergedRowCounts, startsize, endsize);
-                logger.debug(String.format("Compacted (%s) %d sstables to [%s] to level=%d.  %,d bytes to %,d (~%d%% of original) in %,dms = %fMB/s.  %,d total partitions merged to %,d.  Partition merge counts were {%s}",
+                logger.info(String.format("Compacted (%s) %d sstables to [%s] to level=%d.  %,d bytes to %,d (~%d%% of original) in %,dms = %fMB/s.  %,d total partitions merged to %,d.  Partition merge counts were {%s}",
                                            taskId, transaction.originals().size(), newSSTableNames.toString(), getLevel(), startsize, endsize, (int) (ratio * 100), dTime, mbps, mergeSummary.totalSourceRows, totalKeysWritten, mergeSummary.partitionMerge));
                 logger.trace(String.format("CF Total Bytes Compacted: %,d", CompactionTask.addToTotalBytesCompacted(endsize)));
                 logger.trace("Actual #keys: {}, Estimated #keys:{}, Err%: {}", totalKeysWritten, estimatedKeys, ((double)(totalKeysWritten - estimatedKeys)/totalKeysWritten));
@@ -295,7 +285,6 @@
         return minRepairedAt;
     }
 
-<<<<<<< HEAD
     public static UUID getPendingRepair(Set<SSTableReader> sstables)
     {
         if (sstables.isEmpty())
@@ -312,15 +301,12 @@
         return ids.iterator().next();
     }
 
-    protected void checkAvailableDiskSpace(long estimatedSSTables, long expectedWriteSize)
-=======
     /*
     Checks if we have enough disk space to execute the compaction.  Drops the largest sstable out of the Task until
     there's enough space (in theory) to handle the compaction.  Does not take into account space that will be taken by
     other compactions.
      */
     protected void checkAvailableDiskSpace()
->>>>>>> 338226e0
     {
         if(!cfs.isCompactionDiskSpaceCheckEnabled() && compactionType == OperationType.COMPACTION)
         {
