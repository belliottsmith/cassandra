/*
 * Licensed to the Apache Software Foundation (ASF) under one
 * or more contributor license agreements.  See the NOTICE file
 * distributed with this work for additional information
 * regarding copyright ownership.  The ASF licenses this file
 * to you under the Apache License, Version 2.0 (the
 * "License"); you may not use this file except in compliance
 * with the License.  You may obtain a copy of the License at
 *
 *     http://www.apache.org/licenses/LICENSE-2.0
 *
 * Unless required by applicable law or agreed to in writing, software
 * distributed under the License is distributed on an "AS IS" BASIS,
 * WITHOUT WARRANTIES OR CONDITIONS OF ANY KIND, either express or implied.
 * See the License for the specific language governing permissions and
 * limitations under the License.
 */
package org.apache.cassandra.db.compaction;

import java.time.Instant;
import java.util.Collection;
import java.util.HashMap;
import java.util.HashSet;
import java.util.Map;
import java.util.Set;
import java.util.UUID;
import java.util.concurrent.TimeUnit;
import java.util.stream.Collectors;

import com.google.common.base.Predicate;
import com.google.common.collect.Iterables;
import com.google.common.collect.Sets;
import com.google.common.util.concurrent.RateLimiter;
import org.apache.commons.lang3.StringUtils;
import org.slf4j.Logger;
import org.slf4j.LoggerFactory;

import org.apache.cassandra.config.DatabaseDescriptor;
import org.apache.cassandra.db.ColumnFamilyStore;
import org.apache.cassandra.db.Directories;
import org.apache.cassandra.db.SystemKeyspace;
import org.apache.cassandra.db.compaction.writers.CompactionAwareWriter;
import org.apache.cassandra.db.compaction.writers.DefaultCompactionWriter;
import org.apache.cassandra.db.lifecycle.LifecycleTransaction;
import org.apache.cassandra.io.sstable.format.SSTableReader;
import org.apache.cassandra.io.sstable.metadata.MetadataCollector;
import org.apache.cassandra.service.ActiveRepairService;
import org.apache.cassandra.utils.FBUtilities;
import org.apache.cassandra.utils.concurrent.Refs;

import static org.apache.cassandra.utils.Clock.Global.currentTimeMillis;
import static org.apache.cassandra.utils.Clock.Global.nanoTime;

public class CompactionTask extends AbstractCompactionTask
{
    protected static final Logger logger = LoggerFactory.getLogger(CompactionTask.class);
    protected final int gcBefore;
    protected final boolean keepOriginals;
    protected static long totalBytesCompacted = 0;
    private ActiveCompactionsTracker activeCompactions;

    public CompactionTask(ColumnFamilyStore cfs, LifecycleTransaction txn, int gcBefore)
    {
        this(cfs, txn, gcBefore, false);
    }

    public CompactionTask(ColumnFamilyStore cfs, LifecycleTransaction txn, int gcBefore, boolean keepOriginals)
    {
        super(cfs, txn);
        this.gcBefore = gcBefore;
        this.keepOriginals = keepOriginals;
    }

    public static synchronized long addToTotalBytesCompacted(long bytesCompacted)
    {
        return totalBytesCompacted += bytesCompacted;
    }

    protected int executeInternal(ActiveCompactionsTracker activeCompactions)
    {
        setActiveCompactions(activeCompactions);
        run();
        return transaction.originals().size();
    }

    protected void setActiveCompactions(ActiveCompactionsTracker activeCompactions)
    {
        this.activeCompactions = activeCompactions == null ? ActiveCompactionsTracker.NOOP : activeCompactions;
    }

    public boolean reduceScopeForLimitedSpace(Set<SSTableReader> nonExpiredSSTables, long expectedSize)
    {
        if (partialCompactionsAcceptable() && transaction.originals().size() > 1)
        {
            // Try again w/o the largest one.
            logger.warn("insufficient space to compact all requested files. {}MB required, {}",
                        (float) expectedSize / 1024 / 1024,
                        StringUtils.join(transaction.originals(), ", "));

            // Note that we have removed files that are still marked as compacting.
            // This suboptimal but ok since the caller will unmark all the sstables at the end.
            SSTableReader removedSSTable = cfs.getMaxSizeFile(nonExpiredSSTables);
            transaction.cancel(removedSSTable);
            return true;
        }
        return false;
    }

    /**
     * For internal use and testing only.  The rest of the system should go through the submit* methods,
     * which are properly serialized.
     * Caller is in charge of marking/unmarking the sstables as compacting.
     */
    protected void runMayThrow() throws Exception
    {
        // The collection of sstables passed may be empty (but not null); even if
        // it is not empty, it may compact down to nothing if all rows are deleted.
        assert transaction != null;

        if (transaction.originals().isEmpty())
            return;

        // Note that the current compaction strategy, is not necessarily the one this task was created under.
        // This should be harmless; see comments to CFS.maybeReloadCompactionStrategy.
        CompactionStrategyManager strategy = cfs.getCompactionStrategyManager();

        if (DatabaseDescriptor.isSnapshotBeforeCompaction())
        {
            long epochMilli = currentTimeMillis();
            Instant creationTime = Instant.ofEpochMilli(epochMilli);
            cfs.snapshotWithoutFlush(epochMilli + "-compact-" + cfs.name, creationTime);
        }

        try (CompactionController controller = getCompactionController(transaction.originals()))
        {

            final Set<SSTableReader> fullyExpiredSSTables = controller.getFullyExpiredSSTables();

            // select SSTables to compact based on available disk space.
            buildCompactionCandidatesForAvailableDiskSpace(fullyExpiredSSTables);

            // sanity check: all sstables must belong to the same cfs
            assert !Iterables.any(transaction.originals(), new Predicate<SSTableReader>()
            {
                @Override
                public boolean apply(SSTableReader sstable)
                {
                    return !sstable.descriptor.cfname.equals(cfs.name);
                }
            });

            UUID taskId = transaction.opId();

            // new sstables from flush can be added during a compaction, but only the compaction can remove them,
            // so in our single-threaded compaction world this is a valid way of determining if we're compacting
            // all the sstables (that existed when we started)
            StringBuilder ssTableLoggerMsg = new StringBuilder("[");
            for (SSTableReader sstr : transaction.originals())
            {
                ssTableLoggerMsg.append(String.format("%s:level=%d, ", sstr.getFilename(), sstr.getSSTableLevel()));
            }
            ssTableLoggerMsg.append("]");

            logger.info("Compacting ({}) {}", taskId, ssTableLoggerMsg);

            RateLimiter limiter = CompactionManager.instance.getRateLimiter();
            long start = nanoTime();
            long startTime = currentTimeMillis();
            long totalKeysWritten = 0;
            long estimatedKeys = 0;
            long inputSizeBytes;
<<<<<<< HEAD
            long timeSpentWritingKeys;
=======
            double droppableTombstoneRatioBefore = 0.0;
            boolean isTombstoneCompaction = compactionType == OperationType.TOMBSTONE_COMPACTION && transaction.originals().size() == 1;
            if (isTombstoneCompaction)
                droppableTombstoneRatioBefore = Iterables.getOnlyElement(transaction.originals()).getEstimatedDroppableTombstoneRatio(gcBefore);
>>>>>>> 901a5b64

            Set<SSTableReader> actuallyCompact = Sets.difference(transaction.originals(), fullyExpiredSSTables);
            Collection<SSTableReader> newSStables;

            long[] mergedRowCounts;
            long totalSourceCQLRows;

            // SSTableScanners need to be closed before markCompactedSSTablesReplaced call as scanners contain references
            // to both ifile and dfile and SSTR will throw deletion errors on Windows if it tries to delete before scanner is closed.
            // See CASSANDRA-8019 and CASSANDRA-8399
            int nowInSec = FBUtilities.nowInSeconds();
            try (Refs<SSTableReader> refs = Refs.ref(actuallyCompact);
                 AbstractCompactionStrategy.ScannerList scanners = strategy.getScanners(actuallyCompact);
                 CompactionIterator ci = new CompactionIterator(compactionType, scanners.scanners, controller, nowInSec, taskId))
            {
                long lastCheckObsoletion = start;
                inputSizeBytes = scanners.getTotalCompressedSize();
                double compressionRatio = scanners.getCompressionRatio();
                if (compressionRatio == MetadataCollector.NO_COMPRESSION_RATIO)
                    compressionRatio = 1.0;

                long lastBytesScanned = 0;

                activeCompactions.beginCompaction(ci);
                try (CompactionAwareWriter writer = getCompactionAwareWriter(cfs, getDirectories(), transaction, actuallyCompact))
                {
                    // Note that we need to re-check this flag after calling beginCompaction above to avoid a window
                    // where the compaction does not exist in activeCompactions but the CSM gets paused.
                    // We already have the sstables marked compacting here so CompactionManager#waitForCessation will
                    // block until the below exception is thrown and the transaction is cancelled.
                    if (!controller.cfs.getCompactionStrategyManager().isActive())
                        throw new CompactionInterruptedException(ci.getCompactionInfo());
                    estimatedKeys = writer.estimatedKeys();
                    while (ci.hasNext())
                    {
                        if (writer.append(ci.next()))
                            totalKeysWritten++;

                        long bytesScanned = scanners.getTotalBytesScanned();

                        // Rate limit the scanners, and account for compression
                        CompactionManager.compactionRateLimiterAcquire(limiter, bytesScanned, lastBytesScanned, compressionRatio);

                        lastBytesScanned = bytesScanned;

                        if (nanoTime() - lastCheckObsoletion > TimeUnit.MINUTES.toNanos(1L))
                        {
                            controller.maybeRefreshOverlaps();
                            lastCheckObsoletion = nanoTime();
                        }
                    }
                    timeSpentWritingKeys = TimeUnit.NANOSECONDS.toMillis(nanoTime() - start);

                    // point of no return
                    newSStables = writer.finish();
                }
                finally
                {
                    activeCompactions.finishCompaction(ci);
                    mergedRowCounts = ci.getMergedRowCounts();
                    totalSourceCQLRows = ci.getTotalSourceCQLRows();
                }
            }

            if (transaction.isOffline())
                return;

            // log a bunch of statistics about the result and save to system table compaction_history
            long durationInNano = nanoTime() - start;
            long dTime = TimeUnit.NANOSECONDS.toMillis(durationInNano);
            long startsize = inputSizeBytes;
            long endsize = SSTableReader.getTotalBytes(newSStables);
            double ratio = (double) endsize / (double) startsize;

            StringBuilder newSSTableNames = new StringBuilder();
            for (SSTableReader reader : newSStables)
                newSSTableNames.append(reader.descriptor.baseFilename()).append(",");
            long totalSourceRows = 0;
            for (int i = 0; i < mergedRowCounts.length; i++)
                totalSourceRows += mergedRowCounts[i] * (i + 1);

            String mergeSummary = updateCompactionHistory(cfs.keyspace.getName(), cfs.getTableName(), mergedRowCounts, startsize, endsize);

            logger.info(String.format("Compacted (%s) %d sstables to [%s] to level=%d.  %s to %s (~%d%% of original) in %,dms.  Read Throughput = %s, Write Throughput = %s, Row Throughput = ~%,d/s.  %,d total partitions merged to %,d.  Partition merge counts were {%s}. Time spent writing keys = %,dms",
                                       taskId,
                                       transaction.originals().size(),
                                       newSSTableNames.toString(),
                                       getLevel(),
                                       FBUtilities.prettyPrintMemory(startsize),
                                       FBUtilities.prettyPrintMemory(endsize),
                                       (int) (ratio * 100),
                                       dTime,
                                       FBUtilities.prettyPrintMemoryPerSecond(startsize, durationInNano),
                                       FBUtilities.prettyPrintMemoryPerSecond(endsize, durationInNano),
                                       (int) totalSourceCQLRows / (TimeUnit.NANOSECONDS.toSeconds(durationInNano) + 1),
                                       totalSourceRows,
                                       totalKeysWritten,
                                       mergeSummary,
                                       timeSpentWritingKeys));
            if (logger.isTraceEnabled())
            {
                logger.trace("CF Total Bytes Compacted: {}", FBUtilities.prettyPrintMemory(CompactionTask.addToTotalBytesCompacted(endsize)));
                logger.trace("Actual #keys: {}, Estimated #keys:{}, Err%: {}", totalKeysWritten, estimatedKeys, ((double)(totalKeysWritten - estimatedKeys)/totalKeysWritten));
            }
<<<<<<< HEAD
            cfs.getCompactionStrategyManager().compactionLogger.compaction(startTime, transaction.originals(), currentTimeMillis(), newSStables);
=======
            else
            {
                // log a bunch of statistics about the result and save to system table compaction_history

                long durationInNano = System.nanoTime() - start;
                long dTime = TimeUnit.NANOSECONDS.toMillis(durationInNano);
                long startsize = inputSizeBytes;
                long endsize = SSTableReader.getTotalBytes(newSStables);
                double ratio = (double) endsize / (double) startsize;

                StringBuilder newSSTableNames = new StringBuilder();
                for (SSTableReader reader : newSStables)
                    newSSTableNames.append(reader.descriptor.baseFilename()).append(",");
                long totalSourceRows = 0;
                for (int i = 0; i < mergedRowCounts.length; i++)
                    totalSourceRows += mergedRowCounts[i] * (i + 1);

                String mergeSummary = updateCompactionHistory(cfs.keyspace.getName(), cfs.getTableName(), mergedRowCounts, startsize, endsize);

                logger.info(String.format("Compacted (%s) %d sstables to [%s] to level=%d.  %s to %s (~%d%% of original) in %,dms.  Read Throughput = %s, Write Throughput = %s, Row Throughput = ~%,d/s.  %,d total partitions merged to %,d.  Partition merge counts were {%s}",
                                           taskId,
                                           transaction.originals().size(),
                                           newSSTableNames.toString(),
                                           getLevel(),
                                           FBUtilities.prettyPrintMemory(startsize),
                                           FBUtilities.prettyPrintMemory(endsize),
                                           (int) (ratio * 100),
                                           dTime,
                                           FBUtilities.prettyPrintMemoryPerSecond(startsize, durationInNano),
                                           FBUtilities.prettyPrintMemoryPerSecond(endsize, durationInNano),
                                           (int) totalSourceCQLRows / (TimeUnit.NANOSECONDS.toSeconds(durationInNano) + 1),
                                           totalSourceRows,
                                           totalKeysWritten,
                                           mergeSummary));
                if (isTombstoneCompaction)
                {
                    String ratiosAfter = newSStables.stream()
                                                    .map(s -> String.format("%2.3f", s.getEstimatedDroppableTombstoneRatio(gcBefore)))
                                                    .collect(Collectors.joining(","));
                    logger.info(String.format("Tombstone compaction (%s), ratio before: %2.3f, after: [%s]", taskId, droppableTombstoneRatioBefore, ratiosAfter));
                }

                if (logger.isTraceEnabled())
                {
                    logger.trace("CF Total Bytes Compacted: {}", FBUtilities.prettyPrintMemory(CompactionTask.addToTotalBytesCompacted(endsize)));
                    logger.trace("Actual #keys: {}, Estimated #keys:{}, Err%: {}", totalKeysWritten, estimatedKeys, ((double)(totalKeysWritten - estimatedKeys)/totalKeysWritten));
                }
                cfs.getCompactionStrategyManager().compactionLogger.compaction(startTime, transaction.originals(), System.currentTimeMillis(), newSStables);
>>>>>>> 901a5b64

            // update the metrics
            cfs.metric.compactionBytesWritten.inc(endsize);
        }
    }

    @Override
    public CompactionAwareWriter getCompactionAwareWriter(ColumnFamilyStore cfs,
                                                          Directories directories,
                                                          LifecycleTransaction transaction,
                                                          Set<SSTableReader> nonExpiredSSTables)
    {
        return new DefaultCompactionWriter(cfs, directories, transaction, nonExpiredSSTables, keepOriginals, getLevel());
    }

    public static String updateCompactionHistory(String keyspaceName, String columnFamilyName, long[] mergedRowCounts, long startSize, long endSize)
    {
        StringBuilder mergeSummary = new StringBuilder(mergedRowCounts.length * 10);
        Map<Integer, Long> mergedRows = new HashMap<>();
        for (int i = 0; i < mergedRowCounts.length; i++)
        {
            long count = mergedRowCounts[i];
            if (count == 0)
                continue;

            int rows = i + 1;
            mergeSummary.append(String.format("%d:%d, ", rows, count));
            mergedRows.put(rows, count);
        }
        SystemKeyspace.updateCompactionHistory(keyspaceName, columnFamilyName, currentTimeMillis(), startSize, endSize, mergedRows);
        return mergeSummary.toString();
    }

    protected Directories getDirectories()
    {
        return cfs.getDirectories();
    }

    public static long getMinRepairedAt(Set<SSTableReader> actuallyCompact)
    {
        long minRepairedAt= Long.MAX_VALUE;
        for (SSTableReader sstable : actuallyCompact)
            minRepairedAt = Math.min(minRepairedAt, sstable.getSSTableMetadata().repairedAt);
        if (minRepairedAt == Long.MAX_VALUE)
            return ActiveRepairService.UNREPAIRED_SSTABLE;
        return minRepairedAt;
    }

    public static UUID getPendingRepair(Set<SSTableReader> sstables)
    {
        if (sstables.isEmpty())
        {
            return ActiveRepairService.NO_PENDING_REPAIR;
        }
        Set<UUID> ids = new HashSet<>();
        for (SSTableReader sstable: sstables)
            ids.add(sstable.getSSTableMetadata().pendingRepair);

        if (ids.size() != 1)
            throw new RuntimeException(String.format("Attempting to compact pending repair sstables with sstables from other repair, or sstables not pending repair: %s", ids));

        return ids.iterator().next();
    }

    public static boolean getIsTransient(Set<SSTableReader> sstables)
    {
        if (sstables.isEmpty())
        {
            return false;
        }

        boolean isTransient = sstables.iterator().next().isTransient();

        if (!Iterables.all(sstables, sstable -> sstable.isTransient() == isTransient))
        {
            throw new RuntimeException("Attempting to compact transient sstables with non transient sstables");
        }

        return isTransient;
    }


    /*
     * Checks if we have enough disk space to execute the compaction.  Drops the largest sstable out of the Task until
     * there's enough space (in theory) to handle the compaction.  Does not take into account space that will be taken by
     * other compactions.
     */
    protected void buildCompactionCandidatesForAvailableDiskSpace(final Set<SSTableReader> fullyExpiredSSTables)
    {
        if(!cfs.isCompactionDiskSpaceCheckEnabled() && compactionType == OperationType.COMPACTION)
        {
            logger.info("Compaction space check is disabled");
            return; // try to compact all SSTables
        }

        final Set<SSTableReader> nonExpiredSSTables = Sets.difference(transaction.originals(), fullyExpiredSSTables);
        CompactionStrategyManager strategy = cfs.getCompactionStrategyManager();
        int sstablesRemoved = 0;

        while(!nonExpiredSSTables.isEmpty())
        {
            // Only consider write size of non expired SSTables
            long expectedWriteSize = cfs.getExpectedCompactedFileSize(nonExpiredSSTables, compactionType);
            long estimatedSSTables = Math.max(1, expectedWriteSize / strategy.getMaxSSTableBytes());

            if(cfs.getDirectories().hasAvailableDiskSpace(estimatedSSTables, expectedWriteSize))
                break;

            if (!reduceScopeForLimitedSpace(nonExpiredSSTables, expectedWriteSize))
            {
                // we end up here if we can't take any more sstables out of the compaction.
                // usually means we've run out of disk space

                // but we can still compact expired SSTables
                if(partialCompactionsAcceptable() && fullyExpiredSSTables.size() > 0 )
                {
                    // sanity check to make sure we compact only fully expired SSTables.
                    assert transaction.originals().equals(fullyExpiredSSTables);
                    break;
                }

                String msg = String.format("Not enough space for compaction, estimated sstables = %d, expected write size = %d", estimatedSSTables, expectedWriteSize);
                logger.warn(msg);
                CompactionManager.instance.incrementAborted();
                throw new RuntimeException(msg);
            }

            sstablesRemoved++;
            logger.warn("Not enough space for compaction, {}MB estimated.  Reducing scope.",
                        (float) expectedWriteSize / 1024 / 1024);
        }

        if(sstablesRemoved > 0)
        {
            CompactionManager.instance.incrementCompactionsReduced();
            CompactionManager.instance.incrementSstablesDropppedFromCompactions(sstablesRemoved);
        }

    }

    protected int getLevel()
    {
        return 0;
    }

    protected CompactionController getCompactionController(Set<SSTableReader> toCompact)
    {
        return new CompactionController(cfs, toCompact, gcBefore);
    }

    protected boolean partialCompactionsAcceptable()
    {
        return !isUserDefined;
    }

    public static long getMaxDataAge(Collection<SSTableReader> sstables)
    {
        long max = 0;
        for (SSTableReader sstable : sstables)
        {
            if (sstable.maxDataAge > max)
                max = sstable.maxDataAge;
        }
        return max;
    }
}<|MERGE_RESOLUTION|>--- conflicted
+++ resolved
@@ -169,14 +169,11 @@
             long totalKeysWritten = 0;
             long estimatedKeys = 0;
             long inputSizeBytes;
-<<<<<<< HEAD
             long timeSpentWritingKeys;
-=======
             double droppableTombstoneRatioBefore = 0.0;
             boolean isTombstoneCompaction = compactionType == OperationType.TOMBSTONE_COMPACTION && transaction.originals().size() == 1;
             if (isTombstoneCompaction)
                 droppableTombstoneRatioBefore = Iterables.getOnlyElement(transaction.originals()).getEstimatedDroppableTombstoneRatio(gcBefore);
->>>>>>> 901a5b64
 
             Set<SSTableReader> actuallyCompact = Sets.difference(transaction.originals(), fullyExpiredSSTables);
             Collection<SSTableReader> newSStables;
@@ -275,64 +272,21 @@
                                        totalSourceRows,
                                        totalKeysWritten,
                                        mergeSummary,
-                                       timeSpentWritingKeys));
+                                      timeSpentWritingKeys));
+            if (isTombstoneCompaction)
+            {
+                String ratiosAfter = newSStables.stream()
+                        .map(s -> String.format("%2.3f", s.getEstimatedDroppableTombstoneRatio(gcBefore)))
+                        .collect(Collectors.joining(","));
+                logger.info(String.format("Tombstone compaction (%s), ratio before: %2.3f, after: [%s]", taskId, droppableTombstoneRatioBefore, ratiosAfter));
+            }
+
             if (logger.isTraceEnabled())
             {
                 logger.trace("CF Total Bytes Compacted: {}", FBUtilities.prettyPrintMemory(CompactionTask.addToTotalBytesCompacted(endsize)));
                 logger.trace("Actual #keys: {}, Estimated #keys:{}, Err%: {}", totalKeysWritten, estimatedKeys, ((double)(totalKeysWritten - estimatedKeys)/totalKeysWritten));
             }
-<<<<<<< HEAD
             cfs.getCompactionStrategyManager().compactionLogger.compaction(startTime, transaction.originals(), currentTimeMillis(), newSStables);
-=======
-            else
-            {
-                // log a bunch of statistics about the result and save to system table compaction_history
-
-                long durationInNano = System.nanoTime() - start;
-                long dTime = TimeUnit.NANOSECONDS.toMillis(durationInNano);
-                long startsize = inputSizeBytes;
-                long endsize = SSTableReader.getTotalBytes(newSStables);
-                double ratio = (double) endsize / (double) startsize;
-
-                StringBuilder newSSTableNames = new StringBuilder();
-                for (SSTableReader reader : newSStables)
-                    newSSTableNames.append(reader.descriptor.baseFilename()).append(",");
-                long totalSourceRows = 0;
-                for (int i = 0; i < mergedRowCounts.length; i++)
-                    totalSourceRows += mergedRowCounts[i] * (i + 1);
-
-                String mergeSummary = updateCompactionHistory(cfs.keyspace.getName(), cfs.getTableName(), mergedRowCounts, startsize, endsize);
-
-                logger.info(String.format("Compacted (%s) %d sstables to [%s] to level=%d.  %s to %s (~%d%% of original) in %,dms.  Read Throughput = %s, Write Throughput = %s, Row Throughput = ~%,d/s.  %,d total partitions merged to %,d.  Partition merge counts were {%s}",
-                                           taskId,
-                                           transaction.originals().size(),
-                                           newSSTableNames.toString(),
-                                           getLevel(),
-                                           FBUtilities.prettyPrintMemory(startsize),
-                                           FBUtilities.prettyPrintMemory(endsize),
-                                           (int) (ratio * 100),
-                                           dTime,
-                                           FBUtilities.prettyPrintMemoryPerSecond(startsize, durationInNano),
-                                           FBUtilities.prettyPrintMemoryPerSecond(endsize, durationInNano),
-                                           (int) totalSourceCQLRows / (TimeUnit.NANOSECONDS.toSeconds(durationInNano) + 1),
-                                           totalSourceRows,
-                                           totalKeysWritten,
-                                           mergeSummary));
-                if (isTombstoneCompaction)
-                {
-                    String ratiosAfter = newSStables.stream()
-                                                    .map(s -> String.format("%2.3f", s.getEstimatedDroppableTombstoneRatio(gcBefore)))
-                                                    .collect(Collectors.joining(","));
-                    logger.info(String.format("Tombstone compaction (%s), ratio before: %2.3f, after: [%s]", taskId, droppableTombstoneRatioBefore, ratiosAfter));
-                }
-
-                if (logger.isTraceEnabled())
-                {
-                    logger.trace("CF Total Bytes Compacted: {}", FBUtilities.prettyPrintMemory(CompactionTask.addToTotalBytesCompacted(endsize)));
-                    logger.trace("Actual #keys: {}, Estimated #keys:{}, Err%: {}", totalKeysWritten, estimatedKeys, ((double)(totalKeysWritten - estimatedKeys)/totalKeysWritten));
-                }
-                cfs.getCompactionStrategyManager().compactionLogger.compaction(startTime, transaction.originals(), System.currentTimeMillis(), newSStables);
->>>>>>> 901a5b64
 
             // update the metrics
             cfs.metric.compactionBytesWritten.inc(endsize);
