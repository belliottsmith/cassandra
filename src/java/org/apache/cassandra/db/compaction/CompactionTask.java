/*
 * Licensed to the Apache Software Foundation (ASF) under one
 * or more contributor license agreements.  See the NOTICE file
 * distributed with this work for additional information
 * regarding copyright ownership.  The ASF licenses this file
 * to you under the Apache License, Version 2.0 (the
 * "License"); you may not use this file except in compliance
 * with the License.  You may obtain a copy of the License at
 *
 *     http://www.apache.org/licenses/LICENSE-2.0
 *
 * Unless required by applicable law or agreed to in writing, software
 * distributed under the License is distributed on an "AS IS" BASIS,
 * WITHOUT WARRANTIES OR CONDITIONS OF ANY KIND, either express or implied.
 * See the License for the specific language governing permissions and
 * limitations under the License.
 */
package org.apache.cassandra.db.compaction;

import java.time.Instant;
import java.util.Collection;
import java.util.HashMap;
import java.util.HashSet;
import java.util.List;
import java.util.Map;
import java.util.Set;
import java.util.concurrent.TimeUnit;
import java.util.stream.Collectors;

import com.google.common.base.Predicate;
import com.google.common.collect.Iterables;
import com.google.common.collect.Sets;
import com.google.common.util.concurrent.RateLimiter;
import org.apache.commons.lang3.StringUtils;
import org.slf4j.Logger;
import org.slf4j.LoggerFactory;

import org.apache.cassandra.config.DatabaseDescriptor;
import org.apache.cassandra.db.ColumnFamilyStore;
import org.apache.cassandra.db.Directories;
import org.apache.cassandra.db.SystemKeyspace;
import org.apache.cassandra.db.compaction.writers.CompactionAwareWriter;
import org.apache.cassandra.db.compaction.writers.DefaultCompactionWriter;
import org.apache.cassandra.db.lifecycle.LifecycleTransaction;
import org.apache.cassandra.io.sstable.format.SSTableReader;
import org.apache.cassandra.io.sstable.metadata.MetadataCollector;
import org.apache.cassandra.io.util.File;
import org.apache.cassandra.service.ActiveRepairService;
import org.apache.cassandra.utils.FBUtilities;
import org.apache.cassandra.utils.TimeUUID;
import org.apache.cassandra.utils.concurrent.Refs;

import static org.apache.cassandra.utils.Clock.Global.currentTimeMillis;
import static org.apache.cassandra.utils.Clock.Global.nanoTime;
import static org.apache.cassandra.utils.FBUtilities.now;

public class CompactionTask extends AbstractCompactionTask
{
    protected static final Logger logger = LoggerFactory.getLogger(CompactionTask.class);
    protected final int gcBefore;
    protected final boolean keepOriginals;
    protected static long totalBytesCompacted = 0;
    private ActiveCompactionsTracker activeCompactions;

    public CompactionTask(ColumnFamilyStore cfs, LifecycleTransaction txn, int gcBefore)
    {
        this(cfs, txn, gcBefore, false);
    }

    public CompactionTask(ColumnFamilyStore cfs, LifecycleTransaction txn, int gcBefore, boolean keepOriginals)
    {
        super(cfs, txn);
        this.gcBefore = gcBefore;
        this.keepOriginals = keepOriginals;
    }

    public static synchronized long addToTotalBytesCompacted(long bytesCompacted)
    {
        return totalBytesCompacted += bytesCompacted;
    }

    protected int executeInternal(ActiveCompactionsTracker activeCompactions)
    {
        setActiveCompactions(activeCompactions);
        run();
        return transaction.originals().size();
    }

    protected void setActiveCompactions(ActiveCompactionsTracker activeCompactions)
    {
        this.activeCompactions = activeCompactions == null ? ActiveCompactionsTracker.NOOP : activeCompactions;
    }

    public boolean reduceScopeForLimitedSpace(Set<SSTableReader> nonExpiredSSTables, long expectedSize)
    {
        if (partialCompactionsAcceptable() && transaction.originals().size() > 1)
        {
            // Try again w/o the largest one.
            logger.warn("insufficient space to compact all requested files. {}MiB required, {} for compaction {}",
                        (float) expectedSize / 1024 / 1024,
                        StringUtils.join(transaction.originals(), ", "),
                        transaction.opId());
            // Note that we have removed files that are still marked as compacting.
            // This suboptimal but ok since the caller will unmark all the sstables at the end.
            SSTableReader removedSSTable = cfs.getMaxSizeFile(nonExpiredSSTables);
            transaction.cancel(removedSSTable);
            return true;
        }
        return false;
    }

    /**
     * For internal use and testing only.  The rest of the system should go through the submit* methods,
     * which are properly serialized.
     * Caller is in charge of marking/unmarking the sstables as compacting.
     */
    protected void runMayThrow() throws Exception
    {
        // The collection of sstables passed may be empty (but not null); even if
        // it is not empty, it may compact down to nothing if all rows are deleted.
        assert transaction != null;

        if (transaction.originals().isEmpty())
            return;

        // Note that the current compaction strategy, is not necessarily the one this task was created under.
        // This should be harmless; see comments to CFS.maybeReloadCompactionStrategy.
        CompactionStrategyManager strategy = cfs.getCompactionStrategyManager();

        if (DatabaseDescriptor.isSnapshotBeforeCompaction())
        {
            Instant creationTime = now();
            cfs.snapshotWithoutFlush(creationTime.toEpochMilli() + "-compact-" + cfs.name, creationTime);
        }

        try (CompactionController controller = getCompactionController(transaction.originals()))
        {

            final Set<SSTableReader> fullyExpiredSSTables = controller.getFullyExpiredSSTables();

            UUID taskId = transaction.opId();
            // select SSTables to compact based on available disk space.
            buildCompactionCandidatesForAvailableDiskSpace(fullyExpiredSSTables, taskId);

            // sanity check: all sstables must belong to the same cfs
            assert !Iterables.any(transaction.originals(), new Predicate<SSTableReader>()
            {
                @Override
                public boolean apply(SSTableReader sstable)
                {
                    return !sstable.descriptor.cfname.equals(cfs.name);
                }
            });

<<<<<<< HEAD
            TimeUUID taskId = transaction.opId();
=======
>>>>>>> 2dd9fda2

            // new sstables from flush can be added during a compaction, but only the compaction can remove them,
            // so in our single-threaded compaction world this is a valid way of determining if we're compacting
            // all the sstables (that existed when we started)
            StringBuilder ssTableLoggerMsg = new StringBuilder("[");
            for (SSTableReader sstr : transaction.originals())
            {
                ssTableLoggerMsg.append(String.format("%s:level=%d, ", sstr.getFilename(), sstr.getSSTableLevel()));
            }
            ssTableLoggerMsg.append("]");

            logger.info("Compacting ({}) {}", taskId, ssTableLoggerMsg);

            RateLimiter limiter = CompactionManager.instance.getRateLimiter();
            long start = nanoTime();
            long startTime = currentTimeMillis();
            long totalKeysWritten = 0;
            long estimatedKeys = 0;
            long inputSizeBytes;
            long timeSpentWritingKeys;
            double droppableTombstoneRatioBefore = 0.0;
            boolean isTombstoneCompaction = compactionType == OperationType.TOMBSTONE_COMPACTION && transaction.originals().size() == 1;
            if (isTombstoneCompaction)
                droppableTombstoneRatioBefore = Iterables.getOnlyElement(transaction.originals()).getEstimatedDroppableTombstoneRatio(gcBefore);

            Set<SSTableReader> actuallyCompact = Sets.difference(transaction.originals(), fullyExpiredSSTables);
            Collection<SSTableReader> newSStables;

            long[] mergedRowCounts;
            long totalSourceCQLRows;

            int nowInSec = FBUtilities.nowInSeconds();
            try (Refs<SSTableReader> refs = Refs.ref(actuallyCompact);
                 AbstractCompactionStrategy.ScannerList scanners = strategy.getScanners(actuallyCompact);
                 CompactionIterator ci = new CompactionIterator(compactionType, scanners.scanners, controller, nowInSec, taskId))
            {
                long lastCheckObsoletion = start;
                inputSizeBytes = scanners.getTotalCompressedSize();
                double compressionRatio = scanners.getCompressionRatio();
                if (compressionRatio == MetadataCollector.NO_COMPRESSION_RATIO)
                    compressionRatio = 1.0;

                long lastBytesScanned = 0;

                activeCompactions.beginCompaction(ci);
                try (CompactionAwareWriter writer = getCompactionAwareWriter(cfs, getDirectories(), transaction, actuallyCompact))
                {
                    // Note that we need to re-check this flag after calling beginCompaction above to avoid a window
                    // where the compaction does not exist in activeCompactions but the CSM gets paused.
                    // We already have the sstables marked compacting here so CompactionManager#waitForCessation will
                    // block until the below exception is thrown and the transaction is cancelled.
                    if (!controller.cfs.getCompactionStrategyManager().isActive())
                        throw new CompactionInterruptedException(ci.getCompactionInfo());
                    estimatedKeys = writer.estimatedKeys();
                    while (ci.hasNext())
                    {
                        if (writer.append(ci.next()))
                            totalKeysWritten++;

                        long bytesScanned = scanners.getTotalBytesScanned();

                        // Rate limit the scanners, and account for compression
                        CompactionManager.compactionRateLimiterAcquire(limiter, bytesScanned, lastBytesScanned, compressionRatio);

                        lastBytesScanned = bytesScanned;

                        if (nanoTime() - lastCheckObsoletion > TimeUnit.MINUTES.toNanos(1L))
                        {
                            controller.maybeRefreshOverlaps();
                            lastCheckObsoletion = nanoTime();
                        }
                    }
                    timeSpentWritingKeys = TimeUnit.NANOSECONDS.toMillis(nanoTime() - start);

                    // point of no return
                    newSStables = writer.finish();
                }
                finally
                {
                    activeCompactions.finishCompaction(ci);
                    mergedRowCounts = ci.getMergedRowCounts();
                    totalSourceCQLRows = ci.getTotalSourceCQLRows();
                }
            }

            if (transaction.isOffline())
                return;

            // log a bunch of statistics about the result and save to system table compaction_history
            long durationInNano = nanoTime() - start;
            long dTime = TimeUnit.NANOSECONDS.toMillis(durationInNano);
            long startsize = inputSizeBytes;
            long endsize = SSTableReader.getTotalBytes(newSStables);
            double ratio = (double) endsize / (double) startsize;

            StringBuilder newSSTableNames = new StringBuilder();
            for (SSTableReader reader : newSStables)
                newSSTableNames.append(reader.descriptor.baseFilename()).append(",");
            long totalSourceRows = 0;
            for (int i = 0; i < mergedRowCounts.length; i++)
                totalSourceRows += mergedRowCounts[i] * (i + 1);

            String mergeSummary = updateCompactionHistory(cfs.keyspace.getName(), cfs.getTableName(), mergedRowCounts, startsize, endsize);

            logger.info(String.format("Compacted (%s) %d sstables to [%s] to level=%d.  %s to %s (~%d%% of original) in %,dms.  Read Throughput = %s, Write Throughput = %s, Row Throughput = ~%,d/s.  %,d total partitions merged to %,d.  Partition merge counts were {%s}. Time spent writing keys = %,dms",
                                       taskId,
                                       transaction.originals().size(),
                                       newSSTableNames.toString(),
                                       getLevel(),
                                       FBUtilities.prettyPrintMemory(startsize),
                                       FBUtilities.prettyPrintMemory(endsize),
                                       (int) (ratio * 100),
                                       dTime,
                                       FBUtilities.prettyPrintMemoryPerSecond(startsize, durationInNano),
                                       FBUtilities.prettyPrintMemoryPerSecond(endsize, durationInNano),
                                       (int) totalSourceCQLRows / (TimeUnit.NANOSECONDS.toSeconds(durationInNano) + 1),
                                       totalSourceRows,
                                       totalKeysWritten,
                                       mergeSummary,
                                      timeSpentWritingKeys));
            if (isTombstoneCompaction)
            {
                String ratiosAfter = newSStables.stream()
                        .map(s -> String.format("%2.3f", s.getEstimatedDroppableTombstoneRatio(gcBefore)))
                        .collect(Collectors.joining(","));
                logger.info(String.format("Tombstone compaction (%s), ratio before: %2.3f, after: [%s]", taskId, droppableTombstoneRatioBefore, ratiosAfter));
            }

            if (logger.isTraceEnabled())
            {
                logger.trace("CF Total Bytes Compacted: {}", FBUtilities.prettyPrintMemory(CompactionTask.addToTotalBytesCompacted(endsize)));
                logger.trace("Actual #keys: {}, Estimated #keys:{}, Err%: {}", totalKeysWritten, estimatedKeys, ((double)(totalKeysWritten - estimatedKeys)/totalKeysWritten));
            }
            cfs.getCompactionStrategyManager().compactionLogger.compaction(startTime, transaction.originals(), currentTimeMillis(), newSStables);

            // update the metrics
            cfs.metric.compactionBytesWritten.inc(endsize);
        }
    }

    @Override
    public CompactionAwareWriter getCompactionAwareWriter(ColumnFamilyStore cfs,
                                                          Directories directories,
                                                          LifecycleTransaction transaction,
                                                          Set<SSTableReader> nonExpiredSSTables)
    {
        return new DefaultCompactionWriter(cfs, directories, transaction, nonExpiredSSTables, keepOriginals, getLevel());
    }

    public static String updateCompactionHistory(String keyspaceName, String columnFamilyName, long[] mergedRowCounts, long startSize, long endSize)
    {
        StringBuilder mergeSummary = new StringBuilder(mergedRowCounts.length * 10);
        Map<Integer, Long> mergedRows = new HashMap<>();
        for (int i = 0; i < mergedRowCounts.length; i++)
        {
            long count = mergedRowCounts[i];
            if (count == 0)
                continue;

            int rows = i + 1;
            mergeSummary.append(String.format("%d:%d, ", rows, count));
            mergedRows.put(rows, count);
        }
        SystemKeyspace.updateCompactionHistory(keyspaceName, columnFamilyName, currentTimeMillis(), startSize, endSize, mergedRows);
        return mergeSummary.toString();
    }

    protected Directories getDirectories()
    {
        return cfs.getDirectories();
    }

    public static long getMinRepairedAt(Set<SSTableReader> actuallyCompact)
    {
        long minRepairedAt= Long.MAX_VALUE;
        for (SSTableReader sstable : actuallyCompact)
            minRepairedAt = Math.min(minRepairedAt, sstable.getSSTableMetadata().repairedAt);
        if (minRepairedAt == Long.MAX_VALUE)
            return ActiveRepairService.UNREPAIRED_SSTABLE;
        return minRepairedAt;
    }

    public static TimeUUID getPendingRepair(Set<SSTableReader> sstables)
    {
        if (sstables.isEmpty())
        {
            return ActiveRepairService.NO_PENDING_REPAIR;
        }
        Set<TimeUUID> ids = new HashSet<>();
        for (SSTableReader sstable: sstables)
            ids.add(sstable.getSSTableMetadata().pendingRepair);

        if (ids.size() != 1)
            throw new RuntimeException(String.format("Attempting to compact pending repair sstables with sstables from other repair, or sstables not pending repair: %s", ids));

        return ids.iterator().next();
    }

    public static boolean getIsTransient(Set<SSTableReader> sstables)
    {
        if (sstables.isEmpty())
        {
            return false;
        }

        boolean isTransient = sstables.iterator().next().isTransient();

        if (!Iterables.all(sstables, sstable -> sstable.isTransient() == isTransient))
        {
            throw new RuntimeException("Attempting to compact transient sstables with non transient sstables");
        }

        return isTransient;
    }


    /*
     * Checks if we have enough disk space to execute the compaction.  Drops the largest sstable out of the Task until
     * there's enough space (in theory) to handle the compaction.
     */
    protected void buildCompactionCandidatesForAvailableDiskSpace(final Set<SSTableReader> fullyExpiredSSTables, UUID taskId)
    {
        if(!cfs.isCompactionDiskSpaceCheckEnabled() && compactionType == OperationType.COMPACTION)
        {
            logger.info("Compaction space check is disabled");
            return; // try to compact all SSTables
        }

        final Set<SSTableReader> nonExpiredSSTables = Sets.difference(transaction.originals(), fullyExpiredSSTables);
        CompactionStrategyManager strategy = cfs.getCompactionStrategyManager();
        int sstablesRemoved = 0;

        while(!nonExpiredSSTables.isEmpty())
        {
            // Only consider write size of non expired SSTables
            long writeSize;
            try
            {
                writeSize = cfs.getExpectedCompactedFileSize(nonExpiredSSTables, compactionType);
                Map<File, Long> expectedNewWriteSize = new HashMap<>();
                List<File> newCompactionDatadirs = cfs.getDirectoriesForFiles(nonExpiredSSTables);
                long writeSizePerOutputDatadir = writeSize / Math.max(newCompactionDatadirs.size(), 1);
                for (File directory : newCompactionDatadirs)
                    expectedNewWriteSize.put(directory, writeSizePerOutputDatadir);

                Map<File, Long> expectedWriteSize = CompactionManager.instance.active.estimatedRemainingWriteBytes();
                if (Directories.hasDiskSpaceForCompactionsAndStreams(expectedNewWriteSize,
                                                                     expectedWriteSize)) // todo: abort streams if they block compactions
                    break;
            }
            catch (Exception e)
            {
                logger.error("Could not check if there is enough disk space for compaction {}", taskId, e);
                break;
            }
            if (!reduceScopeForLimitedSpace(nonExpiredSSTables, writeSize))
            {
                // we end up here if we can't take any more sstables out of the compaction.
                // usually means we've run out of disk space

                // but we can still compact expired SSTables
                if(partialCompactionsAcceptable() && fullyExpiredSSTables.size() > 0 )
                {
                    // sanity check to make sure we compact only fully expired SSTables.
                    assert transaction.originals().equals(fullyExpiredSSTables);
                    break;
                }

                String msg = String.format("Not enough space for compaction (%s) of %s.%s, estimated sstables = %d, expected write size = %d",
                                           taskId,
                                           cfs.keyspace.getName(),
                                           cfs.name,
                                           Math.max(1, writeSize / strategy.getMaxSSTableBytes()),
                                           writeSize);
                logger.warn(msg);
                CompactionManager.instance.incrementAborted();
                throw new RuntimeException(msg);
            }

            sstablesRemoved++;
<<<<<<< HEAD
            logger.warn("Not enough space for compaction, {}MiB estimated.  Reducing scope.",
                        (float) expectedWriteSize / 1024 / 1024);
=======
            logger.warn("Not enough space for compaction {}, {}MB estimated. Reducing scope.",
                        taskId, (float) writeSize / 1024 / 1024);
>>>>>>> 2dd9fda2
        }

        if(sstablesRemoved > 0)
        {
            CompactionManager.instance.incrementCompactionsReduced();
            CompactionManager.instance.incrementSstablesDropppedFromCompactions(sstablesRemoved);
        }

    }

    protected int getLevel()
    {
        return 0;
    }

    protected CompactionController getCompactionController(Set<SSTableReader> toCompact)
    {
        return new CompactionController(cfs, toCompact, gcBefore);
    }

    protected boolean partialCompactionsAcceptable()
    {
        return !isUserDefined;
    }

    public static long getMaxDataAge(Collection<SSTableReader> sstables)
    {
        long max = 0;
        for (SSTableReader sstable : sstables)
        {
            if (sstable.maxDataAge > max)
                max = sstable.maxDataAge;
        }
        return max;
    }
}<|MERGE_RESOLUTION|>--- conflicted
+++ resolved
@@ -138,7 +138,7 @@
 
             final Set<SSTableReader> fullyExpiredSSTables = controller.getFullyExpiredSSTables();
 
-            UUID taskId = transaction.opId();
+            TimeUUID taskId = transaction.opId();
             // select SSTables to compact based on available disk space.
             buildCompactionCandidatesForAvailableDiskSpace(fullyExpiredSSTables, taskId);
 
@@ -152,10 +152,6 @@
                 }
             });
 
-<<<<<<< HEAD
-            TimeUUID taskId = transaction.opId();
-=======
->>>>>>> 2dd9fda2
 
             // new sstables from flush can be added during a compaction, but only the compaction can remove them,
             // so in our single-threaded compaction world this is a valid way of determining if we're compacting
@@ -376,7 +372,7 @@
      * Checks if we have enough disk space to execute the compaction.  Drops the largest sstable out of the Task until
      * there's enough space (in theory) to handle the compaction.
      */
-    protected void buildCompactionCandidatesForAvailableDiskSpace(final Set<SSTableReader> fullyExpiredSSTables, UUID taskId)
+    protected void buildCompactionCandidatesForAvailableDiskSpace(final Set<SSTableReader> fullyExpiredSSTables, TimeUUID taskId)
     {
         if(!cfs.isCompactionDiskSpaceCheckEnabled() && compactionType == OperationType.COMPACTION)
         {
@@ -436,13 +432,8 @@
             }
 
             sstablesRemoved++;
-<<<<<<< HEAD
-            logger.warn("Not enough space for compaction, {}MiB estimated.  Reducing scope.",
-                        (float) expectedWriteSize / 1024 / 1024);
-=======
-            logger.warn("Not enough space for compaction {}, {}MB estimated. Reducing scope.",
+            logger.warn("Not enough space for compaction {}, {}MiB estimated. Reducing scope.",
                         taskId, (float) writeSize / 1024 / 1024);
->>>>>>> 2dd9fda2
         }
 
         if(sstablesRemoved > 0)
