/*
 * Licensed to the Apache Software Foundation (ASF) under one
 * or more contributor license agreements.  See the NOTICE file
 * distributed with this work for additional information
 * regarding copyright ownership.  The ASF licenses this file
 * to you under the Apache License, Version 2.0 (the
 * "License"); you may not use this file except in compliance
 * with the License.  You may obtain a copy of the License at
 *
 *     http://www.apache.org/licenses/LICENSE-2.0
 *
 * Unless required by applicable law or agreed to in writing, software
 * distributed under the License is distributed on an "AS IS" BASIS,
 * WITHOUT WARRANTIES OR CONDITIONS OF ANY KIND, either express or implied.
 * See the License for the specific language governing permissions and
 * limitations under the License.
 */
package org.apache.cassandra.db.compaction;

import java.util.*;
import java.util.concurrent.TimeUnit;


import com.google.common.annotations.VisibleForTesting;
import com.google.common.collect.*;
import com.google.common.primitives.Doubles;

import org.apache.cassandra.config.DatabaseDescriptor;
import org.apache.cassandra.db.SystemKeyspace;
import org.apache.cassandra.dht.IPartitioner;
import org.apache.cassandra.dht.LocalPartitioner;
import org.apache.cassandra.io.sstable.Component;
import org.slf4j.Logger;
import org.slf4j.LoggerFactory;

import com.fasterxml.jackson.databind.JsonNode;
import com.fasterxml.jackson.databind.node.JsonNodeFactory;
import com.fasterxml.jackson.databind.node.ObjectNode;
import org.apache.cassandra.io.sstable.metadata.StatsMetadata;
import org.apache.cassandra.locator.RangesAtEndpoint;
import org.apache.cassandra.schema.CompactionParams;
import org.apache.cassandra.schema.TableMetadata;
import org.apache.cassandra.config.Config;
import org.apache.cassandra.db.ColumnFamilyStore;
import org.apache.cassandra.db.lifecycle.LifecycleTransaction;
import org.apache.cassandra.db.rows.UnfilteredRowIterator;
import org.apache.cassandra.dht.Range;
import org.apache.cassandra.dht.Token;
import org.apache.cassandra.exceptions.ConfigurationException;
import org.apache.cassandra.io.sstable.ISSTableScanner;
import org.apache.cassandra.io.sstable.format.SSTableReader;
import org.apache.cassandra.service.StorageService;
import org.apache.cassandra.utils.NoSpamLogger;
import org.apache.cassandra.utils.Pair;

import static org.apache.cassandra.utils.Clock.Global.currentTimeMillis;

public class LeveledCompactionStrategy extends AbstractCompactionStrategy
{
    private static final Logger logger = LoggerFactory.getLogger(LeveledCompactionStrategy.class);
    private static final NoSpamLogger noSpam1m = NoSpamLogger.getLogger(logger, 1, TimeUnit.MINUTES);
    private static final String SSTABLE_SIZE_OPTION = "sstable_size_in_mb";
    private static final boolean tolerateSstableSize = Boolean.getBoolean(Config.PROPERTY_PREFIX + "tolerate_sstable_size");
    private static final String LEVEL_FANOUT_SIZE_OPTION = "fanout_size";
    private static final String SINGLE_SSTABLE_UPLEVEL_OPTION = "single_sstable_uplevel";
    public static final int DEFAULT_LEVEL_FANOUT_SIZE = 10;
    private static final String SCHEDULED_COMPACTION_OPTION = "scheduled_compactions";

    private final long maxGCSSTableSize;
    private final int maxGCSSTables;

    /**
     * This is calculated as scheduledCompactionCycleTime / #subranges
     */
    private long millisUntilNextScheduledCompaction = 0;
    /**
     * lastScheduledCompactionTime is set once a compaction completes successfully (or if there is no compaction
     * to run for the given sub range). It is set to lastScheduledCompactionTime + millisUntilNextScheduledCompaction.
     */
    private long lastScheduledCompactionTime = -1;
    private Token lastScheduleCompactionToken = null;

    @VisibleForTesting
    final LeveledManifest manifest;
    private final int maxSSTableSizeInMiB;
    private final int levelFanoutSize;
    private final boolean singleSSTableUplevel;
    private final boolean enableScheduledCompactions;

    public LeveledCompactionStrategy(ColumnFamilyStore cfs, Map<String, String> options)
    {
        super(cfs, options);
        int configuredMaxSSTableSize = 160;
        int configuredLevelFanoutSize = DEFAULT_LEVEL_FANOUT_SIZE;
        boolean configuredSingleSSTableUplevel = false;
        boolean configuredEnableScheduledCompactions = false;
        SizeTieredCompactionStrategyOptions localOptions = new SizeTieredCompactionStrategyOptions(options);
        if (options != null)
        {
            if (options.containsKey(SSTABLE_SIZE_OPTION))
            {
                configuredMaxSSTableSize = Integer.parseInt(options.get(SSTABLE_SIZE_OPTION));
                if (!tolerateSstableSize)
                {
                    if (configuredMaxSSTableSize >= 1000)
                        logger.warn("Max sstable size of {}MB is configured for {}.{}; having a unit of compaction this large is probably a bad idea",
                                configuredMaxSSTableSize, cfs.name, cfs.getTableName());
                    if (configuredMaxSSTableSize < 50)
                        logger.warn("Max sstable size of {}MB is configured for {}.{}.  Testing done for CASSANDRA-5727 indicates that performance improves up to 160MB",
                                configuredMaxSSTableSize, cfs.name, cfs.getTableName());
                }
            }

            if (options.containsKey(LEVEL_FANOUT_SIZE_OPTION))
            {
                configuredLevelFanoutSize = Integer.parseInt(options.get(LEVEL_FANOUT_SIZE_OPTION));
            }

            if (options.containsKey(SINGLE_SSTABLE_UPLEVEL_OPTION))
            {
                configuredSingleSSTableUplevel = Boolean.parseBoolean(options.get(SINGLE_SSTABLE_UPLEVEL_OPTION));
            }

            if (options.containsKey(SCHEDULED_COMPACTION_OPTION))
            {
                configuredEnableScheduledCompactions = Boolean.parseBoolean(options.get(SCHEDULED_COMPACTION_OPTION));
            }
        }
<<<<<<< HEAD
        maxSSTableSizeInMiB = configuredMaxSSTableSize;
=======
        enableScheduledCompactions = configuredEnableScheduledCompactions;
        maxSSTableSizeInMB = configuredMaxSSTableSize;
>>>>>>> 5e6d24f8
        levelFanoutSize = configuredLevelFanoutSize;
        singleSSTableUplevel = configuredSingleSSTableUplevel;

        maxGCSSTableSize = Integer.getInteger("cassandra.aggressivegcls.max_sstable_size_mb", 10240) * 1024l * 1024l;
        maxGCSSTables = Integer.getInteger("cassandra.aggressivegcls.max_sstables", 20);

        manifest = new LeveledManifest(cfs, this.maxSSTableSizeInMiB, this.levelFanoutSize, localOptions);
        logger.trace("Created {}", manifest);
    }

    public int getLevelSize(int i)
    {
        return manifest.getLevelSize(i);
    }

    public int[] getAllLevelSize()
    {
        return manifest.getAllLevelSize();
    }

    public long[] getAllLevelSizeBytes()
    {
        return manifest.getAllLevelSizeBytes();
    }

    @Override
    public void startup()
    {
        manifest.calculateLastCompactedKeys();
        super.startup();
    }

    /**
     * the only difference between background and maximal in LCS is that maximal is still allowed
     * (by explicit user request) even when compaction is disabled.
     */
    @SuppressWarnings("resource") // transaction is closed by AbstractCompactionTask::execute
    public AbstractCompactionTask getNextBackgroundTask(int gcBefore)
    {
        Collection<SSTableReader> previousCandidate = null;
        while (true)
        {
            OperationType op;
            LeveledManifest.CompactionCandidate candidate = manifest.getCompactionCandidates();
            if (candidate == null)
            {
                Pair<Boolean, String> repaired = manifest.getStrategyInformation(); // returns null if there are no sstables or if we are handling pending sstables
                if (runScheduledCompactions() && repaired != null && timeForScheduledCompaction(repaired.left, repaired.right))
                {
                    logger.info("No standard compactions to do, checking if there is a scheduled compaction to run for {}.{} (repaired = {}, data directory = {})",
                                cfs.keyspace.getName(), cfs.getTableName(), repaired.left, repaired.right);
                    ScheduledLeveledCompactionTask task = getNextScheduledCompactionTask(gcBefore, repaired.left, repaired.right);
                    if (task != null)
                        return task;
                }
                // if there is no sstable to compact in standard way, try compacting based on droppable tombstone ratio
                candidate = getTombstoneCompactionTask(gcBefore, DatabaseDescriptor.getEnableAggressiveGCCompaction());
                if (candidate == null)
                {
                    logger.trace("No compaction necessary for {}", this);
                    return null;
                }
                op = OperationType.TOMBSTONE_COMPACTION;
            }
            else
            {
                op = OperationType.COMPACTION;
            }

            // Already tried acquiring references without success. It means there is a race with
            // the tracker but candidate SSTables were not yet replaced in the compaction strategy manager
            if (candidate.sstables.equals(previousCandidate))
            {
                logger.warn("Could not acquire references for compacting SSTables {} which is not a problem per se," +
                            "unless it happens frequently, in which case it must be reported. Will retry later.",
                            candidate.sstables);
                return null;
            }

            LifecycleTransaction txn = cfs.getTracker().tryModify(candidate.sstables, OperationType.COMPACTION);
            if (txn != null)
            {
                AbstractCompactionTask newTask;
                if (!singleSSTableUplevel || op == OperationType.TOMBSTONE_COMPACTION || txn.originals().size() > 1)
                    newTask = new LeveledCompactionTask(cfs, txn, candidate.level, gcBefore, candidate.maxSSTableBytes, false);
                else
                    newTask = new SingleSSTableLCSTask(cfs, txn, candidate.level);

                newTask.setCompactionType(op);
                return newTask;
            }
            previousCandidate = candidate.sstables;
        }
    }

    private boolean runScheduledCompactions()
    {
        // local partitioner does not support midpoint() which we need to split the ranges
        return !(cfs.getPartitioner() instanceof LocalPartitioner) &&
               enableScheduledCompactions &&
               DatabaseDescriptor.getEnableScheduledCompactions();
    }

    @VisibleForTesting
    boolean timeForScheduledCompaction(boolean repaired, String dataDirectory)
    {
        logger.debug("Checking if it is time for a scheduled compaction for {}.{} (repaired = {}, data directory={}) ({} > {} + {} ? {})",
                    cfs.keyspace.getName(),
                    cfs.getTableName(),
                    repaired,
                    dataDirectory,
                    currentTimeMillis(),
                    lastScheduledCompactionTime,
                    millisUntilNextScheduledCompaction,
                    currentTimeMillis()  > lastScheduledCompactionTime + millisUntilNextScheduledCompaction);
        if (lastScheduledCompactionTime == -1)
        {
            Pair<Token, Long> lastScheduledCompaction = SystemKeyspace.getLastSuccessfulScheduledCompaction(cfs.keyspace.getName(), cfs.getTableName(), repaired, dataDirectory);
            lastScheduleCompactionToken = lastScheduledCompaction == null ? null : lastScheduledCompaction.left;
            lastScheduledCompactionTime = lastScheduledCompaction == null ? currentTimeMillis() : lastScheduledCompaction.right;
            logger.info("Loaded last successful subrange compaction time = {} token = {} for {}.{}", lastScheduledCompactionTime, lastScheduleCompactionToken, cfs.keyspace.getName(), cfs.getTableName());
        }

        // this means we didn't run a scheduled compaction in the previous window:
        if (currentTimeMillis() > lastScheduledCompactionTime + millisUntilNextScheduledCompaction * 2)
            noSpam1m.warn("Could not run a scheduled sub range compaction over the last {}ms", millisUntilNextScheduledCompaction);
        return currentTimeMillis() > lastScheduledCompactionTime + millisUntilNextScheduledCompaction;
    }

    @VisibleForTesting
    @SuppressWarnings("resource") // transaction is closed by AbstractCompactionTask::execute
    ScheduledLeveledCompactionTask getNextScheduledCompactionTask(int gcBefore, boolean repaired, String dataDirectory)
    {
        Range<Token> nextBounds = getNextBounds();
        if (nextBounds == null)
            return null;

        logger.info("Getting scheduled compaction candidates for {} {}.{}", nextBounds, cfs.keyspace.getName(), cfs.getTableName());
        // note that getAggressiveCompactionCandidates uses the *tokens* in nextBounds, which means that even though nextBounds is (start, end], we will find
        // sstables overlapping [start, end] - this means that if an sstable ends exactly on a boundary start, we might unnescessarily include that sstable
        // in the next scheduled compaction. This should be rare and only causes us to do some extra work.
        LeveledManifest.CompactionCandidate candidate = manifest.getAggressiveCompactionCandidates(nextBounds, DatabaseDescriptor.getMaxScheduledCompactionSSTableSizeBytes());
        Collection<SSTableReader> toCompact = candidate != null ? candidate.sstables : Collections.emptySet();
        logger.info("Got {} sstables for scheduled compaction for {}.{}: {}", toCompact.size(), cfs.keyspace.getName(), cfs.getTableName(), toCompact);
        if (candidate == null)
        {
            logger.debug("No sstables for {} in {}.{} ({}, {})", nextBounds, cfs.keyspace.getName(), cfs.getTableName(), repaired, dataDirectory);
            // there were no sstables in the given range, move on to the next one!
            successfulSubrangeCompaction(nextBounds.right, lastScheduledCompactionTime + millisUntilNextScheduledCompaction, repaired, dataDirectory);
        }
        else if (candidate.sstables.size() == 1 && DatabaseDescriptor.getSkipSingleSSTableScheduledCompactions())
        {
            logger.info("Skipping single sstable scheduled compaction for {}.{}", cfs.keyspace.getName(), cfs.getTableName());
            successfulSubrangeCompaction(nextBounds.right, lastScheduledCompactionTime + millisUntilNextScheduledCompaction, repaired, dataDirectory);
        }
        else if (candidate.sstables.size() <= DatabaseDescriptor.getMaxScheduledCompactionSSTableCount())
        {
            LifecycleTransaction txn = cfs.getTracker().tryModify(candidate.sstables, OperationType.TOMBSTONE_COMPACTION);
            if (txn != null)
            {
                logger.info("Creating scheduled compaction task for sstables {} into level {} for {}.{}",
                            candidate.sstables, candidate.level, cfs.keyspace.getName(), cfs.getTableName());
                // note that we don't set startTime to currentTime since we might need to run several scheduled compactions to
                // keep 'pace' with the windows - say we are down for 1 day, then, as we come back, we might need to run several
                // compactions quickly to make sure we cover the whole range in getScheduledCompactionCycleTimeDays
                ScheduledLeveledCompactionTask task = new ScheduledLeveledCompactionTask(cfs,
                                                                                         txn,
                                                                                         candidate.level,
                                                                                         gcBefore,
                                                                                         candidate.maxSSTableBytes,
                                                                                         nextBounds,
                                                                                         lastScheduledCompactionTime + millisUntilNextScheduledCompaction,
                                                                                         repaired,
                                                                                         dataDirectory);
                task.setCompactionType(OperationType.TOMBSTONE_COMPACTION);
                return task;
            }
            else
            {
                logger.debug("Could not mark compacting: {} ", candidate.sstables);
            }
        }
        else if (candidate.sstables.size() > DatabaseDescriptor.getMaxScheduledCompactionSSTableCount())
        {
            logger.info("Too many sstables for scheduled compaction for {}.{}: {}", cfs.keyspace.getName(), cfs.getTableName(), candidate.sstables.size());
        }
        return null;
    }

    /**
     * Figures out the next boundaries we should run a scheduled compaction on
     *
     * Gets the local ranges, splits them until there are at least DatabaseDescriptor.getScheduledCompactionRangeSplits()
     * subranges.
     *
     * Bounds are calculated as "last compacted token" -> "next boundary"
     */
    private Range<Token> getNextBounds()
    {
        RangesAtEndpoint localRanges = StorageService.instance.getLocalReplicas(cfs.keyspace.getName());
        if (localRanges == null || localRanges.size() == 0)
        {
            // this can happen during startup for example - before token metadata has been populated
            logger.warn("No local ranges - can't do scheduled compactions");
            return null;
        }
        List<Range<Token>> splitRanges = splitRanges(cfs.getPartitioner(), Range.normalize(localRanges.ranges()), DatabaseDescriptor.getScheduledCompactionRangeSplits());
        if (splitRanges.isEmpty()) // if the ranges we own are unsplittable (we only own single-token ranges for example) splitRanges(..) returns an empty list
            return null;
        List<Token> bounds = new ArrayList<>();
        for (Range<Token> r : splitRanges)
            bounds.add(r.right);
        logger.debug("Got boundaries: {}", bounds);

        millisUntilNextScheduledCompaction = TimeUnit.SECONDS.toMillis(DatabaseDescriptor.getScheduledCompactionCycleTimeSeconds()) / bounds.size();
        if (lastScheduleCompactionToken == null)
        {
            logger.debug("no old successful subrange compactions, starting from beginning {} -> {}", bounds.get(0), bounds.get(1));
            return new Range<>(bounds.get(0), bounds.get(1));
        }

        for (Token t : bounds)
        {
            // Note that we need to special handle the partitioner min token - having that in the bounds means that we are about to wrap around
            // and we need to create a special range where the right bound is min token. This is then handled in LeveledManifest#overlappingWithMin.
            // The reason bounds might contain the min token is that when calling Range.normalize on a wrapping range it becomes:
            // Range.normalize( (x, x] ) = [(minToken, minToken]]
            if (t.compareTo(lastScheduleCompactionToken) > 0 || t.equals(cfs.getPartitioner().getMinimumToken()))
                return new Range<>(lastScheduleCompactionToken, t);
        }
        // the last successful compaction token is beyond the last boundary - start over
        logger.debug("Wrapped around finding next bound, starting from beginning {} -> {} for {}.{}", bounds.get(0), bounds.get(1), cfs.keyspace.getName(), cfs.getTableName());
        return new Range<>(bounds.get(0), bounds.get(1));

    }

    /**
     * Splits the given ranges until there is *at least* minSplits ranges
     *
     * If the number of input ranges is less than minSplits each input range is split in two parts. This is repeated until
     * there are at least minSplits subranges. This means that we can end up with at more than minSplits ranges.
     *
     * Note that if it is not possible to split the given ranges in minSplits parts, this method returns an empty list.
     *
     * A range is not split if the partitioner mid point is equal to either the right or left token of the given range.
     */
    @VisibleForTesting
    static List<Range<Token>> splitRanges(IPartitioner partitioner, List<Range<Token>> ranges, int minSplits)
    {
        List<Range<Token>> splitRanges = Lists.newArrayList(ranges);
        while (splitRanges.size() < Math.max(2, minSplits))
        {
            List<Range<Token>> newSplitRanges = new ArrayList<>(splitRanges.size() * 2);
            for (Range<Token> r : splitRanges)
            {
                Token midPoint = partitioner.midpoint(r.left, r.right);
                // if we split (MINIMUM, 0] using RandomPartitioner we get the midpoint of the full range - so here
                // we avoid that by making sure that we get something that is actually contained in the range (and not
                // equal to either the left or right tokens, which would mean that we can't split the range any more)
                if (r.contains(midPoint) && !r.right.equals(midPoint))
                {
                    newSplitRanges.add(new Range<>(r.left, midPoint));
                    newSplitRanges.add(new Range<>(midPoint, r.right));
                }
                else
                {
                    logger.info("Not splitting range {} - too narrow, minSplits = {}, ranges = {}", r, minSplits, ranges);
                    newSplitRanges.add(r);
                }
            }
            if (newSplitRanges.size() == splitRanges.size())
                return Collections.emptyList();
            splitRanges = newSplitRanges;
        }
        splitRanges.sort(Comparator.comparing(r -> r.left));
        return splitRanges;
    }

    @SuppressWarnings("resource") // transaction is closed by AbstractCompactionTask::execute
    public synchronized Collection<AbstractCompactionTask> getMaximalTask(int gcBefore, boolean splitOutput)
    {
        Iterable<SSTableReader> sstables = manifest.getSSTables();

        Iterable<SSTableReader> filteredSSTables = filterSuspectSSTables(sstables);
        if (Iterables.isEmpty(sstables))
            return null;
        LifecycleTransaction txn = cfs.getTracker().tryModify(filteredSSTables, OperationType.COMPACTION);
        if (txn == null)
            return null;
        return Arrays.<AbstractCompactionTask>asList(new LeveledCompactionTask(cfs, txn, 0, gcBefore, getMaxSSTableBytes(), true));

    }

    @Override
    @SuppressWarnings("resource") // transaction is closed by AbstractCompactionTask::execute
    public AbstractCompactionTask getUserDefinedTask(Collection<SSTableReader> sstables, int gcBefore)
    {

        if (sstables.isEmpty())
            return null;

        LifecycleTransaction transaction = cfs.getTracker().tryModify(sstables, OperationType.COMPACTION);
        if (transaction == null)
        {
            logger.trace("Unable to mark {} for compaction; probably a background compaction got to it first.  You can disable background compactions temporarily if this is a problem", sstables);
            return null;
        }
        int level = sstables.size() > 1 ? 0 : sstables.iterator().next().getSSTableLevel();
        return new LeveledCompactionTask(cfs, transaction, level, gcBefore, level == 0 ? Long.MAX_VALUE : getMaxSSTableBytes(), false);
    }

    @Override
    public AbstractCompactionTask getCompactionTask(LifecycleTransaction txn, int gcBefore, long maxSSTableBytes)
    {
        assert txn.originals().size() > 0;
        int level = -1;
        // if all sstables are in the same level, we can set that level:
        for (SSTableReader sstable : txn.originals())
        {
            if (level == -1)
                level = sstable.getSSTableLevel();
            if (level != sstable.getSSTableLevel())
                level = 0;
        }
        return new LeveledCompactionTask(cfs, txn, level, gcBefore, maxSSTableBytes, false);
    }

    /**
     * Leveled compaction strategy has guarantees on the data contained within each level so we
     * have to make sure we only create groups of SSTables with members from the same level.
     * This way we won't end up creating invalid sstables during anti-compaction.
     * @param ssTablesToGroup
     * @return Groups of sstables from the same level
     */
    @Override
    public Collection<Collection<SSTableReader>> groupSSTablesForAntiCompaction(Collection<SSTableReader> ssTablesToGroup)
    {
        int groupSize = 2;
        Map<Integer, Collection<SSTableReader>> sstablesByLevel = new HashMap<>();
        for (SSTableReader sstable : ssTablesToGroup)
        {
            Integer level = sstable.getSSTableLevel();
            Collection<SSTableReader> sstablesForLevel = sstablesByLevel.get(level);
            if (sstablesForLevel == null)
            {
                sstablesForLevel = new ArrayList<SSTableReader>();
                sstablesByLevel.put(level, sstablesForLevel);
            }
            sstablesForLevel.add(sstable);
        }

        Collection<Collection<SSTableReader>> groupedSSTables = new ArrayList<>();

        for (Collection<SSTableReader> levelOfSSTables : sstablesByLevel.values())
        {
            Collection<SSTableReader> currGroup = new ArrayList<>(groupSize);
            for (SSTableReader sstable : levelOfSSTables)
            {
                currGroup.add(sstable);
                if (currGroup.size() == groupSize)
                {
                    groupedSSTables.add(currGroup);
                    currGroup = new ArrayList<>(groupSize);
                }
            }

            if (currGroup.size() != 0)
                groupedSSTables.add(currGroup);
        }
        return groupedSSTables;

    }

    public int getEstimatedRemainingTasks()
    {
        int n = manifest.getEstimatedTasks();
        cfs.getCompactionStrategyManager().compactionLogger.pending(this, n);
        return n;
    }

    public long getMaxSSTableBytes()
    {
        return maxSSTableSizeInMiB * 1024L * 1024L;
    }

    public int getLevelFanoutSize()
    {
        return levelFanoutSize;
    }

    public ScannerList getScanners(Collection<SSTableReader> sstables, Collection<Range<Token>> ranges)
    {
        Set<SSTableReader>[] sstablesPerLevel = manifest.getSStablesPerLevelSnapshot();

        Multimap<Integer, SSTableReader> byLevel = ArrayListMultimap.create();
        for (SSTableReader sstable : sstables)
        {
            int level = sstable.getSSTableLevel();
            // if an sstable is not on the manifest, it was recently added or removed
            // so we add it to level -1 and create exclusive scanners for it - see below (#9935)
            if (level >= sstablesPerLevel.length || !sstablesPerLevel[level].contains(sstable))
            {
                logger.warn("Live sstable {} from level {} is not on corresponding level in the leveled manifest." +
                            " This is not a problem per se, but may indicate an orphaned sstable due to a failed" +
                            " compaction not cleaned up properly.",
                             sstable.getFilename(), level);
                level = -1;
            }
            byLevel.get(level).add(sstable);
        }

        List<ISSTableScanner> scanners = new ArrayList<ISSTableScanner>(sstables.size());
        try
        {
            for (Integer level : byLevel.keySet())
            {
                // level can be -1 when sstables are added to Tracker but not to LeveledManifest
                // since we don't know which level those sstable belong yet, we simply do the same as L0 sstables.
                if (level <= 0)
                {
                    // L0 makes no guarantees about overlapping-ness.  Just create a direct scanner for each
                    for (SSTableReader sstable : byLevel.get(level))
                        scanners.add(sstable.getScanner(ranges));
                }
                else
                {
                    // Create a LeveledScanner that only opens one sstable at a time, in sorted order
                    Collection<SSTableReader> intersecting = LeveledScanner.intersecting(byLevel.get(level), ranges);
                    if (!intersecting.isEmpty())
                    {
                        @SuppressWarnings("resource") // The ScannerList will be in charge of closing (and we close properly on errors)
                        ISSTableScanner scanner = new LeveledScanner(cfs.metadata(), intersecting, ranges);
                        scanners.add(scanner);
                    }
                }
            }
        }
        catch (Throwable t)
        {
            ISSTableScanner.closeAllAndPropagate(scanners, t);
        }

        return new ScannerList(scanners);
    }

    @Override
    public void replaceSSTables(Collection<SSTableReader> removed, Collection<SSTableReader> added)
    {
        manifest.replace(removed, added);
    }

    @Override
    public void metadataChanged(StatsMetadata oldMetadata, SSTableReader sstable)
    {
        if (sstable.getSSTableLevel() != oldMetadata.sstableLevel)
            manifest.newLevel(sstable, oldMetadata.sstableLevel);
    }

    @Override
    public void addSSTables(Iterable<SSTableReader> sstables)
    {
        manifest.addSSTables(sstables);
    }

    @Override
    public void addSSTable(SSTableReader added)
    {
        manifest.addSSTables(Collections.singleton(added));
    }

    @Override
    public void removeSSTable(SSTableReader sstable)
    {
        manifest.remove(sstable);
    }

    @Override
    protected Set<SSTableReader> getSSTables()
    {
        return manifest.getSSTables();
    }

    // Lazily creates SSTableBoundedScanner for sstable that are assumed to be from the
    // same level (e.g. non overlapping) - see #4142
    private static class LeveledScanner extends AbstractIterator<UnfilteredRowIterator> implements ISSTableScanner
    {
        private final TableMetadata metadata;
        private final Collection<Range<Token>> ranges;
        private final List<SSTableReader> sstables;
        private final Iterator<SSTableReader> sstableIterator;
        private final long totalLength;
        private final long compressedLength;

        private ISSTableScanner currentScanner;
        private long positionOffset;
        private long totalBytesScanned = 0;

        public LeveledScanner(TableMetadata metadata, Collection<SSTableReader> sstables, Collection<Range<Token>> ranges)
        {
            this.metadata = metadata;
            this.ranges = ranges;

            // add only sstables that intersect our range, and estimate how much data that involves
            this.sstables = new ArrayList<>(sstables.size());
            long length = 0;
            long cLength = 0;
            for (SSTableReader sstable : sstables)
            {
                this.sstables.add(sstable);
                long estimatedKeys = sstable.estimatedKeys();
                double estKeysInRangeRatio = 1.0;

                if (estimatedKeys > 0 && ranges != null)
                    estKeysInRangeRatio = ((double) sstable.estimatedKeysForRanges(ranges)) / estimatedKeys;

                length += sstable.uncompressedLength() * estKeysInRangeRatio;
                cLength += sstable.onDiskLength() * estKeysInRangeRatio;
            }

            totalLength = length;
            compressedLength = cLength;
            Collections.sort(this.sstables, SSTableReader.sstableComparator);
            sstableIterator = this.sstables.iterator();
            assert sstableIterator.hasNext(); // caller should check intersecting first
            SSTableReader currentSSTable = sstableIterator.next();
            currentScanner = currentSSTable.getScanner(ranges);

        }

        public static Collection<SSTableReader> intersecting(Collection<SSTableReader> sstables, Collection<Range<Token>> ranges)
        {
            if (ranges == null)
                return Lists.newArrayList(sstables);

            Set<SSTableReader> filtered = new HashSet<>();
            for (Range<Token> range : ranges)
            {
                for (SSTableReader sstable : sstables)
                {
                    Range<Token> sstableRange = new Range<>(sstable.first.getToken(), sstable.last.getToken());
                    if (range == null || sstableRange.intersects(range))
                        filtered.add(sstable);
                }
            }
            return filtered;
        }

        public TableMetadata metadata()
        {
            return metadata;
        }

        protected UnfilteredRowIterator computeNext()
        {
            if (currentScanner == null)
                return endOfData();

            while (true)
            {
                if (currentScanner.hasNext())
                    return currentScanner.next();

                positionOffset += currentScanner.getLengthInBytes();
                totalBytesScanned += currentScanner.getBytesScanned();

                currentScanner.close();
                if (!sstableIterator.hasNext())
                {
                    // reset to null so getCurrentPosition does not return wrong value
                    currentScanner = null;
                    return endOfData();
                }
                SSTableReader currentSSTable = sstableIterator.next();
                currentScanner = currentSSTable.getScanner(ranges);
            }
        }

        public void close()
        {
            if (currentScanner != null)
                currentScanner.close();
        }

        public long getLengthInBytes()
        {
            return totalLength;
        }

        public long getCurrentPosition()
        {
            return positionOffset + (currentScanner == null ? 0L : currentScanner.getCurrentPosition());
        }

        public long getCompressedLengthInBytes()
        {
            return compressedLength;
        }

        public long getBytesScanned()
        {
            return currentScanner == null ? totalBytesScanned : totalBytesScanned + currentScanner.getBytesScanned();
        }

        public Set<SSTableReader> getBackingSSTables()
        {
            return ImmutableSet.copyOf(sstables);
        }
    }

    @Override
    public String toString()
    {
        return String.format("LCS@%d(%s)", hashCode(), cfs.name);
    }

    private LeveledManifest.CompactionCandidate getTombstoneCompactionTask(final int gcBefore, final boolean aggressive)
    {
        final int topLevel = manifest.getLevelCount();

        level:
        for (int i = topLevel; i >= 0; i--)
        {
            if (manifest.getLevelSize(i) == 0)
                continue;
            // sort sstables by droppable ratio in descending order
            List<SSTableReader> tombstoneSortedSSTables = manifest.getLevelSorted(i, (o1, o2) -> {
                double r1 = o1.getEstimatedDroppableTombstoneRatio(gcBefore);
                double r2 = o2.getEstimatedDroppableTombstoneRatio(gcBefore);
                return -1 * Doubles.compare(r1, r2);
            });
           if (tombstoneSortedSSTables.isEmpty())
                continue;

            Set<SSTableReader> compacting = cfs.getTracker().getCompacting();
            for (SSTableReader sstable : tombstoneSortedSSTables)
            {
                if (sstable.getEstimatedDroppableTombstoneRatio(gcBefore) <= tombstoneThreshold)
                    continue level;

                final LeveledManifest.CompactionCandidate singleCandidate = new LeveledManifest.CompactionCandidate(Collections.singleton(sstable),
                                                                                                                    sstable.getSSTableLevel(),
                                                                                                                    getMaxSSTableBytes());

                if (!aggressive)
                {
                    if (!compacting.contains(sstable) && !sstable.isMarkedSuspect() && worthDroppingTombstones(sstable, gcBefore))
                    {
                        return singleCandidate;
                    }
                    else
                    {
                        continue;
                    }
                }
                /*
                 * Aggressively drop tombstones. Find any SSTables with enough tombstones in topLevel or topLevel-1
                 * and compact it with all overlapping SSTables. This will allow removal of the tombstones and any
                 * data the tombstones are shadowing. We also include all overlaps in level 1 so we can insert into
                 * level 1.
                 */

                if (!compacting.contains(sstable) && !sstable.isMarkedSuspect())
                {
                    // only do the overlapping compaction on the top level or the one below to avoid compacting
                    // too many SSTables at once
                    if (i < topLevel - 1)
                    {
                        if (worthDroppingTombstones(sstable, gcBefore))
                        {
                            return singleCandidate;
                        }
                        continue;
                    }

                    final LeveledManifest.CompactionCandidate candidate = manifest.getAggressiveCompactionCandidates(new Range<>(sstable.first.getToken(), sstable.last.getToken()), maxGCSSTableSize);
                    assert candidate != null; // we can only return null if there are no sstables in the given range, but here we know that at least sstable exists
                    assert candidate.sstables.contains(sstable);
                    final Collection<SSTableReader> toCompact = candidate.sstables;

                    // With just one file let's do the full original check
                    if (toCompact.size() == 1)
                    {
                        // the sstable returned better be the one we gave it
                        assert sstable.equals(toCompact.iterator().next());

                        if (worthDroppingTombstones(sstable, gcBefore))
                        {
                            return singleCandidate;
                        }
                        continue;
                    }

                    if (toCompact.size() > maxGCSSTables)
                    {
                        logger.debug("Skipping tombstone compaction since too many SSTables would be compacted");
                        continue;
                    }

                    // check all SSTables are old enough so we avoid loops endlessly compacting the same set
                    final long now = currentTimeMillis();
                    boolean allYoung = true;
                    for (SSTableReader sst : toCompact)
                    {
                        if (sst.getCreationTimeFor(Component.DATA) + tombstoneCompactionInterval * 1000 < now)
                        {
                            allYoung = false;
                            break;
                        }
                    }
                    if (allYoung)
                    {
                        logger.debug("Skipping tombstone compaction since all SSTables are too young");
                        continue;
                    }

                    boolean compactable = true;
                    for (SSTableReader sst : toCompact)
                    {
                        if (compacting.contains(sst) || sst.isMarkedSuspect())
                        {
                            compactable = false;
                            break;
                        }
                    }
                    if (compactable)
                    {
                        logger.info("Compacting {} SSTables to attempt to remove tombstones", toCompact.size());
                        return candidate;
                    }
                    else
                    {
                        // fallback on old behavior
                        if (worthDroppingTombstones(sstable, gcBefore))
                        {
                            return singleCandidate;
                        }
                    }
                }
                else
                {
                    logger.debug("Skipping sstable {} because compacting/suspect", sstable);
                }
            }
        }
        return null;
    }

    public CompactionLogger.Strategy strategyLogger()
    {
        return new CompactionLogger.Strategy()
        {
            public JsonNode sstable(SSTableReader sstable)
            {
                ObjectNode node = JsonNodeFactory.instance.objectNode();
                node.put("level", sstable.getSSTableLevel());
                node.put("min_token", sstable.first.getToken().toString());
                node.put("max_token", sstable.last.getToken().toString());
                return node;
            }

            public JsonNode options()
            {
                return null;
            }
        };
    }

    public static Map<String, String> validateOptions(Map<String, String> options) throws ConfigurationException
    {
        Map<String, String> uncheckedOptions = AbstractCompactionStrategy.validateOptions(options);

        String size = options.containsKey(SSTABLE_SIZE_OPTION) ? options.get(SSTABLE_SIZE_OPTION) : "1";
        try
        {
            int ssSize = Integer.parseInt(size);
            if (ssSize < 1)
            {
                throw new ConfigurationException(String.format("%s must be larger than 0, but was %s", SSTABLE_SIZE_OPTION, ssSize));
            }
        }
        catch (NumberFormatException ex)
        {
            throw new ConfigurationException(String.format("%s is not a parsable int (base10) for %s", size, SSTABLE_SIZE_OPTION), ex);
        }

        uncheckedOptions.remove(SSTABLE_SIZE_OPTION);
        // note that Boolean.parseBoolean (which we use to get SCHEDULED_COMPACTION_OPTION)
        // is friendly, returns false if it can't parse (instead of NFE like above)
        uncheckedOptions.remove(SCHEDULED_COMPACTION_OPTION);

        // Validate the fanout_size option
        String levelFanoutSize = options.containsKey(LEVEL_FANOUT_SIZE_OPTION) ? options.get(LEVEL_FANOUT_SIZE_OPTION) : String.valueOf(DEFAULT_LEVEL_FANOUT_SIZE);
        try
        {
            int fanoutSize = Integer.parseInt(levelFanoutSize);
            if (fanoutSize < 1)
            {
                throw new ConfigurationException(String.format("%s must be larger than 0, but was %s", LEVEL_FANOUT_SIZE_OPTION, fanoutSize));
            }
        }
        catch (NumberFormatException ex)
        {
            throw new ConfigurationException(String.format("%s is not a parsable int (base10) for %s", size, LEVEL_FANOUT_SIZE_OPTION), ex);
        }

        uncheckedOptions.remove(LEVEL_FANOUT_SIZE_OPTION);
        uncheckedOptions.remove(SINGLE_SSTABLE_UPLEVEL_OPTION);

        uncheckedOptions.remove(CompactionParams.Option.MIN_THRESHOLD.toString());
        uncheckedOptions.remove(CompactionParams.Option.MAX_THRESHOLD.toString());

        uncheckedOptions = SizeTieredCompactionStrategyOptions.validateOptions(options, uncheckedOptions);

        return uncheckedOptions;
    }

    @VisibleForTesting
    static class ScheduledLeveledCompactionTask extends LeveledCompactionTask
    {
        @VisibleForTesting
        final Range<Token> compactedRange;
        private final long startTime;
        private final boolean repaired;
        private final String dataDirectory;

        public ScheduledLeveledCompactionTask(ColumnFamilyStore cfs, LifecycleTransaction txn, int level, int gcBefore, long maxSSTableBytes, Range<Token> compactingRange, long startTime, boolean repaired, String dataDirectory)
        {
            super(cfs, txn, level, gcBefore, maxSSTableBytes, false);
            this.compactedRange = compactingRange;
            this.startTime = startTime;
            this.repaired = repaired;
            this.dataDirectory = dataDirectory;
        }

        @Override
        public void runMayThrow() throws Exception
        {
            super.runMayThrow();
            CompactionStrategyManager csm = cfs.getCompactionStrategyManager();
            SSTableReader firstSSTable = transaction.originals().iterator().next();
            AbstractCompactionStrategy strategy = csm.getCompactionStrategyFor(firstSSTable);
            if (strategy instanceof LeveledCompactionStrategy)
            {
                ((LeveledCompactionStrategy)strategy).successfulSubrangeCompaction(compactedRange.right, startTime, repaired, dataDirectory);
            }
        }
    }

    @VisibleForTesting
    void successfulSubrangeCompaction(Token token, long startTime, boolean repaired, String dataDirectory)
    {
        lastScheduleCompactionToken = token;
        lastScheduledCompactionTime = startTime;
        SystemKeyspace.successfulScheduledCompaction(cfs.keyspace.getName(), cfs.getTableName(), repaired, dataDirectory, token, startTime);
        logger.info("Successfully ran a scheduled compaction for {}.{} (repaired = {}) (last token = {}, startTime = {})", cfs.keyspace.getName(), cfs.getTableName(), repaired, token, startTime);
    }

    @VisibleForTesting
    void resetSubrangeCompactionInfo()
    {
        lastScheduledCompactionTime = -1;
        lastScheduleCompactionToken = null;
        millisUntilNextScheduledCompaction = 0;
        SystemKeyspace.resetScheduledCompactions(cfs.keyspace.getName(), cfs.getTableName());
    }
}<|MERGE_RESOLUTION|>--- conflicted
+++ resolved
@@ -126,12 +126,8 @@
                 configuredEnableScheduledCompactions = Boolean.parseBoolean(options.get(SCHEDULED_COMPACTION_OPTION));
             }
         }
-<<<<<<< HEAD
+        enableScheduledCompactions = configuredEnableScheduledCompactions;
         maxSSTableSizeInMiB = configuredMaxSSTableSize;
-=======
-        enableScheduledCompactions = configuredEnableScheduledCompactions;
-        maxSSTableSizeInMB = configuredMaxSSTableSize;
->>>>>>> 5e6d24f8
         levelFanoutSize = configuredLevelFanoutSize;
         singleSSTableUplevel = configuredSingleSSTableUplevel;
 
