/*
 * Licensed to the Apache Software Foundation (ASF) under one
 * or more contributor license agreements.  See the NOTICE file
 * distributed with this work for additional information
 * regarding copyright ownership.  The ASF licenses this file
 * to you under the Apache License, Version 2.0 (the
 * "License"); you may not use this file except in compliance
 * with the License.  You may obtain a copy of the License at
 *
 *     http://www.apache.org/licenses/LICENSE-2.0
 *
 * Unless required by applicable law or agreed to in writing, software
 * distributed under the License is distributed on an "AS IS" BASIS,
 * WITHOUT WARRANTIES OR CONDITIONS OF ANY KIND, either express or implied.
 * See the License for the specific language governing permissions and
 * limitations under the License.
 */
package org.apache.cassandra.db.compaction;

import java.util.*;
import java.util.concurrent.TimeUnit;


import com.google.common.annotations.VisibleForTesting;
import com.google.common.collect.*;
import com.google.common.primitives.Doubles;

import org.apache.cassandra.config.DatabaseDescriptor;
import org.apache.cassandra.db.SystemKeyspace;
import org.apache.cassandra.dht.IPartitioner;
import org.apache.cassandra.dht.LocalPartitioner;
import org.apache.cassandra.io.sstable.Component;
import org.slf4j.Logger;
import org.slf4j.LoggerFactory;

import com.fasterxml.jackson.databind.JsonNode;
import com.fasterxml.jackson.databind.node.JsonNodeFactory;
import com.fasterxml.jackson.databind.node.ObjectNode;
import org.apache.cassandra.io.sstable.metadata.StatsMetadata;
import org.apache.cassandra.locator.RangesAtEndpoint;
import org.apache.cassandra.schema.CompactionParams;
import org.apache.cassandra.schema.TableMetadata;
import org.apache.cassandra.config.Config;
import org.apache.cassandra.db.ColumnFamilyStore;
import org.apache.cassandra.db.lifecycle.LifecycleTransaction;
import org.apache.cassandra.db.rows.UnfilteredRowIterator;
import org.apache.cassandra.dht.Range;
import org.apache.cassandra.dht.Token;
import org.apache.cassandra.exceptions.ConfigurationException;
import org.apache.cassandra.io.sstable.ISSTableScanner;
import org.apache.cassandra.io.sstable.format.SSTableReader;
import org.apache.cassandra.service.StorageService;
import org.apache.cassandra.utils.NoSpamLogger;
import org.apache.cassandra.utils.Pair;

public class LeveledCompactionStrategy extends AbstractCompactionStrategy
{
    private static final Logger logger = LoggerFactory.getLogger(LeveledCompactionStrategy.class);
    private static final NoSpamLogger noSpam1m = NoSpamLogger.getLogger(logger, 1, TimeUnit.MINUTES);
    private static final String SSTABLE_SIZE_OPTION = "sstable_size_in_mb";
    private static final boolean tolerateSstableSize = Boolean.getBoolean(Config.PROPERTY_PREFIX + "tolerate_sstable_size");
    private static final String LEVEL_FANOUT_SIZE_OPTION = "fanout_size";
    private static final String SINGLE_SSTABLE_UPLEVEL_OPTION = "single_sstable_uplevel";
    public static final int DEFAULT_LEVEL_FANOUT_SIZE = 10;
    private static final String SCHEDULED_COMPACTION_OPTION = "scheduled_compactions";

    private final long maxGCSSTableSize;
    private final int maxGCSSTables;

    /**
     * This is calculated as scheduledCompactionCycleTime / #subranges
     */
    private long millisUntilNextScheduledCompaction = 0;
    /**
     * lastScheduledCompactionTime is set once a compaction completes successfully (or if there is no compaction
     * to run for the given sub range). It is set to lastScheduledCompactionTime + millisUntilNextScheduledCompaction.
     */
    private long lastScheduledCompactionTime = -1;
    private Token lastScheduleCompactionToken = null;

    @VisibleForTesting
    final LeveledManifest manifest;
    private final int maxSSTableSizeInMB;
    private final int levelFanoutSize;
    private final boolean singleSSTableUplevel;
    private final boolean enableScheduledCompactions;

    public LeveledCompactionStrategy(ColumnFamilyStore cfs, Map<String, String> options)
    {
        super(cfs, options);
        int configuredMaxSSTableSize = 160;
        int configuredLevelFanoutSize = DEFAULT_LEVEL_FANOUT_SIZE;
        boolean configuredSingleSSTableUplevel = false;
        boolean configuredEnableScheduledCompactions = false;
        SizeTieredCompactionStrategyOptions localOptions = new SizeTieredCompactionStrategyOptions(options);
        if (options != null)
        {
            if (options.containsKey(SSTABLE_SIZE_OPTION))
            {
                configuredMaxSSTableSize = Integer.parseInt(options.get(SSTABLE_SIZE_OPTION));
                if (!tolerateSstableSize)
                {
                    if (configuredMaxSSTableSize >= 1000)
                        logger.warn("Max sstable size of {}MB is configured for {}.{}; having a unit of compaction this large is probably a bad idea",
                                configuredMaxSSTableSize, cfs.name, cfs.getTableName());
                    if (configuredMaxSSTableSize < 50)
                        logger.warn("Max sstable size of {}MB is configured for {}.{}.  Testing done for CASSANDRA-5727 indicates that performance improves up to 160MB",
                                configuredMaxSSTableSize, cfs.name, cfs.getTableName());
                }
            }

            if (options.containsKey(LEVEL_FANOUT_SIZE_OPTION))
            {
                configuredLevelFanoutSize = Integer.parseInt(options.get(LEVEL_FANOUT_SIZE_OPTION));
            }

            if (options.containsKey(SINGLE_SSTABLE_UPLEVEL_OPTION))
            {
                configuredSingleSSTableUplevel = Boolean.parseBoolean(options.get(SINGLE_SSTABLE_UPLEVEL_OPTION));
            }

            if (options.containsKey(SCHEDULED_COMPACTION_OPTION))
            {
                configuredEnableScheduledCompactions = Boolean.parseBoolean(options.get(SCHEDULED_COMPACTION_OPTION));
            }
        }
        enableScheduledCompactions = configuredEnableScheduledCompactions;
        maxSSTableSizeInMB = configuredMaxSSTableSize;
        levelFanoutSize = configuredLevelFanoutSize;
        singleSSTableUplevel = configuredSingleSSTableUplevel;

        maxGCSSTableSize = Integer.getInteger("cassandra.aggressivegcls.max_sstable_size_mb", 10240) * 1024l * 1024l;
        maxGCSSTables = Integer.getInteger("cassandra.aggressivegcls.max_sstables", 20);

        manifest = new LeveledManifest(cfs, this.maxSSTableSizeInMB, this.levelFanoutSize, localOptions);
        logger.trace("Created {}", manifest);
    }

    public int getLevelSize(int i)
    {
        return manifest.getLevelSize(i);
    }

    public int[] getAllLevelSize()
    {
        return manifest.getAllLevelSize();
    }

    @Override
    public void startup()
    {
        manifest.calculateLastCompactedKeys();
        super.startup();
    }

    /**
     * the only difference between background and maximal in LCS is that maximal is still allowed
     * (by explicit user request) even when compaction is disabled.
     */
    @SuppressWarnings("resource") // transaction is closed by AbstractCompactionTask::execute
    public AbstractCompactionTask getNextBackgroundTask(int gcBefore)
    {
        Collection<SSTableReader> previousCandidate = null;
        while (true)
        {
            OperationType op;
            LeveledManifest.CompactionCandidate candidate = manifest.getCompactionCandidates();
            if (candidate == null)
            {
                Pair<Boolean, String> repaired = manifest.getStrategyInformation(); // returns null if there are no sstables or if we are handling pending sstables
                if (runScheduledCompactions() && repaired != null && timeForScheduledCompaction(repaired.left, repaired.right))
                {
                    logger.info("No standard compactions to do, checking if there is a scheduled compaction to run for {}.{} (repaired = {}, data directory = {})",
                                cfs.keyspace.getName(), cfs.getTableName(), repaired.left, repaired.right);
                    ScheduledLeveledCompactionTask task = getNextScheduledCompactionTask(gcBefore, repaired.left, repaired.right);
                    if (task != null)
                        return task;
                }
                // if there is no sstable to compact in standard way, try compacting based on droppable tombstone ratio
                candidate = getTombstoneCompactionTask(gcBefore, DatabaseDescriptor.getEnableAggressiveGCCompaction());
                if (candidate == null)
                {
                    logger.trace("No compaction necessary for {}", this);
                    return null;
                }
                op = OperationType.TOMBSTONE_COMPACTION;
            }
            else
            {
                op = OperationType.COMPACTION;
            }

            // Already tried acquiring references without success. It means there is a race with
            // the tracker but candidate SSTables were not yet replaced in the compaction strategy manager
            if (candidate.sstables.equals(previousCandidate))
            {
                logger.warn("Could not acquire references for compacting SSTables {} which is not a problem per se," +
                            "unless it happens frequently, in which case it must be reported. Will retry later.",
                            candidate.sstables);
                return null;
            }

            LifecycleTransaction txn = cfs.getTracker().tryModify(candidate.sstables, OperationType.COMPACTION);
            if (txn != null)
            {
                AbstractCompactionTask newTask;
                if (!singleSSTableUplevel || op == OperationType.TOMBSTONE_COMPACTION || txn.originals().size() > 1)
                    newTask = new LeveledCompactionTask(cfs, txn, candidate.level, gcBefore, candidate.maxSSTableBytes, false);
                else
                    newTask = new SingleSSTableLCSTask(cfs, txn, candidate.level);

                newTask.setCompactionType(op);
                return newTask;
            }
            previousCandidate = candidate.sstables;
        }
    }

    private boolean runScheduledCompactions()
    {
        // local partitioner does not support midpoint() which we need to split the ranges
        return !(cfs.getPartitioner() instanceof LocalPartitioner) &&
               enableScheduledCompactions &&
               DatabaseDescriptor.getEnableScheduledCompactions();
    }

    @VisibleForTesting
    boolean timeForScheduledCompaction(boolean repaired, String dataDirectory)
    {
        logger.debug("Checking if it is time for a scheduled compaction for {}.{} (repaired = {}, data directory={}) ({} > {} + {} ? {})",
                    cfs.keyspace.getName(),
                    cfs.getTableName(),
                    repaired,
                    dataDirectory,
                    System.currentTimeMillis(),
                    lastScheduledCompactionTime,
                    millisUntilNextScheduledCompaction,
                    System.currentTimeMillis()  > lastScheduledCompactionTime + millisUntilNextScheduledCompaction);
        if (lastScheduledCompactionTime == -1)
        {
            Pair<Token, Long> lastScheduledCompaction = SystemKeyspace.getLastSuccessfulScheduledCompaction(cfs.keyspace.getName(), cfs.getTableName(), repaired, dataDirectory);
            lastScheduleCompactionToken = lastScheduledCompaction == null ? null : lastScheduledCompaction.left;
            lastScheduledCompactionTime = lastScheduledCompaction == null ? System.currentTimeMillis() : lastScheduledCompaction.right;
            logger.info("Loaded last successful subrange compaction time = {} token = {} for {}.{}", lastScheduledCompactionTime, lastScheduleCompactionToken, cfs.keyspace.getName(), cfs.getTableName());
        }

        // this means we didn't run a scheduled compaction in the previous window:
        if (System.currentTimeMillis() > lastScheduledCompactionTime + millisUntilNextScheduledCompaction * 2)
            noSpam1m.warn("Could not run a scheduled sub range compaction over the last {}ms", millisUntilNextScheduledCompaction);
        return System.currentTimeMillis() > lastScheduledCompactionTime + millisUntilNextScheduledCompaction;
    }

    @VisibleForTesting
    @SuppressWarnings("resource") // transaction is closed by AbstractCompactionTask::execute
    ScheduledLeveledCompactionTask getNextScheduledCompactionTask(int gcBefore, boolean repaired, String dataDirectory)
    {
        Range<Token> nextBounds = getNextBounds();
        if (nextBounds == null)
            return null;

        logger.info("Getting scheduled compaction candidates for {} {}.{}", nextBounds, cfs.keyspace.getName(), cfs.getTableName());
        // note that getAggressiveCompactionCandidates uses the *tokens* in nextBounds, which means that even though nextBounds is (start, end], we will find
        // sstables overlapping [start, end] - this means that if an sstable ends exactly on a boundary start, we might unnescessarily include that sstable
        // in the next scheduled compaction. This should be rare and only causes us to do some extra work.
        LeveledManifest.CompactionCandidate candidate = manifest.getAggressiveCompactionCandidates(nextBounds, DatabaseDescriptor.getMaxScheduledCompactionSSTableSizeBytes());
        Collection<SSTableReader> toCompact = candidate != null ? candidate.sstables : Collections.emptySet();
        logger.info("Got {} sstables for scheduled compaction for {}.{}: {}", toCompact.size(), cfs.keyspace.getName(), cfs.getTableName(), toCompact);
        if (candidate == null)
        {
            logger.debug("No sstables for {} in {}.{} ({}, {})", nextBounds, cfs.keyspace.getName(), cfs.getTableName(), repaired, dataDirectory);
            // there were no sstables in the given range, move on to the next one!
            successfulSubrangeCompaction(nextBounds.right, lastScheduledCompactionTime + millisUntilNextScheduledCompaction, repaired, dataDirectory);
        }
        else if (candidate.sstables.size() == 1 && DatabaseDescriptor.getSkipSingleSSTableScheduledCompactions())
        {
            logger.info("Skipping single sstable scheduled compaction for {}.{}", cfs.keyspace.getName(), cfs.getTableName());
            successfulSubrangeCompaction(nextBounds.right, lastScheduledCompactionTime + millisUntilNextScheduledCompaction, repaired, dataDirectory);
        }
        else if (candidate.sstables.size() <= DatabaseDescriptor.getMaxScheduledCompactionSSTableCount())
        {
            LifecycleTransaction txn = cfs.getTracker().tryModify(candidate.sstables, OperationType.TOMBSTONE_COMPACTION);
            if (txn != null)
            {
                logger.info("Creating scheduled compaction task for sstables {} into level {} for {}.{}",
                            candidate.sstables, candidate.level, cfs.keyspace.getName(), cfs.getTableName());
                // note that we don't set startTime to currentTime since we might need to run several scheduled compactions to
                // keep 'pace' with the windows - say we are down for 1 day, then, as we come back, we might need to run several
                // compactions quickly to make sure we cover the whole range in getScheduledCompactionCycleTimeDays
                ScheduledLeveledCompactionTask task = new ScheduledLeveledCompactionTask(cfs,
                                                                                         txn,
                                                                                         candidate.level,
                                                                                         gcBefore,
                                                                                         candidate.maxSSTableBytes,
                                                                                         nextBounds,
                                                                                         lastScheduledCompactionTime + millisUntilNextScheduledCompaction,
                                                                                         repaired,
                                                                                         dataDirectory);
                task.setCompactionType(OperationType.TOMBSTONE_COMPACTION);
                return task;
            }
            else
            {
                logger.debug("Could not mark compacting: {} ", candidate.sstables);
            }
        }
        else if (candidate.sstables.size() > DatabaseDescriptor.getMaxScheduledCompactionSSTableCount())
        {
            logger.info("Too many sstables for scheduled compaction for {}.{}: {}", cfs.keyspace.getName(), cfs.getTableName(), candidate.sstables.size());
        }
        return null;
    }

    /**
<<<<<<< HEAD
     * Checks the sstables if we are compacting repaired, unrepaired or pending sstables, and which data directory we are responsible for
     *
     * if there are no sstables or the sstables are pending, we return null
     *
     * @return a pair where .left is true if this strategy instance handles repaired sstables, false if not
     *                  and .right contains the data directory for the sstables in this strategy
     *        or null if we have no sstables or if we are handling pending sstables
     *
     */
    private Pair<Boolean, String> getStrategyInformation()
    {
        for (int i = 0, maxLevel = manifest.getLevelCount() - 1; i <= maxLevel;  i++)
        {
            Set<SSTableReader> sstables = manifest.getLevel(i);
            for (SSTableReader sstable : sstables)
            {
                if (sstable.isPendingRepair())
                {
                    logger.debug("SSTables pending repair, not running scheduled compactions for {}.{}", cfs.keyspace.getName(), cfs.getTableName());
                    return null;
                }
                return Pair.create(sstable.isRepaired(), cfs.getDirectories().getDataDirectoryForFile(sstable.descriptor).location.getAbsolutePath());
            }
        }
        return null;
    }

    /**
=======
>>>>>>> cb0adc33
     * Figures out the next boundaries we should run a scheduled compaction on
     *
     * Gets the local ranges, splits them until there are at least DatabaseDescriptor.getScheduledCompactionRangeSplits()
     * subranges.
     *
     * Bounds are calculated as "last compacted token" -> "next boundary"
     */
    private Range<Token> getNextBounds()
    {
        RangesAtEndpoint localRanges = StorageService.instance.getLocalReplicas(cfs.keyspace.getName());
        if (localRanges == null || localRanges.size() == 0)
        {
            // this can happen during startup for example - before token metadata has been populated
            logger.warn("No local ranges - can't do scheduled compactions");
            return null;
        }
        List<Range<Token>> splitRanges = splitRanges(cfs.getPartitioner(), Range.normalize(localRanges.ranges()), DatabaseDescriptor.getScheduledCompactionRangeSplits());
        if (splitRanges.isEmpty()) // if the ranges we own are unsplittable (we only own single-token ranges for example) splitRanges(..) returns an empty list
            return null;
        List<Token> bounds = new ArrayList<>();
        for (Range<Token> r : splitRanges)
            bounds.add(r.right);
        logger.debug("Got boundaries: {}", bounds);

        millisUntilNextScheduledCompaction = TimeUnit.SECONDS.toMillis(DatabaseDescriptor.getScheduledCompactionCycleTimeSeconds()) / bounds.size();
        if (lastScheduleCompactionToken == null)
        {
            logger.debug("no old successful subrange compactions, starting from beginning {} -> {}", bounds.get(0), bounds.get(1));
            return new Range<>(bounds.get(0), bounds.get(1));
        }

        for (Token t : bounds)
        {
            // Note that we need to special handle the partitioner min token - having that in the bounds means that we are about to wrap around
            // and we need to create a special range where the right bound is min token. This is then handled in LeveledManifest#overlappingWithMin.
            // The reason bounds might contain the min token is that when calling Range.normalize on a wrapping range it becomes:
            // Range.normalize( (x, x] ) = [(minToken, minToken]]
            if (t.compareTo(lastScheduleCompactionToken) > 0 || t.equals(cfs.getPartitioner().getMinimumToken()))
                return new Range<>(lastScheduleCompactionToken, t);
        }
        // the last successful compaction token is beyond the last boundary - start over
        logger.debug("Wrapped around finding next bound, starting from beginning {} -> {} for {}.{}", bounds.get(0), bounds.get(1), cfs.keyspace.getName(), cfs.getTableName());
        return new Range<>(bounds.get(0), bounds.get(1));

    }

    /**
     * Splits the given ranges until there is *at least* minSplits ranges
     *
     * If the number of input ranges is less than minSplits each input range is split in two parts. This is repeated until
     * there are at least minSplits subranges. This means that we can end up with at more than minSplits ranges.
     *
     * Note that if it is not possible to split the given ranges in minSplits parts, this method returns an empty list.
     *
     * A range is not split if the partitioner mid point is equal to either the right or left token of the given range.
     */
    @VisibleForTesting
    static List<Range<Token>> splitRanges(IPartitioner partitioner, List<Range<Token>> ranges, int minSplits)
    {
        List<Range<Token>> splitRanges = Lists.newArrayList(ranges);
        while (splitRanges.size() < Math.max(2, minSplits))
        {
            List<Range<Token>> newSplitRanges = new ArrayList<>(splitRanges.size() * 2);
            for (Range<Token> r : splitRanges)
            {
                Token midPoint = partitioner.midpoint(r.left, r.right);
                if (!midPoint.equals(r.left) && !midPoint.equals(r.right))
                {
                    newSplitRanges.add(new Range<>(r.left, midPoint));
                    newSplitRanges.add(new Range<>(midPoint, r.right));
                }
                else
                {
                    logger.info("Not splitting range {} - too narrow, minSplits = {}, ranges = {}", r, minSplits, ranges);
                    newSplitRanges.add(r);
                }
            }
            if (newSplitRanges.size() == splitRanges.size())
                return Collections.emptyList();
            splitRanges = newSplitRanges;
        }
        splitRanges.sort(Comparator.comparing(r -> r.left));
        return splitRanges;
    }

    @SuppressWarnings("resource") // transaction is closed by AbstractCompactionTask::execute
    public synchronized Collection<AbstractCompactionTask> getMaximalTask(int gcBefore, boolean splitOutput)
    {
        Iterable<SSTableReader> sstables = manifest.getSSTables();

        Iterable<SSTableReader> filteredSSTables = filterSuspectSSTables(sstables);
        if (Iterables.isEmpty(sstables))
            return null;
        LifecycleTransaction txn = cfs.getTracker().tryModify(filteredSSTables, OperationType.COMPACTION);
        if (txn == null)
            return null;
        return Arrays.<AbstractCompactionTask>asList(new LeveledCompactionTask(cfs, txn, 0, gcBefore, getMaxSSTableBytes(), true));

    }

    @Override
    @SuppressWarnings("resource") // transaction is closed by AbstractCompactionTask::execute
    public AbstractCompactionTask getUserDefinedTask(Collection<SSTableReader> sstables, int gcBefore)
    {

        if (sstables.isEmpty())
            return null;

        LifecycleTransaction transaction = cfs.getTracker().tryModify(sstables, OperationType.COMPACTION);
        if (transaction == null)
        {
            logger.trace("Unable to mark {} for compaction; probably a background compaction got to it first.  You can disable background compactions temporarily if this is a problem", sstables);
            return null;
        }
        int level = sstables.size() > 1 ? 0 : sstables.iterator().next().getSSTableLevel();
        return new LeveledCompactionTask(cfs, transaction, level, gcBefore, level == 0 ? Long.MAX_VALUE : getMaxSSTableBytes(), false);
    }

    @Override
    public AbstractCompactionTask getCompactionTask(LifecycleTransaction txn, int gcBefore, long maxSSTableBytes)
    {
        assert txn.originals().size() > 0;
        int level = -1;
        // if all sstables are in the same level, we can set that level:
        for (SSTableReader sstable : txn.originals())
        {
            if (level == -1)
                level = sstable.getSSTableLevel();
            if (level != sstable.getSSTableLevel())
                level = 0;
        }
        return new LeveledCompactionTask(cfs, txn, level, gcBefore, maxSSTableBytes, false);
    }

    /**
     * Leveled compaction strategy has guarantees on the data contained within each level so we
     * have to make sure we only create groups of SSTables with members from the same level.
     * This way we won't end up creating invalid sstables during anti-compaction.
     * @param ssTablesToGroup
     * @return Groups of sstables from the same level
     */
    @Override
    public Collection<Collection<SSTableReader>> groupSSTablesForAntiCompaction(Collection<SSTableReader> ssTablesToGroup)
    {
        int groupSize = 2;
        Map<Integer, Collection<SSTableReader>> sstablesByLevel = new HashMap<>();
        for (SSTableReader sstable : ssTablesToGroup)
        {
            Integer level = sstable.getSSTableLevel();
            Collection<SSTableReader> sstablesForLevel = sstablesByLevel.get(level);
            if (sstablesForLevel == null)
            {
                sstablesForLevel = new ArrayList<SSTableReader>();
                sstablesByLevel.put(level, sstablesForLevel);
            }
            sstablesForLevel.add(sstable);
        }

        Collection<Collection<SSTableReader>> groupedSSTables = new ArrayList<>();

        for (Collection<SSTableReader> levelOfSSTables : sstablesByLevel.values())
        {
            Collection<SSTableReader> currGroup = new ArrayList<>(groupSize);
            for (SSTableReader sstable : levelOfSSTables)
            {
                currGroup.add(sstable);
                if (currGroup.size() == groupSize)
                {
                    groupedSSTables.add(currGroup);
                    currGroup = new ArrayList<>(groupSize);
                }
            }

            if (currGroup.size() != 0)
                groupedSSTables.add(currGroup);
        }
        return groupedSSTables;

    }

    public int getEstimatedRemainingTasks()
    {
        int n = manifest.getEstimatedTasks();
        cfs.getCompactionStrategyManager().compactionLogger.pending(this, n);
        return n;
    }

    public long getMaxSSTableBytes()
    {
        return maxSSTableSizeInMB * 1024L * 1024L;
    }

    public int getLevelFanoutSize()
    {
        return levelFanoutSize;
    }

    public ScannerList getScanners(Collection<SSTableReader> sstables, Collection<Range<Token>> ranges)
    {
        Set<SSTableReader>[] sstablesPerLevel = manifest.getSStablesPerLevelSnapshot();

        Multimap<Integer, SSTableReader> byLevel = ArrayListMultimap.create();
        for (SSTableReader sstable : sstables)
        {
            int level = sstable.getSSTableLevel();
            // if an sstable is not on the manifest, it was recently added or removed
            // so we add it to level -1 and create exclusive scanners for it - see below (#9935)
            if (level >= sstablesPerLevel.length || !sstablesPerLevel[level].contains(sstable))
            {
                logger.warn("Live sstable {} from level {} is not on corresponding level in the leveled manifest." +
                            " This is not a problem per se, but may indicate an orphaned sstable due to a failed" +
                            " compaction not cleaned up properly.",
                             sstable.getFilename(), level);
                level = -1;
            }
            byLevel.get(level).add(sstable);
        }

        List<ISSTableScanner> scanners = new ArrayList<ISSTableScanner>(sstables.size());
        try
        {
            for (Integer level : byLevel.keySet())
            {
                // level can be -1 when sstables are added to Tracker but not to LeveledManifest
                // since we don't know which level those sstable belong yet, we simply do the same as L0 sstables.
                if (level <= 0)
                {
                    // L0 makes no guarantees about overlapping-ness.  Just create a direct scanner for each
                    for (SSTableReader sstable : byLevel.get(level))
                        scanners.add(sstable.getScanner(ranges));
                }
                else
                {
                    // Create a LeveledScanner that only opens one sstable at a time, in sorted order
                    Collection<SSTableReader> intersecting = LeveledScanner.intersecting(byLevel.get(level), ranges);
                    if (!intersecting.isEmpty())
                    {
                        @SuppressWarnings("resource") // The ScannerList will be in charge of closing (and we close properly on errors)
                        ISSTableScanner scanner = new LeveledScanner(cfs.metadata(), intersecting, ranges);
                        scanners.add(scanner);
                    }
                }
            }
        }
        catch (Throwable t)
        {
            ISSTableScanner.closeAllAndPropagate(scanners, t);
        }

        return new ScannerList(scanners);
    }

    @Override
    public void replaceSSTables(Collection<SSTableReader> removed, Collection<SSTableReader> added)
    {
        manifest.replace(removed, added);
    }

    @Override
    public void metadataChanged(StatsMetadata oldMetadata, SSTableReader sstable)
    {
        if (sstable.getSSTableLevel() != oldMetadata.sstableLevel)
            manifest.newLevel(sstable, oldMetadata.sstableLevel);
    }

    @Override
    public void addSSTables(Iterable<SSTableReader> sstables)
    {
        manifest.addSSTables(sstables);
    }

    @Override
    public void addSSTable(SSTableReader added)
    {
        manifest.addSSTables(Collections.singleton(added));
    }

    @Override
    public void removeSSTable(SSTableReader sstable)
    {
        manifest.remove(sstable);
    }

    @Override
    protected Set<SSTableReader> getSSTables()
    {
        return manifest.getSSTables();
    }

    // Lazily creates SSTableBoundedScanner for sstable that are assumed to be from the
    // same level (e.g. non overlapping) - see #4142
    private static class LeveledScanner extends AbstractIterator<UnfilteredRowIterator> implements ISSTableScanner
    {
        private final TableMetadata metadata;
        private final Collection<Range<Token>> ranges;
        private final List<SSTableReader> sstables;
        private final Iterator<SSTableReader> sstableIterator;
        private final long totalLength;
        private final long compressedLength;

        private ISSTableScanner currentScanner;
        private long positionOffset;
        private long totalBytesScanned = 0;

        public LeveledScanner(TableMetadata metadata, Collection<SSTableReader> sstables, Collection<Range<Token>> ranges)
        {
            this.metadata = metadata;
            this.ranges = ranges;

            // add only sstables that intersect our range, and estimate how much data that involves
            this.sstables = new ArrayList<>(sstables.size());
            long length = 0;
            long cLength = 0;
            for (SSTableReader sstable : sstables)
            {
                this.sstables.add(sstable);
                long estimatedKeys = sstable.estimatedKeys();
                double estKeysInRangeRatio = 1.0;

                if (estimatedKeys > 0 && ranges != null)
                    estKeysInRangeRatio = ((double) sstable.estimatedKeysForRanges(ranges)) / estimatedKeys;

                length += sstable.uncompressedLength() * estKeysInRangeRatio;
                cLength += sstable.onDiskLength() * estKeysInRangeRatio;
            }

            totalLength = length;
            compressedLength = cLength;
            Collections.sort(this.sstables, SSTableReader.sstableComparator);
            sstableIterator = this.sstables.iterator();
            assert sstableIterator.hasNext(); // caller should check intersecting first
            SSTableReader currentSSTable = sstableIterator.next();
            currentScanner = currentSSTable.getScanner(ranges);

        }

        public static Collection<SSTableReader> intersecting(Collection<SSTableReader> sstables, Collection<Range<Token>> ranges)
        {
            if (ranges == null)
                return Lists.newArrayList(sstables);

            Set<SSTableReader> filtered = new HashSet<>();
            for (Range<Token> range : ranges)
            {
                for (SSTableReader sstable : sstables)
                {
                    Range<Token> sstableRange = new Range<>(sstable.first.getToken(), sstable.last.getToken());
                    if (range == null || sstableRange.intersects(range))
                        filtered.add(sstable);
                }
            }
            return filtered;
        }

        public TableMetadata metadata()
        {
            return metadata;
        }

        protected UnfilteredRowIterator computeNext()
        {
            if (currentScanner == null)
                return endOfData();

            while (true)
            {
                if (currentScanner.hasNext())
                    return currentScanner.next();

                positionOffset += currentScanner.getLengthInBytes();
                totalBytesScanned += currentScanner.getBytesScanned();

                currentScanner.close();
                if (!sstableIterator.hasNext())
                {
                    // reset to null so getCurrentPosition does not return wrong value
                    currentScanner = null;
                    return endOfData();
                }
                SSTableReader currentSSTable = sstableIterator.next();
                currentScanner = currentSSTable.getScanner(ranges);
            }
        }

        public void close()
        {
            if (currentScanner != null)
                currentScanner.close();
        }

        public long getLengthInBytes()
        {
            return totalLength;
        }

        public long getCurrentPosition()
        {
            return positionOffset + (currentScanner == null ? 0L : currentScanner.getCurrentPosition());
        }

        public long getCompressedLengthInBytes()
        {
            return compressedLength;
        }

        public long getBytesScanned()
        {
            return currentScanner == null ? totalBytesScanned : totalBytesScanned + currentScanner.getBytesScanned();
        }

        public Set<SSTableReader> getBackingSSTables()
        {
            return ImmutableSet.copyOf(sstables);
        }
    }

    @Override
    public String toString()
    {
        return String.format("LCS@%d(%s)", hashCode(), cfs.name);
    }

    private LeveledManifest.CompactionCandidate getTombstoneCompactionTask(final int gcBefore, final boolean aggressive)
    {
        final int topLevel = manifest.getLevelCount();

        level:
        for (int i = topLevel; i >= 0; i--)
        {
            if (manifest.getLevelSize(i) == 0)
                continue;
            // sort sstables by droppable ratio in descending order
            List<SSTableReader> tombstoneSortedSSTables = manifest.getLevelSorted(i, (o1, o2) -> {
                double r1 = o1.getEstimatedDroppableTombstoneRatio(gcBefore);
                double r2 = o2.getEstimatedDroppableTombstoneRatio(gcBefore);
                return -1 * Doubles.compare(r1, r2);
            });

            Set<SSTableReader> compacting = cfs.getTracker().getCompacting();
            for (SSTableReader sstable : tombstoneSortedSSTables)
            {
                if (sstable.getEstimatedDroppableTombstoneRatio(gcBefore) <= tombstoneThreshold)
                    continue level;

                final LeveledManifest.CompactionCandidate singleCandidate = new LeveledManifest.CompactionCandidate(Collections.singleton(sstable),
                                                                                                                    sstable.getSSTableLevel(),
                                                                                                                    getMaxSSTableBytes());

                if (!aggressive)
                {
                    if (!compacting.contains(sstable) && !sstable.isMarkedSuspect() && worthDroppingTombstones(sstable, gcBefore))
                    {
                        return singleCandidate;
                    }
                    else
                    {
                        continue;
                    }
                }
                /*
                 * Aggressively drop tombstones. Find any SSTables with enough tombstones in topLevel or topLevel-1
                 * and compact it with all overlapping SSTables. This will allow removal of the tombstones and any
                 * data the tombstones are shadowing. We also include all overlaps in level 1 so we can insert into
                 * level 1.
                 */

                if (!compacting.contains(sstable) && !sstable.isMarkedSuspect())
                {
                    // only do the overlapping compaction on the top level or the one below to avoid compacting
                    // too many SSTables at once
                    if (i < topLevel - 1)
                    {
                        if (worthDroppingTombstones(sstable, gcBefore))
                        {
                            return singleCandidate;
                        }
                        continue;
                    }

                    final LeveledManifest.CompactionCandidate candidate = manifest.getAggressiveCompactionCandidates(new Range<>(sstable.first.getToken(), sstable.last.getToken()), maxGCSSTableSize);
                    assert candidate != null; // we can only return null if there are no sstables in the given range, but here we know that at least sstable exists
                    assert candidate.sstables.contains(sstable);
                    final Collection<SSTableReader> toCompact = candidate.sstables;

                    // With just one file let's do the full original check
                    if (toCompact.size() == 1)
                    {
                        // the sstable returned better be the one we gave it
                        assert sstable.equals(toCompact.iterator().next());

                        if (worthDroppingTombstones(sstable, gcBefore))
                        {
                            return singleCandidate;
                        }
                        continue;
                    }

                    if (toCompact.size() > maxGCSSTables)
                    {
                        logger.debug("Skipping tombstone compaction since too many SSTables would be compacted");
                        continue;
                    }

                    // check all SSTables are old enough so we avoid loops endlessly compacting the same set
                    final long now = System.currentTimeMillis();
                    boolean allYoung = true;
                    for (SSTableReader sst : toCompact)
                    {
                        if (sst.getCreationTimeFor(Component.DATA) + tombstoneCompactionInterval * 1000 < now)
                        {
                            allYoung = false;
                            break;
                        }
                    }
                    if (allYoung)
                    {
                        logger.debug("Skipping tombstone compaction since all SSTables are too young");
                        continue;
                    }

                    boolean compactable = true;
                    for (SSTableReader sst : toCompact)
                    {
                        if (compacting.contains(sst) || sst.isMarkedSuspect())
                        {
                            compactable = false;
                            break;
                        }
                    }
                    if (compactable)
                    {
                        logger.info("Compacting {} SSTables to attempt to remove tombstones", toCompact.size());
                        return candidate;
                    }
                    else
                    {
                        // fallback on old behavior
                        if (worthDroppingTombstones(sstable, gcBefore))
                        {
                            return singleCandidate;
                        }
                    }
                }
                else
                {
                    logger.debug("Skipping sstable {} because compacting/suspect", sstable);
                }
            }
        }
        return null;
    }

    public CompactionLogger.Strategy strategyLogger()
    {
        return new CompactionLogger.Strategy()
        {
            public JsonNode sstable(SSTableReader sstable)
            {
                ObjectNode node = JsonNodeFactory.instance.objectNode();
                node.put("level", sstable.getSSTableLevel());
                node.put("min_token", sstable.first.getToken().toString());
                node.put("max_token", sstable.last.getToken().toString());
                return node;
            }

            public JsonNode options()
            {
                return null;
            }
        };
    }

    public static Map<String, String> validateOptions(Map<String, String> options) throws ConfigurationException
    {
        Map<String, String> uncheckedOptions = AbstractCompactionStrategy.validateOptions(options);

        String size = options.containsKey(SSTABLE_SIZE_OPTION) ? options.get(SSTABLE_SIZE_OPTION) : "1";
        try
        {
            int ssSize = Integer.parseInt(size);
            if (ssSize < 1)
            {
                throw new ConfigurationException(String.format("%s must be larger than 0, but was %s", SSTABLE_SIZE_OPTION, ssSize));
            }
        }
        catch (NumberFormatException ex)
        {
            throw new ConfigurationException(String.format("%s is not a parsable int (base10) for %s", size, SSTABLE_SIZE_OPTION), ex);
        }

        uncheckedOptions.remove(SSTABLE_SIZE_OPTION);
        // note that Boolean.parseBoolean (which we use to get SCHEDULED_COMPACTION_OPTION)
        // is friendly, returns false if it can't parse (instead of NFE like above)
        uncheckedOptions.remove(SCHEDULED_COMPACTION_OPTION);

        // Validate the fanout_size option
        String levelFanoutSize = options.containsKey(LEVEL_FANOUT_SIZE_OPTION) ? options.get(LEVEL_FANOUT_SIZE_OPTION) : String.valueOf(DEFAULT_LEVEL_FANOUT_SIZE);
        try
        {
            int fanoutSize = Integer.parseInt(levelFanoutSize);
            if (fanoutSize < 1)
            {
                throw new ConfigurationException(String.format("%s must be larger than 0, but was %s", LEVEL_FANOUT_SIZE_OPTION, fanoutSize));
            }
        }
        catch (NumberFormatException ex)
        {
            throw new ConfigurationException(String.format("%s is not a parsable int (base10) for %s", size, LEVEL_FANOUT_SIZE_OPTION), ex);
        }

        uncheckedOptions.remove(LEVEL_FANOUT_SIZE_OPTION);
        uncheckedOptions.remove(SINGLE_SSTABLE_UPLEVEL_OPTION);

        uncheckedOptions.remove(CompactionParams.Option.MIN_THRESHOLD.toString());
        uncheckedOptions.remove(CompactionParams.Option.MAX_THRESHOLD.toString());

        uncheckedOptions = SizeTieredCompactionStrategyOptions.validateOptions(options, uncheckedOptions);

        return uncheckedOptions;
    }

    @VisibleForTesting
    static class ScheduledLeveledCompactionTask extends LeveledCompactionTask
    {
        @VisibleForTesting
        final Range<Token> compactedRange;
        private final long startTime;
        private final boolean repaired;
        private final String dataDirectory;

        public ScheduledLeveledCompactionTask(ColumnFamilyStore cfs, LifecycleTransaction txn, int level, int gcBefore, long maxSSTableBytes, Range<Token> compactingRange, long startTime, boolean repaired, String dataDirectory)
        {
            super(cfs, txn, level, gcBefore, maxSSTableBytes, false);
            this.compactedRange = compactingRange;
            this.startTime = startTime;
            this.repaired = repaired;
            this.dataDirectory = dataDirectory;
        }

        @Override
        public void runMayThrow() throws Exception
        {
            super.runMayThrow();
            CompactionStrategyManager csm = cfs.getCompactionStrategyManager();
            SSTableReader firstSSTable = transaction.originals().iterator().next();
            AbstractCompactionStrategy strategy = csm.getCompactionStrategyFor(firstSSTable);
            if (strategy instanceof LeveledCompactionStrategy)
            {
                ((LeveledCompactionStrategy)strategy).successfulSubrangeCompaction(compactedRange.right, startTime, repaired, dataDirectory);
            }
        }
    }

    @VisibleForTesting
    void successfulSubrangeCompaction(Token token, long startTime, boolean repaired, String dataDirectory)
    {
        lastScheduleCompactionToken = token;
        lastScheduledCompactionTime = startTime;
        SystemKeyspace.successfulScheduledCompaction(cfs.keyspace.getName(), cfs.getTableName(), repaired, dataDirectory, token, startTime);
        logger.info("Successfully ran a scheduled compaction for {}.{} (repaired = {}) (last token = {}, startTime = {})", cfs.keyspace.getName(), cfs.getTableName(), repaired, token, startTime);
    }

    @VisibleForTesting
    void resetSubrangeCompactionInfo()
    {
        lastScheduledCompactionTime = -1;
        lastScheduleCompactionToken = null;
        millisUntilNextScheduledCompaction = 0;
        SystemKeyspace.resetScheduledCompactions(cfs.keyspace.getName(), cfs.getTableName());
    }
}<|MERGE_RESOLUTION|>--- conflicted
+++ resolved
@@ -311,37 +311,6 @@
     }
 
     /**
-<<<<<<< HEAD
-     * Checks the sstables if we are compacting repaired, unrepaired or pending sstables, and which data directory we are responsible for
-     *
-     * if there are no sstables or the sstables are pending, we return null
-     *
-     * @return a pair where .left is true if this strategy instance handles repaired sstables, false if not
-     *                  and .right contains the data directory for the sstables in this strategy
-     *        or null if we have no sstables or if we are handling pending sstables
-     *
-     */
-    private Pair<Boolean, String> getStrategyInformation()
-    {
-        for (int i = 0, maxLevel = manifest.getLevelCount() - 1; i <= maxLevel;  i++)
-        {
-            Set<SSTableReader> sstables = manifest.getLevel(i);
-            for (SSTableReader sstable : sstables)
-            {
-                if (sstable.isPendingRepair())
-                {
-                    logger.debug("SSTables pending repair, not running scheduled compactions for {}.{}", cfs.keyspace.getName(), cfs.getTableName());
-                    return null;
-                }
-                return Pair.create(sstable.isRepaired(), cfs.getDirectories().getDataDirectoryForFile(sstable.descriptor).location.getAbsolutePath());
-            }
-        }
-        return null;
-    }
-
-    /**
-=======
->>>>>>> cb0adc33
      * Figures out the next boundaries we should run a scheduled compaction on
      *
      * Gets the local ranges, splits them until there are at least DatabaseDescriptor.getScheduledCompactionRangeSplits()
