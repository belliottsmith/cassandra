--- conflicted
+++ resolved
@@ -71,18 +71,13 @@
         }
         else
         {
-<<<<<<< HEAD
             logger.debug("Disabling tombstone compactions for TWCS");
             disableTombstoneCompactions = true;
-        }
-=======
-            logger.debug("Enabling tombstone compactions for TWCS");
         }
 
         // only logging a warning here to allow for operators to alter the table, but then only actually enable the expiration on a single node.
         if (this.options.ignoreOverlapsSchema && !DatabaseDescriptor.allowUnsafeAggressiveSSTableExpiration())
             logger.warn("{} is set to true, but it is disallowed in configuration - not ignoring overlaps when dropping sstables. Set allow_unsafe_aggressive_sstable_expiration to true to enable.", UNSAFE_AGGRESSIVE_SSTABLE_EXPIRATION_KEY);
->>>>>>> 26344e3c
     }
 
     @Override
