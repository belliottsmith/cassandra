/*
 * Licensed to the Apache Software Foundation (ASF) under one
 * or more contributor license agreements.  See the NOTICE file
 * distributed with this work for additional information
 * regarding copyright ownership.  The ASF licenses this file
 * to you under the Apache License, Version 2.0 (the
 * "License"); you may not use this file except in compliance
 * with the License.  You may obtain a copy of the License at
 *
 *     http://www.apache.org/licenses/LICENSE-2.0
 *
 * Unless required by applicable law or agreed to in writing, software
 * distributed under the License is distributed on an "AS IS" BASIS,
 * WITHOUT WARRANTIES OR CONDITIONS OF ANY KIND, either express or implied.
 * See the License for the specific language governing permissions and
 * limitations under the License.
 */

package org.apache.cassandra.db.compaction;

import java.util.ArrayList;
import java.util.Arrays;
import java.util.Collection;
import java.util.Collections;
import java.util.Iterator;
import java.util.Objects;
import java.util.TreeSet;
import java.util.concurrent.TimeUnit;
import java.util.HashSet;
import java.util.List;
import java.util.Map;
import java.util.Set;

import com.google.common.annotations.VisibleForTesting;
import com.google.common.collect.*;
import org.slf4j.Logger;
import org.slf4j.LoggerFactory;

import org.apache.cassandra.db.ColumnFamilyStore;
import org.apache.cassandra.db.lifecycle.SSTableSet;
import org.apache.cassandra.db.lifecycle.LifecycleTransaction;
import org.apache.cassandra.db.xmas.SuccessfulRepairTimeHolder;
import org.apache.cassandra.exceptions.ConfigurationException;
import org.apache.cassandra.io.sstable.format.SSTableReader;
import org.apache.cassandra.schema.CompactionParams;
import org.apache.cassandra.utils.Pair;

import static com.google.common.collect.Iterables.filter;
import static org.apache.cassandra.utils.Clock.Global.currentTimeMillis;

public class TimeWindowCompactionStrategy extends AbstractCompactionStrategy
{
    private static final Logger logger = LoggerFactory.getLogger(TimeWindowCompactionStrategy.class);

    private final TimeWindowCompactionStrategyOptions options;
    protected volatile int estimatedRemainingTasks;
    private final Set<SSTableReader> sstables = new HashSet<>();
    private long lastExpiredCheck;
    private long highestWindowSeen;

    public TimeWindowCompactionStrategy(ColumnFamilyStore cfs, Map<String, String> options)
    {
        super(cfs, options);
        this.estimatedRemainingTasks = 0;
        this.options = new TimeWindowCompactionStrategyOptions(options);
        String[] tsOpts = { UNCHECKED_TOMBSTONE_COMPACTION_OPTION, TOMBSTONE_COMPACTION_INTERVAL_OPTION, TOMBSTONE_THRESHOLD_OPTION };
        if (Arrays.stream(tsOpts).map(o -> options.get(o)).filter(Objects::nonNull).anyMatch(v -> !v.equals("false")))
        {
            logger.debug("Enabling tombstone compactions for TWCS");
        }
        else
        {
            logger.debug("Disabling tombstone compactions for TWCS");
            disableTombstoneCompactions = true;
        }
    }

    @Override
    @SuppressWarnings("resource") // transaction is closed by AbstractCompactionTask::execute
    public AbstractCompactionTask getNextBackgroundTask(int gcBefore)
    {
        List<SSTableReader> previousCandidate = null;
        while (true)
        {
            List<SSTableReader> latestBucket = getNextBackgroundSSTables(gcBefore);

            if (latestBucket.isEmpty())
                return null;

            // Already tried acquiring references without success. It means there is a race with
            // the tracker but candidate SSTables were not yet replaced in the compaction strategy manager
            if (latestBucket.equals(previousCandidate))
            {
                logger.warn("Could not acquire references for compacting SSTables {} which is not a problem per se," +
                            "unless it happens frequently, in which case it must be reported. Will retry later.",
                            latestBucket);
                return null;
            }

            LifecycleTransaction modifier = cfs.getTracker().tryModify(latestBucket, OperationType.COMPACTION);
            if (modifier != null)
                return new TimeWindowCompactionTask(cfs, modifier, gcBefore, options.ignoreOverlaps);
            previousCandidate = latestBucket;
        }
    }

    /**
     *
     * @param gcBefore
     * @return
     */
    private synchronized List<SSTableReader> getNextBackgroundSSTables(final int gcBefore)
    {
        if (Iterables.isEmpty(cfs.getSSTables(SSTableSet.LIVE)))
            return Collections.emptyList();

        Set<SSTableReader> uncompacting = ImmutableSet.copyOf(filter(cfs.getUncompactingSSTables(), sstables::contains));

        // Find fully expired SSTables. Those will be included no matter what.
        Set<SSTableReader> expired = Collections.emptySet();
<<<<<<< HEAD

        if (currentTimeMillis() - lastExpiredCheck > options.expiredSSTableCheckFrequency)
        {
            logger.debug("TWCS expired check sufficiently far in the past, checking for fully expired SSTables");
            expired = CompactionController.getFullyExpiredSSTables(cfs, uncompacting, options.ignoreOverlaps ? Collections.emptySet() : cfs.getOverlappingLiveSSTables(uncompacting),
                                                                   gcBefore, options.ignoreOverlaps);
            lastExpiredCheck = currentTimeMillis();
=======
        SuccessfulRepairTimeHolder repairTimeHolder = cfs.getRepairTimeSnapshot();
        if (System.currentTimeMillis() - lastExpiredCheck > options.expiredSSTableCheckFrequency)
        {
            logger.debug("TWCS expired check sufficiently far in the past, checking for fully expired SSTables");
            expired = CompactionController.getFullyExpiredSSTables(cfs, uncompacting, options.ignoreOverlaps ? Collections.emptySet() : cfs.getOverlappingLiveSSTables(uncompacting),
                                                                   gcBefore, options.ignoreOverlaps, repairTimeHolder);
            lastExpiredCheck = System.currentTimeMillis();
>>>>>>> 901a5b64
        }
        else
        {
            logger.debug("TWCS skipping check for fully expired SSTables");
        }

        Set<SSTableReader> candidates = Sets.newHashSet(filterSuspectSSTables(uncompacting));

        List<SSTableReader> compactionCandidates = new ArrayList<>(getNextNonExpiredSSTables(Sets.difference(candidates, expired), gcBefore));
        if (!expired.isEmpty())
        {
            logger.debug("Including expired sstables: {}", expired);
            compactionCandidates.addAll(expired);
        }

        return compactionCandidates;
    }

    private List<SSTableReader> getNextNonExpiredSSTables(Iterable<SSTableReader> nonExpiringSSTables, final int gcBefore)
    {
        List<SSTableReader> mostInteresting = getCompactionCandidates(nonExpiringSSTables);

        if (mostInteresting != null)
        {
            return mostInteresting;
        }

        // if there is no sstable to compact in standard way, try compacting single sstable whose droppable tombstone
        // ratio is greater than threshold.
        List<SSTableReader> sstablesWithTombstones = new ArrayList<>();
        for (SSTableReader sstable : nonExpiringSSTables)
        {
            if (worthDroppingTombstones(sstable, gcBefore))
                sstablesWithTombstones.add(sstable);
        }
        if (sstablesWithTombstones.isEmpty())
            return Collections.emptyList();

        return Collections.singletonList(Collections.min(sstablesWithTombstones, SSTableReader.sizeComparator));
    }

    private List<SSTableReader> getCompactionCandidates(Iterable<SSTableReader> candidateSSTables)
    {
        Pair<HashMultimap<Long, SSTableReader>, Long> buckets = getBuckets(candidateSSTables, options.sstableWindowUnit, options.sstableWindowSize, options.timestampResolution);
        // Update the highest window seen, if necessary
        if(buckets.right > this.highestWindowSeen)
            this.highestWindowSeen = buckets.right;

        NewestBucket mostInteresting = newestBucket(buckets.left,
                cfs.getMinimumCompactionThreshold(),
                cfs.getMaximumCompactionThreshold(),
                options.stcsOptions,
                this.highestWindowSeen);

        this.estimatedRemainingTasks = mostInteresting.estimatedRemainingTasks;
        if (!mostInteresting.sstables.isEmpty())
            return mostInteresting.sstables;
        return null;
    }

    @Override
    public synchronized void addSSTable(SSTableReader sstable)
    {
        sstables.add(sstable);
    }

    @Override
    public synchronized void removeSSTable(SSTableReader sstable)
    {
        sstables.remove(sstable);
    }

    @Override
    protected Set<SSTableReader> getSSTables()
    {
        return ImmutableSet.copyOf(sstables);
    }

    /**
     * Find the lowest and highest timestamps in a given timestamp/unit pair
     * Returns milliseconds, caller should adjust accordingly
     */
    public static Pair<Long,Long> getWindowBoundsInMillis(TimeUnit windowTimeUnit, int windowTimeSize, long timestampInMillis)
    {
        long lowerTimestamp;
        long upperTimestamp;
        long timestampInSeconds = TimeUnit.SECONDS.convert(timestampInMillis, TimeUnit.MILLISECONDS);

        switch(windowTimeUnit)
        {
            case MINUTES:
                lowerTimestamp = timestampInSeconds - ((timestampInSeconds) % (60L * windowTimeSize));
                upperTimestamp = (lowerTimestamp + (60L * (windowTimeSize - 1L))) + 59L;
                break;
            case HOURS:
                lowerTimestamp = timestampInSeconds - ((timestampInSeconds) % (3600L * windowTimeSize));
                upperTimestamp = (lowerTimestamp + (3600L * (windowTimeSize - 1L))) + 3599L;
                break;
            case DAYS:
            default:
                lowerTimestamp = timestampInSeconds - ((timestampInSeconds) % (86400L * windowTimeSize));
                upperTimestamp = (lowerTimestamp + (86400L * (windowTimeSize - 1L))) + 86399L;
                break;
        }

        return Pair.create(TimeUnit.MILLISECONDS.convert(lowerTimestamp, TimeUnit.SECONDS),
                           TimeUnit.MILLISECONDS.convert(upperTimestamp, TimeUnit.SECONDS));

    }

    /**
     * Group files with similar max timestamp into buckets.
     *
     * @param files pairs consisting of a file and its min timestamp
     * @param sstableWindowUnit
     * @param sstableWindowSize
     * @param timestampResolution
     * @return A pair, where the left element is the bucket representation (map of timestamp to sstablereader), and the right is the highest timestamp seen
     */
    @VisibleForTesting
    static Pair<HashMultimap<Long, SSTableReader>, Long> getBuckets(Iterable<SSTableReader> files, TimeUnit sstableWindowUnit, int sstableWindowSize, TimeUnit timestampResolution)
    {
        HashMultimap<Long, SSTableReader> buckets = HashMultimap.create();

        long maxTimestamp = 0;
        // Create hash map to represent buckets
        // For each sstable, add sstable to the time bucket
        // Where the bucket is the file's max timestamp rounded to the nearest window bucket
        for (SSTableReader f : files)
        {
            assert TimeWindowCompactionStrategyOptions.validTimestampTimeUnits.contains(timestampResolution);
            long tStamp = TimeUnit.MILLISECONDS.convert(f.getMaxTimestamp(), timestampResolution);
            Pair<Long,Long> bounds = getWindowBoundsInMillis(sstableWindowUnit, sstableWindowSize, tStamp);
            buckets.put(bounds.left, f);
            if (bounds.left > maxTimestamp)
                maxTimestamp = bounds.left;
        }

        logger.trace("buckets {}, max timestamp {}", buckets, maxTimestamp);
        return Pair.create(buckets, maxTimestamp);
    }

    static final class NewestBucket
    {
        /** The sstables that should be compacted next */
        final List<SSTableReader> sstables;

        /** The number of tasks estimated */
        final int estimatedRemainingTasks;

        NewestBucket(List<SSTableReader> sstables, int estimatedRemainingTasks)
        {
            this.sstables = sstables;
            this.estimatedRemainingTasks = estimatedRemainingTasks;
        }

        @Override
        public String toString()
        {
            return String.format("sstables: %s, estimated remaining tasks: %d", sstables, estimatedRemainingTasks);
        }
    }


    /**
     * @param buckets list of buckets, sorted from newest to oldest, from which to return the newest bucket within thresholds.
     * @param minThreshold minimum number of sstables in a bucket to qualify.
     * @param maxThreshold maximum number of sstables to compact at once (the returned bucket will be trimmed down to this).
     * @return a bucket (list) of sstables to compact.
     */
    @VisibleForTesting
    static NewestBucket newestBucket(HashMultimap<Long, SSTableReader> buckets, int minThreshold, int maxThreshold, SizeTieredCompactionStrategyOptions stcsOptions, long now)
    {
        // If the current bucket has at least minThreshold SSTables, choose that one.
        // For any other bucket, at least 2 SSTables is enough.
        // In any case, limit to maxThreshold SSTables.

        List<SSTableReader> sstables = Collections.emptyList();
        int estimatedRemainingTasks = 0;

        TreeSet<Long> allKeys = new TreeSet<>(buckets.keySet());

        Iterator<Long> it = allKeys.descendingIterator();
        while(it.hasNext())
        {
            Long key = it.next();
            Set<SSTableReader> bucket = buckets.get(key);
            logger.trace("Key {}, now {}", key, now);
            if (bucket.size() >= minThreshold && key >= now)
            {
                // If we're in the newest bucket, we'll use STCS to prioritize sstables
                List<Pair<SSTableReader,Long>> pairs = SizeTieredCompactionStrategy.createSSTableAndLengthPairs(bucket);
                List<List<SSTableReader>> stcsBuckets = SizeTieredCompactionStrategy.getBuckets(pairs, stcsOptions.bucketHigh, stcsOptions.bucketLow, stcsOptions.minSSTableSize);
                List<SSTableReader> stcsInterestingBucket = SizeTieredCompactionStrategy.mostInterestingBucket(stcsBuckets, minThreshold, maxThreshold);

                // If the tables in the current bucket aren't eligible in the STCS strategy, we'll skip it and look for other buckets
                if (!stcsInterestingBucket.isEmpty())
                {
                    double remaining = bucket.size() - maxThreshold;
                    estimatedRemainingTasks +=  1 + (remaining > minThreshold ? Math.ceil(remaining / maxThreshold) : 0);
                    if (sstables.isEmpty())
                    {
                        logger.debug("Using STCS compaction for first window of bucket: data files {} , options {}", pairs, stcsOptions);
                        sstables = stcsInterestingBucket;
                    }
                    else
                    {
                        logger.trace("First window of bucket is eligible but not selected: data files {} , options {}", pairs, stcsOptions);
                    }
                }
            }
            else if (bucket.size() >= 2 && key < now)
            {
                double remaining = bucket.size() - maxThreshold;
                estimatedRemainingTasks +=  1 + (remaining > minThreshold ? Math.ceil(remaining / maxThreshold) : 0);
                if (sstables.isEmpty())
                {
                    logger.debug("bucket size {} >= 2 and not in current bucket, compacting what's here: {}", bucket.size(), bucket);
                    sstables = trimToThreshold(bucket, maxThreshold);
                }
                else
                {
                    logger.trace("bucket size {} >= 2 and not in current bucket, eligible but not selected: {}", bucket.size(), bucket);
                }
            }
            else
            {
                logger.trace("No compaction necessary for bucket size {} , key {}, now {}", bucket.size(), key, now);
            }
        }
        return new NewestBucket(sstables, estimatedRemainingTasks);
    }

    /**
     * @param bucket set of sstables
     * @param maxThreshold maximum number of sstables in a single compaction task.
     * @return A bucket trimmed to the maxThreshold newest sstables.
     */
    @VisibleForTesting
    static List<SSTableReader> trimToThreshold(Set<SSTableReader> bucket, int maxThreshold)
    {
        List<SSTableReader> ssTableReaders = new ArrayList<>(bucket);

        // Trim the largest sstables off the end to meet the maxThreshold
        Collections.sort(ssTableReaders, SSTableReader.sizeComparator);

        return ImmutableList.copyOf(Iterables.limit(ssTableReaders, maxThreshold));
    }

    @Override
    @SuppressWarnings("resource") // transaction is closed by AbstractCompactionTask::execute
    public synchronized Collection<AbstractCompactionTask> getMaximalTask(int gcBefore, boolean splitOutput)
    {
        Iterable<SSTableReader> filteredSSTables = filterSuspectSSTables(sstables);
        if (Iterables.isEmpty(filteredSSTables))
            return null;
        LifecycleTransaction txn = cfs.getTracker().tryModify(filteredSSTables, OperationType.COMPACTION);
        if (txn == null)
            return null;
        return Collections.singleton(new TimeWindowCompactionTask(cfs, txn, gcBefore, options.ignoreOverlaps));
    }

    @Override
    @SuppressWarnings("resource") // transaction is closed by AbstractCompactionTask::execute
    public synchronized AbstractCompactionTask getUserDefinedTask(Collection<SSTableReader> sstables, int gcBefore)
    {
        assert !sstables.isEmpty(); // checked for by CM.submitUserDefined

        LifecycleTransaction modifier = cfs.getTracker().tryModify(sstables, OperationType.COMPACTION);
        if (modifier == null)
        {
            logger.debug("Unable to mark {} for compaction; probably a background compaction got to it first.  You can disable background compactions temporarily if this is a problem", sstables);
            return null;
        }

        return new TimeWindowCompactionTask(cfs, modifier, gcBefore, options.ignoreOverlaps).setUserDefined(true);
    }

    public int getEstimatedRemainingTasks()
    {
        return this.estimatedRemainingTasks;
    }

    public long getMaxSSTableBytes()
    {
        return Long.MAX_VALUE;
    }


    public static Map<String, String> validateOptions(Map<String, String> options) throws ConfigurationException
    {
        Map<String, String> uncheckedOptions = AbstractCompactionStrategy.validateOptions(options);
        uncheckedOptions = TimeWindowCompactionStrategyOptions.validateOptions(options, uncheckedOptions);

        uncheckedOptions.remove(CompactionParams.Option.MIN_THRESHOLD.toString());
        uncheckedOptions.remove(CompactionParams.Option.MAX_THRESHOLD.toString());

        return uncheckedOptions;
    }

    public String toString()
    {
        return String.format("TimeWindowCompactionStrategy[%s/%s]",
                cfs.getMinimumCompactionThreshold(),
                cfs.getMaximumCompactionThreshold());
    }
}<|MERGE_RESOLUTION|>--- conflicted
+++ resolved
@@ -118,23 +118,13 @@
 
         // Find fully expired SSTables. Those will be included no matter what.
         Set<SSTableReader> expired = Collections.emptySet();
-<<<<<<< HEAD
-
+        SuccessfulRepairTimeHolder repairTimeHolder = cfs.getRepairTimeSnapshot();
         if (currentTimeMillis() - lastExpiredCheck > options.expiredSSTableCheckFrequency)
-        {
-            logger.debug("TWCS expired check sufficiently far in the past, checking for fully expired SSTables");
-            expired = CompactionController.getFullyExpiredSSTables(cfs, uncompacting, options.ignoreOverlaps ? Collections.emptySet() : cfs.getOverlappingLiveSSTables(uncompacting),
-                                                                   gcBefore, options.ignoreOverlaps);
-            lastExpiredCheck = currentTimeMillis();
-=======
-        SuccessfulRepairTimeHolder repairTimeHolder = cfs.getRepairTimeSnapshot();
-        if (System.currentTimeMillis() - lastExpiredCheck > options.expiredSSTableCheckFrequency)
         {
             logger.debug("TWCS expired check sufficiently far in the past, checking for fully expired SSTables");
             expired = CompactionController.getFullyExpiredSSTables(cfs, uncompacting, options.ignoreOverlaps ? Collections.emptySet() : cfs.getOverlappingLiveSSTables(uncompacting),
                                                                    gcBefore, options.ignoreOverlaps, repairTimeHolder);
-            lastExpiredCheck = System.currentTimeMillis();
->>>>>>> 901a5b64
+            lastExpiredCheck = currentTimeMillis();
         }
         else
         {
