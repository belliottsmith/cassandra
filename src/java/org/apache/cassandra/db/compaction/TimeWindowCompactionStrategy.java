--- conflicted
+++ resolved
@@ -47,11 +47,8 @@
 import org.apache.cassandra.utils.Pair;
 
 import static com.google.common.collect.Iterables.filter;
-<<<<<<< HEAD
+import static org.apache.cassandra.db.compaction.TimeWindowCompactionStrategyOptions.UNSAFE_AGGRESSIVE_SSTABLE_EXPIRATION_KEY;
 import static org.apache.cassandra.utils.Clock.Global.currentTimeMillis;
-=======
-import static org.apache.cassandra.db.compaction.TimeWindowCompactionStrategyOptions.UNSAFE_AGGRESSIVE_SSTABLE_EXPIRATION_KEY;
->>>>>>> 20d830a5
 
 public class TimeWindowCompactionStrategy extends AbstractCompactionStrategy
 {
@@ -131,15 +128,9 @@
         if (currentTimeMillis() - lastExpiredCheck > options.expiredSSTableCheckFrequency)
         {
             logger.debug("TWCS expired check sufficiently far in the past, checking for fully expired SSTables");
-<<<<<<< HEAD
-            expired = CompactionController.getFullyExpiredSSTables(cfs, uncompacting, options.ignoreOverlaps ? Collections.emptySet() : cfs.getOverlappingLiveSSTables(uncompacting),
-                                                                   gcBefore, options.ignoreOverlaps, repairTimeHolder);
-            lastExpiredCheck = currentTimeMillis();
-=======
             expired = CompactionController.getFullyExpiredSSTables(cfs, uncompacting, options.ignoreOverlaps() ? Collections.emptySet() : cfs.getOverlappingLiveSSTables(uncompacting),
                                                                    gcBefore, options.ignoreOverlaps(), repairTimeHolder);
-            lastExpiredCheck = System.currentTimeMillis();
->>>>>>> 20d830a5
+            lastExpiredCheck = currentTimeMillis();
         }
         else
         {
