--- conflicted
+++ resolved
@@ -537,11 +537,7 @@
                                                        Collection<Index> indexes,
                                                        LifecycleNewTracker lifecycleNewTracker)
     {
-<<<<<<< HEAD
-        return SimpleSSTableMultiWriter.create(descriptor, keyCount, repairedAt, pendingRepair, isTransient, cfs.metadata, meta, header, indexes, txn);
-=======
-        return SimpleSSTableMultiWriter.create(descriptor, keyCount, repairedAt, cfs.metadata, meta, header, indexes, lifecycleNewTracker);
->>>>>>> c69de8f5
+        return SimpleSSTableMultiWriter.create(descriptor, keyCount, repairedAt, pendingRepair, isTransient, cfs.metadata, meta, header, indexes, lifecycleNewTracker);
     }
 
     public boolean supportsEarlyOpen()
