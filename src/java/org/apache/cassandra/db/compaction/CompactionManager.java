/*
 * Licensed to the Apache Software Foundation (ASF) under one
 * or more contributor license agreements.  See the NOTICE file
 * distributed with this work for additional information
 * regarding copyright ownership.  The ASF licenses this file
 * to you under the Apache License, Version 2.0 (the
 * "License"); you may not use this file except in compliance
 * with the License.  You may obtain a copy of the License at
 *
 *     http://www.apache.org/licenses/LICENSE-2.0
 *
 * Unless required by applicable law or agreed to in writing, software
 * distributed under the License is distributed on an "AS IS" BASIS,
 * WITHOUT WARRANTIES OR CONDITIONS OF ANY KIND, either express or implied.
 * See the License for the specific language governing permissions and
 * limitations under the License.
 */
package org.apache.cassandra.db.compaction;

import java.io.IOException;
import java.util.*;
import java.util.concurrent.Callable;
import java.util.concurrent.ExecutionException;
import java.util.concurrent.ExecutorService;
import java.util.concurrent.RejectedExecutionException;
import java.util.concurrent.TimeUnit;
import java.util.concurrent.atomic.AtomicInteger;
import java.util.function.BooleanSupplier;
import java.util.function.Predicate;
import java.util.function.Supplier;
import java.util.stream.Collectors;
import javax.management.openmbean.OpenDataException;
import javax.management.openmbean.TabularData;

import com.google.common.annotations.VisibleForTesting;
import com.google.common.base.Preconditions;
import com.google.common.collect.*;
import com.google.common.util.concurrent.RateLimiter;
import com.google.common.util.concurrent.Uninterruptibles;

import org.apache.cassandra.concurrent.ExecutorFactory;
import org.apache.cassandra.concurrent.WrappedExecutorPlus;
import org.apache.cassandra.dht.AbstractBounds;
import org.apache.cassandra.io.util.File;
import org.apache.cassandra.locator.RangesAtEndpoint;
import org.slf4j.Logger;
import org.slf4j.LoggerFactory;

import org.apache.cassandra.cache.AutoSavingCache;
import org.apache.cassandra.exceptions.ConfigurationException;
import org.apache.cassandra.repair.NoSuchRepairSessionException;
import org.apache.cassandra.repair.consistent.ConsistentSession;
import org.apache.cassandra.schema.TableId;
import org.apache.cassandra.schema.TableMetadata;
import org.apache.cassandra.config.DatabaseDescriptor;
import org.apache.cassandra.schema.Schema;
import org.apache.cassandra.db.*;
import org.apache.cassandra.db.compaction.CompactionInfo.Holder;
import org.apache.cassandra.db.lifecycle.ILifecycleTransaction;
import org.apache.cassandra.db.lifecycle.LifecycleTransaction;
import org.apache.cassandra.db.lifecycle.SSTableIntervalTree;
import org.apache.cassandra.db.lifecycle.SSTableSet;
import org.apache.cassandra.db.lifecycle.View;
import org.apache.cassandra.db.lifecycle.WrappedLifecycleTransaction;
import org.apache.cassandra.db.rows.UnfilteredRowIterator;
import org.apache.cassandra.db.view.ViewBuilderTask;
import org.apache.cassandra.dht.AbstractBounds;
import org.apache.cassandra.dht.Bounds;
import org.apache.cassandra.dht.Range;
import org.apache.cassandra.dht.Token;
import org.apache.cassandra.index.SecondaryIndexBuilder;
import org.apache.cassandra.io.sstable.Component;
import org.apache.cassandra.io.sstable.Descriptor;
import org.apache.cassandra.io.sstable.ISSTableScanner;
import org.apache.cassandra.io.sstable.IndexSummaryRedistribution;
import org.apache.cassandra.io.sstable.SSTableRewriter;
import org.apache.cassandra.io.sstable.format.SSTableReader;
import org.apache.cassandra.io.sstable.format.SSTableWriter;
import org.apache.cassandra.io.sstable.metadata.MetadataCollector;
import org.apache.cassandra.io.sstable.metadata.StatsMetadata;
import org.apache.cassandra.io.util.FileUtils;
import org.apache.cassandra.metrics.CompactionMetrics;
import org.apache.cassandra.metrics.TableMetrics;
import org.apache.cassandra.schema.CompactionParams.TombstoneOption;
import org.apache.cassandra.service.ActiveRepairService;
import org.apache.cassandra.service.StorageService;
import org.apache.cassandra.streaming.PreviewKind;
import org.apache.cassandra.utils.*;
import org.apache.cassandra.utils.concurrent.Future;
import org.apache.cassandra.utils.concurrent.ImmediateFuture;
import org.apache.cassandra.utils.concurrent.Refs;

import static java.util.Collections.singleton;
import static org.apache.cassandra.concurrent.ExecutorFactory.Global.executorFactory;
import static org.apache.cassandra.concurrent.FutureTask.callable;
import static org.apache.cassandra.config.DatabaseDescriptor.getConcurrentCompactors;
import static org.apache.cassandra.db.compaction.CompactionManager.CompactionExecutor.compactionThreadGroup;
import static org.apache.cassandra.service.ActiveRepairService.NO_PENDING_REPAIR;
import static org.apache.cassandra.service.ActiveRepairService.UNREPAIRED_SSTABLE;
import static org.apache.cassandra.utils.Clock.Global.nanoTime;
import static org.apache.cassandra.utils.TimeUUID.Generator.nextTimeUUID;

/**
 * <p>
 * A singleton which manages a private executor of ongoing compactions.
 * </p>
 * Scheduling for compaction is accomplished by swapping sstables to be compacted into
 * a set via Tracker. New scheduling attempts will ignore currently compacting
 * sstables.
 */
public class CompactionManager implements CompactionManagerMBean
{
    public static final String MBEAN_OBJECT_NAME = "org.apache.cassandra.db:type=CompactionManager";
    private static final Logger logger = LoggerFactory.getLogger(CompactionManager.class);
    public static final CompactionManager instance;

    @VisibleForTesting
    public final AtomicInteger currentlyBackgroundUpgrading = new AtomicInteger(0);

    public static final int NO_GC = Integer.MIN_VALUE;
    public static final int GC_ALL = Integer.MAX_VALUE;

    static
    {
        instance = new CompactionManager();

        MBeanWrapper.instance.registerMBean(instance, MBEAN_OBJECT_NAME);
    }

    private final CompactionExecutor executor = new CompactionExecutor();
    private final ValidationExecutor validationExecutor = new ValidationExecutor();
    private final CompactionExecutor cacheCleanupExecutor = new CacheCleanupExecutor();

    private final CompactionExecutor viewBuildExecutor = new ViewBuildExecutor();

    // cant put this in SecondaryIndexManagement because it could cause deadlocks with itself, and can cause massive
    // to indefinite pauses if prioritized either before or after normal compactions to run so putting in own pool
    private final SecondaryIndexExecutor secondaryIndexExecutor = new SecondaryIndexExecutor();

    private final CompactionMetrics metrics = new CompactionMetrics(executor, validationExecutor, viewBuildExecutor, secondaryIndexExecutor);

    @VisibleForTesting
    final Multiset<ColumnFamilyStore> compactingCF = ConcurrentHashMultiset.create();

    public final ActiveCompactions active = new ActiveCompactions();

    // used to temporarily pause non-strategy managed compactions (like index summary redistribution)
    private final AtomicInteger globalCompactionPauseCount = new AtomicInteger(0);

    private final RateLimiter compactionRateLimiter = RateLimiter.create(Double.MAX_VALUE);

    @VisibleForTesting
    public static class SessionData
    {
        private final TimeUUID sessionID;
        private final Collection<Range<Token>> ranges;
        private final PreviewKind previewKind;
        private final CompactionInfo.Holder holder;

        public SessionData(TimeUUID sessionID, Collection<Range<Token>> ranges, PreviewKind previewKind, Holder holder)
        {
            this.sessionID = sessionID;
            this.ranges = ranges;
            this.previewKind = previewKind;
            this.holder = holder;
        }

        public void stop()
        {
            holder.stop();
        }

        public boolean isStopRequested()
        {
            return holder.isStopRequested();
        }

        public PreviewKind getPreviewKind()
        {
            return previewKind;
        }

        public boolean equals(Object o)
        {
            if (this == o) return true;
            if (o == null || getClass() != o.getClass()) return false;

            SessionData that = (SessionData) o;

            if (!sessionID.equals(that.sessionID)) return false;
            return ranges.equals(that.ranges);
        }

        public int hashCode()
        {
            int result = sessionID.hashCode();
            result = 31 * result + ranges.hashCode();
            return result;
        }
    }
    // guarded by synchronized
    private final Multimap<TableId, SessionData> activeValidationCompactions = HashMultimap.create();

    public CompactionMetrics getMetrics()
    {
        return metrics;
    }

    /**
     * Gets compaction rate limiter.
     * Rate unit is bytes per sec.
     *
     * @return RateLimiter with rate limit set
     */
    public RateLimiter getRateLimiter()
    {
        setRate(DatabaseDescriptor.getCompactionThroughputMebibytesPerSec());
        return compactionRateLimiter;
    }

    /**
     * Sets the rate for the rate limiter. When compaction_throughput is 0 or node is bootstrapping,
     * this sets the rate to Double.MAX_VALUE bytes per second.
     * @param throughPutMiBPerSec throughput to set in MiB/s
     */
    public void setRate(final double throughPutMiBPerSec)
    {
        double throughput = throughPutMiBPerSec * 1024.0 * 1024.0;
        // if throughput is set to 0, throttling is disabled
        if (throughput == 0 || StorageService.instance.isBootstrapMode())
            throughput = Double.MAX_VALUE;
        if (compactionRateLimiter.getRate() != throughput)
            compactionRateLimiter.setRate(throughput);
    }

    /**
     * Call this whenever a compaction might be needed on the given columnfamily.
     * It's okay to over-call (within reason) if a call is unnecessary, it will
     * turn into a no-op in the bucketing/candidate-scan phase.
     */
    public List<Future<?>> submitBackground(final ColumnFamilyStore cfs)
    {
        if (cfs.isAutoCompactionDisabled())
        {
            logger.trace("Autocompaction is disabled");
            return Collections.emptyList();
        }

        /**
         * If a CF is currently being compacted, and there are no idle threads, submitBackground should be a no-op;
         * we can wait for the current compaction to finish and re-submit when more information is available.
         * Otherwise, we should submit at least one task to prevent starvation by busier CFs, and more if there
         * are idle threads stil. (CASSANDRA-4310)
         */
        int count = compactingCF.count(cfs);
        if (count > 0 && executor.getActiveTaskCount() >= executor.getMaximumPoolSize())
        {
            logger.trace("Background compaction is still running for {}.{} ({} remaining). Skipping",
                         cfs.keyspace.getName(), cfs.name, count);
            return Collections.emptyList();
        }

        logger.trace("Scheduling a background task check for {}.{} with {}",
                     cfs.keyspace.getName(),
                     cfs.name,
                     cfs.getCompactionStrategyManager().getName());

        List<Future<?>> futures = new ArrayList<>(1);
        Future<?> fut = executor.submitIfRunning(new BackgroundCompactionCandidate(cfs), "background task");
        if (!fut.isCancelled())
            futures.add(fut);
        else
            compactingCF.remove(cfs);
        return futures;
    }

    public boolean isCompacting(Iterable<ColumnFamilyStore> cfses, Predicate<SSTableReader> sstablePredicate)
    {
        for (ColumnFamilyStore cfs : cfses)
            if (cfs.getTracker().getCompacting().stream().anyMatch(sstablePredicate))
                return true;
        return false;
    }

    /**
     * Shutdowns both compaction and validation executors, cancels running compaction / validation,
     * and waits for tasks to complete if tasks were not cancelable.
     */
    public void forceShutdown()
    {
        // shutdown executors to prevent further submission
        executor.shutdown();
        validationExecutor.shutdown();
        viewBuildExecutor.shutdown();
        cacheCleanupExecutor.shutdown();
        secondaryIndexExecutor.shutdown();

        // interrupt compactions and validations
        for (Holder compactionHolder : active.getCompactions())
        {
            compactionHolder.stop();
        }

        // wait for tasks to terminate
        // compaction tasks are interrupted above, so it shuold be fairy quick
        // until not interrupted tasks to complete.
        for (ExecutorService exec : Arrays.asList(executor, validationExecutor, viewBuildExecutor,
                                                  cacheCleanupExecutor, secondaryIndexExecutor))
        {
            try
            {
                if (!exec.awaitTermination(1, TimeUnit.MINUTES))
                    logger.warn("Failed to wait for compaction executors shutdown");
            }
            catch (InterruptedException e)
            {
                logger.error("Interrupted while waiting for tasks to be terminated", e);
            }
        }
    }

    public void finishCompactionsAndShutdown(long timeout, TimeUnit unit) throws InterruptedException
    {
        executor.shutdown();
        executor.awaitTermination(timeout, unit);
    }

    // the actual sstables to compact are not determined until we run the BCT; that way, if new sstables
    // are created between task submission and execution, we execute against the most up-to-date information
    @VisibleForTesting
    class BackgroundCompactionCandidate implements Runnable
    {
        private final ColumnFamilyStore cfs;

        BackgroundCompactionCandidate(ColumnFamilyStore cfs)
        {
            compactingCF.add(cfs);
            this.cfs = cfs;
        }

        public void run()
        {
            boolean ranCompaction = false;
            try
            {
                logger.trace("Checking {}.{}", cfs.keyspace.getName(), cfs.name);
                if (!cfs.isValid())
                {
                    logger.trace("Aborting compaction for dropped CF");
                    return;
                }

                CompactionStrategyManager strategy = cfs.getCompactionStrategyManager();
                AbstractCompactionTask task = strategy.getNextBackgroundTask(getDefaultGcBefore(cfs, FBUtilities.nowInSeconds()));
                if (task == null)
                {
                    if (DatabaseDescriptor.automaticSSTableUpgrade())
                        ranCompaction = maybeRunUpgradeTask(strategy);
                }
                else
                {
                    task.execute(active);
                    ranCompaction = true;
                }
            }
            finally
            {
                compactingCF.remove(cfs);
            }
            if (ranCompaction) // only submit background if we actually ran a compaction - otherwise we end up in an infinite loop submitting noop background tasks
                submitBackground(cfs);
        }

        boolean maybeRunUpgradeTask(CompactionStrategyManager strategy)
        {
            logger.debug("Checking for upgrade tasks {}.{}", cfs.keyspace.getName(), cfs.getTableName());
            try
            {
                if (currentlyBackgroundUpgrading.incrementAndGet() <= DatabaseDescriptor.maxConcurrentAutoUpgradeTasks())
                {
                    AbstractCompactionTask upgradeTask = strategy.findUpgradeSSTableTask();
                    if (upgradeTask != null)
                    {
                        upgradeTask.execute(active);
                        return true;
                    }
                }
            }
            finally
            {
                currentlyBackgroundUpgrading.decrementAndGet();
            }
            logger.trace("No tasks available");
            return false;
        }
    }

    @VisibleForTesting
    public BackgroundCompactionCandidate getBackgroundCompactionCandidate(ColumnFamilyStore cfs)
    {
        return new BackgroundCompactionCandidate(cfs);
    }

    /**
     * Run an operation over all sstables using jobs threads
     *
     * @param cfs the column family store to run the operation on
     * @param operation the operation to run
     * @param jobs the number of threads to use - 0 means use all available. It never uses more than concurrent_compactors threads
     * @return status of the operation
     * @throws ExecutionException
     * @throws InterruptedException
     */
    @SuppressWarnings("resource")
    private AllSSTableOpStatus parallelAllSSTableOperation(final ColumnFamilyStore cfs, final OneSSTableOperation operation, int jobs, OperationType operationType)
    {
        return cfs.withAllSSTables(operationType, (compacting) -> {
            logger.info("Starting {} for {}.{}", operationType, cfs.keyspace.getName(), cfs.getTableName());
            List<LifecycleTransaction> transactions = new ArrayList<>();
            List<Future<?>> futures = new ArrayList<>();
            try
            {
                if (compacting == null)
                    return AllSSTableOpStatus.UNABLE_TO_CANCEL;

                Iterable<SSTableReader> sstables = Lists.newArrayList(operation.filterSSTables(compacting));
                if (Iterables.isEmpty(sstables))
                {
                    logger.info("No sstables to {} for {}.{}", operationType.name(), cfs.keyspace.getName(), cfs.name);
                    return AllSSTableOpStatus.SUCCESSFUL;
                }

                for (final SSTableReader sstable : sstables)
                {
                    final LifecycleTransaction txn = compacting.split(singleton(sstable));
                    transactions.add(txn);
                    Callable<Object> callable = new Callable<Object>()
                    {
                        @Override
                        public Object call() throws Exception
                        {
                            operation.execute(txn);
                            return this;
                        }
                    };
                    Future<?> fut = executor.submitIfRunning(callable, "paralell sstable operation");
                    if (!fut.isCancelled())
                        futures.add(fut);
                    else
                        return AllSSTableOpStatus.ABORTED;

                    if (jobs > 0 && futures.size() == jobs)
                    {
                        Future<?> f = FBUtilities.waitOnFirstFuture(futures);
                        futures.remove(f);
                    }
                }
                FBUtilities.waitOnFutures(futures);
                assert compacting.originals().isEmpty();
                logger.info("Finished {} for {}.{} successfully", operationType, cfs.keyspace.getName(), cfs.getTableName());
                return AllSSTableOpStatus.SUCCESSFUL;
            }
            finally
            {
                // wait on any unfinished futures to make sure we don't close an ongoing transaction
                try
                {
                    FBUtilities.waitOnFutures(futures);
                }
                catch (Throwable t)
                {
                    // these are handled/logged in CompactionExecutor#afterExecute
                }
                Throwable fail = Throwables.close(null, transactions);
                if (fail != null)
                    logger.error("Failed to cleanup lifecycle transactions ({} for {}.{})", operationType, cfs.keyspace.getName(), cfs.getTableName(), fail);
            }
        });
    }

    private static interface OneSSTableOperation
    {
        Iterable<SSTableReader> filterSSTables(LifecycleTransaction transaction);
        void execute(LifecycleTransaction input) throws IOException;
    }

    public enum AllSSTableOpStatus
    {
        SUCCESSFUL(0),
        ABORTED(1),
        UNABLE_TO_CANCEL(2);

        public final int statusCode;

        AllSSTableOpStatus(int statusCode)
        {
            this.statusCode = statusCode;
        }
    }

    public AllSSTableOpStatus performScrub(final ColumnFamilyStore cfs, final boolean skipCorrupted, final boolean checkData,
                                           int jobs)
    throws InterruptedException, ExecutionException
    {
        return performScrub(cfs, skipCorrupted, checkData, false, jobs);
    }

    public AllSSTableOpStatus performScrub(final ColumnFamilyStore cfs, final boolean skipCorrupted, final boolean checkData,
                                           final boolean reinsertOverflowedTTL, int jobs)
    throws InterruptedException, ExecutionException
    {
        return parallelAllSSTableOperation(cfs, new OneSSTableOperation()
        {
            @Override
            public Iterable<SSTableReader> filterSSTables(LifecycleTransaction input)
            {
                return input.originals();
            }

            @Override
            public void execute(LifecycleTransaction input)
            {
                scrubOne(cfs, input, skipCorrupted, checkData, reinsertOverflowedTTL, active);
            }
        }, jobs, OperationType.SCRUB);
    }

    public AllSSTableOpStatus performVerify(ColumnFamilyStore cfs, Verifier.Options options) throws InterruptedException, ExecutionException
    {
        assert !cfs.isIndex();
        return parallelAllSSTableOperation(cfs, new OneSSTableOperation()
        {
            @Override
            public Iterable<SSTableReader> filterSSTables(LifecycleTransaction input)
            {
                return input.originals();
            }

            @Override
            public void execute(LifecycleTransaction input)
            {
                verifyOne(cfs, input.onlyOne(), options, active);
            }
        }, 0, OperationType.VERIFY);
    }

    public AllSSTableOpStatus performSSTableRewrite(final ColumnFamilyStore cfs,
                                                    final boolean skipIfCurrentVersion,
                                                    final long skipIfOlderThanTimestamp,
                                                    final boolean skipIfCompressionMatches,
                                                    int jobs) throws InterruptedException, ExecutionException
    {
        return performSSTableRewrite(cfs, (sstable) -> {
            // Skip if descriptor version matches current version
            if (skipIfCurrentVersion && sstable.descriptor.version.equals(sstable.descriptor.getFormat().getLatestVersion()))
                return false;

            // Skip if SSTable creation time is past given timestamp
            if (sstable.getCreationTimeFor(Component.DATA) > skipIfOlderThanTimestamp)
                return false;

            TableMetadata metadata = cfs.metadata.get();
            // Skip if SSTable compression parameters match current ones
            if (skipIfCompressionMatches &&
                ((!sstable.compression && !metadata.params.compression.isEnabled()) ||
                 (sstable.compression && metadata.params.compression.equals(sstable.getCompressionMetadata().parameters))))
                return false;

            return true;
        }, jobs);
    }

    /**
     * Perform SSTable rewrite

     * @param sstableFilter sstables for which predicate returns {@link false} will be excluded
     */
    public AllSSTableOpStatus performSSTableRewrite(final ColumnFamilyStore cfs, Predicate<SSTableReader> sstableFilter, int jobs) throws InterruptedException, ExecutionException
    {
        return parallelAllSSTableOperation(cfs, new OneSSTableOperation()
        {
            @Override
            public Iterable<SSTableReader> filterSSTables(LifecycleTransaction transaction)
            {
                List<SSTableReader> sortedSSTables = Lists.newArrayList(transaction.originals());
                Collections.sort(sortedSSTables, SSTableReader.sizeComparator.reversed());
                Iterator<SSTableReader> iter = sortedSSTables.iterator();
                while (iter.hasNext())
                {
                    SSTableReader sstable = iter.next();
                    if (!sstableFilter.test(sstable))
                    {
                        transaction.cancel(sstable);
                        iter.remove();
                    }
                }
                return sortedSSTables;
            }

            @Override
            public void execute(LifecycleTransaction txn)
            {
                AbstractCompactionTask task = cfs.getCompactionStrategyManager().getCompactionTask(txn, NO_GC, Long.MAX_VALUE);
                task.setUserDefined(true);
                task.setCompactionType(OperationType.UPGRADE_SSTABLES);
                task.execute(active);
            }
        }, jobs, OperationType.UPGRADE_SSTABLES);
    }

    public AllSSTableOpStatus performCleanup(final ColumnFamilyStore cfStore, int jobs) throws InterruptedException, ExecutionException
    {
        assert !cfStore.isIndex();
        Keyspace keyspace = cfStore.keyspace;
        if (!StorageService.instance.isJoined())
        {
            logger.info("Cleanup cannot run before a node has joined the ring");
            return AllSSTableOpStatus.ABORTED;
        }
        // if local ranges is empty, it means no data should remain
        final RangesAtEndpoint replicas = StorageService.instance.getLocalReplicas(keyspace.getName());
        final Set<Range<Token>> allRanges = replicas.ranges();
        final Set<Range<Token>> transientRanges = replicas.onlyTransient().ranges();
        final Set<Range<Token>> fullRanges = replicas.onlyFull().ranges();
        final boolean hasIndexes = cfStore.indexManager.hasIndexes();

        return parallelAllSSTableOperation(cfStore, new OneSSTableOperation()
        {
            @Override
            public Iterable<SSTableReader> filterSSTables(LifecycleTransaction transaction)
            {
                List<SSTableReader> sortedSSTables = Lists.newArrayList(transaction.originals());
                Iterator<SSTableReader> sstableIter = sortedSSTables.iterator();
                int totalSSTables = 0;
                int skippedSStables = 0;
                while (sstableIter.hasNext())
                {
                    SSTableReader sstable = sstableIter.next();
                    boolean needsCleanupFull = needsCleanup(sstable, fullRanges);
                    boolean needsCleanupTransient = !transientRanges.isEmpty() && sstable.isRepaired() && needsCleanup(sstable, transientRanges);
                    //If there are no ranges for which the table needs cleanup either due to lack of intersection or lack
                    //of the table being repaired.
                    totalSSTables++;
                    if (!needsCleanupFull && !needsCleanupTransient)
                    {
                        logger.debug("Skipping {} ([{}, {}]) for cleanup; all rows should be kept. Needs cleanup full ranges: {} Needs cleanup transient ranges: {} Repaired: {}",
                                    sstable,
                                    sstable.first.getToken(),
                                    sstable.last.getToken(),
                                    needsCleanupFull,
                                    needsCleanupTransient,
                                    sstable.isRepaired());
                        sstableIter.remove();
                        transaction.cancel(sstable);
                        skippedSStables++;
                    }
                }
                logger.info("Skipping cleanup for {}/{} sstables for {}.{} since they are fully contained in owned ranges (full ranges: {}, transient ranges: {})",
                            skippedSStables, totalSSTables, cfStore.keyspace.getName(), cfStore.getTableName(), fullRanges, transientRanges);
                sortedSSTables.sort(SSTableReader.sizeComparator);
                return sortedSSTables;
            }

            @Override
            public void execute(LifecycleTransaction txn) throws IOException
            {
                CleanupStrategy cleanupStrategy = CleanupStrategy.get(cfStore, allRanges, transientRanges, txn.onlyOne().isRepaired(), FBUtilities.nowInSeconds());
                doCleanupOne(cfStore, txn, cleanupStrategy, replicas.ranges(), hasIndexes);
            }
        }, jobs, OperationType.CLEANUP);
    }

    public AllSSTableOpStatus performGarbageCollection(final ColumnFamilyStore cfStore, TombstoneOption tombstoneOption, int jobs) throws InterruptedException, ExecutionException
    {
        assert !cfStore.isIndex();

        return parallelAllSSTableOperation(cfStore, new OneSSTableOperation()
        {
            @Override
            public Iterable<SSTableReader> filterSSTables(LifecycleTransaction transaction)
            {
                Iterable<SSTableReader> originals = transaction.originals();
                if (cfStore.getCompactionStrategyManager().onlyPurgeRepairedTombstones())
                    originals = Iterables.filter(originals, SSTableReader::isRepaired);
                List<SSTableReader> sortedSSTables = Lists.newArrayList(originals);
                Collections.sort(sortedSSTables, SSTableReader.maxTimestampAscending);
                return sortedSSTables;
            }

            @Override
            public void execute(LifecycleTransaction txn) throws IOException
            {
                logger.info("Garbage collecting {}", txn.originals());
                CompactionTask task = new CompactionTask(cfStore, txn, getDefaultGcBefore(cfStore, FBUtilities.nowInSeconds()))
                {
                    @Override
                    protected CompactionController getCompactionController(Set<SSTableReader> toCompact)
                    {
                        return new CompactionController(cfStore, toCompact, gcBefore, null, tombstoneOption);
                    }

                    @Override
                    protected int getLevel()
                    {
                        return txn.onlyOne().getSSTableLevel();
                    }
                };
                task.setUserDefined(true);
                task.setCompactionType(OperationType.GARBAGE_COLLECT);
                task.execute(active);
            }
        }, jobs, OperationType.GARBAGE_COLLECT);
    }

    public AllSSTableOpStatus relocateSSTables(final ColumnFamilyStore cfs, int jobs) throws ExecutionException, InterruptedException
    {
        if (!cfs.getPartitioner().splitter().isPresent())
        {
            logger.info("Partitioner does not support splitting");
            return AllSSTableOpStatus.ABORTED;
        }

        if (StorageService.instance.getLocalReplicas(cfs.keyspace.getName()).isEmpty())
        {
            logger.info("Relocate cannot run before a node has joined the ring");
            return AllSSTableOpStatus.ABORTED;
        }

        final DiskBoundaries diskBoundaries = cfs.getDiskBoundaries();

        return parallelAllSSTableOperation(cfs, new OneSSTableOperation()
        {
            @Override
            public Iterable<SSTableReader> filterSSTables(LifecycleTransaction transaction)
            {
                Set<SSTableReader> originals = Sets.newHashSet(transaction.originals());
                Set<SSTableReader> needsRelocation = originals.stream().filter(s -> !inCorrectLocation(s)).collect(Collectors.toSet());
                transaction.cancel(Sets.difference(originals, needsRelocation));

                Map<Integer, List<SSTableReader>> groupedByDisk = groupByDiskIndex(needsRelocation);

                int maxSize = 0;
                for (List<SSTableReader> diskSSTables : groupedByDisk.values())
                    maxSize = Math.max(maxSize, diskSSTables.size());

                List<SSTableReader> mixedSSTables = new ArrayList<>();

                for (int i = 0; i < maxSize; i++)
                    for (List<SSTableReader> diskSSTables : groupedByDisk.values())
                        if (i < diskSSTables.size())
                            mixedSSTables.add(diskSSTables.get(i));

                return mixedSSTables;
            }

            public Map<Integer, List<SSTableReader>> groupByDiskIndex(Set<SSTableReader> needsRelocation)
            {
                return needsRelocation.stream().collect(Collectors.groupingBy((s) -> diskBoundaries.getDiskIndex(s)));
            }

            private boolean inCorrectLocation(SSTableReader sstable)
            {
                if (!cfs.getPartitioner().splitter().isPresent())
                    return true;

                // Compare the expected data directory for the sstable with its current data directory
                Directories.DataDirectory currentDirectory = cfs.getDirectories().getDataDirectoryForFile(sstable.descriptor);
                return diskBoundaries.isInCorrectLocation(sstable, currentDirectory);
            }

            @Override
            public void execute(LifecycleTransaction txn)
            {
                logger.debug("Relocating {}", txn.originals());
                AbstractCompactionTask task = cfs.getCompactionStrategyManager().getCompactionTask(txn, NO_GC, Long.MAX_VALUE);
                task.setUserDefined(true);
                task.setCompactionType(OperationType.RELOCATE);
                task.execute(active);
            }
        }, jobs, OperationType.RELOCATE);
    }

    /**
     * Splits the given token ranges of the given sstables into a pending repair silo
     */
    public Future<Void> submitPendingAntiCompaction(ColumnFamilyStore cfs,
                                                    RangesAtEndpoint tokenRanges,
                                                    Refs<SSTableReader> sstables,
                                                    LifecycleTransaction txn,
                                                    TimeUUID sessionId,
                                                    BooleanSupplier isCancelled)
    {
        Runnable runnable = new WrappedRunnable()
        {
            protected void runMayThrow() throws Exception
            {
                try (TableMetrics.TableTimer.Context ctx = cfs.metric.anticompactionTime.time())
                {
                    performAnticompaction(cfs, tokenRanges, sstables, txn, sessionId, isCancelled);
                }
            }
        };

        Future<Void> task = null;
        try
        {
            task = executor.submitIfRunning(runnable, "pending anticompaction");
            return task;
        }
        finally
        {
            if (task == null || task.isCancelled())
            {
                sstables.release();
                txn.abort();
            }
        }
    }

    /**
     * for sstables that are fully contained in the given ranges, just rewrite their metadata with
     * the pending repair id and remove them from the transaction
     */
    private static void mutateFullyContainedSSTables(ColumnFamilyStore cfs,
                                                     Refs<SSTableReader> refs,
                                                     Iterator<SSTableReader> sstableIterator,
                                                     Collection<Range<Token>> ranges,
                                                     LifecycleTransaction txn,
                                                     TimeUUID sessionID,
                                                     boolean isTransient) throws IOException
    {
        if (ranges.isEmpty())
            return;

        List<Range<Token>> normalizedRanges = Range.normalize(ranges);

        Set<SSTableReader> fullyContainedSSTables = findSSTablesToAnticompact(sstableIterator, normalizedRanges, sessionID);

        cfs.metric.bytesMutatedAnticompaction.inc(SSTableReader.getTotalBytes(fullyContainedSSTables));
        cfs.getCompactionStrategyManager().mutateRepaired(fullyContainedSSTables, UNREPAIRED_SSTABLE, sessionID, isTransient);
        // since we're just re-writing the sstable metdata for the fully contained sstables, we don't want
        // them obsoleted when the anti-compaction is complete. So they're removed from the transaction here
        txn.cancel(fullyContainedSSTables);
        refs.release(fullyContainedSSTables);
    }

    /**
     * Make sure the {validatedForRepair} are marked for compaction before calling this.
     *
     * Caller must reference the validatedForRepair sstables (via ParentRepairSession.getActiveRepairedSSTableRefs(..)).
     *
     * @param cfs
     * @param replicas token ranges to be repaired
     * @param validatedForRepair SSTables containing the repaired ranges. Should be referenced before passing them.
     * @param sessionID the repair session we're anti-compacting for
     * @param isCancelled function that indicates if active anti-compaction should be canceled
     * @throws InterruptedException
     * @throws IOException
     */
    public void performAnticompaction(ColumnFamilyStore cfs,
                                      RangesAtEndpoint replicas,
                                      Refs<SSTableReader> validatedForRepair,
                                      LifecycleTransaction txn,
                                      TimeUUID sessionID,
                                      BooleanSupplier isCancelled) throws IOException
    {
        try
        {
            ActiveRepairService.ParentRepairSession prs;
            try
            {
                prs = ActiveRepairService.instance.getParentRepairSession(sessionID);
            }
            catch (NoSuchRepairSessionException e)
            {
                throw new CompactionInterruptedException(e.getMessage());
            }
            Preconditions.checkArgument(!prs.isPreview(), "Cannot anticompact for previews");
            Preconditions.checkArgument(!replicas.isEmpty(), "No ranges to anti-compact");

            if (logger.isInfoEnabled())
                logger.info("{} Starting anticompaction for {}.{} on {}/{} sstables", PreviewKind.NONE.logPrefix(sessionID), cfs.keyspace.getName(), cfs.getTableName(), validatedForRepair.size(), cfs.getLiveSSTables().size());
            if (logger.isTraceEnabled())
                logger.trace("{} Starting anticompaction for ranges {}", PreviewKind.NONE.logPrefix(sessionID), replicas);

            Set<SSTableReader> sstables = new HashSet<>(validatedForRepair);
            validateSSTableBoundsForAnticompaction(sessionID, sstables, replicas);
            mutateFullyContainedSSTables(cfs, validatedForRepair, sstables.iterator(), replicas.onlyFull().ranges(), txn, sessionID, false);
            mutateFullyContainedSSTables(cfs, validatedForRepair, sstables.iterator(), replicas.onlyTransient().ranges(), txn, sessionID, true);

            assert txn.originals().equals(sstables);
            if (!sstables.isEmpty())
                doAntiCompaction(cfs, replicas, txn, sessionID, isCancelled);
            txn.finish();
        }
        finally
        {
            validatedForRepair.release();
            txn.close();
        }

        logger.info("{} Completed anticompaction successfully", PreviewKind.NONE.logPrefix(sessionID));
    }

    static void validateSSTableBoundsForAnticompaction(TimeUUID sessionID,
                                                       Collection<SSTableReader> sstables,
                                                       RangesAtEndpoint ranges)
    {
        List<Range<Token>> normalizedRanges = Range.normalize(ranges.ranges());
        for (SSTableReader sstable : sstables)
        {
            Bounds<Token> bounds = new Bounds<>(sstable.first.getToken(), sstable.last.getToken());

            if (!Iterables.any(normalizedRanges, r -> (r.contains(bounds.left) && r.contains(bounds.right)) || r.intersects(bounds)))
            {
                // this should never happen - in PendingAntiCompaction#getSSTables we select all sstables that intersect the repaired ranges, that can't have changed here
                String message = String.format("%s SSTable %s (%s) does not intersect repaired ranges %s, this sstable should not have been included.",
                                               PreviewKind.NONE.logPrefix(sessionID), sstable, bounds, normalizedRanges);
                logger.error(message);
                throw new IllegalStateException(message);
            }
        }

    }

    @VisibleForTesting
    static Set<SSTableReader> findSSTablesToAnticompact(Iterator<SSTableReader> sstableIterator, List<Range<Token>> normalizedRanges, TimeUUID parentRepairSession)
    {
        Set<SSTableReader> fullyContainedSSTables = new HashSet<>();
        while (sstableIterator.hasNext())
        {
            SSTableReader sstable = sstableIterator.next();

            Bounds<Token> sstableBounds = new Bounds<>(sstable.first.getToken(), sstable.last.getToken());

            for (Range<Token> r : normalizedRanges)
            {
                // ranges are normalized - no wrap around - if first and last are contained we know that all tokens are contained in the range
                if (r.contains(sstable.first.getToken()) && r.contains(sstable.last.getToken()))
                {
                    logger.info("{} SSTable {} fully contained in range {}, mutating repairedAt instead of anticompacting", PreviewKind.NONE.logPrefix(parentRepairSession), sstable, r);
                    fullyContainedSSTables.add(sstable);
                    sstableIterator.remove();
                    break;
                }
                else if (r.intersects(sstableBounds))
                {
                    logger.info("{} SSTable {} ({}) will be anticompacted on range {}", PreviewKind.NONE.logPrefix(parentRepairSession), sstable, sstableBounds, r);
                }
            }
        }
        return fullyContainedSSTables;
    }

    public void performMaximal(final ColumnFamilyStore cfStore, boolean splitOutput)
    {
        FBUtilities.waitOnFutures(submitMaximal(cfStore, getDefaultGcBefore(cfStore, FBUtilities.nowInSeconds()), splitOutput));
    }

    @SuppressWarnings("resource") // the tasks are executed in parallel on the executor, making sure that they get closed
    public List<Future<?>> submitMaximal(final ColumnFamilyStore cfStore, final int gcBefore, boolean splitOutput)
    {
        return submitMaximal(cfStore, gcBefore, splitOutput, OperationType.MAJOR_COMPACTION);
    }

    public List<Future<?>> submitMaximal(final ColumnFamilyStore cfStore, final int gcBefore, boolean splitOutput, OperationType operationType)
    {
        // here we compute the task off the compaction executor, so having that present doesn't
        // confuse runWithCompactionsDisabled -- i.e., we don't want to deadlock ourselves, waiting
        // for ourselves to finish/acknowledge cancellation before continuing.
        CompactionTasks tasks = cfStore.getCompactionStrategyManager().getMaximalTasks(gcBefore, splitOutput, operationType);

        if (tasks.isEmpty())
            return Collections.emptyList();

        List<Future<?>> futures = new ArrayList<>();

        int nonEmptyTasks = 0;
        for (final AbstractCompactionTask task : tasks)
        {
            if (task.transaction.originals().size() > 0)
                nonEmptyTasks++;

            Runnable runnable = new WrappedRunnable()
            {
                protected void runMayThrow()
                {
                    task.execute(active);
                }
            };

            Future<?> fut = executor.submitIfRunning(runnable, "maximal task");
            if (!fut.isCancelled())
                futures.add(fut);
        }
        if (nonEmptyTasks > 1)
            logger.info("Major compaction will not result in a single sstable - repaired and unrepaired data is kept separate and compaction runs per data_file_directory.");

        return futures;
    }

    public void forceCompaction(ColumnFamilyStore cfStore, Supplier<Collection<SSTableReader>> sstablesFn, com.google.common.base.Predicate<SSTableReader> sstablesPredicate)
    {
        Callable<CompactionTasks> taskCreator = () -> {
            Collection<SSTableReader> sstables = sstablesFn.get();
            if (sstables == null || sstables.isEmpty())
            {
                logger.debug("No sstables found for the provided token range");
                return CompactionTasks.empty();
            }
            return cfStore.getCompactionStrategyManager().getUserDefinedTasks(sstables, getDefaultGcBefore(cfStore, FBUtilities.nowInSeconds()));
        };

        try (CompactionTasks tasks = cfStore.runWithCompactionsDisabled(taskCreator,
<<<<<<< HEAD
                                                                        sstablesPredicate,
=======
                                                                        (sstable) -> new Bounds<>(sstable.first.getToken(), sstable.last.getToken()).intersects(ranges),
                                                                        OperationType.MAJOR_COMPACTION,
>>>>>>> 5f495efe
                                                                        false,
                                                                        false,
                                                                        false))
        {
            if (tasks.isEmpty())
                return;

            Runnable runnable = new WrappedRunnable()
            {
                protected void runMayThrow()
                {
                    for (AbstractCompactionTask task : tasks)
                        if (task != null)
                            task.execute(active);
                }
            };

            FBUtilities.waitOnFuture(executor.submitIfRunning(runnable, "force compaction for token range"));
        }
    }

    public void forceCompactionForTokenRange(ColumnFamilyStore cfStore, Collection<Range<Token>> ranges)
    {
        forceCompaction(cfStore, () -> sstablesInBounds(cfStore, ranges), (sstable) -> new Bounds<>(sstable.first.getToken(), sstable.last.getToken()).intersects(ranges));
    }

    private static Collection<SSTableReader> sstablesInBounds(ColumnFamilyStore cfs, Collection<Range<Token>> tokenRangeCollection)
    {
        final Set<SSTableReader> sstables = new HashSet<>();
        Iterable<SSTableReader> liveTables = cfs.getTracker().getView().select(SSTableSet.LIVE);
        SSTableIntervalTree tree = SSTableIntervalTree.build(liveTables);

        for (Range<Token> tokenRange : tokenRangeCollection)
        {
            if (!AbstractBounds.strictlyWrapsAround(tokenRange.left, tokenRange.right))
            {
                Iterable<SSTableReader> ssTableReaders = View.sstablesInBounds(tokenRange.left.minKeyBound(), tokenRange.right.maxKeyBound(), tree);
                Iterables.addAll(sstables, ssTableReaders);
            }
            else
            {
                // Searching an interval tree will not return the correct results for a wrapping range
                // so we have to unwrap it first
                for (Range<Token> unwrappedRange : tokenRange.unwrap())
                {
                    Iterable<SSTableReader> ssTableReaders = View.sstablesInBounds(unwrappedRange.left.minKeyBound(), unwrappedRange.right.maxKeyBound(), tree);
                    Iterables.addAll(sstables, ssTableReaders);
                }
            }
        }
        return sstables;
    }

    public void forceCompactionForKey(ColumnFamilyStore cfStore, DecoratedKey key)
    {
        forceCompaction(cfStore, () -> sstablesWithKey(cfStore, key), sstable -> sstable.maybePresent(key));
    }

    private static Collection<SSTableReader> sstablesWithKey(ColumnFamilyStore cfs, DecoratedKey key)
    {
        final Set<SSTableReader> sstables = new HashSet<>();
        Iterable<SSTableReader> liveTables = cfs.getTracker().getView().liveSSTablesInBounds(key.getToken().minKeyBound(),
                                                                                             key.getToken().maxKeyBound());
        for (SSTableReader sstable : liveTables)
        {
            if (sstable.maybePresent(key))
                sstables.add(sstable);
        }
        return sstables.isEmpty() ? Collections.emptyList() : sstables;
    }

    public void forceUserDefinedCompaction(String dataFiles)
    {
        String[] filenames = dataFiles.split(",");
        Multimap<ColumnFamilyStore, Descriptor> descriptors = ArrayListMultimap.create();

        for (String filename : filenames)
        {
            // extract keyspace and columnfamily name from filename
            Descriptor desc = Descriptor.fromFilename(filename.trim());
            if (Schema.instance.getTableMetadataRef(desc) == null)
            {
                logger.warn("Schema does not exist for file {}. Skipping.", filename);
                continue;
            }
            // group by keyspace/columnfamily
            ColumnFamilyStore cfs = Keyspace.open(desc.ksname).getColumnFamilyStore(desc.cfname);
            descriptors.put(cfs, cfs.getDirectories().find(new File(filename.trim()).name()));
        }

        List<Future<?>> futures = new ArrayList<>(descriptors.size());
        int nowInSec = FBUtilities.nowInSeconds();
        for (ColumnFamilyStore cfs : descriptors.keySet())
            futures.add(submitUserDefined(cfs, descriptors.get(cfs), getDefaultGcBefore(cfs, nowInSec)));
        FBUtilities.waitOnFutures(futures);
    }

    public void forceUserDefinedCleanup(String dataFiles)
    {
        String[] filenames = dataFiles.split(",");
        HashMap<ColumnFamilyStore, Descriptor> descriptors = Maps.newHashMap();

        for (String filename : filenames)
        {
            // extract keyspace and columnfamily name from filename
            Descriptor desc = Descriptor.fromFilename(filename.trim());
            if (Schema.instance.getTableMetadataRef(desc) == null)
            {
                logger.warn("Schema does not exist for file {}. Skipping.", filename);
                continue;
            }
            // group by keyspace/columnfamily
            ColumnFamilyStore cfs = Keyspace.open(desc.ksname).getColumnFamilyStore(desc.cfname);
            desc = cfs.getDirectories().find(new File(filename.trim()).name());
            if (desc != null)
                descriptors.put(cfs, desc);
        }

        if (!StorageService.instance.isJoined())
        {
            logger.error("Cleanup cannot run before a node has joined the ring");
            return;
        }

        for (Map.Entry<ColumnFamilyStore,Descriptor> entry : descriptors.entrySet())
        {
            ColumnFamilyStore cfs = entry.getKey();
            Keyspace keyspace = cfs.keyspace;
            final RangesAtEndpoint replicas = StorageService.instance.getLocalReplicas(keyspace.getName());
            final Set<Range<Token>> allRanges = replicas.ranges();
            final Set<Range<Token>> transientRanges = replicas.onlyTransient().ranges();
            boolean hasIndexes = cfs.indexManager.hasIndexes();
            SSTableReader sstable = lookupSSTable(cfs, entry.getValue());

            if (sstable == null)
            {
                logger.warn("Will not clean {}, it is not an active sstable", entry.getValue());
            }
            else
            {
                CleanupStrategy cleanupStrategy = CleanupStrategy.get(cfs, allRanges, transientRanges, sstable.isRepaired(), FBUtilities.nowInSeconds());
                try (LifecycleTransaction txn = cfs.getTracker().tryModify(sstable, OperationType.CLEANUP))
                {
                    doCleanupOne(cfs, txn, cleanupStrategy, allRanges, hasIndexes);
                }
                catch (IOException e)
                {
                    logger.error("forceUserDefinedCleanup failed: {}", e.getLocalizedMessage());
                }
            }
        }
    }


    public Future<?> submitUserDefined(final ColumnFamilyStore cfs, final Collection<Descriptor> dataFiles, final int gcBefore)
    {
        Runnable runnable = new WrappedRunnable()
        {
            protected void runMayThrow() throws Exception
            {
                // look up the sstables now that we're on the compaction executor, so we don't try to re-compact
                // something that was already being compacted earlier.
                Collection<SSTableReader> sstables = new ArrayList<>(dataFiles.size());
                for (Descriptor desc : dataFiles)
                {
                    // inefficient but not in a performance sensitive path
                    SSTableReader sstable = lookupSSTable(cfs, desc);
                    if (sstable == null)
                    {
                        logger.info("Will not compact {}: it is not an active sstable", desc);
                    }
                    else
                    {
                        sstables.add(sstable);
                    }
                }

                if (sstables.isEmpty())
                {
                    logger.info("No files to compact for user defined compaction");
                }
                else
                {
                    try (CompactionTasks tasks = cfs.getCompactionStrategyManager().getUserDefinedTasks(sstables, gcBefore))
                    {
                        for (AbstractCompactionTask task : tasks)
                        {
                            if (task != null)
                                task.execute(active);
                        }
                    }
                }
            }
        };

        return executor.submitIfRunning(runnable, "user defined task");
    }

    // This acquire a reference on the sstable
    // This is not efficient, do not use in any critical path
    private SSTableReader lookupSSTable(final ColumnFamilyStore cfs, Descriptor descriptor)
    {
        for (SSTableReader sstable : cfs.getSSTables(SSTableSet.CANONICAL))
        {
            if (sstable.descriptor.equals(descriptor))
                return sstable;
        }
        return null;
    }

    @VisibleForTesting
    public synchronized void markValidationActive(TableId tableId, SessionData sessionData)
    {
        activeValidationCompactions.put(tableId, sessionData);
    }

    @VisibleForTesting
    public synchronized void markValidationComplete(TableId tableId, SessionData sessionData)
    {
        activeValidationCompactions.remove(tableId, sessionData);
    }

    public synchronized void stopConflictingPreviewValidations(TableMetadata cfm, Collection<Range<Token>> ranges, String reason)
    {
        for (SessionData sessionData: activeValidationCompactions.get(cfm.id))
        {
            if (sessionData.previewKind == PreviewKind.REPAIRED && Iterables.any(sessionData.ranges, r -> r.intersects(ranges)))
            {
                logger.warn("Stopping validation compaction for parent repair session {} on {}.{}: {}",
                            sessionData.sessionID, cfm.keyspace, cfm.name, reason);
                sessionData.stop();
            }
        }

    }

    public Future<?> submitValidation(Callable<Object> validation)
    {
        return validationExecutor.submitIfRunning(validation, "validation");
    }

    /* Used in tests. */
    public void disableAutoCompaction()
    {
        for (String ksname : Schema.instance.getNonSystemKeyspaces().names())
        {
            for (ColumnFamilyStore cfs : Keyspace.open(ksname).getColumnFamilyStores())
                cfs.disableAutoCompaction();
        }
    }

    @VisibleForTesting
    void scrubOne(ColumnFamilyStore cfs, LifecycleTransaction modifier, boolean skipCorrupted, boolean checkData, boolean reinsertOverflowedTTL, ActiveCompactionsTracker activeCompactions)
    {
        CompactionInfo.Holder scrubInfo = null;

        try (Scrubber scrubber = new Scrubber(cfs, modifier, skipCorrupted, checkData, reinsertOverflowedTTL))
        {
            scrubInfo = scrubber.getScrubInfo();
            activeCompactions.beginCompaction(scrubInfo);
            scrubber.scrub();
        }
        finally
        {
            if (scrubInfo != null)
                activeCompactions.finishCompaction(scrubInfo);
        }
    }

    @VisibleForTesting
    void verifyOne(ColumnFamilyStore cfs, SSTableReader sstable, Verifier.Options options, ActiveCompactionsTracker activeCompactions)
    {
        CompactionInfo.Holder verifyInfo = null;

        try (Verifier verifier = new Verifier(cfs, sstable, false, options))
        {
            verifyInfo = verifier.getVerifyInfo();
            activeCompactions.beginCompaction(verifyInfo);
            verifier.verify();
        }
        finally
        {
            if (verifyInfo != null)
                activeCompactions.finishCompaction(verifyInfo);
        }
    }

    /**
     * Determines if a cleanup would actually remove any data in this SSTable based
     * on a set of owned ranges.
     */
    @VisibleForTesting
    public static boolean needsCleanup(SSTableReader sstable, Collection<Range<Token>> ownedRanges)
    {
        if (ownedRanges.isEmpty())
        {
            return true; // all data will be cleaned
        }

        // unwrap and sort the ranges by LHS token
        List<Range<Token>> sortedRanges = Range.normalize(ownedRanges);

        // see if there are any keys LTE the token for the start of the first range
        // (token range ownership is exclusive on the LHS.)
        Range<Token> firstRange = sortedRanges.get(0);
        if (sstable.first.getToken().compareTo(firstRange.left) <= 0)
            return true;

        // then, iterate over all owned ranges and see if the next key beyond the end of the owned
        // range falls before the start of the next range
        for (int i = 0; i < sortedRanges.size(); i++)
        {
            Range<Token> range = sortedRanges.get(i);
            if (range.right.isMinimum())
            {
                // we split a wrapping range and this is the second half.
                // there can't be any keys beyond this (and this is the last range)
                return false;
            }

            DecoratedKey firstBeyondRange = sstable.firstKeyBeyond(range.right.maxKeyBound());
            if (firstBeyondRange == null)
            {
                // we ran off the end of the sstable looking for the next key; we don't need to check any more ranges
                return false;
            }

            if (i == (sortedRanges.size() - 1))
            {
                // we're at the last range and we found a key beyond the end of the range
                return true;
            }

            Range<Token> nextRange = sortedRanges.get(i + 1);
            if (firstBeyondRange.getToken().compareTo(nextRange.left) <= 0)
            {
                // we found a key in between the owned ranges
                return true;
            }
        }

        return false;
    }

    /**
     * This function goes over a file and removes the keys that the node is not responsible for
     * and only keeps keys that this node is responsible for.
     *
     * @throws IOException
     */
    private void doCleanupOne(final ColumnFamilyStore cfs,
                              LifecycleTransaction txn,
                              CleanupStrategy cleanupStrategy,
                              Collection<Range<Token>> allRanges,
                              boolean hasIndexes) throws IOException
    {
        assert !cfs.isIndex();

        SSTableReader sstable = txn.onlyOne();

        // if ranges is empty and no index, entire sstable is discarded
        if (!hasIndexes && !new Bounds<>(sstable.first.getToken(), sstable.last.getToken()).intersects(allRanges))
        {
            txn.obsoleteOriginals();
            txn.finish();
            logger.info("SSTable {} ([{}, {}]) does not intersect the owned ranges ({}), dropping it", sstable, sstable.first.getToken(), sstable.last.getToken(), allRanges);
            return;
        }

        long start = nanoTime();

        long totalkeysWritten = 0;

        long expectedBloomFilterSize = Math.max(cfs.metadata().params.minIndexInterval,
                                               SSTableReader.getApproximateKeyCount(txn.originals()));
        if (logger.isTraceEnabled())
            logger.trace("Expected bloom filter size : {}", expectedBloomFilterSize);

        logger.info("Cleaning up {}", sstable);

        File compactionFileLocation = sstable.descriptor.directory;
        RateLimiter limiter = getRateLimiter();
        double compressionRatio = sstable.getCompressionRatio();
        if (compressionRatio == MetadataCollector.NO_COMPRESSION_RATIO)
            compressionRatio = 1.0;

        List<SSTableReader> finished;

        int nowInSec = FBUtilities.nowInSeconds();
        try (SSTableRewriter writer = SSTableRewriter.construct(cfs, txn, false, sstable.maxDataAge);
             ISSTableScanner scanner = cleanupStrategy.getScanner(sstable);
             CompactionController controller = new CompactionController(cfs, txn.originals(), getDefaultGcBefore(cfs, nowInSec));
             Refs<SSTableReader> refs = Refs.ref(Collections.singleton(sstable));
             CompactionIterator ci = new CompactionIterator(OperationType.CLEANUP, Collections.singletonList(scanner), controller, nowInSec, nextTimeUUID(), active, null))
        {
            StatsMetadata metadata = sstable.getSSTableMetadata();
            writer.switchWriter(createWriter(cfs, compactionFileLocation, expectedBloomFilterSize, metadata.repairedAt, metadata.pendingRepair, metadata.isTransient, sstable, txn));
            long lastBytesScanned = 0;

            while (ci.hasNext())
            {
                try (UnfilteredRowIterator partition = ci.next();
                     UnfilteredRowIterator notCleaned = cleanupStrategy.cleanup(partition))
                {
                    if (notCleaned == null)
                        continue;

                    if (writer.append(notCleaned) != null)
                        totalkeysWritten++;

                    long bytesScanned = scanner.getBytesScanned();

                    compactionRateLimiterAcquire(limiter, bytesScanned, lastBytesScanned, compressionRatio);

                    lastBytesScanned = bytesScanned;
                }
            }

            // flush to ensure we don't lose the tombstones on a restart, since they are not commitlog'd
            cfs.indexManager.flushAllIndexesBlocking();

            finished = writer.finish();
        }

        if (!finished.isEmpty())
        {
            String format = "Cleaned up to %s.  %s to %s (~%d%% of original) for %,d keys.  Time: %,dms.";
            long dTime = TimeUnit.NANOSECONDS.toMillis(nanoTime() - start);
            long startsize = sstable.onDiskLength();
            long endsize = 0;
            for (SSTableReader newSstable : finished)
                endsize += newSstable.onDiskLength();
            double ratio = (double) endsize / (double) startsize;
            logger.info(String.format(format, finished.get(0).getFilename(), FBUtilities.prettyPrintMemory(startsize),
                                      FBUtilities.prettyPrintMemory(endsize), (int) (ratio * 100), totalkeysWritten, dTime));
        }

    }

    static void compactionRateLimiterAcquire(RateLimiter limiter, long bytesScanned, long lastBytesScanned, double compressionRatio)
    {
        long lengthRead = (long) ((bytesScanned - lastBytesScanned) * compressionRatio) + 1;
        while (lengthRead >= Integer.MAX_VALUE)
        {
            limiter.acquire(Integer.MAX_VALUE);
            lengthRead -= Integer.MAX_VALUE;
        }
        if (lengthRead > 0)
        {
            limiter.acquire((int) lengthRead);
        }
    }

    private static abstract class CleanupStrategy
    {
        protected final Collection<Range<Token>> ranges;
        protected final int nowInSec;

        protected CleanupStrategy(Collection<Range<Token>> ranges, int nowInSec)
        {
            this.ranges = ranges;
            this.nowInSec = nowInSec;
        }

        public static CleanupStrategy get(ColumnFamilyStore cfs, Collection<Range<Token>> ranges, Collection<Range<Token>> transientRanges, boolean isRepaired, int nowInSec)
        {
            if (cfs.indexManager.hasIndexes())
            {
                if (!transientRanges.isEmpty())
                {
                    //Shouldn't have been possible to create this situation
                    throw new AssertionError("Can't have indexes and transient ranges");
                }
                return new Full(cfs, ranges, nowInSec);
            }
            return new Bounded(cfs, ranges, transientRanges, isRepaired, nowInSec);
        }

        public abstract ISSTableScanner getScanner(SSTableReader sstable);
        public abstract UnfilteredRowIterator cleanup(UnfilteredRowIterator partition);

        private static final class Bounded extends CleanupStrategy
        {
            private final Collection<Range<Token>> transientRanges;
            private final boolean isRepaired;

            public Bounded(final ColumnFamilyStore cfs, Collection<Range<Token>> ranges, Collection<Range<Token>> transientRanges, boolean isRepaired, int nowInSec)
            {
                super(ranges, nowInSec);
                instance.cacheCleanupExecutor.submit(new Runnable()
                {
                    @Override
                    public void run()
                    {
                        cfs.cleanupCache();
                    }
                });
                this.transientRanges = transientRanges;
                this.isRepaired = isRepaired;
            }

            @Override
            public ISSTableScanner getScanner(SSTableReader sstable)
            {
                //If transient replication is enabled and there are transient ranges
                //then cleanup should remove any partitions that are repaired and in the transient range
                //as they should already be synchronized at other full replicas.
                //So just don't scan the portion of the table containing the repaired transient ranges
                Collection<Range<Token>> rangesToScan = ranges;
                if (isRepaired)
                {
                    rangesToScan = Collections2.filter(ranges, range -> !transientRanges.contains(range));
                }
                return sstable.getScanner(rangesToScan);
            }

            @Override
            public UnfilteredRowIterator cleanup(UnfilteredRowIterator partition)
            {
                return partition;
            }
        }

        private static final class Full extends CleanupStrategy
        {
            private final ColumnFamilyStore cfs;

            public Full(ColumnFamilyStore cfs, Collection<Range<Token>> ranges, int nowInSec)
            {
                super(ranges, nowInSec);
                this.cfs = cfs;
            }

            @Override
            public ISSTableScanner getScanner(SSTableReader sstable)
            {
                return sstable.getScanner();
            }

            @Override
            public UnfilteredRowIterator cleanup(UnfilteredRowIterator partition)
            {
                if (Range.isInRanges(partition.partitionKey().getToken(), ranges))
                    return partition;

                cfs.invalidateCachedPartition(partition.partitionKey());

                cfs.indexManager.deletePartition(partition, nowInSec);
                return null;
            }
        }
    }

    public static SSTableWriter createWriter(ColumnFamilyStore cfs,
                                             File compactionFileLocation,
                                             long expectedBloomFilterSize,
                                             long repairedAt,
                                             TimeUUID pendingRepair,
                                             boolean isTransient,
                                             SSTableReader sstable,
                                             LifecycleTransaction txn)
    {
        FileUtils.createDirectory(compactionFileLocation);

        return SSTableWriter.create(cfs.metadata,
                                    cfs.newSSTableDescriptor(compactionFileLocation),
                                    expectedBloomFilterSize,
                                    repairedAt,
                                    pendingRepair,
                                    isTransient,
                                    sstable.getSSTableLevel(),
                                    sstable.header,
                                    cfs.indexManager.listIndexes(),
                                    txn);
    }

    public static SSTableWriter createWriterForAntiCompaction(ColumnFamilyStore cfs,
                                                              File compactionFileLocation,
                                                              int expectedBloomFilterSize,
                                                              long repairedAt,
                                                              TimeUUID pendingRepair,
                                                              boolean isTransient,
                                                              Collection<SSTableReader> sstables,
                                                              ILifecycleTransaction txn)
    {
        FileUtils.createDirectory(compactionFileLocation);
        int minLevel = Integer.MAX_VALUE;
        // if all sstables have the same level, we can compact them together without creating overlap during anticompaction
        // note that we only anticompact from unrepaired sstables, which is not leveled, but we still keep original level
        // after first migration to be able to drop the sstables back in their original place in the repaired sstable manifest
        for (SSTableReader sstable : sstables)
        {
            if (minLevel == Integer.MAX_VALUE)
                minLevel = sstable.getSSTableLevel();

            if (minLevel != sstable.getSSTableLevel())
            {
                minLevel = 0;
                break;
            }
        }
        return SSTableWriter.create(cfs.newSSTableDescriptor(compactionFileLocation),
                                    (long) expectedBloomFilterSize,
                                    repairedAt,
                                    pendingRepair,
                                    isTransient,
                                    cfs.metadata,
                                    new MetadataCollector(sstables, cfs.metadata().comparator, minLevel),
                                    SerializationHeader.make(cfs.metadata(), sstables),
                                    cfs.indexManager.listIndexes(),
                                    txn);
    }

    /**
     * Splits up an sstable into two new sstables. The first of the new tables will store repaired ranges, the second
     * will store the non-repaired ranges. Once anticompation is completed, the original sstable is marked as compacted
     * and subsequently deleted.
     * @param cfs
     * @param txn a transaction over the repaired sstables to anticompact
     * @param ranges full and transient ranges to be placed into one of the new sstables. The repaired table will be tracked via
     *   the {@link org.apache.cassandra.io.sstable.metadata.StatsMetadata#pendingRepair} field.
     * @param pendingRepair the repair session we're anti-compacting for
     * @param isCancelled function that indicates if active anti-compaction should be canceled
     */
    private void doAntiCompaction(ColumnFamilyStore cfs,
                                  RangesAtEndpoint ranges,
                                  LifecycleTransaction txn,
                                  TimeUUID pendingRepair,
                                  BooleanSupplier isCancelled)
    {
        int originalCount = txn.originals().size();
        logger.info("Performing anticompaction on {} sstables for {}", originalCount, pendingRepair);

        //Group SSTables
        Set<SSTableReader> sstables = txn.originals();

        // Repairs can take place on both unrepaired (incremental + full) and repaired (full) data.
        // Although anti-compaction could work on repaired sstables as well and would result in having more accurate
        // repairedAt values for these, we still avoid anti-compacting already repaired sstables, as we currently don't
        // make use of any actual repairedAt value and splitting up sstables just for that is not worth it at this point.
        Set<SSTableReader> unrepairedSSTables = sstables.stream().filter((s) -> !s.isRepaired()).collect(Collectors.toSet());
        cfs.metric.bytesAnticompacted.inc(SSTableReader.getTotalBytes(unrepairedSSTables));
        Collection<Collection<SSTableReader>> groupedSSTables = cfs.getCompactionStrategyManager().groupSSTablesForAntiCompaction(unrepairedSSTables);

        // iterate over sstables to check if the full / transient / unrepaired ranges intersect them.
        int antiCompactedSSTableCount = 0;
        for (Collection<SSTableReader> sstableGroup : groupedSSTables)
        {
            try (LifecycleTransaction groupTxn = txn.split(sstableGroup))
            {
                int antiCompacted = antiCompactGroup(cfs, ranges, groupTxn, pendingRepair, isCancelled);
                antiCompactedSSTableCount += antiCompacted;
            }
        }
        String format = "Anticompaction completed successfully, anticompacted from {} to {} sstable(s) for {}.";
        logger.info(format, originalCount, antiCompactedSSTableCount, pendingRepair);
    }

    @VisibleForTesting
    int antiCompactGroup(ColumnFamilyStore cfs,
                         RangesAtEndpoint ranges,
                         LifecycleTransaction txn,
                         TimeUUID pendingRepair,
                         BooleanSupplier isCancelled)
    {
        Preconditions.checkArgument(!ranges.isEmpty(), "need at least one full or transient range");
        long groupMaxDataAge = -1;

        for (Iterator<SSTableReader> i = txn.originals().iterator(); i.hasNext();)
        {
            SSTableReader sstable = i.next();
            if (groupMaxDataAge < sstable.maxDataAge)
                groupMaxDataAge = sstable.maxDataAge;
        }

        if (txn.originals().size() == 0)
        {
            logger.info("No valid anticompactions for this group, All sstables were compacted and are no longer available");
            return 0;
        }

        logger.info("Anticompacting {} in {}.{} for {}", txn.originals(), cfs.keyspace.getName(), cfs.getTableName(), pendingRepair);
        Set<SSTableReader> sstableAsSet = txn.originals();

        File destination = cfs.getDirectories().getWriteableLocationAsFile(cfs.getExpectedCompactedFileSize(sstableAsSet, OperationType.ANTICOMPACTION));
        int nowInSec = FBUtilities.nowInSeconds();
        RateLimiter limiter = getRateLimiter();

        /**
         * HACK WARNING
         *
         * We have multiple writers operating over the same Transaction, producing different sets of sstables that all
         * logically replace the transaction's originals.  The SSTableRewriter assumes it has exclusive control over
         * the transaction state, and this will lead to temporarily inconsistent sstable/tracker state if we do not
         * take special measures to avoid it.
         *
         * Specifically, if a number of rewriter have prepareToCommit() invoked in sequence, then two problematic things happen:
         *   1. The obsoleteOriginals() call of the first rewriter immediately remove the originals from the tracker, despite
         *      their having been only partially replaced.  To avoid this, we must either avoid obsoleteOriginals() or checkpoint()
         *   2. The LifecycleTransaction may only have prepareToCommit() invoked once, and this will checkpoint() also.
         *
         * Similarly commit() would finalise partially complete on-disk state.
         *
         * To avoid these problems, we introduce a SharedTxn that proxies all calls onto the underlying transaction
         * except prepareToCommit(), checkpoint(), obsoleteOriginals(), and commit().
         * We then invoke these methods directly once each of the rewriter has updated the transaction
         * with their share of replacements.
         *
         * Note that for the same essential reason we also explicitly disable early open.
         * By noop-ing checkpoint we avoid any of the problems with early open, but by continuing to explicitly
         * disable it we also prevent any of the extra associated work from being performed.
         */
        class SharedTxn extends WrappedLifecycleTransaction
        {
            public SharedTxn(ILifecycleTransaction delegate) { super(delegate); }
            public Throwable commit(Throwable accumulate) { return accumulate; }
            public void prepareToCommit() {}
            public void checkpoint() {}
            public void obsoleteOriginals() {}
            public void close() {}
        }

        CompactionStrategyManager strategy = cfs.getCompactionStrategyManager();
        try (SharedTxn sharedTxn = new SharedTxn(txn);
             SSTableRewriter fullWriter = SSTableRewriter.constructWithoutEarlyOpening(sharedTxn, false, groupMaxDataAge);
             SSTableRewriter transWriter = SSTableRewriter.constructWithoutEarlyOpening(sharedTxn, false, groupMaxDataAge);
             SSTableRewriter unrepairedWriter = SSTableRewriter.constructWithoutEarlyOpening(sharedTxn, false, groupMaxDataAge);

             AbstractCompactionStrategy.ScannerList scanners = strategy.getScanners(txn.originals());
             CompactionController controller = new CompactionController(cfs, sstableAsSet, getDefaultGcBefore(cfs, nowInSec));
             CompactionIterator ci = getAntiCompactionIterator(scanners.scanners, controller, nowInSec, nextTimeUUID(), active, isCancelled))
        {
            int expectedBloomFilterSize = Math.max(cfs.metadata().params.minIndexInterval, (int)(SSTableReader.getApproximateKeyCount(sstableAsSet)));

            fullWriter.switchWriter(CompactionManager.createWriterForAntiCompaction(cfs, destination, expectedBloomFilterSize, UNREPAIRED_SSTABLE, pendingRepair, false, sstableAsSet, txn));
            transWriter.switchWriter(CompactionManager.createWriterForAntiCompaction(cfs, destination, expectedBloomFilterSize, UNREPAIRED_SSTABLE, pendingRepair, true, sstableAsSet, txn));
            unrepairedWriter.switchWriter(CompactionManager.createWriterForAntiCompaction(cfs, destination, expectedBloomFilterSize, UNREPAIRED_SSTABLE, NO_PENDING_REPAIR, false, sstableAsSet, txn));

            Predicate<Token> fullChecker = !ranges.onlyFull().isEmpty() ? new Range.OrderedRangeContainmentChecker(ranges.onlyFull().ranges()) : t -> false;
            Predicate<Token> transChecker = !ranges.onlyTransient().isEmpty() ? new Range.OrderedRangeContainmentChecker(ranges.onlyTransient().ranges()) : t -> false;
            double compressionRatio = scanners.getCompressionRatio();
            if (compressionRatio == MetadataCollector.NO_COMPRESSION_RATIO)
                compressionRatio = 1.0;

            long lastBytesScanned = 0;

            while (ci.hasNext())
            {
                try (UnfilteredRowIterator partition = ci.next())
                {
                    Token token = partition.partitionKey().getToken();
                    // if this row is contained in the full or transient ranges, append it to the appropriate sstable
                    if (fullChecker.test(token))
                    {
                        fullWriter.append(partition);
                    }
                    else if (transChecker.test(token))
                    {
                        transWriter.append(partition);
                    }
                    else
                    {
                        // otherwise, append it to the unrepaired sstable
                        unrepairedWriter.append(partition);
                    }
                    long bytesScanned = scanners.getTotalBytesScanned();
                    compactionRateLimiterAcquire(limiter, bytesScanned, lastBytesScanned, compressionRatio);
                    lastBytesScanned = bytesScanned;
                }
            }

            fullWriter.prepareToCommit();
            transWriter.prepareToCommit();
            unrepairedWriter.prepareToCommit();
            txn.checkpoint();
            txn.obsoleteOriginals();
            txn.prepareToCommit();

            List<SSTableReader> fullSSTables = new ArrayList<>(fullWriter.finished());
            List<SSTableReader> transSSTables = new ArrayList<>(transWriter.finished());
            List<SSTableReader> unrepairedSSTables = new ArrayList<>(unrepairedWriter.finished());

            fullWriter.commit();
            transWriter.commit();
            unrepairedWriter.commit();
            txn.commit();
            logger.info("Anticompacted {} in {}.{} to full = {}, transient = {}, unrepaired = {} for {}",
                        sstableAsSet,
                        cfs.keyspace.getName(),
                        cfs.getTableName(),
                        fullSSTables,
                        transSSTables,
                        unrepairedSSTables,
                        pendingRepair);
            return fullSSTables.size() + transSSTables.size() + unrepairedSSTables.size();
        }
        catch (Throwable e)
        {
            if (e instanceof CompactionInterruptedException)
            {
                if (isCancelled.getAsBoolean())
                {
                    logger.info("Anticompaction has been canceled for session {}", pendingRepair);
                    logger.trace(e.getMessage(), e);
                }
                else
                {
                    logger.info("Anticompaction for session {} has been stopped by request.", pendingRepair);
                }
            }
            else
            {
                JVMStabilityInspector.inspectThrowable(e);
                logger.error("Error anticompacting " + txn + " for " + pendingRepair, e);
            }
            throw e;
        }
    }

    @VisibleForTesting
    public static CompactionIterator getAntiCompactionIterator(List<ISSTableScanner> scanners, CompactionController controller, int nowInSec, TimeUUID timeUUID, ActiveCompactionsTracker activeCompactions, BooleanSupplier isCancelled)
    {
        return new CompactionIterator(OperationType.ANTICOMPACTION, scanners, controller, nowInSec, timeUUID, activeCompactions, null)
        {
            public boolean isStopRequested()
            {
                return super.isStopRequested() || isCancelled.getAsBoolean();
            }
        };
    }

    @VisibleForTesting
    Future<?> submitIndexBuild(final SecondaryIndexBuilder builder, ActiveCompactionsTracker activeCompactions)
    {
        Runnable runnable = new Runnable()
        {
            public void run()
            {
                activeCompactions.beginCompaction(builder);
                try
                {
                    builder.build();
                }
                finally
                {
                    activeCompactions.finishCompaction(builder);
                }
            }
        };

        return secondaryIndexExecutor.submitIfRunning(runnable, "index build");
    }

    /**
     * Is not scheduled, because it is performing disjoint work from sstable compaction.
     */
    public Future<?> submitIndexBuild(final SecondaryIndexBuilder builder)
    {
        return submitIndexBuild(builder, active);
    }

    public Future<?> submitCacheWrite(final AutoSavingCache.Writer writer)
    {
        return submitCacheWrite(writer, active);
    }

    Future<?> submitCacheWrite(final AutoSavingCache.Writer writer, ActiveCompactionsTracker activeCompactions)
    {
        Runnable runnable = new Runnable()
        {
            public void run()
            {
                if (!AutoSavingCache.flushInProgress.add(writer.cacheType()))
                {
                    logger.trace("Cache flushing was already in progress: skipping {}", writer.getCompactionInfo());
                    return;
                }
                try
                {
                    activeCompactions.beginCompaction(writer);
                    try
                    {
                        writer.saveCache();
                    }
                    finally
                    {
                        activeCompactions.finishCompaction(writer);
                    }
                }
                finally
                {
                    AutoSavingCache.flushInProgress.remove(writer.cacheType());
                }
            }
        };

        return executor.submitIfRunning(runnable, "cache write");
    }

    public List<SSTableReader> runIndexSummaryRedistribution(IndexSummaryRedistribution redistribution) throws IOException
    {
        return runIndexSummaryRedistribution(redistribution, active);
    }

    @VisibleForTesting
    List<SSTableReader> runIndexSummaryRedistribution(IndexSummaryRedistribution redistribution, ActiveCompactionsTracker activeCompactions) throws IOException
    {
        activeCompactions.beginCompaction(redistribution);
        try
        {
            return redistribution.redistributeSummaries();
        }
        finally
        {
            activeCompactions.finishCompaction(redistribution);
        }
    }

    public static int getDefaultGcBefore(ColumnFamilyStore cfs, int nowInSec)
    {
        // 2ndary indexes have ExpiringColumns too, so we need to purge tombstones deleted before now. We do not need to
        // add any GcGrace however since 2ndary indexes are local to a node.
        return cfs.isIndex() ? nowInSec : cfs.gcBefore(nowInSec);
    }

    public Future<Long> submitViewBuilder(final ViewBuilderTask task)
    {
        return submitViewBuilder(task, active);
    }

    @VisibleForTesting
    Future<Long> submitViewBuilder(final ViewBuilderTask task, ActiveCompactionsTracker activeCompactions)
    {
        return viewBuildExecutor.submitIfRunning(() -> {
            activeCompactions.beginCompaction(task);
            try
            {
                return task.call();
            }
            finally
            {
                activeCompactions.finishCompaction(task);
            }
        }, "view build");
    }

    public int getActiveCompactions()
    {
        return active.getCompactions().size();
    }

    public static boolean isCompactor(Thread thread)
    {
        return thread.getThreadGroup().getParent() == compactionThreadGroup;
    }

    // TODO: this is a bit ugly, but no uglier than it was
    static class CompactionExecutor extends WrappedExecutorPlus
    {
        static final ThreadGroup compactionThreadGroup = executorFactory().newThreadGroup("compaction");

        public CompactionExecutor()
        {
            this(executorFactory(), getConcurrentCompactors(), "CompactionExecutor", Integer.MAX_VALUE);
        }

        public CompactionExecutor(int threads, String name, int queueSize)
        {
            this(executorFactory(), threads, name, queueSize);
        }

        protected CompactionExecutor(ExecutorFactory executorFactory, int threads, String name, int queueSize)
        {
            super(executorFactory
                    .withJmxInternal()
                    .configurePooled(name, threads)
                    .withThreadGroup(compactionThreadGroup)
                    .withQueueLimit(queueSize).build());
        }

        public Future<Void> submitIfRunning(Runnable task, String name)
        {
            return submitIfRunning(callable(name, task), name);
        }

        /**
         * Submit the task but only if the executor has not been shutdown.If the executor has
         * been shutdown, or in case of a rejected execution exception return a cancelled future.
         *
         * @param task - the task to submit
         * @param name - the task name to use in log messages
         *
         * @return the future that will deliver the task result, or a future that has already been
         *         cancelled if the task could not be submitted.
         */
        public <T> Future<T> submitIfRunning(Callable<T> task, String name)
        {
            try
            {
                return submit(task);
            }
            catch (RejectedExecutionException ex)
            {
                if (isShutdown())
                    logger.info("Executor has shut down, could not submit {}", name);
                else
                    logger.error("Failed to submit {}", name, ex);

                return ImmediateFuture.cancelled();
            }
        }

        public void execute(Runnable command)
        {
            executor.execute(command);
        }

        public <T> Future<T> submit(Callable<T> task)
        {
            return executor.submit(task);
        }

        public <T> Future<T> submit(Runnable task, T result)
        {
            return submit(callable(task, result));
        }

        public Future<?> submit(Runnable task)
        {
            return submit(task, null);
        }
    }

    // TODO: pull out relevant parts of CompactionExecutor and move to ValidationManager
    public static class ValidationExecutor extends CompactionExecutor
    {
        // CompactionExecutor, and by extension ValidationExecutor, use ExecutorPlus's
        // default RejectedExecutionHandler which blocks the submitting thread when the work queue is
        // full. The calling thread in this case is AntiEntropyStage, so in most cases we don't actually
        // want to block when the ValidationExecutor is saturated as this prevents progress on all
        // repair tasks and may cause repair sessions to time out. Also, it can lead to references to
        // heavyweight validation responses containing merkle trees being held for extended periods which
        // increases GC pressure. Using LinkedBlockingQueue instead of the default SynchronousQueue allows
        // tasks to be submitted without blocking the caller, but will always prefer queueing to creating
        // new threads if the pool already has at least `corePoolSize` threads already running. For this
        // reason we set corePoolSize to the maximum desired concurrency, but allow idle core threads to
        // be terminated.

        public ValidationExecutor()
        {
            super(DatabaseDescriptor.getConcurrentValidations(),
                  "ValidationExecutor",
                  Integer.MAX_VALUE);
        }

        public void adjustPoolSize()
        {
            setMaximumPoolSize(DatabaseDescriptor.getConcurrentValidations());
            setCorePoolSize(DatabaseDescriptor.getConcurrentValidations());
        }
    }

    private static class ViewBuildExecutor extends CompactionExecutor
    {
        public ViewBuildExecutor()
        {
            super(DatabaseDescriptor.getConcurrentViewBuilders(), "ViewBuildExecutor", Integer.MAX_VALUE);
        }
    }

    private static class CacheCleanupExecutor extends CompactionExecutor
    {
        public CacheCleanupExecutor()
        {
            super(1, "CacheCleanupExecutor", Integer.MAX_VALUE);
        }
    }

    public void incrementAborted()
    {
        metrics.compactionsAborted.inc();
    }

    public void incrementCompactionsReduced()
    {
        metrics.compactionsReduced.inc();
    }

    public void incrementSstablesDropppedFromCompactions(long num)
    {
        metrics.sstablesDropppedFromCompactions.inc(num);
    }


    private static class SecondaryIndexExecutor extends CompactionExecutor
    {
        public SecondaryIndexExecutor()
        {
            super(DatabaseDescriptor.getConcurrentIndexBuilds(), "SecondaryIndexExecutor", Integer.MAX_VALUE);
        }
    }

    public List<Map<String, String>> getCompactions()
    {
        List<Holder> compactionHolders = active.getCompactions();
        List<Map<String, String>> out = new ArrayList<Map<String, String>>(compactionHolders.size());
        for (CompactionInfo.Holder ci : compactionHolders)
            out.add(ci.getCompactionInfo().asMap());
        return out;
    }

    public List<String> getCompactionSummary()
    {
        List<Holder> compactionHolders = active.getCompactions();
        List<String> out = new ArrayList<String>(compactionHolders.size());
        for (CompactionInfo.Holder ci : compactionHolders)
            out.add(ci.getCompactionInfo().toString());
        return out;
    }

    public TabularData getCompactionHistory()
    {
        try
        {
            return SystemKeyspace.getCompactionHistory();
        }
        catch (OpenDataException e)
        {
            throw new RuntimeException(e);
        }
    }

    public long getTotalBytesCompacted()
    {
        return metrics.bytesCompacted.getCount();
    }

    public long getTotalCompactionsCompleted()
    {
        return metrics.totalCompactionsCompleted.getCount();
    }

    public int getPendingTasks()
    {
        return metrics.pendingTasks.getValue();
    }

    public long getCompletedTasks()
    {
        return metrics.completedTasks.getValue();
    }

    public void stopCompaction(String type)
    {
        OperationType operation = OperationType.valueOf(type);
        for (Holder holder : active.getCompactions())
        {
            if (holder.getCompactionInfo().getTaskType() == operation)
                holder.stop();
        }
    }

    public void stopCompactionById(String compactionId)
    {
        for (Holder holder : active.getCompactions())
        {
            TimeUUID holderId = holder.getCompactionInfo().getTaskId();
            if (holderId != null && holderId.equals(TimeUUID.fromString(compactionId)))
                holder.stop();
        }
    }

    public void setConcurrentCompactors(int value)
    {
        if (value > executor.getCorePoolSize())
        {
            // we are increasing the value
            executor.setMaximumPoolSize(value);
            executor.setCorePoolSize(value);
        }
        else if (value < executor.getCorePoolSize())
        {
            // we are reducing the value
            executor.setCorePoolSize(value);
            executor.setMaximumPoolSize(value);
        }
    }

    public void setConcurrentValidations()
    {
        validationExecutor.adjustPoolSize();
    }

    public void setConcurrentViewBuilders(int value)
    {
        if (value > viewBuildExecutor.getCorePoolSize())
        {
            // we are increasing the value
            viewBuildExecutor.setMaximumPoolSize(value);
            viewBuildExecutor.setCorePoolSize(value);
        }
        else if (value < viewBuildExecutor.getCorePoolSize())
        {
            // we are reducing the value
            viewBuildExecutor.setCorePoolSize(value);
            viewBuildExecutor.setMaximumPoolSize(value);
        }
    }

    public int getCoreCompactorThreads()
    {
        return executor.getCorePoolSize();
    }

    public void setCoreCompactorThreads(int number)
    {
        executor.setCorePoolSize(number);
    }

    public int getMaximumCompactorThreads()
    {
        return executor.getMaximumPoolSize();
    }

    public void setMaximumCompactorThreads(int number)
    {
        executor.setMaximumPoolSize(number);
    }

    public int getCoreValidationThreads()
    {
        return validationExecutor.getCorePoolSize();
    }

    public void setCoreValidationThreads(int number)
    {
        validationExecutor.setCorePoolSize(number);
    }

    public int getMaximumValidatorThreads()
    {
        return validationExecutor.getMaximumPoolSize();
    }

    public void setMaximumValidatorThreads(int number)
    {
        validationExecutor.setMaximumPoolSize(number);
    }

    public boolean getDisableSTCSInL0()
    {
        return DatabaseDescriptor.getDisableSTCSInL0();
    }

    public void setDisableSTCSInL0(boolean disabled)
    {
        if (disabled != DatabaseDescriptor.getDisableSTCSInL0())
            logger.info("Changing STCS in L0 disabled from {} to {}", DatabaseDescriptor.getDisableSTCSInL0(), disabled);
        DatabaseDescriptor.setDisableSTCSInL0(disabled);
    }

    public int getCoreViewBuildThreads()
    {
        return viewBuildExecutor.getCorePoolSize();
    }

    public void setCoreViewBuildThreads(int number)
    {
        viewBuildExecutor.setCorePoolSize(number);
    }

    public int getMaximumViewBuildThreads()
    {
        return viewBuildExecutor.getMaximumPoolSize();
    }

    public void setMaximumViewBuildThreads(int number)
    {
        viewBuildExecutor.setMaximumPoolSize(number);
    }

    public boolean getAutomaticSSTableUpgradeEnabled()
    {
        return DatabaseDescriptor.automaticSSTableUpgrade();
    }

    public void setAutomaticSSTableUpgradeEnabled(boolean enabled)
    {
        DatabaseDescriptor.setAutomaticSSTableUpgradeEnabled(enabled);
    }

    public int getMaxConcurrentAutoUpgradeTasks()
    {
        return DatabaseDescriptor.maxConcurrentAutoUpgradeTasks();
    }

    public void setMaxConcurrentAutoUpgradeTasks(int value)
    {
        try
        {
            DatabaseDescriptor.setMaxConcurrentAutoUpgradeTasks(value);
        }
        catch (ConfigurationException e)
        {
            throw new RuntimeException(e.getMessage());
        }
    }

    @Override
    public void setEnableAggressiveGCCompaction(boolean enable)
    {
        if (enable)
            logger.info("Enabling aggressive GC compaction");
        else
            logger.info("Disabling aggressive GC compaction");
        DatabaseDescriptor.setEnableAggressiveGCCompaction(enable);
    }

    @Override
    public boolean getEnableAggressiveGCCompaction()
    {
        return DatabaseDescriptor.getEnableAggressiveGCCompaction();
    }

    public void setEnableScheduledCompactions(boolean enable)
    {
        if (enable)
            logger.info("Enabling scheduled compactions");
        else
            logger.info("Disabling scheduled compactions");
        DatabaseDescriptor.setEnableScheduledCompactions(enable);
    }

    public boolean getEnableScheduledCompactions()
    {
        return DatabaseDescriptor.getEnableScheduledCompactions();
    }

    public void setScheduledCompactionRangeSplits(int value)
    {
        logger.info("Setting scheduled compaction range splits to {}", value);
        DatabaseDescriptor.setScheduledCompactionRangeSplits(value);
    }

    public int getScheduledCompactionRangeSplits()
    {
        return DatabaseDescriptor.getScheduledCompactionRangeSplits();
    }

    public void setScheduledCompactionCycleTime(String time)
    {
        logger.info("Setting scheduled compaction cycle time to {}", time);
        DatabaseDescriptor.setScheduledCompactionCycleTime(time);
    }

    public long getScheduledCompactionCycleTimeSeconds()
    {
        return DatabaseDescriptor.getScheduledCompactionCycleTimeSeconds();
    }

    public boolean getSkipSingleSSTableScheduledCompactions()
    {
        return DatabaseDescriptor.getSkipSingleSSTableScheduledCompactions();
    }

    public void setSkipSingleSSTableScheduledCompactions(boolean val)
    {
        logger.info("Setting skip single sstable scheduled compactions to {}", val);
        DatabaseDescriptor.setSkipSingleSSTableScheduledCompactions(val);
    }

    public long getMaxScheduledCompactionSSTableSizeBytes()
    {
        return DatabaseDescriptor.getMaxScheduledCompactionSSTableSizeBytes();
    }

    public void setMaxScheduledCompactionSSTableSizeBytes(long size)
    {
        logger.info("Setting max scheduled compaction sstable size to {}", size);
        DatabaseDescriptor.setMaxScheduledCompactionSSTableSizeBytes(size);
    }

    public int getMaxScheduledCompactionSSTableCount()
    {
        return DatabaseDescriptor.getMaxScheduledCompactionSSTableCount();
    }

    public void setMaxScheduledCompactionSSTableCount(int count)
    {
        logger.info("Setting max scheduled compaction sstables to {}", count);
        DatabaseDescriptor.setMaxScheduledCompactionSSTableCount(count);
    }

    public boolean getCompactBiggestSTCSBucketInL0()
    {
        return DatabaseDescriptor.getCompactBiggestSTCSBucketInL0();
    }

    public void setCompactBiggestSTCSBucketInL0(boolean value)
    {
        DatabaseDescriptor.setCompactBiggestSTCSBucketInL0(value);
    }

    public void setAllowUnsafeAggressiveSSTableExpiration(boolean allow)
    {
        DatabaseDescriptor.setAllowUnsafeAggressiveSSTableExpiration(allow);
    }

    public boolean allowUnsafeAggressiveSSTableExpiration()
    {
        return DatabaseDescriptor.allowUnsafeAggressiveSSTableExpiration();
    }

    public long getBiggestBucketMaxSizeBytes()
    {
        return DatabaseDescriptor.getBiggestBucketMaxSizeBytes();
    }

    public int getBiggestBucketMaxSSTableCount()
    {
        return DatabaseDescriptor.getBiggestBucketMaxSSTableCount();
    }

    public void setBiggestBucketMaxSizeBytes(long maxSizeBytes)
    {
        DatabaseDescriptor.setBiggestBucketMaxSizeBytes(maxSizeBytes);
    }

    public void setBiggestBucketMaxSSTableCount(int maxSSTableCount)
    {
        DatabaseDescriptor.setBiggestBucketMaxSSTableCount(maxSSTableCount);
    }

    public List<Holder> getCompactionsMatching(Iterable<TableMetadata> columnFamilies, Predicate<CompactionInfo> predicate)
    {
        assert columnFamilies != null;

        List<Holder> matched = new ArrayList<>();
        // consider all in-progress compactions
        for (Holder holder : active.getCompactions())
        {
            CompactionInfo info = holder.getCompactionInfo();
            if (info.getTableMetadata() == null || Iterables.contains(columnFamilies, info.getTableMetadata()))
            {
                if (predicate.test(info))
                    matched.add(holder);
            }
        }
        return matched;
    }

    /**
     * Try to stop all of the compactions for given ColumnFamilies.
     *
     * Note that this method does not wait for all compactions to finish; you'll need to loop against
     * isCompacting if you want that behavior.
     *
     * @param columnFamilies The ColumnFamilies to try to stop compaction upon.
     * @param sstablePredicate the sstable predicate to match on
     * @param interruptValidation true if validation operations for repair should also be interrupted
     */
    public void interruptCompactionFor(Iterable<TableMetadata> columnFamilies, Predicate<SSTableReader> sstablePredicate, boolean interruptValidation)
    {
        assert columnFamilies != null;

        // interrupt in-progress compactions
        for (Holder compactionHolder : active.getCompactions())
        {
            CompactionInfo info = compactionHolder.getCompactionInfo();
            if ((info.getTaskType() == OperationType.VALIDATION) && !interruptValidation)
                continue;

            if (info.getTableMetadata() == null || Iterables.contains(columnFamilies, info.getTableMetadata()))
            {
                if (info.shouldStop(sstablePredicate))
                    compactionHolder.stop();
            }
        }
    }

    public void interruptCompactionForCFs(Iterable<ColumnFamilyStore> cfss, Predicate<SSTableReader> sstablePredicate, boolean interruptValidation)
    {
        List<TableMetadata> metadata = new ArrayList<>();
        for (ColumnFamilyStore cfs : cfss)
            metadata.add(cfs.metadata());

        interruptCompactionFor(metadata, sstablePredicate, interruptValidation);
    }

    public void waitForCessation(Iterable<ColumnFamilyStore> cfss, Predicate<SSTableReader> sstablePredicate)
    {
        long start = nanoTime();
        long delay = TimeUnit.MINUTES.toNanos(1);

        while (nanoTime() - start < delay)
        {
            if (CompactionManager.instance.isCompacting(cfss, sstablePredicate))
                Uninterruptibles.sleepUninterruptibly(1, TimeUnit.MILLISECONDS);
            else
                break;
        }
    }


    public List<CompactionInfo> getSSTableTasks()
    {
        return active.getCompactions()
                     .stream()
                     .map(CompactionInfo.Holder::getCompactionInfo)
                     .filter(task -> task.getTaskType() != OperationType.COUNTER_CACHE_SAVE
                                     && task.getTaskType() != OperationType.KEY_CACHE_SAVE
                                     && task.getTaskType() != OperationType.ROW_CACHE_SAVE)
                     .collect(Collectors.toList());
    }

    /**
     * Return whether "global" compactions should be paused, used by ColumnFamilyStore#runWithCompactionsDisabled
     *
     * a global compaction is one that includes several/all tables, currently only IndexSummaryBuilder
     */
    public boolean isGlobalCompactionPaused()
    {
        return globalCompactionPauseCount.get() > 0;
    }

    public CompactionPauser pauseGlobalCompaction()
    {
        CompactionPauser pauser = globalCompactionPauseCount::decrementAndGet;
        globalCompactionPauseCount.incrementAndGet();
        return pauser;
    }

    public interface CompactionPauser extends AutoCloseable
    {
        public void close();
    }
}<|MERGE_RESOLUTION|>--- conflicted
+++ resolved
@@ -1012,12 +1012,8 @@
         };
 
         try (CompactionTasks tasks = cfStore.runWithCompactionsDisabled(taskCreator,
-<<<<<<< HEAD
                                                                         sstablesPredicate,
-=======
-                                                                        (sstable) -> new Bounds<>(sstable.first.getToken(), sstable.last.getToken()).intersects(ranges),
                                                                         OperationType.MAJOR_COMPACTION,
->>>>>>> 5f495efe
                                                                         false,
                                                                         false,
                                                                         false))
