/*
 * Licensed to the Apache Software Foundation (ASF) under one
 * or more contributor license agreements.  See the NOTICE file
 * distributed with this work for additional information
 * regarding copyright ownership.  The ASF licenses this file
 * to you under the Apache License, Version 2.0 (the
 * "License"); you may not use this file except in compliance
 * with the License.  You may obtain a copy of the License at
 *
 *     http://www.apache.org/licenses/LICENSE-2.0
 *
 * Unless required by applicable law or agreed to in writing, software
 * distributed under the License is distributed on an "AS IS" BASIS,
 * WITHOUT WARRANTIES OR CONDITIONS OF ANY KIND, either express or implied.
 * See the License for the specific language governing permissions and
 * limitations under the License.
 */
package org.apache.cassandra.db.compaction;

import java.io.File;
import java.io.IOException;
import java.lang.management.ManagementFactory;
import java.util.*;
import java.util.concurrent.*;
import java.util.function.Predicate;
import javax.management.MBeanServer;
import javax.management.ObjectName;
import javax.management.openmbean.OpenDataException;
import javax.management.openmbean.TabularData;

import com.google.common.annotations.VisibleForTesting;
import com.google.common.collect.*;
import com.google.common.util.concurrent.*;
import org.slf4j.Logger;
import org.slf4j.LoggerFactory;

import org.apache.cassandra.cache.AutoSavingCache;
import org.apache.cassandra.concurrent.DebuggableThreadPoolExecutor;
import org.apache.cassandra.concurrent.JMXEnabledThreadPoolExecutor;
import org.apache.cassandra.concurrent.NamedThreadFactory;
import org.apache.cassandra.config.CFMetaData;
import org.apache.cassandra.config.DatabaseDescriptor;
import org.apache.cassandra.config.Schema;
import org.apache.cassandra.db.*;
import org.apache.cassandra.db.compaction.CompactionInfo.Holder;
import org.apache.cassandra.db.lifecycle.LifecycleTransaction;
import org.apache.cassandra.db.lifecycle.SSTableIntervalTree;
import org.apache.cassandra.db.lifecycle.SSTableSet;
import org.apache.cassandra.db.lifecycle.View;
import org.apache.cassandra.db.rows.UnfilteredRowIterator;
import org.apache.cassandra.db.view.ViewBuilder;
import org.apache.cassandra.dht.Bounds;
import org.apache.cassandra.dht.Range;
import org.apache.cassandra.dht.Token;
import org.apache.cassandra.index.SecondaryIndexBuilder;
import org.apache.cassandra.io.sstable.Descriptor;
import org.apache.cassandra.io.sstable.ISSTableScanner;
import org.apache.cassandra.io.sstable.IndexSummaryRedistribution;
import org.apache.cassandra.io.sstable.SSTableRewriter;
import org.apache.cassandra.io.sstable.SnapshotDeletingTask;
import org.apache.cassandra.io.sstable.format.SSTableReader;
import org.apache.cassandra.io.sstable.format.SSTableWriter;
import org.apache.cassandra.io.sstable.metadata.MetadataCollector;
import org.apache.cassandra.io.sstable.metadata.StatsMetadata;
import org.apache.cassandra.io.util.FileUtils;
import org.apache.cassandra.metrics.CompactionMetrics;
import org.apache.cassandra.repair.Validator;
import org.apache.cassandra.service.ActiveRepairService;
import org.apache.cassandra.service.StorageService;
import org.apache.cassandra.utils.*;
import org.apache.cassandra.utils.Throwables;
import org.apache.cassandra.utils.concurrent.Refs;

import static java.util.Collections.singleton;

/**
 * <p>
 * A singleton which manages a private executor of ongoing compactions.
 * </p>
 * Scheduling for compaction is accomplished by swapping sstables to be compacted into
 * a set via Tracker. New scheduling attempts will ignore currently compacting
 * sstables.
 */
public class CompactionManager implements CompactionManagerMBean
{
    public static final String MBEAN_OBJECT_NAME = "org.apache.cassandra.db:type=CompactionManager";
    private static final Logger logger = LoggerFactory.getLogger(CompactionManager.class);
    public static final CompactionManager instance;

    public static final int NO_GC = Integer.MIN_VALUE;
    public static final int GC_ALL = Integer.MAX_VALUE;

    // A thread local that tells us if the current thread is owned by the compaction manager. Used
    // by CounterContext to figure out if it should log a warning for invalid counter shards.
    public static final ThreadLocal<Boolean> isCompactionManager = new ThreadLocal<Boolean>()
    {
        @Override
        protected Boolean initialValue()
        {
            return false;
        }
    };

    static
    {
        instance = new CompactionManager();
        MBeanServer mbs = ManagementFactory.getPlatformMBeanServer();
        try
        {
            mbs.registerMBean(instance, new ObjectName(MBEAN_OBJECT_NAME));
        }
        catch (Exception e)
        {
            throw new RuntimeException(e);
        }
    }

    private final CompactionExecutor executor = new CompactionExecutor();
    private final CompactionExecutor validationExecutor = new ValidationExecutor();
    private final static CompactionExecutor cacheCleanupExecutor = new CacheCleanupExecutor();

    private final CompactionMetrics metrics = new CompactionMetrics(executor, validationExecutor);
    private final Multiset<ColumnFamilyStore> compactingCF = ConcurrentHashMultiset.create();

    private final RateLimiter compactionRateLimiter = RateLimiter.create(Double.MAX_VALUE);

    /**
     * Gets compaction rate limiter.
     * Rate unit is bytes per sec.
     *
     * @return RateLimiter with rate limit set
     */
    public RateLimiter getRateLimiter()
    {
        setRate(DatabaseDescriptor.getCompactionThroughputMbPerSec());
        return compactionRateLimiter;
    }

    /**
     * Sets the rate for the rate limiter. When compaction_throughput_mb_per_sec is 0 or node is bootstrapping,
     * this sets the rate to Double.MAX_VALUE bytes per second.
     * @param throughPutMbPerSec throughput to set in mb per second
     */
    public void setRate(final double throughPutMbPerSec)
    {
        double throughput = throughPutMbPerSec * 1024.0 * 1024.0;
        // if throughput is set to 0, throttling is disabled
        if (throughput == 0 || StorageService.instance.isBootstrapMode())
            throughput = Double.MAX_VALUE;
        if (compactionRateLimiter.getRate() != throughput)
            compactionRateLimiter.setRate(throughput);
    }

    /**
     * Call this whenever a compaction might be needed on the given columnfamily.
     * It's okay to over-call (within reason) if a call is unnecessary, it will
     * turn into a no-op in the bucketing/candidate-scan phase.
     */
    public List<Future<?>> submitBackground(final ColumnFamilyStore cfs)
    {
        if (cfs.isAutoCompactionDisabled())
        {
            logger.trace("Autocompaction is disabled");
            return Collections.emptyList();
        }

        int count = compactingCF.count(cfs);
        if (count > 0 && executor.getActiveCount() >= executor.getMaximumPoolSize())
        {
            logger.trace("Background compaction is still running for {}.{} ({} remaining). Skipping",
                         cfs.keyspace.getName(), cfs.name, count);
            return Collections.emptyList();
        }

        logger.trace("Scheduling a background task check for {}.{} with {}",
                     cfs.keyspace.getName(),
                     cfs.name,
                     cfs.getCompactionStrategyManager().getName());

        List<Future<?>> futures = new ArrayList<>(1);
        Future<?> fut = executor.submitIfRunning(new BackgroundCompactionCandidate(cfs), "background task");
        if (!fut.isCancelled())
        {
            compactingCF.add(cfs);
            futures.add(fut);
        }
        return futures;
    }

    public boolean isCompacting(Iterable<ColumnFamilyStore> cfses)
    {
        for (ColumnFamilyStore cfs : cfses)
            if (!cfs.getTracker().getCompacting().isEmpty())
                return true;
        return false;
    }

    /**
     * Shutdowns both compaction and validation executors, cancels running compaction / validation,
     * and waits for tasks to complete if tasks were not cancelable.
     */
    public void forceShutdown()
    {
        // shutdown executors to prevent further submission
        executor.shutdown();
        validationExecutor.shutdown();

        // interrupt compactions and validations
        for (Holder compactionHolder : CompactionMetrics.getCompactions())
        {
            compactionHolder.stop();
        }

        // wait for tasks to terminate
        // compaction tasks are interrupted above, so it shuold be fairy quick
        // until not interrupted tasks to complete.
        for (ExecutorService exec : Arrays.asList(executor, validationExecutor))
        {
            try
            {
                if (!exec.awaitTermination(1, TimeUnit.MINUTES))
                    logger.warn("Failed to wait for compaction executors shutdown");
            }
            catch (InterruptedException e)
            {
                logger.error("Interrupted while waiting for tasks to be terminated", e);
            }
        }
    }

    public void finishCompactionsAndShutdown(long timeout, TimeUnit unit) throws InterruptedException
    {
        executor.shutdown();
        executor.awaitTermination(timeout, unit);
    }

    // the actual sstables to compact are not determined until we run the BCT; that way, if new sstables
    // are created between task submission and execution, we execute against the most up-to-date information
    class BackgroundCompactionCandidate implements Runnable
    {
        private final ColumnFamilyStore cfs;

        BackgroundCompactionCandidate(ColumnFamilyStore cfs)
        {
            this.cfs = cfs;
        }

        public void run()
        {
            try
            {
                logger.trace("Checking {}.{}", cfs.keyspace.getName(), cfs.name);
                if (!cfs.isValid())
                {
                    logger.trace("Aborting compaction for dropped CF");
                    return;
                }

                CompactionStrategyManager strategy = cfs.getCompactionStrategyManager();
                AbstractCompactionTask task = strategy.getNextBackgroundTask(getDefaultGcBefore(cfs, FBUtilities.nowInSeconds()));
                if (task == null)
                {
                    logger.trace("No tasks available");
                    return;
                }
                task.execute(metrics);
            }
            finally
            {
                compactingCF.remove(cfs);
            }
            submitBackground(cfs);
        }
    }

    /**
     * Run an operation over all sstables using jobs threads
     *
     * @param cfs the column family store to run the operation on
     * @param operation the operation to run
     * @param jobs the number of threads to use - 0 means use all available. It never uses more than concurrent_compactors threads
     * @return status of the operation
     * @throws ExecutionException
     * @throws InterruptedException
     */
    @SuppressWarnings("resource")
    private AllSSTableOpStatus parallelAllSSTableOperation(final ColumnFamilyStore cfs, final OneSSTableOperation operation, int jobs, OperationType operationType) throws ExecutionException, InterruptedException
    {
        List<LifecycleTransaction> transactions = new ArrayList<>();
        try (LifecycleTransaction compacting = cfs.markAllCompacting(operationType))
        {
            Iterable<SSTableReader> sstables = compacting != null ? Lists.newArrayList(operation.filterSSTables(compacting)) : Collections.<SSTableReader>emptyList();
            if (Iterables.isEmpty(sstables))
            {
                logger.info("No sstables for {}.{}", cfs.keyspace.getName(), cfs.name);
                return AllSSTableOpStatus.SUCCESSFUL;
            }

            List<Future<?>> futures = new ArrayList<>();

            for (final SSTableReader sstable : sstables)
            {
                final LifecycleTransaction txn = compacting.split(singleton(sstable));
                transactions.add(txn);
                Callable<Object> callable = new Callable<Object>()
                {
                    @Override
                    public Object call() throws Exception
                    {
                        operation.execute(txn);
                        return this;
                    }
                };
                Future<?> fut = executor.submitIfRunning(callable, "paralell sstable operation");
                if (!fut.isCancelled())
                    futures.add(fut);
                else
                    return AllSSTableOpStatus.ABORTED;

                if (jobs > 0 && futures.size() == jobs)
                {
                    FBUtilities.waitOnFutures(futures);
                    futures.clear();
                }
            }
            FBUtilities.waitOnFutures(futures);
            assert compacting.originals().isEmpty();
            return AllSSTableOpStatus.SUCCESSFUL;
        }
        finally
        {
            Throwable fail = Throwables.close(null, transactions);
            if (fail != null)
                logger.error("Failed to cleanup lifecycle transactions {}", fail);
        }
    }

    private static interface OneSSTableOperation
    {
        Iterable<SSTableReader> filterSSTables(LifecycleTransaction transaction);
        void execute(LifecycleTransaction input) throws IOException;
    }

    public enum AllSSTableOpStatus { ABORTED(1), SUCCESSFUL(0);
        public final int statusCode;

        AllSSTableOpStatus(int statusCode)
        {
            this.statusCode = statusCode;
        }
    }

    public AllSSTableOpStatus performScrub(final ColumnFamilyStore cfs, final boolean skipCorrupted, final boolean checkData, int jobs)
    throws InterruptedException, ExecutionException
    {
        return parallelAllSSTableOperation(cfs, new OneSSTableOperation()
        {
            @Override
            public Iterable<SSTableReader> filterSSTables(LifecycleTransaction input)
            {
                return input.originals();
            }

            @Override
            public void execute(LifecycleTransaction input) throws IOException
            {
                scrubOne(cfs, input, skipCorrupted, checkData);
            }
        }, jobs, OperationType.SCRUB);
    }

    public AllSSTableOpStatus performVerify(final ColumnFamilyStore cfs, final boolean extendedVerify) throws InterruptedException, ExecutionException
    {
        assert !cfs.isIndex();
        return parallelAllSSTableOperation(cfs, new OneSSTableOperation()
        {
            @Override
            public Iterable<SSTableReader> filterSSTables(LifecycleTransaction input)
            {
                return input.originals();
            }

            @Override
            public void execute(LifecycleTransaction input) throws IOException
            {
                verifyOne(cfs, input.onlyOne(), extendedVerify);
            }
        }, 0, OperationType.VERIFY);
    }

    public AllSSTableOpStatus performSSTableRewrite(final ColumnFamilyStore cfs, final boolean excludeCurrentVersion, int jobs) throws InterruptedException, ExecutionException
    {
        return parallelAllSSTableOperation(cfs, new OneSSTableOperation()
        {
            @Override
            public Iterable<SSTableReader> filterSSTables(LifecycleTransaction transaction)
            {
                Iterable<SSTableReader> sstables = new ArrayList<>(transaction.originals());
                Iterator<SSTableReader> iter = sstables.iterator();
                while (iter.hasNext())
                {
                    SSTableReader sstable = iter.next();
                    if (excludeCurrentVersion && sstable.descriptor.version.equals(sstable.descriptor.getFormat().getLatestVersion()))
                    {
                        transaction.cancel(sstable);
                        iter.remove();
                    }
                }
                return sstables;
            }

            @Override
            public void execute(LifecycleTransaction txn) throws IOException
            {
                AbstractCompactionTask task = cfs.getCompactionStrategyManager().getCompactionTask(txn, NO_GC, Long.MAX_VALUE);
                task.setUserDefined(true);
                task.setCompactionType(OperationType.UPGRADE_SSTABLES);
                task.execute(metrics);
            }
        }, jobs, OperationType.UPGRADE_SSTABLES);
    }

    public AllSSTableOpStatus performCleanup(final ColumnFamilyStore cfStore, int jobs) throws InterruptedException, ExecutionException
    {
        assert !cfStore.isIndex();
        Keyspace keyspace = cfStore.keyspace;
        if (!StorageService.instance.isJoined())
        {
            logger.info("Cleanup cannot run before a node has joined the ring");
            return AllSSTableOpStatus.ABORTED;
        }
        final Collection<Range<Token>> ranges = StorageService.instance.getLocalRanges(keyspace.getName());
        if (ranges.isEmpty())
        {
            logger.info("Node owns no data for keyspace {}", keyspace.getName());
            return AllSSTableOpStatus.SUCCESSFUL;
        }
        final boolean hasIndexes = cfStore.indexManager.hasIndexes();

        return parallelAllSSTableOperation(cfStore, new OneSSTableOperation()
        {
            @Override
            public Iterable<SSTableReader> filterSSTables(LifecycleTransaction transaction)
            {
                List<SSTableReader> sortedSSTables = Lists.newArrayList(transaction.originals());
                Collections.sort(sortedSSTables, new SSTableReader.SizeComparator());
                return sortedSSTables;
            }

            @Override
            public void execute(LifecycleTransaction txn) throws IOException
            {
                CleanupStrategy cleanupStrategy = CleanupStrategy.get(cfStore, ranges, FBUtilities.nowInSeconds());
                doCleanupOne(cfStore, txn, cleanupStrategy, ranges, hasIndexes);
            }
        }, jobs, OperationType.CLEANUP);
    }

<<<<<<< HEAD
    public ListenableFuture<?> submitPendingAntiCompaction(ColumnFamilyStore cfs, Collection<Range<Token>> ranges, Refs<SSTableReader> sstables, LifecycleTransaction txn, UUID pendingRepair, UUID parentRepairSession)
=======
    public ListenableFuture<?> submitAntiCompaction(final ColumnFamilyStore cfs,
                                          final Collection<Range<Token>> ranges,
                                          final Refs<SSTableReader> sstables,
                                          final long repairedAt,
                                          final UUID parentRepairSession)
>>>>>>> 338226e0
    {
        Runnable runnable = new WrappedRunnable()
        {
            protected void runMayThrow() throws Exception
            {
<<<<<<< HEAD
                performAnticompaction(cfs, ranges, sstables, txn, ActiveRepairService.UNREPAIRED_SSTABLE, pendingRepair, parentRepairSession);
=======
                LifecycleTransaction modifier = null;
                while (modifier == null)
                {
                    for (SSTableReader compactingSSTable : cfs.getTracker().getCompacting())
                        sstables.releaseIfHolds(compactingSSTable);
                    Set<SSTableReader> compactedSSTables = new HashSet<>();
                    for (SSTableReader sstable : sstables)
                        if (sstable.isMarkedCompacted())
                            compactedSSTables.add(sstable);
                    sstables.release(compactedSSTables);
                    modifier = cfs.getTracker().tryModify(sstables, OperationType.ANTICOMPACTION);
                }
                performAnticompaction(cfs, ranges, sstables, modifier, repairedAt, parentRepairSession);
>>>>>>> 338226e0
            }
        };

        ListenableFutureTask<?> task = ListenableFutureTask.create(runnable, null);
        try
        {
            executor.submit(task);
            return task;
        }
        finally
        {
            if (task.isCancelled())
                sstables.release();
        }
    }

    /**
     * Make sure the {validatedForRepair} are marked for compaction before calling this.
     *
     * Caller must reference the validatedForRepair sstables (via ParentRepairSession.getActiveRepairedSSTableRefs(..)).
     *
     * @param cfs
     * @param ranges Ranges that the repair was carried out on
     * @param validatedForRepair SSTables containing the repaired ranges. Should be referenced before passing them.
     * @param parentRepairSession parent repair session ID
     * @throws InterruptedException
     * @throws IOException
     */
    public void performAnticompaction(ColumnFamilyStore cfs,
                                      Collection<Range<Token>> ranges,
                                      Refs<SSTableReader> validatedForRepair,
                                      LifecycleTransaction txn,
                                      long repairedAt,
<<<<<<< HEAD
                                      UUID pendingRepair,
=======
>>>>>>> 338226e0
                                      UUID parentRepairSession) throws InterruptedException, IOException
    {
        logger.info("[repair #{}] Starting anticompaction for {}.{} on {}/{} sstables", parentRepairSession, cfs.keyspace.getName(), cfs.getTableName(), validatedForRepair.size(), cfs.getLiveSSTables());
        logger.trace("[repair #{}] Starting anticompaction for ranges {}", parentRepairSession, ranges);
        Set<SSTableReader> sstables = new HashSet<>(validatedForRepair);
        Set<SSTableReader> mutatedRepairStatuses = new HashSet<>();
        // we should only notify that repair status changed if it actually did:
        Set<SSTableReader> mutatedRepairStatusToNotify = new HashSet<>();
        Map<SSTableReader, Boolean> wasRepairedBefore = new HashMap<>();
        for (SSTableReader sstable : sstables)
            wasRepairedBefore.put(sstable, sstable.isRepaired());

        Set<SSTableReader> nonAnticompacting = new HashSet<>();

        Iterator<SSTableReader> sstableIterator = sstables.iterator();
        try
        {
            List<Range<Token>> normalizedRanges = Range.normalize(ranges);

            while (sstableIterator.hasNext())
            {
                SSTableReader sstable = sstableIterator.next();

                Range<Token> sstableRange = new Range<>(sstable.first.getToken(), sstable.last.getToken());

                boolean shouldAnticompact = false;

                for (Range<Token> r : normalizedRanges)
                {
                    if (r.contains(sstableRange))
                    {
                        logger.info("[repair #{}] SSTable {} fully contained in range {}, mutating repairedAt instead of anticompacting", parentRepairSession, sstable, r);
<<<<<<< HEAD
                        sstable.descriptor.getMetadataSerializer().mutateRepaired(sstable.descriptor, repairedAt, pendingRepair);
=======
                        sstable.descriptor.getMetadataSerializer().mutateRepairedAt(sstable.descriptor, repairedAt);
>>>>>>> 338226e0
                        sstable.reloadSSTableMetadata();
                        mutatedRepairStatuses.add(sstable);
                        if (!wasRepairedBefore.get(sstable))
                            mutatedRepairStatusToNotify.add(sstable);
                        sstableIterator.remove();
                        shouldAnticompact = true;
                        break;
                    }
                    else if (sstableRange.intersects(r))
                    {
                        logger.info("[repair #{}] SSTable {} ({}) will be anticompacted on range {}", parentRepairSession, sstable, sstableRange, r);
                        shouldAnticompact = true;
                    }
                }

                if (!shouldAnticompact)
                {
                    logger.info("[repair #{}] SSTable {} ({}) does not intersect repaired ranges {}, not touching repairedAt.", parentRepairSession, sstable, sstableRange, normalizedRanges);
                    nonAnticompacting.add(sstable);
                    sstableIterator.remove();
                }
            }
            cfs.getTracker().notifySSTableRepairedStatusChanged(mutatedRepairStatusToNotify);
            txn.cancel(Sets.union(nonAnticompacting, mutatedRepairStatuses));
            validatedForRepair.release(Sets.union(nonAnticompacting, mutatedRepairStatuses));
            assert txn.originals().equals(sstables);
            if (!sstables.isEmpty())
                doAntiCompaction(cfs, ranges, txn, repairedAt, pendingRepair);
            txn.finish();
        }
        finally
        {
            validatedForRepair.release();
            txn.close();
        }

        logger.info("[repair #{}] Completed anticompaction successfully", parentRepairSession);
    }

    public void performMaximal(final ColumnFamilyStore cfStore, boolean splitOutput)
    {
        FBUtilities.waitOnFutures(submitMaximal(cfStore, getDefaultGcBefore(cfStore, FBUtilities.nowInSeconds()), splitOutput));
    }

    public List<Future<?>> submitMaximal(final ColumnFamilyStore cfStore, final int gcBefore, boolean splitOutput)
    {
        // here we compute the task off the compaction executor, so having that present doesn't
        // confuse runWithCompactionsDisabled -- i.e., we don't want to deadlock ourselves, waiting
        // for ourselves to finish/acknowledge cancellation before continuing.
        final Collection<AbstractCompactionTask> tasks = cfStore.getCompactionStrategyManager().getMaximalTasks(gcBefore, splitOutput);

        if (tasks == null)
            return Collections.emptyList();

        List<Future<?>> futures = new ArrayList<>();

        int nonEmptyTasks = 0;
        for (final AbstractCompactionTask task : tasks)
        {
            if (task.transaction.originals().size() > 0)
                nonEmptyTasks++;

            Runnable runnable = new WrappedRunnable()
            {
                protected void runMayThrow() throws IOException
                {
                    task.execute(metrics);
                }
            };

            Future<?> fut = executor.submitIfRunning(runnable, "maximal task");
            if (!fut.isCancelled())
                futures.add(fut);
        }
        if (nonEmptyTasks > 1)
            logger.info("Cannot perform a full major compaction as repaired and unrepaired sstables cannot be compacted together. These two set of sstables will be compacted separately.");
        return futures;
    }

    public void forceCompactionForTokenRange(ColumnFamilyStore cfStore, Collection<Range<Token>> ranges)
    {
        final Collection<AbstractCompactionTask> tasks = cfStore.runWithCompactionsDisabled(() ->
                   {
                       Collection<SSTableReader> sstables = sstablesInBounds(cfStore, ranges);
                       if (sstables == null || sstables.isEmpty())
                       {
                           logger.debug("No sstables found for the provided token range");
                           return null;
                       }
                       return cfStore.getCompactionStrategyManager().getUserDefinedTasks(sstables, getDefaultGcBefore(cfStore, FBUtilities.nowInSeconds()));
                   }, false, false);

        if (tasks == null)
            return;

        Runnable runnable = new WrappedRunnable()
        {
            protected void runMayThrow()
            {
                for (AbstractCompactionTask task : tasks)
                    if (task != null)
                        task.execute(metrics);
            }
        };

        if (executor.isShutdown())
        {
            logger.info("Compaction executor has shut down, not submitting task");
            return;
        }
        FBUtilities.waitOnFuture(executor.submit(runnable));
    }

    private static Collection<SSTableReader> sstablesInBounds(ColumnFamilyStore cfs, Collection<Range<Token>> tokenRangeCollection)
    {
        final Set<SSTableReader> sstables = new HashSet<>();

        final View view = cfs.getTracker().getView();
        final SSTableIntervalTree intervalTree = SSTableIntervalTree.build(view.select(SSTableSet.LIVE));

        for (Range<Token> tokenRange : tokenRangeCollection)
        {
            Iterable<SSTableReader> ssTableReaders = view.sstablesInBounds(tokenRange.left.minKeyBound(), tokenRange.right.maxKeyBound(), intervalTree);
            Iterables.addAll(sstables, ssTableReaders);
        }
        return sstables;
    }

    public void forceUserDefinedCompaction(String dataFiles)
    {
        String[] filenames = dataFiles.split(",");
        Multimap<ColumnFamilyStore, Descriptor> descriptors = ArrayListMultimap.create();

        for (String filename : filenames)
        {
            // extract keyspace and columnfamily name from filename
            Descriptor desc = Descriptor.fromFilename(filename.trim());
            if (Schema.instance.getCFMetaData(desc) == null)
            {
                logger.warn("Schema does not exist for file {}. Skipping.", filename);
                continue;
            }
            // group by keyspace/columnfamily
            ColumnFamilyStore cfs = Keyspace.open(desc.ksname).getColumnFamilyStore(desc.cfname);
            descriptors.put(cfs, cfs.getDirectories().find(new File(filename.trim()).getName()));
        }

        List<Future<?>> futures = new ArrayList<>();
        int nowInSec = FBUtilities.nowInSeconds();
        for (ColumnFamilyStore cfs : descriptors.keySet())
            futures.add(submitUserDefined(cfs, descriptors.get(cfs), getDefaultGcBefore(cfs, nowInSec)));
        FBUtilities.waitOnFutures(futures);
    }

    public Future<?> submitUserDefined(final ColumnFamilyStore cfs, final Collection<Descriptor> dataFiles, final int gcBefore)
    {
        Runnable runnable = new WrappedRunnable()
        {
            protected void runMayThrow() throws IOException
            {
                // look up the sstables now that we're on the compaction executor, so we don't try to re-compact
                // something that was already being compacted earlier.
                Collection<SSTableReader> sstables = new ArrayList<>(dataFiles.size());
                for (Descriptor desc : dataFiles)
                {
                    // inefficient but not in a performance sensitive path
                    SSTableReader sstable = lookupSSTable(cfs, desc);
                    if (sstable == null)
                    {
                        logger.info("Will not compact {}: it is not an active sstable", desc);
                    }
                    else
                    {
                        sstables.add(sstable);
                    }
                }

                if (sstables.isEmpty())
                {
                    logger.info("No files to compact for user defined compaction");
                }
                else
                {
                    AbstractCompactionTask task = cfs.getCompactionStrategyManager().getUserDefinedTask(sstables, gcBefore);
                    if (task != null)
                        task.execute(metrics);
                }
            }
        };

        return executor.submitIfRunning(runnable, "user defined task");
    }

    // This acquire a reference on the sstable
    // This is not efficient, do not use in any critical path
    private SSTableReader lookupSSTable(final ColumnFamilyStore cfs, Descriptor descriptor)
    {
        for (SSTableReader sstable : cfs.getSSTables(SSTableSet.CANONICAL))
        {
            if (sstable.descriptor.equals(descriptor))
                return sstable;
        }
        return null;
    }

    /**
     * Does not mutate data, so is not scheduled.
     */
    public Future<?> submitValidation(final ColumnFamilyStore cfStore, final Validator validator)
    {
        Callable<Object> callable = new Callable<Object>()
        {
            public Object call() throws IOException
            {
                try
                {
                    doValidationCompaction(cfStore, validator);
                }
                catch (Throwable e)
                {
                    // we need to inform the remote end of our failure, otherwise it will hang on repair forever
                    validator.fail();
                    throw e;
                }
                return this;
            }
        };

        return validationExecutor.submitIfRunning(callable, "validation");
    }

    /* Used in tests. */
    public void disableAutoCompaction()
    {
        for (String ksname : Schema.instance.getNonSystemKeyspaces())
        {
            for (ColumnFamilyStore cfs : Keyspace.open(ksname).getColumnFamilyStores())
                cfs.disableAutoCompaction();
        }
    }

    private void scrubOne(ColumnFamilyStore cfs, LifecycleTransaction modifier, boolean skipCorrupted, boolean checkData) throws IOException
    {
        CompactionInfo.Holder scrubInfo = null;

        try (Scrubber scrubber = new Scrubber(cfs, modifier, skipCorrupted, checkData))
        {
            scrubInfo = scrubber.getScrubInfo();
            metrics.beginCompaction(scrubInfo);
            scrubber.scrub();
        }
        finally
        {
            if (scrubInfo != null)
                metrics.finishCompaction(scrubInfo);
        }
    }

    private void verifyOne(ColumnFamilyStore cfs, SSTableReader sstable, boolean extendedVerify) throws IOException
    {
        CompactionInfo.Holder verifyInfo = null;

        try (Verifier verifier = new Verifier(cfs, sstable, false))
        {
            verifyInfo = verifier.getVerifyInfo();
            metrics.beginCompaction(verifyInfo);
            verifier.verify(extendedVerify);
        }
        finally
        {
            if (verifyInfo != null)
                metrics.finishCompaction(verifyInfo);
        }
    }

    /**
     * Determines if a cleanup would actually remove any data in this SSTable based
     * on a set of owned ranges.
     */
    @VisibleForTesting
    public static boolean needsCleanup(SSTableReader sstable, Collection<Range<Token>> ownedRanges)
    {
        assert !ownedRanges.isEmpty(); // cleanup checks for this

        // unwrap and sort the ranges by LHS token
        List<Range<Token>> sortedRanges = Range.normalize(ownedRanges);

        // see if there are any keys LTE the token for the start of the first range
        // (token range ownership is exclusive on the LHS.)
        Range<Token> firstRange = sortedRanges.get(0);
        if (sstable.first.getToken().compareTo(firstRange.left) <= 0)
            return true;

        // then, iterate over all owned ranges and see if the next key beyond the end of the owned
        // range falls before the start of the next range
        for (int i = 0; i < sortedRanges.size(); i++)
        {
            Range<Token> range = sortedRanges.get(i);
            if (range.right.isMinimum())
            {
                // we split a wrapping range and this is the second half.
                // there can't be any keys beyond this (and this is the last range)
                return false;
            }

            DecoratedKey firstBeyondRange = sstable.firstKeyBeyond(range.right.maxKeyBound());
            if (firstBeyondRange == null)
            {
                // we ran off the end of the sstable looking for the next key; we don't need to check any more ranges
                return false;
            }

            if (i == (sortedRanges.size() - 1))
            {
                // we're at the last range and we found a key beyond the end of the range
                return true;
            }

            Range<Token> nextRange = sortedRanges.get(i + 1);
            if (firstBeyondRange.getToken().compareTo(nextRange.left) <= 0)
            {
                // we found a key in between the owned ranges
                return true;
            }
        }

        return false;
    }

    /**
     * This function goes over a file and removes the keys that the node is not responsible for
     * and only keeps keys that this node is responsible for.
     *
     * @throws IOException
     */
    private void doCleanupOne(final ColumnFamilyStore cfs, LifecycleTransaction txn, CleanupStrategy cleanupStrategy, Collection<Range<Token>> ranges, boolean hasIndexes) throws IOException
    {
        assert !cfs.isIndex();

        SSTableReader sstable = txn.onlyOne();

        if (!hasIndexes && !new Bounds<>(sstable.first.getToken(), sstable.last.getToken()).intersects(ranges))
        {
            txn.obsoleteOriginals();
            txn.finish();
            return;
        }
        if (!needsCleanup(sstable, ranges))
        {
            logger.trace("Skipping {} for cleanup; all rows should be kept", sstable);
            return;
        }

        long start = System.nanoTime();

        long totalkeysWritten = 0;

        long expectedBloomFilterSize = Math.max(cfs.metadata.params.minIndexInterval,
                                               SSTableReader.getApproximateKeyCount(txn.originals()));
        if (logger.isTraceEnabled())
            logger.trace("Expected bloom filter size : {}", expectedBloomFilterSize);

        logger.info("Cleaning up {}", sstable);

        File compactionFileLocation = cfs.getDirectories().getWriteableLocationAsFile(cfs.getExpectedCompactedFileSize(txn.originals(), OperationType.CLEANUP));
        if (compactionFileLocation == null)
            throw new IOException("disk full");

        List<SSTableReader> finished;
        int nowInSec = FBUtilities.nowInSeconds();
        try (SSTableRewriter writer = SSTableRewriter.construct(cfs, txn, false, sstable.maxDataAge, false);
             ISSTableScanner scanner = cleanupStrategy.getScanner(sstable, getRateLimiter());
             CompactionController controller = new CompactionController(cfs, txn.originals(), getDefaultGcBefore(cfs, nowInSec));
             CompactionIterator ci = new CompactionIterator(OperationType.CLEANUP, Collections.singletonList(scanner), controller, nowInSec, UUIDGen.getTimeUUID(), metrics))
        {
            StatsMetadata metadata = sstable.getSSTableMetadata();
            writer.switchWriter(createWriter(cfs, compactionFileLocation, expectedBloomFilterSize, metadata.repairedAt, metadata.pendingRepair, sstable, txn));

            while (ci.hasNext())
            {
                if (ci.isStopRequested())
                    throw new CompactionInterruptedException(ci.getCompactionInfo());

                try (UnfilteredRowIterator partition = ci.next();
                     UnfilteredRowIterator notCleaned = cleanupStrategy.cleanup(partition))
                {
                    if (notCleaned == null)
                        continue;

                    if (writer.append(notCleaned) != null)
                        totalkeysWritten++;
                }
            }

            // flush to ensure we don't lose the tombstones on a restart, since they are not commitlog'd
            cfs.indexManager.flushAllIndexesBlocking();

            finished = writer.finish();
        }

        if (!finished.isEmpty())
        {
            String format = "Cleaned up to %s.  %,d to %,d (~%d%% of original) bytes for %,d keys.  Time: %,dms.";
            long dTime = TimeUnit.NANOSECONDS.toMillis(System.nanoTime() - start);
            long startsize = sstable.onDiskLength();
            long endsize = 0;
            for (SSTableReader newSstable : finished)
                endsize += newSstable.onDiskLength();
            double ratio = (double) endsize / (double) startsize;
            logger.info(String.format(format, finished.get(0).getFilename(), startsize, endsize, (int) (ratio * 100), totalkeysWritten, dTime));
        }

    }

    private static abstract class CleanupStrategy
    {
        protected final Collection<Range<Token>> ranges;
        protected final int nowInSec;

        protected CleanupStrategy(Collection<Range<Token>> ranges, int nowInSec)
        {
            this.ranges = ranges;
            this.nowInSec = nowInSec;
        }

        public static CleanupStrategy get(ColumnFamilyStore cfs, Collection<Range<Token>> ranges, int nowInSec)
        {
            return cfs.indexManager.hasIndexes()
                 ? new Full(cfs, ranges, nowInSec)
                 : new Bounded(cfs, ranges, nowInSec);
        }

        public abstract ISSTableScanner getScanner(SSTableReader sstable, RateLimiter limiter);
        public abstract UnfilteredRowIterator cleanup(UnfilteredRowIterator partition);

        private static final class Bounded extends CleanupStrategy
        {
            public Bounded(final ColumnFamilyStore cfs, Collection<Range<Token>> ranges, int nowInSec)
            {
                super(ranges, nowInSec);
                cacheCleanupExecutor.submit(new Runnable()
                {
                    @Override
                    public void run()
                    {
                        cfs.cleanupCache();
                    }
                });
            }

            @Override
            public ISSTableScanner getScanner(SSTableReader sstable, RateLimiter limiter)
            {
                return sstable.getScanner(ranges, limiter);
            }

            @Override
            public UnfilteredRowIterator cleanup(UnfilteredRowIterator partition)
            {
                return partition;
            }
        }

        private static final class Full extends CleanupStrategy
        {
            private final ColumnFamilyStore cfs;

            public Full(ColumnFamilyStore cfs, Collection<Range<Token>> ranges, int nowInSec)
            {
                super(ranges, nowInSec);
                this.cfs = cfs;
            }

            @Override
            public ISSTableScanner getScanner(SSTableReader sstable, RateLimiter limiter)
            {
                return sstable.getScanner(limiter);
            }

            @Override
            public UnfilteredRowIterator cleanup(UnfilteredRowIterator partition)
            {
                if (Range.isInRanges(partition.partitionKey().getToken(), ranges))
                    return partition;

                cfs.invalidateCachedPartition(partition.partitionKey());

                cfs.indexManager.deletePartition(partition, nowInSec);
                return null;
            }
        }
    }

    public static SSTableWriter createWriter(ColumnFamilyStore cfs,
                                             File compactionFileLocation,
                                             long expectedBloomFilterSize,
                                             long repairedAt,
                                             UUID pendingRepair,
                                             SSTableReader sstable,
                                             LifecycleTransaction txn)
    {
        FileUtils.createDirectory(compactionFileLocation);
        SerializationHeader header = sstable.header;
        if (header == null)
            header = SerializationHeader.make(sstable.metadata, Collections.singleton(sstable));

        return SSTableWriter.create(cfs.metadata,
                                    Descriptor.fromFilename(cfs.getSSTablePath(compactionFileLocation)),
                                    expectedBloomFilterSize,
                                    repairedAt,
                                    pendingRepair,
                                    sstable.getSSTableLevel(),
                                    header,
                                    txn);
    }

    public static SSTableWriter createWriterForAntiCompaction(ColumnFamilyStore cfs,
                                                              File compactionFileLocation,
                                                              int expectedBloomFilterSize,
                                                              long repairedAt,
                                                              UUID pendingRepair,
                                                              Collection<SSTableReader> sstables,
                                                              LifecycleTransaction txn)
    {
        FileUtils.createDirectory(compactionFileLocation);
        int minLevel = Integer.MAX_VALUE;
        // if all sstables have the same level, we can compact them together without creating overlap during anticompaction
        // note that we only anticompact from unrepaired sstables, which is not leveled, but we still keep original level
        // after first migration to be able to drop the sstables back in their original place in the repaired sstable manifest
        for (SSTableReader sstable : sstables)
        {
            if (minLevel == Integer.MAX_VALUE)
                minLevel = sstable.getSSTableLevel();

            if (minLevel != sstable.getSSTableLevel())
            {
                minLevel = 0;
                break;
            }
        }
        return SSTableWriter.create(Descriptor.fromFilename(cfs.getSSTablePath(compactionFileLocation)),
                                    (long) expectedBloomFilterSize,
                                    repairedAt,
                                    pendingRepair,
                                    cfs.metadata,
                                    new MetadataCollector(sstables, cfs.metadata.comparator, minLevel),
                                    SerializationHeader.make(cfs.metadata, sstables),
                                    txn);
    }


    /**
     * Performs a readonly "compaction" of all sstables in order to validate complete rows,
     * but without writing the merge result
     */
    @SuppressWarnings("resource")
    private void doValidationCompaction(ColumnFamilyStore cfs, Validator validator) throws IOException
    {
        // this isn't meant to be race-proof, because it's not -- it won't cause bugs for a CFS to be dropped
        // mid-validation, or to attempt to validate a droped CFS.  this is just a best effort to avoid useless work,
        // particularly in the scenario where a validation is submitted before the drop, and there are compactions
        // started prior to the drop keeping some sstables alive.  Since validationCompaction can run
        // concurrently with other compactions, it would otherwise go ahead and scan those again.
        if (!cfs.isValid())
            return;

        Refs<SSTableReader> sstables = null;
        try
        {

            int gcBefore;
            int nowInSec = FBUtilities.nowInSeconds();
            UUID parentRepairSessionId = validator.desc.parentSessionId;
            String snapshotName;
            boolean isGlobalSnapshotValidation = cfs.snapshotExists(parentRepairSessionId.toString());
            if (isGlobalSnapshotValidation)
                snapshotName = parentRepairSessionId.toString();
            else
                snapshotName = validator.desc.sessionId.toString();
            boolean isSnapshotValidation = cfs.snapshotExists(snapshotName);

            if (isSnapshotValidation)
            {
                // If there is a snapshot created for the session then read from there.
                // note that we populate the parent repair session when creating the snapshot, meaning the sstables in the snapshot are the ones we
                // are supposed to validate.
                sstables = cfs.getSnapshotSSTableReaders(snapshotName);


                // Computing gcbefore based on the current time wouldn't be very good because we know each replica will execute
                // this at a different time (that's the whole purpose of repair with snaphsot). So instead we take the creation
                // time of the snapshot, which should give us roughtly the same time on each replica (roughtly being in that case
                // 'as good as in the non-snapshot' case)
                gcBefore = cfs.gcBefore((int)(cfs.getSnapshotCreationTime(snapshotName) / 1000));
            }
            else
            {
                if (!validator.isConsistent)
                {
                    // flush first so everyone is validating data that is as similar as possible
                    StorageService.instance.forceKeyspaceFlush(cfs.keyspace.getName(), cfs.name);
                }
                sstables = getSSTablesToValidate(cfs, validator);
                if (sstables == null)
                    return; // this means the parent repair session was removed - the repair session failed on another node and we removed i
                if (validator.gcBefore > 0)
                    gcBefore = validator.gcBefore;
                else
                    gcBefore = getDefaultGcBefore(cfs, nowInSec);
            }

            // Create Merkle trees suitable to hold estimated partitions for the given ranges.
            // We blindly assume that a partition is evenly distributed on all sstables for now.
            MerkleTrees tree = createMerkleTrees(sstables, validator.desc.ranges, cfs);
            long start = System.nanoTime();
            try (AbstractCompactionStrategy.ScannerList scanners = cfs.getCompactionStrategyManager().getScanners(sstables, validator.desc.ranges);
                 ValidationCompactionController controller = new ValidationCompactionController(cfs, gcBefore);
                 CompactionIterator ci = new ValidationCompactionIterator(scanners.scanners, controller, nowInSec, metrics))
            {
                // validate the CF as we iterate over it
                validator.prepare(cfs, tree);
                while (ci.hasNext())
                {
                    if (ci.isStopRequested())
                        throw new CompactionInterruptedException(ci.getCompactionInfo());
                    try (UnfilteredRowIterator partition = ci.next())
                    {
                        validator.add(partition);
                    }
                }
                validator.complete();
            }
            finally
            {
                if (isSnapshotValidation && !isGlobalSnapshotValidation)
                {
                    // we can only clear the snapshot if we are not doing a global snapshot validation (we then clear it once anticompaction
                    // is done).
                    cfs.clearSnapshot(snapshotName);
                }
            }

            if (logger.isDebugEnabled())
            {
                long duration = TimeUnit.NANOSECONDS.toMillis(System.nanoTime() - start);
                logger.debug("Validation finished in {} msec, for {}",
                             duration,
                             validator.desc);
            }
        }
        finally
        {
            if (sstables != null)
                sstables.release();
        }
    }

    private static MerkleTrees createMerkleTrees(Iterable<SSTableReader> sstables, Collection<Range<Token>> ranges, ColumnFamilyStore cfs)
    {
        MerkleTrees tree = new MerkleTrees(cfs.getPartitioner());
        long allPartitions = 0;
        Map<Range<Token>, Long> rangePartitionCounts = new HashMap<>();
        for (Range<Token> range : ranges)
        {
            long numPartitions = 0;
            for (SSTableReader sstable : sstables)
                numPartitions += sstable.estimatedKeysForRanges(Collections.singleton(range));
            rangePartitionCounts.put(range, numPartitions);
            allPartitions += numPartitions;
        }

        for (Range<Token> range : ranges)
        {
            long numPartitions = rangePartitionCounts.get(range);
            double rangeOwningRatio = allPartitions > 0 ? (double)numPartitions / allPartitions : 0;
            // determine max tree depth proportional to range size to avoid blowing up memory with multiple tress,
            // capping at 20 to prevent large tree (CASSANDRA-11390)
            int maxDepth = rangeOwningRatio > 0 ? (int) Math.floor(20 - Math.log(1 / rangeOwningRatio) / Math.log(2)) : 0;
            // determine tree depth from number of partitions, capping at max tree depth (CASSANDRA-5263)
            int depth = numPartitions > 0 ? (int) Math.min(Math.ceil(Math.log(numPartitions) / Math.log(2)), maxDepth) : 0;
            tree.addMerkleTree((int) Math.pow(2, depth), range);
        }
        if (logger.isDebugEnabled())
        {
            // MT serialize may take time
            logger.debug("Created {} merkle trees with merkle trees size {}, {} partitions, {} bytes", tree.ranges().size(), tree.size(), allPartitions, MerkleTrees.serializer.serializedSize(tree, 0));
        }

        return tree;
    }

    @VisibleForTesting
    synchronized Refs<SSTableReader> getSSTablesToValidate(ColumnFamilyStore cfs, Validator validator)
    {
        Refs<SSTableReader> sstables;

        ActiveRepairService.ParentRepairSession prs = ActiveRepairService.instance.getParentRepairSession(validator.desc.parentSessionId);
        if (prs == null)
            return null;
        Set<SSTableReader> sstablesToValidate = new HashSet<>();

        com.google.common.base.Predicate<SSTableReader> predicate;
        if (validator.isConsistent)
        {
            predicate = s -> validator.desc.parentSessionId.equals(s.getSSTableMetadata().pendingRepair);
        }
        else
        {
            // note that we always grab all existing sstables for this - if we were to just grab the ones that
            // were marked as repairing, we would miss any ranges that were compacted away and this would cause us to overstream
            predicate = (s) -> !prs.isIncremental || !s.isRepaired();
        }

        try (ColumnFamilyStore.RefViewFragment sstableCandidates = cfs.selectAndReference(View.select(SSTableSet.CANONICAL, predicate)))
        {
            for (SSTableReader sstable : sstableCandidates.sstables)
            {
                if (new Bounds<>(sstable.first.getToken(), sstable.last.getToken()).intersects(validator.desc.ranges))
                {
                    sstablesToValidate.add(sstable);
                }
            }

            sstables = Refs.tryRef(sstablesToValidate);
            if (sstables == null)
            {
                logger.error("Could not reference sstables");
                throw new RuntimeException("Could not reference sstables");
            }
        }

        return sstables;
    }

    /**
     * Splits up an sstable into two new sstables. The first of the new tables will store repaired ranges, the second
     * will store the non-repaired ranges. Once anticompation is completed, the original sstable is marked as compacted
     * and subsequently deleted.
     * @param cfs
     * @param repaired a transaction over the repaired sstables to anticompacy
     * @param ranges Repaired ranges to be placed into one of the new sstables. The repaired table will be tracked via
     * the {@link org.apache.cassandra.io.sstable.metadata.StatsMetadata#repairedAt} field.
     */
    private void doAntiCompaction(ColumnFamilyStore cfs, Collection<Range<Token>> ranges, LifecycleTransaction repaired, long repairedAt, UUID pendingRepair)
    {
        logger.info("Performing anticompaction on {} sstables", repaired.originals().size());

        //Group SSTables
        Collection<Collection<SSTableReader>> groupedSSTables = cfs.getCompactionStrategyManager().groupSSTablesForAntiCompaction(repaired.originals());
        // iterate over sstables to check if the repaired / unrepaired ranges intersect them.
        int antiCompactedSSTableCount = 0;
        for (Collection<SSTableReader> sstableGroup : groupedSSTables)
        {
            try (LifecycleTransaction txn = repaired.split(sstableGroup))
            {
                int antiCompacted = antiCompactGroup(cfs, ranges, txn, repairedAt, pendingRepair);
                antiCompactedSSTableCount += antiCompacted;
            }
        }

        String format = "Anticompaction completed successfully, anticompacted from {} to {} sstable(s).";
        logger.info(format, repaired.originals().size(), antiCompactedSSTableCount);
    }

    private int antiCompactGroup(ColumnFamilyStore cfs, Collection<Range<Token>> ranges,
                             LifecycleTransaction anticompactionGroup, long repairedAt, UUID pendingRepair)
    {
        long groupMaxDataAge = -1;

        for (Iterator<SSTableReader> i = anticompactionGroup.originals().iterator(); i.hasNext();)
        {
            SSTableReader sstable = i.next();
            if (groupMaxDataAge < sstable.maxDataAge)
                groupMaxDataAge = sstable.maxDataAge;
        }

        if (anticompactionGroup.originals().size() == 0)
        {
            logger.info("No valid anticompactions for this group, All sstables were compacted and are no longer available");
            return 0;
        }

        logger.info("Anticompacting {}", anticompactionGroup);
        Set<SSTableReader> sstableAsSet = anticompactionGroup.originals();

        File destination = cfs.getDirectories().getWriteableLocationAsFile(cfs.getExpectedCompactedFileSize(sstableAsSet, OperationType.ANTICOMPACTION));
        long repairedKeyCount = 0;
        long unrepairedKeyCount = 0;
        int nowInSec = FBUtilities.nowInSeconds();

        CompactionStrategyManager strategy = cfs.getCompactionStrategyManager();
        try (SSTableRewriter repairedSSTableWriter = new SSTableRewriter(anticompactionGroup, groupMaxDataAge, false, false);
             SSTableRewriter unRepairedSSTableWriter = new SSTableRewriter(anticompactionGroup, groupMaxDataAge, false, false);
             AbstractCompactionStrategy.ScannerList scanners = strategy.getScanners(anticompactionGroup.originals());
             CompactionController controller = new CompactionController(cfs, sstableAsSet, getDefaultGcBefore(cfs, nowInSec));
             CompactionIterator ci = new CompactionIterator(OperationType.ANTICOMPACTION, scanners.scanners, controller, nowInSec, UUIDGen.getTimeUUID(), metrics))
        {
            int expectedBloomFilterSize = Math.max(cfs.metadata.params.minIndexInterval, (int)(SSTableReader.getApproximateKeyCount(sstableAsSet)));

            repairedSSTableWriter.switchWriter(CompactionManager.createWriterForAntiCompaction(cfs, destination, expectedBloomFilterSize, repairedAt, pendingRepair, sstableAsSet, anticompactionGroup));
            unRepairedSSTableWriter.switchWriter(CompactionManager.createWriterForAntiCompaction(cfs, destination, expectedBloomFilterSize, ActiveRepairService.UNREPAIRED_SSTABLE, null, sstableAsSet, anticompactionGroup));
            Range.OrderedRangeContainmentChecker containmentChecker = new Range.OrderedRangeContainmentChecker(ranges);
            while (ci.hasNext())
            {
                try (UnfilteredRowIterator partition = ci.next())
                {
                    // if current range from sstable is repaired, save it into the new repaired sstable
                    if (containmentChecker.contains(partition.partitionKey().getToken()))
                    {
                        repairedSSTableWriter.append(partition);
                        repairedKeyCount++;
                    }
                    // otherwise save into the new 'non-repaired' table
                    else
                    {
                        unRepairedSSTableWriter.append(partition);
                        unrepairedKeyCount++;
                    }
                }
            }

            List<SSTableReader> anticompactedSSTables = new ArrayList<>();
            // since both writers are operating over the same Transaction, we cannot use the convenience Transactional.finish() method,
            // as on the second finish() we would prepareToCommit() on a Transaction that has already been committed, which is forbidden by the API
            // (since it indicates misuse). We call permitRedundantTransitions so that calls that transition to a state already occupied are permitted.
            anticompactionGroup.permitRedundantTransitions();
            repairedSSTableWriter.setRepairedAt(repairedAt).prepareToCommit();
            unRepairedSSTableWriter.prepareToCommit();
            anticompactedSSTables.addAll(repairedSSTableWriter.finished());
            anticompactedSSTables.addAll(unRepairedSSTableWriter.finished());
            repairedSSTableWriter.commit();
            unRepairedSSTableWriter.commit();

            logger.trace("Repaired {} keys out of {} for {}/{} in {}", repairedKeyCount,
                                                                       repairedKeyCount + unrepairedKeyCount,
                                                                       cfs.keyspace.getName(),
                                                                       cfs.getColumnFamilyName(),
                                                                       anticompactionGroup);
            return anticompactedSSTables.size();
        }
        catch (Throwable e)
        {
            JVMStabilityInspector.inspectThrowable(e);
            logger.error("Error anticompacting " + anticompactionGroup, e);
        }
        return 0;
    }

    /**
     * Is not scheduled, because it is performing disjoint work from sstable compaction.
     */
    public Future<?> submitIndexBuild(final SecondaryIndexBuilder builder)
    {
        Runnable runnable = new Runnable()
        {
            public void run()
            {
                metrics.beginCompaction(builder);
                try
                {
                    builder.build();
                }
                finally
                {
                    metrics.finishCompaction(builder);
                }
            }
        };

        return executor.submitIfRunning(runnable, "index build");
    }

    public Future<?> submitCacheWrite(final AutoSavingCache.Writer writer)
    {
        Runnable runnable = new Runnable()
        {
            public void run()
            {
                if (!AutoSavingCache.flushInProgress.add(writer.cacheType()))
                {
                    logger.trace("Cache flushing was already in progress: skipping {}", writer.getCompactionInfo());
                    return;
                }
                try
                {
                    metrics.beginCompaction(writer);
                    try
                    {
                        writer.saveCache();
                    }
                    finally
                    {
                        metrics.finishCompaction(writer);
                    }
                }
                finally
                {
                    AutoSavingCache.flushInProgress.remove(writer.cacheType());
                }
            }
        };

        return executor.submitIfRunning(runnable, "cache write");
    }

    public List<SSTableReader> runIndexSummaryRedistribution(IndexSummaryRedistribution redistribution) throws IOException
    {
        metrics.beginCompaction(redistribution);

        try
        {
            return redistribution.redistributeSummaries();
        }
        finally
        {
            metrics.finishCompaction(redistribution);
        }
    }

    public static int getDefaultGcBefore(ColumnFamilyStore cfs, int nowInSec)
    {
        // 2ndary indexes have ExpiringColumns too, so we need to purge tombstones deleted before now. We do not need to
        // add any GcGrace however since 2ndary indexes are local to a node.
        return cfs.isIndex() ? nowInSec : cfs.gcBefore(nowInSec);
    }

    private static class ValidationCompactionIterator extends CompactionIterator
    {
        public ValidationCompactionIterator(List<ISSTableScanner> scanners, ValidationCompactionController controller, int nowInSec, CompactionMetrics metrics)
        {
            super(OperationType.VALIDATION, scanners, controller, nowInSec, UUIDGen.getTimeUUID(), metrics);
        }
    }

    /*
     * Controller for validation compaction that always purges.
     * Note that we should not call cfs.getOverlappingSSTables on the provided
     * sstables because those sstables are not guaranteed to be active sstables
     * (since we can run repair on a snapshot).
     */
    private static class ValidationCompactionController extends CompactionController
    {
        public ValidationCompactionController(ColumnFamilyStore cfs, int gcBefore)
        {
            super(cfs, gcBefore);
        }

        @Override
        public Predicate<Long> getPurgeEvaluator(DecoratedKey key)
        {
            /*
             * The main reason we always purge is that including gcable tombstone would mean that the
             * repair digest will depends on the scheduling of compaction on the different nodes. This
             * is still not perfect because gcbefore is currently dependend on the current time at which
             * the validation compaction start, which while not too bad for normal repair is broken for
             * repair on snapshots. A better solution would be to agree on a gcbefore that all node would
             * use, and we'll do that with CASSANDRA-4932.
             * Note validation compaction includes all sstables, so we don't have the problem of purging
             * a tombstone that could shadow a column in another sstable, but this is doubly not a concern
             * since validation compaction is read-only.
             */
            return time -> true;
        }
    }

    public Future<?> submitViewBuilder(final ViewBuilder builder)
    {
        Runnable runnable = new Runnable()
        {
            public void run()
            {
                metrics.beginCompaction(builder);
                try
                {
                    builder.run();
                }
                finally
                {
                    metrics.finishCompaction(builder);
                }
            }
        };
        if (executor.isShutdown())
        {
            logger.info("Compaction executor has shut down, not submitting index build");
            return null;
        }

        return executor.submit(runnable);
    }
    public int getActiveCompactions()
    {
        return CompactionMetrics.getCompactions().size();
    }

    private static class CompactionExecutor extends JMXEnabledThreadPoolExecutor
    {
        protected CompactionExecutor(int minThreads, int maxThreads, String name, BlockingQueue<Runnable> queue)
        {
            super(minThreads, maxThreads, 60, TimeUnit.SECONDS, queue, new NamedThreadFactory(name, Thread.MIN_PRIORITY), "internal");
        }

        private CompactionExecutor(int threadCount, String name)
        {
            this(threadCount, threadCount, name, new LinkedBlockingQueue<Runnable>());
        }

        public CompactionExecutor()
        {
            this(Math.max(1, DatabaseDescriptor.getConcurrentCompactors()), "CompactionExecutor");
        }

        protected void beforeExecute(Thread t, Runnable r)
        {
            // can't set this in Thread factory, so we do it redundantly here
            isCompactionManager.set(true);
            super.beforeExecute(t, r);
        }

        // modified from DebuggableThreadPoolExecutor so that CompactionInterruptedExceptions are not logged
        @Override
        public void afterExecute(Runnable r, Throwable t)
        {
            DebuggableThreadPoolExecutor.maybeResetTraceSessionWrapper(r);
    
            if (t == null)
                t = DebuggableThreadPoolExecutor.extractThrowable(r);

            if (t != null)
            {
                if (t instanceof CompactionInterruptedException)
                {
                    logger.info(t.getMessage());
                    if (t.getSuppressed() != null && t.getSuppressed().length > 0)
                        logger.warn("Interruption of compaction encountered exceptions:", t);
                    else
                        logger.trace("Full interruption stack trace:", t);
                }
                else
                {
                    DebuggableThreadPoolExecutor.handleOrLog(t);
                }
            }

            // Snapshots cannot be deleted on Windows while segments of the root element are mapped in NTFS. Compactions
            // unmap those segments which could free up a snapshot for successful deletion.
            SnapshotDeletingTask.rescheduleFailedTasks();
        }

        public ListenableFuture<?> submitIfRunning(Runnable task, String name)
        {
            return submitIfRunning(Executors.callable(task, null), name);
        }

        /**
         * Submit the task but only if the executor has not been shutdown.If the executor has
         * been shutdown, or in case of a rejected execution exception return a cancelled future.
         *
         * @param task - the task to submit
         * @param name - the task name to use in log messages
         *
         * @return the future that will deliver the task result, or a future that has already been
         *         cancelled if the task could not be submitted.
         */
        public ListenableFuture<?> submitIfRunning(Callable<?> task, String name)
        {
            if (isShutdown())
            {
                logger.info("Executor has been shut down, not submitting {}", name);
                return Futures.immediateCancelledFuture();
            }

            try
            {
                ListenableFutureTask ret = ListenableFutureTask.create(task);
                submit(ret);
                return ret;
            }
            catch (RejectedExecutionException ex)
            {
                if (isShutdown())
                    logger.info("Executor has shut down, could not submit {}", name);
                else
                    logger.error("Failed to submit {}", name, ex);

                return Futures.immediateCancelledFuture();
            }
        }
    }

    private static class ValidationExecutor extends CompactionExecutor
    {
        public ValidationExecutor()
        {
            super(1, Integer.MAX_VALUE, "ValidationExecutor", new SynchronousQueue<Runnable>());
        }
    }

    private static class CacheCleanupExecutor extends CompactionExecutor
    {
        public CacheCleanupExecutor()
        {
            super(1, "CacheCleanupExecutor");
        }
    }

    public interface CompactionExecutorStatsCollector
    {
        void beginCompaction(CompactionInfo.Holder ci);

        void finishCompaction(CompactionInfo.Holder ci);
    }

    public List<Map<String, String>> getCompactions()
    {
        List<Holder> compactionHolders = CompactionMetrics.getCompactions();
        List<Map<String, String>> out = new ArrayList<Map<String, String>>(compactionHolders.size());
        for (CompactionInfo.Holder ci : compactionHolders)
            out.add(ci.getCompactionInfo().asMap());
        return out;
    }

    public List<String> getCompactionSummary()
    {
        List<Holder> compactionHolders = CompactionMetrics.getCompactions();
        List<String> out = new ArrayList<String>(compactionHolders.size());
        for (CompactionInfo.Holder ci : compactionHolders)
            out.add(ci.getCompactionInfo().toString());
        return out;
    }

    public TabularData getCompactionHistory()
    {
        try
        {
            return SystemKeyspace.getCompactionHistory();
        }
        catch (OpenDataException e)
        {
            throw new RuntimeException(e);
        }
    }

    public long getTotalBytesCompacted()
    {
        return metrics.bytesCompacted.getCount();
    }

    public long getTotalCompactionsCompleted()
    {
        return metrics.totalCompactionsCompleted.getCount();
    }

    public int getPendingTasks()
    {
        return metrics.pendingTasks.getValue();
    }

    public long getCompletedTasks()
    {
        return metrics.completedTasks.getValue();
    }

    public void stopCompaction(String type)
    {
        OperationType operation = OperationType.valueOf(type);
        for (Holder holder : CompactionMetrics.getCompactions())
        {
            if (holder.getCompactionInfo().getTaskType() == operation)
                holder.stop();
        }
    }

    public void stopCompactionById(String compactionId)
    {
        for (Holder holder : CompactionMetrics.getCompactions())
        {
            UUID holderId = holder.getCompactionInfo().compactionId();
            if (holderId != null && holderId.equals(UUID.fromString(compactionId)))
                holder.stop();
        }
    }

    public int getCoreCompactorThreads()
    {
        return executor.getCorePoolSize();
    }

    public void setCoreCompactorThreads(int number)
    {
        executor.setCorePoolSize(number);
    }

    public int getMaximumCompactorThreads()
    {
        return executor.getMaximumPoolSize();
    }

    public void setMaximumCompactorThreads(int number)
    {
        executor.setMaximumPoolSize(number);
    }

    public int getCoreValidationThreads()
    {
        return validationExecutor.getCorePoolSize();
    }

    public void setCoreValidationThreads(int number)
    {
        validationExecutor.setCorePoolSize(number);
    }

    public int getMaximumValidatorThreads()
    {
        return validationExecutor.getMaximumPoolSize();
    }

    public void setMaximumValidatorThreads(int number)
    {
        validationExecutor.setMaximumPoolSize(number);
    }

    @Override
    public void setEnableAggressiveGCCompaction(boolean enable)
    {
        if (enable)
            logger.info("Enabling aggressive GC compaction");
        else
            logger.info("Disabling aggressive GC compaction");
        DatabaseDescriptor.setEnableAggressiveGCCompaction(enable);
    }

    @Override
    public boolean getEnableAggressiveGCCompaction()
    {
        return DatabaseDescriptor.getEnableAggressiveGCCompaction();
    }

    /**
     * Try to stop all of the compactions for given ColumnFamilies.
     *
     * Note that this method does not wait for all compactions to finish; you'll need to loop against
     * isCompacting if you want that behavior.
     *
     * @param columnFamilies The ColumnFamilies to try to stop compaction upon.
     * @param interruptValidation true if validation operations for repair should also be interrupted
     *
     */
    public void interruptCompactionFor(Iterable<CFMetaData> columnFamilies, boolean interruptValidation)
    {
        assert columnFamilies != null;

        // interrupt in-progress compactions
        for (Holder compactionHolder : CompactionMetrics.getCompactions())
        {
            CompactionInfo info = compactionHolder.getCompactionInfo();
            if ((info.getTaskType() == OperationType.VALIDATION) && !interruptValidation)
                continue;

            if (Iterables.contains(columnFamilies, info.getCFMetaData()))
                compactionHolder.stop(); // signal compaction to stop
        }
    }

    public void interruptCompactionForCFs(Iterable<ColumnFamilyStore> cfss, boolean interruptValidation)
    {
        List<CFMetaData> metadata = new ArrayList<>();
        for (ColumnFamilyStore cfs : cfss)
            metadata.add(cfs.metadata);

        interruptCompactionFor(metadata, interruptValidation);
    }

    public void waitForCessation(Iterable<ColumnFamilyStore> cfss)
    {
        long start = System.nanoTime();
        long delay = TimeUnit.MINUTES.toNanos(1);
        while (System.nanoTime() - start < delay)
        {
            if (CompactionManager.instance.isCompacting(cfss))
                Uninterruptibles.sleepUninterruptibly(1, TimeUnit.MILLISECONDS);
            else
                break;
        }
    }
}<|MERGE_RESOLUTION|>--- conflicted
+++ resolved
@@ -456,37 +456,13 @@
         }, jobs, OperationType.CLEANUP);
     }
 
-<<<<<<< HEAD
     public ListenableFuture<?> submitPendingAntiCompaction(ColumnFamilyStore cfs, Collection<Range<Token>> ranges, Refs<SSTableReader> sstables, LifecycleTransaction txn, UUID pendingRepair, UUID parentRepairSession)
-=======
-    public ListenableFuture<?> submitAntiCompaction(final ColumnFamilyStore cfs,
-                                          final Collection<Range<Token>> ranges,
-                                          final Refs<SSTableReader> sstables,
-                                          final long repairedAt,
-                                          final UUID parentRepairSession)
->>>>>>> 338226e0
     {
         Runnable runnable = new WrappedRunnable()
         {
             protected void runMayThrow() throws Exception
             {
-<<<<<<< HEAD
                 performAnticompaction(cfs, ranges, sstables, txn, ActiveRepairService.UNREPAIRED_SSTABLE, pendingRepair, parentRepairSession);
-=======
-                LifecycleTransaction modifier = null;
-                while (modifier == null)
-                {
-                    for (SSTableReader compactingSSTable : cfs.getTracker().getCompacting())
-                        sstables.releaseIfHolds(compactingSSTable);
-                    Set<SSTableReader> compactedSSTables = new HashSet<>();
-                    for (SSTableReader sstable : sstables)
-                        if (sstable.isMarkedCompacted())
-                            compactedSSTables.add(sstable);
-                    sstables.release(compactedSSTables);
-                    modifier = cfs.getTracker().tryModify(sstables, OperationType.ANTICOMPACTION);
-                }
-                performAnticompaction(cfs, ranges, sstables, modifier, repairedAt, parentRepairSession);
->>>>>>> 338226e0
             }
         };
 
@@ -520,10 +496,7 @@
                                       Refs<SSTableReader> validatedForRepair,
                                       LifecycleTransaction txn,
                                       long repairedAt,
-<<<<<<< HEAD
                                       UUID pendingRepair,
-=======
->>>>>>> 338226e0
                                       UUID parentRepairSession) throws InterruptedException, IOException
     {
         logger.info("[repair #{}] Starting anticompaction for {}.{} on {}/{} sstables", parentRepairSession, cfs.keyspace.getName(), cfs.getTableName(), validatedForRepair.size(), cfs.getLiveSSTables());
@@ -556,11 +529,7 @@
                     if (r.contains(sstableRange))
                     {
                         logger.info("[repair #{}] SSTable {} fully contained in range {}, mutating repairedAt instead of anticompacting", parentRepairSession, sstable, r);
-<<<<<<< HEAD
                         sstable.descriptor.getMetadataSerializer().mutateRepaired(sstable.descriptor, repairedAt, pendingRepair);
-=======
-                        sstable.descriptor.getMetadataSerializer().mutateRepairedAt(sstable.descriptor, repairedAt);
->>>>>>> 338226e0
                         sstable.reloadSSTableMetadata();
                         mutatedRepairStatuses.add(sstable);
                         if (!wasRepairedBefore.get(sstable))
