--- conflicted
+++ resolved
@@ -1367,11 +1367,7 @@
              ISSTableScanner scanner = cleanupStrategy.getScanner(sstable);
              CompactionController controller = new CompactionController(cfs, txn.originals(), getDefaultGcBefore(cfs, nowInSec));
              Refs<SSTableReader> refs = Refs.ref(Collections.singleton(sstable));
-<<<<<<< HEAD
-             CompactionIterator ci = new CompactionIterator(OperationType.CLEANUP, Collections.singletonList(scanner), controller, nowInSec, nextTimeUUID(), active))
-=======
-             CompactionIterator ci = new CompactionIterator(OperationType.CLEANUP, Collections.singletonList(scanner), controller, nowInSec, UUIDGen.getTimeUUID(), active, null))
->>>>>>> 468a581a
+             CompactionIterator ci = new CompactionIterator(OperationType.CLEANUP, Collections.singletonList(scanner), controller, nowInSec, nextTimeUUID(), active, null))
         {
             StatsMetadata metadata = sstable.getSSTableMetadata();
             writer.switchWriter(createWriter(cfs, compactionFileLocation, expectedBloomFilterSize, metadata.repairedAt, metadata.pendingRepair, metadata.isTransient, sstable, txn));
