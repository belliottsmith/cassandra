--- conflicted
+++ resolved
@@ -1573,13 +1573,8 @@
         };
 
         CompactionStrategyManager strategy = cfs.getCompactionStrategyManager();
-<<<<<<< HEAD
-        try (SSTableRewriter repairedSSTableWriter = SSTableRewriter.constructWithoutEarlyOpening(anticompactionGroup, false, groupMaxDataAge);
-             SSTableRewriter unRepairedSSTableWriter = SSTableRewriter.constructWithoutEarlyOpening(anticompactionGroup, false, groupMaxDataAge);
-=======
-        try (SSTableRewriter repairedSSTableWriter = new SSTableRewriter(sharedTxn, groupMaxDataAge, false, false);
-             SSTableRewriter unRepairedSSTableWriter = new SSTableRewriter(sharedTxn, groupMaxDataAge, false, false);
->>>>>>> eedc9e9e
+        try (SSTableRewriter repairedSSTableWriter = SSTableRewriter.constructWithoutEarlyOpening(sharedTxn, false, groupMaxDataAge);
+             SSTableRewriter unRepairedSSTableWriter = SSTableRewriter.constructWithoutEarlyOpening(sharedTxn, false, groupMaxDataAge);
              AbstractCompactionStrategy.ScannerList scanners = strategy.getScanners(anticompactionGroup.originals());
              CompactionController controller = new CompactionController(cfs, sstableAsSet, getDefaultGcBefore(cfs, nowInSec));
              CompactionIterator ci = new CompactionIterator(OperationType.ANTICOMPACTION, scanners.scanners, controller, nowInSec, UUIDGen.getTimeUUID(), metrics))
