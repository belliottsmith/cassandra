/*
 * Licensed to the Apache Software Foundation (ASF) under one
 * or more contributor license agreements.  See the NOTICE file
 * distributed with this work for additional information
 * regarding copyright ownership.  The ASF licenses this file
 * to you under the Apache License, Version 2.0 (the
 * "License"); you may not use this file except in compliance
 * with the License.  You may obtain a copy of the License at
 *
 *     http://www.apache.org/licenses/LICENSE-2.0
 *
 * Unless required by applicable law or agreed to in writing, software
 * distributed under the License is distributed on an "AS IS" BASIS,
 * WITHOUT WARRANTIES OR CONDITIONS OF ANY KIND, either express or implied.
 * See the License for the specific language governing permissions and
 * limitations under the License.
 */
package org.apache.cassandra.db.compaction;

import java.io.File;
import java.io.IOException;
import java.util.*;
import java.util.concurrent.*;
import java.util.function.Predicate;
import java.util.stream.Collectors;
import javax.management.openmbean.OpenDataException;
import javax.management.openmbean.TabularData;

import com.google.common.annotations.VisibleForTesting;
import com.google.common.collect.*;
import com.google.common.util.concurrent.*;

import org.slf4j.Logger;
import org.slf4j.LoggerFactory;

import io.netty.util.concurrent.FastThreadLocal;
import org.apache.cassandra.cache.AutoSavingCache;
import org.apache.cassandra.concurrent.DebuggableThreadPoolExecutor;
import org.apache.cassandra.concurrent.JMXEnabledThreadPoolExecutor;
import org.apache.cassandra.concurrent.NamedThreadFactory;
import org.apache.cassandra.config.CFMetaData;
import org.apache.cassandra.config.DatabaseDescriptor;
import org.apache.cassandra.config.Schema;
import org.apache.cassandra.db.*;
import org.apache.cassandra.db.compaction.CompactionInfo.Holder;
import org.apache.cassandra.db.lifecycle.ILifecycleTransaction;
import org.apache.cassandra.db.lifecycle.LifecycleTransaction;
import org.apache.cassandra.db.lifecycle.SSTableIntervalTree;
import org.apache.cassandra.db.lifecycle.SSTableSet;
import org.apache.cassandra.db.lifecycle.View;
import org.apache.cassandra.db.lifecycle.WrappedLifecycleTransaction;
import org.apache.cassandra.db.rows.UnfilteredRowIterator;
import org.apache.cassandra.db.view.ViewBuilder;
import org.apache.cassandra.dht.Bounds;
import org.apache.cassandra.dht.Range;
import org.apache.cassandra.dht.Token;
import org.apache.cassandra.index.SecondaryIndexBuilder;
import org.apache.cassandra.io.sstable.Descriptor;
import org.apache.cassandra.io.sstable.ISSTableScanner;
import org.apache.cassandra.io.sstable.IndexSummaryRedistribution;
import org.apache.cassandra.io.sstable.SSTableRewriter;
import org.apache.cassandra.io.sstable.SnapshotDeletingTask;
import org.apache.cassandra.io.sstable.format.SSTableReader;
import org.apache.cassandra.io.sstable.format.SSTableWriter;
import org.apache.cassandra.io.sstable.metadata.MetadataCollector;
import org.apache.cassandra.io.util.FileUtils;
import org.apache.cassandra.metrics.CompactionMetrics;
import org.apache.cassandra.repair.Validator;
import org.apache.cassandra.schema.CompactionParams.TombstoneOption;
import org.apache.cassandra.service.ActiveRepairService;
import org.apache.cassandra.service.StorageService;
import org.apache.cassandra.utils.*;
import org.apache.cassandra.utils.concurrent.Refs;

import static java.util.Collections.singleton;

/**
 * <p>
 * A singleton which manages a private executor of ongoing compactions.
 * </p>
 * Scheduling for compaction is accomplished by swapping sstables to be compacted into
 * a set via Tracker. New scheduling attempts will ignore currently compacting
 * sstables.
 */
public class CompactionManager implements CompactionManagerMBean
{
    public static final String MBEAN_OBJECT_NAME = "org.apache.cassandra.db:type=CompactionManager";
    private static final Logger logger = LoggerFactory.getLogger(CompactionManager.class);
    public static final CompactionManager instance;

    public static final int NO_GC = Integer.MIN_VALUE;
    public static final int GC_ALL = Integer.MAX_VALUE;

    // A thread local that tells us if the current thread is owned by the compaction manager. Used
    // by CounterContext to figure out if it should log a warning for invalid counter shards.
    public static final FastThreadLocal<Boolean> isCompactionManager = new FastThreadLocal<Boolean>()
    {
        @Override
        protected Boolean initialValue()
        {
            return false;
        }
    };

    static
    {
        instance = new CompactionManager();

        MBeanWrapper.instance.registerMBean(instance, MBEAN_OBJECT_NAME);
    }

    private final CompactionExecutor executor = new CompactionExecutor();
    private final CompactionExecutor validationExecutor = new ValidationExecutor();
    private final CompactionExecutor cacheCleanupExecutor = new CacheCleanupExecutor();

    private final CompactionMetrics metrics = new CompactionMetrics(executor, validationExecutor);
    @VisibleForTesting
    final Multiset<ColumnFamilyStore> compactingCF = ConcurrentHashMultiset.create();

    private final RateLimiter compactionRateLimiter = RateLimiter.create(Double.MAX_VALUE);

    /**
     * Gets compaction rate limiter.
     * Rate unit is bytes per sec.
     *
     * @return RateLimiter with rate limit set
     */
    public RateLimiter getRateLimiter()
    {
        setRate(DatabaseDescriptor.getCompactionThroughputMbPerSec());
        return compactionRateLimiter;
    }

    /**
     * Sets the rate for the rate limiter. When compaction_throughput_mb_per_sec is 0 or node is bootstrapping,
     * this sets the rate to Double.MAX_VALUE bytes per second.
     * @param throughPutMbPerSec throughput to set in mb per second
     */
    public void setRate(final double throughPutMbPerSec)
    {
        double throughput = throughPutMbPerSec * 1024.0 * 1024.0;
        // if throughput is set to 0, throttling is disabled
        if (throughput == 0 || StorageService.instance.isBootstrapMode())
            throughput = Double.MAX_VALUE;
        if (compactionRateLimiter.getRate() != throughput)
            compactionRateLimiter.setRate(throughput);
    }

    /**
     * Call this whenever a compaction might be needed on the given columnfamily.
     * It's okay to over-call (within reason) if a call is unnecessary, it will
     * turn into a no-op in the bucketing/candidate-scan phase.
     */
    public List<Future<?>> submitBackground(final ColumnFamilyStore cfs)
    {
        if (cfs.isAutoCompactionDisabled())
        {
            logger.trace("Autocompaction is disabled");
            return Collections.emptyList();
        }

        /**
         * If a CF is currently being compacted, and there are no idle threads, submitBackground should be a no-op;
         * we can wait for the current compaction to finish and re-submit when more information is available.
         * Otherwise, we should submit at least one task to prevent starvation by busier CFs, and more if there
         * are idle threads stil. (CASSANDRA-4310)
         */
        int count = compactingCF.count(cfs);
        if (count > 0 && executor.getActiveCount() >= executor.getMaximumPoolSize())
        {
            logger.trace("Background compaction is still running for {}.{} ({} remaining). Skipping",
                         cfs.keyspace.getName(), cfs.name, count);
            return Collections.emptyList();
        }

        logger.trace("Scheduling a background task check for {}.{} with {}",
                     cfs.keyspace.getName(),
                     cfs.name,
                     cfs.getCompactionStrategyManager().getName());

        List<Future<?>> futures = new ArrayList<>(1);
        Future<?> fut = executor.submitIfRunning(new BackgroundCompactionCandidate(cfs), "background task");
        if (!fut.isCancelled())
            futures.add(fut);
        else
            compactingCF.remove(cfs);
        return futures;
    }

    public boolean isCompacting(Iterable<ColumnFamilyStore> cfses)
    {
        for (ColumnFamilyStore cfs : cfses)
            if (!cfs.getTracker().getCompacting().isEmpty())
                return true;
        return false;
    }

    /**
     * Shutdowns both compaction and validation executors, cancels running compaction / validation,
     * and waits for tasks to complete if tasks were not cancelable.
     */
    public void forceShutdown()
    {
        // shutdown executors to prevent further submission
        executor.shutdown();
        validationExecutor.shutdown();
        cacheCleanupExecutor.shutdown();

        // interrupt compactions and validations
        for (Holder compactionHolder : CompactionMetrics.getCompactions())
        {
            compactionHolder.stop();
        }

        // wait for tasks to terminate
        // compaction tasks are interrupted above, so it shuold be fairy quick
        // until not interrupted tasks to complete.
        for (ExecutorService exec : Arrays.asList(executor, validationExecutor, cacheCleanupExecutor))
        {
            try
            {
                if (!exec.awaitTermination(1, TimeUnit.MINUTES))
                    logger.warn("Failed to wait for compaction executors shutdown");
            }
            catch (InterruptedException e)
            {
                logger.error("Interrupted while waiting for tasks to be terminated", e);
            }
        }
    }

    public void finishCompactionsAndShutdown(long timeout, TimeUnit unit) throws InterruptedException
    {
        executor.shutdown();
        executor.awaitTermination(timeout, unit);
    }

    // the actual sstables to compact are not determined until we run the BCT; that way, if new sstables
    // are created between task submission and execution, we execute against the most up-to-date information
    class BackgroundCompactionCandidate implements Runnable
    {
        private final ColumnFamilyStore cfs;

        BackgroundCompactionCandidate(ColumnFamilyStore cfs)
        {
            compactingCF.add(cfs);
            this.cfs = cfs;
        }

        public void run()
        {
            try
            {
                logger.trace("Checking {}.{}", cfs.keyspace.getName(), cfs.name);
                if (!cfs.isValid())
                {
                    logger.trace("Aborting compaction for dropped CF");
                    return;
                }

                CompactionStrategyManager strategy = cfs.getCompactionStrategyManager();
                AbstractCompactionTask task = strategy.getNextBackgroundTask(getDefaultGcBefore(cfs, FBUtilities.nowInSeconds()));
                if (task == null)
                {
                    logger.trace("No tasks available");
                    return;
                }
                task.execute(metrics);
            }
            finally
            {
                compactingCF.remove(cfs);
            }
            submitBackground(cfs);
        }
    }

    /**
     * Run an operation over all sstables using jobs threads
     *
     * @param cfs the column family store to run the operation on
     * @param operation the operation to run
     * @param jobs the number of threads to use - 0 means use all available. It never uses more than concurrent_compactors threads
     * @return status of the operation
     * @throws ExecutionException
     * @throws InterruptedException
     */
    @SuppressWarnings("resource")
    private AllSSTableOpStatus parallelAllSSTableOperation(final ColumnFamilyStore cfs, final OneSSTableOperation operation, int jobs, OperationType operationType) throws ExecutionException, InterruptedException
    {
        List<LifecycleTransaction> transactions = new ArrayList<>();
        List<Future<?>> futures = new ArrayList<>();
        try (LifecycleTransaction compacting = cfs.markAllCompacting(operationType))
        {
            if (compacting == null)
                return AllSSTableOpStatus.UNABLE_TO_CANCEL;

            Iterable<SSTableReader> sstables = Lists.newArrayList(operation.filterSSTables(compacting));
            if (Iterables.isEmpty(sstables))
            {
                logger.info("No sstables to {} for {}.{}", operationType.name(), cfs.keyspace.getName(), cfs.name);
                return AllSSTableOpStatus.SUCCESSFUL;
            }

            for (final SSTableReader sstable : sstables)
            {
                final LifecycleTransaction txn = compacting.split(singleton(sstable));
                transactions.add(txn);
                Callable<Object> callable = new Callable<Object>()
                {
                    @Override
                    public Object call() throws Exception
                    {
                        operation.execute(txn);
                        return this;
                    }
                };
                Future<?> fut = executor.submitIfRunning(callable, "paralell sstable operation");
                if (!fut.isCancelled())
                    futures.add(fut);
                else
                    return AllSSTableOpStatus.ABORTED;

                if (jobs > 0 && futures.size() == jobs)
                {
                    Future<?> f = FBUtilities.waitOnFirstFuture(futures);
                    futures.remove(f);
                }
            }
            FBUtilities.waitOnFutures(futures);
            assert compacting.originals().isEmpty();
            return AllSSTableOpStatus.SUCCESSFUL;
        }
        finally
        {
            // wait on any unfinished futures to make sure we don't close an ongoing transaction
            try
            {
                FBUtilities.waitOnFutures(futures);
            }
            catch (Throwable t)
            {
               // these are handled/logged in CompactionExecutor#afterExecute
            }
            Throwable fail = Throwables.close(null, transactions);
            if (fail != null)
                logger.error("Failed to cleanup lifecycle transactions", fail);
        }
    }

    private static interface OneSSTableOperation
    {
        Iterable<SSTableReader> filterSSTables(LifecycleTransaction transaction);
        void execute(LifecycleTransaction input) throws IOException;
    }

    public enum AllSSTableOpStatus
    {
        SUCCESSFUL(0),
        ABORTED(1),
        UNABLE_TO_CANCEL(2);

        public final int statusCode;

        AllSSTableOpStatus(int statusCode)
        {
            this.statusCode = statusCode;
        }
    }

    public AllSSTableOpStatus performScrub(final ColumnFamilyStore cfs, final boolean skipCorrupted, final boolean checkData,
                                           int jobs)
    throws InterruptedException, ExecutionException
    {
        return performScrub(cfs, skipCorrupted, checkData, false, jobs);
    }

    public AllSSTableOpStatus performScrub(final ColumnFamilyStore cfs, final boolean skipCorrupted, final boolean checkData,
                                           final boolean reinsertOverflowedTTL, int jobs)
    throws InterruptedException, ExecutionException
    {
        return parallelAllSSTableOperation(cfs, new OneSSTableOperation()
        {
            @Override
            public Iterable<SSTableReader> filterSSTables(LifecycleTransaction input)
            {
                return input.originals();
            }

            @Override
            public void execute(LifecycleTransaction input) throws IOException
            {
                scrubOne(cfs, input, skipCorrupted, checkData, reinsertOverflowedTTL);
            }
        }, jobs, OperationType.SCRUB);
    }

    public AllSSTableOpStatus performVerify(final ColumnFamilyStore cfs, final boolean extendedVerify) throws InterruptedException, ExecutionException
    {
        assert !cfs.isIndex();
        return parallelAllSSTableOperation(cfs, new OneSSTableOperation()
        {
            @Override
            public Iterable<SSTableReader> filterSSTables(LifecycleTransaction input)
            {
                return input.originals();
            }

            @Override
            public void execute(LifecycleTransaction input) throws IOException
            {
                verifyOne(cfs, input.onlyOne(), extendedVerify);
            }
        }, 0, OperationType.VERIFY);
    }

    public AllSSTableOpStatus performSSTableRewrite(final ColumnFamilyStore cfs, final boolean excludeCurrentVersion, int jobs) throws InterruptedException, ExecutionException
    {
        return parallelAllSSTableOperation(cfs, new OneSSTableOperation()
        {
            @Override
            public Iterable<SSTableReader> filterSSTables(LifecycleTransaction transaction)
            {
                List<SSTableReader> sortedSSTables = Lists.newArrayList(transaction.originals());
                Collections.sort(sortedSSTables, SSTableReader.sizeComparator.reversed());
                Iterator<SSTableReader> iter = sortedSSTables.iterator();
                while (iter.hasNext())
                {
                    SSTableReader sstable = iter.next();
                    if (excludeCurrentVersion && sstable.descriptor.version.equals(sstable.descriptor.getFormat().getLatestVersion()))
                    {
                        transaction.cancel(sstable);
                        iter.remove();
                    }
                }
                return sortedSSTables;
            }

            @Override
            public void execute(LifecycleTransaction txn)
            {
                AbstractCompactionTask task = cfs.getCompactionStrategyManager().getCompactionTask(txn, NO_GC, Long.MAX_VALUE);
                task.setUserDefined(true);
                task.setCompactionType(OperationType.UPGRADE_SSTABLES);
                task.execute(metrics);
            }
        }, jobs, OperationType.UPGRADE_SSTABLES);
    }

    public AllSSTableOpStatus performCleanup(final ColumnFamilyStore cfStore, int jobs) throws InterruptedException, ExecutionException
    {
        assert !cfStore.isIndex();
        Keyspace keyspace = cfStore.keyspace;
        if (!StorageService.instance.isJoined())
        {
            logger.info("Cleanup cannot run before a node has joined the ring");
            return AllSSTableOpStatus.ABORTED;
        }
        // if local ranges is empty, it means no data should remain
        final Collection<Range<Token>> ranges = StorageService.instance.getLocalRanges(keyspace.getName());
        final boolean hasIndexes = cfStore.indexManager.hasIndexes();

        return parallelAllSSTableOperation(cfStore, new OneSSTableOperation()
        {
            @Override
            public Iterable<SSTableReader> filterSSTables(LifecycleTransaction transaction)
            {
                List<SSTableReader> sortedSSTables = Lists.newArrayList(transaction.originals());
                Collections.sort(sortedSSTables, SSTableReader.sizeComparator);
                return sortedSSTables;
            }

            @Override
            public void execute(LifecycleTransaction txn) throws IOException
            {
                CleanupStrategy cleanupStrategy = CleanupStrategy.get(cfStore, ranges, FBUtilities.nowInSeconds());
                doCleanupOne(cfStore, txn, cleanupStrategy, ranges, hasIndexes);
            }
        }, jobs, OperationType.CLEANUP);
    }

    public AllSSTableOpStatus performGarbageCollection(final ColumnFamilyStore cfStore, TombstoneOption tombstoneOption, int jobs) throws InterruptedException, ExecutionException
    {
        assert !cfStore.isIndex();

        return parallelAllSSTableOperation(cfStore, new OneSSTableOperation()
        {
            @Override
            public Iterable<SSTableReader> filterSSTables(LifecycleTransaction transaction)
            {
                Iterable<SSTableReader> originals = transaction.originals();
                if (cfStore.getCompactionStrategyManager().onlyPurgeRepairedTombstones())
                    originals = Iterables.filter(originals, SSTableReader::isRepaired);
                List<SSTableReader> sortedSSTables = Lists.newArrayList(originals);
                Collections.sort(sortedSSTables, SSTableReader.maxTimestampAscending);
                return sortedSSTables;
            }

            @Override
            public void execute(LifecycleTransaction txn) throws IOException
            {
                logger.debug("Garbage collecting {}", txn.originals());
                CompactionTask task = new CompactionTask(cfStore, txn, getDefaultGcBefore(cfStore, FBUtilities.nowInSeconds()))
                {
                    @Override
                    protected CompactionController getCompactionController(Set<SSTableReader> toCompact)
                    {
                        return new CompactionController(cfStore, toCompact, gcBefore, null, tombstoneOption);
                    }
                };
                task.setUserDefined(true);
                task.setCompactionType(OperationType.GARBAGE_COLLECT);
                task.execute(metrics);
            }
        }, jobs, OperationType.GARBAGE_COLLECT);
    }

    public AllSSTableOpStatus relocateSSTables(final ColumnFamilyStore cfs, int jobs) throws ExecutionException, InterruptedException
    {
        if (!cfs.getPartitioner().splitter().isPresent())
        {
            logger.info("Partitioner does not support splitting");
            return AllSSTableOpStatus.ABORTED;
        }
        final Collection<Range<Token>> r = StorageService.instance.getLocalRanges(cfs.keyspace.getName());

        if (r.isEmpty())
        {
            logger.info("Relocate cannot run before a node has joined the ring");
            return AllSSTableOpStatus.ABORTED;
        }

        final DiskBoundaries diskBoundaries = cfs.getDiskBoundaries();

        return parallelAllSSTableOperation(cfs, new OneSSTableOperation()
        {
            @Override
            public Iterable<SSTableReader> filterSSTables(LifecycleTransaction transaction)
            {
                Set<SSTableReader> originals = Sets.newHashSet(transaction.originals());
                Set<SSTableReader> needsRelocation = originals.stream().filter(s -> !inCorrectLocation(s)).collect(Collectors.toSet());
                transaction.cancel(Sets.difference(originals, needsRelocation));

                Map<Integer, List<SSTableReader>> groupedByDisk = groupByDiskIndex(needsRelocation);

                int maxSize = 0;
                for (List<SSTableReader> diskSSTables : groupedByDisk.values())
                    maxSize = Math.max(maxSize, diskSSTables.size());

                List<SSTableReader> mixedSSTables = new ArrayList<>();

                for (int i = 0; i < maxSize; i++)
                    for (List<SSTableReader> diskSSTables : groupedByDisk.values())
                        if (i < diskSSTables.size())
                            mixedSSTables.add(diskSSTables.get(i));

                return mixedSSTables;
            }

            public Map<Integer, List<SSTableReader>> groupByDiskIndex(Set<SSTableReader> needsRelocation)
            {
                return needsRelocation.stream().collect(Collectors.groupingBy((s) -> diskBoundaries.getDiskIndex(s)));
            }

            private boolean inCorrectLocation(SSTableReader sstable)
            {
                if (!cfs.getPartitioner().splitter().isPresent())
                    return true;

                int diskIndex = diskBoundaries.getDiskIndex(sstable);
                File diskLocation = diskBoundaries.directories.get(diskIndex).location;
                PartitionPosition diskLast = diskBoundaries.positions.get(diskIndex);

                // the location we get from directoryIndex is based on the first key in the sstable
                // now we need to make sure the last key is less than the boundary as well:
                return sstable.descriptor.directory.getAbsolutePath().startsWith(diskLocation.getAbsolutePath()) && sstable.last.compareTo(diskLast) <= 0;
            }

            @Override
            public void execute(LifecycleTransaction txn)
            {
                logger.debug("Relocating {}", txn.originals());
                AbstractCompactionTask task = cfs.getCompactionStrategyManager().getCompactionTask(txn, NO_GC, Long.MAX_VALUE);
                task.setUserDefined(true);
                task.setCompactionType(OperationType.RELOCATE);
                task.execute(metrics);
            }
        }, jobs, OperationType.RELOCATE);
    }

    /**
     * Submit anti-compactions for a collection of SSTables over a set of repaired ranges and marks corresponding SSTables
     * as repaired.
     *
     * @param cfs Column family for anti-compaction
     * @param ranges Repaired ranges to be anti-compacted into separate SSTables.
     * @param sstables {@link Refs} of SSTables within CF to anti-compact.
     * @param repairedAt Unix timestamp of when repair was completed.
     * @param parentRepairSession Corresponding repair session
     * @return Futures executing anti-compaction.
     */
    public ListenableFuture<?> submitAntiCompaction(final ColumnFamilyStore cfs,
                                          final Collection<Range<Token>> ranges,
                                          final Refs<SSTableReader> sstables,
                                          final long repairedAt,
                                          final UUID parentRepairSession)
    {
        Runnable runnable = new WrappedRunnable()
        {
            @Override
            @SuppressWarnings("resource")
            public void runMayThrow() throws Exception
            {
                LifecycleTransaction modifier = null;
                while (modifier == null)
                {
                    for (SSTableReader compactingSSTable : cfs.getTracker().getCompacting())
                        sstables.releaseIfHolds(compactingSSTable);
                    // We don't anti-compact any SSTable that has been compacted during repair as it may have been compacted
                    // with unrepaired data.
                    Set<SSTableReader> compactedSSTables = new HashSet<>();
                    for (SSTableReader sstable : sstables)
                        if (sstable.isMarkedCompacted())
                            compactedSSTables.add(sstable);
                    sstables.release(compactedSSTables);
                    modifier = cfs.getTracker().tryModify(sstables, OperationType.ANTICOMPACTION);
                }
                performAnticompaction(cfs, ranges, sstables, modifier, repairedAt, parentRepairSession);
            }
        };

        ListenableFuture<?> ret = null;
        try
        {
            ret = executor.submitIfRunning(runnable, "anticompaction");
            return ret;
        }
        finally
        {
            if (ret == null || ret.isCancelled())
                sstables.release();
        }
    }

    /**
     * Make sure the {validatedForRepair} are marked for compaction before calling this.
     *
     * Caller must reference the validatedForRepair sstables (via ParentRepairSession.getActiveRepairedSSTableRefs(..)).
     *
     * NOTE: Repairs can take place on both unrepaired (incremental + full) and repaired (full) data.
     * Although anti-compaction could work on repaired sstables as well and would result in having more accurate
     * repairedAt values for these, we avoid anti-compacting already repaired sstables, as we currently don't
     * make use of any actual repairedAt value and splitting up sstables just for that is not worth it. However, we will
     * still update repairedAt if the SSTable is fully contained within the repaired ranges, as this does not require
     * anticompaction.
     *
     * @param cfs
     * @param ranges Ranges that the repair was carried out on
     * @param validatedForRepair SSTables containing the repaired ranges. Should be referenced before passing them.
     * @param txn Transaction across all SSTables that were repaired.
     * @param parentRepairSession parent repair session ID
     * @throws InterruptedException
     * @throws IOException
     */
    public void performAnticompaction(ColumnFamilyStore cfs,
                                      Collection<Range<Token>> ranges,
                                      Refs<SSTableReader> validatedForRepair,
                                      LifecycleTransaction txn,
                                      long repairedAt,
                                      UUID parentRepairSession) throws InterruptedException, IOException
    {
        logger.info("[repair #{}] Starting anticompaction for {}.{} on {}/{} sstables", parentRepairSession, cfs.keyspace.getName(), cfs.getTableName(), validatedForRepair.size(), cfs.getLiveSSTables());
        logger.trace("[repair #{}] Starting anticompaction for ranges {}", parentRepairSession, ranges);
        Set<SSTableReader> sstables = new HashSet<>(validatedForRepair);
        Set<SSTableReader> mutatedRepairStatuses = new HashSet<>(); // SSTables that were completely repaired only
        Set<SSTableReader> nonAnticompacting = new HashSet<>();

        Iterator<SSTableReader> sstableIterator = sstables.iterator();
        try
        {
            List<Range<Token>> normalizedRanges = Range.normalize(ranges);

            while (sstableIterator.hasNext())
            {
                SSTableReader sstable = sstableIterator.next();
                List<String> anticompactRanges = new ArrayList<>();
                // We don't anti-compact SSTables already marked repaired. See CASSANDRA-13153
                // and CASSANDRA-14423.
                if (sstable.isRepaired()) // We never anti-compact already repaired SSTables
                    nonAnticompacting.add(sstable);

                Bounds<Token> sstableBounds = new Bounds<>(sstable.first.getToken(), sstable.last.getToken());

                boolean shouldAnticompact = false;

                for (Range<Token> r : normalizedRanges)
                {
                    if (r.contains(sstableBounds.left) && r.contains(sstableBounds.right))
                    {
                        logger.info("[repair #{}] SSTable {} fully contained in range {}, mutating repairedAt instead of anticompacting", parentRepairSession, sstable, r);
                        sstable.descriptor.getMetadataSerializer().mutateRepairedAt(sstable.descriptor, repairedAt);
                        sstable.reloadSSTableMetadata();
                        if (!nonAnticompacting.contains(sstable)) // don't notify if the SSTable was already repaired
                            mutatedRepairStatuses.add(sstable);
                        sstableIterator.remove();
                        shouldAnticompact = true;
                        break;
                    }
                    else if (r.intersects(sstableBounds) && !nonAnticompacting.contains(sstable))
                    {
                        anticompactRanges.add(r.toString());
                        shouldAnticompact = true;
                    }
                }

                if (!anticompactRanges.isEmpty())
                    logger.info("[repair #{}] SSTable {} ({}) will be anticompacted on range {}", parentRepairSession, sstable, sstableBounds, String.join(", ", anticompactRanges));

                if (!shouldAnticompact)
                {
                    logger.info("[repair #{}] SSTable {} ({}) not subject to anticompaction of repaired ranges {}, not touching repairedAt.", parentRepairSession, sstable, sstableBounds, normalizedRanges);
                    nonAnticompacting.add(sstable);
                    sstableIterator.remove();
                }
            }
            cfs.getTracker().notifySSTableRepairedStatusChanged(mutatedRepairStatuses);
            txn.cancel(Sets.union(nonAnticompacting, mutatedRepairStatuses));
            validatedForRepair.release(Sets.union(nonAnticompacting, mutatedRepairStatuses));
            assert txn.originals().equals(sstables);
            if (!sstables.isEmpty())
                doAntiCompaction(cfs, ranges, txn, repairedAt);
            txn.finish();
        }
        finally
        {
            validatedForRepair.release();
            txn.close();
        }

        logger.info("[repair #{}] Completed anticompaction successfully", parentRepairSession);
    }

    public void performMaximal(final ColumnFamilyStore cfStore, boolean splitOutput)
    {
        FBUtilities.waitOnFutures(submitMaximal(cfStore, getDefaultGcBefore(cfStore, FBUtilities.nowInSeconds()), splitOutput));
    }

    public List<Future<?>> submitMaximal(final ColumnFamilyStore cfStore, final int gcBefore, boolean splitOutput)
    {
        // here we compute the task off the compaction executor, so having that present doesn't
        // confuse runWithCompactionsDisabled -- i.e., we don't want to deadlock ourselves, waiting
        // for ourselves to finish/acknowledge cancellation before continuing.
        final Collection<AbstractCompactionTask> tasks = cfStore.getCompactionStrategyManager().getMaximalTasks(gcBefore, splitOutput);

        if (tasks == null)
            return Collections.emptyList();

        List<Future<?>> futures = new ArrayList<>();

        int nonEmptyTasks = 0;
        for (final AbstractCompactionTask task : tasks)
        {
            if (task.transaction.originals().size() > 0)
                nonEmptyTasks++;

            Runnable runnable = new WrappedRunnable()
            {
                protected void runMayThrow()
                {
                    task.execute(metrics);
                }
            };

            Future<?> fut = executor.submitIfRunning(runnable, "maximal task");
            if (!fut.isCancelled())
                futures.add(fut);
        }
        if (nonEmptyTasks > 1)
            logger.info("Major compaction will not result in a single sstable - repaired and unrepaired data is kept separate and compaction runs per data_file_directory.");


        return futures;
    }

    public void forceCompactionForTokenRange(ColumnFamilyStore cfStore, Collection<Range<Token>> ranges)
    {
        final Collection<AbstractCompactionTask> tasks = cfStore.runWithCompactionsDisabled(() ->
                   {
                       Collection<SSTableReader> sstables = sstablesInBounds(cfStore, ranges);
                       if (sstables == null || sstables.isEmpty())
                       {
                           logger.debug("No sstables found for the provided token range");
                           return null;
                       }
                       return cfStore.getCompactionStrategyManager().getUserDefinedTasks(sstables, getDefaultGcBefore(cfStore, FBUtilities.nowInSeconds()));
                   }, false, false);

        if (tasks == null)
            return;

        Runnable runnable = new WrappedRunnable()
        {
            protected void runMayThrow()
            {
                for (AbstractCompactionTask task : tasks)
                    if (task != null)
                        task.execute(metrics);
            }
        };

        if (executor.isShutdown())
        {
            logger.info("Compaction executor has shut down, not submitting task");
            return;
        }
        FBUtilities.waitOnFuture(executor.submit(runnable));
    }

    private static Collection<SSTableReader> sstablesInBounds(ColumnFamilyStore cfs, Collection<Range<Token>> tokenRangeCollection)
    {
        final Set<SSTableReader> sstables = new HashSet<>();
        Iterable<SSTableReader> liveTables = cfs.getTracker().getView().select(SSTableSet.LIVE);
        SSTableIntervalTree tree = SSTableIntervalTree.build(liveTables);

        for (Range<Token> tokenRange : tokenRangeCollection)
        {
            Iterable<SSTableReader> ssTableReaders = View.sstablesInBounds(tokenRange.left.minKeyBound(), tokenRange.right.maxKeyBound(), tree);
            Iterables.addAll(sstables, ssTableReaders);
        }
        return sstables;
    }

    public void forceUserDefinedCompaction(String dataFiles)
    {
        String[] filenames = dataFiles.split(",");
        Multimap<ColumnFamilyStore, Descriptor> descriptors = ArrayListMultimap.create();

        for (String filename : filenames)
        {
            // extract keyspace and columnfamily name from filename
            Descriptor desc = Descriptor.fromFilename(filename.trim());
            if (Schema.instance.getCFMetaData(desc) == null)
            {
                logger.warn("Schema does not exist for file {}. Skipping.", filename);
                continue;
            }
            // group by keyspace/columnfamily
            ColumnFamilyStore cfs = Keyspace.open(desc.ksname).getColumnFamilyStore(desc.cfname);
            descriptors.put(cfs, cfs.getDirectories().find(new File(filename.trim()).getName()));
        }

        List<Future<?>> futures = new ArrayList<>();
        int nowInSec = FBUtilities.nowInSeconds();
        for (ColumnFamilyStore cfs : descriptors.keySet())
            futures.add(submitUserDefined(cfs, descriptors.get(cfs), getDefaultGcBefore(cfs, nowInSec)));
        FBUtilities.waitOnFutures(futures);
    }

    public void forceUserDefinedCleanup(String dataFiles)
    {
        String[] filenames = dataFiles.split(",");
        HashMap<ColumnFamilyStore, Descriptor> descriptors = Maps.newHashMap();

        for (String filename : filenames)
        {
            // extract keyspace and columnfamily name from filename
            Descriptor desc = Descriptor.fromFilename(filename.trim());
            if (Schema.instance.getCFMetaData(desc) == null)
            {
                logger.warn("Schema does not exist for file {}. Skipping.", filename);
                continue;
            }
            // group by keyspace/columnfamily
            ColumnFamilyStore cfs = Keyspace.open(desc.ksname).getColumnFamilyStore(desc.cfname);
            desc = cfs.getDirectories().find(new File(filename.trim()).getName());
            if (desc != null)
                descriptors.put(cfs, desc);
        }

        if (!StorageService.instance.isJoined())
        {
            logger.error("Cleanup cannot run before a node has joined the ring");
            return;
        }

        for (Map.Entry<ColumnFamilyStore,Descriptor> entry : descriptors.entrySet())
        {
            ColumnFamilyStore cfs = entry.getKey();
            Keyspace keyspace = cfs.keyspace;
            Collection<Range<Token>> ranges = StorageService.instance.getLocalRanges(keyspace.getName());
            boolean hasIndexes = cfs.indexManager.hasIndexes();
            SSTableReader sstable = lookupSSTable(cfs, entry.getValue());

            if (sstable == null)
            {
                logger.warn("Will not clean {}, it is not an active sstable", entry.getValue());
            }
            else
            {
                CleanupStrategy cleanupStrategy = CleanupStrategy.get(cfs, ranges, FBUtilities.nowInSeconds());
                try (LifecycleTransaction txn = cfs.getTracker().tryModify(sstable, OperationType.CLEANUP))
                {
                    doCleanupOne(cfs, txn, cleanupStrategy, ranges, hasIndexes);
                }
                catch (IOException e)
                {
                    logger.error("forceUserDefinedCleanup failed: {}", e.getLocalizedMessage());
                }
            }
        }
    }


    public Future<?> submitUserDefined(final ColumnFamilyStore cfs, final Collection<Descriptor> dataFiles, final int gcBefore)
    {
        Runnable runnable = new WrappedRunnable()
        {
            protected void runMayThrow()
            {
                // look up the sstables now that we're on the compaction executor, so we don't try to re-compact
                // something that was already being compacted earlier.
                Collection<SSTableReader> sstables = new ArrayList<>(dataFiles.size());
                for (Descriptor desc : dataFiles)
                {
                    // inefficient but not in a performance sensitive path
                    SSTableReader sstable = lookupSSTable(cfs, desc);
                    if (sstable == null)
                    {
                        logger.info("Will not compact {}: it is not an active sstable", desc);
                    }
                    else
                    {
                        sstables.add(sstable);
                    }
                }

                if (sstables.isEmpty())
                {
                    logger.info("No files to compact for user defined compaction");
                }
                else
                {
                    List<AbstractCompactionTask> tasks = cfs.getCompactionStrategyManager().getUserDefinedTasks(sstables, gcBefore);
                    for (AbstractCompactionTask task : tasks)
                    {
                        if (task != null)
                            task.execute(metrics);
                    }
                }
            }
        };

        return executor.submitIfRunning(runnable, "user defined task");
    }

    // This acquire a reference on the sstable
    // This is not efficient, do not use in any critical path
    private SSTableReader lookupSSTable(final ColumnFamilyStore cfs, Descriptor descriptor)
    {
        for (SSTableReader sstable : cfs.getSSTables(SSTableSet.CANONICAL))
        {
            if (sstable.descriptor.equals(descriptor))
                return sstable;
        }
        return null;
    }

    /**
     * Does not mutate data, so is not scheduled.
     */
    public Future<?> submitValidation(final ColumnFamilyStore cfStore, final Validator validator)
    {
        Callable<Object> callable = new Callable<Object>()
        {
            public Object call() throws IOException
            {
                try
                {
                    doValidationCompaction(cfStore, validator);
                }
                catch (Throwable e)
                {
                    // we need to inform the remote end of our failure, otherwise it will hang on repair forever
                    validator.fail();
                    throw e;
                }
                return this;
            }
        };

        return validationExecutor.submitIfRunning(callable, "validation");
    }

    /* Used in tests. */
    public void disableAutoCompaction()
    {
        for (String ksname : Schema.instance.getNonSystemKeyspaces())
        {
            for (ColumnFamilyStore cfs : Keyspace.open(ksname).getColumnFamilyStores())
                cfs.disableAutoCompaction();
        }
    }

    private void scrubOne(ColumnFamilyStore cfs, LifecycleTransaction modifier, boolean skipCorrupted, boolean checkData, boolean reinsertOverflowedTTL) throws IOException
    {
        CompactionInfo.Holder scrubInfo = null;

        try (Scrubber scrubber = new Scrubber(cfs, modifier, skipCorrupted, checkData, reinsertOverflowedTTL))
        {
            scrubInfo = scrubber.getScrubInfo();
            metrics.beginCompaction(scrubInfo);
            scrubber.scrub();
        }
        finally
        {
            if (scrubInfo != null)
                metrics.finishCompaction(scrubInfo);
        }
    }

    private void verifyOne(ColumnFamilyStore cfs, SSTableReader sstable, boolean extendedVerify) throws IOException
    {
        CompactionInfo.Holder verifyInfo = null;

        try (Verifier verifier = new Verifier(cfs, sstable, false))
        {
            verifyInfo = verifier.getVerifyInfo();
            metrics.beginCompaction(verifyInfo);
            verifier.verify(extendedVerify);
        }
        finally
        {
            if (verifyInfo != null)
                metrics.finishCompaction(verifyInfo);
        }
    }

    /**
     * Determines if a cleanup would actually remove any data in this SSTable based
     * on a set of owned ranges.
     */
    @VisibleForTesting
    public static boolean needsCleanup(SSTableReader sstable, Collection<Range<Token>> ownedRanges)
    {
        if (ownedRanges.isEmpty())
        {
            return true; // all data will be cleaned
        }

        // unwrap and sort the ranges by LHS token
        List<Range<Token>> sortedRanges = Range.normalize(ownedRanges);

        // see if there are any keys LTE the token for the start of the first range
        // (token range ownership is exclusive on the LHS.)
        Range<Token> firstRange = sortedRanges.get(0);
        if (sstable.first.getToken().compareTo(firstRange.left) <= 0)
            return true;

        // then, iterate over all owned ranges and see if the next key beyond the end of the owned
        // range falls before the start of the next range
        for (int i = 0; i < sortedRanges.size(); i++)
        {
            Range<Token> range = sortedRanges.get(i);
            if (range.right.isMinimum())
            {
                // we split a wrapping range and this is the second half.
                // there can't be any keys beyond this (and this is the last range)
                return false;
            }

            DecoratedKey firstBeyondRange = sstable.firstKeyBeyond(range.right.maxKeyBound());
            if (firstBeyondRange == null)
            {
                // we ran off the end of the sstable looking for the next key; we don't need to check any more ranges
                return false;
            }

            if (i == (sortedRanges.size() - 1))
            {
                // we're at the last range and we found a key beyond the end of the range
                return true;
            }

            Range<Token> nextRange = sortedRanges.get(i + 1);
            if (firstBeyondRange.getToken().compareTo(nextRange.left) <= 0)
            {
                // we found a key in between the owned ranges
                return true;
            }
        }

        return false;
    }

    /**
     * This function goes over a file and removes the keys that the node is not responsible for
     * and only keeps keys that this node is responsible for.
     *
     * @throws IOException
     */
    private void doCleanupOne(final ColumnFamilyStore cfs, LifecycleTransaction txn, CleanupStrategy cleanupStrategy, Collection<Range<Token>> ranges, boolean hasIndexes) throws IOException
    {
        assert !cfs.isIndex();

        SSTableReader sstable = txn.onlyOne();

        // if ranges is empty and no index, entire sstable is discarded
        if (!hasIndexes && !new Bounds<>(sstable.first.getToken(), sstable.last.getToken()).intersects(ranges))
        {
            txn.obsoleteOriginals();
            txn.finish();
            return;
        }
        if (!needsCleanup(sstable, ranges))
        {
            logger.trace("Skipping {} for cleanup; all rows should be kept", sstable);
            return;
        }

        long start = System.nanoTime();

        long totalkeysWritten = 0;

        long expectedBloomFilterSize = Math.max(cfs.metadata.params.minIndexInterval,
                                               SSTableReader.getApproximateKeyCount(txn.originals()));
        if (logger.isTraceEnabled())
            logger.trace("Expected bloom filter size : {}", expectedBloomFilterSize);

        logger.info("Cleaning up {}", sstable);

        File compactionFileLocation = sstable.descriptor.directory;
        RateLimiter limiter = getRateLimiter();
        double compressionRatio = sstable.getCompressionRatio();
        if (compressionRatio == MetadataCollector.NO_COMPRESSION_RATIO)
            compressionRatio = 1.0;

        List<SSTableReader> finished;

        int nowInSec = FBUtilities.nowInSeconds();
        try (SSTableRewriter writer = SSTableRewriter.construct(cfs, txn, false, sstable.maxDataAge);
             ISSTableScanner scanner = cleanupStrategy.getScanner(sstable, null);
             CompactionController controller = new CompactionController(cfs, txn.originals(), getDefaultGcBefore(cfs, nowInSec));
             Refs<SSTableReader> refs = Refs.ref(Collections.singleton(sstable));
             CompactionIterator ci = new CompactionIterator(OperationType.CLEANUP, Collections.singletonList(scanner), controller, nowInSec, UUIDGen.getTimeUUID(), metrics))
        {
            writer.switchWriter(createWriter(cfs, compactionFileLocation, expectedBloomFilterSize, sstable.getSSTableMetadata().repairedAt, sstable, txn));
            long lastBytesScanned = 0;


            while (ci.hasNext())
            {
                if (ci.isStopRequested())
                    throw new CompactionInterruptedException(ci.getCompactionInfo());

                try (UnfilteredRowIterator partition = ci.next();
                     UnfilteredRowIterator notCleaned = cleanupStrategy.cleanup(partition))
                {
                    if (notCleaned == null)
                        continue;

                    if (writer.append(notCleaned) != null)
                        totalkeysWritten++;

                    long bytesScanned = scanner.getBytesScanned();

                    compactionRateLimiterAcquire(limiter, bytesScanned, lastBytesScanned, compressionRatio);

                    lastBytesScanned = bytesScanned;
                }
            }

            // flush to ensure we don't lose the tombstones on a restart, since they are not commitlog'd
            cfs.indexManager.flushAllIndexesBlocking();

            finished = writer.finish();
        }

        if (!finished.isEmpty())
        {
            String format = "Cleaned up to %s.  %s to %s (~%d%% of original) for %,d keys.  Time: %,dms.";
            long dTime = TimeUnit.NANOSECONDS.toMillis(System.nanoTime() - start);
            long startsize = sstable.onDiskLength();
            long endsize = 0;
            for (SSTableReader newSstable : finished)
                endsize += newSstable.onDiskLength();
            double ratio = (double) endsize / (double) startsize;
            logger.info(String.format(format, finished.get(0).getFilename(), FBUtilities.prettyPrintMemory(startsize),
                                      FBUtilities.prettyPrintMemory(endsize), (int) (ratio * 100), totalkeysWritten, dTime));
        }

    }

    static void compactionRateLimiterAcquire(RateLimiter limiter, long bytesScanned, long lastBytesScanned, double compressionRatio)
    {
        long lengthRead = (long) ((bytesScanned - lastBytesScanned) * compressionRatio) + 1;
        while (lengthRead >= Integer.MAX_VALUE)
        {
            limiter.acquire(Integer.MAX_VALUE);
            lengthRead -= Integer.MAX_VALUE;
        }
        if (lengthRead > 0)
        {
            limiter.acquire((int) lengthRead);
        }
    }

    private static abstract class CleanupStrategy
    {
        protected final Collection<Range<Token>> ranges;
        protected final int nowInSec;

        protected CleanupStrategy(Collection<Range<Token>> ranges, int nowInSec)
        {
            this.ranges = ranges;
            this.nowInSec = nowInSec;
        }

        public static CleanupStrategy get(ColumnFamilyStore cfs, Collection<Range<Token>> ranges, int nowInSec)
        {
            return cfs.indexManager.hasIndexes()
                 ? new Full(cfs, ranges, nowInSec)
                 : new Bounded(cfs, ranges, nowInSec);
        }

        public abstract ISSTableScanner getScanner(SSTableReader sstable, RateLimiter limiter);
        public abstract UnfilteredRowIterator cleanup(UnfilteredRowIterator partition);

        private static final class Bounded extends CleanupStrategy
        {
            public Bounded(final ColumnFamilyStore cfs, Collection<Range<Token>> ranges, int nowInSec)
            {
                super(ranges, nowInSec);
                instance.cacheCleanupExecutor.submit(new Runnable()
                {
                    @Override
                    public void run()
                    {
                        cfs.cleanupCache();
                    }
                });
            }

            @Override
            public ISSTableScanner getScanner(SSTableReader sstable, RateLimiter limiter)
            {
                return sstable.getScanner(ranges, limiter);
            }

            @Override
            public UnfilteredRowIterator cleanup(UnfilteredRowIterator partition)
            {
                return partition;
            }
        }

        private static final class Full extends CleanupStrategy
        {
            private final ColumnFamilyStore cfs;

            public Full(ColumnFamilyStore cfs, Collection<Range<Token>> ranges, int nowInSec)
            {
                super(ranges, nowInSec);
                this.cfs = cfs;
            }

            @Override
            public ISSTableScanner getScanner(SSTableReader sstable, RateLimiter limiter)
            {
                return sstable.getScanner(limiter);
            }

            @Override
            public UnfilteredRowIterator cleanup(UnfilteredRowIterator partition)
            {
                if (Range.isInRanges(partition.partitionKey().getToken(), ranges))
                    return partition;

                cfs.invalidateCachedPartition(partition.partitionKey());

                cfs.indexManager.deletePartition(partition, nowInSec);
                return null;
            }
        }
    }

    public static SSTableWriter createWriter(ColumnFamilyStore cfs,
                                             File compactionFileLocation,
                                             long expectedBloomFilterSize,
                                             long repairedAt,
                                             SSTableReader sstable,
                                             LifecycleTransaction txn)
    {
        FileUtils.createDirectory(compactionFileLocation);
        SerializationHeader header = sstable.header;
        if (header == null)
            header = SerializationHeader.make(sstable.metadata, Collections.singleton(sstable));

        return SSTableWriter.create(cfs.metadata,
                                    Descriptor.fromFilename(cfs.getSSTablePath(compactionFileLocation)),
                                    expectedBloomFilterSize,
                                    repairedAt,
                                    sstable.getSSTableLevel(),
                                    header,
                                    cfs.indexManager.listIndexes(),
                                    txn);
    }

    public static SSTableWriter createWriterForAntiCompaction(ColumnFamilyStore cfs,
                                                              File compactionFileLocation,
                                                              int expectedBloomFilterSize,
                                                              long repairedAt,
                                                              Collection<SSTableReader> sstables,
                                                              ILifecycleTransaction txn)
    {
        FileUtils.createDirectory(compactionFileLocation);
        int minLevel = Integer.MAX_VALUE;
        // if all sstables have the same level, we can compact them together without creating overlap during anticompaction
        // note that we only anticompact from unrepaired sstables, which is not leveled, but we still keep original level
        // after first migration to be able to drop the sstables back in their original place in the repaired sstable manifest
        for (SSTableReader sstable : sstables)
        {
            if (minLevel == Integer.MAX_VALUE)
                minLevel = sstable.getSSTableLevel();

            if (minLevel != sstable.getSSTableLevel())
            {
                minLevel = 0;
                break;
            }
        }
        return SSTableWriter.create(Descriptor.fromFilename(cfs.getSSTablePath(compactionFileLocation)),
                                    (long) expectedBloomFilterSize,
                                    repairedAt,
                                    cfs.metadata,
                                    new MetadataCollector(sstables, cfs.metadata.comparator, minLevel),
                                    SerializationHeader.make(cfs.metadata, sstables),
                                    cfs.indexManager.listIndexes(),
                                    txn);
    }


    /**
     * Performs a readonly "compaction" of all sstables in order to validate complete rows,
     * but without writing the merge result
     */
    @SuppressWarnings("resource")
    private void doValidationCompaction(ColumnFamilyStore cfs, Validator validator) throws IOException
    {
        // this isn't meant to be race-proof, because it's not -- it won't cause bugs for a CFS to be dropped
        // mid-validation, or to attempt to validate a droped CFS.  this is just a best effort to avoid useless work,
        // particularly in the scenario where a validation is submitted before the drop, and there are compactions
        // started prior to the drop keeping some sstables alive.  Since validationCompaction can run
        // concurrently with other compactions, it would otherwise go ahead and scan those again.
        if (!cfs.isValid())
            return;

        Refs<SSTableReader> sstables = null;
        try
        {

            int gcBefore;
            int nowInSec = FBUtilities.nowInSeconds();
            UUID parentRepairSessionId = validator.desc.parentSessionId;
            String snapshotName;
            boolean isGlobalSnapshotValidation = cfs.snapshotExists(parentRepairSessionId.toString());
            if (isGlobalSnapshotValidation)
                snapshotName = parentRepairSessionId.toString();
            else
                snapshotName = validator.desc.sessionId.toString();
            boolean isSnapshotValidation = cfs.snapshotExists(snapshotName);

            if (isSnapshotValidation)
            {
                // If there is a snapshot created for the session then read from there.
                // note that we populate the parent repair session when creating the snapshot, meaning the sstables in the snapshot are the ones we
                // are supposed to validate.
                sstables = cfs.getSnapshotSSTableReader(snapshotName);


                // Computing gcbefore based on the current time wouldn't be very good because we know each replica will execute
                // this at a different time (that's the whole purpose of repair with snaphsot). So instead we take the creation
                // time of the snapshot, which should give us roughtly the same time on each replica (roughtly being in that case
                // 'as good as in the non-snapshot' case)
                gcBefore = cfs.gcBefore((int)(cfs.getSnapshotCreationTime(snapshotName) / 1000));
            }
            else
            {
                // flush first so everyone is validating data that is as similar as possible
                StorageService.instance.forceKeyspaceFlush(cfs.keyspace.getName(), cfs.name);
                sstables = getSSTablesToValidate(cfs, validator);
                if (sstables == null)
                    return; // this means the parent repair session was removed - the repair session failed on another node and we removed it
                if (validator.gcBefore > 0)
                    gcBefore = validator.gcBefore;
                else
                    gcBefore = getDefaultGcBefore(cfs, nowInSec);
            }

            // Create Merkle trees suitable to hold estimated partitions for the given ranges.
            // We blindly assume that a partition is evenly distributed on all sstables for now.
            MerkleTrees tree = createMerkleTrees(sstables, validator.desc.ranges, cfs);
            long start = System.nanoTime();
            try (AbstractCompactionStrategy.ScannerList scanners = cfs.getCompactionStrategyManager().getScanners(sstables, validator.desc.ranges);
                 ValidationCompactionController controller = new ValidationCompactionController(cfs, gcBefore);
                 CompactionIterator ci = new ValidationCompactionIterator(scanners.scanners, controller, nowInSec, metrics))
            {
                // validate the CF as we iterate over it
                validator.prepare(cfs, tree);
                while (ci.hasNext())
                {
                    if (ci.isStopRequested())
                        throw new CompactionInterruptedException(ci.getCompactionInfo());
                    try (UnfilteredRowIterator partition = ci.next())
                    {
                        validator.add(partition);
                    }
                }
                validator.complete();
            }
            finally
            {
                if (isSnapshotValidation && !isGlobalSnapshotValidation)
                {
                    // we can only clear the snapshot if we are not doing a global snapshot validation (we then clear it once anticompaction
                    // is done).
                    cfs.clearSnapshot(snapshotName);
                }
            }

            if (logger.isDebugEnabled())
            {
                long duration = TimeUnit.NANOSECONDS.toMillis(System.nanoTime() - start);
                logger.debug("Validation finished in {} msec, for {}",
                             duration,
                             validator.desc);
            }
        }
        finally
        {
            if (sstables != null)
                sstables.release();
        }
    }

    private static MerkleTrees createMerkleTrees(Iterable<SSTableReader> sstables, Collection<Range<Token>> ranges, ColumnFamilyStore cfs)
    {
        MerkleTrees tree = new MerkleTrees(cfs.getPartitioner());
        long allPartitions = 0;
        Map<Range<Token>, Long> rangePartitionCounts = Maps.newHashMapWithExpectedSize(ranges.size());
        for (Range<Token> range : ranges)
        {
            long numPartitions = 0;
            for (SSTableReader sstable : sstables)
                numPartitions += sstable.estimatedKeysForRanges(Collections.singleton(range));
            rangePartitionCounts.put(range, numPartitions);
            allPartitions += numPartitions;
        }

        for (Range<Token> range : ranges)
        {
            long numPartitions = rangePartitionCounts.get(range);
            double rangeOwningRatio = allPartitions > 0 ? (double)numPartitions / allPartitions : 0;
            // determine max tree depth proportional to range size to avoid blowing up memory with multiple tress,
            // capping at 20 to prevent large tree (CASSANDRA-11390)
            int maxDepth = rangeOwningRatio > 0 ? (int) Math.floor(20 - Math.log(1 / rangeOwningRatio) / Math.log(2)) : 0;
            // determine tree depth from number of partitions, capping at max tree depth (CASSANDRA-5263)
            int depth = numPartitions > 0 ? (int) Math.min(Math.ceil(Math.log(numPartitions) / Math.log(2)), maxDepth) : 0;
            tree.addMerkleTree((int) Math.pow(2, depth), range);
        }
        if (logger.isDebugEnabled())
        {
            // MT serialize may take time
            logger.debug("Created {} merkle trees with merkle trees size {}, {} partitions, {} bytes", tree.ranges().size(), tree.size(), allPartitions, MerkleTrees.serializer.serializedSize(tree, 0));
        }

        return tree;
    }

    private synchronized Refs<SSTableReader> getSSTablesToValidate(ColumnFamilyStore cfs, Validator validator)
    {
        Refs<SSTableReader> sstables;

        ActiveRepairService.ParentRepairSession prs = ActiveRepairService.instance.getParentRepairSession(validator.desc.parentSessionId);
        if (prs == null)
            return null;
        Set<SSTableReader> sstablesToValidate = new HashSet<>();
        if (prs.isGlobal)
            prs.markSSTablesRepairing(cfs.metadata.cfId, validator.desc.parentSessionId);
        // note that we always grab all existing sstables for this - if we were to just grab the ones that
        // were marked as repairing, we would miss any ranges that were compacted away and this would cause us to overstream
        try (ColumnFamilyStore.RefViewFragment sstableCandidates = cfs.selectAndReference(View.select(SSTableSet.CANONICAL, (s) -> !prs.isIncremental || !s.isRepaired())))
        {
            for (SSTableReader sstable : sstableCandidates.sstables)
            {
                if (new Bounds<>(sstable.first.getToken(), sstable.last.getToken()).intersects(validator.desc.ranges))
                {
                    sstablesToValidate.add(sstable);
                }
            }

            sstables = Refs.tryRef(sstablesToValidate);
            if (sstables == null)
            {
                logger.error("Could not reference sstables");
                throw new RuntimeException("Could not reference sstables");
            }
        }

        return sstables;
    }

    /**
     * Splits up an sstable into two new sstables. The first of the new tables will store repaired ranges, the second
     * will store the non-repaired ranges. Once anticompation is completed, the original sstable is marked as compacted
     * and subsequently deleted.
     * @param cfs
     * @param repaired a transaction over the repaired sstables to anticompacy
     * @param ranges Repaired ranges to be placed into one of the new sstables. The repaired table will be tracked via
     * the {@link org.apache.cassandra.io.sstable.metadata.StatsMetadata#repairedAt} field.
     */
    private void doAntiCompaction(ColumnFamilyStore cfs, Collection<Range<Token>> ranges, LifecycleTransaction repaired, long repairedAt)
    {
        int numAnticompact = repaired.originals().size();
        logger.info("Performing anticompaction on {} sstables", numAnticompact);

        //Group SSTables
        Collection<Collection<SSTableReader>> groupedSSTables = cfs.getCompactionStrategyManager().groupSSTablesForAntiCompaction(repaired.originals());
        // iterate over sstables to check if the repaired / unrepaired ranges intersect them.
        int antiCompactedSSTableCount = 0;
        for (Collection<SSTableReader> sstableGroup : groupedSSTables)
        {
            try (LifecycleTransaction txn = repaired.split(sstableGroup))
            {
                int antiCompacted = antiCompactGroup(cfs, ranges, txn, repairedAt);
                antiCompactedSSTableCount += antiCompacted;
            }
        }

        String format = "Anticompaction completed successfully, anticompacted from {} to {} sstable(s).";
        logger.info(format, numAnticompact, antiCompactedSSTableCount);
    }

    private int antiCompactGroup(ColumnFamilyStore cfs, Collection<Range<Token>> ranges,
                             LifecycleTransaction anticompactionGroup, long repairedAt)
    {
        long groupMaxDataAge = -1;

        for (Iterator<SSTableReader> i = anticompactionGroup.originals().iterator(); i.hasNext();)
        {
            SSTableReader sstable = i.next();
            if (groupMaxDataAge < sstable.maxDataAge)
                groupMaxDataAge = sstable.maxDataAge;
        }

        if (anticompactionGroup.originals().size() == 0)
        {
            logger.info("No valid anticompactions for this group, All sstables were compacted and are no longer available");
            return 0;
        }

        logger.info("Anticompacting {}", anticompactionGroup);
        Set<SSTableReader> sstableAsSet = anticompactionGroup.originals();

        File destination = cfs.getDirectories().getWriteableLocationAsFile(cfs.getExpectedCompactedFileSize(sstableAsSet, OperationType.ANTICOMPACTION));
        long repairedKeyCount = 0;
        long unrepairedKeyCount = 0;
        int nowInSec = FBUtilities.nowInSeconds();

        class SharedTxn extends WrappedLifecycleTransaction
        {
            public SharedTxn(ILifecycleTransaction delegate) { super(delegate); }
            public Throwable commit(Throwable accumulate) { return accumulate; }
            public void prepareToCommit() {}
            public void close() {}
        }

        CompactionStrategyManager strategy = cfs.getCompactionStrategyManager();
<<<<<<< HEAD
        try (SSTableRewriter repairedSSTableWriter = SSTableRewriter.constructWithoutEarlyOpening(sharedTxn, false, groupMaxDataAge);
             SSTableRewriter unRepairedSSTableWriter = SSTableRewriter.constructWithoutEarlyOpening(sharedTxn, false, groupMaxDataAge);
=======
        try (SharedTxn sharedTxn = new SharedTxn(anticompactionGroup);
             SSTableRewriter repairedSSTableWriter = new SSTableRewriter(sharedTxn, groupMaxDataAge, false, false);
             SSTableRewriter unRepairedSSTableWriter = new SSTableRewriter(sharedTxn, groupMaxDataAge, false, false);
>>>>>>> 3dea15ff
             AbstractCompactionStrategy.ScannerList scanners = strategy.getScanners(anticompactionGroup.originals());
             CompactionController controller = new CompactionController(cfs, sstableAsSet, getDefaultGcBefore(cfs, nowInSec));
             CompactionIterator ci = new CompactionIterator(OperationType.ANTICOMPACTION, scanners.scanners, controller, nowInSec, UUIDGen.getTimeUUID(), metrics))
        {
            int expectedBloomFilterSize = Math.max(cfs.metadata.params.minIndexInterval, (int)(SSTableReader.getApproximateKeyCount(sstableAsSet)));

            repairedSSTableWriter.switchWriter(CompactionManager.createWriterForAntiCompaction(cfs, destination, expectedBloomFilterSize, repairedAt, sstableAsSet, sharedTxn));
            unRepairedSSTableWriter.switchWriter(CompactionManager.createWriterForAntiCompaction(cfs, destination, expectedBloomFilterSize, ActiveRepairService.UNREPAIRED_SSTABLE, sstableAsSet, sharedTxn));
            Range.OrderedRangeContainmentChecker containmentChecker = new Range.OrderedRangeContainmentChecker(ranges);
            while (ci.hasNext())
            {
                try (UnfilteredRowIterator partition = ci.next())
                {
                    // if current range from sstable is repaired, save it into the new repaired sstable
                    if (containmentChecker.contains(partition.partitionKey().getToken()))
                    {
                        repairedSSTableWriter.append(partition);
                        repairedKeyCount++;
                    }
                    // otherwise save into the new 'non-repaired' table
                    else
                    {
                        unRepairedSSTableWriter.append(partition);
                        unrepairedKeyCount++;
                    }
                }
            }

            List<SSTableReader> anticompactedSSTables = new ArrayList<>();
            // since both writers are operating over the same Transaction, we cannot use the convenience Transactional.finish() method,
            // as on the second finish() we would prepareToCommit() on a Transaction that has already been committed, which is forbidden by the API
            // (since it indicates misuse). We call permitRedundantTransitions so that calls that transition to a state already occupied are permitted.
            repairedSSTableWriter.setRepairedAt(repairedAt).prepareToCommit();
            unRepairedSSTableWriter.prepareToCommit();
            anticompactionGroup.prepareToCommit();
            anticompactedSSTables.addAll(repairedSSTableWriter.finished());
            anticompactedSSTables.addAll(unRepairedSSTableWriter.finished());
            repairedSSTableWriter.commit();
            unRepairedSSTableWriter.commit();
            Throwables.maybeFail(anticompactionGroup.commit(null));

            logger.trace("Repaired {} keys out of {} for {}/{} in {}", repairedKeyCount,
                                                                       repairedKeyCount + unrepairedKeyCount,
                                                                       cfs.keyspace.getName(),
                                                                       cfs.getColumnFamilyName(),
                                                                       anticompactionGroup);
            return anticompactedSSTables.size();
        }
        catch (Throwable e)
        {
            JVMStabilityInspector.inspectThrowable(e);
            logger.error("Error anticompacting " + anticompactionGroup, e);
        }
        return 0;
    }

    /**
     * Is not scheduled, because it is performing disjoint work from sstable compaction.
     */
    public Future<?> submitIndexBuild(final SecondaryIndexBuilder builder)
    {
        Runnable runnable = new Runnable()
        {
            public void run()
            {
                metrics.beginCompaction(builder);
                try
                {
                    builder.build();
                }
                finally
                {
                    metrics.finishCompaction(builder);
                }
            }
        };

        return executor.submitIfRunning(runnable, "index build");
    }

    public Future<?> submitCacheWrite(final AutoSavingCache.Writer writer)
    {
        Runnable runnable = new Runnable()
        {
            public void run()
            {
                if (!AutoSavingCache.flushInProgress.add(writer.cacheType()))
                {
                    logger.trace("Cache flushing was already in progress: skipping {}", writer.getCompactionInfo());
                    return;
                }
                try
                {
                    metrics.beginCompaction(writer);
                    try
                    {
                        writer.saveCache();
                    }
                    finally
                    {
                        metrics.finishCompaction(writer);
                    }
                }
                finally
                {
                    AutoSavingCache.flushInProgress.remove(writer.cacheType());
                }
            }
        };

        return executor.submitIfRunning(runnable, "cache write");
    }

    public List<SSTableReader> runIndexSummaryRedistribution(IndexSummaryRedistribution redistribution) throws IOException
    {
        metrics.beginCompaction(redistribution);

        try
        {
            return redistribution.redistributeSummaries();
        }
        finally
        {
            metrics.finishCompaction(redistribution);
        }
    }

    public static int getDefaultGcBefore(ColumnFamilyStore cfs, int nowInSec)
    {
        // 2ndary indexes have ExpiringColumns too, so we need to purge tombstones deleted before now. We do not need to
        // add any GcGrace however since 2ndary indexes are local to a node.
        return cfs.isIndex() ? nowInSec : cfs.gcBefore(nowInSec);
    }

    private static class ValidationCompactionIterator extends CompactionIterator
    {
        public ValidationCompactionIterator(List<ISSTableScanner> scanners, ValidationCompactionController controller, int nowInSec, CompactionMetrics metrics)
        {
            super(OperationType.VALIDATION, scanners, controller, nowInSec, UUIDGen.getTimeUUID(), metrics);
        }
    }

    /*
     * Controller for validation compaction that always purges.
     * Note that we should not call cfs.getOverlappingSSTables on the provided
     * sstables because those sstables are not guaranteed to be active sstables
     * (since we can run repair on a snapshot).
     */
    private static class ValidationCompactionController extends CompactionController
    {
        public ValidationCompactionController(ColumnFamilyStore cfs, int gcBefore)
        {
            super(cfs, gcBefore);
        }

        @Override
        public Predicate<Long> getPurgeEvaluator(DecoratedKey key)
        {
            /*
             * The main reason we always purge is that including gcable tombstone would mean that the
             * repair digest will depends on the scheduling of compaction on the different nodes. This
             * is still not perfect because gcbefore is currently dependend on the current time at which
             * the validation compaction start, which while not too bad for normal repair is broken for
             * repair on snapshots. A better solution would be to agree on a gcbefore that all node would
             * use, and we'll do that with CASSANDRA-4932.
             * Note validation compaction includes all sstables, so we don't have the problem of purging
             * a tombstone that could shadow a column in another sstable, but this is doubly not a concern
             * since validation compaction is read-only.
             */
            return time -> true;
        }
    }

    public Future<?> submitViewBuilder(final ViewBuilder builder)
    {
        Runnable runnable = new Runnable()
        {
            public void run()
            {
                metrics.beginCompaction(builder);
                try
                {
                    builder.run();
                }
                finally
                {
                    metrics.finishCompaction(builder);
                }
            }
        };
        if (executor.isShutdown())
        {
            logger.info("Compaction executor has shut down, not submitting index build");
            return null;
        }

        return executor.submit(runnable);
    }
    public int getActiveCompactions()
    {
        return CompactionMetrics.getCompactions().size();
    }

    static class CompactionExecutor extends JMXEnabledThreadPoolExecutor
    {
        protected CompactionExecutor(int minThreads, int maxThreads, String name, BlockingQueue<Runnable> queue)
        {
            super(minThreads, maxThreads, 60, TimeUnit.SECONDS, queue, new NamedThreadFactory(name, Thread.MIN_PRIORITY), "internal");
        }

        private CompactionExecutor(int threadCount, String name)
        {
            this(threadCount, threadCount, name, new LinkedBlockingQueue<Runnable>());
        }

        public CompactionExecutor()
        {
            this(Math.max(1, DatabaseDescriptor.getConcurrentCompactors()), "CompactionExecutor");
        }

        protected void beforeExecute(Thread t, Runnable r)
        {
            // can't set this in Thread factory, so we do it redundantly here
            isCompactionManager.set(true);
            super.beforeExecute(t, r);
        }

        // modified from DebuggableThreadPoolExecutor so that CompactionInterruptedExceptions are not logged
        @Override
        public void afterExecute(Runnable r, Throwable t)
        {
            DebuggableThreadPoolExecutor.maybeResetTraceSessionWrapper(r);

            if (t == null)
                t = DebuggableThreadPoolExecutor.extractThrowable(r);

            if (t != null)
            {
                if (t instanceof CompactionInterruptedException)
                {
                    logger.info(t.getMessage());
                    if (t.getSuppressed() != null && t.getSuppressed().length > 0)
                        logger.warn("Interruption of compaction encountered exceptions:", t);
                    else
                        logger.trace("Full interruption stack trace:", t);
                }
                else
                {
                    DebuggableThreadPoolExecutor.handleOrLog(t);
                }
            }

            // Snapshots cannot be deleted on Windows while segments of the root element are mapped in NTFS. Compactions
            // unmap those segments which could free up a snapshot for successful deletion.
            SnapshotDeletingTask.rescheduleFailedTasks();
        }

        public ListenableFuture<?> submitIfRunning(Runnable task, String name)
        {
            return submitIfRunning(Executors.callable(task, null), name);
        }

        /**
         * Submit the task but only if the executor has not been shutdown.If the executor has
         * been shutdown, or in case of a rejected execution exception return a cancelled future.
         *
         * @param task - the task to submit
         * @param name - the task name to use in log messages
         *
         * @return the future that will deliver the task result, or a future that has already been
         *         cancelled if the task could not be submitted.
         */
        public ListenableFuture<?> submitIfRunning(Callable<?> task, String name)
        {
            if (isShutdown())
            {
                logger.info("Executor has been shut down, not submitting {}", name);
                return Futures.immediateCancelledFuture();
            }

            try
            {
                ListenableFutureTask ret = ListenableFutureTask.create(task);
                execute(ret);
                return ret;
            }
            catch (RejectedExecutionException ex)
            {
                if (isShutdown())
                    logger.info("Executor has shut down, could not submit {}", name);
                else
                    logger.error("Failed to submit {}", name, ex);

                return Futures.immediateCancelledFuture();
            }
        }
    }

    private static class ValidationExecutor extends CompactionExecutor
    {
        public ValidationExecutor()
        {
            super(1, Integer.MAX_VALUE, "ValidationExecutor", new SynchronousQueue<Runnable>());
        }
    }

    private static class CacheCleanupExecutor extends CompactionExecutor
    {
        public CacheCleanupExecutor()
        {
            super(1, "CacheCleanupExecutor");
        }
    }

    public interface CompactionExecutorStatsCollector
    {
        void beginCompaction(CompactionInfo.Holder ci);

        void finishCompaction(CompactionInfo.Holder ci);
    }

    public List<Map<String, String>> getCompactions()
    {
        List<Holder> compactionHolders = CompactionMetrics.getCompactions();
        List<Map<String, String>> out = new ArrayList<Map<String, String>>(compactionHolders.size());
        for (CompactionInfo.Holder ci : compactionHolders)
            out.add(ci.getCompactionInfo().asMap());
        return out;
    }

    public List<String> getCompactionSummary()
    {
        List<Holder> compactionHolders = CompactionMetrics.getCompactions();
        List<String> out = new ArrayList<String>(compactionHolders.size());
        for (CompactionInfo.Holder ci : compactionHolders)
            out.add(ci.getCompactionInfo().toString());
        return out;
    }

    public TabularData getCompactionHistory()
    {
        try
        {
            return SystemKeyspace.getCompactionHistory();
        }
        catch (OpenDataException e)
        {
            throw new RuntimeException(e);
        }
    }

    public long getTotalBytesCompacted()
    {
        return metrics.bytesCompacted.getCount();
    }

    public long getTotalCompactionsCompleted()
    {
        return metrics.totalCompactionsCompleted.getCount();
    }

    public int getPendingTasks()
    {
        return metrics.pendingTasks.getValue();
    }

    public long getCompletedTasks()
    {
        return metrics.completedTasks.getValue();
    }

    public void stopCompaction(String type)
    {
        OperationType operation = OperationType.valueOf(type);
        for (Holder holder : CompactionMetrics.getCompactions())
        {
            if (holder.getCompactionInfo().getTaskType() == operation)
                holder.stop();
        }
    }

    public void stopCompactionById(String compactionId)
    {
        for (Holder holder : CompactionMetrics.getCompactions())
        {
            UUID holderId = holder.getCompactionInfo().compactionId();
            if (holderId != null && holderId.equals(UUID.fromString(compactionId)))
                holder.stop();
        }
    }

    public void setConcurrentCompactors(int value)
    {
        if (value > executor.getCorePoolSize())
        {
            // we are increasing the value
            executor.setMaximumPoolSize(value);
            executor.setCorePoolSize(value);
        }
        else if (value < executor.getCorePoolSize())
        {
            // we are reducing the value
            executor.setCorePoolSize(value);
            executor.setMaximumPoolSize(value);
        }
    }

    public int getCoreCompactorThreads()
    {
        return executor.getCorePoolSize();
    }

    public void setCoreCompactorThreads(int number)
    {
        executor.setCorePoolSize(number);
    }

    public int getMaximumCompactorThreads()
    {
        return executor.getMaximumPoolSize();
    }

    public void setMaximumCompactorThreads(int number)
    {
        executor.setMaximumPoolSize(number);
    }

    public int getCoreValidationThreads()
    {
        return validationExecutor.getCorePoolSize();
    }

    public void setCoreValidationThreads(int number)
    {
        validationExecutor.setCorePoolSize(number);
    }

    public int getMaximumValidatorThreads()
    {
        return validationExecutor.getMaximumPoolSize();
    }

    public void setMaximumValidatorThreads(int number)
    {
        validationExecutor.setMaximumPoolSize(number);
    }

    /**
     * Try to stop all of the compactions for given ColumnFamilies.
     *
     * Note that this method does not wait for all compactions to finish; you'll need to loop against
     * isCompacting if you want that behavior.
     *
     * @param columnFamilies The ColumnFamilies to try to stop compaction upon.
     * @param interruptValidation true if validation operations for repair should also be interrupted
     *
     */
    public void interruptCompactionFor(Iterable<CFMetaData> columnFamilies, boolean interruptValidation)
    {
        assert columnFamilies != null;

        // interrupt in-progress compactions
        for (Holder compactionHolder : CompactionMetrics.getCompactions())
        {
            CompactionInfo info = compactionHolder.getCompactionInfo();
            if ((info.getTaskType() == OperationType.VALIDATION) && !interruptValidation)
                continue;

            if (Iterables.contains(columnFamilies, info.getCFMetaData()))
                compactionHolder.stop(); // signal compaction to stop
        }
    }

    public void interruptCompactionForCFs(Iterable<ColumnFamilyStore> cfss, boolean interruptValidation)
    {
        List<CFMetaData> metadata = new ArrayList<>();
        for (ColumnFamilyStore cfs : cfss)
            metadata.add(cfs.metadata);

        interruptCompactionFor(metadata, interruptValidation);
    }

    public void waitForCessation(Iterable<ColumnFamilyStore> cfss)
    {
        long start = System.nanoTime();
        long delay = TimeUnit.MINUTES.toNanos(1);
        while (System.nanoTime() - start < delay)
        {
            if (CompactionManager.instance.isCompacting(cfss))
                Uninterruptibles.sleepUninterruptibly(1, TimeUnit.MILLISECONDS);
            else
                break;
        }
    }
}<|MERGE_RESOLUTION|>--- conflicted
+++ resolved
@@ -1575,14 +1575,9 @@
         }
 
         CompactionStrategyManager strategy = cfs.getCompactionStrategyManager();
-<<<<<<< HEAD
-        try (SSTableRewriter repairedSSTableWriter = SSTableRewriter.constructWithoutEarlyOpening(sharedTxn, false, groupMaxDataAge);
+        try (SharedTxn sharedTxn = new SharedTxn(anticompactionGroup);
+             SSTableRewriter repairedSSTableWriter = SSTableRewriter.constructWithoutEarlyOpening(sharedTxn, false, groupMaxDataAge);
              SSTableRewriter unRepairedSSTableWriter = SSTableRewriter.constructWithoutEarlyOpening(sharedTxn, false, groupMaxDataAge);
-=======
-        try (SharedTxn sharedTxn = new SharedTxn(anticompactionGroup);
-             SSTableRewriter repairedSSTableWriter = new SSTableRewriter(sharedTxn, groupMaxDataAge, false, false);
-             SSTableRewriter unRepairedSSTableWriter = new SSTableRewriter(sharedTxn, groupMaxDataAge, false, false);
->>>>>>> 3dea15ff
              AbstractCompactionStrategy.ScannerList scanners = strategy.getScanners(anticompactionGroup.originals());
              CompactionController controller = new CompactionController(cfs, sstableAsSet, getDefaultGcBefore(cfs, nowInSec));
              CompactionIterator ci = new CompactionIterator(OperationType.ANTICOMPACTION, scanners.scanners, controller, nowInSec, UUIDGen.getTimeUUID(), metrics))
