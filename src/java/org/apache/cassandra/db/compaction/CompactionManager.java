/*
 * Licensed to the Apache Software Foundation (ASF) under one
 * or more contributor license agreements.  See the NOTICE file
 * distributed with this work for additional information
 * regarding copyright ownership.  The ASF licenses this file
 * to you under the Apache License, Version 2.0 (the
 * "License"); you may not use this file except in compliance
 * with the License.  You may obtain a copy of the License at
 *
 *     http://www.apache.org/licenses/LICENSE-2.0
 *
 * Unless required by applicable law or agreed to in writing, software
 * distributed under the License is distributed on an "AS IS" BASIS,
 * WITHOUT WARRANTIES OR CONDITIONS OF ANY KIND, either express or implied.
 * See the License for the specific language governing permissions and
 * limitations under the License.
 */
package org.apache.cassandra.db.compaction;

import java.io.File;
import java.io.IOException;
import java.util.*;
import java.util.concurrent.*;
import java.util.concurrent.atomic.AtomicInteger;
import java.util.function.Predicate;
import java.util.stream.Collectors;
import javax.management.openmbean.OpenDataException;
import javax.management.openmbean.TabularData;

import com.google.common.annotations.VisibleForTesting;
import com.google.common.base.Preconditions;
import com.google.common.collect.*;
import com.google.common.util.concurrent.*;

import org.apache.cassandra.locator.RangesAtEndpoint;
import org.slf4j.Logger;
import org.slf4j.LoggerFactory;

import io.netty.util.concurrent.FastThreadLocal;
import org.apache.cassandra.cache.AutoSavingCache;
import org.apache.cassandra.concurrent.DebuggableThreadPoolExecutor;
import org.apache.cassandra.concurrent.JMXEnabledThreadPoolExecutor;
import org.apache.cassandra.concurrent.NamedThreadFactory;
import org.apache.cassandra.exceptions.ConfigurationException;
import org.apache.cassandra.schema.TableMetadata;
import org.apache.cassandra.config.DatabaseDescriptor;
import org.apache.cassandra.schema.Schema;
import org.apache.cassandra.db.*;
import org.apache.cassandra.db.compaction.CompactionInfo.Holder;
import org.apache.cassandra.db.lifecycle.ILifecycleTransaction;
import org.apache.cassandra.db.lifecycle.LifecycleTransaction;
import org.apache.cassandra.db.lifecycle.SSTableIntervalTree;
import org.apache.cassandra.db.lifecycle.SSTableSet;
import org.apache.cassandra.db.lifecycle.View;
import org.apache.cassandra.db.lifecycle.WrappedLifecycleTransaction;
import org.apache.cassandra.db.rows.UnfilteredRowIterator;
import org.apache.cassandra.db.view.ViewBuilderTask;
import org.apache.cassandra.dht.Bounds;
import org.apache.cassandra.dht.Range;
import org.apache.cassandra.dht.Token;
import org.apache.cassandra.index.SecondaryIndexBuilder;
import org.apache.cassandra.io.sstable.Descriptor;
import org.apache.cassandra.io.sstable.ISSTableScanner;
import org.apache.cassandra.io.sstable.IndexSummaryRedistribution;
import org.apache.cassandra.io.sstable.SSTableRewriter;
import org.apache.cassandra.io.sstable.SnapshotDeletingTask;
import org.apache.cassandra.io.sstable.format.SSTableReader;
import org.apache.cassandra.io.sstable.format.SSTableWriter;
import org.apache.cassandra.io.sstable.metadata.MetadataCollector;
import org.apache.cassandra.io.sstable.metadata.StatsMetadata;
import org.apache.cassandra.io.util.FileUtils;
import org.apache.cassandra.metrics.CompactionMetrics;
import org.apache.cassandra.metrics.TableMetrics;
import org.apache.cassandra.schema.CompactionParams.TombstoneOption;
import org.apache.cassandra.service.ActiveRepairService;
import org.apache.cassandra.service.StorageService;
import org.apache.cassandra.streaming.PreviewKind;
import org.apache.cassandra.utils.*;
import org.apache.cassandra.utils.Throwables;
import org.apache.cassandra.utils.concurrent.Refs;

import static java.util.Collections.singleton;
import static org.apache.cassandra.service.ActiveRepairService.NO_PENDING_REPAIR;
import static org.apache.cassandra.service.ActiveRepairService.UNREPAIRED_SSTABLE;

/**
 * <p>
 * A singleton which manages a private executor of ongoing compactions.
 * </p>
 * Scheduling for compaction is accomplished by swapping sstables to be compacted into
 * a set via Tracker. New scheduling attempts will ignore currently compacting
 * sstables.
 */
public class CompactionManager implements CompactionManagerMBean
{
    public static final String MBEAN_OBJECT_NAME = "org.apache.cassandra.db:type=CompactionManager";
    private static final Logger logger = LoggerFactory.getLogger(CompactionManager.class);
    public static final CompactionManager instance;

    @VisibleForTesting
    public final AtomicInteger currentlyBackgroundUpgrading = new AtomicInteger(0);

    public static final int NO_GC = Integer.MIN_VALUE;
    public static final int GC_ALL = Integer.MAX_VALUE;

    // A thread local that tells us if the current thread is owned by the compaction manager. Used
    // by CounterContext to figure out if it should log a warning for invalid counter shards.
    public static final FastThreadLocal<Boolean> isCompactionManager = new FastThreadLocal<Boolean>()
    {
        @Override
        protected Boolean initialValue()
        {
            return false;
        }
    };

    static
    {
        instance = new CompactionManager();

        MBeanWrapper.instance.registerMBean(instance, MBEAN_OBJECT_NAME);
    }

    private final CompactionExecutor executor = new CompactionExecutor();
    private final CompactionExecutor validationExecutor = new ValidationExecutor();
    private final CompactionExecutor cacheCleanupExecutor = new CacheCleanupExecutor();
    private final CompactionExecutor viewBuildExecutor = new ViewBuildExecutor();

    private final CompactionMetrics metrics = new CompactionMetrics(executor, validationExecutor, viewBuildExecutor);
    @VisibleForTesting
    final Multiset<ColumnFamilyStore> compactingCF = ConcurrentHashMultiset.create();

    public final ActiveCompactions active = new ActiveCompactions();

    private final RateLimiter compactionRateLimiter = RateLimiter.create(Double.MAX_VALUE);

    public CompactionMetrics getMetrics()
    {
        return metrics;
    }

    /**
     * Gets compaction rate limiter.
     * Rate unit is bytes per sec.
     *
     * @return RateLimiter with rate limit set
     */
    public RateLimiter getRateLimiter()
    {
        setRate(DatabaseDescriptor.getCompactionThroughputMbPerSec());
        return compactionRateLimiter;
    }

    /**
     * Sets the rate for the rate limiter. When compaction_throughput_mb_per_sec is 0 or node is bootstrapping,
     * this sets the rate to Double.MAX_VALUE bytes per second.
     * @param throughPutMbPerSec throughput to set in mb per second
     */
    public void setRate(final double throughPutMbPerSec)
    {
        double throughput = throughPutMbPerSec * 1024.0 * 1024.0;
        // if throughput is set to 0, throttling is disabled
        if (throughput == 0 || StorageService.instance.isBootstrapMode())
            throughput = Double.MAX_VALUE;
        if (compactionRateLimiter.getRate() != throughput)
            compactionRateLimiter.setRate(throughput);
    }

    /**
     * Call this whenever a compaction might be needed on the given columnfamily.
     * It's okay to over-call (within reason) if a call is unnecessary, it will
     * turn into a no-op in the bucketing/candidate-scan phase.
     */
    public List<Future<?>> submitBackground(final ColumnFamilyStore cfs)
    {
        if (cfs.isAutoCompactionDisabled())
        {
            logger.trace("Autocompaction is disabled");
            return Collections.emptyList();
        }

        /**
         * If a CF is currently being compacted, and there are no idle threads, submitBackground should be a no-op;
         * we can wait for the current compaction to finish and re-submit when more information is available.
         * Otherwise, we should submit at least one task to prevent starvation by busier CFs, and more if there
         * are idle threads stil. (CASSANDRA-4310)
         */
        int count = compactingCF.count(cfs);
        if (count > 0 && executor.getActiveCount() >= executor.getMaximumPoolSize())
        {
            logger.trace("Background compaction is still running for {}.{} ({} remaining). Skipping",
                         cfs.keyspace.getName(), cfs.name, count);
            return Collections.emptyList();
        }

        logger.trace("Scheduling a background task check for {}.{} with {}",
                     cfs.keyspace.getName(),
                     cfs.name,
                     cfs.getCompactionStrategyManager().getName());

        List<Future<?>> futures = new ArrayList<>(1);
        Future<?> fut = executor.submitIfRunning(new BackgroundCompactionCandidate(cfs), "background task");
        if (!fut.isCancelled())
            futures.add(fut);
        else
            compactingCF.remove(cfs);
        return futures;
    }

    public boolean isCompacting(Iterable<ColumnFamilyStore> cfses, Predicate<SSTableReader> sstablePredicate)
    {
        for (ColumnFamilyStore cfs : cfses)
            if (cfs.getTracker().getCompacting().stream().anyMatch(sstablePredicate))
                return true;
        return false;
    }

    /**
     * Shutdowns both compaction and validation executors, cancels running compaction / validation,
     * and waits for tasks to complete if tasks were not cancelable.
     */
    public void forceShutdown()
    {
        // shutdown executors to prevent further submission
        executor.shutdown();
        validationExecutor.shutdown();
        viewBuildExecutor.shutdown();
        cacheCleanupExecutor.shutdown();

        // interrupt compactions and validations
        for (Holder compactionHolder : active.getCompactions())
        {
            compactionHolder.stop();
        }

        // wait for tasks to terminate
        // compaction tasks are interrupted above, so it shuold be fairy quick
        // until not interrupted tasks to complete.
        for (ExecutorService exec : Arrays.asList(executor, validationExecutor, viewBuildExecutor, cacheCleanupExecutor))
        {
            try
            {
                if (!exec.awaitTermination(1, TimeUnit.MINUTES))
                    logger.warn("Failed to wait for compaction executors shutdown");
            }
            catch (InterruptedException e)
            {
                logger.error("Interrupted while waiting for tasks to be terminated", e);
            }
        }
    }

    public void finishCompactionsAndShutdown(long timeout, TimeUnit unit) throws InterruptedException
    {
        executor.shutdown();
        executor.awaitTermination(timeout, unit);
    }

    // the actual sstables to compact are not determined until we run the BCT; that way, if new sstables
    // are created between task submission and execution, we execute against the most up-to-date information
    @VisibleForTesting
    class BackgroundCompactionCandidate implements Runnable
    {
        private final ColumnFamilyStore cfs;

        BackgroundCompactionCandidate(ColumnFamilyStore cfs)
        {
            compactingCF.add(cfs);
            this.cfs = cfs;
        }

        public void run()
        {
            boolean ranCompaction = false;
            try
            {
                logger.trace("Checking {}.{}", cfs.keyspace.getName(), cfs.name);
                if (!cfs.isValid())
                {
                    logger.trace("Aborting compaction for dropped CF");
                    return;
                }

                CompactionStrategyManager strategy = cfs.getCompactionStrategyManager();
                AbstractCompactionTask task = strategy.getNextBackgroundTask(getDefaultGcBefore(cfs, FBUtilities.nowInSeconds()));
                if (task == null)
                {
                    if (DatabaseDescriptor.automaticSSTableUpgrade())
                        ranCompaction = maybeRunUpgradeTask(strategy);
                }
                else
                {
                    task.execute(active);
                    ranCompaction = true;
                }
            }
            finally
            {
                compactingCF.remove(cfs);
            }
            if (ranCompaction) // only submit background if we actually ran a compaction - otherwise we end up in an infinite loop submitting noop background tasks
                submitBackground(cfs);
        }

        boolean maybeRunUpgradeTask(CompactionStrategyManager strategy)
        {
            logger.debug("Checking for upgrade tasks {}.{}", cfs.keyspace.getName(), cfs.getTableName());
            try
            {
                if (currentlyBackgroundUpgrading.incrementAndGet() <= DatabaseDescriptor.maxConcurrentAutoUpgradeTasks())
                {
                    AbstractCompactionTask upgradeTask = strategy.findUpgradeSSTableTask();
                    if (upgradeTask != null)
                    {
                        upgradeTask.execute(active);
                        return true;
                    }
                }
            }
            finally
            {
                currentlyBackgroundUpgrading.decrementAndGet();
            }
            logger.trace("No tasks available");
            return false;
        }
    }

    @VisibleForTesting
    public BackgroundCompactionCandidate getBackgroundCompactionCandidate(ColumnFamilyStore cfs)
    {
        return new BackgroundCompactionCandidate(cfs);
    }

    /**
     * Run an operation over all sstables using jobs threads
     *
     * @param cfs the column family store to run the operation on
     * @param operation the operation to run
     * @param jobs the number of threads to use - 0 means use all available. It never uses more than concurrent_compactors threads
     * @return status of the operation
     * @throws ExecutionException
     * @throws InterruptedException
     */
    @SuppressWarnings("resource")
    private AllSSTableOpStatus parallelAllSSTableOperation(final ColumnFamilyStore cfs, final OneSSTableOperation operation, int jobs, OperationType operationType) throws ExecutionException, InterruptedException
    {
        List<LifecycleTransaction> transactions = new ArrayList<>();
        List<Future<?>> futures = new ArrayList<>();
        try (LifecycleTransaction compacting = cfs.markAllCompacting(operationType))
        {
            if (compacting == null)
                return AllSSTableOpStatus.UNABLE_TO_CANCEL;

            Iterable<SSTableReader> sstables = Lists.newArrayList(operation.filterSSTables(compacting));
            if (Iterables.isEmpty(sstables))
            {
                logger.info("No sstables to {} for {}.{}", operationType.name(), cfs.keyspace.getName(), cfs.name);
                return AllSSTableOpStatus.SUCCESSFUL;
            }

            for (final SSTableReader sstable : sstables)
            {
                final LifecycleTransaction txn = compacting.split(singleton(sstable));
                transactions.add(txn);
                Callable<Object> callable = new Callable<Object>()
                {
                    @Override
                    public Object call() throws Exception
                    {
                        operation.execute(txn);
                        return this;
                    }
                };
                Future<?> fut = executor.submitIfRunning(callable, "paralell sstable operation");
                if (!fut.isCancelled())
                    futures.add(fut);
                else
                    return AllSSTableOpStatus.ABORTED;

                if (jobs > 0 && futures.size() == jobs)
                {
                    Future<?> f = FBUtilities.waitOnFirstFuture(futures);
                    futures.remove(f);
                }
            }
            FBUtilities.waitOnFutures(futures);
            assert compacting.originals().isEmpty();
            return AllSSTableOpStatus.SUCCESSFUL;
        }
        finally
        {
            // wait on any unfinished futures to make sure we don't close an ongoing transaction
            try
            {
                FBUtilities.waitOnFutures(futures);
            }
            catch (Throwable t)
            {
               // these are handled/logged in CompactionExecutor#afterExecute
            }
            Throwable fail = Throwables.close(null, transactions);
            if (fail != null)
                logger.error("Failed to cleanup lifecycle transactions", fail);
        }
    }

    private static interface OneSSTableOperation
    {
        Iterable<SSTableReader> filterSSTables(LifecycleTransaction transaction);
        void execute(LifecycleTransaction input) throws IOException;
    }

    public enum AllSSTableOpStatus
    {
        SUCCESSFUL(0),
        ABORTED(1),
        UNABLE_TO_CANCEL(2);

        public final int statusCode;

        AllSSTableOpStatus(int statusCode)
        {
            this.statusCode = statusCode;
        }
    }

    public AllSSTableOpStatus performScrub(final ColumnFamilyStore cfs, final boolean skipCorrupted, final boolean checkData,
                                           int jobs)
    throws InterruptedException, ExecutionException
    {
        return performScrub(cfs, skipCorrupted, checkData, false, jobs);
    }

    public AllSSTableOpStatus performScrub(final ColumnFamilyStore cfs, final boolean skipCorrupted, final boolean checkData,
                                           final boolean reinsertOverflowedTTL, int jobs)
    throws InterruptedException, ExecutionException
    {
        return parallelAllSSTableOperation(cfs, new OneSSTableOperation()
        {
            @Override
            public Iterable<SSTableReader> filterSSTables(LifecycleTransaction input)
            {
                return input.originals();
            }

            @Override
            public void execute(LifecycleTransaction input)
            {
                scrubOne(cfs, input, skipCorrupted, checkData, reinsertOverflowedTTL, active);
            }
        }, jobs, OperationType.SCRUB);
    }

    public AllSSTableOpStatus performVerify(ColumnFamilyStore cfs, Verifier.Options options) throws InterruptedException, ExecutionException
    {
        assert !cfs.isIndex();
        return parallelAllSSTableOperation(cfs, new OneSSTableOperation()
        {
            @Override
            public Iterable<SSTableReader> filterSSTables(LifecycleTransaction input)
            {
                return input.originals();
            }

            @Override
            public void execute(LifecycleTransaction input)
            {
                verifyOne(cfs, input.onlyOne(), options, active);
            }
        }, 0, OperationType.VERIFY);
    }

    public AllSSTableOpStatus performSSTableRewrite(final ColumnFamilyStore cfs, final boolean excludeCurrentVersion, int jobs) throws InterruptedException, ExecutionException
    {
        return parallelAllSSTableOperation(cfs, new OneSSTableOperation()
        {
            @Override
            public Iterable<SSTableReader> filterSSTables(LifecycleTransaction transaction)
            {
                List<SSTableReader> sortedSSTables = Lists.newArrayList(transaction.originals());
                Collections.sort(sortedSSTables, SSTableReader.sizeComparator.reversed());
                Iterator<SSTableReader> iter = sortedSSTables.iterator();
                while (iter.hasNext())
                {
                    SSTableReader sstable = iter.next();
                    if (excludeCurrentVersion && sstable.descriptor.version.equals(sstable.descriptor.getFormat().getLatestVersion()))
                    {
                        transaction.cancel(sstable);
                        iter.remove();
                    }
                }
                return sortedSSTables;
            }

            @Override
            public void execute(LifecycleTransaction txn)
            {
                AbstractCompactionTask task = cfs.getCompactionStrategyManager().getCompactionTask(txn, NO_GC, Long.MAX_VALUE);
                task.setUserDefined(true);
                task.setCompactionType(OperationType.UPGRADE_SSTABLES);
                task.execute(active);
            }
        }, jobs, OperationType.UPGRADE_SSTABLES);
    }

    public AllSSTableOpStatus performCleanup(final ColumnFamilyStore cfStore, int jobs) throws InterruptedException, ExecutionException
    {
        assert !cfStore.isIndex();
        Keyspace keyspace = cfStore.keyspace;
        if (!StorageService.instance.isJoined())
        {
            logger.info("Cleanup cannot run before a node has joined the ring");
            return AllSSTableOpStatus.ABORTED;
        }
        // if local ranges is empty, it means no data should remain
        final RangesAtEndpoint replicas = StorageService.instance.getLocalReplicas(keyspace.getName());
        final Set<Range<Token>> allRanges = replicas.ranges();
        final Set<Range<Token>> transientRanges = replicas.onlyTransient().ranges();
        final Set<Range<Token>> fullRanges = replicas.onlyFull().ranges();
        final boolean hasIndexes = cfStore.indexManager.hasIndexes();

        return parallelAllSSTableOperation(cfStore, new OneSSTableOperation()
        {
            @Override
            public Iterable<SSTableReader> filterSSTables(LifecycleTransaction transaction)
            {
                List<SSTableReader> sortedSSTables = Lists.newArrayList(transaction.originals());
                Collections.sort(sortedSSTables, SSTableReader.sizeComparator);
                return sortedSSTables;
            }

            @Override
            public void execute(LifecycleTransaction txn) throws IOException
            {
                CleanupStrategy cleanupStrategy = CleanupStrategy.get(cfStore, allRanges, transientRanges, txn.onlyOne().isRepaired(), FBUtilities.nowInSeconds());
                doCleanupOne(cfStore, txn, cleanupStrategy, replicas.ranges(), fullRanges, transientRanges, hasIndexes);
            }
        }, jobs, OperationType.CLEANUP);
    }

    public AllSSTableOpStatus performGarbageCollection(final ColumnFamilyStore cfStore, TombstoneOption tombstoneOption, int jobs) throws InterruptedException, ExecutionException
    {
        assert !cfStore.isIndex();

        return parallelAllSSTableOperation(cfStore, new OneSSTableOperation()
        {
            @Override
            public Iterable<SSTableReader> filterSSTables(LifecycleTransaction transaction)
            {
                Iterable<SSTableReader> originals = transaction.originals();
                if (cfStore.getCompactionStrategyManager().onlyPurgeRepairedTombstones())
                    originals = Iterables.filter(originals, SSTableReader::isRepaired);
                List<SSTableReader> sortedSSTables = Lists.newArrayList(originals);
                Collections.sort(sortedSSTables, SSTableReader.maxTimestampAscending);
                return sortedSSTables;
            }

            @Override
            public void execute(LifecycleTransaction txn) throws IOException
            {
                logger.debug("Garbage collecting {}", txn.originals());
                CompactionTask task = new CompactionTask(cfStore, txn, getDefaultGcBefore(cfStore, FBUtilities.nowInSeconds()))
                {
                    @Override
                    protected CompactionController getCompactionController(Set<SSTableReader> toCompact)
                    {
                        return new CompactionController(cfStore, toCompact, gcBefore, null, tombstoneOption);
                    }
                };
                task.setUserDefined(true);
                task.setCompactionType(OperationType.GARBAGE_COLLECT);
                task.execute(active);
            }
        }, jobs, OperationType.GARBAGE_COLLECT);
    }

    public AllSSTableOpStatus relocateSSTables(final ColumnFamilyStore cfs, int jobs) throws ExecutionException, InterruptedException
    {
        if (!cfs.getPartitioner().splitter().isPresent())
        {
            logger.info("Partitioner does not support splitting");
            return AllSSTableOpStatus.ABORTED;
        }

        if (StorageService.instance.getLocalReplicas(cfs.keyspace.getName()).isEmpty())
        {
            logger.info("Relocate cannot run before a node has joined the ring");
            return AllSSTableOpStatus.ABORTED;
        }

        final DiskBoundaries diskBoundaries = cfs.getDiskBoundaries();

        return parallelAllSSTableOperation(cfs, new OneSSTableOperation()
        {
            @Override
            public Iterable<SSTableReader> filterSSTables(LifecycleTransaction transaction)
            {
                Set<SSTableReader> originals = Sets.newHashSet(transaction.originals());
                Set<SSTableReader> needsRelocation = originals.stream().filter(s -> !inCorrectLocation(s)).collect(Collectors.toSet());
                transaction.cancel(Sets.difference(originals, needsRelocation));

                Map<Integer, List<SSTableReader>> groupedByDisk = groupByDiskIndex(needsRelocation);

                int maxSize = 0;
                for (List<SSTableReader> diskSSTables : groupedByDisk.values())
                    maxSize = Math.max(maxSize, diskSSTables.size());

                List<SSTableReader> mixedSSTables = new ArrayList<>();

                for (int i = 0; i < maxSize; i++)
                    for (List<SSTableReader> diskSSTables : groupedByDisk.values())
                        if (i < diskSSTables.size())
                            mixedSSTables.add(diskSSTables.get(i));

                return mixedSSTables;
            }

            public Map<Integer, List<SSTableReader>> groupByDiskIndex(Set<SSTableReader> needsRelocation)
            {
                return needsRelocation.stream().collect(Collectors.groupingBy((s) -> diskBoundaries.getDiskIndex(s)));
            }

            private boolean inCorrectLocation(SSTableReader sstable)
            {
                if (!cfs.getPartitioner().splitter().isPresent())
                    return true;

                int diskIndex = diskBoundaries.getDiskIndex(sstable);
                File diskLocation = diskBoundaries.directories.get(diskIndex).location;
                PartitionPosition diskLast = diskBoundaries.positions.get(diskIndex);

                // the location we get from directoryIndex is based on the first key in the sstable
                // now we need to make sure the last key is less than the boundary as well:
                return sstable.descriptor.directory.getAbsolutePath().startsWith(diskLocation.getAbsolutePath()) && sstable.last.compareTo(diskLast) <= 0;
            }

            @Override
            public void execute(LifecycleTransaction txn)
            {
                logger.debug("Relocating {}", txn.originals());
                AbstractCompactionTask task = cfs.getCompactionStrategyManager().getCompactionTask(txn, NO_GC, Long.MAX_VALUE);
                task.setUserDefined(true);
                task.setCompactionType(OperationType.RELOCATE);
                task.execute(active);
            }
        }, jobs, OperationType.RELOCATE);
    }

    /**
     * Splits the given token ranges of the given sstables into a pending repair silo
     */
    public ListenableFuture<?> submitPendingAntiCompaction(ColumnFamilyStore cfs,
                                                           RangesAtEndpoint tokenRanges,
                                                           Refs<SSTableReader> sstables,
                                                           LifecycleTransaction txn,
                                                           UUID sessionId)
    {
        Runnable runnable = new WrappedRunnable()
        {
            protected void runMayThrow() throws Exception
            {
                try (TableMetrics.TableTimer.Context ctx = cfs.metric.anticompactionTime.time())
                {
                    performAnticompaction(cfs, tokenRanges, sstables, txn, sessionId);
                }
            }
        };

        ListenableFuture<?> task = null;
        try
        {
            task = executor.submitIfRunning(runnable, "pending anticompaction");
            return task;
        }
        finally
        {
            if (task == null || task.isCancelled())
            {
                sstables.release();
                txn.abort();
            }
        }
    }

    /**
     * for sstables that are fully contained in the given ranges, just rewrite their metadata with
     * the pending repair id and remove them from the transaction
     */
    private static void mutateFullyContainedSSTables(ColumnFamilyStore cfs,
                                                     Refs<SSTableReader> refs,
                                                     Iterator<SSTableReader> sstableIterator,
                                                     Collection<Range<Token>> ranges,
                                                     LifecycleTransaction txn,
                                                     UUID sessionID,
                                                     boolean isTransient) throws IOException
    {
        if (ranges.isEmpty())
            return;

        List<Range<Token>> normalizedRanges = Range.normalize(ranges);

        Set<SSTableReader> fullyContainedSSTables = findSSTablesToAnticompact(sstableIterator, normalizedRanges, sessionID);

        cfs.metric.bytesMutatedAnticompaction.inc(SSTableReader.getTotalBytes(fullyContainedSSTables));
        cfs.getCompactionStrategyManager().mutateRepaired(fullyContainedSSTables, UNREPAIRED_SSTABLE, sessionID, isTransient);
        // since we're just re-writing the sstable metdata for the fully contained sstables, we don't want
        // them obsoleted when the anti-compaction is complete. So they're removed from the transaction here
        txn.cancel(fullyContainedSSTables);
        refs.release(fullyContainedSSTables);
    }

    /**
     * Make sure the {validatedForRepair} are marked for compaction before calling this.
     *
     * Caller must reference the validatedForRepair sstables (via ParentRepairSession.getActiveRepairedSSTableRefs(..)).
     *
     * @param cfs
     * @param replicas token ranges to be repaired
     * @param validatedForRepair SSTables containing the repaired ranges. Should be referenced before passing them.
     * @param sessionID the repair session we're anti-compacting for
     * @throws InterruptedException
     * @throws IOException
     */
    public void performAnticompaction(ColumnFamilyStore cfs,
                                      RangesAtEndpoint replicas,
                                      Refs<SSTableReader> validatedForRepair,
                                      LifecycleTransaction txn,
                                      UUID sessionID) throws IOException
    {
        try
        {
            ActiveRepairService.ParentRepairSession prs = ActiveRepairService.instance.getParentRepairSession(sessionID);
            Preconditions.checkArgument(!prs.isPreview(), "Cannot anticompact for previews");
            Preconditions.checkArgument(!replicas.isEmpty(), "No ranges to anti-compact");

            if (logger.isInfoEnabled())
                logger.info("{} Starting anticompaction for {}.{} on {}/{} sstables", PreviewKind.NONE.logPrefix(sessionID), cfs.keyspace.getName(), cfs.getTableName(), validatedForRepair.size(), cfs.getLiveSSTables().size());
            if (logger.isTraceEnabled())
                logger.trace("{} Starting anticompaction for ranges {}", PreviewKind.NONE.logPrefix(sessionID), replicas);

            Set<SSTableReader> sstables = new HashSet<>(validatedForRepair);
            validateSSTableBoundsForAnticompaction(sessionID, sstables, replicas);
            mutateFullyContainedSSTables(cfs, validatedForRepair, sstables.iterator(), replicas.onlyFull().ranges(), txn, sessionID, false);
            mutateFullyContainedSSTables(cfs, validatedForRepair, sstables.iterator(), replicas.onlyTransient().ranges(), txn, sessionID, true);

            assert txn.originals().equals(sstables);
            if (!sstables.isEmpty())
                doAntiCompaction(cfs, replicas, txn, sessionID);
            txn.finish();
        }
        finally
        {
            validatedForRepair.release();
            txn.close();
        }

        logger.info("{} Completed anticompaction successfully", PreviewKind.NONE.logPrefix(sessionID));
    }

    static void validateSSTableBoundsForAnticompaction(UUID sessionID,
                                                       Collection<SSTableReader> sstables,
                                                       RangesAtEndpoint ranges)
    {
        List<Range<Token>> normalizedRanges = Range.normalize(ranges.ranges());
        for (SSTableReader sstable : sstables)
        {
            Bounds<Token> bounds = new Bounds<>(sstable.first.getToken(), sstable.last.getToken());

            if (!Iterables.any(normalizedRanges, r -> (r.contains(bounds.left) && r.contains(bounds.right)) || r.intersects(bounds)))
            {
                // this should never happen - in PendingAntiCompaction#getSSTables we select all sstables that intersect the repaired ranges, that can't have changed here
                String message = String.format("%s SSTable %s (%s) does not intersect repaired ranges %s, this sstable should not have been included.",
                                               PreviewKind.NONE.logPrefix(sessionID), sstable, bounds, normalizedRanges);
                logger.error(message);
                throw new IllegalStateException(message);
            }
        }

    }

    @VisibleForTesting
    static Set<SSTableReader> findSSTablesToAnticompact(Iterator<SSTableReader> sstableIterator, List<Range<Token>> normalizedRanges, UUID parentRepairSession)
    {
        Set<SSTableReader> fullyContainedSSTables = new HashSet<>();
        while (sstableIterator.hasNext())
        {
            SSTableReader sstable = sstableIterator.next();

            Bounds<Token> sstableBounds = new Bounds<>(sstable.first.getToken(), sstable.last.getToken());

            for (Range<Token> r : normalizedRanges)
            {
                // ranges are normalized - no wrap around - if first and last are contained we know that all tokens are contained in the range
                if (r.contains(sstable.first.getToken()) && r.contains(sstable.last.getToken()))
                {
                    logger.info("{} SSTable {} fully contained in range {}, mutating repairedAt instead of anticompacting", PreviewKind.NONE.logPrefix(parentRepairSession), sstable, r);
                    fullyContainedSSTables.add(sstable);
                    sstableIterator.remove();
                    break;
                }
                else if (r.intersects(sstableBounds))
                {
                    logger.info("{} SSTable {} ({}) will be anticompacted on range {}", PreviewKind.NONE.logPrefix(parentRepairSession), sstable, sstableBounds, r);
                }
            }
        }
        return fullyContainedSSTables;
    }

    public void performMaximal(final ColumnFamilyStore cfStore, boolean splitOutput)
    {
        FBUtilities.waitOnFutures(submitMaximal(cfStore, getDefaultGcBefore(cfStore, FBUtilities.nowInSeconds()), splitOutput));
    }

    public List<Future<?>> submitMaximal(final ColumnFamilyStore cfStore, final int gcBefore, boolean splitOutput)
    {
        // here we compute the task off the compaction executor, so having that present doesn't
        // confuse runWithCompactionsDisabled -- i.e., we don't want to deadlock ourselves, waiting
        // for ourselves to finish/acknowledge cancellation before continuing.
        final Collection<AbstractCompactionTask> tasks = cfStore.getCompactionStrategyManager().getMaximalTasks(gcBefore, splitOutput);

        if (tasks == null)
            return Collections.emptyList();

        List<Future<?>> futures = new ArrayList<>();

        int nonEmptyTasks = 0;
        for (final AbstractCompactionTask task : tasks)
        {
            if (task.transaction.originals().size() > 0)
                nonEmptyTasks++;

            Runnable runnable = new WrappedRunnable()
            {
                protected void runMayThrow()
                {
                    task.execute(active);
                }
            };

            Future<?> fut = executor.submitIfRunning(runnable, "maximal task");
            if (!fut.isCancelled())
                futures.add(fut);
        }
        if (nonEmptyTasks > 1)
            logger.info("Major compaction will not result in a single sstable - repaired and unrepaired data is kept separate and compaction runs per data_file_directory.");


        return futures;
    }

    public void forceCompactionForTokenRange(ColumnFamilyStore cfStore, Collection<Range<Token>> ranges)
    {
        final Collection<AbstractCompactionTask> tasks = cfStore.runWithCompactionsDisabled(() ->
                   {
                       Collection<SSTableReader> sstables = sstablesInBounds(cfStore, ranges);
                       if (sstables == null || sstables.isEmpty())
                       {
                           logger.debug("No sstables found for the provided token range");
                           return null;
                       }
                       return cfStore.getCompactionStrategyManager().getUserDefinedTasks(sstables, getDefaultGcBefore(cfStore, FBUtilities.nowInSeconds()));
                   }, (sstable) -> new Bounds<>(sstable.first.getToken(), sstable.last.getToken()).intersects(ranges), false, false);

        if (tasks == null)
            return;

        Runnable runnable = new WrappedRunnable()
        {
            protected void runMayThrow()
            {
                for (AbstractCompactionTask task : tasks)
                    if (task != null)
                        task.execute(active);
            }
        };

        if (executor.isShutdown())
        {
            logger.info("Compaction executor has shut down, not submitting task");
            return;
        }
        FBUtilities.waitOnFuture(executor.submit(runnable));
    }

    private static Collection<SSTableReader> sstablesInBounds(ColumnFamilyStore cfs, Collection<Range<Token>> tokenRangeCollection)
    {
        final Set<SSTableReader> sstables = new HashSet<>();
        Iterable<SSTableReader> liveTables = cfs.getTracker().getView().select(SSTableSet.LIVE);
        SSTableIntervalTree tree = SSTableIntervalTree.build(liveTables);

        for (Range<Token> tokenRange : tokenRangeCollection)
        {
            Iterable<SSTableReader> ssTableReaders = View.sstablesInBounds(tokenRange.left.minKeyBound(), tokenRange.right.maxKeyBound(), tree);
            Iterables.addAll(sstables, ssTableReaders);
        }
        return sstables;
    }

    public void forceUserDefinedCompaction(String dataFiles)
    {
        String[] filenames = dataFiles.split(",");
        Multimap<ColumnFamilyStore, Descriptor> descriptors = ArrayListMultimap.create();

        for (String filename : filenames)
        {
            // extract keyspace and columnfamily name from filename
            Descriptor desc = Descriptor.fromFilename(filename.trim());
            if (Schema.instance.getTableMetadataRef(desc) == null)
            {
                logger.warn("Schema does not exist for file {}. Skipping.", filename);
                continue;
            }
            // group by keyspace/columnfamily
            ColumnFamilyStore cfs = Keyspace.open(desc.ksname).getColumnFamilyStore(desc.cfname);
            descriptors.put(cfs, cfs.getDirectories().find(new File(filename.trim()).getName()));
        }

        List<Future<?>> futures = new ArrayList<>(descriptors.size());
        int nowInSec = FBUtilities.nowInSeconds();
        for (ColumnFamilyStore cfs : descriptors.keySet())
            futures.add(submitUserDefined(cfs, descriptors.get(cfs), getDefaultGcBefore(cfs, nowInSec)));
        FBUtilities.waitOnFutures(futures);
    }

    public void forceUserDefinedCleanup(String dataFiles)
    {
        String[] filenames = dataFiles.split(",");
        HashMap<ColumnFamilyStore, Descriptor> descriptors = Maps.newHashMap();

        for (String filename : filenames)
        {
            // extract keyspace and columnfamily name from filename
            Descriptor desc = Descriptor.fromFilename(filename.trim());
            if (Schema.instance.getTableMetadataRef(desc) == null)
            {
                logger.warn("Schema does not exist for file {}. Skipping.", filename);
                continue;
            }
            // group by keyspace/columnfamily
            ColumnFamilyStore cfs = Keyspace.open(desc.ksname).getColumnFamilyStore(desc.cfname);
            desc = cfs.getDirectories().find(new File(filename.trim()).getName());
            if (desc != null)
                descriptors.put(cfs, desc);
        }

        if (!StorageService.instance.isJoined())
        {
            logger.error("Cleanup cannot run before a node has joined the ring");
            return;
        }

        for (Map.Entry<ColumnFamilyStore,Descriptor> entry : descriptors.entrySet())
        {
            ColumnFamilyStore cfs = entry.getKey();
            Keyspace keyspace = cfs.keyspace;
            final RangesAtEndpoint replicas = StorageService.instance.getLocalReplicas(keyspace.getName());
            final Set<Range<Token>> allRanges = replicas.ranges();
            final Set<Range<Token>> transientRanges = replicas.onlyTransient().ranges();
            final Set<Range<Token>> fullRanges = replicas.onlyFull().ranges();
            boolean hasIndexes = cfs.indexManager.hasIndexes();
            SSTableReader sstable = lookupSSTable(cfs, entry.getValue());

            if (sstable == null)
            {
                logger.warn("Will not clean {}, it is not an active sstable", entry.getValue());
            }
            else
            {
                CleanupStrategy cleanupStrategy = CleanupStrategy.get(cfs, allRanges, transientRanges, sstable.isRepaired(), FBUtilities.nowInSeconds());
                try (LifecycleTransaction txn = cfs.getTracker().tryModify(sstable, OperationType.CLEANUP))
                {
                    doCleanupOne(cfs, txn, cleanupStrategy, allRanges, fullRanges, transientRanges, hasIndexes);
                }
                catch (IOException e)
                {
                    logger.error("forceUserDefinedCleanup failed: {}", e.getLocalizedMessage());
                }
            }
        }
    }


    public Future<?> submitUserDefined(final ColumnFamilyStore cfs, final Collection<Descriptor> dataFiles, final int gcBefore)
    {
        Runnable runnable = new WrappedRunnable()
        {
            protected void runMayThrow()
            {
                // look up the sstables now that we're on the compaction executor, so we don't try to re-compact
                // something that was already being compacted earlier.
                Collection<SSTableReader> sstables = new ArrayList<>(dataFiles.size());
                for (Descriptor desc : dataFiles)
                {
                    // inefficient but not in a performance sensitive path
                    SSTableReader sstable = lookupSSTable(cfs, desc);
                    if (sstable == null)
                    {
                        logger.info("Will not compact {}: it is not an active sstable", desc);
                    }
                    else
                    {
                        sstables.add(sstable);
                    }
                }

                if (sstables.isEmpty())
                {
                    logger.info("No files to compact for user defined compaction");
                }
                else
                {
                    List<AbstractCompactionTask> tasks = cfs.getCompactionStrategyManager().getUserDefinedTasks(sstables, gcBefore);
                    for (AbstractCompactionTask task : tasks)
                    {
                        if (task != null)
                            task.execute(active);
                    }
                }
            }
        };

        return executor.submitIfRunning(runnable, "user defined task");
    }

    // This acquire a reference on the sstable
    // This is not efficient, do not use in any critical path
    private SSTableReader lookupSSTable(final ColumnFamilyStore cfs, Descriptor descriptor)
    {
        for (SSTableReader sstable : cfs.getSSTables(SSTableSet.CANONICAL))
        {
            if (sstable.descriptor.equals(descriptor))
                return sstable;
        }
        return null;
    }

    public Future<?> submitValidation(Callable<Object> validation)
    {
        return validationExecutor.submitIfRunning(validation, "validation");
    }

    /* Used in tests. */
    public void disableAutoCompaction()
    {
        for (String ksname : Schema.instance.getNonSystemKeyspaces())
        {
            for (ColumnFamilyStore cfs : Keyspace.open(ksname).getColumnFamilyStores())
                cfs.disableAutoCompaction();
        }
    }

    @VisibleForTesting
    void scrubOne(ColumnFamilyStore cfs, LifecycleTransaction modifier, boolean skipCorrupted, boolean checkData, boolean reinsertOverflowedTTL, ActiveCompactionsTracker activeCompactions)
    {
        CompactionInfo.Holder scrubInfo = null;

        try (Scrubber scrubber = new Scrubber(cfs, modifier, skipCorrupted, checkData, reinsertOverflowedTTL))
        {
            scrubInfo = scrubber.getScrubInfo();
            activeCompactions.beginCompaction(scrubInfo);
            scrubber.scrub();
        }
        finally
        {
            if (scrubInfo != null)
                activeCompactions.finishCompaction(scrubInfo);
        }
    }

    @VisibleForTesting
    void verifyOne(ColumnFamilyStore cfs, SSTableReader sstable, Verifier.Options options, ActiveCompactionsTracker activeCompactions)
    {
        CompactionInfo.Holder verifyInfo = null;

        try (Verifier verifier = new Verifier(cfs, sstable, false, options))
        {
            verifyInfo = verifier.getVerifyInfo();
            activeCompactions.beginCompaction(verifyInfo);
            verifier.verify();
        }
        finally
        {
            if (verifyInfo != null)
                activeCompactions.finishCompaction(verifyInfo);
        }
    }

    /**
     * Determines if a cleanup would actually remove any data in this SSTable based
     * on a set of owned ranges.
     */
    @VisibleForTesting
    public static boolean needsCleanup(SSTableReader sstable, Collection<Range<Token>> ownedRanges)
    {
        if (ownedRanges.isEmpty())
        {
            return true; // all data will be cleaned
        }

        // unwrap and sort the ranges by LHS token
        List<Range<Token>> sortedRanges = Range.normalize(ownedRanges);

        // see if there are any keys LTE the token for the start of the first range
        // (token range ownership is exclusive on the LHS.)
        Range<Token> firstRange = sortedRanges.get(0);
        if (sstable.first.getToken().compareTo(firstRange.left) <= 0)
            return true;

        // then, iterate over all owned ranges and see if the next key beyond the end of the owned
        // range falls before the start of the next range
        for (int i = 0; i < sortedRanges.size(); i++)
        {
            Range<Token> range = sortedRanges.get(i);
            if (range.right.isMinimum())
            {
                // we split a wrapping range and this is the second half.
                // there can't be any keys beyond this (and this is the last range)
                return false;
            }

            DecoratedKey firstBeyondRange = sstable.firstKeyBeyond(range.right.maxKeyBound());
            if (firstBeyondRange == null)
            {
                // we ran off the end of the sstable looking for the next key; we don't need to check any more ranges
                return false;
            }

            if (i == (sortedRanges.size() - 1))
            {
                // we're at the last range and we found a key beyond the end of the range
                return true;
            }

            Range<Token> nextRange = sortedRanges.get(i + 1);
            if (firstBeyondRange.getToken().compareTo(nextRange.left) <= 0)
            {
                // we found a key in between the owned ranges
                return true;
            }
        }

        return false;
    }

    /**
     * This function goes over a file and removes the keys that the node is not responsible for
     * and only keeps keys that this node is responsible for.
     *
     * @throws IOException
     */
    private void doCleanupOne(final ColumnFamilyStore cfs,
                              LifecycleTransaction txn,
                              CleanupStrategy cleanupStrategy,
                              Collection<Range<Token>> allRanges,
                              Collection<Range<Token>> fullRanges,
                              Collection<Range<Token>> transientRanges,
                              boolean hasIndexes) throws IOException
    {
        assert !cfs.isIndex();

        SSTableReader sstable = txn.onlyOne();

        // if ranges is empty and no index, entire sstable is discarded
        if (!hasIndexes && !new Bounds<>(sstable.first.getToken(), sstable.last.getToken()).intersects(allRanges))
        {
            txn.obsoleteOriginals();
            txn.finish();
            return;
        }

        boolean needsCleanupFull = needsCleanup(sstable, fullRanges);
        boolean needsCleanupTransient = needsCleanup(sstable, transientRanges);
        //If there are no ranges for which the table needs cleanup either due to lack of intersection or lack
        //of the table being repaired.
        if (!needsCleanupFull && (!needsCleanupTransient || !sstable.isRepaired()))
        {
            logger.trace("Skipping {} for cleanup; all rows should be kept. Needs cleanup full ranges: {} Needs cleanup transient ranges: {} Repaired: {}", sstable, needsCleanupFull, needsCleanupTransient, sstable.isRepaired());
            return;
        }

        long start = System.nanoTime();

        long totalkeysWritten = 0;

        long expectedBloomFilterSize = Math.max(cfs.metadata().params.minIndexInterval,
                                               SSTableReader.getApproximateKeyCount(txn.originals()));
        if (logger.isTraceEnabled())
            logger.trace("Expected bloom filter size : {}", expectedBloomFilterSize);

        logger.info("Cleaning up {}", sstable);

        File compactionFileLocation = sstable.descriptor.directory;
        RateLimiter limiter = getRateLimiter();
        double compressionRatio = sstable.getCompressionRatio();
        if (compressionRatio == MetadataCollector.NO_COMPRESSION_RATIO)
            compressionRatio = 1.0;

        List<SSTableReader> finished;

        int nowInSec = FBUtilities.nowInSeconds();
        try (SSTableRewriter writer = SSTableRewriter.construct(cfs, txn, false, sstable.maxDataAge);
             ISSTableScanner scanner = cleanupStrategy.getScanner(sstable);
             CompactionController controller = new CompactionController(cfs, txn.originals(), getDefaultGcBefore(cfs, nowInSec));
             Refs<SSTableReader> refs = Refs.ref(Collections.singleton(sstable));
             CompactionIterator ci = new CompactionIterator(OperationType.CLEANUP, Collections.singletonList(scanner), controller, nowInSec, UUIDGen.getTimeUUID(), active))
        {
            StatsMetadata metadata = sstable.getSSTableMetadata();
            writer.switchWriter(createWriter(cfs, compactionFileLocation, expectedBloomFilterSize, metadata.repairedAt, metadata.pendingRepair, metadata.isTransient, sstable, txn));
            long lastBytesScanned = 0;

            while (ci.hasNext())
            {
                try (UnfilteredRowIterator partition = ci.next();
                     UnfilteredRowIterator notCleaned = cleanupStrategy.cleanup(partition))
                {
                    if (notCleaned == null)
                        continue;

                    if (writer.append(notCleaned) != null)
                        totalkeysWritten++;

                    long bytesScanned = scanner.getBytesScanned();

                    compactionRateLimiterAcquire(limiter, bytesScanned, lastBytesScanned, compressionRatio);

                    lastBytesScanned = bytesScanned;
                }
            }

            // flush to ensure we don't lose the tombstones on a restart, since they are not commitlog'd
            cfs.indexManager.flushAllIndexesBlocking();

            finished = writer.finish();
        }

        if (!finished.isEmpty())
        {
            String format = "Cleaned up to %s.  %s to %s (~%d%% of original) for %,d keys.  Time: %,dms.";
            long dTime = TimeUnit.NANOSECONDS.toMillis(System.nanoTime() - start);
            long startsize = sstable.onDiskLength();
            long endsize = 0;
            for (SSTableReader newSstable : finished)
                endsize += newSstable.onDiskLength();
            double ratio = (double) endsize / (double) startsize;
            logger.info(String.format(format, finished.get(0).getFilename(), FBUtilities.prettyPrintMemory(startsize),
                                      FBUtilities.prettyPrintMemory(endsize), (int) (ratio * 100), totalkeysWritten, dTime));
        }

    }

    static void compactionRateLimiterAcquire(RateLimiter limiter, long bytesScanned, long lastBytesScanned, double compressionRatio)
    {
        long lengthRead = (long) ((bytesScanned - lastBytesScanned) * compressionRatio) + 1;
        while (lengthRead >= Integer.MAX_VALUE)
        {
            limiter.acquire(Integer.MAX_VALUE);
            lengthRead -= Integer.MAX_VALUE;
        }
        if (lengthRead > 0)
        {
            limiter.acquire((int) lengthRead);
        }
    }

    private static abstract class CleanupStrategy
    {
        protected final Collection<Range<Token>> ranges;
        protected final int nowInSec;

        protected CleanupStrategy(Collection<Range<Token>> ranges, int nowInSec)
        {
            this.ranges = ranges;
            this.nowInSec = nowInSec;
        }

        public static CleanupStrategy get(ColumnFamilyStore cfs, Collection<Range<Token>> ranges, Collection<Range<Token>> transientRanges, boolean isRepaired, int nowInSec)
        {
            if (cfs.indexManager.hasIndexes())
            {
                if (!transientRanges.isEmpty())
                {
                    //Shouldn't have been possible to create this situation
                    throw new AssertionError("Can't have indexes and transient ranges");
                }
                return new Full(cfs, ranges, nowInSec);
            }
            return new Bounded(cfs, ranges, transientRanges, isRepaired, nowInSec);
        }

        public abstract ISSTableScanner getScanner(SSTableReader sstable);
        public abstract UnfilteredRowIterator cleanup(UnfilteredRowIterator partition);

        private static final class Bounded extends CleanupStrategy
        {
            private final Collection<Range<Token>> transientRanges;
            private final boolean isRepaired;

            public Bounded(final ColumnFamilyStore cfs, Collection<Range<Token>> ranges, Collection<Range<Token>> transientRanges, boolean isRepaired, int nowInSec)
            {
                super(ranges, nowInSec);
                instance.cacheCleanupExecutor.submit(new Runnable()
                {
                    @Override
                    public void run()
                    {
                        cfs.cleanupCache();
                    }
                });
                this.transientRanges = transientRanges;
                this.isRepaired = isRepaired;
            }

            @Override
            public ISSTableScanner getScanner(SSTableReader sstable)
            {
                //If transient replication is enabled and there are transient ranges
                //then cleanup should remove any partitions that are repaired and in the transient range
                //as they should already be synchronized at other full replicas.
                //So just don't scan the portion of the table containing the repaired transient ranges
                Collection<Range<Token>> rangesToScan = ranges;
                if (isRepaired)
                {
                    rangesToScan = Collections2.filter(ranges, range -> !transientRanges.contains(range));
                }
                return sstable.getScanner(rangesToScan);
            }

            @Override
            public UnfilteredRowIterator cleanup(UnfilteredRowIterator partition)
            {
                return partition;
            }
        }

        private static final class Full extends CleanupStrategy
        {
            private final ColumnFamilyStore cfs;

            public Full(ColumnFamilyStore cfs, Collection<Range<Token>> ranges, int nowInSec)
            {
                super(ranges, nowInSec);
                this.cfs = cfs;
            }

            @Override
            public ISSTableScanner getScanner(SSTableReader sstable)
            {
                return sstable.getScanner();
            }

            @Override
            public UnfilteredRowIterator cleanup(UnfilteredRowIterator partition)
            {
                if (Range.isInRanges(partition.partitionKey().getToken(), ranges))
                    return partition;

                cfs.invalidateCachedPartition(partition.partitionKey());

                cfs.indexManager.deletePartition(partition, nowInSec);
                return null;
            }
        }
    }

    public static SSTableWriter createWriter(ColumnFamilyStore cfs,
                                             File compactionFileLocation,
                                             long expectedBloomFilterSize,
                                             long repairedAt,
                                             UUID pendingRepair,
                                             boolean isTransient,
                                             SSTableReader sstable,
                                             LifecycleTransaction txn)
    {
        FileUtils.createDirectory(compactionFileLocation);

        return SSTableWriter.create(cfs.metadata,
                                    cfs.newSSTableDescriptor(compactionFileLocation),
                                    expectedBloomFilterSize,
                                    repairedAt,
                                    pendingRepair,
                                    isTransient,
                                    sstable.getSSTableLevel(),
                                    sstable.header,
                                    cfs.indexManager.listIndexes(),
                                    txn);
    }

    public static SSTableWriter createWriterForAntiCompaction(ColumnFamilyStore cfs,
                                                              File compactionFileLocation,
                                                              int expectedBloomFilterSize,
                                                              long repairedAt,
                                                              UUID pendingRepair,
                                                              boolean isTransient,
                                                              Collection<SSTableReader> sstables,
                                                              ILifecycleTransaction txn)
    {
        FileUtils.createDirectory(compactionFileLocation);
        int minLevel = Integer.MAX_VALUE;
        // if all sstables have the same level, we can compact them together without creating overlap during anticompaction
        // note that we only anticompact from unrepaired sstables, which is not leveled, but we still keep original level
        // after first migration to be able to drop the sstables back in their original place in the repaired sstable manifest
        for (SSTableReader sstable : sstables)
        {
            if (minLevel == Integer.MAX_VALUE)
                minLevel = sstable.getSSTableLevel();

            if (minLevel != sstable.getSSTableLevel())
            {
                minLevel = 0;
                break;
            }
        }
        return SSTableWriter.create(cfs.newSSTableDescriptor(compactionFileLocation),
                                    (long) expectedBloomFilterSize,
                                    repairedAt,
                                    pendingRepair,
                                    isTransient,
                                    cfs.metadata,
                                    new MetadataCollector(sstables, cfs.metadata().comparator, minLevel),
                                    SerializationHeader.make(cfs.metadata(), sstables),
                                    cfs.indexManager.listIndexes(),
                                    txn);
    }

    /**
     * Splits up an sstable into two new sstables. The first of the new tables will store repaired ranges, the second
     * will store the non-repaired ranges. Once anticompation is completed, the original sstable is marked as compacted
     * and subsequently deleted.
     * @param cfs
     * @param txn a transaction over the repaired sstables to anticompact
     * @param ranges full and transient ranges to be placed into one of the new sstables. The repaired table will be tracked via
     *   the {@link org.apache.cassandra.io.sstable.metadata.StatsMetadata#pendingRepair} field.
     */
    private void doAntiCompaction(ColumnFamilyStore cfs,
                                  RangesAtEndpoint ranges,
                                  LifecycleTransaction txn,
                                  UUID pendingRepair)
    {
        int originalCount = txn.originals().size();
        logger.info("Performing anticompaction on {} sstables", originalCount);

        //Group SSTables
        Set<SSTableReader> sstables = txn.originals();

        // Repairs can take place on both unrepaired (incremental + full) and repaired (full) data.
        // Although anti-compaction could work on repaired sstables as well and would result in having more accurate
        // repairedAt values for these, we still avoid anti-compacting already repaired sstables, as we currently don't
        // make use of any actual repairedAt value and splitting up sstables just for that is not worth it at this point.
        Set<SSTableReader> unrepairedSSTables = sstables.stream().filter((s) -> !s.isRepaired()).collect(Collectors.toSet());
        cfs.metric.bytesAnticompacted.inc(SSTableReader.getTotalBytes(unrepairedSSTables));
        Collection<Collection<SSTableReader>> groupedSSTables = cfs.getCompactionStrategyManager().groupSSTablesForAntiCompaction(unrepairedSSTables);

        // iterate over sstables to check if the full / transient / unrepaired ranges intersect them.
        int antiCompactedSSTableCount = 0;
        for (Collection<SSTableReader> sstableGroup : groupedSSTables)
        {
            try (LifecycleTransaction groupTxn = txn.split(sstableGroup))
            {
                int antiCompacted = antiCompactGroup(cfs, ranges, groupTxn, pendingRepair);
                antiCompactedSSTableCount += antiCompacted;
            }
        }

        String format = "Anticompaction completed successfully, anticompacted from {} to {} sstable(s).";
        logger.info(format, originalCount, antiCompactedSSTableCount);
    }

    private int antiCompactGroup(ColumnFamilyStore cfs,
                                 RangesAtEndpoint ranges,
                                 LifecycleTransaction txn,
                                 UUID pendingRepair)
    {
        Preconditions.checkArgument(!ranges.isEmpty(), "need at least one full or transient range");
        long groupMaxDataAge = -1;

        for (Iterator<SSTableReader> i = txn.originals().iterator(); i.hasNext();)
        {
            SSTableReader sstable = i.next();
            if (groupMaxDataAge < sstable.maxDataAge)
                groupMaxDataAge = sstable.maxDataAge;
        }

        if (txn.originals().size() == 0)
        {
            logger.info("No valid anticompactions for this group, All sstables were compacted and are no longer available");
            return 0;
        }

        logger.info("Anticompacting {}", txn);
        Set<SSTableReader> sstableAsSet = txn.originals();

        File destination = cfs.getDirectories().getWriteableLocationAsFile(cfs.getExpectedCompactedFileSize(sstableAsSet, OperationType.ANTICOMPACTION));
        int nowInSec = FBUtilities.nowInSeconds();
        RateLimiter limiter = getRateLimiter();

<<<<<<< HEAD
        ILifecycleTransaction sharedTxn = new WrappedLifecycleTransaction(txn)
=======
        class SharedTxn extends WrappedLifecycleTransaction
>>>>>>> c1b3362b
        {
            public SharedTxn(ILifecycleTransaction delegate) { super(delegate); }
            public Throwable commit(Throwable accumulate) { return accumulate; }
            public void prepareToCommit() {}
            public void close() {}
        }

        CompactionStrategyManager strategy = cfs.getCompactionStrategyManager();
<<<<<<< HEAD
        try (SSTableRewriter fullWriter = SSTableRewriter.constructWithoutEarlyOpening(sharedTxn, false, groupMaxDataAge);
             SSTableRewriter transWriter = SSTableRewriter.constructWithoutEarlyOpening(sharedTxn, false, groupMaxDataAge);
             SSTableRewriter unrepairedWriter = SSTableRewriter.constructWithoutEarlyOpening(sharedTxn, false, groupMaxDataAge);

             AbstractCompactionStrategy.ScannerList scanners = strategy.getScanners(txn.originals());
=======
        try (SharedTxn sharedTxn = new SharedTxn(anticompactionGroup);
             SSTableRewriter repairedSSTableWriter = SSTableRewriter.constructWithoutEarlyOpening(sharedTxn, false, groupMaxDataAge);
             SSTableRewriter unRepairedSSTableWriter = SSTableRewriter.constructWithoutEarlyOpening(sharedTxn, false, groupMaxDataAge);
             AbstractCompactionStrategy.ScannerList scanners = strategy.getScanners(anticompactionGroup.originals());
>>>>>>> c1b3362b
             CompactionController controller = new CompactionController(cfs, sstableAsSet, getDefaultGcBefore(cfs, nowInSec));
             CompactionIterator ci = getAntiCompactionIterator(scanners.scanners, controller, nowInSec, UUIDGen.getTimeUUID(), active))
        {
            int expectedBloomFilterSize = Math.max(cfs.metadata().params.minIndexInterval, (int)(SSTableReader.getApproximateKeyCount(sstableAsSet)));

            fullWriter.switchWriter(CompactionManager.createWriterForAntiCompaction(cfs, destination, expectedBloomFilterSize, UNREPAIRED_SSTABLE, pendingRepair, false, sstableAsSet, txn));
            transWriter.switchWriter(CompactionManager.createWriterForAntiCompaction(cfs, destination, expectedBloomFilterSize, UNREPAIRED_SSTABLE, pendingRepair, true, sstableAsSet, txn));
            unrepairedWriter.switchWriter(CompactionManager.createWriterForAntiCompaction(cfs, destination, expectedBloomFilterSize, UNREPAIRED_SSTABLE, NO_PENDING_REPAIR, false, sstableAsSet, txn));

            Predicate<Token> fullChecker = !ranges.onlyFull().isEmpty() ? new Range.OrderedRangeContainmentChecker(ranges.onlyFull().ranges()) : t -> false;
            Predicate<Token> transChecker = !ranges.onlyTransient().isEmpty() ? new Range.OrderedRangeContainmentChecker(ranges.onlyTransient().ranges()) : t -> false;
            double compressionRatio = scanners.getCompressionRatio();
            if (compressionRatio == MetadataCollector.NO_COMPRESSION_RATIO)
                compressionRatio = 1.0;

            long lastBytesScanned = 0;

            while (ci.hasNext())
            {
                try (UnfilteredRowIterator partition = ci.next())
                {
                    Token token = partition.partitionKey().getToken();
                    // if this row is contained in the full or transient ranges, append it to the appropriate sstable
                    if (fullChecker.test(token))
                    {
                        fullWriter.append(partition);
                    }
                    else if (transChecker.test(token))
                    {
                        transWriter.append(partition);
                    }
                    else
                    {
                        // otherwise, append it to the unrepaired sstable
                        unrepairedWriter.append(partition);
                    }
                    long bytesScanned = scanners.getTotalBytesScanned();
                    compactionRateLimiterAcquire(limiter, bytesScanned, lastBytesScanned, compressionRatio);
                    lastBytesScanned = bytesScanned;
                }
            }

            List<SSTableReader> anticompactedSSTables = new ArrayList<>();
            // since all writers are operating over the same Transaction, we cannot use the convenience Transactional.finish() method,
            // as on the second finish() we would prepareToCommit() on a Transaction that has already been committed, which is forbidden by the API
            // (since it indicates misuse). We call permitRedundantTransitions so that calls that transition to a state already occupied are permitted.

            fullWriter.prepareToCommit();
            transWriter.prepareToCommit();
            unrepairedWriter.prepareToCommit();
            txn.prepareToCommit();

            anticompactedSSTables.addAll(fullWriter.finished());
            anticompactedSSTables.addAll(transWriter.finished());
            anticompactedSSTables.addAll(unrepairedWriter.finished());

            fullWriter.commit();
            transWriter.commit();
            unrepairedWriter.commit();
            txn.commit();

            return anticompactedSSTables.size();
        }
        catch (Throwable e)
        {
            JVMStabilityInspector.inspectThrowable(e);
            logger.error("Error anticompacting " + txn, e);
            throw e;
        }
    }

    @VisibleForTesting
    public static CompactionIterator getAntiCompactionIterator(List<ISSTableScanner> scanners, CompactionController controller, int nowInSec, UUID timeUUID, ActiveCompactionsTracker activeCompactions)
    {
        return new CompactionIterator(OperationType.ANTICOMPACTION, scanners, controller, nowInSec, timeUUID, activeCompactions);
    }

    @VisibleForTesting
    ListenableFuture<?> submitIndexBuild(final SecondaryIndexBuilder builder, ActiveCompactionsTracker activeCompactions)
    {
        Runnable runnable = new Runnable()
        {
            public void run()
            {
                activeCompactions.beginCompaction(builder);
                try
                {
                    builder.build();
                }
                finally
                {
                    activeCompactions.finishCompaction(builder);
                }
            }
        };

        return executor.submitIfRunning(runnable, "index build");
    }

    /**
     * Is not scheduled, because it is performing disjoint work from sstable compaction.
     */
    public ListenableFuture<?> submitIndexBuild(final SecondaryIndexBuilder builder)
    {
        return submitIndexBuild(builder, active);
    }

    public Future<?> submitCacheWrite(final AutoSavingCache.Writer writer)
    {
        return submitCacheWrite(writer, active);
    }

    Future<?> submitCacheWrite(final AutoSavingCache.Writer writer, ActiveCompactionsTracker activeCompactions)
    {
        Runnable runnable = new Runnable()
        {
            public void run()
            {
                if (!AutoSavingCache.flushInProgress.add(writer.cacheType()))
                {
                    logger.trace("Cache flushing was already in progress: skipping {}", writer.getCompactionInfo());
                    return;
                }
                try
                {
                    activeCompactions.beginCompaction(writer);
                    try
                    {
                        writer.saveCache();
                    }
                    finally
                    {
                        activeCompactions.finishCompaction(writer);
                    }
                }
                finally
                {
                    AutoSavingCache.flushInProgress.remove(writer.cacheType());
                }
            }
        };

        return executor.submitIfRunning(runnable, "cache write");
    }

    public List<SSTableReader> runIndexSummaryRedistribution(IndexSummaryRedistribution redistribution) throws IOException
    {
        return runIndexSummaryRedistribution(redistribution, active);
    }

    @VisibleForTesting
    List<SSTableReader> runIndexSummaryRedistribution(IndexSummaryRedistribution redistribution, ActiveCompactionsTracker activeCompactions) throws IOException
    {
        activeCompactions.beginCompaction(redistribution);
        try
        {
            return redistribution.redistributeSummaries();
        }
        finally
        {
            activeCompactions.finishCompaction(redistribution);
        }
    }

    public static int getDefaultGcBefore(ColumnFamilyStore cfs, int nowInSec)
    {
        // 2ndary indexes have ExpiringColumns too, so we need to purge tombstones deleted before now. We do not need to
        // add any GcGrace however since 2ndary indexes are local to a node.
        return cfs.isIndex() ? nowInSec : cfs.gcBefore(nowInSec);
    }

    public ListenableFuture<Long> submitViewBuilder(final ViewBuilderTask task)
    {
        return submitViewBuilder(task, active);
    }

    @VisibleForTesting
    ListenableFuture<Long> submitViewBuilder(final ViewBuilderTask task, ActiveCompactionsTracker activeCompactions)
    {
        return viewBuildExecutor.submitIfRunning(() -> {
            activeCompactions.beginCompaction(task);
            try
            {
                return task.call();
            }
            finally
            {
                activeCompactions.finishCompaction(task);
            }
        }, "view build");
    }

    public int getActiveCompactions()
    {
        return active.getCompactions().size();
    }

    static class CompactionExecutor extends JMXEnabledThreadPoolExecutor
    {
        protected CompactionExecutor(int minThreads, int maxThreads, String name, BlockingQueue<Runnable> queue)
        {
            super(minThreads, maxThreads, 60, TimeUnit.SECONDS, queue, new NamedThreadFactory(name, Thread.MIN_PRIORITY), "internal");
        }

        private CompactionExecutor(int threadCount, String name)
        {
            this(threadCount, threadCount, name, new LinkedBlockingQueue<Runnable>());
        }

        public CompactionExecutor()
        {
            this(Math.max(1, DatabaseDescriptor.getConcurrentCompactors()), "CompactionExecutor");
        }

        protected void beforeExecute(Thread t, Runnable r)
        {
            // can't set this in Thread factory, so we do it redundantly here
            isCompactionManager.set(true);
            super.beforeExecute(t, r);
        }

        // modified from DebuggableThreadPoolExecutor so that CompactionInterruptedExceptions are not logged
        @Override
        public void afterExecute(Runnable r, Throwable t)
        {
            DebuggableThreadPoolExecutor.maybeResetTraceSessionWrapper(r);

            if (t == null)
                t = DebuggableThreadPoolExecutor.extractThrowable(r);

            if (t != null)
            {
                if (t instanceof CompactionInterruptedException)
                {
                    logger.info(t.getMessage());
                    if (t.getSuppressed() != null && t.getSuppressed().length > 0)
                        logger.warn("Interruption of compaction encountered exceptions:", t);
                    else
                        logger.trace("Full interruption stack trace:", t);
                }
                else
                {
                    DebuggableThreadPoolExecutor.handleOrLog(t);
                }
            }

            // Snapshots cannot be deleted on Windows while segments of the root element are mapped in NTFS. Compactions
            // unmap those segments which could free up a snapshot for successful deletion.
            SnapshotDeletingTask.rescheduleFailedTasks();
        }

        public ListenableFuture<?> submitIfRunning(Runnable task, String name)
        {
            return submitIfRunning(Executors.callable(task, null), name);
        }

        /**
         * Submit the task but only if the executor has not been shutdown.If the executor has
         * been shutdown, or in case of a rejected execution exception return a cancelled future.
         *
         * @param task - the task to submit
         * @param name - the task name to use in log messages
         *
         * @return the future that will deliver the task result, or a future that has already been
         *         cancelled if the task could not be submitted.
         */
        public <T> ListenableFuture<T> submitIfRunning(Callable<T> task, String name)
        {
            if (isShutdown())
            {
                logger.info("Executor has been shut down, not submitting {}", name);
                return Futures.immediateCancelledFuture();
            }

            try
            {
                ListenableFutureTask<T> ret = ListenableFutureTask.create(task);
                execute(ret);
                return ret;
            }
            catch (RejectedExecutionException ex)
            {
                if (isShutdown())
                    logger.info("Executor has shut down, could not submit {}", name);
                else
                    logger.error("Failed to submit {}", name, ex);

                return Futures.immediateCancelledFuture();
            }
        }
    }

    // TODO: pull out relevant parts of CompactionExecutor and move to ValidationManager
    public static class ValidationExecutor extends CompactionExecutor
    {
        public ValidationExecutor()
        {
            super(1, DatabaseDescriptor.getConcurrentValidations(), "ValidationExecutor", new SynchronousQueue<Runnable>());
        }
    }

    private static class ViewBuildExecutor extends CompactionExecutor
    {
        public ViewBuildExecutor()
        {
            super(DatabaseDescriptor.getConcurrentViewBuilders(), "ViewBuildExecutor");
        }
    }

    private static class CacheCleanupExecutor extends CompactionExecutor
    {
        public CacheCleanupExecutor()
        {
            super(1, "CacheCleanupExecutor");
        }
    }

    public void incrementAborted()
    {
        metrics.compactionsAborted.inc();
    }

    public void incrementCompactionsReduced()
    {
        metrics.compactionsReduced.inc();
    }

    public void incrementSstablesDropppedFromCompactions(long num)
    {
        metrics.sstablesDropppedFromCompactions.inc(num);
    }


    public List<Map<String, String>> getCompactions()
    {
        List<Holder> compactionHolders = active.getCompactions();
        List<Map<String, String>> out = new ArrayList<Map<String, String>>(compactionHolders.size());
        for (CompactionInfo.Holder ci : compactionHolders)
            out.add(ci.getCompactionInfo().asMap());
        return out;
    }

    public List<String> getCompactionSummary()
    {
        List<Holder> compactionHolders = active.getCompactions();
        List<String> out = new ArrayList<String>(compactionHolders.size());
        for (CompactionInfo.Holder ci : compactionHolders)
            out.add(ci.getCompactionInfo().toString());
        return out;
    }

    public TabularData getCompactionHistory()
    {
        try
        {
            return SystemKeyspace.getCompactionHistory();
        }
        catch (OpenDataException e)
        {
            throw new RuntimeException(e);
        }
    }

    public long getTotalBytesCompacted()
    {
        return metrics.bytesCompacted.getCount();
    }

    public long getTotalCompactionsCompleted()
    {
        return metrics.totalCompactionsCompleted.getCount();
    }

    public int getPendingTasks()
    {
        return metrics.pendingTasks.getValue();
    }

    public long getCompletedTasks()
    {
        return metrics.completedTasks.getValue();
    }

    public void stopCompaction(String type)
    {
        OperationType operation = OperationType.valueOf(type);
        for (Holder holder : active.getCompactions())
        {
            if (holder.getCompactionInfo().getTaskType() == operation)
                holder.stop();
        }
    }

    public void stopCompactionById(String compactionId)
    {
        for (Holder holder : active.getCompactions())
        {
            UUID holderId = holder.getCompactionInfo().getTaskId();
            if (holderId != null && holderId.equals(UUID.fromString(compactionId)))
                holder.stop();
        }
    }

    public void setConcurrentCompactors(int value)
    {
        if (value > executor.getCorePoolSize())
        {
            // we are increasing the value
            executor.setMaximumPoolSize(value);
            executor.setCorePoolSize(value);
        }
        else if (value < executor.getCorePoolSize())
        {
            // we are reducing the value
            executor.setCorePoolSize(value);
            executor.setMaximumPoolSize(value);
        }
    }

    public void setConcurrentValidations(int value)
    {
        value = value > 0 ? value : Integer.MAX_VALUE;
        validationExecutor.setMaximumPoolSize(value);
    }

    public void setConcurrentViewBuilders(int value)
    {
        if (value > viewBuildExecutor.getCorePoolSize())
        {
            // we are increasing the value
            viewBuildExecutor.setMaximumPoolSize(value);
            viewBuildExecutor.setCorePoolSize(value);
        }
        else if (value < viewBuildExecutor.getCorePoolSize())
        {
            // we are reducing the value
            viewBuildExecutor.setCorePoolSize(value);
            viewBuildExecutor.setMaximumPoolSize(value);
        }
    }

    public int getCoreCompactorThreads()
    {
        return executor.getCorePoolSize();
    }

    public void setCoreCompactorThreads(int number)
    {
        executor.setCorePoolSize(number);
    }

    public int getMaximumCompactorThreads()
    {
        return executor.getMaximumPoolSize();
    }

    public void setMaximumCompactorThreads(int number)
    {
        executor.setMaximumPoolSize(number);
    }

    public int getCoreValidationThreads()
    {
        return validationExecutor.getCorePoolSize();
    }

    public void setCoreValidationThreads(int number)
    {
        validationExecutor.setCorePoolSize(number);
    }

    public int getMaximumValidatorThreads()
    {
        return validationExecutor.getMaximumPoolSize();
    }

    public void setMaximumValidatorThreads(int number)
    {
        validationExecutor.setMaximumPoolSize(number);
    }

    public int getCoreViewBuildThreads()
    {
        return viewBuildExecutor.getCorePoolSize();
    }

    public void setCoreViewBuildThreads(int number)
    {
        viewBuildExecutor.setCorePoolSize(number);
    }

    public int getMaximumViewBuildThreads()
    {
        return viewBuildExecutor.getMaximumPoolSize();
    }

    public void setMaximumViewBuildThreads(int number)
    {
        viewBuildExecutor.setMaximumPoolSize(number);
    }

    public boolean getAutomaticSSTableUpgradeEnabled()
    {
        return DatabaseDescriptor.automaticSSTableUpgrade();
    }

    public void setAutomaticSSTableUpgradeEnabled(boolean enabled)
    {
        DatabaseDescriptor.setAutomaticSSTableUpgradeEnabled(enabled);
    }

    public int getMaxConcurrentAutoUpgradeTasks()
    {
        return DatabaseDescriptor.maxConcurrentAutoUpgradeTasks();
    }

    public void setMaxConcurrentAutoUpgradeTasks(int value)
    {
        try
        {
            DatabaseDescriptor.setMaxConcurrentAutoUpgradeTasks(value);
        }
        catch (ConfigurationException e)
        {
            throw new RuntimeException(e.getMessage());
        }
    }

    /**
     * Try to stop all of the compactions for given ColumnFamilies.
     *
     * Note that this method does not wait for all compactions to finish; you'll need to loop against
     * isCompacting if you want that behavior.
     *
     * @param columnFamilies The ColumnFamilies to try to stop compaction upon.
     * @param sstablePredicate the sstable predicate to match on
     * @param interruptValidation true if validation operations for repair should also be interrupted
     */
    public void interruptCompactionFor(Iterable<TableMetadata> columnFamilies, Predicate<SSTableReader> sstablePredicate, boolean interruptValidation)
    {
        assert columnFamilies != null;

        // interrupt in-progress compactions
        for (Holder compactionHolder : active.getCompactions())
        {
            CompactionInfo info = compactionHolder.getCompactionInfo();
            if ((info.getTaskType() == OperationType.VALIDATION) && !interruptValidation)
                continue;

            if (Iterables.contains(columnFamilies, info.getTableMetadata()))
            {
                if (info.shouldStop(sstablePredicate))
                    compactionHolder.stop();
            }
        }
    }

    public void interruptCompactionForCFs(Iterable<ColumnFamilyStore> cfss, Predicate<SSTableReader> sstablePredicate, boolean interruptValidation)
    {
        List<TableMetadata> metadata = new ArrayList<>();
        for (ColumnFamilyStore cfs : cfss)
            metadata.add(cfs.metadata());

        interruptCompactionFor(metadata, sstablePredicate, interruptValidation);
    }

    public void waitForCessation(Iterable<ColumnFamilyStore> cfss, Predicate<SSTableReader> sstablePredicate)
    {
        long start = System.nanoTime();
        long delay = TimeUnit.MINUTES.toNanos(1);

        while (System.nanoTime() - start < delay)
        {
            if (CompactionManager.instance.isCompacting(cfss, sstablePredicate))
                Uninterruptibles.sleepUninterruptibly(1, TimeUnit.MILLISECONDS);
            else
                break;
        }
    }

    public List<CompactionInfo> getSSTableTasks()
    {
        return active.getCompactions()
                     .stream()
                     .map(CompactionInfo.Holder::getCompactionInfo)
                     .filter(task -> task.getTaskType() != OperationType.COUNTER_CACHE_SAVE
                                     && task.getTaskType() != OperationType.KEY_CACHE_SAVE
                                     && task.getTaskType() != OperationType.ROW_CACHE_SAVE)
                     .collect(Collectors.toList());
    }
}<|MERGE_RESOLUTION|>--- conflicted
+++ resolved
@@ -1495,11 +1495,7 @@
         int nowInSec = FBUtilities.nowInSeconds();
         RateLimiter limiter = getRateLimiter();
 
-<<<<<<< HEAD
-        ILifecycleTransaction sharedTxn = new WrappedLifecycleTransaction(txn)
-=======
         class SharedTxn extends WrappedLifecycleTransaction
->>>>>>> c1b3362b
         {
             public SharedTxn(ILifecycleTransaction delegate) { super(delegate); }
             public Throwable commit(Throwable accumulate) { return accumulate; }
@@ -1508,18 +1504,12 @@
         }
 
         CompactionStrategyManager strategy = cfs.getCompactionStrategyManager();
-<<<<<<< HEAD
-        try (SSTableRewriter fullWriter = SSTableRewriter.constructWithoutEarlyOpening(sharedTxn, false, groupMaxDataAge);
+        try (SharedTxn sharedTxn = new SharedTxn(txn);
+             SSTableRewriter fullWriter = SSTableRewriter.constructWithoutEarlyOpening(sharedTxn, false, groupMaxDataAge);
              SSTableRewriter transWriter = SSTableRewriter.constructWithoutEarlyOpening(sharedTxn, false, groupMaxDataAge);
              SSTableRewriter unrepairedWriter = SSTableRewriter.constructWithoutEarlyOpening(sharedTxn, false, groupMaxDataAge);
 
              AbstractCompactionStrategy.ScannerList scanners = strategy.getScanners(txn.originals());
-=======
-        try (SharedTxn sharedTxn = new SharedTxn(anticompactionGroup);
-             SSTableRewriter repairedSSTableWriter = SSTableRewriter.constructWithoutEarlyOpening(sharedTxn, false, groupMaxDataAge);
-             SSTableRewriter unRepairedSSTableWriter = SSTableRewriter.constructWithoutEarlyOpening(sharedTxn, false, groupMaxDataAge);
-             AbstractCompactionStrategy.ScannerList scanners = strategy.getScanners(anticompactionGroup.originals());
->>>>>>> c1b3362b
              CompactionController controller = new CompactionController(cfs, sstableAsSet, getDefaultGcBefore(cfs, nowInSec));
              CompactionIterator ci = getAntiCompactionIterator(scanners.scanners, controller, nowInSec, UUIDGen.getTimeUUID(), active))
         {
