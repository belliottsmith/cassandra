/*
 * Licensed to the Apache Software Foundation (ASF) under one
 * or more contributor license agreements.  See the NOTICE file
 * distributed with this work for additional information
 * regarding copyright ownership.  The ASF licenses this file
 * to you under the Apache License, Version 2.0 (the
 * "License"); you may not use this file except in compliance
 * with the License.  You may obtain a copy of the License at
 *
 *     http://www.apache.org/licenses/LICENSE-2.0
 *
 * Unless required by applicable law or agreed to in writing, software
 * distributed under the License is distributed on an "AS IS" BASIS,
 * WITHOUT WARRANTIES OR CONDITIONS OF ANY KIND, either express or implied.
 * See the License for the specific language governing permissions and
 * limitations under the License.
 */
package org.apache.cassandra.db.compaction;

import java.util.*;

import com.google.common.annotations.VisibleForTesting;
import com.google.common.base.Predicates;
import com.google.common.collect.ImmutableList;
import com.google.common.collect.ImmutableSet;
import com.google.common.collect.Iterables;
import com.google.common.collect.Sets;
import com.google.common.primitives.Ints;

import org.apache.cassandra.db.PartitionPosition;
import org.apache.cassandra.dht.IPartitioner;
import org.apache.cassandra.io.sstable.Component;
import org.apache.cassandra.io.sstable.format.SSTableReader;
import org.slf4j.Logger;
import org.slf4j.LoggerFactory;

import org.apache.cassandra.config.DatabaseDescriptor;
import org.apache.cassandra.db.ColumnFamilyStore;
import org.apache.cassandra.dht.Bounds;
import org.apache.cassandra.dht.Range;
import org.apache.cassandra.dht.Token;
import org.apache.cassandra.service.StorageService;
import org.apache.cassandra.utils.Pair;

import static org.apache.cassandra.db.compaction.LeveledGenerations.MAX_LEVEL_COUNT;

public class LeveledManifest
{
    private static final Logger logger = LoggerFactory.getLogger(LeveledManifest.class);

    /**
     * if we have more than MAX_COMPACTING_L0 sstables in L0, we will run a round of STCS with at most
     * cfs.getMaxCompactionThreshold() sstables.
     */
    private static final int MAX_COMPACTING_L0 = 32;

    /**
     * If we go this many rounds without compacting
     * in the highest level, we start bringing in sstables from
     * that level into lower level compactions
     */
    private static final int NO_COMPACTION_LIMIT = 25;

    private final ColumnFamilyStore cfs;

    private final LeveledGenerations generations;

    private final SSTableReader[] lastCompactedSSTables;
    private final long maxSSTableSizeInBytes;
    private final SizeTieredCompactionStrategyOptions options;
    private final int [] compactionCounter;
    private final int levelFanoutSize;

    LeveledManifest(ColumnFamilyStore cfs, int maxSSTableSizeInMB, int fanoutSize, SizeTieredCompactionStrategyOptions options)
    {
        this.cfs = cfs;
        this.maxSSTableSizeInBytes = maxSSTableSizeInMB * 1024L * 1024L;
        this.options = options;
        this.levelFanoutSize = fanoutSize;

        lastCompactedSSTables = new SSTableReader[MAX_LEVEL_COUNT];
        generations = new LeveledGenerations();
        compactionCounter = new int[MAX_LEVEL_COUNT];
    }

    public static LeveledManifest create(ColumnFamilyStore cfs, int maxSSTableSize, int fanoutSize, List<SSTableReader> sstables)
    {
        return create(cfs, maxSSTableSize, fanoutSize, sstables, new SizeTieredCompactionStrategyOptions());
    }

    public static LeveledManifest create(ColumnFamilyStore cfs, int maxSSTableSize, int fanoutSize, Iterable<SSTableReader> sstables, SizeTieredCompactionStrategyOptions options)
    {
        LeveledManifest manifest = new LeveledManifest(cfs, maxSSTableSize, fanoutSize, options);

        // ensure all SSTables are in the manifest
        manifest.addSSTables(sstables);
        manifest.calculateLastCompactedKeys();
        return manifest;
    }

    /**
     * If we want to start compaction in level n, find the newest (by modification time) file in level n+1
     * and use its last token for last compacted key in level n;
     */
    void calculateLastCompactedKeys()
    {
        for (int i = 0; i < generations.levelCount() - 1; i++)
        {
            Set<SSTableReader> level = generations.get(i + 1);
            // this level is empty
            if (level.isEmpty())
                continue;

            SSTableReader sstableWithMaxModificationTime = null;
            long maxModificationTime = Long.MIN_VALUE;
            for (SSTableReader ssTableReader : level)
            {
                long modificationTime = ssTableReader.getCreationTimeFor(Component.DATA);
                if (modificationTime >= maxModificationTime)
                {
                    sstableWithMaxModificationTime = ssTableReader;
                    maxModificationTime = modificationTime;
                }
            }

            lastCompactedSSTables[i] = sstableWithMaxModificationTime;
        }
    }

    public synchronized void addSSTables(Iterable<SSTableReader> readers)
    {
        generations.addAll(readers);
    }

    public synchronized void replace(Collection<SSTableReader> removed, Collection<SSTableReader> added)
    {
        assert !removed.isEmpty(); // use add() instead of promote when adding new sstables
        if (logger.isTraceEnabled())
        {
            generations.logDistribution();
            logger.trace("Replacing [{}]", toString(removed));
        }

        // the level for the added sstables is the max of the removed ones,
        // plus one if the removed were all on the same level
        int minLevel = generations.remove(removed);

        // it's valid to do a remove w/o an add (e.g. on truncate)
        if (added.isEmpty())
            return;

        if (logger.isTraceEnabled())
            logger.trace("Adding [{}]", toString(added));
        generations.addAll(added);
        lastCompactedSSTables[minLevel] = SSTableReader.sstableOrdering.max(added);
    }

    private String toString(Collection<SSTableReader> sstables)
    {
        StringBuilder builder = new StringBuilder();
        for (SSTableReader sstable : sstables)
        {
            builder.append(sstable.descriptor.cfname)
                   .append('-')
                   .append(sstable.descriptor.generation)
                   .append("(L")
                   .append(sstable.getSSTableLevel())
                   .append("), ");
        }
        return builder.toString();
    }

    public long maxBytesForLevel(int level, long maxSSTableSizeInBytes)
    {
        return maxBytesForLevel(level, levelFanoutSize, maxSSTableSizeInBytes);
    }

    public static long maxBytesForLevel(int level, int levelFanoutSize, long maxSSTableSizeInBytes)
    {
        if (level == 0)
            return 4L * maxSSTableSizeInBytes;
        double bytes = Math.pow(levelFanoutSize, level) * maxSSTableSizeInBytes;
        if (bytes > Long.MAX_VALUE)
            throw new RuntimeException("At most " + Long.MAX_VALUE + " bytes may be in a compaction level; your maxSSTableSize must be absurdly high to compute " + bytes);
        return (long) bytes;
    }

    /**
     * @return highest-priority sstables to compact, and level to compact them to
     * If no compactions are necessary, will return null
     */
    public synchronized CompactionCandidate getCompactionCandidates()
    {
        // during bootstrap we only do size tiering in L0 to make sure
        // the streamed files can be placed in their original levels
        if (StorageService.instance.isBootstrapMode())
        {
            List<SSTableReader> mostInteresting = getSSTablesForSTCS(generations.get(0));
            if (!mostInteresting.isEmpty())
            {
                logger.info("Bootstrapping - doing STCS in L0");
                return new CompactionCandidate(mostInteresting, 0, Long.MAX_VALUE);
            }
            return null;
        }
        // LevelDB gives each level a score of how much data it contains vs its ideal amount, and
        // compacts the level with the highest score. But this falls apart spectacularly once you
        // get behind.  Consider this set of levels:
        // L0: 988 [ideal: 4]
        // L1: 117 [ideal: 10]
        // L2: 12  [ideal: 100]
        //
        // The problem is that L0 has a much higher score (almost 250) than L1 (11), so what we'll
        // do is compact a batch of cfs.getMaximumCompactionThreshold() sstables with all 117 L1 sstables, and put the
        // result (say, 120 sstables) in L1. Then we'll compact the next batch of cfs.getMaxCompactionThreshold(),
        // and so forth.  So we spend most of our i/o rewriting the L1 data with each batch.
        //
        // If we could just do *all* L0 a single time with L1, that would be ideal.  But we can't
        // since we might run out of memory
        //
        // LevelDB's way around this is to simply block writes if L0 compaction falls behind.
        // We don't have that luxury.
        //
        // So instead, we
        // 1) force compacting higher levels first, which minimizes the i/o needed to compact
        //    optimially which gives us a long term win, and
        // 2) if L0 falls behind, we will size-tiered compact it to reduce read overhead until
        //    we can catch up on the higher levels.
        //
        // This isn't a magic wand -- if you are consistently writing too fast for LCS to keep
        // up, you're still screwed.  But if instead you have intermittent bursts of activity,
        // it can help a lot.

        // Let's check that L0 is far enough behind to warrant STCS.
        // If it is, it will be used before proceeding any of higher level
        CompactionCandidate l0Compaction = getSTCSInL0CompactionCandidate();

        for (int i = generations.levelCount() - 1; i > 0; i--)
        {
            Set<SSTableReader> sstables = generations.get(i);
            if (sstables.isEmpty())
                continue; // mostly this just avoids polluting the debug log with zero scores
            // we want to calculate score excluding compacting ones
            Set<SSTableReader> sstablesInLevel = Sets.newHashSet(sstables);
            Set<SSTableReader> remaining = Sets.difference(sstablesInLevel, cfs.getTracker().getCompacting());
            double score = (double) SSTableReader.getTotalBytes(remaining) / (double)maxBytesForLevel(i, maxSSTableSizeInBytes);
            logger.trace("Compaction score for level {} is {}", i, score);

            if (score > 1.001)
            {
                // before proceeding with a higher level, let's see if L0 is far enough behind to warrant STCS
                if (l0Compaction != null)
                    return l0Compaction;

                // L0 is fine, proceed with this level
                Collection<SSTableReader> candidates = getCandidatesFor(i);
                if (!candidates.isEmpty())
                {
                    int nextLevel = getNextLevel(candidates);
                    candidates = getOverlappingStarvedSSTables(nextLevel, candidates);
                    if (logger.isTraceEnabled())
                        logger.trace("Compaction candidates for L{} are {}", i, toString(candidates));
                    return new CompactionCandidate(candidates, nextLevel, maxSSTableSizeInBytes);
                }
                else
                {
                    logger.trace("No compaction candidates for L{}", i);
                }
            }
        }

        // Higher levels are happy, time for a standard, non-STCS L0 compaction
        if (generations.get(0).isEmpty())
            return null;
        Collection<SSTableReader> candidates = getCandidatesFor(0);
        if (candidates.isEmpty())
        {
            // Since we don't have any other compactions to do, see if there is a STCS compaction to perform in L0; if
            // there is a long running compaction, we want to make sure that we continue to keep the number of SSTables
            // small in L0.
            return l0Compaction;
        }
        return new CompactionCandidate(candidates, getNextLevel(candidates), maxSSTableSizeInBytes);
    }

    public synchronized CompactionCandidate getAggressiveCompactionCandidates(Range<Token> range, long maxSSTableSizeL0)
    {
        final Set<SSTableReader> overlaps = new HashSet<>();
<<<<<<< HEAD
        final Collection<SSTableReader> singleSSTable = Collections.singleton(sstable);
        for (int i = generations.levelCount() - 1; i >= 0; i--)
=======
        for (int i = generations.length - 1; i >= 0; i--)
>>>>>>> 800808b1
        {
            if (!getLevel(i).isEmpty())
            {
                // overlappingWithMin handles the wrap-around case - if range.right == partitioner min token, all sstables
                // with end token larger than start will get included
                overlaps.addAll(overlappingWithMin(cfs.getPartitioner(), range.left, range.right, getLevel(i)));
            }
        }
        final Set<SSTableReader> toCompact = new HashSet<>(overlaps);

        // exclude files in L0 that are too large
        for (SSTableReader overlappingSSTable : overlaps)
        {
            if (overlappingSSTable.getSSTableLevel() == 0 && overlappingSSTable.onDiskLength() > maxSSTableSizeL0)
            {
                logger.info("Removing SSTable {} from tombstone/scheduled compaction since it's too large", overlappingSSTable);
                toCompact.remove(overlappingSSTable);
            }
        }

        if (toCompact.isEmpty()) // we now use this method with a range argument, there is a chance that the given range is empty
            return null;

        // if just one SSTable then we don't need to do any aggressive compaction
        if (toCompact.size() == 1)
        {
            SSTableReader sstable = toCompact.iterator().next();
            return new CompactionCandidate(toCompact, sstable.getSSTableLevel(),
                                           cfs.getCompactionStrategyManager().getMaxSSTableBytes());
        }

        // In the loop over generations above we add all sstables overlapping the range given
        // but since we drop everything in L1, we need to add all sstables overlapping the result of that method.
        // For example, we might have an sstable covering the full partitioner range in L2, but tiny (range-wise) sstables in L1
        // Then toCompact would currently contain the big L2 sstable, but not all L1 sstables. Here we add everything
        // that overlaps anything in L1 to make sure we can actually drop the result in L1 without causing overlap.
        if (!getLevel(1).isEmpty())
        {
            toCompact.addAll(overlapping(toCompact, getLevel(1)));
        }

        return new CompactionCandidate(toCompact, 1, cfs.getCompactionStrategyManager().getMaxSSTableBytes());
    }

    private CompactionCandidate getSTCSInL0CompactionCandidate()
    {
        if (!DatabaseDescriptor.getDisableSTCSInL0() && generations.get(0).size() > MAX_COMPACTING_L0)
        {
            List<SSTableReader> mostInteresting = getSSTablesForSTCS(generations.get(0));
            if (!mostInteresting.isEmpty())
            {
                logger.debug("L0 is too far behind, performing size-tiering there first");
                return new CompactionCandidate(mostInteresting, 0, Long.MAX_VALUE);
            }
        }

        return null;
    }

    private List<SSTableReader> getSSTablesForSTCS(Collection<SSTableReader> sstables)
    {
        Iterable<SSTableReader> candidates = cfs.getTracker().getUncompacting(sstables);
        List<Pair<SSTableReader,Long>> pairs = SizeTieredCompactionStrategy.createSSTableAndLengthPairs(AbstractCompactionStrategy.filterSuspectSSTables(candidates));
        List<List<SSTableReader>> buckets = SizeTieredCompactionStrategy.getBuckets(pairs,
                                                                                    options.bucketHigh,
                                                                                    options.bucketLow,
                                                                                    options.minSSTableSize);
        return SizeTieredCompactionStrategy.mostInterestingBucket(buckets,
                cfs.getMinimumCompactionThreshold(), cfs.getMaximumCompactionThreshold());
    }

    /**
     * If we do something that makes many levels contain too little data (cleanup, change sstable size) we will "never"
     * compact the high levels.
     *
     * This method finds if we have gone many compaction rounds without doing any high-level compaction, if so
     * we start bringing in one sstable from the highest level until that level is either empty or is doing compaction.
     *
     * @param targetLevel the level the candidates will be compacted into
     * @param candidates the original sstables to compact
     * @return
     */
    private Collection<SSTableReader> getOverlappingStarvedSSTables(int targetLevel, Collection<SSTableReader> candidates)
    {
        Set<SSTableReader> withStarvedCandidate = new HashSet<>(candidates);

        for (int i = generations.levelCount() - 1; i > 0; i--)
            compactionCounter[i]++;
        compactionCounter[targetLevel] = 0;
        if (logger.isTraceEnabled())
        {
            for (int j = 0; j < compactionCounter.length; j++)
                logger.trace("CompactionCounter: {}: {}", j, compactionCounter[j]);
        }

        for (int i = generations.levelCount() - 1; i > 0; i--)
        {
            if (getLevelSize(i) > 0)
            {
                if (compactionCounter[i] > NO_COMPACTION_LIMIT)
                {
                    // we try to find an sstable that is fully contained within  the boundaries we are compacting;
                    // say we are compacting 3 sstables: 0->30 in L1 and 0->12, 12->33 in L2
                    // this means that we will not create overlap in L2 if we add an sstable
                    // contained within 0 -> 33 to the compaction
                    PartitionPosition max = null;
                    PartitionPosition min = null;
                    for (SSTableReader candidate : candidates)
                    {
                        if (min == null || candidate.first.compareTo(min) < 0)
                            min = candidate.first;
                        if (max == null || candidate.last.compareTo(max) > 0)
                            max = candidate.last;
                    }
                    if (min == null || max == null || min.equals(max)) // single partition sstables - we cannot include a high level sstable.
                        return candidates;
                    Set<SSTableReader> compacting = cfs.getTracker().getCompacting();
                    Range<PartitionPosition> boundaries = new Range<>(min, max);
                    for (SSTableReader sstable : generations.get(i))
                    {
                        Range<PartitionPosition> r = new Range<>(sstable.first, sstable.last);
                        if (boundaries.contains(r) && !compacting.contains(sstable))
                        {
                            logger.info("Adding high-level (L{}) {} to candidates", sstable.getSSTableLevel(), sstable);
                            withStarvedCandidate.add(sstable);
                            return withStarvedCandidate;
                        }
                    }
                }
                return candidates;
            }
        }

        return candidates;
    }

    public synchronized int getLevelSize(int i)
    {
        return generations.get(i).size();
    }

    public synchronized int[] getAllLevelSize()
    {
        return generations.getAllLevelSize();
    }

    @VisibleForTesting
    public synchronized int remove(SSTableReader reader)
    {
        int level = reader.getSSTableLevel();
        assert level >= 0 : reader + " not present in manifest: "+level;
        generations.remove(Collections.singleton(reader));
        return level;
    }

    public synchronized Set<SSTableReader> getSSTables()
    {
        return generations.allSSTables();
    }

    private static Set<SSTableReader> overlapping(Collection<SSTableReader> candidates, Iterable<SSTableReader> others)
    {
        assert !candidates.isEmpty();
        /*
         * Picking each sstable from others that overlap one of the sstable of candidates is not enough
         * because you could have the following situation:
         *   candidates = [ s1(a, c), s2(m, z) ]
         *   others = [ s3(e, g) ]
         * In that case, s2 overlaps none of s1 or s2, but if we compact s1 with s2, the resulting sstable will
         * overlap s3, so we must return s3.
         *
         * Thus, the correct approach is to pick sstables overlapping anything between the first key in all
         * the candidate sstables, and the last.
         */
        Iterator<SSTableReader> iter = candidates.iterator();
        SSTableReader sstable = iter.next();
        Token first = sstable.first.getToken();
        Token last = sstable.last.getToken();
        while (iter.hasNext())
        {
            sstable = iter.next();
            first = first.compareTo(sstable.first.getToken()) <= 0 ? first : sstable.first.getToken();
            last = last.compareTo(sstable.last.getToken()) >= 0 ? last : sstable.last.getToken();
        }
        return overlapping(first, last, others);
    }

    private static Set<SSTableReader> overlappingWithBounds(SSTableReader sstable, Map<SSTableReader, Bounds<Token>> others)
    {
        return overlappingWithBounds(sstable.first.getToken(), sstable.last.getToken(), others);
    }

    /**
     * @return sstables from @param sstables that contain keys between @param start and @param end, inclusive.
     */
    @VisibleForTesting
    static Set<SSTableReader> overlapping(Token start, Token end, Iterable<SSTableReader> sstables)
    {
        return overlappingWithBounds(start, end, genBounds(sstables));
    }

    private static Set<SSTableReader> overlappingWithBounds(Token start, Token end, Map<SSTableReader, Bounds<Token>> sstables)
    {
        assert start.compareTo(end) <= 0;
        Set<SSTableReader> overlapped = new HashSet<>();
        Bounds<Token> promotedBounds = new Bounds<>(start, end);

        for (Map.Entry<SSTableReader, Bounds<Token>> pair : sstables.entrySet())
        {
            if (pair.getValue().intersects(promotedBounds))
                overlapped.add(pair.getKey());
        }
        return overlapped;
    }

<<<<<<< HEAD
=======
    /**
     * special case for getting overlapping sstables - if end is partitioner.getMinToken() we return all sstables
     * which have an end token larger than start - meaning this grabs everything from start to the end of the full
     * partitioner range.
     */
    @VisibleForTesting
    static Set<SSTableReader> overlappingWithMin(IPartitioner partitioner, Token start, Token end, Iterable<SSTableReader> sstables)
    {
        if (start.compareTo(end) <= 0)
            return overlapping(start, end, sstables);

        assert end.equals(partitioner.getMinimumToken()) : "If start > end, end must be equal to partitioner min token";
        Set<SSTableReader> overlapped = new HashSet<>();
        for (SSTableReader candidate : sstables)
        {
            if (candidate.last.getToken().compareTo(start) > 0)
                overlapped.add(candidate);
        }
        return overlapped;
    }

    private static final Predicate<SSTableReader> suspectP = new Predicate<SSTableReader>()
    {
        public boolean apply(SSTableReader candidate)
        {
            return candidate.isMarkedSuspect();
        }
    };

>>>>>>> 800808b1
    private static Map<SSTableReader, Bounds<Token>> genBounds(Iterable<SSTableReader> ssTableReaders)
    {
        Map<SSTableReader, Bounds<Token>> boundsMap = new HashMap<>();
        for (SSTableReader sstable : ssTableReaders)
        {
            boundsMap.put(sstable, new Bounds<>(sstable.first.getToken(), sstable.last.getToken()));
        }
        return boundsMap;
    }

    /**
     * @return highest-priority sstables to compact for the given level.
     * If no compactions are possible (because of concurrent compactions or because some sstables are excluded
     * for prior failure), will return an empty list.  Never returns null.
     */
    private Collection<SSTableReader> getCandidatesFor(int level)
    {
        assert !generations.get(level).isEmpty();
        logger.trace("Choosing candidates for L{}", level);

        final Set<SSTableReader> compacting = cfs.getTracker().getCompacting();

        if (level == 0)
        {
            Set<SSTableReader> compactingL0 = getCompactingL0();

            PartitionPosition lastCompactingKey = null;
            PartitionPosition firstCompactingKey = null;
            for (SSTableReader candidate : compactingL0)
            {
                if (firstCompactingKey == null || candidate.first.compareTo(firstCompactingKey) < 0)
                    firstCompactingKey = candidate.first;
                if (lastCompactingKey == null || candidate.last.compareTo(lastCompactingKey) > 0)
                    lastCompactingKey = candidate.last;
            }

            // L0 is the dumping ground for new sstables which thus may overlap each other.
            //
            // We treat L0 compactions specially:
            // 1a. add sstables to the candidate set until we have at least maxSSTableSizeInMB
            // 1b. prefer choosing older sstables as candidates, to newer ones
            // 1c. any L0 sstables that overlap a candidate, will also become candidates
            // 2. At most max_threshold sstables from L0 will be compacted at once
            // 3. If total candidate size is less than maxSSTableSizeInMB, we won't bother compacting with L1,
            //    and the result of the compaction will stay in L0 instead of being promoted (see promote())
            //
            // Note that we ignore suspect-ness of L1 sstables here, since if an L1 sstable is suspect we're
            // basically screwed, since we expect all or most L0 sstables to overlap with each L1 sstable.
            // So if an L1 sstable is suspect we can't do much besides try anyway and hope for the best.
            Set<SSTableReader> candidates = new HashSet<>();
            Map<SSTableReader, Bounds<Token>> remaining = genBounds(Iterables.filter(generations.get(0), Predicates.not(SSTableReader::isMarkedSuspect)));

            for (SSTableReader sstable : ageSortedSSTables(remaining.keySet()))
            {
                if (candidates.contains(sstable))
                    continue;

                Sets.SetView<SSTableReader> overlappedL0 = Sets.union(Collections.singleton(sstable), overlappingWithBounds(sstable, remaining));
                if (!Sets.intersection(overlappedL0, compactingL0).isEmpty())
                    continue;

                for (SSTableReader newCandidate : overlappedL0)
                {
                    if (firstCompactingKey == null || lastCompactingKey == null || overlapping(firstCompactingKey.getToken(), lastCompactingKey.getToken(), Collections.singleton(newCandidate)).size() == 0)
                        candidates.add(newCandidate);
                    remaining.remove(newCandidate);
                }

                if (candidates.size() > cfs.getMaximumCompactionThreshold())
                {
                    // limit to only the cfs.getMaximumCompactionThreshold() oldest candidates
                    candidates = new HashSet<>(ageSortedSSTables(candidates).subList(0, cfs.getMaximumCompactionThreshold()));
                    break;
                }
            }

            // leave everything in L0 if we didn't end up with a full sstable's worth of data
            if (SSTableReader.getTotalBytes(candidates) > maxSSTableSizeInBytes)
            {
                // add sstables from L1 that overlap candidates
                // if the overlapping ones are already busy in a compaction, leave it out.
                // TODO try to find a set of L0 sstables that only overlaps with non-busy L1 sstables
                Set<SSTableReader> l1overlapping = overlapping(candidates, generations.get(1));
                if (Sets.intersection(l1overlapping, compacting).size() > 0)
                    return Collections.emptyList();
                if (!overlapping(candidates, compactingL0).isEmpty())
                    return Collections.emptyList();
                candidates = Sets.union(candidates, l1overlapping);
            }
            if (candidates.size() < 2)
                return Collections.emptyList();
            else
                return candidates;
        }

        // look for a non-suspect keyspace to compact with, starting with where we left off last time,
        // and wrapping back to the beginning of the generation if necessary
        Map<SSTableReader, Bounds<Token>> sstablesNextLevel = genBounds(generations.get(level + 1));
        Iterator<SSTableReader> levelIterator = generations.wrappingIterator(level, lastCompactedSSTables[level]);
        while (levelIterator.hasNext())
        {
            SSTableReader sstable = levelIterator.next();
            Set<SSTableReader> candidates = Sets.union(Collections.singleton(sstable), overlappingWithBounds(sstable, sstablesNextLevel));

            if (Iterables.any(candidates, SSTableReader::isMarkedSuspect))
                continue;
            if (Sets.intersection(candidates, compacting).isEmpty())
                return candidates;
        }

        // all the sstables were suspect or overlapped with something suspect
        return Collections.emptyList();
    }

    private Set<SSTableReader> getCompactingL0()
    {
        Set<SSTableReader> sstables = new HashSet<>();
        Set<SSTableReader> levelSSTables = new HashSet<>(generations.get(0));
        for (SSTableReader sstable : cfs.getTracker().getCompacting())
        {
            if (levelSSTables.contains(sstable))
                sstables.add(sstable);
        }
        return sstables;
    }

    @VisibleForTesting
    List<SSTableReader> ageSortedSSTables(Collection<SSTableReader> candidates)
    {
        return ImmutableList.sortedCopyOf(SSTableReader.maxTimestampAscending, candidates);
    }

    public synchronized Set<SSTableReader>[] getSStablesPerLevelSnapshot()
    {
        return generations.snapshot();
    }

    @Override
    public String toString()
    {
        return "Manifest@" + hashCode();
    }

    public synchronized int getLevelCount()
    {
        for (int i = generations.levelCount() - 1; i >= 0; i--)
        {
            if (generations.get(i).size() > 0)
                return i;
        }
        return 0;
    }

    public synchronized int getEstimatedTasks()
    {
        long tasks = 0;
        long[] estimated = new long[generations.levelCount()];

        for (int i = generations.levelCount() - 1; i >= 0; i--)
        {
            Set<SSTableReader> sstables = generations.get(i);
            // If there is 1 byte over TBL - (MBL * 1.001), there is still a task left, so we need to round up.
            estimated[i] = (long)Math.ceil((double)Math.max(0L, SSTableReader.getTotalBytes(sstables) - (long)(maxBytesForLevel(i, maxSSTableSizeInBytes) * 1.001)) / (double)maxSSTableSizeInBytes);
            tasks += estimated[i];
        }

        if (!DatabaseDescriptor.getDisableSTCSInL0() && generations.get(0).size() > cfs.getMaximumCompactionThreshold())
        {
            int l0compactions = generations.get(0).size() / cfs.getMaximumCompactionThreshold();
            tasks += l0compactions;
            estimated[0] += l0compactions;
        }

        logger.trace("Estimating {} compactions to do for {}.{}",
                     Arrays.toString(estimated), cfs.keyspace.getName(), cfs.name);
        return Ints.checkedCast(tasks);
    }

    public int getNextLevel(Collection<SSTableReader> sstables)
    {
        int maximumLevel = Integer.MIN_VALUE;
        int minimumLevel = Integer.MAX_VALUE;
        for (SSTableReader sstable : sstables)
        {
            maximumLevel = Math.max(sstable.getSSTableLevel(), maximumLevel);
            minimumLevel = Math.min(sstable.getSSTableLevel(), minimumLevel);
        }

        int newLevel;
        if (minimumLevel == 0 && minimumLevel == maximumLevel && SSTableReader.getTotalBytes(sstables) < maxSSTableSizeInBytes)
        {
            newLevel = 0;
        }
        else
        {
            newLevel = minimumLevel == maximumLevel ? maximumLevel + 1 : maximumLevel;
            assert newLevel > 0;
        }
        return newLevel;
    }

    synchronized Set<SSTableReader> getLevel(int level)
    {
        return ImmutableSet.copyOf(generations.get(level));
    }

    synchronized List<SSTableReader> getLevelSorted(int level, Comparator<SSTableReader> comparator)
    {
        return ImmutableList.sortedCopyOf(comparator, generations.get(level));
    }

    synchronized void newLevel(SSTableReader sstable, int oldLevel)
    {
        boolean removed = generations.get(oldLevel).remove(sstable);
        // if reload races with the metadataChanged notification the sstable might already be removed
        if (!removed)
            logger.warn("Could not remove "+sstable+" from "+oldLevel);
        generations.addAll(Collections.singleton(sstable));
        lastCompactedSSTables[oldLevel] = sstable;
    }

    public static class CompactionCandidate
    {
        public final Collection<SSTableReader> sstables;
        public final int level;
        public final long maxSSTableBytes;

        public CompactionCandidate(Collection<SSTableReader> sstables, int level, long maxSSTableBytes)
        {
            this.sstables = sstables;
            this.level = level;
            this.maxSSTableBytes = maxSSTableBytes;
        }
    }
}<|MERGE_RESOLUTION|>--- conflicted
+++ resolved
@@ -286,12 +286,7 @@
     public synchronized CompactionCandidate getAggressiveCompactionCandidates(Range<Token> range, long maxSSTableSizeL0)
     {
         final Set<SSTableReader> overlaps = new HashSet<>();
-<<<<<<< HEAD
-        final Collection<SSTableReader> singleSSTable = Collections.singleton(sstable);
         for (int i = generations.levelCount() - 1; i >= 0; i--)
-=======
-        for (int i = generations.length - 1; i >= 0; i--)
->>>>>>> 800808b1
         {
             if (!getLevel(i).isEmpty())
             {
@@ -507,8 +502,6 @@
         return overlapped;
     }
 
-<<<<<<< HEAD
-=======
     /**
      * special case for getting overlapping sstables - if end is partitioner.getMinToken() we return all sstables
      * which have an end token larger than start - meaning this grabs everything from start to the end of the full
@@ -530,15 +523,6 @@
         return overlapped;
     }
 
-    private static final Predicate<SSTableReader> suspectP = new Predicate<SSTableReader>()
-    {
-        public boolean apply(SSTableReader candidate)
-        {
-            return candidate.isMarkedSuspect();
-        }
-    };
-
->>>>>>> 800808b1
     private static Map<SSTableReader, Bounds<Token>> genBounds(Iterable<SSTableReader> ssTableReaders)
     {
         Map<SSTableReader, Bounds<Token>> boundsMap = new HashMap<>();
