--- conflicted
+++ resolved
@@ -487,14 +487,9 @@
             {
                 // We rely on reading serialized size == 0 (LEGACY_END_OF_SEGMENT_MARKER) to identify the end
                 // of a segment, which happens naturally due to the 0 padding of the empty segment on creation.
-<<<<<<< HEAD
-                // However, it's possible that the last mutation ended less than 4 bytes from the end of
-                // the file, which means that we'll be unable to read an a full int and instead read an EOF here
-=======
                 // However, it's possible with 2.1 era commitlogs that the last mutation ended less than 4 bytes 
                 // from the end of the file, which means that we'll be unable to read an a full int and instead 
                 // read an EOF here
->>>>>>> 91661ec2
                 if(end - reader.getFilePointer() < 4)
                 {
                     logger.trace("Not enough bytes left for another mutation in this CommitLog segment, continuing");
