--- conflicted
+++ resolved
@@ -51,6 +51,7 @@
 import org.apache.cassandra.schema.SchemaConstants;
 import org.apache.cassandra.schema.TableId;
 import org.apache.cassandra.schema.TableMetadataRef;
+import org.apache.cassandra.service.StorageService;
 import org.apache.cassandra.utils.FBUtilities;
 import org.apache.cassandra.utils.WrappedRunnable;
 
@@ -129,13 +130,8 @@
                 }
             }
 
-<<<<<<< HEAD
-            IntervalSet<CommitLogPosition> filter = persistedIntervals(cfs.getLiveSSTables(), truncatedAt);
+            IntervalSet<CommitLogPosition> filter = persistedIntervals(cfs.getLiveSSTables(), truncatedAt, localHostId);
             cfPersisted.put(cfs.metadata.id, filter);
-=======
-            IntervalSet<CommitLogPosition> filter = persistedIntervals(cfs.getLiveSSTables(), truncatedAt, localHostId);
-            cfPersisted.put(cfs.metadata.cfId, filter);
->>>>>>> d6ff4c4a
         }
         CommitLogPosition globalPosition = firstNotCovered(cfPersisted.values());
         logger.debug("Global replay position is {} from columnfamilies {}", globalPosition, FBUtilities.toString(cfPersisted));
