/*
 * Licensed to the Apache Software Foundation (ASF) under one
 * or more contributor license agreements.  See the NOTICE file
 * distributed with this work for additional information
 * regarding copyright ownership.  The ASF licenses this file
 * to you under the Apache License, Version 2.0 (the
 * "License"); you may not use this file except in compliance
 * with the License.  You may obtain a copy of the License at
 *
 *     http://www.apache.org/licenses/LICENSE-2.0
 *
 * Unless required by applicable law or agreed to in writing, software
 * distributed under the License is distributed on an "AS IS" BASIS,
 * WITHOUT WARRANTIES OR CONDITIONS OF ANY KIND, either express or implied.
 * See the License for the specific language governing permissions and
 * limitations under the License.
 */
package org.apache.cassandra.db.commitlog;

import java.io.IOException;
import java.nio.ByteBuffer;
import java.nio.MappedByteBuffer;
import java.nio.channels.FileChannel;

import org.apache.cassandra.config.DatabaseDescriptor;
import org.apache.cassandra.io.FSWriteError;
import org.apache.cassandra.io.util.FileUtils;
import org.apache.cassandra.utils.NativeLibrary;
import org.apache.cassandra.utils.SyncUtil;

/*
 * Memory-mapped segment. Maps the destination channel into an appropriately-sized memory-mapped buffer in which the
 * mutation threads write. On sync forces the buffer to disk.
 * If possible, recycles used segment files to avoid reallocating large chunks of disk.
 */
public class MemoryMappedSegment extends CommitLogSegment
{
    /**
     * Constructs a new segment file.
     *
     * @param filePath  if not null, recycles the existing file by renaming it and truncating it to CommitLog.SEGMENT_SIZE.
     * @param commitLog the commit log it will be used with.
     */
    MemoryMappedSegment(CommitLog commitLog)
    {
        super(commitLog);
        // mark the initial sync marker as uninitialised
        int firstSync = buffer.position();
        buffer.putInt(firstSync + 0, 0);
        buffer.putInt(firstSync + 4, 0);
    }

    ByteBuffer createBuffer(CommitLog commitLog)
    {
        try
        {
            MappedByteBuffer mappedFile = channel.map(FileChannel.MapMode.READ_WRITE, 0, DatabaseDescriptor.getCommitLogSegmentSize());
            commitLog.allocator.addSize(DatabaseDescriptor.getCommitLogSegmentSize());
            return mappedFile;
        }
        catch (IOException e)
        {
            throw new FSWriteError(e, logFile);
        }
    }

    @Override
    void write(int startMarker, int nextMarker)
    {
        // if there's room in the discard section to write an empty header,
        // zero out the next sync marker so replayer can cleanly exit
        if (nextMarker <= buffer.capacity() - SYNC_MARKER_SIZE)
        {
            buffer.putInt(nextMarker, 0);
            buffer.putInt(nextMarker + 4, 0);
        }

        // write previous sync marker to point to next sync marker
        // we don't chain the crcs here to ensure this method is idempotent if it fails
        writeSyncMarker(id, buffer, startMarker, startMarker, nextMarker);
<<<<<<< HEAD
=======
    }
>>>>>>> d73f45ba

    @Override
    protected void flush(int startMarker, int nextMarker)
    {
        try
        {
            SyncUtil.force((MappedByteBuffer) buffer);
        }
        catch (Exception e) // MappedByteBuffer.force() does not declare IOException but can actually throw it
        {
            throw new FSWriteError(e, getPath());
        }
        NativeLibrary.trySkipCache(fd, startMarker, nextMarker, logFile.getAbsolutePath());
    }

    @Override
    public long onDiskSize()
    {
        return DatabaseDescriptor.getCommitLogSegmentSize();
    }

    @Override
    protected void internalClose()
    {
        if (FileUtils.isCleanerAvailable())
            FileUtils.clean(buffer);
        super.internalClose();
    }
}<|MERGE_RESOLUTION|>--- conflicted
+++ resolved
@@ -78,10 +78,7 @@
         // write previous sync marker to point to next sync marker
         // we don't chain the crcs here to ensure this method is idempotent if it fails
         writeSyncMarker(id, buffer, startMarker, startMarker, nextMarker);
-<<<<<<< HEAD
-=======
     }
->>>>>>> d73f45ba
 
     @Override
     protected void flush(int startMarker, int nextMarker)
