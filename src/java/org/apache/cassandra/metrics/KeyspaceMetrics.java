/*
 * Licensed to the Apache Software Foundation (ASF) under one
 * or more contributor license agreements.  See the NOTICE file
 * distributed with this work for additional information
 * regarding copyright ownership.  The ASF licenses this file
 * to you under the Apache License, Version 2.0 (the
 * "License"); you may not use this file except in compliance
 * with the License.  You may obtain a copy of the License at
 *
 *     http://www.apache.org/licenses/LICENSE-2.0
 *
 * Unless required by applicable law or agreed to in writing, software
 * distributed under the License is distributed on an "AS IS" BASIS,
 * WITHOUT WARRANTIES OR CONDITIONS OF ANY KIND, either express or implied.
 * See the License for the specific language governing permissions and
 * limitations under the License.
 */
package org.apache.cassandra.metrics;

import java.util.Set;
import java.util.function.ToLongFunction;

import com.codahale.metrics.Counter;
import com.codahale.metrics.Gauge;
import com.codahale.metrics.Histogram;
import com.codahale.metrics.Meter;
import com.codahale.metrics.Timer;
import org.apache.cassandra.db.ColumnFamilyStore;
import org.apache.cassandra.db.Keyspace;
import org.apache.cassandra.metrics.CassandraMetricsRegistry.MetricName;
import org.apache.cassandra.metrics.TableMetrics.ReleasableMetric;

import com.google.common.collect.Sets;

import static org.apache.cassandra.metrics.CassandraMetricsRegistry.Metrics;

/**
 * Metrics for {@link ColumnFamilyStore}.
 */
public class KeyspaceMetrics
{
    /** Total amount of live data stored in the memtable, excluding any data structure overhead */
    public final Gauge<Long> memtableLiveDataSize;
    /** Total amount of data stored in the memtable that resides on-heap, including column related overhead and partitions overwritten. */
    public final Gauge<Long> memtableOnHeapDataSize;
    /** Total amount of data stored in the memtable that resides off-heap, including column related overhead and partitions overwritten. */
    public final Gauge<Long> memtableOffHeapDataSize;
    /** Total amount of live data stored in the memtables (2i and pending flush memtables included) that resides off-heap, excluding any data structure overhead */
    public final Gauge<Long> allMemtablesLiveDataSize;
    /** Total amount of data stored in the memtables (2i and pending flush memtables included) that resides on-heap. */
    public final Gauge<Long> allMemtablesOnHeapDataSize;
    /** Total amount of data stored in the memtables (2i and pending flush memtables included) that resides off-heap. */
    public final Gauge<Long> allMemtablesOffHeapDataSize;
    /** Total number of columns present in the memtable. */
    public final Gauge<Long> memtableColumnsCount;
    /** Number of times flush has resulted in the memtable being switched out. */
    public final Gauge<Long> memtableSwitchCount;
    /** Estimated number of tasks pending for this column family */
    public final Gauge<Long> pendingFlushes;
    /** Estimate of number of pending compactios for this CF */
    public final Gauge<Long> pendingCompactions;
    /** Disk space used by SSTables belonging to this CF */
    public final Gauge<Long> liveDiskSpaceUsed;
    /** Total disk space used by SSTables belonging to this CF, including obsolete ones waiting to be GC'd */
    public final Gauge<Long> totalDiskSpaceUsed;
    /** Disk space used by bloom filter */
    public final Gauge<Long> bloomFilterDiskSpaceUsed;
    /** Off heap memory used by bloom filter */
    public final Gauge<Long> bloomFilterOffHeapMemoryUsed;
    /** Off heap memory used by index summary */
    public final Gauge<Long> indexSummaryOffHeapMemoryUsed;
    /** Off heap memory used by compression meta data*/
    public final Gauge<Long> compressionMetadataOffHeapMemoryUsed;
    /** (Local) read metrics */
    public final LatencyMetrics readLatency;
    /** (Local) range slice metrics */
    public final LatencyMetrics rangeLatency;
    /** (Local) write metrics */
    public final LatencyMetrics writeLatency;
    /** Histogram of the number of sstable data files accessed per read */
    public final Histogram sstablesPerReadHistogram;
    /** Tombstones scanned in queries on this Keyspace */
    public final Histogram tombstoneScannedHistogram;
    /** Live cells scanned in queries on this Keyspace */
    public final Histogram liveScannedHistogram;
    /** Column update time delta on this Keyspace */
    public final Histogram colUpdateTimeDeltaHistogram;
    /** time taken acquiring the partition lock for materialized view updates on this keyspace */
    public final Timer viewLockAcquireTime;
    /** time taken during the local read of a materialized view update */
    public final Timer viewReadTime;
    /** CAS Prepare metric */
    public final LatencyMetrics casPrepare;
    /** CAS Propose metrics */
    public final LatencyMetrics casPropose;
    /** CAS Commit metrics */
    public final LatencyMetrics casCommit;
    /** Writes failed ideal consistency **/
    public final Counter writeFailedIdealCL;
    /** Ideal CL write latency metrics */
    public final LatencyMetrics idealCLWriteLatency;
    /** Speculative retries **/
    public final Counter speculativeRetries;
    /** Speculative retry occured but still timed out **/
    public final Counter speculativeFailedRetries;
    /** Needed to speculate, but didn't have enough replicas **/
    public final Counter speculativeInsufficientReplicas;
    /** Needed to write to a transient replica to satisfy quorum **/
    public final Counter additionalWrites;
    /** Number of started repairs as coordinator on this keyspace */
    public final Counter repairsStarted;
    /** Number of completed repairs as coordinator on this keyspace */
    public final Counter repairsCompleted;
    /** total time spent as a repair coordinator */
    public final Timer repairTime;
    /** total time spent preparing for repair */
    public final Timer repairPrepareTime;
    /** Time spent anticompacting */
    public final Timer anticompactionTime;
    /** total time spent creating merkle trees */
    public final Timer validationTime;
    /** total time spent syncing data after repair */
    public final Timer repairSyncTime;
    /** histogram over the number of bytes we have validated */
    public final Histogram bytesValidated;
    /** histogram over the number of partitions we have validated */
    public final Histogram partitionsValidated;
    /** Lifetime count of reads for keys outside the node's owned token ranges for this keyspace **/
    public final Counter outOfRangeTokenReads;
    /** Lifetime count of writes for keys outside the node's owned token ranges for this keyspace **/
    public final Counter outOfRangeTokenWrites;
    /** Lifetime count of paxos requests for keys outside the node's owned token ranges for this keyspace **/
    public final Counter outOfRangeTokenPaxosRequests;

    /*
     * Metrics for inconsistencies detected between repaired data sets across replicas. These
     * are tracked on the coordinator.
     */

    /**
     * Incremented where an inconsistency is detected and there are no pending repair sessions affecting
     * the data being read, indicating a genuine mismatch between replicas' repaired data sets.
     */
    public final Meter confirmedRepairedInconsistencies;
    /**
     * Incremented where an inconsistency is detected, but there are pending & uncommitted repair sessions
     * in play on at least one replica. This may indicate a false positive as the inconsistency could be due to
     * replicas marking the repair session as committed at slightly different times and so some consider it to
     * be part of the repaired set whilst others do not.
     */
    public final Meter unconfirmedRepairedInconsistencies;

    /**
     * Tracks the amount overreading of repaired data replicas perform in order to produce digests
     * at query time. For each query, on a full data read following an initial digest mismatch, the replicas
     * may read extra repaired data, up to the DataLimit of the command, so that the coordinator can compare
     * the repaired data on each replica. These are tracked on each replica.
     */
    public final Histogram repairedDataTrackingOverreadRows;
    public final Timer repairedDataTrackingOverreadTime;

    public final MetricNameFactory factory;
    private Keyspace keyspace;

    /** set containing names of all the metrics stored here, for releasing later */
    private Set<ReleasableMetric> allMetrics = Sets.newHashSet();

    /**
     * Creates metrics for given {@link ColumnFamilyStore}.
     *
     * @param ks Keyspace to measure metrics
     */
    public KeyspaceMetrics(final Keyspace ks)
    {
        factory = new KeyspaceMetricNameFactory(ks);
        keyspace = ks;
        memtableColumnsCount = createKeyspaceGauge("MemtableColumnsCount",
                metric -> metric.memtableColumnsCount.getValue());
        memtableLiveDataSize = createKeyspaceGauge("MemtableLiveDataSize",
                metric -> metric.memtableLiveDataSize.getValue());
        memtableOnHeapDataSize = createKeyspaceGauge("MemtableOnHeapDataSize",
                metric -> metric.memtableOnHeapDataSize.getValue());
        memtableOffHeapDataSize = createKeyspaceGauge("MemtableOffHeapDataSize",
                metric -> metric.memtableOffHeapDataSize.getValue());
        allMemtablesLiveDataSize = createKeyspaceGauge("AllMemtablesLiveDataSize",
                metric -> metric.allMemtablesLiveDataSize.getValue());
        allMemtablesOnHeapDataSize = createKeyspaceGauge("AllMemtablesOnHeapDataSize",
                metric -> metric.allMemtablesOnHeapDataSize.getValue());
        allMemtablesOffHeapDataSize = createKeyspaceGauge("AllMemtablesOffHeapDataSize",
                metric -> metric.allMemtablesOffHeapDataSize.getValue());
        memtableSwitchCount = createKeyspaceGauge("MemtableSwitchCount",
                metric -> metric.memtableSwitchCount.getCount());
        pendingCompactions = createKeyspaceGauge("PendingCompactions", metric -> metric.pendingCompactions.getValue());
        pendingFlushes = createKeyspaceGauge("PendingFlushes", metric -> metric.pendingFlushes.getCount());
        liveDiskSpaceUsed = createKeyspaceGauge("LiveDiskSpaceUsed", metric -> metric.liveDiskSpaceUsed.getCount());
        totalDiskSpaceUsed = createKeyspaceGauge("TotalDiskSpaceUsed", metric -> metric.totalDiskSpaceUsed.getCount());
        bloomFilterDiskSpaceUsed = createKeyspaceGauge("BloomFilterDiskSpaceUsed",
                metric -> metric.bloomFilterDiskSpaceUsed.getValue());
        bloomFilterOffHeapMemoryUsed = createKeyspaceGauge("BloomFilterOffHeapMemoryUsed",
                metric -> metric.bloomFilterOffHeapMemoryUsed.getValue());
        indexSummaryOffHeapMemoryUsed = createKeyspaceGauge("IndexSummaryOffHeapMemoryUsed",
                metric -> metric.indexSummaryOffHeapMemoryUsed.getValue());
        compressionMetadataOffHeapMemoryUsed = createKeyspaceGauge("CompressionMetadataOffHeapMemoryUsed",
                metric -> metric.compressionMetadataOffHeapMemoryUsed.getValue());

        // latency metrics for TableMetrics to update
        readLatency = createLatencyMetrics("Read");
        writeLatency = createLatencyMetrics("Write");
        rangeLatency = createLatencyMetrics("Range");

        // create histograms for TableMetrics to replicate updates to
        sstablesPerReadHistogram = createKeyspaceHistogram("SSTablesPerReadHistogram", true);
        tombstoneScannedHistogram = createKeyspaceHistogram("TombstoneScannedHistogram", false);
        liveScannedHistogram = createKeyspaceHistogram("LiveScannedHistogram", false);
        colUpdateTimeDeltaHistogram = createKeyspaceHistogram("ColUpdateTimeDeltaHistogram", false);
        viewLockAcquireTime = createKeyspaceTimer("ViewLockAcquireTime");
        viewReadTime = createKeyspaceTimer("ViewReadTime");

        casPrepare = createLatencyMetrics("CasPrepare");
        casPropose = createLatencyMetrics("CasPropose");
        casCommit = createLatencyMetrics("CasCommit");
        writeFailedIdealCL = createKeyspaceCounter("WriteFailedIdealCL");
        idealCLWriteLatency = createLatencyMetrics("IdealCLWrite");

        speculativeRetries = createKeyspaceCounter("SpeculativeRetries", metric -> metric.speculativeRetries.getCount());
        speculativeFailedRetries = createKeyspaceCounter("SpeculativeFailedRetries", metric -> metric.speculativeFailedRetries.getCount());
        speculativeInsufficientReplicas = createKeyspaceCounter("SpeculativeInsufficientReplicas", metric -> metric.speculativeInsufficientReplicas.getCount());
        additionalWrites = createKeyspaceCounter("AdditionalWrites", metric -> metric.additionalWrites.getCount());
        repairsStarted = createKeyspaceCounter("RepairJobsStarted", metric -> metric.repairsStarted.getCount());
        repairsCompleted = createKeyspaceCounter("RepairJobsCompleted", metric -> metric.repairsCompleted.getCount());
        repairTime =createKeyspaceTimer("RepairTime");
        repairPrepareTime = createKeyspaceTimer("RepairPrepareTime");
        anticompactionTime = createKeyspaceTimer("AntiCompactionTime");
        validationTime = createKeyspaceTimer("ValidationTime");
        repairSyncTime = createKeyspaceTimer("RepairSyncTime");
        partitionsValidated = createKeyspaceHistogram("PartitionsValidated", false);
        bytesValidated = createKeyspaceHistogram("BytesValidated", false);

        confirmedRepairedInconsistencies = createKeyspaceMeter("RepairedDataInconsistenciesConfirmed");
        unconfirmedRepairedInconsistencies = createKeyspaceMeter("RepairedDataInconsistenciesUnconfirmed");

<<<<<<< HEAD
        repairedDataTrackingOverreadRows = createKeyspaceHistogram("RepairedDataTrackingOverreadRows", false);
        repairedDataTrackingOverreadTime = createKeyspaceTimer("RepairedDataTrackingOverreadTime");
=======
        repairedDataTrackingOverreadRows = createKeyspaceHistogram("RepairedOverreadRows", false);
        repairedDataTrackingOverreadTime = createKeyspaceTimer("RepairedOverreadTime");

        outOfRangeTokenReads = createKeyspaceCounter("ReadOutOfRangeToken");
        outOfRangeTokenWrites = createKeyspaceCounter("WriteOutOfRangeToken");
        outOfRangeTokenPaxosRequests = createKeyspaceCounter("PaxosOutOfRangeToken");
>>>>>>> 4af22a48
    }

    /**
     * Release all associated metrics.
     */
    public void release()
    {
        for (ReleasableMetric metric : allMetrics)
        {
            metric.release();
        }
    }

    /**
     * Creates a gauge that will sum the current value of a metric for all column families in this keyspace
     * @param name
     * @param extractor
     * @return Gauge&gt;Long> that computes sum of MetricValue.getValue()
     */
    private Gauge<Long> createKeyspaceGauge(String name, final ToLongFunction<TableMetrics> extractor)
    {
        allMetrics.add(() -> releaseMetric(name));
        return Metrics.register(factory.createMetricName(name), new Gauge<Long>()
        {
            public Long getValue()
            {
                long sum = 0;
                for (ColumnFamilyStore cf : keyspace.getColumnFamilyStores())
                {
                    sum += extractor.applyAsLong(cf.metric);
                }
                return sum;
            }
        });
    }

    /**
     * Creates a counter that will sum the current value of a metric for all column families in this keyspace
     * @param name
     * @param extractor
     * @return Counter that computes sum of MetricValue.getValue()
     */
    private Counter createKeyspaceCounter(String name, final ToLongFunction<TableMetrics> extractor)
    {
        allMetrics.add(() -> releaseMetric(name));
        return Metrics.register(factory.createMetricName(name), new Counter()
        {
            @Override
            public long getCount()
            {
                long sum = 0;
                for (ColumnFamilyStore cf : keyspace.getColumnFamilyStores())
                {
                    sum += extractor.applyAsLong(cf.metric);
                }
                return sum;
            }
        });
    }

    protected Counter createKeyspaceCounter(String name)
    {
        allMetrics.add(() -> releaseMetric(name));
        return Metrics.counter(factory.createMetricName(name));
    }

    protected Histogram createKeyspaceHistogram(String name, boolean considerZeroes)
    {
        allMetrics.add(() -> releaseMetric(name));
        return Metrics.histogram(factory.createMetricName(name), considerZeroes);
    }

    protected Timer createKeyspaceTimer(String name)
    {
        allMetrics.add(() -> releaseMetric(name));
        return Metrics.timer(factory.createMetricName(name));
    }

    protected Meter createKeyspaceMeter(String name)
    {
        allMetrics.add(() -> releaseMetric(name));
        return Metrics.meter(factory.createMetricName(name));
    }

    private LatencyMetrics createLatencyMetrics(String name)
    {
        LatencyMetrics metric = new LatencyMetrics(factory, name);
        allMetrics.add(() -> metric.release());
        return metric;
    }

    private void releaseMetric(String name)
    {
        Metrics.remove(factory.createMetricName(name));
    }

    static class KeyspaceMetricNameFactory implements MetricNameFactory
    {
        private final String keyspaceName;

        KeyspaceMetricNameFactory(Keyspace ks)
        {
            this.keyspaceName = ks.getName();
        }

        @Override
        public MetricName createMetricName(String metricName)
        {
            String groupName = TableMetrics.class.getPackage().getName();

            StringBuilder mbeanName = new StringBuilder();
            mbeanName.append(groupName).append(":");
            mbeanName.append("type=Keyspace");
            mbeanName.append(",keyspace=").append(keyspaceName);
            mbeanName.append(",name=").append(metricName);

            return new MetricName(groupName, "keyspace", metricName, keyspaceName, mbeanName.toString());
        }
    }
}<|MERGE_RESOLUTION|>--- conflicted
+++ resolved
@@ -239,17 +239,12 @@
         confirmedRepairedInconsistencies = createKeyspaceMeter("RepairedDataInconsistenciesConfirmed");
         unconfirmedRepairedInconsistencies = createKeyspaceMeter("RepairedDataInconsistenciesUnconfirmed");
 
-<<<<<<< HEAD
         repairedDataTrackingOverreadRows = createKeyspaceHistogram("RepairedDataTrackingOverreadRows", false);
         repairedDataTrackingOverreadTime = createKeyspaceTimer("RepairedDataTrackingOverreadTime");
-=======
-        repairedDataTrackingOverreadRows = createKeyspaceHistogram("RepairedOverreadRows", false);
-        repairedDataTrackingOverreadTime = createKeyspaceTimer("RepairedOverreadTime");
 
         outOfRangeTokenReads = createKeyspaceCounter("ReadOutOfRangeToken");
         outOfRangeTokenWrites = createKeyspaceCounter("WriteOutOfRangeToken");
         outOfRangeTokenPaxosRequests = createKeyspaceCounter("PaxosOutOfRangeToken");
->>>>>>> 4af22a48
     }
 
     /**
