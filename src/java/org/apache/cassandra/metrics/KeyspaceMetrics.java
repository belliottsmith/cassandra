--- conflicted
+++ resolved
@@ -260,7 +260,6 @@
         clientTombstoneWarnings = createKeyspaceMeter("ClientTombstoneWarnings");
         clientTombstoneAborts = createKeyspaceMeter("ClientTombstoneAborts");
 
-<<<<<<< HEAD
         coordinatorReadSizeWarnings = createKeyspaceMeter("CoordinatorReadSizeWarnings");
         coordinatorReadSizeAborts = createKeyspaceMeter("CoordinatorReadSizeAborts");
         coordinatorReadSize = createKeyspaceHistogram("CoordinatorReadSize", false);
@@ -272,14 +271,10 @@
         rowIndexSizeWarnings = createKeyspaceMeter("RowIndexSizeWarnings");
         rowIndexSizeAborts = createKeyspaceMeter("RowIndexSizeAborts");
         rowIndexSize = createKeyspaceHistogram("RowIndexSize", false);
-=======
-        clientReadSizeWarnings = createKeyspaceMeter("ClientReadSizeWarnings");
-        clientReadSizeAborts = createKeyspaceMeter("ClientReadSizeAborts");
 
         outOfRangeTokenReads = createKeyspaceCounter("ReadOutOfRangeToken");
         outOfRangeTokenWrites = createKeyspaceCounter("WriteOutOfRangeToken");
         outOfRangeTokenPaxosRequests = createKeyspaceCounter("PaxosOutOfRangeToken");
->>>>>>> e7b9187c
     }
 
     /**
