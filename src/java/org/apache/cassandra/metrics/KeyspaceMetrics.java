/*
 * Licensed to the Apache Software Foundation (ASF) under one
 * or more contributor license agreements.  See the NOTICE file
 * distributed with this work for additional information
 * regarding copyright ownership.  The ASF licenses this file
 * to you under the Apache License, Version 2.0 (the
 * "License"); you may not use this file except in compliance
 * with the License.  You may obtain a copy of the License at
 *
 *     http://www.apache.org/licenses/LICENSE-2.0
 *
 * Unless required by applicable law or agreed to in writing, software
 * distributed under the License is distributed on an "AS IS" BASIS,
 * WITHOUT WARRANTIES OR CONDITIONS OF ANY KIND, either express or implied.
 * See the License for the specific language governing permissions and
 * limitations under the License.
 */
package org.apache.cassandra.metrics;

import java.util.Set;
import java.util.function.ToLongFunction;

import com.codahale.metrics.Counter;
import com.codahale.metrics.Gauge;
import com.codahale.metrics.Histogram;
import com.codahale.metrics.Meter;
import com.codahale.metrics.Timer;
import org.apache.cassandra.db.ColumnFamilyStore;
import org.apache.cassandra.db.Keyspace;
import org.apache.cassandra.metrics.CassandraMetricsRegistry.MetricName;
import org.apache.cassandra.metrics.TableMetrics.ReleasableMetric;

import com.google.common.collect.Sets;

import static org.apache.cassandra.metrics.CassandraMetricsRegistry.Metrics;

/**
 * Metrics for {@link ColumnFamilyStore}.
 */
public class KeyspaceMetrics
{
    /** Total amount of live data stored in the memtable, excluding any data structure overhead */
    public final Gauge<Long> memtableLiveDataSize;
    /** Total amount of data stored in the memtable that resides on-heap, including column related overhead and partitions overwritten. */
    public final Gauge<Long> memtableOnHeapDataSize;
    /** Total amount of data stored in the memtable that resides off-heap, including column related overhead and partitions overwritten. */
    public final Gauge<Long> memtableOffHeapDataSize;
    /** Total amount of live data stored in the memtables (2i and pending flush memtables included) that resides off-heap, excluding any data structure overhead */
    public final Gauge<Long> allMemtablesLiveDataSize;
    /** Total amount of data stored in the memtables (2i and pending flush memtables included) that resides on-heap. */
    public final Gauge<Long> allMemtablesOnHeapDataSize;
    /** Total amount of data stored in the memtables (2i and pending flush memtables included) that resides off-heap. */
    public final Gauge<Long> allMemtablesOffHeapDataSize;
    /** Total number of columns present in the memtable. */
    public final Gauge<Long> memtableColumnsCount;
    /** Number of times flush has resulted in the memtable being switched out. */
    public final Gauge<Long> memtableSwitchCount;
    /** Estimated number of tasks pending for this column family */
    public final Gauge<Long> pendingFlushes;
    /** Estimate of number of pending compactios for this CF */
    public final Gauge<Long> pendingCompactions;
    /** Disk space used by SSTables belonging to this CF */
    public final Gauge<Long> liveDiskSpaceUsed;
    /** Total disk space used by SSTables belonging to this CF, including obsolete ones waiting to be GC'd */
    public final Gauge<Long> totalDiskSpaceUsed;
    /** Disk space used by bloom filter */
    public final Gauge<Long> bloomFilterDiskSpaceUsed;
    /** Off heap memory used by bloom filter */
    public final Gauge<Long> bloomFilterOffHeapMemoryUsed;
    /** Off heap memory used by index summary */
    public final Gauge<Long> indexSummaryOffHeapMemoryUsed;
    /** Off heap memory used by compression meta data*/
    public final Gauge<Long> compressionMetadataOffHeapMemoryUsed;
    /** (Local) read metrics */
    public final LatencyMetrics readLatency;
    /** (Local) range slice metrics */
    public final LatencyMetrics rangeLatency;
    /** (Local) write metrics */
    public final LatencyMetrics writeLatency;
    /** Histogram of the number of sstable data files accessed per read */
    public final Histogram sstablesPerReadHistogram;
    /** Tombstones scanned in queries on this Keyspace */
    public final Histogram tombstoneScannedHistogram;
    /** Live cells scanned in queries on this Keyspace */
    public final Histogram liveScannedHistogram;
    /** Column update time delta on this Keyspace */
    public final Histogram colUpdateTimeDeltaHistogram;
    /** time taken acquiring the partition lock for materialized view updates on this keyspace */
    public final Timer viewLockAcquireTime;
    /** time taken during the local read of a materialized view update */
    public final Timer viewReadTime;
    /** CAS Prepare metric */
    public final LatencyMetrics casPrepare;
    /** CAS Propose metrics */
    public final LatencyMetrics casPropose;
    /** CAS Commit metrics */
    public final LatencyMetrics casCommit;
    /** Writes failed ideal consistency **/
    public final Counter writeFailedIdealCL;
    /** Ideal CL write latency metrics */
    public final LatencyMetrics idealCLWriteLatency;
    /** Speculative retries **/
    public final Counter speculativeRetries;
    /** Speculative retry occured but still timed out **/
    public final Counter speculativeFailedRetries;
    /** Needed to speculate, but didn't have enough replicas **/
    public final Counter speculativeInsufficientReplicas;
    /** Needed to write to a transient replica to satisfy quorum **/
    public final Counter additionalWrites;
    /** Number of started repairs as coordinator on this keyspace */
    public final Counter repairsStarted;
    /** Number of completed repairs as coordinator on this keyspace */
    public final Counter repairsCompleted;
    /** total time spent as a repair coordinator */
    public final Timer repairTime;
    /** total time spent preparing for repair */
    public final Timer repairPrepareTime;
    /** Time spent anticompacting */
    public final Timer anticompactionTime;
    /** total time spent creating merkle trees */
    public final Timer validationTime;
    /** total time spent syncing data after repair */
    public final Timer repairSyncTime;
    /** histogram over the number of bytes we have validated */
    public final Histogram bytesValidated;
    /** histogram over the number of partitions we have validated */
    public final Histogram partitionsValidated;
    /** Lifetime count of reads for keys outside the node's owned token ranges for this keyspace **/
    public final Counter outOfRangeTokenReads;
    /** Lifetime count of writes for keys outside the node's owned token ranges for this keyspace **/
    public final Counter outOfRangeTokenWrites;
    /** Lifetime count of paxos requests for keys outside the node's owned token ranges for this keyspace **/
    public final Counter outOfRangeTokenPaxosRequests;

    /*
     * Metrics for inconsistencies detected between repaired data sets across replicas. These
     * are tracked on the coordinator.
     */

    /**
     * Incremented where an inconsistency is detected and there are no pending repair sessions affecting
     * the data being read, indicating a genuine mismatch between replicas' repaired data sets.
     */
    public final Meter confirmedRepairedInconsistencies;
    /**
     * Incremented where an inconsistency is detected, but there are pending & uncommitted repair sessions
     * in play on at least one replica. This may indicate a false positive as the inconsistency could be due to
     * replicas marking the repair session as committed at slightly different times and so some consider it to
     * be part of the repaired set whilst others do not.
     */
    public final Meter unconfirmedRepairedInconsistencies;

    /**
     * Tracks the amount overreading of repaired data replicas perform in order to produce digests
     * at query time. For each query, on a full data read following an initial digest mismatch, the replicas
     * may read extra repaired data, up to the DataLimit of the command, so that the coordinator can compare
     * the repaired data on each replica. These are tracked on each replica.
     */
    public final Histogram repairedDataTrackingOverreadRows;
    public final Timer repairedDataTrackingOverreadTime;

    public final MetricNameFactory factory;
    private Keyspace keyspace;

    /** set containing names of all the metrics stored here, for releasing later */
    private Set<ReleasableMetric> allMetrics = Sets.newHashSet();

    /**
     * Creates metrics for given {@link ColumnFamilyStore}.
     *
     * @param ks Keyspace to measure metrics
     */
    public KeyspaceMetrics(final Keyspace ks)
    {
        factory = new KeyspaceMetricNameFactory(ks);
        keyspace = ks;
        memtableColumnsCount = createKeyspaceGauge("MemtableColumnsCount",
                metric -> metric.memtableColumnsCount.getValue());
        memtableLiveDataSize = createKeyspaceGauge("MemtableLiveDataSize",
                metric -> metric.memtableLiveDataSize.getValue());
        memtableOnHeapDataSize = createKeyspaceGauge("MemtableOnHeapDataSize",
                metric -> metric.memtableOnHeapSize.getValue());
        memtableOffHeapDataSize = createKeyspaceGauge("MemtableOffHeapDataSize",
                metric -> metric.memtableOffHeapSize.getValue());
        allMemtablesLiveDataSize = createKeyspaceGauge("AllMemtablesLiveDataSize",
                metric -> metric.allMemtablesLiveDataSize.getValue());
        allMemtablesOnHeapDataSize = createKeyspaceGauge("AllMemtablesOnHeapDataSize",
                metric -> metric.allMemtablesOnHeapSize.getValue());
        allMemtablesOffHeapDataSize = createKeyspaceGauge("AllMemtablesOffHeapDataSize",
                metric -> metric.allMemtablesOffHeapSize.getValue());
        memtableSwitchCount = createKeyspaceGauge("MemtableSwitchCount",
                metric -> metric.memtableSwitchCount.getCount());
        pendingCompactions = createKeyspaceGauge("PendingCompactions", metric -> metric.pendingCompactions.getValue());
        pendingFlushes = createKeyspaceGauge("PendingFlushes", metric -> metric.pendingFlushes.getCount());
        liveDiskSpaceUsed = createKeyspaceGauge("LiveDiskSpaceUsed", metric -> metric.liveDiskSpaceUsed.getCount());
        totalDiskSpaceUsed = createKeyspaceGauge("TotalDiskSpaceUsed", metric -> metric.totalDiskSpaceUsed.getCount());
        bloomFilterDiskSpaceUsed = createKeyspaceGauge("BloomFilterDiskSpaceUsed",
                metric -> metric.bloomFilterDiskSpaceUsed.getValue());
        bloomFilterOffHeapMemoryUsed = createKeyspaceGauge("BloomFilterOffHeapMemoryUsed",
                metric -> metric.bloomFilterOffHeapMemoryUsed.getValue());
        indexSummaryOffHeapMemoryUsed = createKeyspaceGauge("IndexSummaryOffHeapMemoryUsed",
                metric -> metric.indexSummaryOffHeapMemoryUsed.getValue());
        compressionMetadataOffHeapMemoryUsed = createKeyspaceGauge("CompressionMetadataOffHeapMemoryUsed",
                metric -> metric.compressionMetadataOffHeapMemoryUsed.getValue());

        // latency metrics for TableMetrics to update
        readLatency = createLatencyMetrics("Read");
        writeLatency = createLatencyMetrics("Write");
        rangeLatency = createLatencyMetrics("Range");

        // create histograms for TableMetrics to replicate updates to
        sstablesPerReadHistogram = createKeyspaceHistogram("SSTablesPerReadHistogram", true);
        tombstoneScannedHistogram = createKeyspaceHistogram("TombstoneScannedHistogram", false);
        liveScannedHistogram = createKeyspaceHistogram("LiveScannedHistogram", false);
        colUpdateTimeDeltaHistogram = createKeyspaceHistogram("ColUpdateTimeDeltaHistogram", false);
        viewLockAcquireTime = createKeyspaceTimer("ViewLockAcquireTime");
        viewReadTime = createKeyspaceTimer("ViewReadTime");

        casPrepare = createLatencyMetrics("CasPrepare");
        casPropose = createLatencyMetrics("CasPropose");
        casCommit = createLatencyMetrics("CasCommit");
        writeFailedIdealCL = createKeyspaceCounter("WriteFailedIdealCL");
        idealCLWriteLatency = createLatencyMetrics("IdealCLWrite");

        speculativeRetries = createKeyspaceCounter("SpeculativeRetries", metric -> metric.speculativeRetries.getCount());
        speculativeFailedRetries = createKeyspaceCounter("SpeculativeFailedRetries", metric -> metric.speculativeFailedRetries.getCount());
        speculativeInsufficientReplicas = createKeyspaceCounter("SpeculativeInsufficientReplicas", metric -> metric.speculativeInsufficientReplicas.getCount());
        additionalWrites = createKeyspaceCounter("AdditionalWrites", metric -> metric.additionalWrites.getCount());
        repairsStarted = createKeyspaceCounter("RepairJobsStarted", metric -> metric.repairsStarted.getCount());
        repairsCompleted = createKeyspaceCounter("RepairJobsCompleted", metric -> metric.repairsCompleted.getCount());
        repairTime =createKeyspaceTimer("RepairTime");
        repairPrepareTime = createKeyspaceTimer("RepairPrepareTime");
        anticompactionTime = createKeyspaceTimer("AntiCompactionTime");
        validationTime = createKeyspaceTimer("ValidationTime");
        repairSyncTime = createKeyspaceTimer("RepairSyncTime");
        partitionsValidated = createKeyspaceHistogram("PartitionsValidated", false);
        bytesValidated = createKeyspaceHistogram("BytesValidated", false);

        confirmedRepairedInconsistencies = createKeyspaceMeter("RepairedDataInconsistenciesConfirmed");
        unconfirmedRepairedInconsistencies = createKeyspaceMeter("RepairedDataInconsistenciesUnconfirmed");

<<<<<<< HEAD
        repairedDataTrackingOverreadRows = createKeyspaceHistogram("RepairedOverreadRows", false);
        repairedDataTrackingOverreadTime = createKeyspaceTimer("RepairedOverreadTime");
=======
        repairedDataTrackingOverreadRows = Metrics.histogram(factory.createMetricName("RepairedOverreadRows"), false);
        repairedDataTrackingOverreadTime = Metrics.timer(factory.createMetricName("RepairedOverreadTime"));

        outOfRangeTokenReads = createKeyspaceCounter("ReadOutOfRangeToken");
        outOfRangeTokenWrites = createKeyspaceCounter("WriteOutOfRangeToken");
        outOfRangeTokenPaxosRequests = createKeyspaceCounter("PaxosOutOfRangeToken");
>>>>>>> 70648ad3
    }

    /**
     * Release all associated metrics.
     */
    public void release()
    {
        for (ReleasableMetric metric : allMetrics)
        {
            metric.release();
        }
    }

    /**
     * Creates a gauge that will sum the current value of a metric for all column families in this keyspace
     * @param name
     * @param extractor
     * @return Gauge&gt;Long> that computes sum of MetricValue.getValue()
     */
    private Gauge<Long> createKeyspaceGauge(String name, final ToLongFunction<TableMetrics> extractor)
    {
        allMetrics.add(() -> releaseMetric(name));
        return Metrics.register(factory.createMetricName(name), new Gauge<Long>()
        {
            public Long getValue()
            {
                long sum = 0;
                for (ColumnFamilyStore cf : keyspace.getColumnFamilyStores())
                {
                    sum += extractor.applyAsLong(cf.metric);
                }
                return sum;
            }
        });
    }

    /**
     * Creates a counter that will sum the current value of a metric for all column families in this keyspace
     * @param name
     * @param extractor
     * @return Counter that computes sum of MetricValue.getValue()
     */
    private Counter createKeyspaceCounter(String name, final ToLongFunction<TableMetrics> extractor)
    {
        allMetrics.add(() -> releaseMetric(name));
        return Metrics.register(factory.createMetricName(name), new Counter()
        {
            @Override
            public long getCount()
            {
                long sum = 0;
                for (ColumnFamilyStore cf : keyspace.getColumnFamilyStores())
                {
                    sum += extractor.applyAsLong(cf.metric);
                }
                return sum;
            }
        });
    }

<<<<<<< HEAD
    protected Counter createKeyspaceCounter(String name)
    {
        allMetrics.add(() -> releaseMetric(name));
        return Metrics.counter(factory.createMetricName(name));
    }

    protected Histogram createKeyspaceHistogram(String name, boolean considerZeroes)
    {
        allMetrics.add(() -> releaseMetric(name));
        return Metrics.histogram(factory.createMetricName(name), considerZeroes);
    }

    protected Timer createKeyspaceTimer(String name)
    {
        allMetrics.add(() -> releaseMetric(name));
        return Metrics.timer(factory.createMetricName(name));
    }

    protected Meter createKeyspaceMeter(String name)
    {
        allMetrics.add(() -> releaseMetric(name));
        return Metrics.meter(factory.createMetricName(name));
    }

    private LatencyMetrics createLatencyMetrics(String name)
    {
        LatencyMetrics metric = new LatencyMetrics(factory, name);
        allMetrics.add(() -> metric.release());
        return metric;
    }

    private void releaseMetric(String name)
    {
        Metrics.remove(factory.createMetricName(name));
    }

=======
    private Counter createKeyspaceCounter(String name)
    {
        allMetrics.add(name);
        return Metrics.counter(factory.createMetricName(name));
    }

>>>>>>> 70648ad3
    static class KeyspaceMetricNameFactory implements MetricNameFactory
    {
        private final String keyspaceName;

        KeyspaceMetricNameFactory(Keyspace ks)
        {
            this.keyspaceName = ks.getName();
        }

        @Override
        public MetricName createMetricName(String metricName)
        {
            String groupName = TableMetrics.class.getPackage().getName();

            StringBuilder mbeanName = new StringBuilder();
            mbeanName.append(groupName).append(":");
            mbeanName.append("type=Keyspace");
            mbeanName.append(",keyspace=").append(keyspaceName);
            mbeanName.append(",name=").append(metricName);

            return new MetricName(groupName, "keyspace", metricName, keyspaceName, mbeanName.toString());
        }
    }
}<|MERGE_RESOLUTION|>--- conflicted
+++ resolved
@@ -239,17 +239,12 @@
         confirmedRepairedInconsistencies = createKeyspaceMeter("RepairedDataInconsistenciesConfirmed");
         unconfirmedRepairedInconsistencies = createKeyspaceMeter("RepairedDataInconsistenciesUnconfirmed");
 
-<<<<<<< HEAD
         repairedDataTrackingOverreadRows = createKeyspaceHistogram("RepairedOverreadRows", false);
         repairedDataTrackingOverreadTime = createKeyspaceTimer("RepairedOverreadTime");
-=======
-        repairedDataTrackingOverreadRows = Metrics.histogram(factory.createMetricName("RepairedOverreadRows"), false);
-        repairedDataTrackingOverreadTime = Metrics.timer(factory.createMetricName("RepairedOverreadTime"));
 
         outOfRangeTokenReads = createKeyspaceCounter("ReadOutOfRangeToken");
         outOfRangeTokenWrites = createKeyspaceCounter("WriteOutOfRangeToken");
         outOfRangeTokenPaxosRequests = createKeyspaceCounter("PaxosOutOfRangeToken");
->>>>>>> 70648ad3
     }
 
     /**
@@ -310,7 +305,6 @@
         });
     }
 
-<<<<<<< HEAD
     protected Counter createKeyspaceCounter(String name)
     {
         allMetrics.add(() -> releaseMetric(name));
@@ -347,14 +341,6 @@
         Metrics.remove(factory.createMetricName(name));
     }
 
-=======
-    private Counter createKeyspaceCounter(String name)
-    {
-        allMetrics.add(name);
-        return Metrics.counter(factory.createMetricName(name));
-    }
-
->>>>>>> 70648ad3
     static class KeyspaceMetricNameFactory implements MetricNameFactory
     {
         private final String keyspaceName;
