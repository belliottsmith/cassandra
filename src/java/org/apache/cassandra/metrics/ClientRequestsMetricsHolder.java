/*
 * Licensed to the Apache Software Foundation (ASF) under one
 * or more contributor license agreements.  See the NOTICE file
 * distributed with this work for additional information
 * regarding copyright ownership.  The ASF licenses this file
 * to you under the Apache License, Version 2.0 (the
 * "License"); you may not use this file except in compliance
 * with the License.  You may obtain a copy of the License at
 *
 *     http://www.apache.org/licenses/LICENSE-2.0
 *
 * Unless required by applicable law or agreed to in writing, software
 * distributed under the License is distributed on an "AS IS" BASIS,
 * WITHOUT WARRANTIES OR CONDITIONS OF ANY KIND, either express or implied.
 * See the License for the specific language governing permissions and
 * limitations under the License.
 */
package org.apache.cassandra.metrics;

import java.util.EnumMap;
import java.util.Map;

import org.apache.cassandra.db.ConsistencyLevel;

public final class ClientRequestsMetricsHolder
{
    public static final ClientRequestMetrics readMetrics = new ClientRequestMetrics("Read");
    public static final ClientWriteRequestMetrics writeMetrics = new ClientWriteRequestMetrics("Write");
    public static final CASClientWriteRequestMetrics casWriteMetrics = new CASClientWriteRequestMetrics("CASWrite");
    public static final CASClientRequestMetrics casReadMetrics = new CASClientRequestMetrics("CASRead");
    public static final ViewWriteMetrics viewWriteMetrics = new ViewWriteMetrics("ViewWrite");
    public static final ClientRequestMetrics partitionSizeMetrics = new ClientRequestMetrics("PartitionSize");

<<<<<<< HEAD
    public static final Map<ConsistencyLevel, ClientRequestMetrics> readMetricsMap = new EnumMap<>(ConsistencyLevel.class);
    public static final Map<ConsistencyLevel, ClientWriteRequestMetrics> writeMetricsMap = new EnumMap<>(ConsistencyLevel.class);
=======
    private static final Map<ConsistencyLevel, ClientRequestMetrics> readMetricsMap = new EnumMap<>(ConsistencyLevel.class);
    private static final Map<ConsistencyLevel, ClientWriteRequestMetrics> writeMetricsMap = new EnumMap<>(ConsistencyLevel.class);
    private static final EnumMap<ConsistencyLevel, ClientRequestMetrics> partitionSizeMetricsMap = new EnumMap<>(ConsistencyLevel.class);
>>>>>>> 69ab05ef

    static
    {
        for (ConsistencyLevel level : ConsistencyLevel.values())
        {
             readMetricsMap.put(level, new ClientRequestMetrics("Read-" + level.name()));
            writeMetricsMap.put(level, new ClientWriteRequestMetrics("Write-" + level.name()));
            partitionSizeMetricsMap.put(level, new ClientRequestMetrics("PartitionSize-" + level.name()));
        }
    }

    public static ClientRequestMetrics readMetricsForLevel(ConsistencyLevel level)
    {
        return readMetricsMap.get(level);
    }

    public static ClientWriteRequestMetrics writeMetricsForLevel(ConsistencyLevel level)
    {
        return writeMetricsMap.get(level);
    }

    public static ClientRequestMetrics partitionSizeMetricsForLevel(ConsistencyLevel level)
    {
        return partitionSizeMetricsMap.get(level);
    }
}<|MERGE_RESOLUTION|>--- conflicted
+++ resolved
@@ -31,14 +31,9 @@
     public static final ViewWriteMetrics viewWriteMetrics = new ViewWriteMetrics("ViewWrite");
     public static final ClientRequestMetrics partitionSizeMetrics = new ClientRequestMetrics("PartitionSize");
 
-<<<<<<< HEAD
     public static final Map<ConsistencyLevel, ClientRequestMetrics> readMetricsMap = new EnumMap<>(ConsistencyLevel.class);
     public static final Map<ConsistencyLevel, ClientWriteRequestMetrics> writeMetricsMap = new EnumMap<>(ConsistencyLevel.class);
-=======
-    private static final Map<ConsistencyLevel, ClientRequestMetrics> readMetricsMap = new EnumMap<>(ConsistencyLevel.class);
-    private static final Map<ConsistencyLevel, ClientWriteRequestMetrics> writeMetricsMap = new EnumMap<>(ConsistencyLevel.class);
     private static final EnumMap<ConsistencyLevel, ClientRequestMetrics> partitionSizeMetricsMap = new EnumMap<>(ConsistencyLevel.class);
->>>>>>> 69ab05ef
 
     static
     {
