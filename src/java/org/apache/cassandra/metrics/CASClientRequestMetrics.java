--- conflicted
+++ resolved
@@ -31,14 +31,9 @@
     public final EstimatedHistogram contentionEstimatedHistogram;
     public final Counter unfinishedCommit;
     public final Meter unknownResult;
-<<<<<<< HEAD
-
-    public CASClientRequestMetrics(String scope)
-=======
     /* Used only for write  */
     public final Counter conditionNotMet;
-    public CASClientRequestMetrics(String scope) 
->>>>>>> 02342633
+    public CASClientRequestMetrics(String scope)
     {
         super(scope);
         contention = Metrics.histogram(factory.createMetricName("ContentionHistogram"), false);
