--- conflicted
+++ resolved
@@ -192,7 +192,6 @@
     public final static LatencyMetrics globalWriteLatency = new LatencyMetrics(globalFactory, globalAliasFactory, "Write");
     public final static LatencyMetrics globalRangeLatency = new LatencyMetrics(globalFactory, globalAliasFactory, "Range");
 
-<<<<<<< HEAD
     private static Pair<Long, Long> totalNonSystemTablesSize(Predicate<SSTableReader> predicate)
     {
         long total = 0;
@@ -235,8 +234,6 @@
         }
     });
 
-    public final Meter shortReadProtectionRequests;
-
     public static final Gauge<Long> globalBytesRepaired = Metrics.register(globalFactory.createMetricName("BytesRepaired"),
                                                                            new Gauge<Long>()
     {
@@ -264,10 +261,8 @@
         }
     });
 
-=======
     public final Meter shortReadProtectionRequests;
 
->>>>>>> ab0adf9f
     public final Map<Sampler, TopKSampler<ByteBuffer>> samplers;
     /**
      * stores metrics that will be rolled into a single global metric
@@ -830,7 +825,6 @@
         casPropose = new LatencyMetrics(factory, "CasPropose", cfs.keyspace.metric.casPropose);
         casCommit = new LatencyMetrics(factory, "CasCommit", cfs.keyspace.metric.casCommit);
 
-<<<<<<< HEAD
         anticompactionTime = createTableTimer("AnticompactionTime", cfs.keyspace.metric.anticompactionTime);
         validationTime = createTableTimer("ValidationTime", cfs.keyspace.metric.validationTime);
         syncTime = createTableTimer("SyncTime", cfs.keyspace.metric.repairSyncTime);
@@ -848,8 +842,6 @@
             return 0.0;
         });
 
-=======
->>>>>>> ab0adf9f
         shortReadProtectionRequests = Metrics.meter(factory.createMetricName("ShortReadProtectionRequests"));
     }
 
