/*
 * Licensed to the Apache Software Foundation (ASF) under one
 * or more contributor license agreements.  See the NOTICE file
 * distributed with this work for additional information
 * regarding copyright ownership.  The ASF licenses this file
 * to you under the Apache License, Version 2.0 (the
 * "License"); you may not use this file except in compliance
 * with the License.  You may obtain a copy of the License at
 *
 *     http://www.apache.org/licenses/LICENSE-2.0
 *
 * Unless required by applicable law or agreed to in writing, software
 * distributed under the License is distributed on an "AS IS" BASIS,
 * WITHOUT WARRANTIES OR CONDITIONS OF ANY KIND, either express or implied.
 * See the License for the specific language governing permissions and
 * limitations under the License.
 */
package org.apache.cassandra.cql3.statements;

import java.nio.ByteBuffer;
import java.util.*;

import com.google.common.collect.*;

import org.apache.cassandra.config.CFMetaData;
import org.apache.cassandra.cql3.*;
import org.apache.cassandra.db.*;
import org.apache.cassandra.db.filter.*;
import org.apache.cassandra.db.rows.Row;
import org.apache.cassandra.db.partitions.FilteredPartition;
import org.apache.cassandra.db.partitions.Partition;
import org.apache.cassandra.db.partitions.PartitionUpdate;
import org.apache.cassandra.exceptions.InvalidRequestException;
import org.apache.cassandra.service.CASRequest;
import org.apache.cassandra.utils.Pair;

/**
 * Processed CAS conditions and update on potentially multiple rows of the same partition.
 */
public class CQL3CasRequest implements CASRequest
{
    public final CFMetaData cfm;
    public final DecoratedKey key;
    public final boolean isBatch;
    private final PartitionColumns conditionColumns;
    private final boolean updatesRegularRows;
    private final boolean updatesStaticRow;
    private boolean hasExists; // whether we have an exist or if not exist condition

    // Conditions on the static row. We keep it separate from 'conditions' as most things related to the static row are
    // special cases anyway.
    private RowCondition staticConditions;
    // We index RowCondition by the clustering of the row they applied to for 2 reasons:
    //   1) this allows to keep things sorted to build the read command below
    //   2) this allows to detect when contradictory conditions are set (not exists with some other conditions on the same row)
    private final TreeMap<Clustering, RowCondition> conditions;

    private final List<RowUpdate> updates = new ArrayList<>();
<<<<<<< HEAD
    private final List<SliceUpdate> sliceUpdates = new ArrayList<>();
=======
    private final List<RangeDeletion> rangeDeletions = new ArrayList<>();
>>>>>>> ab0adf9f

    public CQL3CasRequest(CFMetaData cfm,
                          DecoratedKey key,
                          boolean isBatch,
                          PartitionColumns conditionColumns,
                          boolean updatesRegularRows,
                          boolean updatesStaticRow)
    {
        this.cfm = cfm;
        this.key = key;
        this.conditions = new TreeMap<>(cfm.comparator);
        this.isBatch = isBatch;
        this.conditionColumns = conditionColumns;
        this.updatesRegularRows = updatesRegularRows;
        this.updatesStaticRow = updatesStaticRow;
    }

    public void addRowUpdate(Clustering clustering, ModificationStatement stmt, QueryOptions options, long timestamp)
    {
        updates.add(new RowUpdate(clustering, stmt, options, timestamp));
    }

<<<<<<< HEAD
    public void addSliceUpdate(Slice slice, ModificationStatement stmt, QueryOptions options, long timestamp)
    {
        sliceUpdates.add(new SliceUpdate(slice, stmt, options, timestamp));
=======
    public void addRangeDeletion(Slice slice, ModificationStatement stmt, QueryOptions options, long timestamp)
    {
        rangeDeletions.add(new RangeDeletion(slice, stmt, options, timestamp));
>>>>>>> ab0adf9f
    }

    public void addNotExist(Clustering clustering) throws InvalidRequestException
    {
        addExistsCondition(clustering, new NotExistCondition(clustering), true);
    }

    public void addExist(Clustering clustering) throws InvalidRequestException
    {
        addExistsCondition(clustering, new ExistCondition(clustering), false);
    }

    private void addExistsCondition(Clustering clustering, RowCondition condition, boolean isNotExist)
    {
        assert condition instanceof ExistCondition || condition instanceof NotExistCondition;
        RowCondition previous = getConditionsForRow(clustering);
        if (previous != null)
        {
            if (previous.getClass().equals(condition.getClass()))
            {
                // We can get here if a BATCH has 2 different statements on the same row with the same "exist" condition.
                // For instance (assuming 'k' is the full PK):
                //   BEGIN BATCH
                //      INSERT INTO t(k, v1) VALUES (0, 'foo') IF NOT EXISTS;
                //      INSERT INTO t(k, v2) VALUES (0, 'bar') IF NOT EXISTS;
                //   APPLY BATCH;
                // Of course, those can be trivially rewritten by the user as a single INSERT statement, but we still don't
                // want this to be a problem (see #12867 in particular), so we simply return (the condition itself has
                // already be set).
                assert hasExists; // We shouldn't have a previous condition unless hasExists has been set already.
                return;
            }
            else
            {
                // these should be prevented by the parser, but it doesn't hurt to check
                throw (previous instanceof NotExistCondition || previous instanceof ExistCondition)
                    ? new InvalidRequestException("Cannot mix IF EXISTS and IF NOT EXISTS conditions for the same row")
                    : new InvalidRequestException("Cannot mix IF conditions and IF " + (isNotExist ? "NOT " : "") + "EXISTS for the same row");
            }
        }

        setConditionsForRow(clustering, condition);
        hasExists = true;
    }

    public void addConditions(Clustering clustering, Collection<ColumnCondition> conds, QueryOptions options) throws InvalidRequestException
    {
        RowCondition condition = getConditionsForRow(clustering);
        if (condition == null)
        {
            condition = new ColumnsConditions(clustering);
            setConditionsForRow(clustering, condition);
        }
        else if (!(condition instanceof ColumnsConditions))
        {
            throw new InvalidRequestException("Cannot mix IF conditions and IF NOT EXISTS for the same row");
        }
        ((ColumnsConditions)condition).addConditions(conds, options);
    }

    private RowCondition getConditionsForRow(Clustering clustering)
    {
        return clustering == Clustering.STATIC_CLUSTERING ? staticConditions : conditions.get(clustering);
    }

    private void setConditionsForRow(Clustering clustering, RowCondition condition)
    {
        if (clustering == Clustering.STATIC_CLUSTERING)
        {
            assert staticConditions == null;
            staticConditions = condition;
        }
        else
        {
            RowCondition previous = conditions.put(clustering, condition);
            assert previous == null;
        }
    }

    private PartitionColumns columnsToRead()
    {
        PartitionColumns allColumns = cfm.partitionColumns();

        // If we update static row, we won't have any conditions on regular rows.
        // If we update regular row, we have to fetch all regular rows (which would satisfy column condition) and
        // static rows that take part in column condition.
        // In both cases, we're fetching enough rows to distinguish between "all conditions are nulls" and "row does not exist".
        // We have to do this as we can't rely on row marker for that (see #6623)
        Columns statics = updatesStaticRow ? allColumns.statics : conditionColumns.statics;
        Columns regulars = updatesRegularRows ? allColumns.regulars : conditionColumns.regulars;
        return new PartitionColumns(statics, regulars);
    }

    public SinglePartitionReadCommand readCommand(int nowInSec)
    {
        assert staticConditions != null || !conditions.isEmpty();

        // Fetch all columns, but query only the selected ones
        ColumnFilter columnFilter = ColumnFilter.selection(columnsToRead());

        // With only a static condition, we still want to make the distinction between a non-existing partition and one
        // that exists (has some live data) but has not static content. So we query the first live row of the partition.
        if (conditions.isEmpty())
            return SinglePartitionReadCommand.create(cfm,
                                                     nowInSec,
                                                     columnFilter,
                                                     RowFilter.NONE,
                                                     DataLimits.cqlLimits(1),
                                                     key,
                                                     new ClusteringIndexSliceFilter(Slices.ALL, false));

        ClusteringIndexNamesFilter filter = new ClusteringIndexNamesFilter(conditions.navigableKeySet(), false);
        return SinglePartitionReadCommand.create(cfm, nowInSec, key, columnFilter, filter);
    }

    /**
     * Checks whether the conditions represented by this object applies provided the current state of the partition on
     * which those conditions are.
     *
     * @param current the partition with current data corresponding to these conditions. More precisely, this must be
     * the result of executing the command returned by {@link #readCommand}. This can be empty but it should not be
     * {@code null}.
     * @return whether the conditions represented by this object applies or not.
     */
    public boolean appliesTo(FilteredPartition current) throws InvalidRequestException
    {
        if (staticConditions != null && !staticConditions.appliesTo(current))
            return false;

        for (RowCondition condition : conditions.values())
        {
            if (!condition.appliesTo(current))
                return false;
        }
        return true;
    }

    private PartitionColumns updatedColumns()
    {
        PartitionColumns.Builder builder = PartitionColumns.builder();
        for (RowUpdate upd : updates)
            builder.addAll(upd.stmt.updatedColumns());
        return builder.build();
    }

    public PartitionUpdate makeUpdates(FilteredPartition current) throws InvalidRequestException
    {
        PartitionUpdate update = new PartitionUpdate(cfm, key, updatedColumns(), conditions.size());
        for (RowUpdate upd : updates)
            upd.applyUpdates(current, update);
<<<<<<< HEAD
        for (SliceUpdate upd : sliceUpdates)
=======
        for (RangeDeletion upd : rangeDeletions)
>>>>>>> ab0adf9f
            upd.applyUpdates(current, update);

        Keyspace.openAndGetStore(cfm).indexManager.validate(update);

        if (isBatch)
            BatchStatement.verifyBatchSize(Collections.singleton(update));

        return update;
    }

    /**
     * Due to some operation on lists, we can't generate the update that a given Modification statement does before
     * we get the values read by the initial read of Paxos. A RowUpdate thus just store the relevant information
     * (include the statement iself) to generate those updates. We'll have multiple RowUpdate for a Batch, otherwise
     * we'll have only one.
     */
    private class RowUpdate
    {
        private final Clustering clustering;
        private final ModificationStatement stmt;
        private final QueryOptions options;
        private final long timestamp;

        private RowUpdate(Clustering clustering, ModificationStatement stmt, QueryOptions options, long timestamp)
        {
            this.clustering = clustering;
            this.stmt = stmt;
            this.options = options;
            this.timestamp = timestamp;
        }

        public void applyUpdates(FilteredPartition current, PartitionUpdate updates) throws InvalidRequestException
        {
            Map<DecoratedKey, Partition> map = stmt.requiresRead() ? Collections.<DecoratedKey, Partition>singletonMap(key, current) : null;
            UpdateParameters params = new UpdateParameters(cfm, updates.columns(), options, timestamp, stmt.getTimeToLive(options), map);
            stmt.addUpdateForKey(updates, clustering, params);
        }
    }

<<<<<<< HEAD
    private class SliceUpdate
=======
    private class RangeDeletion
>>>>>>> ab0adf9f
    {
        private final Slice slice;
        private final ModificationStatement stmt;
        private final QueryOptions options;
        private final long timestamp;

<<<<<<< HEAD
        private SliceUpdate(Slice slice, ModificationStatement stmt, QueryOptions options, long timestamp)
=======
        private RangeDeletion(Slice slice, ModificationStatement stmt, QueryOptions options, long timestamp)
>>>>>>> ab0adf9f
        {
            this.slice = slice;
            this.stmt = stmt;
            this.options = options;
            this.timestamp = timestamp;
        }

        public void applyUpdates(FilteredPartition current, PartitionUpdate updates) throws InvalidRequestException
        {
            Map<DecoratedKey, Partition> map = stmt.requiresRead() ? Collections.<DecoratedKey, Partition>singletonMap(key, current) : null;
            UpdateParameters params = new UpdateParameters(cfm, updates.columns(), options, timestamp, stmt.getTimeToLive(options), map);
            stmt.addUpdateForKey(updates, slice, params);
        }
    }

    private static abstract class RowCondition
    {
        public final Clustering clustering;

        protected RowCondition(Clustering clustering)
        {
            this.clustering = clustering;
        }

        public abstract boolean appliesTo(FilteredPartition current) throws InvalidRequestException;
    }

    private static class NotExistCondition extends RowCondition
    {
        private NotExistCondition(Clustering clustering)
        {
            super(clustering);
        }

        public boolean appliesTo(FilteredPartition current)
        {
            return current.getRow(clustering) == null;
        }
    }

    private static class ExistCondition extends RowCondition
    {
        private ExistCondition(Clustering clustering)
        {
            super(clustering);
        }

        public boolean appliesTo(FilteredPartition current)
        {
            return current.getRow(clustering) != null;
        }
    }

    private static class ColumnsConditions extends RowCondition
    {
        private final Multimap<Pair<ColumnIdentifier, ByteBuffer>, ColumnCondition.Bound> conditions = HashMultimap.create();

        private ColumnsConditions(Clustering clustering)
        {
            super(clustering);
        }

        public void addConditions(Collection<ColumnCondition> conds, QueryOptions options) throws InvalidRequestException
        {
            for (ColumnCondition condition : conds)
            {
                ColumnCondition.Bound current = condition.bind(options);
                conditions.put(Pair.create(condition.column.name, current.getCollectionElementValue()), current);
            }
        }

        public boolean appliesTo(FilteredPartition current) throws InvalidRequestException
        {
            Row row = current.getRow(clustering);
            for (ColumnCondition.Bound condition : conditions.values())
            {
                if (!condition.appliesTo(row))
                    return false;
            }
            return true;
        }
    }
}<|MERGE_RESOLUTION|>--- conflicted
+++ resolved
@@ -56,11 +56,7 @@
     private final TreeMap<Clustering, RowCondition> conditions;
 
     private final List<RowUpdate> updates = new ArrayList<>();
-<<<<<<< HEAD
-    private final List<SliceUpdate> sliceUpdates = new ArrayList<>();
-=======
     private final List<RangeDeletion> rangeDeletions = new ArrayList<>();
->>>>>>> ab0adf9f
 
     public CQL3CasRequest(CFMetaData cfm,
                           DecoratedKey key,
@@ -83,15 +79,9 @@
         updates.add(new RowUpdate(clustering, stmt, options, timestamp));
     }
 
-<<<<<<< HEAD
-    public void addSliceUpdate(Slice slice, ModificationStatement stmt, QueryOptions options, long timestamp)
-    {
-        sliceUpdates.add(new SliceUpdate(slice, stmt, options, timestamp));
-=======
     public void addRangeDeletion(Slice slice, ModificationStatement stmt, QueryOptions options, long timestamp)
     {
         rangeDeletions.add(new RangeDeletion(slice, stmt, options, timestamp));
->>>>>>> ab0adf9f
     }
 
     public void addNotExist(Clustering clustering) throws InvalidRequestException
@@ -242,11 +232,7 @@
         PartitionUpdate update = new PartitionUpdate(cfm, key, updatedColumns(), conditions.size());
         for (RowUpdate upd : updates)
             upd.applyUpdates(current, update);
-<<<<<<< HEAD
-        for (SliceUpdate upd : sliceUpdates)
-=======
         for (RangeDeletion upd : rangeDeletions)
->>>>>>> ab0adf9f
             upd.applyUpdates(current, update);
 
         Keyspace.openAndGetStore(cfm).indexManager.validate(update);
@@ -286,22 +272,14 @@
         }
     }
 
-<<<<<<< HEAD
-    private class SliceUpdate
-=======
     private class RangeDeletion
->>>>>>> ab0adf9f
     {
         private final Slice slice;
         private final ModificationStatement stmt;
         private final QueryOptions options;
         private final long timestamp;
 
-<<<<<<< HEAD
-        private SliceUpdate(Slice slice, ModificationStatement stmt, QueryOptions options, long timestamp)
-=======
         private RangeDeletion(Slice slice, ModificationStatement stmt, QueryOptions options, long timestamp)
->>>>>>> ab0adf9f
         {
             this.slice = slice;
             this.stmt = stmt;
