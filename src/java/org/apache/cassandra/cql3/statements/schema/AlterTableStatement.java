--- conflicted
+++ resolved
@@ -47,7 +47,6 @@
 
 import org.apache.cassandra.exceptions.ConfigurationException;
 import org.apache.cassandra.exceptions.InvalidRequestException;
-<<<<<<< HEAD
 import org.apache.cassandra.gms.ApplicationState;
 import org.apache.cassandra.gms.Gossiper;
 import org.apache.cassandra.locator.InetAddressAndPort;
@@ -56,9 +55,6 @@
 import org.apache.cassandra.schema.IndexMetadata;
 import org.apache.cassandra.schema.KeyspaceMetadata;
 import org.apache.cassandra.schema.Keyspaces;
-=======
-import org.apache.cassandra.schema.*;
->>>>>>> dc2ff042
 import org.apache.cassandra.schema.Keyspaces.KeyspacesDiff;
 import org.apache.cassandra.schema.TableMetadata;
 import org.apache.cassandra.schema.TableParams;
@@ -458,7 +454,7 @@
         {
             if (!DatabaseDescriptor.allowDropCompactStorage())
                 throw new InvalidRequestException("Dropping COMPACT STORAGE is disabled. See 'allow_drop_compact_storage' in cassandra.yaml.");
-            
+
             if (!table.isCompactTable())
                 throw AlterTableStatement.ire("Cannot DROP COMPACT STORAGE on table without COMPACT STORAGE");
 
