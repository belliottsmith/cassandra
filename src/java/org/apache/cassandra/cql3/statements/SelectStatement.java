/*
 * Licensed to the Apache Software Foundation (ASF) under one
 * or more contributor license agreements.  See the NOTICE file
 * distributed with this work for additional information
 * regarding copyright ownership.  The ASF licenses this file
 * to you under the Apache License, Version 2.0 (the
 * "License"); you may not use this file except in compliance
 * with the License.  You may obtain a copy of the License at
 *
 *     http://www.apache.org/licenses/LICENSE-2.0
 *
 * Unless required by applicable law or agreed to in writing, software
 * distributed under the License is distributed on an "AS IS" BASIS,
 * WITHOUT WARRANTIES OR CONDITIONS OF ANY KIND, either express or implied.
 * See the License for the specific language governing permissions and
 * limitations under the License.
 */
package org.apache.cassandra.cql3.statements;

import java.nio.ByteBuffer;
import java.util.*;
import java.util.concurrent.TimeUnit;

import com.google.common.annotations.VisibleForTesting;
import com.google.common.base.MoreObjects;
import com.google.common.collect.ImmutableMap;
import com.google.common.collect.Iterables;

import org.slf4j.Logger;
import org.slf4j.LoggerFactory;

import org.apache.cassandra.audit.AuditLogContext;
import org.apache.cassandra.audit.AuditLogEntryType;
import org.apache.cassandra.auth.AuthKeyspace;
import org.apache.cassandra.auth.Permission;
import org.apache.cassandra.config.CassandraRelevantProperties;
import org.apache.cassandra.db.guardrails.Guardrails;
import org.apache.cassandra.schema.ColumnMetadata;
import org.apache.cassandra.schema.Schema;
import org.apache.cassandra.schema.TableMetadata;
import org.apache.cassandra.schema.TableMetadataRef;
import org.apache.cassandra.config.DatabaseDescriptor;
import org.apache.cassandra.cql3.*;
import org.apache.cassandra.cql3.functions.Function;
import org.apache.cassandra.cql3.restrictions.StatementRestrictions;
import org.apache.cassandra.cql3.selection.RawSelector;
import org.apache.cassandra.cql3.selection.ResultSetBuilder;
import org.apache.cassandra.cql3.selection.Selectable;
import org.apache.cassandra.cql3.selection.Selection;
import org.apache.cassandra.cql3.selection.Selection.Selectors;
import org.apache.cassandra.db.*;
import org.apache.cassandra.db.aggregation.AggregationSpecification;
import org.apache.cassandra.db.aggregation.GroupMaker;
import org.apache.cassandra.db.filter.*;
import org.apache.cassandra.db.marshal.CollectionType;
import org.apache.cassandra.db.marshal.CompositeType;
import org.apache.cassandra.db.marshal.Int32Type;
import org.apache.cassandra.db.marshal.UTF8Type;
import org.apache.cassandra.db.marshal.UserType;
import org.apache.cassandra.db.partitions.PartitionIterator;
import org.apache.cassandra.db.rows.ComplexColumnData;
import org.apache.cassandra.db.rows.Row;
import org.apache.cassandra.db.rows.RowIterator;
import org.apache.cassandra.db.view.View;
import org.apache.cassandra.dht.AbstractBounds;
import org.apache.cassandra.exceptions.*;
import org.apache.cassandra.metrics.ClientRequestSizeMetrics;
import org.apache.cassandra.index.IndexRegistry;
import org.apache.cassandra.schema.SchemaConstants;
import org.apache.cassandra.serializers.MarshalException;
import org.apache.cassandra.service.ClientState;
import org.apache.cassandra.service.ClientWarn;
import org.apache.cassandra.service.QueryState;
import org.apache.cassandra.service.StorageProxy;
import org.apache.cassandra.service.pager.AggregationQueryPager;
import org.apache.cassandra.service.pager.PagingState;
import org.apache.cassandra.service.pager.QueryPager;
import org.apache.cassandra.transport.ProtocolVersion;
import org.apache.cassandra.transport.messages.ResultMessage;
import org.apache.cassandra.utils.ByteBufferUtil;
import org.apache.cassandra.utils.FBUtilities;
import org.apache.cassandra.utils.NoSpamLogger;

import org.apache.commons.lang3.builder.ToStringBuilder;
import org.apache.commons.lang3.builder.ToStringStyle;

import static org.apache.cassandra.cql3.statements.RequestValidations.checkFalse;
import static org.apache.cassandra.cql3.statements.RequestValidations.checkNotNull;
import static org.apache.cassandra.cql3.statements.RequestValidations.checkNull;
import static org.apache.cassandra.cql3.statements.RequestValidations.checkTrue;
import static org.apache.cassandra.cql3.statements.RequestValidations.invalidRequest;
import static org.apache.cassandra.utils.ByteBufferUtil.UNSET_BYTE_BUFFER;
import static org.apache.cassandra.utils.Clock.Global.nanoTime;

/**
 * Encapsulates a completely parsed SELECT query, including the target
 * column family, expression, result count, and ordering clause.
 *
 * A number of public methods here are only used internally. However,
 * many of these are made accessible for the benefit of custom
 * QueryHandler implementations, so before reducing their accessibility
 * due consideration should be given.
 */
public class SelectStatement implements CQLStatement.SingleKeyspaceCqlStatement
{
    private static final Logger logger = LoggerFactory.getLogger(SelectStatement.class);
    private static final NoSpamLogger nospam1m = NoSpamLogger.getLogger(logger, 1, TimeUnit.MINUTES);

    public static final int DEFAULT_PAGE_SIZE = 10000;

    public final VariableSpecifications bindVariables;
    public final TableMetadata table;
    public final Parameters parameters;
    private final Selection selection;
    private final Term limit;
    private final Term perPartitionLimit;

    private final StatementRestrictions restrictions;

    private final boolean isReversed;

    /**
     * The <code>AggregationSpecification</code> used to make the aggregates.
     */
    private final AggregationSpecification aggregationSpec;

    /**
     * The comparator used to orders results when multiple keys are selected (using IN).
     */
    private final Comparator<List<ByteBuffer>> orderingComparator;

    // Used by forSelection below
    private static final Parameters defaultParameters = new Parameters(Collections.emptyMap(),
                                                                       Collections.emptyList(),
                                                                       false,
                                                                       false,
                                                                       false);

    public SelectStatement(TableMetadata table,
                           VariableSpecifications bindVariables,
                           Parameters parameters,
                           Selection selection,
                           StatementRestrictions restrictions,
                           boolean isReversed,
                           AggregationSpecification aggregationSpec,
                           Comparator<List<ByteBuffer>> orderingComparator,
                           Term limit,
                           Term perPartitionLimit)
    {
        this.table = table;
        this.bindVariables = bindVariables;
        this.selection = selection;
        this.restrictions = restrictions;
        this.isReversed = isReversed;
        this.aggregationSpec = aggregationSpec;
        this.orderingComparator = orderingComparator;
        this.parameters = parameters;
        this.limit = limit;
        this.perPartitionLimit = perPartitionLimit;
    }

    @Override
    public List<ColumnSpecification> getBindVariables()
    {
        return bindVariables.getBindVariables();
    }

    @Override
    public short[] getPartitionKeyBindVariableIndexes()
    {
        return bindVariables.getPartitionKeyBindVariableIndexes(table);
    }

    @Override
    public Iterable<Function> getFunctions()
    {
        List<Function> functions = new ArrayList<>();
        addFunctionsTo(functions);
        return functions;
    }

    private void addFunctionsTo(List<Function> functions)
    {
        selection.addFunctionsTo(functions);
        restrictions.addFunctionsTo(functions);

        if (limit != null)
            limit.addFunctionsTo(functions);

        if (perPartitionLimit != null)
            perPartitionLimit.addFunctionsTo(functions);
    }

    /**
     * The columns to fetch internally for this SELECT statement (which can be more than the one selected by the
     * user as it also include any restricted column in particular).
     */
    public ColumnFilter queriedColumns()
    {
        return selection.newSelectors(QueryOptions.DEFAULT).getColumnFilter();
    }

    // Creates a simple select based on the given selection.
    // Note that the results select statement should not be used for actual queries, but only for processing already
    // queried data through processColumnFamily.
    static SelectStatement forSelection(TableMetadata table, Selection selection)
    {
        return new SelectStatement(table,
                                   VariableSpecifications.empty(),
                                   defaultParameters,
                                   selection,
                                   StatementRestrictions.empty(StatementType.SELECT, table),
                                   false,
                                   null,
                                   null,
                                   null,
                                   null);
    }

    public ResultSet.ResultMetadata getResultMetadata()
    {
        return selection.getResultMetadata();
    }

    public void authorize(ClientState state) throws InvalidRequestException, UnauthorizedException
    {
        if (table.isView())
        {
            TableMetadataRef baseTable = View.findBaseTable(keyspace(), table());
            if (baseTable != null)
                state.ensureTablePermission(baseTable, Permission.SELECT);
        }
        else
        {
            state.ensureTablePermission(table, Permission.SELECT);
        }

        for (Function function : getFunctions())
            state.ensurePermission(Permission.EXECUTE, function);

        checkSensitiveColumns(state);
    }

    private void checkSensitiveColumns(ClientState state)
    {
        if (state.isInternal)
            return;

        if (!isReferencingSaltedHash())
            return;

        if (!state.getUser().isSuper())
        {
            if (DatabaseDescriptor.getAllowNonSuperUserSelectSaltedHash())
            {
                String maskedStatement = String.format("column mapping = %s, table metadata = %s", this.getSelection().getColumnMapping(), this.table);
                String userNullOrName = String.format("user%s", state.getUser() == null ? "=null" : String.format(".name=%s", state.getUser().getName()));
                nospam1m.warn("Non-superuser SELECT statement references column salted_hash, which will be deprecated in a future release; statement={} {} remoteAddress={}", maskedStatement, userNullOrName, state.getRemoteAddress());
            }
            else
            {
                throw new UnauthorizedException("Cannot allow references to salted_hash column due config allow_nonsuperuser_select_salted_hash");
            }
        }
    }

    @VisibleForTesting
    boolean isReferencingSaltedHash()
    {
        // Where possible, skip allocations required for column check below
        if (!this.table.keyspace.equals(SchemaConstants.AUTH_KEYSPACE_NAME) || !this.table.name.equals(AuthKeyspace.ROLES))
            return false;

        // this.queriedColumns is a misnomer -- see differentiation between queried and fetched columns in ColumnFilter
        return this.queriedColumns().queriedColumns().contains(ColumnMetadata.regularColumn(SchemaConstants.AUTH_KEYSPACE_NAME, AuthKeyspace.ROLES, "salted_hash", UTF8Type.instance));
    }

    public void validate(ClientState state) throws InvalidRequestException
    {
        // Nothing to do, all validation has been done by RawStatement.prepare()
    }

    public ResultMessage.Rows execute(QueryState state, QueryOptions options, long queryStartNanoTime)
    {
        ConsistencyLevel cl = options.getConsistency();
        checkNotNull(cl, "Invalid empty consistency level");

        cl.validateForRead();
        Guardrails.readConsistencyLevels.guard(EnumSet.of(cl), state.getClientState());

        int nowInSec = options.getNowInSeconds(state);
        int userLimit = getLimit(options);
        int userPerPartitionLimit = getPerPartitionLimit(options);
        int pageSize = options.getPageSize();

        Selectors selectors = selection.newSelectors(options);
        ReadQuery query = getQuery(options, state.getClientState(), selectors.getColumnFilter(),
                                   nowInSec, userLimit, userPerPartitionLimit, pageSize);

        if (options.isTrackWarningsEnabled())
            query.trackWarnings();
        ResultMessage.Rows rows;

        if (aggregationSpec == null && (pageSize <= 0 || (query.limits().count() <= pageSize)))
<<<<<<< HEAD
            return execute(query, options, state.getClientState(), selectors, nowInSec, userLimit, queryStartNanoTime);

        QueryPager pager = getPager(query, options);

        return execute(state,
                       Pager.forDistributedQuery(pager, cl, state.getClientState()),
                       options,
                       selectors,
                       pageSize,
                       nowInSec,
                       userLimit,
                       queryStartNanoTime);
=======
        {
            rows = execute(query, options, state, selectors, nowInSec, userLimit, queryStartNanoTime);
        }
        else
        {
            QueryPager pager = getPager(query, options);

            rows = execute(state,
                           Pager.forDistributedQuery(pager, cl, state.getClientState()),
                           options,
                           selectors,
                           pageSize,
                           nowInSec,
                           userLimit,
                           queryStartNanoTime);
        }
        if (!SchemaConstants.isSystemKeyspace(table.keyspace))
            ClientRequestSizeMetrics.recordReadResponseMetrics(rows, restrictions);

        return rows;
>>>>>>> 497ce2d9
    }

    public ReadQuery getQuery(QueryOptions options, int nowInSec) throws RequestValidationException
    {
        Selectors selectors = selection.newSelectors(options);
        return getQuery(options,
                        ClientState.forInternalCalls(),
                        selectors.getColumnFilter(),
                        nowInSec,
                        getLimit(options),
                        getPerPartitionLimit(options),
                        options.getPageSize());
    }

    public ReadQuery getQuery(QueryOptions options,
                              ClientState state,
                              ColumnFilter columnFilter,
                              int nowInSec,
                              int userLimit,
                              int perPartitionLimit,
                              int pageSize)
    {
        boolean isPartitionRangeQuery = restrictions.isKeyRange() || restrictions.usesSecondaryIndexing();

        DataLimits limit = getDataLimits(userLimit, perPartitionLimit, pageSize);

        if (isPartitionRangeQuery)
            return getRangeCommand(options, state, columnFilter, limit, nowInSec);

        return getSliceCommands(options, state, columnFilter, limit, nowInSec);
    }

    private ResultMessage.Rows execute(ReadQuery query,
                                       QueryOptions options,
                                       ClientState state,
                                       Selectors selectors,
                                       int nowInSec,
                                       int userLimit, long queryStartNanoTime) throws RequestValidationException, RequestExecutionException
    {
        try (PartitionIterator data = query.execute(options.getConsistency(), state, queryStartNanoTime))
        {
            return processResults(data, options, selectors, nowInSec, userLimit);
        }
    }

    @Override
    public AuditLogContext getAuditLogContext()
    {
        return new AuditLogContext(AuditLogEntryType.SELECT, keyspace(), table.name);
    }

    // Simple wrapper class to avoid some code duplication
    private static abstract class Pager
    {
        protected QueryPager pager;

        protected Pager(QueryPager pager)
        {
            this.pager = pager;
        }

        public static Pager forInternalQuery(QueryPager pager, ReadExecutionController executionController)
        {
            return new InternalPager(pager, executionController);
        }

        public static Pager forDistributedQuery(QueryPager pager, ConsistencyLevel consistency, ClientState clientState)
        {
            return new NormalPager(pager, consistency, clientState);
        }

        public boolean isExhausted()
        {
            return pager.isExhausted();
        }

        public PagingState state()
        {
            return pager.state();
        }

        public abstract PartitionIterator fetchPage(int pageSize, long queryStartNanoTime);

        public static class NormalPager extends Pager
        {
            private final ConsistencyLevel consistency;
            private final ClientState clientState;

            private NormalPager(QueryPager pager, ConsistencyLevel consistency, ClientState clientState)
            {
                super(pager);
                this.consistency = consistency;
                this.clientState = clientState;
            }

            public PartitionIterator fetchPage(int pageSize, long queryStartNanoTime)
            {
                return pager.fetchPage(pageSize, consistency, clientState, queryStartNanoTime);
            }
        }

        public static class InternalPager extends Pager
        {
            private final ReadExecutionController executionController;

            private InternalPager(QueryPager pager, ReadExecutionController executionController)
            {
                super(pager);
                this.executionController = executionController;
            }

            public PartitionIterator fetchPage(int pageSize, long queryStartNanoTime)
            {
                return pager.fetchPageInternal(pageSize, executionController);
            }
        }
    }

    private ResultMessage.Rows execute(QueryState state,
                                       Pager pager,
                                       QueryOptions options,
                                       Selectors selectors,
                                       int pageSize,
                                       int nowInSec,
                                       int userLimit,
                                       long queryStartNanoTime) throws RequestValidationException, RequestExecutionException
    {
        Guardrails.pageSize.guard(pageSize, table(), false, state.getClientState());

        if (aggregationSpec != null)
        {
            if (!restrictions.hasPartitionKeyRestrictions())
            {
                warn("Aggregation query used without partition key");
            }
            else if (restrictions.keyIsInRelation())
            {
                warn("Aggregation query used on multiple partition keys (IN restriction)");
            }
        }

        // We can't properly do post-query ordering if we page (see #6722)
        // For GROUP BY or aggregation queries we always page internally even if the user has turned paging off
        checkFalse(pageSize > 0 && needsPostQueryOrdering(),
                  "Cannot page queries with both ORDER BY and a IN restriction on the partition key;"
                  + " you must either remove the ORDER BY or the IN and sort client side, or disable paging for this query");

        ResultMessage.Rows msg;
        try (PartitionIterator page = pager.fetchPage(pageSize, queryStartNanoTime))
        {
            msg = processResults(page, options, selectors, nowInSec, userLimit);
        }

        // Please note that the isExhausted state of the pager only gets updated when we've closed the page, so this
        // shouldn't be moved inside the 'try' above.
        if (!pager.isExhausted())
            msg.result.metadata.setHasMorePages(pager.state());

        return msg;
    }

    private void warn(String msg)
    {
        logger.warn(msg);
        ClientWarn.instance.warn(msg);
    }

    private ResultMessage.Rows processResults(PartitionIterator partitions,
                                              QueryOptions options,
                                              Selectors selectors,
                                              int nowInSec,
                                              int userLimit) throws RequestValidationException
    {
        ResultSet rset = process(partitions, options, selectors, nowInSec, userLimit);
        return new ResultMessage.Rows(rset);
    }

    public ResultMessage.Rows executeLocally(QueryState state, QueryOptions options) throws RequestExecutionException, RequestValidationException
    {
        return executeInternal(state, options, options.getNowInSeconds(state), nanoTime());
    }

    public ResultMessage.Rows executeInternal(QueryState state, QueryOptions options, int nowInSec, long queryStartNanoTime) throws RequestExecutionException, RequestValidationException
    {
        int userLimit = getLimit(options);
        int userPerPartitionLimit = getPerPartitionLimit(options);
        int pageSize = options.getPageSize();

        Selectors selectors = selection.newSelectors(options);
        ReadQuery query = getQuery(options, state.getClientState(), selectors.getColumnFilter(), nowInSec, userLimit,
                                   userPerPartitionLimit, pageSize);

        try (ReadExecutionController executionController = query.executionController())
        {
            if (aggregationSpec == null && (pageSize <= 0 || (query.limits().count() <= pageSize)))
            {
                try (PartitionIterator data = query.executeInternal(executionController))
                {
                    return processResults(data, options, selectors, nowInSec, userLimit);
                }
            }

            QueryPager pager = getPager(query, options);

            return execute(state,
                           Pager.forInternalQuery(pager, executionController),
                           options,
                           selectors,
                           pageSize,
                           nowInSec,
                           userLimit,
                           queryStartNanoTime);
        }
    }

    private QueryPager getPager(ReadQuery query, QueryOptions options)
    {
        QueryPager pager = query.getPager(options.getPagingState(), options.getProtocolVersion());

        if (aggregationSpec == null || query.isEmpty())
            return pager;

        return new AggregationQueryPager(pager, query.limits());
    }

    public Map<DecoratedKey, List<Row>> executeRawInternal(QueryOptions options, ClientState state, int nowInSec) throws RequestExecutionException, RequestValidationException
    {
        int userLimit = getLimit(options);
        int userPerPartitionLimit = getPerPartitionLimit(options);
        if (options.getPageSize() > 0)
            throw new IllegalStateException();
        if (aggregationSpec != null)
            throw new IllegalStateException();

        Selectors selectors = selection.newSelectors(options);
        ReadQuery query = getQuery(options, state, selectors.getColumnFilter(), nowInSec, userLimit, userPerPartitionLimit, Integer.MAX_VALUE);

        Map<DecoratedKey, List<Row>> result = Collections.emptyMap();
        try (ReadExecutionController executionController = query.executionController())
        {
            try (PartitionIterator data = query.executeInternal(executionController))
            {
                while (data.hasNext())
                {
                    try (RowIterator in = data.next())
                    {
                        List<Row> out = Collections.emptyList();
                        while (in.hasNext())
                        {
                            switch (out.size())
                            {
                                case 0:  out = Collections.singletonList(in.next()); break;
                                case 1:  out = new ArrayList<>(out);
                                default: out.add(in.next());
                            }
                        }
                        switch (result.size())
                        {
                            case 0:  result = Collections.singletonMap(in.partitionKey(), out); break;
                            case 1:  result = new TreeMap<>(result);
                            default: result.put(in.partitionKey(), out);
                        }
                    }
                }
                return result;
            }
        }
    }

    public ResultSet process(PartitionIterator partitions, int nowInSec) throws InvalidRequestException
    {
        QueryOptions options = QueryOptions.DEFAULT;
        Selectors selectors = selection.newSelectors(options);
        return process(partitions, options, selectors, nowInSec, getLimit(options));
    }

    @Override
    public String keyspace()
    {
        return table.keyspace;
    }

    public String table()
    {
        return table.name;
    }

    /**
     * May be used by custom QueryHandler implementations
     */
    public Selection getSelection()
    {
        return selection;
    }

    /**
     * May be used by custom QueryHandler implementations
     */
    public StatementRestrictions getRestrictions()
    {
        return restrictions;
    }

    private ReadQuery getSliceCommands(QueryOptions options, ClientState state, ColumnFilter columnFilter,
                                       DataLimits limit, int nowInSec)
    {
        Collection<ByteBuffer> keys = restrictions.getPartitionKeys(options, state);
        if (keys.isEmpty())
            return ReadQuery.empty(table);

        if (restrictions.keyIsInRelation())
        {
            Guardrails.partitionKeysInSelect.guard(keys.size(), table.name, false, state);
        }

        ClusteringIndexFilter filter = makeClusteringIndexFilter(options, state, columnFilter);
        if (filter == null || filter.isEmpty(table.comparator))
            return ReadQuery.empty(table);

        RowFilter rowFilter = getRowFilter(options);

        List<DecoratedKey> decoratedKeys = new ArrayList<>(keys.size());
        for (ByteBuffer key : keys)
        {
            QueryProcessor.validateKey(key);
            decoratedKeys.add(table.partitioner.decorateKey(ByteBufferUtil.clone(key)));
        }

        return SinglePartitionReadQuery.createGroup(table, nowInSec, columnFilter, rowFilter, limit, decoratedKeys, filter);
    }

    /**
     * Returns the slices fetched by this SELECT, assuming an internal call (no bound values in particular).
     * <p>
     * Note that if the SELECT intrinsically selects rows by names, we convert them into equivalent slices for
     * the purpose of this method. This is used for MVs to restrict what needs to be read when we want to read
     * everything that could be affected by a given view (and so, if the view SELECT statement has restrictions
     * on the clustering columns, we can restrict what we read).
     */
    public Slices clusteringIndexFilterAsSlices()
    {
        QueryOptions options = QueryOptions.forInternalCalls(Collections.emptyList());
        ClientState state = ClientState.forInternalCalls();
        ColumnFilter columnFilter = selection.newSelectors(options).getColumnFilter();
        ClusteringIndexFilter filter = makeClusteringIndexFilter(options, state, columnFilter);
        if (filter instanceof ClusteringIndexSliceFilter)
            return ((ClusteringIndexSliceFilter)filter).requestedSlices();

        Slices.Builder builder = new Slices.Builder(table.comparator);
        for (Clustering<?> clustering: ((ClusteringIndexNamesFilter)filter).requestedRows())
            builder.add(Slice.make(clustering));
        return builder.build();
    }

    /**
     * Returns a read command that can be used internally to query all the rows queried by this SELECT for a
     * give key (used for materialized views).
     */
    public SinglePartitionReadCommand internalReadForView(DecoratedKey key, int nowInSec)
    {
        QueryOptions options = QueryOptions.forInternalCalls(Collections.emptyList());
        ClientState state = ClientState.forInternalCalls();
        ColumnFilter columnFilter = selection.newSelectors(options).getColumnFilter();
        ClusteringIndexFilter filter = makeClusteringIndexFilter(options, state, columnFilter);
        RowFilter rowFilter = getRowFilter(options);
        return SinglePartitionReadCommand.create(table, nowInSec, columnFilter, rowFilter, DataLimits.NONE, key, filter);
    }

    /**
     * The {@code RowFilter} for this SELECT, assuming an internal call (no bound values in particular).
     */
    public RowFilter rowFilterForInternalCalls()
    {
        return getRowFilter(QueryOptions.forInternalCalls(Collections.emptyList()));
    }

    private ReadQuery getRangeCommand(QueryOptions options, ClientState state, ColumnFilter columnFilter, DataLimits limit, int nowInSec)
    {
        ClusteringIndexFilter clusteringIndexFilter = makeClusteringIndexFilter(options, state, columnFilter);
        if (clusteringIndexFilter == null)
            return ReadQuery.empty(table);

        RowFilter rowFilter = getRowFilter(options);

        // The LIMIT provided by the user is the number of CQL row he wants returned.
        // We want to have getRangeSlice to count the number of columns, not the number of keys.
        AbstractBounds<PartitionPosition> keyBounds = restrictions.getPartitionKeyBounds(options);
        if (keyBounds == null)
            return ReadQuery.empty(table);

        ReadQuery command =
            PartitionRangeReadQuery.create(table, nowInSec, columnFilter, rowFilter, limit, new DataRange(keyBounds, clusteringIndexFilter));

        // If there's a secondary index that the command can use, have it validate the request parameters.
        command.maybeValidateIndex();

        return command;
    }

    private ClusteringIndexFilter makeClusteringIndexFilter(QueryOptions options, ClientState state, ColumnFilter columnFilter)
    {
        if (parameters.isDistinct)
        {
            // We need to be able to distinguish between partition having live rows and those that don't. But
            // doing so is not trivial since "having a live row" depends potentially on
            //   1) when the query is performed, due to TTLs
            //   2) how thing reconcile together between different nodes
            // so that it's hard to really optimize properly internally. So to keep it simple, we simply query
            // for the first row of the partition and hence uses Slices.ALL. We'll limit it to the first live
            // row however in getLimit().
            return new ClusteringIndexSliceFilter(Slices.ALL, false);
        }

        if (restrictions.isColumnRange())
        {
            Slices slices = makeSlices(options);
            if (slices == Slices.NONE && !selection.containsStaticColumns())
                return null;

            return new ClusteringIndexSliceFilter(slices, isReversed);
        }

        NavigableSet<Clustering<?>> clusterings = getRequestedRows(options, state);
        // We can have no clusterings if either we're only selecting the static columns, or if we have
        // a 'IN ()' for clusterings. In that case, we still want to query if some static columns are
        // queried. But we're fine otherwise.
        if (clusterings.isEmpty() && columnFilter.fetchedColumns().statics.isEmpty())
            return null;

        return new ClusteringIndexNamesFilter(clusterings, isReversed);
    }

    @VisibleForTesting
    public Slices makeSlices(QueryOptions options)
    throws InvalidRequestException
    {
        SortedSet<ClusteringBound<?>> startBounds = restrictions.getClusteringColumnsBounds(Bound.START, options);
        SortedSet<ClusteringBound<?>> endBounds = restrictions.getClusteringColumnsBounds(Bound.END, options);
        assert startBounds.size() == endBounds.size();

        // The case where startBounds == 1 is common enough that it's worth optimizing
        if (startBounds.size() == 1)
        {
            ClusteringBound<?> start = startBounds.first();
            ClusteringBound<?> end = endBounds.first();
            return Slice.isEmpty(table.comparator, start, end)
                 ? Slices.NONE
                 : Slices.with(table.comparator, Slice.make(start, end));
        }

        Slices.Builder builder = new Slices.Builder(table.comparator, startBounds.size());
        Iterator<ClusteringBound<?>> startIter = startBounds.iterator();
        Iterator<ClusteringBound<?>> endIter = endBounds.iterator();
        while (startIter.hasNext() && endIter.hasNext())
        {
            ClusteringBound<?> start = startIter.next();
            ClusteringBound<?> end = endIter.next();

            // Ignore slices that are nonsensical
            if (Slice.isEmpty(table.comparator, start, end))
                continue;

            builder.add(start, end);
        }

        return builder.build();
    }

    private DataLimits getDataLimits(int userLimit, int perPartitionLimit, int pageSize)
    {
        int cqlRowLimit = DataLimits.NO_LIMIT;
        int cqlPerPartitionLimit = DataLimits.NO_LIMIT;

        // If we do post ordering we need to get all the results sorted before we can trim them.
        if (aggregationSpec != AggregationSpecification.AGGREGATE_EVERYTHING)
        {
            if (!needsPostQueryOrdering())
                cqlRowLimit = userLimit;
            cqlPerPartitionLimit = perPartitionLimit;
        }

        // Group by and aggregation queries will always be paged internally to avoid OOM.
        // If the user provided a pageSize we'll use that to page internally (because why not), otherwise we use our default
        if (pageSize <= 0)
            pageSize = DEFAULT_PAGE_SIZE;

        // Aggregation queries work fine on top of the group by paging but to maintain
        // backward compatibility we need to use the old way.
        if (aggregationSpec != null && aggregationSpec != AggregationSpecification.AGGREGATE_EVERYTHING)
        {
            if (parameters.isDistinct)
                return DataLimits.distinctLimits(cqlRowLimit);

            return DataLimits.groupByLimits(cqlRowLimit,
                                            cqlPerPartitionLimit,
                                            pageSize,
                                            aggregationSpec);
        }

        if (parameters.isDistinct)
            return cqlRowLimit == DataLimits.NO_LIMIT ? DataLimits.DISTINCT_NONE : DataLimits.distinctLimits(cqlRowLimit);

        return DataLimits.cqlLimits(cqlRowLimit, cqlPerPartitionLimit);
    }

    /**
     * Returns the limit specified by the user.
     * May be used by custom QueryHandler implementations
     *
     * @return the limit specified by the user or <code>DataLimits.NO_LIMIT</code> if no value
     * as been specified.
     */
    public int getLimit(QueryOptions options)
    {
        return getLimit(limit, options);
    }

    /**
     * Returns the per partition limit specified by the user.
     * May be used by custom QueryHandler implementations
     *
     * @return the per partition limit specified by the user or <code>DataLimits.NO_LIMIT</code> if no value
     * as been specified.
     */
    public int getPerPartitionLimit(QueryOptions options)
    {
        return getLimit(perPartitionLimit, options);
    }

    private int getLimit(Term limit, QueryOptions options)
    {
        int userLimit = DataLimits.NO_LIMIT;

        if (limit != null)
        {
            ByteBuffer b = checkNotNull(limit.bindAndGet(options), "Invalid null value of limit");
            // treat UNSET limit value as 'unlimited'
            if (b != UNSET_BYTE_BUFFER)
            {
                try
                {
                    Int32Type.instance.validate(b);
                    userLimit = Int32Type.instance.compose(b);
                    checkTrue(userLimit > 0, "LIMIT must be strictly positive");
                }
                catch (MarshalException e)
                {
                    throw new InvalidRequestException("Invalid limit value");
                }
            }
        }
        return userLimit;
    }

    private NavigableSet<Clustering<?>> getRequestedRows(QueryOptions options, ClientState state) throws InvalidRequestException
    {
        // Note: getRequestedColumns don't handle static columns, but due to CASSANDRA-5762
        // we always do a slice for CQL3 tables, so it's ok to ignore them here
        assert !restrictions.isColumnRange();
        return restrictions.getClusteringColumns(options, state);
    }

    /**
     * May be used by custom QueryHandler implementations
     */
    public RowFilter getRowFilter(QueryOptions options) throws InvalidRequestException
    {
        IndexRegistry indexRegistry = IndexRegistry.obtain(table);
        return restrictions.getRowFilter(indexRegistry, options);
    }

    private ResultSet process(PartitionIterator partitions,
                              QueryOptions options,
                              Selectors selectors,
                              int nowInSec,
                              int userLimit) throws InvalidRequestException
    {
        GroupMaker groupMaker = aggregationSpec == null ? null : aggregationSpec.newGroupMaker();
        ResultSetBuilder result = new ResultSetBuilder(getResultMetadata(), selectors, groupMaker);

        while (partitions.hasNext())
        {
            try (RowIterator partition = partitions.next())
            {
                processPartition(partition, options, result, nowInSec);
            }
        }

        ResultSet cqlRows = result.build();
        maybeWarn(result, options);

        orderResults(cqlRows);

        cqlRows.trim(userLimit);

        return cqlRows;
    }

    public static ByteBuffer[] getComponents(TableMetadata metadata, DecoratedKey dk)
    {
        ByteBuffer key = dk.getKey();
        if (metadata.partitionKeyType instanceof CompositeType)
        {
            return ((CompositeType)metadata.partitionKeyType).split(key);
        }
        else
        {
            return new ByteBuffer[]{ key };
        }
    }

    private void maybeWarn(ResultSetBuilder result, QueryOptions options)
    {
        if (!options.isTrackWarningsEnabled())
            return;
        ColumnFamilyStore store = cfs();
        if (store != null)
            store.metric.coordinatorReadSize.update(result.getSize());
        if (result.shouldWarn(options.getCoordinatorReadSizeWarnThresholdKB()))
        {
            String msg = String.format("Read on table %s has exceeded the size warning threshold of %,d kb", table, options.getCoordinatorReadSizeWarnThresholdKB());
            ClientState state = ClientState.forInternalCalls();
            ClientWarn.instance.warn(msg + " with " + loggableTokens(options, state));
            logger.warn("{} with query {}", msg, asCQL(options, state));
            if (store != null)
                store.metric.coordinatorReadSizeWarnings.mark();
        }
    }

    private void maybeFail(ResultSetBuilder result, QueryOptions options)
    {
        if (!options.isTrackWarningsEnabled())
            return;
        if (result.shouldReject(options.getCoordinatorReadSizeAbortThresholdKB()))
        {
            String msg = String.format("Read on table %s has exceeded the size failure threshold of %,d kb", table, options.getCoordinatorReadSizeAbortThresholdKB());
            ClientState state = ClientState.forInternalCalls();
            String clientMsg = msg + " with " + loggableTokens(options, state);
            ClientWarn.instance.warn(clientMsg);
            logger.warn("{} with query {}", msg, asCQL(options, state));
            ColumnFamilyStore store = cfs();
            if (store != null)
            {
                store.metric.coordinatorReadSizeAborts.mark();
                store.metric.coordinatorReadSize.update(result.getSize());
            }
            // read errors require blockFor and recieved (its in the protocol message), but this isn't known;
            // to work around this, treat the coordinator as the only response we care about and mark it failed
            ReadSizeAbortException exception = new ReadSizeAbortException(clientMsg, options.getConsistency(), 0, 1, true,
                                                                          ImmutableMap.of(FBUtilities.getBroadcastAddressAndPort(), RequestFailureReason.READ_SIZE));
            StorageProxy.recordReadRegularAbort(options.getConsistency(), exception);
            throw exception;
        }
    }

    private ColumnFamilyStore cfs()
    {
        return Schema.instance.getColumnFamilyStoreInstance(table.id);
    }

    // Used by ModificationStatement for CAS operations
    public void processPartition(RowIterator partition, QueryOptions options, ResultSetBuilder result, int nowInSec)
    throws InvalidRequestException
    {
        maybeFail(result, options);
        ProtocolVersion protocolVersion = options.getProtocolVersion();

        ByteBuffer[] keyComponents = getComponents(table, partition.partitionKey());

        Row staticRow = partition.staticRow();
        // If there is no rows, we include the static content if we should and we're done.
        if (!partition.hasNext())
        {
            if (!staticRow.isEmpty() && restrictions.returnStaticContentOnPartitionWithNoRows())
            {
                result.newRow(partition.partitionKey(), staticRow.clustering());
                maybeFail(result, options);
                for (ColumnMetadata def : selection.getColumns())
                {
                    switch (def.kind)
                    {
                        case PARTITION_KEY:
                            result.add(keyComponents[def.position()]);
                            break;
                        case STATIC:
                            addValue(result, def, staticRow, nowInSec, protocolVersion);
                            break;
                        default:
                            result.add((ByteBuffer)null);
                    }
                }
            }
            return;
        }

        while (partition.hasNext())
        {
            Row row = partition.next();
            result.newRow( partition.partitionKey(), row.clustering());

            // reads aren't failed as soon the size exceeds the failure threshold, they're failed once the failure
            // threshold has been exceeded and we start adding more data. We're slightly more permissive to avoid
            // cases where a row can never be read. Since we only warn/fail after entire rows are read, this will
            // still allow the entire dataset to be read with LIMIT 1 queries, even if every row is oversized
            maybeFail(result, options);

            // Respect selection order
            for (ColumnMetadata def : selection.getColumns())
            {
                switch (def.kind)
                {
                    case PARTITION_KEY:
                        result.add(keyComponents[def.position()]);
                        break;
                    case CLUSTERING:
                        result.add(row.clustering().bufferAt(def.position()));
                        break;
                    case REGULAR:
                        addValue(result, def, row, nowInSec, protocolVersion);
                        break;
                    case STATIC:
                        addValue(result, def, staticRow, nowInSec, protocolVersion);
                        break;
                }
            }
        }
    }

    private static void addValue(ResultSetBuilder result, ColumnMetadata def, Row row, int nowInSec, ProtocolVersion protocolVersion)
    {
        if (def.isComplex())
        {
            assert def.type.isMultiCell();
            ComplexColumnData complexData = row.getComplexColumnData(def);
            if (complexData == null)
                result.add(null);
            else if (def.type.isCollection())
                result.add(((CollectionType) def.type).serializeForNativeProtocol(complexData.iterator(), protocolVersion));
            else
                result.add(((UserType) def.type).serializeForNativeProtocol(complexData.iterator(), protocolVersion));
        }
        else
        {
            result.add(row.getCell(def), nowInSec);
        }
    }

    private boolean needsPostQueryOrdering()
    {
        // We need post-query ordering only for queries with IN on the partition key and an ORDER BY.
        return restrictions.keyIsInRelation() && !parameters.orderings.isEmpty();
    }

    /**
     * Orders results when multiple keys are selected (using IN)
     */
    private void orderResults(ResultSet cqlRows)
    {
        if (cqlRows.size() == 0 || !needsPostQueryOrdering())
            return;

        Collections.sort(cqlRows.rows, orderingComparator);
    }

    public static class RawStatement extends QualifiedStatement
    {
        public final Parameters parameters;
        public final List<RawSelector> selectClause;
        public final WhereClause whereClause;
        public final Term.Raw limit;
        public final Term.Raw perPartitionLimit;

        public RawStatement(QualifiedName cfName,
                            Parameters parameters,
                            List<RawSelector> selectClause,
                            WhereClause whereClause,
                            Term.Raw limit,
                            Term.Raw perPartitionLimit)
        {
            super(cfName);
            this.parameters = parameters;
            this.selectClause = selectClause;
            this.whereClause = whereClause;
            this.limit = limit;
            this.perPartitionLimit = perPartitionLimit;
        }

        public SelectStatement prepare(ClientState state)
        {
            return prepare(false);
        }

        public SelectStatement prepare(boolean forView) throws InvalidRequestException
        {
            TableMetadata table = Schema.instance.validateTable(keyspace(), name());

            List<Selectable> selectables = RawSelector.toSelectables(selectClause, table);
            boolean containsOnlyStaticColumns = selectOnlyStaticColumns(table, selectables);

            StatementRestrictions restrictions = prepareRestrictions(table, bindVariables, containsOnlyStaticColumns, forView);

            // If we order post-query, the sorted column needs to be in the ResultSet for sorting,
            // even if we don't ultimately ship them to the client (CASSANDRA-4911).
            Map<ColumnMetadata, Boolean> orderingColumns = getOrderingColumns(table);
            Set<ColumnMetadata> resultSetOrderingColumns = restrictions.keyIsInRelation() ? orderingColumns.keySet()
                                                                                          : Collections.emptySet();

            Selection selection = prepareSelection(table,
                                                   selectables,
                                                   bindVariables,
                                                   resultSetOrderingColumns,
                                                   restrictions);

            if (parameters.isDistinct)
            {
                checkNull(perPartitionLimit, "PER PARTITION LIMIT is not allowed with SELECT DISTINCT queries");
                validateDistinctSelection(table, selection, restrictions);
            }

            AggregationSpecification aggregationSpec = getAggregationSpecification(table,
                                                                                   selection,
                                                                                   restrictions,
                                                                                   parameters.isDistinct);

            checkFalse(aggregationSpec == AggregationSpecification.AGGREGATE_EVERYTHING && perPartitionLimit != null,
                       "PER PARTITION LIMIT is not allowed with aggregate queries.");

            Comparator<List<ByteBuffer>> orderingComparator = null;
            boolean isReversed = false;

            if (!orderingColumns.isEmpty())
            {
                assert !forView;
                verifyOrderingIsAllowed(restrictions);
                orderingComparator = getOrderingComparator(selection, restrictions, orderingColumns);
                isReversed = isReversed(table, orderingColumns, restrictions);
                if (isReversed)
                    orderingComparator = Collections.reverseOrder(orderingComparator);
            }

            checkNeedsFiltering(restrictions);

            return new SelectStatement(table,
                                       bindVariables,
                                       parameters,
                                       selection,
                                       restrictions,
                                       isReversed,
                                       aggregationSpec,
                                       orderingComparator,
                                       prepareLimit(bindVariables, limit, keyspace(), limitReceiver()),
                                       prepareLimit(bindVariables, perPartitionLimit, keyspace(), perPartitionLimitReceiver()));
        }

        private Selection prepareSelection(TableMetadata table,
                                           List<Selectable> selectables,
                                           VariableSpecifications boundNames,
                                           Set<ColumnMetadata> resultSetOrderingColumns,
                                           StatementRestrictions restrictions)
        {
            boolean hasGroupBy = !parameters.groups.isEmpty();

            if (hasGroupBy && !CassandraRelevantProperties.ALLOW_GROUP_BY.getBoolean())
            {
                throw invalidRequest("GROUP BY is disabled for ACI Cassandra 4.0. Please contact aci-cassandra@group.apple.com to discuss.");
            }

            if (selectables.isEmpty()) // wildcard query
            {
                return hasGroupBy ? Selection.wildcardWithGroupBy(table, boundNames, parameters.isJson, restrictions.returnStaticContentOnPartitionWithNoRows())
                                  : Selection.wildcard(table, parameters.isJson, restrictions.returnStaticContentOnPartitionWithNoRows());
            }

            return Selection.fromSelectors(table,
                                           selectables,
                                           boundNames,
                                           resultSetOrderingColumns,
                                           restrictions.nonPKRestrictedColumns(false),
                                           hasGroupBy,
                                           parameters.isJson,
                                           restrictions.returnStaticContentOnPartitionWithNoRows());
        }

        /**
         * Checks if the specified selectables select only partition key columns or static columns
         *
         * @param table the table metadata
         * @param selectables the selectables to check
         * @return {@code true} if the specified selectables select only partition key columns or static columns,
         * {@code false} otherwise.
         */
        private boolean selectOnlyStaticColumns(TableMetadata table, List<Selectable> selectables)
        {
            if (table.isStaticCompactTable())
                return false;

            if (!table.hasStaticColumns() || selectables.isEmpty())
                return false;

            return Selectable.selectColumns(selectables, (column) -> column.isStatic())
                    && !Selectable.selectColumns(selectables, (column) -> !column.isPartitionKey() && !column.isStatic());
        }

        /**
         * Returns the columns used to order the data.
         * @return the columns used to order the data.
         */
        private Map<ColumnMetadata, Boolean> getOrderingColumns(TableMetadata table)
        {
            if (parameters.orderings.isEmpty())
                return Collections.emptyMap();

            Map<ColumnMetadata, Boolean> orderingColumns = new LinkedHashMap<>();
            for (Map.Entry<ColumnIdentifier, Boolean> entry : parameters.orderings.entrySet())
            {
                orderingColumns.put(table.getExistingColumn(entry.getKey()), entry.getValue());
            }
            return orderingColumns;
        }

        /**
         * Prepares the restrictions.
         *
         * @param metadata the column family meta data
         * @param boundNames the variable specifications
         * @param selectsOnlyStaticColumns {@code true} if the query select only static columns, {@code false} otherwise.
         * @return the restrictions
         * @throws InvalidRequestException if a problem occurs while building the restrictions
         */
        private StatementRestrictions prepareRestrictions(TableMetadata metadata,
                                                          VariableSpecifications boundNames,
                                                          boolean selectsOnlyStaticColumns,
                                                          boolean forView) throws InvalidRequestException
        {
            return new StatementRestrictions(StatementType.SELECT,
                                             metadata,
                                             whereClause,
                                             boundNames,
                                             selectsOnlyStaticColumns,
                                             parameters.allowFiltering,
                                             forView);
        }

        /** Returns a Term for the limit or null if no limit is set */
        private Term prepareLimit(VariableSpecifications boundNames, Term.Raw limit,
                                  String keyspace, ColumnSpecification limitReceiver) throws InvalidRequestException
        {
            if (limit == null)
                return null;

            Term prepLimit = limit.prepare(keyspace, limitReceiver);
            prepLimit.collectMarkerSpecification(boundNames);
            return prepLimit;
        }

        private static void verifyOrderingIsAllowed(StatementRestrictions restrictions) throws InvalidRequestException
        {
            checkFalse(restrictions.usesSecondaryIndexing(), "ORDER BY with 2ndary indexes is not supported.");
            checkFalse(restrictions.isKeyRange(), "ORDER BY is only supported when the partition key is restricted by an EQ or an IN.");
        }

        private static void validateDistinctSelection(TableMetadata metadata,
                                                      Selection selection,
                                                      StatementRestrictions restrictions)
                                                      throws InvalidRequestException
        {
            checkFalse(restrictions.hasClusteringColumnsRestrictions() ||
                       (restrictions.hasNonPrimaryKeyRestrictions() && !restrictions.nonPKRestrictedColumns(true).stream().allMatch(ColumnMetadata::isStatic)),
                       "SELECT DISTINCT with WHERE clause only supports restriction by partition key and/or static columns.");

            Collection<ColumnMetadata> requestedColumns = selection.getColumns();
            for (ColumnMetadata def : requestedColumns)
                checkFalse(!def.isPartitionKey() && !def.isStatic(),
                           "SELECT DISTINCT queries must only request partition key columns and/or static columns (not %s)",
                           def.name);

            // If it's a key range, we require that all partition key columns are selected so we don't have to bother
            // with post-query grouping.
            if (!restrictions.isKeyRange())
                return;

            for (ColumnMetadata def : metadata.partitionKeyColumns())
                checkTrue(requestedColumns.contains(def),
                          "SELECT DISTINCT queries must request all the partition key columns (missing %s)", def.name);
        }

        /**
         * Creates the <code>AggregationSpecification</code>s used to make the aggregates.
         *
         * @param metadata the table metadata
         * @param selection the selection
         * @param restrictions the restrictions
         * @param isDistinct <code>true</code> if the query is a DISTINCT one.
         * @return the <code>AggregationSpecification</code>s used to make the aggregates
         */
        private AggregationSpecification getAggregationSpecification(TableMetadata metadata,
                                                                     Selection selection,
                                                                     StatementRestrictions restrictions,
                                                                     boolean isDistinct)
        {
            if (parameters.groups.isEmpty())
                return selection.isAggregate() ? AggregationSpecification.AGGREGATE_EVERYTHING
                                               : null;

            int clusteringPrefixSize = 0;

            Iterator<ColumnMetadata> pkColumns = metadata.primaryKeyColumns().iterator();
            for (ColumnIdentifier id : parameters.groups)
            {
                ColumnMetadata def = metadata.getExistingColumn(id);

                checkTrue(def.isPartitionKey() || def.isClusteringColumn(),
                          "Group by is currently only supported on the columns of the PRIMARY KEY, got %s", def.name);

                while (true)
                {
                    checkTrue(pkColumns.hasNext(),
                              "Group by currently only support groups of columns following their declared order in the PRIMARY KEY");

                    ColumnMetadata pkColumn = pkColumns.next();

                    if (pkColumn.isClusteringColumn())
                        clusteringPrefixSize++;

                    // As we do not support grouping on only part of the partition key, we only need to know
                    // which clustering columns need to be used to build the groups
                    if (pkColumn.equals(def))
                        break;

                    checkTrue(restrictions.isColumnRestrictedByEq(pkColumn),
                              "Group by currently only support groups of columns following their declared order in the PRIMARY KEY");
                }
            }

            checkFalse(pkColumns.hasNext() && pkColumns.next().isPartitionKey(),
                       "Group by is not supported on only a part of the partition key");

            checkFalse(clusteringPrefixSize > 0 && isDistinct,
                       "Grouping on clustering columns is not allowed for SELECT DISTINCT queries");

            return AggregationSpecification.aggregatePkPrefix(metadata.comparator, clusteringPrefixSize);
        }

        private Comparator<List<ByteBuffer>> getOrderingComparator(Selection selection,
                                                                   StatementRestrictions restrictions,
                                                                   Map<ColumnMetadata, Boolean> orderingColumns)
                                                                   throws InvalidRequestException
        {
            if (!restrictions.keyIsInRelation())
                return null;

            List<Integer> idToSort = new ArrayList<Integer>(orderingColumns.size());
            List<Comparator<ByteBuffer>> sorters = new ArrayList<Comparator<ByteBuffer>>(orderingColumns.size());

            for (ColumnMetadata orderingColumn : orderingColumns.keySet())
            {
                idToSort.add(selection.getOrderingIndex(orderingColumn));
                sorters.add(orderingColumn.type);
            }
            return idToSort.size() == 1 ? new SingleColumnComparator(idToSort.get(0), sorters.get(0))
                    : new CompositeComparator(sorters, idToSort);
        }

        private boolean isReversed(TableMetadata table, Map<ColumnMetadata, Boolean> orderingColumns, StatementRestrictions restrictions) throws InvalidRequestException
        {
            Boolean[] reversedMap = new Boolean[table.clusteringColumns().size()];
            int i = 0;
            for (Map.Entry<ColumnMetadata, Boolean> entry : orderingColumns.entrySet())
            {
                ColumnMetadata def = entry.getKey();
                boolean reversed = entry.getValue();

                checkTrue(def.isClusteringColumn(),
                          "Order by is currently only supported on the clustered columns of the PRIMARY KEY, got %s", def.name);

                while (i != def.position())
                {
                    checkTrue(restrictions.isColumnRestrictedByEq(table.clusteringColumns().get(i++)),
                              "Order by currently only supports the ordering of columns following their declared order in the PRIMARY KEY");
                }
                i++;
                reversedMap[def.position()] = (reversed != def.isReversedType());
            }

            // Check that all boolean in reversedMap, if set, agrees
            Boolean isReversed = null;
            for (Boolean b : reversedMap)
            {
                // Column on which order is specified can be in any order
                if (b == null)
                    continue;

                if (isReversed == null)
                {
                    isReversed = b;
                    continue;
                }
                checkTrue(isReversed.equals(b), "Unsupported order by relation");
            }
            assert isReversed != null;
            return isReversed;
        }

        /** If ALLOW FILTERING was not specified, this verifies that it is not needed */
        private void checkNeedsFiltering(StatementRestrictions restrictions) throws InvalidRequestException
        {
            // non-key-range non-indexed queries cannot involve filtering underneath
            if (!parameters.allowFiltering && (restrictions.isKeyRange() || restrictions.usesSecondaryIndexing()))
            {
                // We will potentially filter data if either:
                //  - Have more than one IndexExpression
                //  - Have no index expression and the row filter is not the identity
                checkFalse(restrictions.needFiltering(), StatementRestrictions.REQUIRES_ALLOW_FILTERING_MESSAGE);
            }
        }

        private ColumnSpecification limitReceiver()
        {
            return new ColumnSpecification(keyspace(), name(), new ColumnIdentifier("[limit]", true), Int32Type.instance);
        }

        private ColumnSpecification perPartitionLimitReceiver()
        {
            return new ColumnSpecification(keyspace(), name(), new ColumnIdentifier("[per_partition_limit]", true), Int32Type.instance);
        }

        @Override
        public String toString()
        {
            return MoreObjects.toStringHelper(this)
                              .add("name", qualifiedName)
                              .add("selectClause", selectClause)
                              .add("whereClause", whereClause)
                              .add("isDistinct", parameters.isDistinct)
                              .toString();
        }
    }

    public static class Parameters
    {
        // Public because CASSANDRA-9858
        public final Map<ColumnIdentifier, Boolean> orderings;
        public final List<ColumnIdentifier> groups;
        public final boolean isDistinct;
        public final boolean allowFiltering;
        public final boolean isJson;

        public Parameters(Map<ColumnIdentifier, Boolean> orderings,
                          List<ColumnIdentifier> groups,
                          boolean isDistinct,
                          boolean allowFiltering,
                          boolean isJson)
        {
            this.orderings = orderings;
            this.groups = groups;
            this.isDistinct = isDistinct;
            this.allowFiltering = allowFiltering;
            this.isJson = isJson;
        }
    }

    private static abstract class ColumnComparator<T> implements Comparator<T>
    {
        protected final int compare(Comparator<ByteBuffer> comparator, ByteBuffer aValue, ByteBuffer bValue)
        {
            if (aValue == null)
                return bValue == null ? 0 : -1;

            return bValue == null ? 1 : comparator.compare(aValue, bValue);
        }
    }

    /**
     * Used in orderResults(...) method when single 'ORDER BY' condition where given
     */
    private static class SingleColumnComparator extends ColumnComparator<List<ByteBuffer>>
    {
        private final int index;
        private final Comparator<ByteBuffer> comparator;

        public SingleColumnComparator(int columnIndex, Comparator<ByteBuffer> orderer)
        {
            index = columnIndex;
            comparator = orderer;
        }

        public int compare(List<ByteBuffer> a, List<ByteBuffer> b)
        {
            return compare(comparator, a.get(index), b.get(index));
        }
    }

    /**
     * Used in orderResults(...) method when multiple 'ORDER BY' conditions where given
     */
    private static class CompositeComparator extends ColumnComparator<List<ByteBuffer>>
    {
        private final List<Comparator<ByteBuffer>> orderTypes;
        private final List<Integer> positions;

        private CompositeComparator(List<Comparator<ByteBuffer>> orderTypes, List<Integer> positions)
        {
            this.orderTypes = orderTypes;
            this.positions = positions;
        }

        public int compare(List<ByteBuffer> a, List<ByteBuffer> b)
        {
            for (int i = 0; i < positions.size(); i++)
            {
                Comparator<ByteBuffer> type = orderTypes.get(i);
                int columnPos = positions.get(i);

                int comparison = compare(type, a.get(columnPos), b.get(columnPos));

                if (comparison != 0)
                    return comparison;
            }

            return 0;
        }
    }
    
    @Override
    public String toString()
    {
        return ToStringBuilder.reflectionToString(this, ToStringStyle.SHORT_PREFIX_STYLE);
    }

    private String loggableTokens(QueryOptions options, ClientState state)
    {
        if (restrictions.isKeyRange() || restrictions.usesSecondaryIndexing())
        {
            AbstractBounds<PartitionPosition> bounds = restrictions.getPartitionKeyBounds(options);
            return "token range: " + (bounds.inclusiveLeft() ? '[' : '(') +
                   bounds.left.getToken().toString() + ", " +
                   bounds.right.getToken().toString() +
                   (bounds.inclusiveRight() ? ']' : ')');
        }
        else
        {
            Collection<ByteBuffer> keys = restrictions.getPartitionKeys(options, state);
            if (keys.size() == 1)
            {
                return "token: " + table.partitioner.getToken(Iterables.getOnlyElement(keys)).toString();
            }
            else
            {
                StringBuilder sb = new StringBuilder("tokens: [");
                boolean isFirst = true;
                for (ByteBuffer key : keys)
                {
                    if (!isFirst) sb.append(", ");
                    sb.append(table.partitioner.getToken(key).toString());
                    isFirst = false;
                }
                return sb.append(']').toString();
            }
        }
    }

    private String asCQL(QueryOptions options, ClientState state)
    {
        ColumnFilter columnFilter = selection.newSelectors(options).getColumnFilter();
        StringBuilder sb = new StringBuilder();

        sb.append("SELECT ").append(queriedColumns().toCQLString());
        sb.append(" FROM ").append(table.keyspace).append('.').append(table.name);
        if (restrictions.isKeyRange() || restrictions.usesSecondaryIndexing())
        {
            // partition range
            ClusteringIndexFilter clusteringIndexFilter = makeClusteringIndexFilter(options, state, columnFilter);
            if (clusteringIndexFilter == null)
                return "EMPTY";

            RowFilter rowFilter = getRowFilter(options);

            // The LIMIT provided by the user is the number of CQL row he wants returned.
            // We want to have getRangeSlice to count the number of columns, not the number of keys.
            AbstractBounds<PartitionPosition> keyBounds = restrictions.getPartitionKeyBounds(options);
            if (keyBounds == null)
                return "EMPTY";

            DataRange dataRange = new DataRange(keyBounds, clusteringIndexFilter);

            if (!dataRange.isUnrestricted(table) || !rowFilter.isEmpty())
            {
                sb.append(" WHERE ");
                // We put the row filter first because the data range can end by "ORDER BY"
                if (!rowFilter.isEmpty())
                {
                    sb.append(rowFilter);
                    if (!dataRange.isUnrestricted(table))
                        sb.append(" AND ");
                }
                if (!dataRange.isUnrestricted(table))
                    sb.append(dataRange.toCQLString(table, rowFilter));
            }
        }
        else
        {
            // single partition
            Collection<ByteBuffer> keys = restrictions.getPartitionKeys(options, state);
            if (keys.isEmpty())
                return "EMPTY";
            ClusteringIndexFilter filter = makeClusteringIndexFilter(options, state, columnFilter);
            if (filter == null)
                return "EMPTY";

            sb.append(" WHERE ");


            boolean compoundPk = table.partitionKeyColumns().size() > 1;
            if (compoundPk) sb.append('(');
            sb.append(ColumnMetadata.toCQLString(table.partitionKeyColumns()));
            if (compoundPk) sb.append(')');
            if (keys.size() == 1)
            {
                sb.append(" = ");
                if (compoundPk) sb.append('(');
                DataRange.appendKeyString(sb, table.partitionKeyType, Iterables.getOnlyElement(keys));
                if (compoundPk) sb.append(')');
            }
            else
            {
                sb.append(" IN (");
                boolean first = true;
                for (ByteBuffer key : keys)
                {
                    if (!first)
                        sb.append(", ");

                    if (compoundPk) sb.append('(');
                    DataRange.appendKeyString(sb, table.partitionKeyType, key);
                    if (compoundPk) sb.append(')');
                    first = false;
                }

                sb.append(')');
            }

            RowFilter rowFilter = getRowFilter(options);
            if (!rowFilter.isEmpty())
                sb.append(" AND ").append(rowFilter);

            String filterString = filter.toCQLString(table, rowFilter);
            if (!filterString.isEmpty())
                sb.append(" AND ").append(filterString);
        }

        DataLimits limits = getDataLimits(getLimit(options), getPerPartitionLimit(options), options.getPageSize());
        if (limits != DataLimits.NONE)
            sb.append(' ').append(limits);
        return sb.toString();
    }
}<|MERGE_RESOLUTION|>--- conflicted
+++ resolved
@@ -302,22 +302,8 @@
         ResultMessage.Rows rows;
 
         if (aggregationSpec == null && (pageSize <= 0 || (query.limits().count() <= pageSize)))
-<<<<<<< HEAD
-            return execute(query, options, state.getClientState(), selectors, nowInSec, userLimit, queryStartNanoTime);
-
-        QueryPager pager = getPager(query, options);
-
-        return execute(state,
-                       Pager.forDistributedQuery(pager, cl, state.getClientState()),
-                       options,
-                       selectors,
-                       pageSize,
-                       nowInSec,
-                       userLimit,
-                       queryStartNanoTime);
-=======
-        {
-            rows = execute(query, options, state, selectors, nowInSec, userLimit, queryStartNanoTime);
+        {
+            rows = execute(query, options, state.getClientState(), selectors, nowInSec, userLimit, queryStartNanoTime);
         }
         else
         {
@@ -336,7 +322,6 @@
             ClientRequestSizeMetrics.recordReadResponseMetrics(rows, restrictions);
 
         return rows;
->>>>>>> 497ce2d9
     }
 
     public ReadQuery getQuery(QueryOptions options, int nowInSec) throws RequestValidationException
