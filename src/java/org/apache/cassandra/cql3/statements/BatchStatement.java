/*
 * Licensed to the Apache Software Foundation (ASF) under one
 * or more contributor license agreements.  See the NOTICE file
 * distributed with this work for additional information
 * regarding copyright ownership.  The ASF licenses this file
 * to you under the Apache License, Version 2.0 (the
 * "License"); you may not use this file except in compliance
 * with the License.  You may obtain a copy of the License at
 *
 *     http://www.apache.org/licenses/LICENSE-2.0
 *
 * Unless required by applicable law or agreed to in writing, software
 * distributed under the License is distributed on an "AS IS" BASIS,
 * WITHOUT WARRANTIES OR CONDITIONS OF ANY KIND, either express or implied.
 * See the License for the specific language governing permissions and
 * limitations under the License.
 */
package org.apache.cassandra.cql3.statements;

import java.nio.ByteBuffer;
import java.util.*;
import java.util.concurrent.TimeUnit;

import com.google.common.base.Function;
import com.google.common.collect.Iterables;
import org.slf4j.Logger;
import org.slf4j.LoggerFactory;
import org.slf4j.helpers.MessageFormatter;

import org.apache.cassandra.config.CFMetaData;
import org.apache.cassandra.config.ColumnDefinition;
import org.apache.cassandra.config.DatabaseDescriptor;
import org.apache.cassandra.cql3.*;
import org.apache.cassandra.db.*;
import org.apache.cassandra.db.partitions.PartitionUpdate;
import org.apache.cassandra.db.rows.RowIterator;
import org.apache.cassandra.exceptions.*;
import org.apache.cassandra.service.*;
import org.apache.cassandra.tracing.Tracing;
import org.apache.cassandra.transport.messages.ResultMessage;
import org.apache.cassandra.utils.NoSpamLogger;
import org.apache.cassandra.utils.Pair;

import static org.apache.cassandra.cql3.statements.RequestValidations.checkFalse;

/**
 * A <code>BATCH</code> statement parsed from a CQL query.
 */
public class BatchStatement implements CQLStatement
{
    public enum Type
    {
        LOGGED, UNLOGGED, COUNTER
    }

    private final int boundTerms;
    public final Type type;
    private final List<ModificationStatement> statements;

    // Columns modified for each table (keyed by the table ID)
    private final Map<UUID, PartitionColumns> updatedColumns;
    // Columns on which there is conditions. Note that if there is any, then the batch can only be on a single partition (and thus table).
    private final PartitionColumns conditionColumns;

    private final boolean updatesRegularRows;
    private final boolean updatesStaticRow;
    private final Attributes attrs;
    private final boolean hasConditions;
    private static final Logger logger = LoggerFactory.getLogger(BatchStatement.class);

    private static final String UNLOGGED_BATCH_WARNING = "Unlogged batch covering {} partitions detected " +
                                                         "against table{} {}. You should use a logged batch for " +
                                                         "atomicity, or asynchronous writes for performance.";

    private static final String LOGGED_BATCH_LOW_GCGS_WARNING = "Executing a LOGGED BATCH on table{} {}, configured with a " +
                                                                "gc_grace_seconds of 0. The gc_grace_seconds is used to TTL " +
                                                                "batchlog entries, so setting gc_grace_seconds too low on " +
                                                                "tables involved in an atomic batch might cause batchlog " +
                                                                "entries to expire before being replayed.";

    /**
     * Creates a new BatchStatement from a list of statements and a
     * Thrift consistency level.
     *
     * @param type       type of the batch
     * @param statements a list of UpdateStatements
     * @param attrs      additional attributes for statement (CL, timestamp, timeToLive)
     */
    public BatchStatement(int boundTerms, Type type, List<ModificationStatement> statements, Attributes attrs)
    {
        this.boundTerms = boundTerms;
        this.type = type;
        this.statements = statements;
        this.attrs = attrs;

        boolean hasConditions = false;
        MultiTableColumnsBuilder regularBuilder = new MultiTableColumnsBuilder();
        PartitionColumns.Builder conditionBuilder = PartitionColumns.builder();
        boolean updateRegular = false;
        boolean updateStatic = false;

        for (ModificationStatement stmt : statements)
        {
            regularBuilder.addAll(stmt.cfm, stmt.updatedColumns());
            updateRegular |= stmt.updatesRegularRows();
            if (stmt.hasConditions())
            {
                hasConditions = true;
                conditionBuilder.addAll(stmt.conditionColumns());
                updateStatic |= stmt.updatesStaticRow();
            }
        }

        this.updatedColumns = regularBuilder.build();
        this.conditionColumns = conditionBuilder.build();
        this.updatesRegularRows = updateRegular;
        this.updatesStaticRow = updateStatic;
        this.hasConditions = hasConditions;
    }

    public Iterable<org.apache.cassandra.cql3.functions.Function> getFunctions()
    {
        List<org.apache.cassandra.cql3.functions.Function> functions = new ArrayList<>();
        for (ModificationStatement statement : statements)
            statement.addFunctionsTo(functions);
        return functions;
    }

    public int getBoundTerms()
    {
        return boundTerms;
    }

    public void checkAccess(ClientState state) throws InvalidRequestException, UnauthorizedException
    {
        for (ModificationStatement statement : statements)
            statement.checkAccess(state);
    }

    // Validates a prepared batch statement without validating its nested statements.
    public void validate() throws InvalidRequestException
    {
        if (attrs.isTimeToLiveSet())
            throw new InvalidRequestException("Global TTL on the BATCH statement is not supported.");

        boolean timestampSet = attrs.isTimestampSet();
        if (timestampSet)
        {
            if (hasConditions)
                throw new InvalidRequestException("Cannot provide custom timestamp for conditional BATCH");

            if (isCounter())
                throw new InvalidRequestException("Cannot provide custom timestamp for counter BATCH");
        }

        boolean hasCounters = false;
        boolean hasNonCounters = false;

        for (ModificationStatement statement : statements)
        {
            if (timestampSet && statement.isCounter())
                throw new InvalidRequestException("Cannot provide custom timestamp for a BATCH containing counters");

            if (timestampSet && statement.isTimestampSet())
                throw new InvalidRequestException("Timestamp must be set either on BATCH or individual statements");

            if (isCounter() && !statement.isCounter())
                throw new InvalidRequestException("Cannot include non-counter statement in a counter batch");

            if (isLogged() && statement.isCounter())
                throw new InvalidRequestException("Cannot include a counter statement in a logged batch");

            if (statement.isCounter())
                hasCounters = true;
            else
                hasNonCounters = true;
        }

        if (hasCounters && hasNonCounters)
            throw new InvalidRequestException("Counter and non-counter mutations cannot exist in the same batch");

        if (hasConditions)
        {
            String ksName = null;
            String cfName = null;
            for (ModificationStatement stmt : statements)
            {
                if (ksName != null && (!stmt.keyspace().equals(ksName) || !stmt.columnFamily().equals(cfName)))
                    throw new InvalidRequestException("Batch with conditions cannot span multiple tables");
                ksName = stmt.keyspace();
                cfName = stmt.columnFamily();
            }
        }
    }

    private boolean isCounter()
    {
        return type == Type.COUNTER;
    }

    private boolean isLogged()
    {
        return type == Type.LOGGED;
    }

    // The batch itself will be validated in either Parsed#prepare() - for regular CQL3 batches,
    //   or in QueryProcessor.processBatch() - for native protocol batches.
    public void validate(ClientState state) throws InvalidRequestException
    {
        for (ModificationStatement statement : statements)
            statement.validate(state);
    }

    public List<ModificationStatement> getStatements()
    {
        return statements;
    }

    private Collection<? extends IMutation> getMutations(BatchQueryOptions options, boolean local, long now)
    throws RequestExecutionException, RequestValidationException
    {
        Set<String> tablesWithZeroGcGs = null;
        UpdatesCollector collector = new UpdatesCollector(updatedColumns, updatedRows());
        for (int i = 0; i < statements.size(); i++)
        {
            ModificationStatement statement = statements.get(i);
            if (isLogged() && statement.cfm.params.gcGraceSeconds == 0)
            {
                if (tablesWithZeroGcGs == null)
                    tablesWithZeroGcGs = new HashSet<>();
                tablesWithZeroGcGs.add(String.format("%s.%s", statement.cfm.ksName, statement.cfm.cfName));
            }
            QueryOptions statementOptions = options.forStatement(i);
            long timestamp = attrs.getTimestamp(now, statementOptions);
            statement.addUpdates(collector, statementOptions, local, timestamp);
        }

        if (tablesWithZeroGcGs != null)
        {
            String suffix = tablesWithZeroGcGs.size() == 1 ? "" : "s";
            NoSpamLogger.log(logger, NoSpamLogger.Level.WARN, 1, TimeUnit.MINUTES, LOGGED_BATCH_LOW_GCGS_WARNING,
                             suffix, tablesWithZeroGcGs);
            ClientWarn.instance.warn(MessageFormatter.arrayFormat(LOGGED_BATCH_LOW_GCGS_WARNING, new Object[] { suffix, tablesWithZeroGcGs })
                                                     .getMessage());
        }

        collector.validateIndexedColumns();
        return collector.toMutations();
    }

    private int updatedRows()
    {
        // Note: it's possible for 2 statements to actually apply to the same row, but that's just an estimation
        // for sizing our PartitionUpdate backing array, so it's good enough.
        return statements.size();
    }

    /**
     * Checks batch size to ensure threshold is met. If not, a warning is logged.
     *
     * @param cfs ColumnFamilies that will store the batch's mutations.
     */
    public static void verifyBatchSize(Iterable<PartitionUpdate> updates) throws InvalidRequestException
    {
        long size = 0;
        long warnThreshold = DatabaseDescriptor.getBatchSizeWarnThreshold();
        long failThreshold = DatabaseDescriptor.getBatchSizeFailThreshold();

        for (PartitionUpdate update : updates)
            size += update.dataSize();

        if (size > warnThreshold)
        {
            Set<String> tableNames = new HashSet<>();
            for (PartitionUpdate update : updates)
                tableNames.add(String.format("%s.%s", update.metadata().ksName, update.metadata().cfName));

            String format = "Batch of prepared statements for {} is of size {}, exceeding specified threshold of {} by {}.{}";
            if (size > failThreshold)
            {
                Tracing.trace(format, tableNames, size, failThreshold, size - failThreshold, " (see batch_size_fail_threshold_in_kb)");
                logger.error(format, tableNames, size, failThreshold, size - failThreshold, " (see batch_size_fail_threshold_in_kb)");
                throw new InvalidRequestException("Batch too large");
            }
            else if (logger.isWarnEnabled())
            {
                logger.warn(format, tableNames, size, warnThreshold, size - warnThreshold, "");
            }
            ClientWarn.instance.warn(MessageFormatter.arrayFormat(format, new Object[] {tableNames, size, warnThreshold, size - warnThreshold, ""}).getMessage());
        }
    }

    private void verifyBatchType(Iterable<PartitionUpdate> updates)
    {
        if (!isLogged() && Iterables.size(updates) > 1)
        {
            Set<DecoratedKey> keySet = new HashSet<>();
            Set<String> tableNames = new HashSet<>();

            for (PartitionUpdate update : updates)
            {
                keySet.add(update.partitionKey());

                tableNames.add(String.format("%s.%s", update.metadata().ksName, update.metadata().cfName));
            }

            // CASSANDRA-11529: log only if we have more than a threshold of keys, this was also suggested in the
            // original ticket that introduced this warning, CASSANDRA-9282
            if (keySet.size() > DatabaseDescriptor.getUnloggedBatchAcrossPartitionsWarnThreshold())
            {

                NoSpamLogger.log(logger, NoSpamLogger.Level.WARN, 1, TimeUnit.MINUTES, UNLOGGED_BATCH_WARNING,
                                 keySet.size(), tableNames.size() == 1 ? "" : "s", tableNames);

                ClientWarn.instance.warn(MessageFormatter.arrayFormat(UNLOGGED_BATCH_WARNING, new Object[]{keySet.size(),
                                                    tableNames.size() == 1 ? "" : "s", tableNames}).getMessage());
            }
        }
    }


    public ResultMessage execute(QueryState queryState, QueryOptions options) throws RequestExecutionException, RequestValidationException
    {
        return execute(queryState, BatchQueryOptions.withoutPerStatementVariables(options));
    }

    public ResultMessage execute(QueryState queryState, BatchQueryOptions options) throws RequestExecutionException, RequestValidationException
    {
        return execute(queryState, options, false, options.getTimestamp(queryState));
    }

    private ResultMessage execute(QueryState queryState, BatchQueryOptions options, boolean local, long now)
    throws RequestExecutionException, RequestValidationException
    {
        if (options.getConsistency() == null)
            throw new InvalidRequestException("Invalid empty consistency level");
        if (options.getSerialConsistency() == null)
            throw new InvalidRequestException("Invalid empty serial consistency level");

        if (hasConditions)
            return executeWithConditions(options, queryState);

        executeWithoutConditions(getMutations(options, local, now), options.getConsistency());
        return new ResultMessage.Void();
    }

    private void executeWithoutConditions(Collection<? extends IMutation> mutations, ConsistencyLevel cl) throws RequestExecutionException, RequestValidationException
    {
        if (mutations.isEmpty())
            return;

        // Extract each collection of updates from it's IMutation and then lazily concatenate all of them into a single Iterable.
        Iterable<PartitionUpdate> updates = Iterables.concat(Iterables.transform(mutations, new Function<IMutation, Collection<PartitionUpdate>>()
        {
            public Collection<PartitionUpdate> apply(IMutation im)
            {
                return im.getPartitionUpdates();
            }
        }));

        verifyBatchSize(updates);
        verifyBatchType(updates);

        boolean mutateAtomic = (isLogged() && mutations.size() > 1);
        StorageProxy.mutateWithTriggers(mutations, cl, mutateAtomic);
    }

    private ResultMessage executeWithConditions(BatchQueryOptions options, QueryState state)
    throws RequestExecutionException, RequestValidationException
    {
        Pair<CQL3CasRequest, Set<ColumnDefinition>> p = makeCasRequest(options, state);
        CQL3CasRequest casRequest = p.left;
        Set<ColumnDefinition> columnsWithConditions = p.right;

        String ksName = casRequest.cfm.ksName;
        String tableName = casRequest.cfm.cfName;

        try (RowIterator result = StorageProxy.cas(ksName,
                                                   tableName,
                                                   casRequest.key,
                                                   casRequest,
                                                   options.getSerialConsistency(),
                                                   options.getConsistency(),
                                                   state.getClientState()))
        {
            return new ResultMessage.Rows(ModificationStatement.buildCasResultSet(ksName, tableName, result, columnsWithConditions, true, options.forStatement(0)));
        }
    }


    private Pair<CQL3CasRequest,Set<ColumnDefinition>> makeCasRequest(BatchQueryOptions options, QueryState state)
    {
        long now = state.getTimestamp();
        DecoratedKey key = null;
        CQL3CasRequest casRequest = null;
        Set<ColumnDefinition> columnsWithConditions = new LinkedHashSet<>();

        for (int i = 0; i < statements.size(); i++)
        {
            ModificationStatement statement = statements.get(i);
            QueryOptions statementOptions = options.forStatement(i);
            long timestamp = attrs.getTimestamp(now, statementOptions);
            List<ByteBuffer> pks = statement.buildPartitionKeyNames(statementOptions);
            if (statement.getRestrictions().keyIsInRelation())
                throw new IllegalArgumentException("Batch with conditions cannot span multiple partitions (you cannot use IN on the partition key)");
            if (key == null)
            {
                key = statement.cfm.decorateKey(pks.get(0));
                casRequest = new CQL3CasRequest(statement.cfm, key, true, conditionColumns, updatesRegularRows, updatesStaticRow);
            }
            else if (!key.getKey().equals(pks.get(0)))
            {
                throw new InvalidRequestException("Batch with conditions cannot span multiple partitions");
            }

            checkFalse(statement.getRestrictions().clusteringKeyRestrictionsHasIN(),
                       "IN on the clustering key columns is not supported with conditional %s",
                       statement.type.isUpdate()? "updates" : "deletions");

<<<<<<< HEAD
            if (statement.type.allowClusteringColumnSlices()
                    && statement.getRestrictions().hasClusteringColumnsRestriction()
                    && statement.getRestrictions().isColumnRange())
            {
                // All of the conditions require meaningful Clustering, not Slices
                assert !statement.hasConditions();

                Slices slices = statement.createSlices(statementOptions);
                // If all the ranges were invalid we do not need to do anything.
                if (slices.isEmpty())
                    continue;

                for (Slice slice : slices)
                {
                    casRequest.addSliceUpdate(slice, statement, statementOptions, timestamp);
                }

            }
            else {
=======
            if (statement.hasSlices())
            {
                // All of the conditions require meaningful Clustering, not Slices
                assert !statement.hasConditions();

                Slices slices = statement.createSlices(statementOptions);
                // If all the ranges were invalid we do not need to do anything.
                if (slices.isEmpty())
                    continue;

                for (Slice slice : slices)
                {
                    casRequest.addRangeDeletion(slice, statement, statementOptions, timestamp);
                }

            }
            else
            {
>>>>>>> ab0adf9f
                Clustering clustering = Iterables.getOnlyElement(statement.createClustering(statementOptions));
                if (statement.hasConditions())
                {
                    statement.addConditions(clustering, casRequest, statementOptions);
                    // As soon as we have a ifNotExists, we set columnsWithConditions to null so that everything is in the resultSet
                    if (statement.hasIfNotExistCondition() || statement.hasIfExistCondition())
                        columnsWithConditions = null;
                    else if (columnsWithConditions != null)
                        Iterables.addAll(columnsWithConditions, statement.getColumnsWithConditions());
                }
                casRequest.addRowUpdate(clustering, statement, statementOptions, timestamp);
            }
        }

        return Pair.create(casRequest, columnsWithConditions);
    }

    public ResultMessage executeInternal(QueryState queryState, QueryOptions options) throws RequestValidationException, RequestExecutionException
    {
        if (hasConditions)
            return executeInternalWithConditions(BatchQueryOptions.withoutPerStatementVariables(options), queryState);

        executeInternalWithoutCondition(queryState, options);
        return new ResultMessage.Void();
    }

    private ResultMessage executeInternalWithoutCondition(QueryState queryState, QueryOptions options) throws RequestValidationException, RequestExecutionException
    {
        for (IMutation mutation : getMutations(BatchQueryOptions.withoutPerStatementVariables(options), true, queryState.getTimestamp()))
        {
            assert mutation instanceof Mutation || mutation instanceof CounterMutation;

            if (mutation instanceof Mutation)
                ((Mutation) mutation).apply();
            else if (mutation instanceof CounterMutation)
                ((CounterMutation) mutation).apply();
        }
        return null;
    }

    private ResultMessage executeInternalWithConditions(BatchQueryOptions options, QueryState state) throws RequestExecutionException, RequestValidationException
    {
        Pair<CQL3CasRequest, Set<ColumnDefinition>> p = makeCasRequest(options, state);
        CQL3CasRequest request = p.left;
        Set<ColumnDefinition> columnsWithConditions = p.right;

        String ksName = request.cfm.ksName;
        String tableName = request.cfm.cfName;

        try (RowIterator result = ModificationStatement.casInternal(request, state))
        {
            return new ResultMessage.Rows(ModificationStatement.buildCasResultSet(ksName, tableName, result, columnsWithConditions, true, options.forStatement(0)));
        }
    }

    public String toString()
    {
        return String.format("BatchStatement(type=%s, statements=%s)", type, statements);
    }

    public static class Parsed extends CFStatement
    {
        private final Type type;
        private final Attributes.Raw attrs;
        private final List<ModificationStatement.Parsed> parsedStatements;

        public Parsed(Type type, Attributes.Raw attrs, List<ModificationStatement.Parsed> parsedStatements)
        {
            super(null);
            this.type = type;
            this.attrs = attrs;
            this.parsedStatements = parsedStatements;
        }

        @Override
        public void prepareKeyspace(ClientState state) throws InvalidRequestException
        {
            for (ModificationStatement.Parsed statement : parsedStatements)
                statement.prepareKeyspace(state);
        }

        public ParsedStatement.Prepared prepare() throws InvalidRequestException
        {
            VariableSpecifications boundNames = getBoundVariables();

            String firstKS = null;
            String firstCF = null;
            boolean haveMultipleCFs = false;

            List<ModificationStatement> statements = new ArrayList<>(parsedStatements.size());
            for (ModificationStatement.Parsed parsed : parsedStatements)
            {
                if (firstKS == null)
                {
                    firstKS = parsed.keyspace();
                    firstCF = parsed.columnFamily();
                }
                else if (!haveMultipleCFs)
                {
                    haveMultipleCFs = !firstKS.equals(parsed.keyspace()) || !firstCF.equals(parsed.columnFamily());
                }

                statements.add(parsed.prepare(boundNames));
            }

            Attributes prepAttrs = attrs.prepare("[batch]", "[batch]");
            prepAttrs.collectMarkerSpecification(boundNames);

            BatchStatement batchStatement = new BatchStatement(boundNames.size(), type, statements, prepAttrs);
            batchStatement.validate();

            // Use the CFMetadata of the first statement for partition key bind indexes.  If the statements affect
            // multiple tables, we won't send partition key bind indexes.
            Short[] partitionKeyBindIndexes = (haveMultipleCFs || batchStatement.statements.isEmpty())? null
                                                              : boundNames.getPartitionKeyBindIndexes(batchStatement.statements.get(0).cfm);

            return new ParsedStatement.Prepared(batchStatement, boundNames, partitionKeyBindIndexes);
        }
    }

    private static class MultiTableColumnsBuilder
    {
        private final Map<UUID, PartitionColumns.Builder> perTableBuilders = new HashMap<>();

        public void addAll(CFMetaData table, PartitionColumns columns)
        {
            PartitionColumns.Builder builder = perTableBuilders.get(table.cfId);
            if (builder == null)
            {
                builder = PartitionColumns.builder();
                perTableBuilders.put(table.cfId, builder);
            }
            builder.addAll(columns);
        }

        public Map<UUID, PartitionColumns> build()
        {
            Map<UUID, PartitionColumns> m = new HashMap<>();
            for (Map.Entry<UUID, PartitionColumns.Builder> p : perTableBuilders.entrySet())
                m.put(p.getKey(), p.getValue().build());
            return m;
        }
    }
}<|MERGE_RESOLUTION|>--- conflicted
+++ resolved
@@ -417,10 +417,7 @@
                        "IN on the clustering key columns is not supported with conditional %s",
                        statement.type.isUpdate()? "updates" : "deletions");
 
-<<<<<<< HEAD
-            if (statement.type.allowClusteringColumnSlices()
-                    && statement.getRestrictions().hasClusteringColumnsRestriction()
-                    && statement.getRestrictions().isColumnRange())
+            if (statement.hasSlices())
             {
                 // All of the conditions require meaningful Clustering, not Slices
                 assert !statement.hasConditions();
@@ -432,31 +429,12 @@
 
                 for (Slice slice : slices)
                 {
-                    casRequest.addSliceUpdate(slice, statement, statementOptions, timestamp);
-                }
-
-            }
-            else {
-=======
-            if (statement.hasSlices())
-            {
-                // All of the conditions require meaningful Clustering, not Slices
-                assert !statement.hasConditions();
-
-                Slices slices = statement.createSlices(statementOptions);
-                // If all the ranges were invalid we do not need to do anything.
-                if (slices.isEmpty())
-                    continue;
-
-                for (Slice slice : slices)
-                {
                     casRequest.addRangeDeletion(slice, statement, statementOptions, timestamp);
                 }
 
             }
             else
             {
->>>>>>> ab0adf9f
                 Clustering clustering = Iterables.getOnlyElement(statement.createClustering(statementOptions));
                 if (statement.hasConditions())
                 {
