--- conflicted
+++ resolved
@@ -20,12 +20,8 @@
 import java.nio.ByteBuffer;
 import java.util.*;
 
-<<<<<<< HEAD
-=======
 import org.github.jamm.MemoryMeter;
 
-import org.apache.cassandra.auth.Permission;
->>>>>>> 0ffa5c20
 import org.apache.cassandra.cql3.*;
 import org.apache.cassandra.db.ConsistencyLevel;
 import org.apache.cassandra.db.IMutation;
@@ -35,13 +31,12 @@
 import org.apache.cassandra.service.StorageProxy;
 import org.apache.cassandra.transport.messages.ResultMessage;
 import org.apache.cassandra.utils.Pair;
-import org.apache.cassandra.utils.ObjectSizes;
 
 /**
  * A <code>BATCH</code> statement parsed from a CQL query.
  *
  */
-public class BatchStatement implements CQLStatement
+public class BatchStatement implements CQLStatement, MeasurableForPreparedCache
 {
     public static enum Type
     {
@@ -69,20 +64,15 @@
         this.attrs = attrs;
     }
 
-<<<<<<< HEAD
-    public int getBoundsTerms()
-=======
     public long measureForPreparedCache(MemoryMeter meter)
     {
-        long size = meter.measure(this) + meter.measure(statements);
+        long size = meter.measure(this) + meter.measure(statements) + meter.measureDeep(attrs);
         for (ModificationStatement stmt : statements)
             size += stmt.measureForPreparedCache(meter);
         return size;
     }
 
-    @Override
-    public void prepareKeyspace(ClientState state) throws InvalidRequestException
->>>>>>> 0ffa5c20
+    public int getBoundsTerms()
     {
         return boundTerms;
     }
