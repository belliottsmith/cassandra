/*
 * Licensed to the Apache Software Foundation (ASF) under one
 * or more contributor license agreements.  See the NOTICE file
 * distributed with this work for additional information
 * regarding copyright ownership.  The ASF licenses this file
 * to you under the Apache License, Version 2.0 (the
 * "License"); you may not use this file except in compliance
 * with the License.  You may obtain a copy of the License at
 *
 *     http://www.apache.org/licenses/LICENSE-2.0
 *
 * Unless required by applicable law or agreed to in writing, software
 * distributed under the License is distributed on an "AS IS" BASIS,
 * WITHOUT WARRANTIES OR CONDITIONS OF ANY KIND, either express or implied.
 * See the License for the specific language governing permissions and
 * limitations under the License.
 */
package org.apache.cassandra.cql3.selection;

import java.nio.ByteBuffer;
import java.util.ArrayList;
<<<<<<< HEAD
=======
import java.util.Arrays;
import java.util.Iterator;
>>>>>>> 2553bfa1
import java.util.List;
import java.util.function.BiFunction;
import java.util.function.Function;

import org.apache.cassandra.cql3.ResultSet;
import org.apache.cassandra.cql3.ResultSet.ResultMetadata;
import org.apache.cassandra.cql3.selection.Selection.Selectors;
import org.apache.cassandra.db.Clustering;
import org.apache.cassandra.db.DecoratedKey;
import org.apache.cassandra.db.aggregation.GroupMaker;
import org.apache.cassandra.db.rows.Cell;
<<<<<<< HEAD
=======
import org.apache.cassandra.utils.ByteBufferUtil;
import org.apache.cassandra.db.rows.ComplexColumnData;
>>>>>>> 2553bfa1

public final class ResultSetBuilder
{
    private final ResultSet resultSet;

    /**
     * As multiple thread can access a <code>Selection</code> instance each <code>ResultSetBuilder</code> will use
     * its own <code>Selectors</code> instance.
     */
    private final Selectors selectors;

    /**
     * The <code>GroupMaker</code> used to build the aggregates.
     */
    private final GroupMaker groupMaker;

    /*
     * We'll build CQL3 row one by one.
     */
    private Selector.InputRow inputRow;

    private long size = 0;
    private boolean sizeWarningEmitted = false;

    public ResultSetBuilder(ResultMetadata metadata, Selectors selectors)
    {
        this(metadata, selectors, null);
    }

    public ResultSetBuilder(ResultMetadata metadata, Selectors selectors, GroupMaker groupMaker)
    {
        this.resultSet = new ResultSet(metadata.copy(), new ArrayList<List<ByteBuffer>>());
        this.selectors = selectors;
        this.groupMaker = groupMaker;
    }

    private void addSize(List<ByteBuffer> row)
    {
        for (int i=0, isize=row.size(); i<isize; i++)
        {
            ByteBuffer value = row.get(i);
            size += value != null ? value.remaining() : 0;
        }
    }

    public boolean shouldWarn(long thresholdBytes)
    {
        if (thresholdBytes != -1 &&!sizeWarningEmitted && size > thresholdBytes)
        {
            sizeWarningEmitted = true;
            return true;
        }
        return false;
    }

    public boolean shouldReject(long thresholdBytes)
    {
        return thresholdBytes != -1 && size > thresholdBytes;
    }

    public long getSize()
    {
        return size;
    }

    public void add(ByteBuffer v)
    {
        inputRow.add(v);
    }

    public void add(ComplexColumnData complexColumnData, Function<Iterator<Cell<?>>, ByteBuffer> serializer)
    {
        if (complexColumnData == null)
        {
            current.add(null);
            return;
        }

        current.add(serializer.apply(complexColumnData.iterator()));

        if (timestamps != null && selectors.collectMaxTimestamps())
        {
            Iterator<Cell<?>> cells = complexColumnData.iterator();
            long max = -1L;
            while (cells.hasNext())
            {
                max = Math.max(max, cells.next().timestamp());
            }
            timestamps[current.size() - 1] = max;
        }
    }

    public void add(Cell<?> c, int nowInSec)
    {
        inputRow.add(c, nowInSec);
    }

    /**
     * Notifies this <code>Builder</code> that a new row is being processed.
     *
     * @param partitionKey the partition key of the new row
     * @param clustering the clustering of the new row
     */
    public void newRow(DecoratedKey partitionKey, Clustering<?> clustering)
    {
        // The groupMaker needs to be called for each row
        boolean isNewAggregate = groupMaker == null || groupMaker.isNewGroup(partitionKey, clustering);
        if (inputRow != null)
        {
            selectors.addInputRow(inputRow);
            if (isNewAggregate)
            {
                resultSet.addRow(getOutputRow());
                inputRow.reset(!selectors.hasProcessing());
                selectors.reset();
            }
            else
            {
                inputRow.reset(!selectors.hasProcessing());
            }
        }
        else
        {
            inputRow = new Selector.InputRow(selectors.numberOfFetchedColumns(), selectors.collectTimestamps(), selectors.collectTTLs());
        }
    }

    /**
     * Builds the <code>ResultSet</code>
     */
    public ResultSet build()
    {
        if (inputRow  != null)
        {
            selectors.addInputRow(inputRow);
            resultSet.addRow(getOutputRow());
            inputRow.reset(!selectors.hasProcessing());
            selectors.reset();
        }

        // For aggregates we need to return a row even it no records have been found
        if (resultSet.isEmpty() && groupMaker != null && groupMaker.returnAtLeastOneRow())
            resultSet.addRow(getOutputRow());
        return resultSet;
    }

    private List<ByteBuffer> getOutputRow()
    {
        List<ByteBuffer> row = selectors.getOutputRow();
        addSize(row);
        return row;
    }
}<|MERGE_RESOLUTION|>--- conflicted
+++ resolved
@@ -19,11 +19,8 @@
 
 import java.nio.ByteBuffer;
 import java.util.ArrayList;
-<<<<<<< HEAD
-=======
 import java.util.Arrays;
 import java.util.Iterator;
->>>>>>> 2553bfa1
 import java.util.List;
 import java.util.function.BiFunction;
 import java.util.function.Function;
@@ -35,11 +32,7 @@
 import org.apache.cassandra.db.DecoratedKey;
 import org.apache.cassandra.db.aggregation.GroupMaker;
 import org.apache.cassandra.db.rows.Cell;
-<<<<<<< HEAD
-=======
-import org.apache.cassandra.utils.ByteBufferUtil;
 import org.apache.cassandra.db.rows.ComplexColumnData;
->>>>>>> 2553bfa1
 
 public final class ResultSetBuilder
 {
@@ -114,22 +107,21 @@
     {
         if (complexColumnData == null)
         {
-            current.add(null);
+            inputRow.add(null);
             return;
         }
 
-        current.add(serializer.apply(complexColumnData.iterator()));
-
-        if (timestamps != null && selectors.collectMaxTimestamps())
+        long timestamp = -1;
+        if (selectors.collectMaxTimestamps())
         {
             Iterator<Cell<?>> cells = complexColumnData.iterator();
-            long max = -1L;
             while (cells.hasNext())
             {
-                max = Math.max(max, cells.next().timestamp());
+                timestamp = Math.max(timestamp, cells.next().timestamp());
             }
-            timestamps[current.size() - 1] = max;
         }
+
+        inputRow.add(serializer.apply(complexColumnData.iterator()), timestamp, -1);
     }
 
     public void add(Cell<?> c, int nowInSec)
