--- conflicted
+++ resolved
@@ -499,12 +499,6 @@
                 ByteBuffer current = getCurrentCellBuffer(partitionKey, params);
                 ByteBuffer newValue;
                 if (current == null)
-<<<<<<< HEAD
-                    return;
-                newValue = ByteBuffer.allocate(current.remaining() + append.remaining());
-                FastByteOperations.copy(current, current.position(), newValue, newValue.position(), current.remaining());
-                FastByteOperations.copy(append, append.position(), newValue, newValue.position() + current.remaining(), append.remaining());
-=======
                 {
                     // CIE 3.0.20.x added string += support but the implementation was not consistent with other add
                     // logic: normally we do null + "str" = null, but we did null + "str" = "str" in this specific case.
@@ -523,7 +517,6 @@
                     FastByteOperations.copy(current, current.position(), newValue, newValue.position(), current.remaining());
                     FastByteOperations.copy(append, append.position(), newValue, newValue.position() + current.remaining(), append.remaining());
                 }
->>>>>>> 07ce14fa
                 params.addCell(column, newValue);
             }
         }
