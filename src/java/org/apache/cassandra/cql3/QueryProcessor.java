/*
 * Licensed to the Apache Software Foundation (ASF) under one
 * or more contributor license agreements.  See the NOTICE file
 * distributed with this work for additional information
 * regarding copyright ownership.  The ASF licenses this file
 * to you under the Apache License, Version 2.0 (the
 * "License"); you may not use this file except in compliance
 * with the License.  You may obtain a copy of the License at
 *
 *     http://www.apache.org/licenses/LICENSE-2.0
 *
 * Unless required by applicable law or agreed to in writing, software
 * distributed under the License is distributed on an "AS IS" BASIS,
 * WITHOUT WARRANTIES OR CONDITIONS OF ANY KIND, either express or implied.
 * See the License for the specific language governing permissions and
 * limitations under the License.
 */
package org.apache.cassandra.cql3;

import java.nio.ByteBuffer;
import java.util.*;
import java.util.concurrent.ConcurrentHashMap;
import java.util.concurrent.ConcurrentMap;
import java.util.concurrent.TimeUnit;
import java.util.concurrent.atomic.AtomicInteger;
import java.util.stream.Collectors;

import com.github.benmanes.caffeine.cache.Cache;
import com.github.benmanes.caffeine.cache.Caffeine;
import com.google.common.annotations.VisibleForTesting;
import com.google.common.base.Predicate;
import com.google.common.collect.*;
import com.google.common.primitives.Ints;
import org.slf4j.Logger;
import org.slf4j.LoggerFactory;

import org.antlr.runtime.*;
import org.apache.cassandra.concurrent.ImmediateExecutor;
import org.apache.cassandra.concurrent.ScheduledExecutors;
import org.apache.cassandra.config.DatabaseDescriptor;
import org.apache.cassandra.db.partitions.UnfilteredPartitionIterators;
import org.apache.cassandra.locator.InetAddressAndPort;
import org.apache.cassandra.metrics.ClientRequestMetrics;
import org.apache.cassandra.metrics.ClientRequestsMetricsHolder;
import org.apache.cassandra.net.Message;
import org.apache.cassandra.net.MessagingService;
import org.apache.cassandra.schema.KeyspaceMetadata;
import org.apache.cassandra.schema.Schema;
import org.apache.cassandra.schema.SchemaChangeListener;
import org.apache.cassandra.schema.SchemaConstants;
import org.apache.cassandra.schema.TableMetadata;
import org.apache.cassandra.cql3.functions.UDAggregate;
import org.apache.cassandra.cql3.functions.UDFunction;
import org.apache.cassandra.cql3.functions.Function;
import org.apache.cassandra.cql3.functions.FunctionName;
import org.apache.cassandra.cql3.selection.ResultSetBuilder;
import org.apache.cassandra.cql3.statements.*;
import org.apache.cassandra.db.*;
import org.apache.cassandra.db.rows.Row;
import org.apache.cassandra.db.rows.RowIterator;
import org.apache.cassandra.db.partitions.PartitionIterator;
import org.apache.cassandra.db.partitions.PartitionIterators;
import org.apache.cassandra.db.marshal.AbstractType;
import org.apache.cassandra.exceptions.*;
import org.apache.cassandra.gms.Gossiper;
import org.apache.cassandra.metrics.CQLMetrics;
import org.apache.cassandra.service.*;
import org.apache.cassandra.service.pager.QueryPager;
import org.apache.cassandra.tracing.Tracing;
import org.apache.cassandra.transport.ProtocolVersion;
import org.apache.cassandra.transport.messages.ResultMessage;
import org.apache.cassandra.utils.*;
import org.apache.cassandra.utils.concurrent.Future;
import org.apache.cassandra.utils.concurrent.FutureCombiner;

import static org.apache.cassandra.config.CassandraRelevantProperties.ENABLE_NODELOCAL_QUERIES;
import static org.apache.cassandra.cql3.statements.RequestValidations.checkTrue;
import static org.apache.cassandra.utils.Clock.Global.nanoTime;

public class QueryProcessor implements QueryHandler
{
    public static final CassandraVersion CQL_VERSION = new CassandraVersion("3.4.5");

    // See comments on QueryProcessor #prepare
    public static final CassandraVersion SKIP_KEYSPACE_FOR_QUALIFIED_STATEMENTS_SINCE_30 = new CassandraVersion("3.0.24.0");
    public static final CassandraVersion SKIP_KEYSPACE_FOR_QUALIFIED_STATEMENTS_SINCE_40 = new CassandraVersion("4.0.0.37");
    public static final CassandraVersion.Interval SKIP_KEYSPACE_FOR_NON_QUALIFIED_STATEMENTS_30 =
                                        new CassandraVersion.Interval(new CassandraVersion("3.0.23.99"), false, // otherwise 3.0.24 < 3.0.24.0...
                                                                      new CassandraVersion("3.0.24.29"), false);
    public static final CassandraVersion.Interval SKIP_KEYSPACE_FOR_NON_QUALIFIED_STATEMENTS_40 =
                                        new CassandraVersion.Interval(new CassandraVersion("4.0.0.37"), true,
                                                                      new CassandraVersion("4.0.0.44"), false);


    public static final QueryProcessor instance = new QueryProcessor();

    private static final Logger logger = LoggerFactory.getLogger(QueryProcessor.class);
    private static final NoSpamLogger nospam = NoSpamLogger.getLogger(logger, 10, TimeUnit.MINUTES);

    private static final Cache<MD5Digest, Prepared> preparedStatements;

    // A map for prepared statements used internally (which we don't want to mix with user statement, in particular we don't
    // bother with expiration on those.
    private static final ConcurrentMap<String, Prepared> internalStatements = new ConcurrentHashMap<>();

    // Direct calls to processStatement do not increment the preparedStatementsExecuted/regularStatementsExecuted
    // counters. Callers of processStatement are responsible for correctly notifying metrics
    public static final CQLMetrics metrics = new CQLMetrics();

    private static final AtomicInteger lastMinuteEvictionsCount = new AtomicInteger(0);

    static
    {
        preparedStatements = Caffeine.newBuilder()
                             .executor(ImmediateExecutor.INSTANCE)
                             .maximumWeight(capacityToBytes(DatabaseDescriptor.getPreparedStatementsCacheSizeMiB()))
                             .weigher(QueryProcessor::measure)
                             .removalListener((key, prepared, cause) -> {
                                 MD5Digest md5Digest = (MD5Digest) key;
                                 if (cause.wasEvicted())
                                 {
                                     metrics.preparedStatementsEvicted.inc();
                                     lastMinuteEvictionsCount.incrementAndGet();
                                     SystemKeyspace.removePreparedStatement(md5Digest);
                                 }
                             }).build();

        ScheduledExecutors.scheduledTasks.scheduleAtFixedRate(() -> {
            long count = lastMinuteEvictionsCount.getAndSet(0);
            if (count > 0)
                logger.warn("{} prepared statements discarded in the last minute because cache limit reached ({} MiB)",
                            count,
                            DatabaseDescriptor.getPreparedStatementsCacheSizeMiB());
        }, 1, 1, TimeUnit.MINUTES);

        logger.info("Initialized prepared statement caches with {} MiB",
                    DatabaseDescriptor.getPreparedStatementsCacheSizeMiB());
    }

    private static long capacityToBytes(long cacheSizeMB)
    {
        return cacheSizeMB * 1024 * 1024;
    }

    public static int preparedStatementsCount()
    {
        return preparedStatements.asMap().size();
    }

    // Work around initialization dependency
    private enum InternalStateInstance
    {
        INSTANCE;

        private final ClientState clientState;

        InternalStateInstance()
        {
            clientState = ClientState.forInternalCalls(SchemaConstants.SYSTEM_KEYSPACE_NAME);
        }
    }

    public void preloadPreparedStatements()
    {
        int count = SystemKeyspace.loadPreparedStatements((id, query, keyspace) -> {
            try
            {
                ClientState clientState = ClientState.forInternalCalls();
                if (keyspace != null)
                    clientState.setKeyspace(keyspace);

                Prepared prepared = parseAndPrepare(query, clientState, false);
                preparedStatements.put(id, prepared);

                // Preload `null` statement for non-fully qualified statements, since it can't be parsed if loaded from cache and will be dropped
                if (!prepared.fullyQualified)
                    preparedStatements.get(computeId(query, null), (ignored_) -> prepared);
                return true;
            }
            catch (RequestValidationException e)
            {
                JVMStabilityInspector.inspectThrowable(e);
                logger.warn(String.format("Prepared statement recreation error, removing statement: %s %s %s", id, query, keyspace));
                SystemKeyspace.removePreparedStatement(id);
                return false;
            }
        });
        logger.info("Preloaded {} prepared statements", count);
    }


    /**
     * Clears the prepared statement cache.
     * @param memoryOnly {@code true} if only the in memory caches must be cleared, {@code false} otherwise.
     */
    @VisibleForTesting
    public static void clearPreparedStatements(boolean memoryOnly)
    {
        preparedStatements.invalidateAll();
        if (!memoryOnly)
            SystemKeyspace.resetPreparedStatements();
    }

    @VisibleForTesting
    public static ConcurrentMap<String, Prepared> getInternalStatements()
    {
        return internalStatements;
    }

    @VisibleForTesting
    public static QueryState internalQueryState()
    {
        return new QueryState(InternalStateInstance.INSTANCE.clientState);
    }

    private QueryProcessor()
    {
        Schema.instance.registerListener(new StatementInvalidatingListener());
    }

    @VisibleForTesting
    public void evictPrepared(MD5Digest id)
    {
        preparedStatements.invalidate(id);
        SystemKeyspace.removePreparedStatement(id);
    }

    public HashMap<MD5Digest, Prepared> getPreparedStatements()
    {
        return new HashMap<>(preparedStatements.asMap());
    }

    public Prepared getPrepared(MD5Digest id)
    {
        return preparedStatements.getIfPresent(id);
    }

    public static void validateKey(ByteBuffer key) throws InvalidRequestException
    {
        if (key == null || key.remaining() == 0)
        {
            throw new InvalidRequestException("Key may not be empty");
        }
        if (key == ByteBufferUtil.UNSET_BYTE_BUFFER)
            throw new InvalidRequestException("Key may not be unset");

        // check that key can be handled by FBUtilities.writeShortByteArray
        if (key.remaining() > FBUtilities.MAX_UNSIGNED_SHORT)
        {
            throw new InvalidRequestException("Key length of " + key.remaining() +
                                              " is longer than maximum of " + FBUtilities.MAX_UNSIGNED_SHORT);
        }
    }

    public ResultMessage processStatement(CQLStatement statement, QueryState queryState, QueryOptions options, long queryStartNanoTime)
    throws RequestExecutionException, RequestValidationException
    {
        logger.trace("Process {} @CL.{}", statement, options.getConsistency());
        ClientState clientState = queryState.getClientState();
        statement.authorize(clientState);
        statement.validate(clientState);

        ResultMessage result = options.getConsistency() == ConsistencyLevel.NODE_LOCAL
                             ? processNodeLocalStatement(statement, queryState, options)
                             : statement.execute(queryState, options, queryStartNanoTime);

        return result == null ? new ResultMessage.Void() : result;
    }

    private ResultMessage processNodeLocalStatement(CQLStatement statement, QueryState queryState, QueryOptions options)
    {
        if (!ENABLE_NODELOCAL_QUERIES.getBoolean())
            throw new InvalidRequestException("NODE_LOCAL consistency level is highly dangerous and should be used only for debugging purposes");

        if (statement instanceof BatchStatement || statement instanceof ModificationStatement)
            return processNodeLocalWrite(statement, queryState, options);
        else if (statement instanceof SelectStatement)
            return processNodeLocalSelect((SelectStatement) statement, queryState, options);
        else
            throw new InvalidRequestException("NODE_LOCAL consistency level can only be used with BATCH, UPDATE, INSERT, DELETE, and SELECT statements");
    }

    private ResultMessage processNodeLocalWrite(CQLStatement statement, QueryState queryState, QueryOptions options)
    {
        ClientRequestMetrics  levelMetrics = ClientRequestsMetricsHolder.writeMetricsForLevel(ConsistencyLevel.NODE_LOCAL);
        ClientRequestMetrics globalMetrics = ClientRequestsMetricsHolder.writeMetrics;

        long startTime = nanoTime();
        try
        {
            return statement.executeLocally(queryState, options);
        }
        finally
        {
            long latency = nanoTime() - startTime;
             levelMetrics.addNano(latency);
            globalMetrics.addNano(latency);
        }
    }

    private ResultMessage processNodeLocalSelect(SelectStatement statement, QueryState queryState, QueryOptions options)
    {
        ClientRequestMetrics  levelMetrics = ClientRequestsMetricsHolder.readMetricsForLevel(ConsistencyLevel.NODE_LOCAL);
        ClientRequestMetrics globalMetrics = ClientRequestsMetricsHolder.readMetrics;

        if (StorageService.instance.isBootstrapMode() && !SchemaConstants.isLocalSystemKeyspace(statement.keyspace()))
        {
            levelMetrics.unavailables.mark();
            globalMetrics.unavailables.mark();
            throw new IsBootstrappingException();
        }

        long startTime = nanoTime();
        try
        {
            return statement.executeLocally(queryState, options);
        }
        finally
        {
            long latency = nanoTime() - startTime;
             levelMetrics.addNano(latency);
            globalMetrics.addNano(latency);
        }
    }

    public static ResultMessage process(String queryString, ConsistencyLevel cl, QueryState queryState, long queryStartNanoTime)
    throws RequestExecutionException, RequestValidationException
    {
        QueryOptions options = QueryOptions.forInternalCalls(cl, Collections.<ByteBuffer>emptyList());
        CQLStatement statement = instance.parse(queryString, queryState, options);
        return instance.process(statement, queryState, options, queryStartNanoTime);
    }

    public CQLStatement parse(String queryString, QueryState queryState, QueryOptions options)
    {
        return getStatement(queryString, queryState.getClientState().cloneWithKeyspaceIfSet(options.getKeyspace()));
    }

    public ResultMessage process(CQLStatement statement,
                                 QueryState state,
                                 QueryOptions options,
                                 Map<String, ByteBuffer> customPayload,
                                 long queryStartNanoTime) throws RequestExecutionException, RequestValidationException
    {
        return process(statement, state, options, queryStartNanoTime);
    }

    public ResultMessage process(CQLStatement prepared, QueryState queryState, QueryOptions options, long queryStartNanoTime)
    throws RequestExecutionException, RequestValidationException
    {
        options.prepare(prepared.getBindVariables());
        if (prepared.getBindVariables().size() != options.getValues().size())
            throw new InvalidRequestException("Invalid amount of bind variables");

        if (!queryState.getClientState().isInternal)
            metrics.regularStatementsExecuted.inc();

        return processStatement(prepared, queryState, options, queryStartNanoTime);
    }

    public static CQLStatement parseStatement(String queryStr, ClientState clientState) throws RequestValidationException
    {
        return getStatement(queryStr, clientState);
    }

    public static UntypedResultSet process(String query, ConsistencyLevel cl) throws RequestExecutionException
    {
        return process(query, cl, Collections.<ByteBuffer>emptyList());
    }

    public static UntypedResultSet process(String query, ConsistencyLevel cl, List<ByteBuffer> values) throws RequestExecutionException
    {
        QueryState queryState = QueryState.forInternalCalls();
        QueryOptions options = QueryOptions.forInternalCalls(cl, values);
        CQLStatement statement = instance.parse(query, queryState, options);
        ResultMessage result = instance.process(statement, queryState, options, nanoTime());
        if (result instanceof ResultMessage.Rows)
            return UntypedResultSet.create(((ResultMessage.Rows)result).result);
        else
            return null;
    }

    @VisibleForTesting
    public static QueryOptions makeInternalOptions(CQLStatement prepared, Object[] values)
    {
        return makeInternalOptions(prepared, values, ConsistencyLevel.ONE);
    }

    private static QueryOptions makeInternalOptions(CQLStatement prepared, Object[] values, ConsistencyLevel cl)
    {
        return makeInternalOptionsWithNowInSec(prepared, FBUtilities.nowInSeconds(), values, cl);
    }

    public static QueryOptions makeInternalOptionsWithNowInSec(CQLStatement prepared, int nowInSec, Object[] values)
    {
        return makeInternalOptionsWithNowInSec(prepared, nowInSec, values, ConsistencyLevel.ONE);
    }

    private static QueryOptions makeInternalOptionsWithNowInSec(CQLStatement prepared, int nowInSec, Object[] values, ConsistencyLevel cl)
    {
        if (prepared.getBindVariables().size() != values.length)
            throw new IllegalArgumentException(String.format("Invalid number of values. Expecting %d but got %d", prepared.getBindVariables().size(), values.length));

        List<ByteBuffer> boundValues = new ArrayList<>(values.length);
        for (int i = 0; i < values.length; i++)
        {
            Object value = values[i];
            AbstractType<?> type = prepared.getBindVariables().get(i).type;
            boundValues.add(value instanceof ByteBuffer || value == null ? (ByteBuffer)value : type.decomposeUntyped(value));
        }
        return QueryOptions.forInternalCallsWithNowInSec(nowInSec, cl, boundValues);
    }

    public static Prepared prepareInternal(String query) throws RequestValidationException
    {
        Prepared prepared = internalStatements.get(query);
        if (prepared != null)
            return prepared;

        prepared = parseAndPrepare(query, internalQueryState().getClientState(), true);
        internalStatements.put(query, prepared);
        return prepared;
    }

    public static Prepared parseAndPrepare(String query, ClientState clientState, boolean isInternal) throws RequestValidationException
    {
        CQLStatement.Raw raw = parseStatement(query);

        boolean fullyQualified = false;
        String keyspace = null;

        // Set keyspace for statement that require login
        if (raw instanceof QualifiedStatement)
        {
            QualifiedStatement qualifiedStatement = ((QualifiedStatement) raw);
            fullyQualified = qualifiedStatement.isFullyQualified();
            qualifiedStatement.setKeyspace(clientState);
            keyspace = qualifiedStatement.keyspace();
        }

        // Note: if 2 threads prepare the same query, we'll live so don't bother synchronizing
        CQLStatement statement = raw.prepare(clientState);
        statement.validate(clientState);

        if (isInternal)
            return new Prepared(statement, "", fullyQualified, keyspace);
        else
            return new Prepared(statement, query, fullyQualified, keyspace);
    }

    public static UntypedResultSet executeInternal(String query, Object... values)
    {
        Prepared prepared = prepareInternal(query);
        ResultMessage result = prepared.statement.executeLocally(internalQueryState(), makeInternalOptions(prepared.statement, values));
        if (result instanceof ResultMessage.Rows)
            return UntypedResultSet.create(((ResultMessage.Rows)result).result);
        else
            return null;
    }

    public static Future<UntypedResultSet> executeAsync(InetAddressAndPort address, String query, Object... values)
    {
        Prepared prepared = prepareInternal(query);
        QueryOptions options = makeInternalOptions(prepared.statement, values);
        if (prepared.statement instanceof SelectStatement)
        {
            SelectStatement select = (SelectStatement) prepared.statement;
            int nowInSec = FBUtilities.nowInSeconds();
            ReadQuery readQuery = select.getQuery(options, nowInSec);
            List<ReadCommand> commands;
            if (readQuery instanceof ReadCommand)
            {
                commands = Collections.singletonList((ReadCommand) readQuery);
            }
            else if (readQuery instanceof SinglePartitionReadQuery.Group)
            {
                List<? extends SinglePartitionReadQuery> queries = ((SinglePartitionReadQuery.Group<? extends SinglePartitionReadQuery>) readQuery).queries;
                queries.forEach(a -> {
                    if (!(a instanceof ReadCommand))
                        throw new IllegalArgumentException("Queries found which are not ReadCommand: " + a.getClass());
                });
                commands = (List<ReadCommand>) (List<?>) queries;
            }
            else
            {
                throw new IllegalArgumentException("Unable to handle; only expected ReadCommands but given " + readQuery.getClass());
            }
            Future<List<Message<ReadResponse>>> future = FutureCombiner.allOf(commands.stream()
                                                                                      .map(rc -> Message.out(rc.verb(), rc))
                                                                                      .map(m -> MessagingService.instance().<ReadResponse>sendWithResult(m, address))
                                                                                      .collect(Collectors.toList()));

            ResultSetBuilder result = new ResultSetBuilder(select.getResultMetadata(), select.getSelection().newSelectors(options), null);
            return future.map(list -> {
                int i = 0;
                for (Message<ReadResponse> m : list)
                {
                    ReadResponse rsp = m.payload;
                    try (PartitionIterator it = UnfilteredPartitionIterators.filter(rsp.makeIterator(commands.get(i++)), nowInSec))
                    {
                        while (it.hasNext())
                        {
                            try (RowIterator partition = it.next())
                            {
                                select.processPartition(partition, options, result, nowInSec);
                            }
                        }
                    }
                }
                return result.build();
            }).map(UntypedResultSet::create);
        }
        throw new IllegalArgumentException("Unable to execute query; only SELECT supported but given: " + query);
    }

    public static UntypedResultSet execute(String query, ConsistencyLevel cl, Object... values)
    throws RequestExecutionException
    {
        return execute(query, cl, internalQueryState(), values);
    }

    public static UntypedResultSet executeInternalWithNowInSec(String query, int nowInSec, Object... values)
    {
        Prepared prepared = prepareInternal(query);
        ResultMessage result = prepared.statement.executeLocally(internalQueryState(), makeInternalOptionsWithNowInSec(prepared.statement, nowInSec, values));
        if (result instanceof ResultMessage.Rows)
            return UntypedResultSet.create(((ResultMessage.Rows)result).result);
        else
            return null;
    }

    public static UntypedResultSet execute(String query, ConsistencyLevel cl, QueryState state, Object... values)
    throws RequestExecutionException
    {
        try
        {
            Prepared prepared = prepareInternal(query);
            ResultMessage result = prepared.statement.execute(state, makeInternalOptions(prepared.statement, values, cl), nanoTime());
            if (result instanceof ResultMessage.Rows)
                return UntypedResultSet.create(((ResultMessage.Rows)result).result);
            else
                return null;
        }
        catch (RequestValidationException e)
        {
            throw new RuntimeException("Error validating " + query, e);
        }
    }

    public static UntypedResultSet executeInternalWithPaging(String query, int pageSize, Object... values)
    {
        Prepared prepared = prepareInternal(query);
        if (!(prepared.statement instanceof SelectStatement))
            throw new IllegalArgumentException("Only SELECTs can be paged");

        SelectStatement select = (SelectStatement)prepared.statement;
        QueryPager pager = select.getQuery(makeInternalOptions(prepared.statement, values), FBUtilities.nowInSeconds()).getPager(null, ProtocolVersion.CURRENT);
        return UntypedResultSet.create(select, pager, pageSize);
    }

    /**
     * Same than executeLocally, but to use for queries we know are only executed once so that the
     * created statement object is not cached.
     */
    public static UntypedResultSet executeOnceInternal(String query, Object... values)
    {
        return executeOnceInternal(internalQueryState(), query, values);
    }

    /**
     * Execute an internal query with the provided {@code nowInSec} and {@code timestamp} for the {@code QueryState}.
     * <p>This method ensure that the statement will not be cached in the prepared statement cache.</p>
     */
    @VisibleForTesting
    public static UntypedResultSet executeOnceInternalWithNowAndTimestamp(int nowInSec, long timestamp, String query, Object... values)
    {
        QueryState queryState = new QueryState(InternalStateInstance.INSTANCE.clientState, timestamp, nowInSec);
        return executeOnceInternal(queryState, query, values);
    }

    private static UntypedResultSet executeOnceInternal(QueryState queryState, String query, Object... values)
    {
        CQLStatement statement = parseStatement(query, queryState.getClientState());
        statement.validate(queryState.getClientState());
        ResultMessage result = statement.executeLocally(queryState, makeInternalOptions(statement, values));
        if (result instanceof ResultMessage.Rows)
            return UntypedResultSet.create(((ResultMessage.Rows)result).result);
        else
            return null;
    }

    /**
     * A special version of executeLocally that takes the time used as "now" for the query in argument.
     * Note that this only make sense for Selects so this only accept SELECT statements and is only useful in rare
     * cases.
     */
    public static UntypedResultSet executeInternalWithNow(int nowInSec, long queryStartNanoTime, String query, Object... values)
    {
        Prepared prepared = prepareInternal(query);
        assert prepared.statement instanceof SelectStatement;
        SelectStatement select = (SelectStatement)prepared.statement;
        ResultMessage result = select.executeInternal(internalQueryState(), makeInternalOptions(prepared.statement, values), nowInSec, queryStartNanoTime);
        assert result instanceof ResultMessage.Rows;
        return UntypedResultSet.create(((ResultMessage.Rows)result).result);
    }

    /**
     * A special version of executeInternal that takes the time used as "now" for the query in argument.
     * Note that this only make sense for Selects so this only accept SELECT statements and is only useful in rare
     * cases.
     */
    public static Map<DecoratedKey, List<Row>> executeInternalRawWithNow(int nowInSec, String query, Object... values)
    {
        Prepared prepared = prepareInternal(query);
        assert prepared.statement instanceof SelectStatement;
        SelectStatement select = (SelectStatement)prepared.statement;
        return select.executeRawInternal(makeInternalOptions(prepared.statement, values), internalQueryState().getClientState(), nowInSec);
    }

    public static UntypedResultSet resultify(String query, RowIterator partition)
    {
        return resultify(query, PartitionIterators.singletonIterator(partition));
    }

    public static UntypedResultSet resultify(String query, PartitionIterator partitions)
    {
        try (PartitionIterator iter = partitions)
        {
            SelectStatement ss = (SelectStatement) getStatement(query, null);
            ResultSet cqlRows = ss.process(iter, FBUtilities.nowInSeconds());
            return UntypedResultSet.create(cqlRows);
        }
    }

    public ResultMessage.Prepared prepare(String query,
                                          ClientState clientState,
                                          Map<String, ByteBuffer> customPayload) throws RequestValidationException
    {
        return prepare(query, clientState);
    }

    private volatile boolean skipKeyspaceForQualifiedStatements = false;
    private volatile boolean skipKeyspaceForNonQualifiedStatements = true;

    public boolean skipKeyspaceForQualifiedStatements()
    {
        if (skipKeyspaceForQualifiedStatements || DatabaseDescriptor.getForceNewPreparedStatementBehaviour())
            return true;

        synchronized (this)
        {
            CassandraVersion minVersion = Gossiper.instance.getMinVersion(DatabaseDescriptor.getWriteRpcTimeout(TimeUnit.MILLISECONDS), TimeUnit.MILLISECONDS);
            if (minVersion != null &&
                ((minVersion.major == 3 && minVersion.compareTo(SKIP_KEYSPACE_FOR_QUALIFIED_STATEMENTS_SINCE_30) >= 0) ||
                 (minVersion.major == 4 && minVersion.compareTo(SKIP_KEYSPACE_FOR_QUALIFIED_STATEMENTS_SINCE_40) >= 0)))
                skipKeyspaceForQualifiedStatements = true;

            return skipKeyspaceForQualifiedStatements;
        }
    }

    public boolean skipKeyspaceForNonQualifiedStatements()
    {
        if (!skipKeyspaceForNonQualifiedStatements || DatabaseDescriptor.getForceNewPreparedStatementBehaviour())
            return false;

        synchronized (this)
        {
            CassandraVersion minVersion = Gossiper.instance.getMinVersion(DatabaseDescriptor.getWriteRpcTimeout(TimeUnit.MILLISECONDS), TimeUnit.MILLISECONDS);
            if (minVersion != null)
            {
                if ((minVersion.major == 3 && minVersion.isAfter(SKIP_KEYSPACE_FOR_NON_QUALIFIED_STATEMENTS_30)) ||
                    (minVersion.major == 4 && minVersion.isAfter(SKIP_KEYSPACE_FOR_NON_QUALIFIED_STATEMENTS_40)))
                {
                    logger.info("Fully upgraded to at least {}/{}", SKIP_KEYSPACE_FOR_NON_QUALIFIED_STATEMENTS_30.end, SKIP_KEYSPACE_FOR_NON_QUALIFIED_STATEMENTS_40.end);
                    skipKeyspaceForNonQualifiedStatements = false;
                    return false;
                }

                return minVersion.major == 3 ? SKIP_KEYSPACE_FOR_NON_QUALIFIED_STATEMENTS_30.contains(minVersion)
                                             : SKIP_KEYSPACE_FOR_NON_QUALIFIED_STATEMENTS_40.contains(minVersion);
            }
            return skipKeyspaceForNonQualifiedStatements;
        }
    }

    public ResultMessage.Prepared prepare(String queryString, ClientState clientState)
    {
        boolean useKeyspaceForQualifiedStatements = !skipKeyspaceForQualifiedStatements();
        boolean useKeyspaceForNonQualifiedStatements = !skipKeyspaceForNonQualifiedStatements();

        MD5Digest hashWithoutKeyspace = computeId(queryString, null);
        MD5Digest hashWithKeyspace = computeId(queryString, clientState.getRawKeyspace());
        Prepared cachedWithoutKeyspace = preparedStatements.getIfPresent(hashWithoutKeyspace);
        Prepared cachedWithKeyspace = preparedStatements.getIfPresent(hashWithKeyspace);
        // We assume it is only safe to return cached prepare if we have both instances
        boolean safeToReturnCached = cachedWithoutKeyspace != null && cachedWithKeyspace != null;

        // If we're on 3.0.24.28 or later, try to use caches
        if (safeToReturnCached)
        {
            if (!useKeyspaceForQualifiedStatements && useKeyspaceForNonQualifiedStatements)
            {
                if (cachedWithoutKeyspace.fullyQualified) // For fully qualified statements, we always skip keyspace to avoid digest switching
                    return createResultMessage(hashWithoutKeyspace, cachedWithoutKeyspace);

                if (clientState.getRawKeyspace() != null && !cachedWithKeyspace.fullyQualified) // For non-fully qualified statements, we always include keyspace to avoid ambiguity
                    return createResultMessage(hashWithKeyspace, cachedWithKeyspace);
            }
            else // legacy caches
            {
                if (cachedWithKeyspace.fullyQualified)
                {
                    if (!useKeyspaceForQualifiedStatements)
                        return createResultMessage(hashWithoutKeyspace, cachedWithoutKeyspace);
                    else
                        return createResultMessage(hashWithKeyspace, cachedWithKeyspace);
                }
                else
                {
                    if (useKeyspaceForNonQualifiedStatements)
                        return createResultMessage(hashWithKeyspace, cachedWithKeyspace);
                    else
                    {
                        checkNonFullyQualifiedQueryConsistency(queryString, cachedWithoutKeyspace, clientState);
                        return createResultMessage(hashWithoutKeyspace, cachedWithoutKeyspace);
                    }
                }
            }
        }
        else
        {
            // Make sure the missing one is going to be eventually re-prepared
            evictPrepared(hashWithKeyspace);
            evictPrepared(hashWithoutKeyspace);
        }

        Prepared prepared = parseAndPrepare(queryString, clientState, false);
        CQLStatement statement = prepared.statement;

        int boundTerms = statement.getBindVariables().size();
        if (boundTerms > FBUtilities.MAX_UNSIGNED_SHORT)
            throw new InvalidRequestException(String.format("Too many markers(?). %d markers exceed the allowed maximum of %d", boundTerms, FBUtilities.MAX_UNSIGNED_SHORT));

        if (prepared.fullyQualified)
        {
            ResultMessage.Prepared qualifiedWithoutKeyspace = storePreparedStatement(queryString, null, prepared);
            ResultMessage.Prepared qualifiedWithKeyspace = null;
            if (clientState.getRawKeyspace() != null)
                qualifiedWithKeyspace = storePreparedStatement(queryString, clientState.getRawKeyspace(), prepared);

            if (useKeyspaceForQualifiedStatements && qualifiedWithKeyspace != null)
                return qualifiedWithKeyspace;

            return qualifiedWithoutKeyspace;
        }
        else
        {
            clientState.warnAboutUseWithPreparedStatements(hashWithKeyspace, clientState.getRawKeyspace());

            ResultMessage.Prepared nonQualifiedWithKeyspace = storePreparedStatement(queryString, clientState.getRawKeyspace(), prepared);
            ResultMessage.Prepared nonQualifiedWithNullKeyspace = storePreparedStatement(queryString, null, prepared);
            if (!useKeyspaceForNonQualifiedStatements)
                return nonQualifiedWithNullKeyspace;

            return nonQualifiedWithKeyspace;
        }
    }

    @VisibleForTesting
    static MD5Digest computeId(String queryString, String keyspace)
    {
        String toHash = keyspace == null ? queryString : keyspace + queryString;
        return MD5Digest.compute(toHash);
    }

    @VisibleForTesting
    public static ResultMessage.Prepared getStoredPreparedStatement(String queryString, String clientKeyspace)
    throws InvalidRequestException
    {
        MD5Digest statementId = computeId(queryString, clientKeyspace);
        Prepared existing = preparedStatements.getIfPresent(statementId);
        if (existing == null)
            return null;

        checkTrue(queryString.equals(existing.rawCQLStatement),
                String.format("MD5 hash collision: query with the same MD5 hash was already prepared. \n Existing: '%s'", existing.rawCQLStatement));

        return createResultMessage(statementId, existing);
    }

    @VisibleForTesting
    private static ResultMessage.Prepared createResultMessage(MD5Digest statementId, Prepared existing)
    throws InvalidRequestException
    {
        ResultSet.PreparedMetadata preparedMetadata = ResultSet.PreparedMetadata.fromPrepared(existing.statement);
        ResultSet.ResultMetadata resultMetadata = ResultSet.ResultMetadata.fromPrepared(existing.statement);
        return new ResultMessage.Prepared(statementId, resultMetadata.getResultMetadataId(), preparedMetadata, resultMetadata);
    }

    @VisibleForTesting
    public static ResultMessage.Prepared storePreparedStatement(String queryString, String keyspace, Prepared prepared)
    throws InvalidRequestException
    {
        // Concatenate the current keyspace so we don't mix prepared statements between keyspace (#5352).
        // (if the keyspace is null, queryString has to have a fully-qualified keyspace so it's fine.
        long statementSize = ObjectSizes.measureDeep(prepared.statement);
        // don't execute the statement if it's bigger than the allowed threshold
        if (statementSize > capacityToBytes(DatabaseDescriptor.getPreparedStatementsCacheSizeMiB()))
            throw new InvalidRequestException(String.format("Prepared statement of size %d bytes is larger than allowed maximum of %d MB: %s...",
                                                            statementSize,
                                                            DatabaseDescriptor.getPreparedStatementsCacheSizeMiB(),
                                                            queryString.substring(0, 200)));
        MD5Digest statementId = computeId(queryString, keyspace);
        Prepared previous = preparedStatements.get(statementId, (ignored_) -> prepared);
        if (previous == prepared)
            SystemKeyspace.writePreparedStatement(keyspace, statementId, queryString);

        SystemKeyspace.writePreparedStatement(keyspace, statementId, queryString);
        ResultSet.PreparedMetadata preparedMetadata = ResultSet.PreparedMetadata.fromPrepared(prepared.statement);
        ResultSet.ResultMetadata resultMetadata = ResultSet.ResultMetadata.fromPrepared(prepared.statement);
        return new ResultMessage.Prepared(statementId, resultMetadata.getResultMetadataId(), preparedMetadata, resultMetadata);
    }

    public ResultMessage processPrepared(CQLStatement statement,
                                         QueryState state,
                                         QueryOptions options,
                                         Map<String, ByteBuffer> customPayload,
                                         long queryStartNanoTime)
                                                 throws RequestExecutionException, RequestValidationException
    {
        return processPrepared(statement, state, options, queryStartNanoTime);
    }

    public static void checkNonFullyQualifiedQueryConsistency(String queryString, Prepared previous, ClientState clientState)
    {
        MD5Digest id = computeId(queryString, null);
        if (previous == null)
            previous = preparedStatements.getIfPresent(id);

        String current = clientState.getRawKeyspace();
        if (previous != null && !Objects.equals(current, previous.keyspace))
        {
            String msg = String.format("You've tried to prepare a statement while having executed USE or cluster.connect(<keyspace>). " +
                                       "Executing the resulting prepared statement will return incorrect results: %s (on keyspace %s, previously prepared on %s)",
                                       queryString, current, previous.keyspace);
            nospam.error(msg);
        }
    }

    public ResultMessage processPrepared(CQLStatement statement, QueryState queryState, QueryOptions options, long queryStartNanoTime)
    throws RequestExecutionException, RequestValidationException
    {
        List<ByteBuffer> variables = options.getValues();
        // Check to see if there are any bound variables to verify
        if (!(variables.isEmpty() && statement.getBindVariables().isEmpty()))
        {
            if (variables.size() != statement.getBindVariables().size())
                throw new InvalidRequestException(String.format("there were %d markers(?) in CQL but %d bound variables",
                                                                statement.getBindVariables().size(),
                                                                variables.size()));

            // at this point there is a match in count between markers and variables that is non-zero
            if (logger.isTraceEnabled())
                for (int i = 0; i < variables.size(); i++)
                    logger.trace("[{}] '{}'", i+1, variables.get(i));
        }

        metrics.preparedStatementsExecuted.inc();
        return processStatement(statement, queryState, options, queryStartNanoTime);
    }

    public ResultMessage processBatch(BatchStatement statement,
                                      QueryState state,
                                      BatchQueryOptions options,
                                      Map<String, ByteBuffer> customPayload,
                                      long queryStartNanoTime)
                                              throws RequestExecutionException, RequestValidationException
    {
        return processBatch(statement, state, options, queryStartNanoTime);
    }

    public ResultMessage processBatch(BatchStatement batch, QueryState queryState, BatchQueryOptions options, long queryStartNanoTime)
    throws RequestExecutionException, RequestValidationException
    {
        ClientState clientState = queryState.getClientState().cloneWithKeyspaceIfSet(options.getKeyspace());
        batch.authorize(clientState);
        batch.validate();
        batch.validate(clientState);
        return batch.execute(queryState, options, queryStartNanoTime);
    }

    public static CQLStatement getStatement(String queryStr, ClientState clientState)
    throws RequestValidationException
    {
        Tracing.trace("Parsing {}", queryStr);
        CQLStatement.Raw statement = parseStatement(queryStr);

        // Set keyspace for statement that require login
        if (statement instanceof QualifiedStatement)
            ((QualifiedStatement) statement).setKeyspace(clientState);

        Tracing.trace("Preparing statement");
        return statement.prepare(clientState);
    }

    public static <T extends CQLStatement.Raw> T parseStatement(String queryStr, Class<T> klass, String type) throws SyntaxException
    {
        try
        {
            CQLStatement.Raw stmt = parseStatement(queryStr);

            if (!klass.isAssignableFrom(stmt.getClass()))
                throw new IllegalArgumentException("Invalid query, must be a " + type + " statement but was: " + stmt.getClass());

            return klass.cast(stmt);
        }
        catch (RequestValidationException e)
        {
            throw new IllegalArgumentException(e.getMessage(), e);
        }
    }
    public static CQLStatement.Raw parseStatement(String queryStr) throws SyntaxException
    {
        try
        {
            return CQLFragmentParser.parseAnyUnhandled(CqlParser::query, queryStr);
        }
        catch (CassandraException ce)
        {
            throw ce;
        }
        catch (RuntimeException re)
        {
            logger.error(String.format("The statement: [%s] could not be parsed.", queryStr), re);
            throw new SyntaxException(String.format("Failed parsing statement: [%s] reason: %s %s",
                                                    queryStr,
                                                    re.getClass().getSimpleName(),
                                                    re.getMessage()));
        }
        catch (RecognitionException e)
        {
            throw new SyntaxException("Invalid or malformed CQL query string: " + e.getMessage());
        }
    }

    private static int measure(Object key, Prepared value)
    {
        return Ints.checkedCast(ObjectSizes.measureDeep(key) + ObjectSizes.measureDeep(value));
    }

    /**
     * Clear our internal statmeent cache for test purposes.
     */
    @VisibleForTesting
    public static void clearInternalStatementsCache()
    {
        internalStatements.clear();
    }

    @VisibleForTesting
    public static void clearPreparedStatementsCache()
    {
        preparedStatements.asMap().clear();
    }

<<<<<<< HEAD
    private static class StatementInvalidatingListener implements SchemaChangeListener
=======
    @VisibleForTesting
    public void unsafeReset()
    {
        this.skipKeyspaceForNonQualifiedStatements = true;
        this.skipKeyspaceForQualifiedStatements = false;
    }

    private static class StatementInvalidatingListener extends SchemaChangeListener
>>>>>>> dab43315
    {
        private static void removeInvalidPreparedStatements(String ksName, String cfName)
        {
            removeInvalidPreparedStatements(internalStatements.values().iterator(), ksName, cfName);
            removeInvalidPersistentPreparedStatements(preparedStatements.asMap().entrySet().iterator(), ksName, cfName);
        }

        private static void removeInvalidPreparedStatementsForFunction(String ksName, String functionName)
        {
            Predicate<Function> matchesFunction = f -> ksName.equals(f.name().keyspace) && functionName.equals(f.name().name);

            for (Iterator<Map.Entry<MD5Digest, Prepared>> iter = preparedStatements.asMap().entrySet().iterator();
                 iter.hasNext();)
            {
                Map.Entry<MD5Digest, Prepared> pstmt = iter.next();
                if (Iterables.any(pstmt.getValue().statement.getFunctions(), matchesFunction))
                {
                    SystemKeyspace.removePreparedStatement(pstmt.getKey());
                    iter.remove();
                }
            }


            Iterators.removeIf(internalStatements.values().iterator(),
                               statement -> Iterables.any(statement.statement.getFunctions(), matchesFunction));
        }

        private static void removeInvalidPersistentPreparedStatements(Iterator<Map.Entry<MD5Digest, Prepared>> iterator,
                                                                      String ksName, String cfName)
        {
            while (iterator.hasNext())
            {
                Map.Entry<MD5Digest, Prepared> entry = iterator.next();
                if (shouldInvalidate(ksName, cfName, entry.getValue().statement))
                {
                    SystemKeyspace.removePreparedStatement(entry.getKey());
                    iterator.remove();
                }
            }
        }

        private static void removeInvalidPreparedStatements(Iterator<Prepared> iterator, String ksName, String cfName)
        {
            while (iterator.hasNext())
            {
                if (shouldInvalidate(ksName, cfName, iterator.next().statement))
                    iterator.remove();
            }
        }

        private static boolean shouldInvalidate(String ksName, String cfName, CQLStatement statement)
        {
            String statementKsName;
            String statementCfName;

            if (statement instanceof ModificationStatement)
            {
                ModificationStatement modificationStatement = ((ModificationStatement) statement);
                statementKsName = modificationStatement.keyspace();
                statementCfName = modificationStatement.table();
            }
            else if (statement instanceof SelectStatement)
            {
                SelectStatement selectStatement = ((SelectStatement) statement);
                statementKsName = selectStatement.keyspace();
                statementCfName = selectStatement.table();
            }
            else if (statement instanceof BatchStatement)
            {
                BatchStatement batchStatement = ((BatchStatement) statement);
                for (ModificationStatement stmt : batchStatement.getStatements())
                {
                    if (shouldInvalidate(ksName, cfName, stmt))
                        return true;
                }
                return false;
            }
            else
            {
                return false;
            }

            return ksName.equals(statementKsName) && (cfName == null || cfName.equals(statementCfName));
        }

        @Override
        public void onCreateFunction(UDFunction function)
        {
            onCreateFunctionInternal(function.name().keyspace, function.name().name, function.argTypes());
        }

        @Override
        public void onCreateAggregate(UDAggregate aggregate)
        {
            onCreateFunctionInternal(aggregate.name().keyspace, aggregate.name().name, aggregate.argTypes());
        }

        private static void onCreateFunctionInternal(String ksName, String functionName, List<AbstractType<?>> argTypes)
        {
            // in case there are other overloads, we have to remove all overloads since argument type
            // matching may change (due to type casting)
            if (Schema.instance.getKeyspaceMetadata(ksName).functions.get(new FunctionName(ksName, functionName)).size() > 1)
                removeInvalidPreparedStatementsForFunction(ksName, functionName);
        }

        @Override
        public void onAlterTable(TableMetadata before, TableMetadata after, boolean affectsStatements)
        {
            logger.trace("Column definitions for {}.{} changed, invalidating related prepared statements", before.keyspace, before.name);
            if (affectsStatements)
                removeInvalidPreparedStatements(before.keyspace, before.name);
        }

        @Override
        public void onAlterFunction(UDFunction before, UDFunction after)
        {
            // Updating a function may imply we've changed the body of the function, so we need to invalid statements so that
            // the new definition is picked (the function is resolved at preparation time).
            // TODO: if the function has multiple overload, we could invalidate only the statement refering to the overload
            // that was updated. This requires a few changes however and probably doesn't matter much in practice.
            removeInvalidPreparedStatementsForFunction(before.name().keyspace, before.name().name);
        }

        @Override
        public void onAlterAggregate(UDAggregate before, UDAggregate after)
        {
            // Updating a function may imply we've changed the body of the function, so we need to invalid statements so that
            // the new definition is picked (the function is resolved at preparation time).
            // TODO: if the function has multiple overload, we could invalidate only the statement refering to the overload
            // that was updated. This requires a few changes however and probably doesn't matter much in practice.
            removeInvalidPreparedStatementsForFunction(before.name().keyspace, before.name().name);
        }

        @Override
        public void onDropKeyspace(KeyspaceMetadata keyspace)
        {
            logger.trace("Keyspace {} was dropped, invalidating related prepared statements", keyspace.name);
            removeInvalidPreparedStatements(keyspace.name, null);
        }

        @Override
        public void onDropTable(TableMetadata table)
        {
            logger.trace("Table {}.{} was dropped, invalidating related prepared statements", table.keyspace, table.name);
            removeInvalidPreparedStatements(table.keyspace, table.name);
        }

        @Override
        public void onDropFunction(UDFunction function)
        {
            removeInvalidPreparedStatementsForFunction(function.name().keyspace, function.name().name);
        }

        @Override
        public void onDropAggregate(UDAggregate aggregate)
        {
            removeInvalidPreparedStatementsForFunction(aggregate.name().keyspace, aggregate.name().name);
        }
    }
}<|MERGE_RESOLUTION|>--- conflicted
+++ resolved
@@ -964,9 +964,6 @@
         preparedStatements.asMap().clear();
     }
 
-<<<<<<< HEAD
-    private static class StatementInvalidatingListener implements SchemaChangeListener
-=======
     @VisibleForTesting
     public void unsafeReset()
     {
@@ -974,8 +971,7 @@
         this.skipKeyspaceForQualifiedStatements = false;
     }
 
-    private static class StatementInvalidatingListener extends SchemaChangeListener
->>>>>>> dab43315
+    private static class StatementInvalidatingListener implements SchemaChangeListener
     {
         private static void removeInvalidPreparedStatements(String ksName, String cfName)
         {
