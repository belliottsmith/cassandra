/*
 * Licensed to the Apache Software Foundation (ASF) under one
 * or more contributor license agreements.  See the NOTICE file
 * distributed with this work for additional information
 * regarding copyright ownership.  The ASF licenses this file
 * to you under the Apache License, Version 2.0 (the
 * "License"); you may not use this file except in compliance
 * with the License.  You may obtain a copy of the License at
 *
 *     http://www.apache.org/licenses/LICENSE-2.0
 *
 * Unless required by applicable law or agreed to in writing, software
 * distributed under the License is distributed on an "AS IS" BASIS,
 * WITHOUT WARRANTIES OR CONDITIONS OF ANY KIND, either express or implied.
 * See the License for the specific language governing permissions and
 * limitations under the License.
 */
package org.apache.cassandra.cql3;

import java.nio.ByteBuffer;
import java.util.*;
import java.util.concurrent.ConcurrentHashMap;
import java.util.concurrent.ConcurrentMap;
import java.util.concurrent.TimeUnit;
import java.util.concurrent.atomic.AtomicInteger;
import java.util.stream.Collectors;

import com.github.benmanes.caffeine.cache.Cache;
import com.github.benmanes.caffeine.cache.Caffeine;
import com.google.common.annotations.VisibleForTesting;
import com.google.common.base.Predicate;
import com.google.common.collect.*;
import com.google.common.primitives.Ints;
import org.slf4j.Logger;
import org.slf4j.LoggerFactory;

import org.antlr.runtime.*;
import org.apache.cassandra.concurrent.ImmediateExecutor;
import org.apache.cassandra.concurrent.ScheduledExecutors;
import org.apache.cassandra.config.DatabaseDescriptor;
import org.apache.cassandra.db.partitions.UnfilteredPartitionIterators;
import org.apache.cassandra.locator.InetAddressAndPort;
import org.apache.cassandra.metrics.ClientRequestMetrics;
import org.apache.cassandra.metrics.ClientRequestsMetricsHolder;
import org.apache.cassandra.net.Message;
import org.apache.cassandra.net.MessagingService;
import org.apache.cassandra.schema.KeyspaceMetadata;
import org.apache.cassandra.schema.Schema;
import org.apache.cassandra.schema.SchemaChangeListener;
import org.apache.cassandra.schema.SchemaConstants;
import org.apache.cassandra.schema.TableMetadata;
import org.apache.cassandra.cql3.functions.UDAggregate;
import org.apache.cassandra.cql3.functions.UDFunction;
import org.apache.cassandra.cql3.functions.Function;
import org.apache.cassandra.cql3.functions.FunctionName;
import org.apache.cassandra.cql3.selection.ResultSetBuilder;
import org.apache.cassandra.cql3.statements.*;
import org.apache.cassandra.db.*;
import org.apache.cassandra.db.rows.Row;
import org.apache.cassandra.db.rows.RowIterator;
import org.apache.cassandra.db.partitions.PartitionIterator;
import org.apache.cassandra.db.partitions.PartitionIterators;
import org.apache.cassandra.db.marshal.AbstractType;
import org.apache.cassandra.exceptions.*;
import org.apache.cassandra.gms.Gossiper;
import org.apache.cassandra.metrics.CQLMetrics;
import org.apache.cassandra.service.*;
import org.apache.cassandra.service.pager.QueryPager;
import org.apache.cassandra.tracing.Tracing;
import org.apache.cassandra.transport.ProtocolVersion;
import org.apache.cassandra.transport.messages.ResultMessage;
import org.apache.cassandra.utils.*;
import org.apache.cassandra.utils.concurrent.Future;
import org.apache.cassandra.utils.concurrent.FutureCombiner;

import static org.apache.cassandra.config.CassandraRelevantProperties.ENABLE_NODELOCAL_QUERIES;
import static org.apache.cassandra.cql3.statements.RequestValidations.checkTrue;
import static org.apache.cassandra.utils.Clock.Global.nanoTime;

public class QueryProcessor implements QueryHandler
{
    public static final CassandraVersion CQL_VERSION = new CassandraVersion("3.4.5");

    // See comments on QueryProcessor #prepare
<<<<<<< HEAD
    public static final CassandraVersion NEW_PREPARED_STATEMENT_BEHAVIOUR_SINCE_30 = new CassandraVersion("3.0.19.63"); // Adjusted for ACI release
    public static final CassandraVersion NEW_PREPARED_STATEMENT_BEHAVIOUR_SINCE_3X = new CassandraVersion("3.11.12");
    public static final CassandraVersion NEW_PREPARED_STATEMENT_BEHAVIOUR_SINCE_40 = new CassandraVersion("4.0.0.35"); // Adjusted for ACI release
=======
    public static final CassandraVersion SKIP_KEYSPACE_FOR_QUALIFIED_STATEMENTS_SINCE_30 = new CassandraVersion("3.0.24.0");
    public static final CassandraVersion USE_KEYSPACE_FOR_NON_QUALIFIED_STATEMENTS_SINCE_30 = new CassandraVersion("3.0.24.29");
    public static final CassandraVersion SKIP_KEYSPACE_FOR_QUALIFIED_STATEMENTS_SINCE_40 = new CassandraVersion("4.0.0.37");
    public static final CassandraVersion USE_KEYSPACE_FOR_NON_QUALIFIED_STATEMENTS_SINCE_40 = new CassandraVersion("4.0.0.44");
>>>>>>> ad089c2b

    public static final QueryProcessor instance = new QueryProcessor();

    private static final Logger logger = LoggerFactory.getLogger(QueryProcessor.class);
    private static final NoSpamLogger nospam = NoSpamLogger.getLogger(logger, 10, TimeUnit.MINUTES);

    private static final Cache<MD5Digest, Prepared> preparedStatements;

    // A map for prepared statements used internally (which we don't want to mix with user statement, in particular we don't
    // bother with expiration on those.
    private static final ConcurrentMap<String, Prepared> internalStatements = new ConcurrentHashMap<>();

    // Direct calls to processStatement do not increment the preparedStatementsExecuted/regularStatementsExecuted
    // counters. Callers of processStatement are responsible for correctly notifying metrics
    public static final CQLMetrics metrics = new CQLMetrics();

    private static final AtomicInteger lastMinuteEvictionsCount = new AtomicInteger(0);

    static
    {
        preparedStatements = Caffeine.newBuilder()
                             .executor(ImmediateExecutor.INSTANCE)
                             .maximumWeight(capacityToBytes(DatabaseDescriptor.getPreparedStatementsCacheSizeMiB()))
                             .weigher(QueryProcessor::measure)
                             .removalListener((key, prepared, cause) -> {
                                 MD5Digest md5Digest = (MD5Digest) key;
                                 if (cause.wasEvicted())
                                 {
                                     metrics.preparedStatementsEvicted.inc();
                                     lastMinuteEvictionsCount.incrementAndGet();
                                     SystemKeyspace.removePreparedStatement(md5Digest);
                                 }
                             }).build();

        ScheduledExecutors.scheduledTasks.scheduleAtFixedRate(() -> {
            long count = lastMinuteEvictionsCount.getAndSet(0);
            if (count > 0)
                logger.warn("{} prepared statements discarded in the last minute because cache limit reached ({} MiB)",
                            count,
                            DatabaseDescriptor.getPreparedStatementsCacheSizeMiB());
        }, 1, 1, TimeUnit.MINUTES);

        logger.info("Initialized prepared statement caches with {} MiB",
                    DatabaseDescriptor.getPreparedStatementsCacheSizeMiB());
    }

    private static long capacityToBytes(long cacheSizeMB)
    {
        return cacheSizeMB * 1024 * 1024;
    }

    public static int preparedStatementsCount()
    {
        return preparedStatements.asMap().size();
    }

    // Work around initialization dependency
    private enum InternalStateInstance
    {
        INSTANCE;

        private final ClientState clientState;

        InternalStateInstance()
        {
            clientState = ClientState.forInternalCalls(SchemaConstants.SYSTEM_KEYSPACE_NAME);
        }
    }

    public void preloadPreparedStatements()
    {
        int count = SystemKeyspace.loadPreparedStatements((id, query, keyspace) -> {
            try
            {
                ClientState clientState = ClientState.forInternalCalls();
                if (keyspace != null)
                    clientState.setKeyspace(keyspace);

                Prepared prepared = parseAndPrepare(query, clientState, false);
                preparedStatements.put(id, prepared);

                // Preload `null` statement for non-fully qualified statements, since it can't be parsed if loaded from cache and will be dropped
                if (!prepared.fullyQualified)
                    preparedStatements.get(computeId(query, null), (ignored_) -> prepared);
                return true;
            }
            catch (RequestValidationException e)
            {
                JVMStabilityInspector.inspectThrowable(e);
                logger.warn(String.format("Prepared statement recreation error, removing statement: %s %s %s", id, query, keyspace));
                SystemKeyspace.removePreparedStatement(id);
                return false;
            }
        });
        logger.info("Preloaded {} prepared statements", count);
    }


    /**
     * Clears the prepared statement cache.
     * @param memoryOnly {@code true} if only the in memory caches must be cleared, {@code false} otherwise.
     */
    @VisibleForTesting
    public static void clearPreparedStatements(boolean memoryOnly)
    {
        preparedStatements.invalidateAll();
        if (!memoryOnly)
            SystemKeyspace.resetPreparedStatements();
    }

    @VisibleForTesting
    public static ConcurrentMap<String, Prepared> getInternalStatements()
    {
        return internalStatements;
    }

    @VisibleForTesting
    public static QueryState internalQueryState()
    {
        return new QueryState(InternalStateInstance.INSTANCE.clientState);
    }

    private QueryProcessor()
    {
        Schema.instance.registerListener(new StatementInvalidatingListener());
    }

    @VisibleForTesting
    public void evictPrepared(MD5Digest id)
    {
        preparedStatements.invalidate(id);
        SystemKeyspace.removePreparedStatement(id);
    }

    public HashMap<MD5Digest, Prepared> getPreparedStatements()
    {
        return new HashMap<>(preparedStatements.asMap());
    }

    public Prepared getPrepared(MD5Digest id)
    {
        return preparedStatements.getIfPresent(id);
    }

    public static void validateKey(ByteBuffer key) throws InvalidRequestException
    {
        if (key == null || key.remaining() == 0)
        {
            throw new InvalidRequestException("Key may not be empty");
        }
        if (key == ByteBufferUtil.UNSET_BYTE_BUFFER)
            throw new InvalidRequestException("Key may not be unset");

        // check that key can be handled by FBUtilities.writeShortByteArray
        if (key.remaining() > FBUtilities.MAX_UNSIGNED_SHORT)
        {
            throw new InvalidRequestException("Key length of " + key.remaining() +
                                              " is longer than maximum of " + FBUtilities.MAX_UNSIGNED_SHORT);
        }
    }

    public ResultMessage processStatement(CQLStatement statement, QueryState queryState, QueryOptions options, long queryStartNanoTime)
    throws RequestExecutionException, RequestValidationException
    {
        logger.trace("Process {} @CL.{}", statement, options.getConsistency());
        ClientState clientState = queryState.getClientState();
        statement.authorize(clientState);
        statement.validate(clientState);

        ResultMessage result = options.getConsistency() == ConsistencyLevel.NODE_LOCAL
                             ? processNodeLocalStatement(statement, queryState, options)
                             : statement.execute(queryState, options, queryStartNanoTime);

        return result == null ? new ResultMessage.Void() : result;
    }

    private ResultMessage processNodeLocalStatement(CQLStatement statement, QueryState queryState, QueryOptions options)
    {
        if (!ENABLE_NODELOCAL_QUERIES.getBoolean())
            throw new InvalidRequestException("NODE_LOCAL consistency level is highly dangerous and should be used only for debugging purposes");

        if (statement instanceof BatchStatement || statement instanceof ModificationStatement)
            return processNodeLocalWrite(statement, queryState, options);
        else if (statement instanceof SelectStatement)
            return processNodeLocalSelect((SelectStatement) statement, queryState, options);
        else
            throw new InvalidRequestException("NODE_LOCAL consistency level can only be used with BATCH, UPDATE, INSERT, DELETE, and SELECT statements");
    }

    private ResultMessage processNodeLocalWrite(CQLStatement statement, QueryState queryState, QueryOptions options)
    {
        ClientRequestMetrics  levelMetrics = ClientRequestsMetricsHolder.writeMetricsForLevel(ConsistencyLevel.NODE_LOCAL);
        ClientRequestMetrics globalMetrics = ClientRequestsMetricsHolder.writeMetrics;

        long startTime = nanoTime();
        try
        {
            return statement.executeLocally(queryState, options);
        }
        finally
        {
            long latency = nanoTime() - startTime;
             levelMetrics.addNano(latency);
            globalMetrics.addNano(latency);
        }
    }

    private ResultMessage processNodeLocalSelect(SelectStatement statement, QueryState queryState, QueryOptions options)
    {
        ClientRequestMetrics  levelMetrics = ClientRequestsMetricsHolder.readMetricsForLevel(ConsistencyLevel.NODE_LOCAL);
        ClientRequestMetrics globalMetrics = ClientRequestsMetricsHolder.readMetrics;

        if (StorageService.instance.isBootstrapMode() && !SchemaConstants.isLocalSystemKeyspace(statement.keyspace()))
        {
            levelMetrics.unavailables.mark();
            globalMetrics.unavailables.mark();
            throw new IsBootstrappingException();
        }

        long startTime = nanoTime();
        try
        {
            return statement.executeLocally(queryState, options);
        }
        finally
        {
            long latency = nanoTime() - startTime;
             levelMetrics.addNano(latency);
            globalMetrics.addNano(latency);
        }
    }

    public static ResultMessage process(String queryString, ConsistencyLevel cl, QueryState queryState, long queryStartNanoTime)
    throws RequestExecutionException, RequestValidationException
    {
        QueryOptions options = QueryOptions.forInternalCalls(cl, Collections.<ByteBuffer>emptyList());
        CQLStatement statement = instance.parse(queryString, queryState, options);
        return instance.process(statement, queryState, options, queryStartNanoTime);
    }

    public CQLStatement parse(String queryString, QueryState queryState, QueryOptions options)
    {
        return getStatement(queryString, queryState.getClientState().cloneWithKeyspaceIfSet(options.getKeyspace()));
    }

    public ResultMessage process(CQLStatement statement,
                                 QueryState state,
                                 QueryOptions options,
                                 Map<String, ByteBuffer> customPayload,
                                 long queryStartNanoTime) throws RequestExecutionException, RequestValidationException
    {
        return process(statement, state, options, queryStartNanoTime);
    }

    public ResultMessage process(CQLStatement prepared, QueryState queryState, QueryOptions options, long queryStartNanoTime)
    throws RequestExecutionException, RequestValidationException
    {
        options.prepare(prepared.getBindVariables());
        if (prepared.getBindVariables().size() != options.getValues().size())
            throw new InvalidRequestException("Invalid amount of bind variables");

        if (!queryState.getClientState().isInternal)
            metrics.regularStatementsExecuted.inc();

        return processStatement(prepared, queryState, options, queryStartNanoTime);
    }

    public static CQLStatement parseStatement(String queryStr, ClientState clientState) throws RequestValidationException
    {
        return getStatement(queryStr, clientState);
    }

    public static UntypedResultSet process(String query, ConsistencyLevel cl) throws RequestExecutionException
    {
        return process(query, cl, Collections.<ByteBuffer>emptyList());
    }

    public static UntypedResultSet process(String query, ConsistencyLevel cl, List<ByteBuffer> values) throws RequestExecutionException
    {
        QueryState queryState = QueryState.forInternalCalls();
        QueryOptions options = QueryOptions.forInternalCalls(cl, values);
        CQLStatement statement = instance.parse(query, queryState, options);
        ResultMessage result = instance.process(statement, queryState, options, nanoTime());
        if (result instanceof ResultMessage.Rows)
            return UntypedResultSet.create(((ResultMessage.Rows)result).result);
        else
            return null;
    }

    @VisibleForTesting
    public static QueryOptions makeInternalOptions(CQLStatement prepared, Object[] values)
    {
        return makeInternalOptions(prepared, values, ConsistencyLevel.ONE);
    }

    private static QueryOptions makeInternalOptions(CQLStatement prepared, Object[] values, ConsistencyLevel cl)
    {
        return makeInternalOptionsWithNowInSec(prepared, FBUtilities.nowInSeconds(), values, cl);
    }

    public static QueryOptions makeInternalOptionsWithNowInSec(CQLStatement prepared, int nowInSec, Object[] values)
    {
        return makeInternalOptionsWithNowInSec(prepared, nowInSec, values, ConsistencyLevel.ONE);
    }

    private static QueryOptions makeInternalOptionsWithNowInSec(CQLStatement prepared, int nowInSec, Object[] values, ConsistencyLevel cl)
    {
        if (prepared.getBindVariables().size() != values.length)
            throw new IllegalArgumentException(String.format("Invalid number of values. Expecting %d but got %d", prepared.getBindVariables().size(), values.length));

        List<ByteBuffer> boundValues = new ArrayList<>(values.length);
        for (int i = 0; i < values.length; i++)
        {
            Object value = values[i];
            AbstractType<?> type = prepared.getBindVariables().get(i).type;
            boundValues.add(value instanceof ByteBuffer || value == null ? (ByteBuffer)value : type.decomposeUntyped(value));
        }
        return QueryOptions.forInternalCallsWithNowInSec(nowInSec, cl, boundValues);
    }

    public static Prepared prepareInternal(String query) throws RequestValidationException
    {
        Prepared prepared = internalStatements.get(query);
        if (prepared != null)
            return prepared;

        prepared = parseAndPrepare(query, internalQueryState().getClientState(), true);
        internalStatements.put(query, prepared);
        return prepared;
    }

    public static Prepared parseAndPrepare(String query, ClientState clientState, boolean isInternal) throws RequestValidationException
    {
        CQLStatement.Raw raw = parseStatement(query);

        boolean fullyQualified = false;
        String keyspace = null;

        // Set keyspace for statement that require login
        if (raw instanceof QualifiedStatement)
        {
            QualifiedStatement qualifiedStatement = ((QualifiedStatement) raw);
            fullyQualified = qualifiedStatement.isFullyQualified();
            qualifiedStatement.setKeyspace(clientState);
            keyspace = qualifiedStatement.keyspace();
        }

        // Note: if 2 threads prepare the same query, we'll live so don't bother synchronizing
        CQLStatement statement = raw.prepare(clientState);
        statement.validate(clientState);

        if (isInternal)
            return new Prepared(statement, "", fullyQualified, keyspace);
        else
            return new Prepared(statement, query, fullyQualified, keyspace);
    }

    public static UntypedResultSet executeInternal(String query, Object... values)
    {
        Prepared prepared = prepareInternal(query);
        ResultMessage result = prepared.statement.executeLocally(internalQueryState(), makeInternalOptions(prepared.statement, values));
        if (result instanceof ResultMessage.Rows)
            return UntypedResultSet.create(((ResultMessage.Rows)result).result);
        else
            return null;
    }

    public static Future<UntypedResultSet> executeAsync(InetAddressAndPort address, String query, Object... values)
    {
        Prepared prepared = prepareInternal(query);
        QueryOptions options = makeInternalOptions(prepared.statement, values);
        if (prepared.statement instanceof SelectStatement)
        {
            SelectStatement select = (SelectStatement) prepared.statement;
            int nowInSec = FBUtilities.nowInSeconds();
            ReadQuery readQuery = select.getQuery(options, nowInSec);
            List<ReadCommand> commands;
            if (readQuery instanceof ReadCommand)
            {
                commands = Collections.singletonList((ReadCommand) readQuery);
            }
            else if (readQuery instanceof SinglePartitionReadQuery.Group)
            {
                List<? extends SinglePartitionReadQuery> queries = ((SinglePartitionReadQuery.Group<? extends SinglePartitionReadQuery>) readQuery).queries;
                queries.forEach(a -> {
                    if (!(a instanceof ReadCommand))
                        throw new IllegalArgumentException("Queries found which are not ReadCommand: " + a.getClass());
                });
                commands = (List<ReadCommand>) (List<?>) queries;
            }
            else
            {
                throw new IllegalArgumentException("Unable to handle; only expected ReadCommands but given " + readQuery.getClass());
            }
            Future<List<Message<ReadResponse>>> future = FutureCombiner.allOf(commands.stream()
                                                                                      .map(rc -> Message.out(rc.verb(), rc))
                                                                                      .map(m -> MessagingService.instance().<ReadResponse>sendWithResult(m, address))
                                                                                      .collect(Collectors.toList()));

            ResultSetBuilder result = new ResultSetBuilder(select.getResultMetadata(), select.getSelection().newSelectors(options), null);
            return future.map(list -> {
                int i = 0;
                for (Message<ReadResponse> m : list)
                {
                    ReadResponse rsp = m.payload;
                    try (PartitionIterator it = UnfilteredPartitionIterators.filter(rsp.makeIterator(commands.get(i++)), nowInSec))
                    {
                        while (it.hasNext())
                        {
                            try (RowIterator partition = it.next())
                            {
                                select.processPartition(partition, options, result, nowInSec);
                            }
                        }
                    }
                }
                return result.build();
            }).map(UntypedResultSet::create);
        }
        throw new IllegalArgumentException("Unable to execute query; only SELECT supported but given: " + query);
    }

    public static UntypedResultSet execute(String query, ConsistencyLevel cl, Object... values)
    throws RequestExecutionException
    {
        return execute(query, cl, internalQueryState(), values);
    }

    public static UntypedResultSet executeInternalWithNowInSec(String query, int nowInSec, Object... values)
    {
        Prepared prepared = prepareInternal(query);
        ResultMessage result = prepared.statement.executeLocally(internalQueryState(), makeInternalOptionsWithNowInSec(prepared.statement, nowInSec, values));
        if (result instanceof ResultMessage.Rows)
            return UntypedResultSet.create(((ResultMessage.Rows)result).result);
        else
            return null;
    }

    public static UntypedResultSet execute(String query, ConsistencyLevel cl, QueryState state, Object... values)
    throws RequestExecutionException
    {
        try
        {
            Prepared prepared = prepareInternal(query);
            ResultMessage result = prepared.statement.execute(state, makeInternalOptions(prepared.statement, values, cl), nanoTime());
            if (result instanceof ResultMessage.Rows)
                return UntypedResultSet.create(((ResultMessage.Rows)result).result);
            else
                return null;
        }
        catch (RequestValidationException e)
        {
            throw new RuntimeException("Error validating " + query, e);
        }
    }

    public static UntypedResultSet executeInternalWithPaging(String query, int pageSize, Object... values)
    {
        Prepared prepared = prepareInternal(query);
        if (!(prepared.statement instanceof SelectStatement))
            throw new IllegalArgumentException("Only SELECTs can be paged");

        SelectStatement select = (SelectStatement)prepared.statement;
        QueryPager pager = select.getQuery(makeInternalOptions(prepared.statement, values), FBUtilities.nowInSeconds()).getPager(null, ProtocolVersion.CURRENT);
        return UntypedResultSet.create(select, pager, pageSize);
    }

    /**
     * Same than executeLocally, but to use for queries we know are only executed once so that the
     * created statement object is not cached.
     */
    public static UntypedResultSet executeOnceInternal(String query, Object... values)
    {
        return executeOnceInternal(internalQueryState(), query, values);
    }

    /**
     * Execute an internal query with the provided {@code nowInSec} and {@code timestamp} for the {@code QueryState}.
     * <p>This method ensure that the statement will not be cached in the prepared statement cache.</p>
     */
    @VisibleForTesting
    public static UntypedResultSet executeOnceInternalWithNowAndTimestamp(int nowInSec, long timestamp, String query, Object... values)
    {
        QueryState queryState = new QueryState(InternalStateInstance.INSTANCE.clientState, timestamp, nowInSec);
        return executeOnceInternal(queryState, query, values);
    }

    private static UntypedResultSet executeOnceInternal(QueryState queryState, String query, Object... values)
    {
        CQLStatement statement = parseStatement(query, queryState.getClientState());
        statement.validate(queryState.getClientState());
        ResultMessage result = statement.executeLocally(queryState, makeInternalOptions(statement, values));
        if (result instanceof ResultMessage.Rows)
            return UntypedResultSet.create(((ResultMessage.Rows)result).result);
        else
            return null;
    }

    /**
     * A special version of executeLocally that takes the time used as "now" for the query in argument.
     * Note that this only make sense for Selects so this only accept SELECT statements and is only useful in rare
     * cases.
     */
    public static UntypedResultSet executeInternalWithNow(int nowInSec, long queryStartNanoTime, String query, Object... values)
    {
        Prepared prepared = prepareInternal(query);
        assert prepared.statement instanceof SelectStatement;
        SelectStatement select = (SelectStatement)prepared.statement;
        ResultMessage result = select.executeInternal(internalQueryState(), makeInternalOptions(prepared.statement, values), nowInSec, queryStartNanoTime);
        assert result instanceof ResultMessage.Rows;
        return UntypedResultSet.create(((ResultMessage.Rows)result).result);
    }

    /**
     * A special version of executeInternal that takes the time used as "now" for the query in argument.
     * Note that this only make sense for Selects so this only accept SELECT statements and is only useful in rare
     * cases.
     */
    public static Map<DecoratedKey, List<Row>> executeInternalRawWithNow(int nowInSec, String query, Object... values)
    {
        Prepared prepared = prepareInternal(query);
        assert prepared.statement instanceof SelectStatement;
        SelectStatement select = (SelectStatement)prepared.statement;
        return select.executeRawInternal(makeInternalOptions(prepared.statement, values), internalQueryState().getClientState(), nowInSec);
    }

    public static UntypedResultSet resultify(String query, RowIterator partition)
    {
        return resultify(query, PartitionIterators.singletonIterator(partition));
    }

    public static UntypedResultSet resultify(String query, PartitionIterator partitions)
    {
        try (PartitionIterator iter = partitions)
        {
            SelectStatement ss = (SelectStatement) getStatement(query, null);
            ResultSet cqlRows = ss.process(iter, FBUtilities.nowInSeconds());
            return UntypedResultSet.create(cqlRows);
        }
    }

    public ResultMessage.Prepared prepare(String query,
                                          ClientState clientState,
                                          Map<String, ByteBuffer> customPayload) throws RequestValidationException
    {
        return prepare(query, clientState);
    }

<<<<<<< HEAD
    private volatile boolean newPreparedStatementBehaviour = false;
    public boolean useNewPreparedStatementBehaviour()
    {
        if (newPreparedStatementBehaviour || DatabaseDescriptor.getForceNewPreparedStatementBehaviour())
            return true;

=======
    private volatile boolean skipKeyspaceForQualifiedStatements = false;
    private volatile boolean useKeyspaceForNonQualifiedStatements = false;

    public boolean skipKeyspaceForQualifiedStatements()
    {
        if (skipKeyspaceForQualifiedStatements || DatabaseDescriptor.getForceNewPreparedStatementBehaviour())
            return true;

        synchronized (this)
        {
            CassandraVersion minVersion = Gossiper.instance.getMinVersion(DatabaseDescriptor.getWriteRpcTimeout(TimeUnit.MILLISECONDS), TimeUnit.MILLISECONDS);
            if (minVersion != null &&
                ((minVersion.major == 3 && minVersion.compareTo(SKIP_KEYSPACE_FOR_QUALIFIED_STATEMENTS_SINCE_30) >= 0) ||
                 (minVersion.major == 4 && minVersion.compareTo(SKIP_KEYSPACE_FOR_QUALIFIED_STATEMENTS_SINCE_40) >= 0)))
                skipKeyspaceForQualifiedStatements = true;

            return skipKeyspaceForQualifiedStatements;
        }
    }

    public boolean useKeyspaceForNonQualifiedStatements()
    {
        if (useKeyspaceForNonQualifiedStatements || DatabaseDescriptor.getForceNewPreparedStatementBehaviour())
            return true;

>>>>>>> ad089c2b
        synchronized (this)
        {
            CassandraVersion minVersion = Gossiper.instance.getMinVersion(DatabaseDescriptor.getWriteRpcTimeout(TimeUnit.MILLISECONDS), TimeUnit.MILLISECONDS);
            if (minVersion != null &&
<<<<<<< HEAD
                ((minVersion.major == 3 && minVersion.minor == 0 && minVersion.compareTo(NEW_PREPARED_STATEMENT_BEHAVIOUR_SINCE_30) >= 0) ||
                 (minVersion.major == 3 && minVersion.minor > 0 && minVersion.compareTo(NEW_PREPARED_STATEMENT_BEHAVIOUR_SINCE_3X) >= 0) ||
                 (minVersion.compareTo(NEW_PREPARED_STATEMENT_BEHAVIOUR_SINCE_40, true) >= 0)))
            {
                logger.info("Fully upgraded to at least {}", minVersion);
                newPreparedStatementBehaviour = true;
            }

            return newPreparedStatementBehaviour;
        }
    }

    /**
     * This method got slightly out of hand, but this is with best intentions: to allow users to be upgraded from any
     * prior version, and help implementers avoid previous mistakes by clearly separating fully qualified and non-fully
     * qualified statement behaviour.
     *
     * Basically we need to handle 4 different hashes here;
     * 1. fully qualified query with keyspace
     * 2. fully qualified query without keyspace
     * 3. unqualified query with keyspace
     * 4. unqualified query without keyspace
     *
     * The correct combination to return is 2/3 - the problem is during upgrades (assuming upgrading from < 3.0.26)
     * - Existing clients have hash 1 or 3
     * - Query prepared on a 3.0.26/3.11.12/4.0.2 instance needs to return hash 1/3 to be able to execute it on a 3.0.25 instance
     * - This is handled by the useNewPreparedStatementBehaviour flag - while there still are 3.0.25 instances in
     *   the cluster we always return hash 1/3
     * - Once fully upgraded we start returning hash 2/3, this will cause a prepared statement id mismatch for existing
     *   clients, but they will be able to continue using the old prepared statement id after that exception since we
     *   store the query both with and without keyspace.
     */
    public ResultMessage.Prepared prepare(String queryString, ClientState clientState)
    {
        boolean useNewPreparedStatementBehaviour = useNewPreparedStatementBehaviour();
=======
                ((minVersion.major == 3 && minVersion.compareTo(USE_KEYSPACE_FOR_NON_QUALIFIED_STATEMENTS_SINCE_30) >= 0) ||
                 (minVersion.major == 4 && minVersion.compareTo(USE_KEYSPACE_FOR_NON_QUALIFIED_STATEMENTS_SINCE_40) >= 0)))
            {
                logger.info("Fully upgraded to at least {}/{}", USE_KEYSPACE_FOR_NON_QUALIFIED_STATEMENTS_SINCE_30, USE_KEYSPACE_FOR_NON_QUALIFIED_STATEMENTS_SINCE_40);
                useKeyspaceForNonQualifiedStatements = true;
            }
            return useKeyspaceForNonQualifiedStatements;
        }
    }

    public ResultMessage.Prepared prepare(String queryString, ClientState clientState)
    {
        boolean skipKeyspaceForQualifiedStatements = skipKeyspaceForQualifiedStatements();
        boolean useKeyspaceForNonQualifiedStatements = useKeyspaceForNonQualifiedStatements();

>>>>>>> ad089c2b
        MD5Digest hashWithoutKeyspace = computeId(queryString, null);
        MD5Digest hashWithKeyspace = computeId(queryString, clientState.getRawKeyspace());
        Prepared cachedWithoutKeyspace = preparedStatements.getIfPresent(hashWithoutKeyspace);
        Prepared cachedWithKeyspace = preparedStatements.getIfPresent(hashWithKeyspace);
        // We assume it is only safe to return cached prepare if we have both instances
        boolean safeToReturnCached = cachedWithoutKeyspace != null && cachedWithKeyspace != null;

<<<<<<< HEAD
        if (safeToReturnCached)
        {
            if (useNewPreparedStatementBehaviour)
=======
        // If we're on 3.0.24.28 or later, try to use caches
        if (safeToReturnCached)
        {
            if (skipKeyspaceForQualifiedStatements && useKeyspaceForNonQualifiedStatements)
>>>>>>> ad089c2b
            {
                if (cachedWithoutKeyspace.fullyQualified) // For fully qualified statements, we always skip keyspace to avoid digest switching
                    return createResultMessage(hashWithoutKeyspace, cachedWithoutKeyspace);

                if (clientState.getRawKeyspace() != null && !cachedWithKeyspace.fullyQualified) // For non-fully qualified statements, we always include keyspace to avoid ambiguity
                    return createResultMessage(hashWithKeyspace, cachedWithKeyspace);
<<<<<<< HEAD

            }
            else // legacy caches, pre-CASSANDRA-15252 behaviour
            {
                return createResultMessage(hashWithKeyspace, cachedWithKeyspace);
=======
            }
            else // legacy caches
            {
                if (cachedWithKeyspace.fullyQualified)
                {
                    if (skipKeyspaceForQualifiedStatements)
                        return createResultMessage(hashWithoutKeyspace, cachedWithoutKeyspace);
                    else
                        return createResultMessage(hashWithKeyspace, cachedWithKeyspace);
                }
                else
                {
                    if (useKeyspaceForNonQualifiedStatements)
                        return createResultMessage(hashWithKeyspace, cachedWithKeyspace);
                    else
                    {
                        checkNonFullyQualifiedQueryConsistency(queryString, cachedWithoutKeyspace, clientState);
                        return createResultMessage(hashWithoutKeyspace, cachedWithoutKeyspace);
                    }
                }
>>>>>>> ad089c2b
            }
        }
        else
        {
            // Make sure the missing one is going to be eventually re-prepared
            evictPrepared(hashWithKeyspace);
            evictPrepared(hashWithoutKeyspace);
        }

        Prepared prepared = parseAndPrepare(queryString, clientState, false);
        CQLStatement statement = prepared.statement;

        int boundTerms = statement.getBindVariables().size();
        if (boundTerms > FBUtilities.MAX_UNSIGNED_SHORT)
            throw new InvalidRequestException(String.format("Too many markers(?). %d markers exceed the allowed maximum of %d", boundTerms, FBUtilities.MAX_UNSIGNED_SHORT));

        if (prepared.fullyQualified)
        {
            ResultMessage.Prepared qualifiedWithoutKeyspace = storePreparedStatement(queryString, null, prepared);
            ResultMessage.Prepared qualifiedWithKeyspace = null;
            if (clientState.getRawKeyspace() != null)
                qualifiedWithKeyspace = storePreparedStatement(queryString, clientState.getRawKeyspace(), prepared);

<<<<<<< HEAD
            if (!useNewPreparedStatementBehaviour && qualifiedWithKeyspace != null)
=======
            if (!skipKeyspaceForQualifiedStatements && qualifiedWithKeyspace != null)
>>>>>>> ad089c2b
                return qualifiedWithKeyspace;

            return qualifiedWithoutKeyspace;
        }
        else
        {
            clientState.warnAboutUseWithPreparedStatements(hashWithKeyspace, clientState.getRawKeyspace());

            ResultMessage.Prepared nonQualifiedWithKeyspace = storePreparedStatement(queryString, clientState.getRawKeyspace(), prepared);
            ResultMessage.Prepared nonQualifiedWithNullKeyspace = storePreparedStatement(queryString, null, prepared);
<<<<<<< HEAD
            if (!useNewPreparedStatementBehaviour)
=======
            if (!useKeyspaceForNonQualifiedStatements)
>>>>>>> ad089c2b
                return nonQualifiedWithNullKeyspace;

            return nonQualifiedWithKeyspace;
        }
    }

    private static MD5Digest computeId(String queryString, String keyspace)
    {
        String toHash = keyspace == null ? queryString : keyspace + queryString;
        return MD5Digest.compute(toHash);
    }

    @VisibleForTesting
    public static ResultMessage.Prepared getStoredPreparedStatement(String queryString, String clientKeyspace)
    throws InvalidRequestException
    {
        MD5Digest statementId = computeId(queryString, clientKeyspace);
        Prepared existing = preparedStatements.getIfPresent(statementId);
        if (existing == null)
            return null;

        checkTrue(queryString.equals(existing.rawCQLStatement),
                String.format("MD5 hash collision: query with the same MD5 hash was already prepared. \n Existing: '%s'", existing.rawCQLStatement));

        return createResultMessage(statementId, existing);
    }

    @VisibleForTesting
    private static ResultMessage.Prepared createResultMessage(MD5Digest statementId, Prepared existing)
    throws InvalidRequestException
    {
        ResultSet.PreparedMetadata preparedMetadata = ResultSet.PreparedMetadata.fromPrepared(existing.statement);
        ResultSet.ResultMetadata resultMetadata = ResultSet.ResultMetadata.fromPrepared(existing.statement);
        return new ResultMessage.Prepared(statementId, resultMetadata.getResultMetadataId(), preparedMetadata, resultMetadata);
    }

    @VisibleForTesting
    public static ResultMessage.Prepared storePreparedStatement(String queryString, String keyspace, Prepared prepared)
    throws InvalidRequestException
    {
        // Concatenate the current keyspace so we don't mix prepared statements between keyspace (#5352).
        // (if the keyspace is null, queryString has to have a fully-qualified keyspace so it's fine.
        long statementSize = ObjectSizes.measureDeep(prepared.statement);
        // don't execute the statement if it's bigger than the allowed threshold
        if (statementSize > capacityToBytes(DatabaseDescriptor.getPreparedStatementsCacheSizeMiB()))
            throw new InvalidRequestException(String.format("Prepared statement of size %d bytes is larger than allowed maximum of %d MB: %s...",
                                                            statementSize,
                                                            DatabaseDescriptor.getPreparedStatementsCacheSizeMiB(),
                                                            queryString.substring(0, 200)));
        MD5Digest statementId = computeId(queryString, keyspace);
        Prepared previous = preparedStatements.get(statementId, (ignored_) -> prepared);
        if (previous == prepared)
            SystemKeyspace.writePreparedStatement(keyspace, statementId, queryString);

        SystemKeyspace.writePreparedStatement(keyspace, statementId, queryString);
        ResultSet.PreparedMetadata preparedMetadata = ResultSet.PreparedMetadata.fromPrepared(prepared.statement);
        ResultSet.ResultMetadata resultMetadata = ResultSet.ResultMetadata.fromPrepared(prepared.statement);
        return new ResultMessage.Prepared(statementId, resultMetadata.getResultMetadataId(), preparedMetadata, resultMetadata);
    }

    public ResultMessage processPrepared(CQLStatement statement,
                                         QueryState state,
                                         QueryOptions options,
                                         Map<String, ByteBuffer> customPayload,
                                         long queryStartNanoTime)
                                                 throws RequestExecutionException, RequestValidationException
    {
        return processPrepared(statement, state, options, queryStartNanoTime);
    }

    public static void checkNonFullyQualifiedQueryConsistency(String queryString, Prepared previous, ClientState clientState)
    {
        MD5Digest id = computeId(queryString, null);
        if (previous == null)
            previous = preparedStatements.getIfPresent(id);

        if (previous != null && !clientState.getRawKeyspace().equals(previous.keyspace))
        {
            String msg = String.format("You've tried to prepare a statement while having executed USE or cluster.connect(<keyspace>). " +
                                       "Executing the resulting prepared statement will return incorrect results: %s (on keyspace %s, previously prepared on %s)",
                                       queryString, clientState.getRawKeyspace(), previous.keyspace);
            nospam.error(msg);
        }
    }

    public ResultMessage processPrepared(CQLStatement statement, QueryState queryState, QueryOptions options, long queryStartNanoTime)
    throws RequestExecutionException, RequestValidationException
    {
        List<ByteBuffer> variables = options.getValues();
        // Check to see if there are any bound variables to verify
        if (!(variables.isEmpty() && statement.getBindVariables().isEmpty()))
        {
            if (variables.size() != statement.getBindVariables().size())
                throw new InvalidRequestException(String.format("there were %d markers(?) in CQL but %d bound variables",
                                                                statement.getBindVariables().size(),
                                                                variables.size()));

            // at this point there is a match in count between markers and variables that is non-zero
            if (logger.isTraceEnabled())
                for (int i = 0; i < variables.size(); i++)
                    logger.trace("[{}] '{}'", i+1, variables.get(i));
        }

        metrics.preparedStatementsExecuted.inc();
        return processStatement(statement, queryState, options, queryStartNanoTime);
    }

    public ResultMessage processBatch(BatchStatement statement,
                                      QueryState state,
                                      BatchQueryOptions options,
                                      Map<String, ByteBuffer> customPayload,
                                      long queryStartNanoTime)
                                              throws RequestExecutionException, RequestValidationException
    {
        return processBatch(statement, state, options, queryStartNanoTime);
    }

    public ResultMessage processBatch(BatchStatement batch, QueryState queryState, BatchQueryOptions options, long queryStartNanoTime)
    throws RequestExecutionException, RequestValidationException
    {
        ClientState clientState = queryState.getClientState().cloneWithKeyspaceIfSet(options.getKeyspace());
        batch.authorize(clientState);
        batch.validate();
        batch.validate(clientState);
        return batch.execute(queryState, options, queryStartNanoTime);
    }

    public static CQLStatement getStatement(String queryStr, ClientState clientState)
    throws RequestValidationException
    {
        Tracing.trace("Parsing {}", queryStr);
        CQLStatement.Raw statement = parseStatement(queryStr);

        // Set keyspace for statement that require login
        if (statement instanceof QualifiedStatement)
            ((QualifiedStatement) statement).setKeyspace(clientState);

        Tracing.trace("Preparing statement");
        return statement.prepare(clientState);
    }

    public static <T extends CQLStatement.Raw> T parseStatement(String queryStr, Class<T> klass, String type) throws SyntaxException
    {
        try
        {
            CQLStatement.Raw stmt = parseStatement(queryStr);

            if (!klass.isAssignableFrom(stmt.getClass()))
                throw new IllegalArgumentException("Invalid query, must be a " + type + " statement but was: " + stmt.getClass());

            return klass.cast(stmt);
        }
        catch (RequestValidationException e)
        {
            throw new IllegalArgumentException(e.getMessage(), e);
        }
    }
    public static CQLStatement.Raw parseStatement(String queryStr) throws SyntaxException
    {
        try
        {
            return CQLFragmentParser.parseAnyUnhandled(CqlParser::query, queryStr);
        }
        catch (CassandraException ce)
        {
            throw ce;
        }
        catch (RuntimeException re)
        {
            logger.error(String.format("The statement: [%s] could not be parsed.", queryStr), re);
            throw new SyntaxException(String.format("Failed parsing statement: [%s] reason: %s %s",
                                                    queryStr,
                                                    re.getClass().getSimpleName(),
                                                    re.getMessage()));
        }
        catch (RecognitionException e)
        {
            throw new SyntaxException("Invalid or malformed CQL query string: " + e.getMessage());
        }
    }

    private static int measure(Object key, Prepared value)
    {
        return Ints.checkedCast(ObjectSizes.measureDeep(key) + ObjectSizes.measureDeep(value));
    }

    /**
     * Clear our internal statmeent cache for test purposes.
     */
    @VisibleForTesting
    public static void clearInternalStatementsCache()
    {
        internalStatements.clear();
    }

    @VisibleForTesting
    public static void clearPreparedStatementsCache()
    {
        preparedStatements.asMap().clear();
    }

    private static class StatementInvalidatingListener implements SchemaChangeListener
    {
        private static void removeInvalidPreparedStatements(String ksName, String cfName)
        {
            removeInvalidPreparedStatements(internalStatements.values().iterator(), ksName, cfName);
            removeInvalidPersistentPreparedStatements(preparedStatements.asMap().entrySet().iterator(), ksName, cfName);
        }

        private static void removeInvalidPreparedStatementsForFunction(String ksName, String functionName)
        {
            Predicate<Function> matchesFunction = f -> ksName.equals(f.name().keyspace) && functionName.equals(f.name().name);

            for (Iterator<Map.Entry<MD5Digest, Prepared>> iter = preparedStatements.asMap().entrySet().iterator();
                 iter.hasNext();)
            {
                Map.Entry<MD5Digest, Prepared> pstmt = iter.next();
                if (Iterables.any(pstmt.getValue().statement.getFunctions(), matchesFunction))
                {
                    SystemKeyspace.removePreparedStatement(pstmt.getKey());
                    iter.remove();
                }
            }


            Iterators.removeIf(internalStatements.values().iterator(),
                               statement -> Iterables.any(statement.statement.getFunctions(), matchesFunction));
        }

        private static void removeInvalidPersistentPreparedStatements(Iterator<Map.Entry<MD5Digest, Prepared>> iterator,
                                                                      String ksName, String cfName)
        {
            while (iterator.hasNext())
            {
                Map.Entry<MD5Digest, Prepared> entry = iterator.next();
                if (shouldInvalidate(ksName, cfName, entry.getValue().statement))
                {
                    SystemKeyspace.removePreparedStatement(entry.getKey());
                    iterator.remove();
                }
            }
        }

        private static void removeInvalidPreparedStatements(Iterator<Prepared> iterator, String ksName, String cfName)
        {
            while (iterator.hasNext())
            {
                if (shouldInvalidate(ksName, cfName, iterator.next().statement))
                    iterator.remove();
            }
        }

        private static boolean shouldInvalidate(String ksName, String cfName, CQLStatement statement)
        {
            String statementKsName;
            String statementCfName;

            if (statement instanceof ModificationStatement)
            {
                ModificationStatement modificationStatement = ((ModificationStatement) statement);
                statementKsName = modificationStatement.keyspace();
                statementCfName = modificationStatement.table();
            }
            else if (statement instanceof SelectStatement)
            {
                SelectStatement selectStatement = ((SelectStatement) statement);
                statementKsName = selectStatement.keyspace();
                statementCfName = selectStatement.table();
            }
            else if (statement instanceof BatchStatement)
            {
                BatchStatement batchStatement = ((BatchStatement) statement);
                for (ModificationStatement stmt : batchStatement.getStatements())
                {
                    if (shouldInvalidate(ksName, cfName, stmt))
                        return true;
                }
                return false;
            }
            else
            {
                return false;
            }

            return ksName.equals(statementKsName) && (cfName == null || cfName.equals(statementCfName));
        }

        @Override
        public void onCreateFunction(UDFunction function)
        {
            onCreateFunctionInternal(function.name().keyspace, function.name().name, function.argTypes());
        }

        @Override
        public void onCreateAggregate(UDAggregate aggregate)
        {
            onCreateFunctionInternal(aggregate.name().keyspace, aggregate.name().name, aggregate.argTypes());
        }

        private static void onCreateFunctionInternal(String ksName, String functionName, List<AbstractType<?>> argTypes)
        {
            // in case there are other overloads, we have to remove all overloads since argument type
            // matching may change (due to type casting)
            if (Schema.instance.getKeyspaceMetadata(ksName).functions.get(new FunctionName(ksName, functionName)).size() > 1)
                removeInvalidPreparedStatementsForFunction(ksName, functionName);
        }

        @Override
        public void onAlterTable(TableMetadata before, TableMetadata after, boolean affectsStatements)
        {
            logger.trace("Column definitions for {}.{} changed, invalidating related prepared statements", before.keyspace, before.name);
            if (affectsStatements)
                removeInvalidPreparedStatements(before.keyspace, before.name);
        }

        @Override
        public void onAlterFunction(UDFunction before, UDFunction after)
        {
            // Updating a function may imply we've changed the body of the function, so we need to invalid statements so that
            // the new definition is picked (the function is resolved at preparation time).
            // TODO: if the function has multiple overload, we could invalidate only the statement refering to the overload
            // that was updated. This requires a few changes however and probably doesn't matter much in practice.
            removeInvalidPreparedStatementsForFunction(before.name().keyspace, before.name().name);
        }

        @Override
        public void onAlterAggregate(UDAggregate before, UDAggregate after)
        {
            // Updating a function may imply we've changed the body of the function, so we need to invalid statements so that
            // the new definition is picked (the function is resolved at preparation time).
            // TODO: if the function has multiple overload, we could invalidate only the statement refering to the overload
            // that was updated. This requires a few changes however and probably doesn't matter much in practice.
            removeInvalidPreparedStatementsForFunction(before.name().keyspace, before.name().name);
        }

        @Override
        public void onDropKeyspace(KeyspaceMetadata keyspace)
        {
            logger.trace("Keyspace {} was dropped, invalidating related prepared statements", keyspace.name);
            removeInvalidPreparedStatements(keyspace.name, null);
        }

        @Override
        public void onDropTable(TableMetadata table)
        {
            logger.trace("Table {}.{} was dropped, invalidating related prepared statements", table.keyspace, table.name);
            removeInvalidPreparedStatements(table.keyspace, table.name);
        }

        @Override
        public void onDropFunction(UDFunction function)
        {
            removeInvalidPreparedStatementsForFunction(function.name().keyspace, function.name().name);
        }

        @Override
        public void onDropAggregate(UDAggregate aggregate)
        {
            removeInvalidPreparedStatementsForFunction(aggregate.name().keyspace, aggregate.name().name);
        }
    }
}<|MERGE_RESOLUTION|>--- conflicted
+++ resolved
@@ -82,16 +82,10 @@
     public static final CassandraVersion CQL_VERSION = new CassandraVersion("3.4.5");
 
     // See comments on QueryProcessor #prepare
-<<<<<<< HEAD
-    public static final CassandraVersion NEW_PREPARED_STATEMENT_BEHAVIOUR_SINCE_30 = new CassandraVersion("3.0.19.63"); // Adjusted for ACI release
-    public static final CassandraVersion NEW_PREPARED_STATEMENT_BEHAVIOUR_SINCE_3X = new CassandraVersion("3.11.12");
-    public static final CassandraVersion NEW_PREPARED_STATEMENT_BEHAVIOUR_SINCE_40 = new CassandraVersion("4.0.0.35"); // Adjusted for ACI release
-=======
     public static final CassandraVersion SKIP_KEYSPACE_FOR_QUALIFIED_STATEMENTS_SINCE_30 = new CassandraVersion("3.0.24.0");
     public static final CassandraVersion USE_KEYSPACE_FOR_NON_QUALIFIED_STATEMENTS_SINCE_30 = new CassandraVersion("3.0.24.29");
     public static final CassandraVersion SKIP_KEYSPACE_FOR_QUALIFIED_STATEMENTS_SINCE_40 = new CassandraVersion("4.0.0.37");
     public static final CassandraVersion USE_KEYSPACE_FOR_NON_QUALIFIED_STATEMENTS_SINCE_40 = new CassandraVersion("4.0.0.44");
->>>>>>> ad089c2b
 
     public static final QueryProcessor instance = new QueryProcessor();
 
@@ -640,14 +634,6 @@
         return prepare(query, clientState);
     }
 
-<<<<<<< HEAD
-    private volatile boolean newPreparedStatementBehaviour = false;
-    public boolean useNewPreparedStatementBehaviour()
-    {
-        if (newPreparedStatementBehaviour || DatabaseDescriptor.getForceNewPreparedStatementBehaviour())
-            return true;
-
-=======
     private volatile boolean skipKeyspaceForQualifiedStatements = false;
     private volatile boolean useKeyspaceForNonQualifiedStatements = false;
 
@@ -673,48 +659,10 @@
         if (useKeyspaceForNonQualifiedStatements || DatabaseDescriptor.getForceNewPreparedStatementBehaviour())
             return true;
 
->>>>>>> ad089c2b
         synchronized (this)
         {
             CassandraVersion minVersion = Gossiper.instance.getMinVersion(DatabaseDescriptor.getWriteRpcTimeout(TimeUnit.MILLISECONDS), TimeUnit.MILLISECONDS);
             if (minVersion != null &&
-<<<<<<< HEAD
-                ((minVersion.major == 3 && minVersion.minor == 0 && minVersion.compareTo(NEW_PREPARED_STATEMENT_BEHAVIOUR_SINCE_30) >= 0) ||
-                 (minVersion.major == 3 && minVersion.minor > 0 && minVersion.compareTo(NEW_PREPARED_STATEMENT_BEHAVIOUR_SINCE_3X) >= 0) ||
-                 (minVersion.compareTo(NEW_PREPARED_STATEMENT_BEHAVIOUR_SINCE_40, true) >= 0)))
-            {
-                logger.info("Fully upgraded to at least {}", minVersion);
-                newPreparedStatementBehaviour = true;
-            }
-
-            return newPreparedStatementBehaviour;
-        }
-    }
-
-    /**
-     * This method got slightly out of hand, but this is with best intentions: to allow users to be upgraded from any
-     * prior version, and help implementers avoid previous mistakes by clearly separating fully qualified and non-fully
-     * qualified statement behaviour.
-     *
-     * Basically we need to handle 4 different hashes here;
-     * 1. fully qualified query with keyspace
-     * 2. fully qualified query without keyspace
-     * 3. unqualified query with keyspace
-     * 4. unqualified query without keyspace
-     *
-     * The correct combination to return is 2/3 - the problem is during upgrades (assuming upgrading from < 3.0.26)
-     * - Existing clients have hash 1 or 3
-     * - Query prepared on a 3.0.26/3.11.12/4.0.2 instance needs to return hash 1/3 to be able to execute it on a 3.0.25 instance
-     * - This is handled by the useNewPreparedStatementBehaviour flag - while there still are 3.0.25 instances in
-     *   the cluster we always return hash 1/3
-     * - Once fully upgraded we start returning hash 2/3, this will cause a prepared statement id mismatch for existing
-     *   clients, but they will be able to continue using the old prepared statement id after that exception since we
-     *   store the query both with and without keyspace.
-     */
-    public ResultMessage.Prepared prepare(String queryString, ClientState clientState)
-    {
-        boolean useNewPreparedStatementBehaviour = useNewPreparedStatementBehaviour();
-=======
                 ((minVersion.major == 3 && minVersion.compareTo(USE_KEYSPACE_FOR_NON_QUALIFIED_STATEMENTS_SINCE_30) >= 0) ||
                  (minVersion.major == 4 && minVersion.compareTo(USE_KEYSPACE_FOR_NON_QUALIFIED_STATEMENTS_SINCE_40) >= 0)))
             {
@@ -730,7 +678,6 @@
         boolean skipKeyspaceForQualifiedStatements = skipKeyspaceForQualifiedStatements();
         boolean useKeyspaceForNonQualifiedStatements = useKeyspaceForNonQualifiedStatements();
 
->>>>>>> ad089c2b
         MD5Digest hashWithoutKeyspace = computeId(queryString, null);
         MD5Digest hashWithKeyspace = computeId(queryString, clientState.getRawKeyspace());
         Prepared cachedWithoutKeyspace = preparedStatements.getIfPresent(hashWithoutKeyspace);
@@ -738,29 +685,16 @@
         // We assume it is only safe to return cached prepare if we have both instances
         boolean safeToReturnCached = cachedWithoutKeyspace != null && cachedWithKeyspace != null;
 
-<<<<<<< HEAD
-        if (safeToReturnCached)
-        {
-            if (useNewPreparedStatementBehaviour)
-=======
         // If we're on 3.0.24.28 or later, try to use caches
         if (safeToReturnCached)
         {
             if (skipKeyspaceForQualifiedStatements && useKeyspaceForNonQualifiedStatements)
->>>>>>> ad089c2b
             {
                 if (cachedWithoutKeyspace.fullyQualified) // For fully qualified statements, we always skip keyspace to avoid digest switching
                     return createResultMessage(hashWithoutKeyspace, cachedWithoutKeyspace);
 
                 if (clientState.getRawKeyspace() != null && !cachedWithKeyspace.fullyQualified) // For non-fully qualified statements, we always include keyspace to avoid ambiguity
                     return createResultMessage(hashWithKeyspace, cachedWithKeyspace);
-<<<<<<< HEAD
-
-            }
-            else // legacy caches, pre-CASSANDRA-15252 behaviour
-            {
-                return createResultMessage(hashWithKeyspace, cachedWithKeyspace);
-=======
             }
             else // legacy caches
             {
@@ -781,7 +715,6 @@
                         return createResultMessage(hashWithoutKeyspace, cachedWithoutKeyspace);
                     }
                 }
->>>>>>> ad089c2b
             }
         }
         else
@@ -805,11 +738,7 @@
             if (clientState.getRawKeyspace() != null)
                 qualifiedWithKeyspace = storePreparedStatement(queryString, clientState.getRawKeyspace(), prepared);
 
-<<<<<<< HEAD
-            if (!useNewPreparedStatementBehaviour && qualifiedWithKeyspace != null)
-=======
             if (!skipKeyspaceForQualifiedStatements && qualifiedWithKeyspace != null)
->>>>>>> ad089c2b
                 return qualifiedWithKeyspace;
 
             return qualifiedWithoutKeyspace;
@@ -820,11 +749,7 @@
 
             ResultMessage.Prepared nonQualifiedWithKeyspace = storePreparedStatement(queryString, clientState.getRawKeyspace(), prepared);
             ResultMessage.Prepared nonQualifiedWithNullKeyspace = storePreparedStatement(queryString, null, prepared);
-<<<<<<< HEAD
-            if (!useNewPreparedStatementBehaviour)
-=======
             if (!useKeyspaceForNonQualifiedStatements)
->>>>>>> ad089c2b
                 return nonQualifiedWithNullKeyspace;
 
             return nonQualifiedWithKeyspace;
