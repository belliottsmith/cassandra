--- conflicted
+++ resolved
@@ -143,7 +143,6 @@
         }
     }
 
-<<<<<<< HEAD
     public static void preloadPreparedStatement()
     {
         ClientState clientState = ClientState.forInternalCalls();
@@ -177,19 +176,15 @@
             SystemKeyspace.resetPreparedStatements();
     }
 
-    private static QueryState internalQueryState()
-    {
-        return InternalStateInstance.INSTANCE.queryState;
-    }
-
-    private QueryProcessor()
-=======
     @VisibleForTesting
     public static QueryState internalQueryState()
->>>>>>> d56fd089
+    {
+        return InternalStateInstance.INSTANCE.queryState;
+    }
+
+    private QueryProcessor()
     {
         MigrationManager.instance.register(new MigrationSubscriber());
-        return InternalStateInstance.INSTANCE.queryState;
     }
 
     public ParsedStatement.Prepared getPrepared(MD5Digest id)
