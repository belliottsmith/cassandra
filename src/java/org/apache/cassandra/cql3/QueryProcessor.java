--- conflicted
+++ resolved
@@ -75,15 +75,9 @@
      * change.  In the version defined below, the USE keyspace is ignored when a fully-qualified name is used as an
      * attempt to make IDs stable.
      */
-<<<<<<< HEAD
-    private static final CassandraVersion PREPARE_ID_BEHAVIOR_CHANGE_30 = new CassandraVersion("3.0.26");
-    private static final CassandraVersion PREPARE_ID_BEHAVIOR_CHANGE_3X = new CassandraVersion("3.11.12");
-    private static final CassandraVersion PREPARE_ID_BEHAVIOR_CHANGE_40 = new CassandraVersion("4.0.1");
-=======
     private static final CassandraVersion PREPARE_ID_BEHAVIOR_CHANGE_30 = new CassandraVersion("3.0.19.63"); // Adjusted for ACI release
     private static final CassandraVersion PREPARE_ID_BEHAVIOR_CHANGE_3X = new CassandraVersion("3.11.12");
     private static final CassandraVersion PREPARE_ID_BEHAVIOR_CHANGE_40 = new CassandraVersion("4.0.0.35"); // Adjusted for ACI release
->>>>>>> 1fb0f3fc
 
     public static final QueryProcessor instance = new QueryProcessor();
 
