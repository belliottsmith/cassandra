--- conflicted
+++ resolved
@@ -81,22 +81,10 @@
 {
     public static final CassandraVersion CQL_VERSION = new CassandraVersion("3.4.5");
 
-<<<<<<< HEAD
     // See comments on QueryProcessor #prepare
-    public static final CassandraVersion NEW_PREPARED_STATEMENT_BEHAVIOUR_SINCE_30 = new CassandraVersion("3.0.26");
+    public static final CassandraVersion NEW_PREPARED_STATEMENT_BEHAVIOUR_SINCE_30 = new CassandraVersion("3.0.19.63"); // Adjusted for ACI release
     public static final CassandraVersion NEW_PREPARED_STATEMENT_BEHAVIOUR_SINCE_3X = new CassandraVersion("3.11.12");
-    public static final CassandraVersion NEW_PREPARED_STATEMENT_BEHAVIOUR_SINCE_40 = new CassandraVersion("4.0.2");
-=======
-    /**
-     * If a query is prepared with a fully qualified name, but the user also uses USE (specifically when USE keyspace
-     * is different) then the IDs generated could change over time; invalidating the assumption that IDs won't ever
-     * change.  In the version defined below, the USE keyspace is ignored when a fully-qualified name is used as an
-     * attempt to make IDs stable.
-     */
-    private static final CassandraVersion PREPARE_ID_BEHAVIOR_CHANGE_30 = new CassandraVersion("3.0.19.63"); // Adjusted for ACI release
-    private static final CassandraVersion PREPARE_ID_BEHAVIOR_CHANGE_3X = new CassandraVersion("3.11.12");
-    private static final CassandraVersion PREPARE_ID_BEHAVIOR_CHANGE_40 = new CassandraVersion("4.0.0.35"); // Adjusted for ACI release
->>>>>>> 2ca4ece0
+    public static final CassandraVersion NEW_PREPARED_STATEMENT_BEHAVIOUR_SINCE_40 = new CassandraVersion("4.0.0.35"); // Adjusted for ACI release
 
     public static final QueryProcessor instance = new QueryProcessor();
 
