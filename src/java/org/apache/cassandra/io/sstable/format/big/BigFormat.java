--- conflicted
+++ resolved
@@ -119,18 +119,11 @@
         //             store rows natively
         // mb (3.0.7, 3.7): commit log lower bound included
         // mc (3.0.8, 3.9): commit log intervals included
-<<<<<<< HEAD
-        // md (3.0.18, 3.11.4): corrected sstable min/max clustering
-        // me (3.0.25, 3.11.11): added hostId of the node from which the sstable originated
-
-        // na (4.0-rc1): uncompressed chunks, pending repair session, isTransient, checksummed sstable metadata file, new Bloomfilter format
-        // nb (4.0.0): originating host id
-=======
         // md (CIE 3.0.11, 3.10): pending repair session included
         // me (CIE 3.0.15): checksummed sstable metadata file (components only, not header or component count)
         // mf (3.0.18, 3.11.4): corrected sstable min/max clustering
         // na (4.0.0): uncompressed chunks, pending repair session, isTransient, checksummed sstable metadata file, new Bloomfilter format
->>>>>>> 064daa70
+        // nb (4.0.0): originating host id
         //
         // NOTE: when adding a new version, please add that to LegacySSTableTest, too.
         private final boolean newFileName;
@@ -169,12 +162,8 @@
 
             hasCommitLogLowerBound = version.compareTo("mb") >= 0;
             hasCommitLogIntervals = version.compareTo("mc") >= 0;
-<<<<<<< HEAD
-            hasAccurateMinMax = version.compareTo("md") >= 0;
-            hasOriginatingHostId = version.matches("(m[e-z])|(n[b-z])");
-=======
             hasAccurateMinMax = version.compareTo("mf") >= 0;   /* OSS in md */
->>>>>>> 064daa70
+            hasOriginatingHostId = version.matches("(m[g-z])|(n[b-z])"); // OSS m[e-z]
             hasMaxCompressedLength = version.compareTo("na") >= 0;
             hasPendingRepair = version.compareTo("md") >= 0;    /* OSS in na */
             hasIsTransient = version.compareTo("na") >= 0;
