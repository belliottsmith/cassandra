/*
 * Licensed to the Apache Software Foundation (ASF) under one
 * or more contributor license agreements.  See the NOTICE file
 * distributed with this work for additional information
 * regarding copyright ownership.  The ASF licenses this file
 * to you under the Apache License, Version 2.0 (the
 * "License"); you may not use this file except in compliance
 * with the License.  You may obtain a copy of the License at
 *
 *     http://www.apache.org/licenses/LICENSE-2.0
 *
 * Unless required by applicable law or agreed to in writing, software
 * distributed under the License is distributed on an "AS IS" BASIS,
 * WITHOUT WARRANTIES OR CONDITIONS OF ANY KIND, either express or implied.
 * See the License for the specific language governing permissions and
 * limitations under the License.
 */
package org.apache.cassandra.io.sstable.format;


import java.io.IOException;
import java.lang.ref.WeakReference;
import java.nio.ByteBuffer;
import java.nio.file.NoSuchFileException;
import java.util.*;
import java.util.concurrent.*;
import java.util.concurrent.atomic.AtomicBoolean;
import java.util.concurrent.atomic.AtomicLong;

import com.google.common.annotations.VisibleForTesting;
import com.google.common.collect.Iterables;
import com.google.common.collect.Ordering;
import com.google.common.primitives.Longs;
import com.google.common.util.concurrent.RateLimiter;

import org.apache.cassandra.config.CassandraRelevantProperties;
import org.apache.cassandra.concurrent.ExecutorPlus;
import org.slf4j.Logger;
import org.slf4j.LoggerFactory;

import com.clearspring.analytics.stream.cardinality.CardinalityMergeException;
import com.clearspring.analytics.stream.cardinality.HyperLogLogPlus;
import com.clearspring.analytics.stream.cardinality.ICardinality;

import org.apache.cassandra.cache.InstrumentingCache;
import org.apache.cassandra.cache.KeyCacheKey;
import org.apache.cassandra.concurrent.ScheduledExecutorPlus;
import org.apache.cassandra.concurrent.ScheduledExecutors;
import org.apache.cassandra.config.DatabaseDescriptor;
import org.apache.cassandra.db.*;
import org.apache.cassandra.db.filter.ColumnFilter;
import org.apache.cassandra.db.rows.Cell;
import org.apache.cassandra.db.rows.EncodingStats;
import org.apache.cassandra.db.rows.UnfilteredRowIterator;
import org.apache.cassandra.dht.AbstractBounds;
import org.apache.cassandra.dht.Bounds;
import org.apache.cassandra.dht.Range;
import org.apache.cassandra.dht.Token;
import org.apache.cassandra.exceptions.UnknownColumnException;
import org.apache.cassandra.io.FSError;
import org.apache.cassandra.io.FSReadError;
import org.apache.cassandra.io.FSWriteError;
import org.apache.cassandra.io.compress.CompressionMetadata;
import org.apache.cassandra.io.sstable.*;
import org.apache.cassandra.io.sstable.metadata.*;
import org.apache.cassandra.io.util.*;
import org.apache.cassandra.metrics.RestorableMeter;
import org.apache.cassandra.schema.CachingParams;
import org.apache.cassandra.schema.Schema;
import org.apache.cassandra.schema.SchemaConstants;
import org.apache.cassandra.schema.TableId;
import org.apache.cassandra.schema.TableMetadataRef;
import org.apache.cassandra.service.ActiveRepairService;
import org.apache.cassandra.service.CacheService;
import org.apache.cassandra.utils.*;
import org.apache.cassandra.utils.concurrent.*;

import static org.apache.cassandra.concurrent.ExecutorFactory.Global.executorFactory;
import static org.apache.cassandra.db.Directories.SECONDARY_INDEX_NAME_SEPARATOR;
import static org.apache.cassandra.utils.concurrent.BlockingQueues.newBlockingQueue;

/**
 * An SSTableReader can be constructed in a number of places, but typically is either
 * read from disk at startup, or constructed from a flushed memtable, or after compaction
 * to replace some existing sstables. However once created, an sstablereader may also be modified.
 *
 * A reader's OpenReason describes its current stage in its lifecycle, as follows:
 *
 *
 * <pre> {@code
 * NORMAL
 * From:       None        => Reader has been read from disk, either at startup or from a flushed memtable
 *             EARLY       => Reader is the final result of a compaction
 *             MOVED_START => Reader WAS being compacted, but this failed and it has been restored to NORMAL status
 *
 * EARLY
 * From:       None        => Reader is a compaction replacement that is either incomplete and has been opened
 *                            to represent its partial result status, or has been finished but the compaction
 *                            it is a part of has not yet completed fully
 *             EARLY       => Same as from None, only it is not the first time it has been
 *
 * MOVED_START
 * From:       NORMAL      => Reader is being compacted. This compaction has not finished, but the compaction result
 *                            is either partially or fully opened, to either partially or fully replace this reader.
 *                            This reader's start key has been updated to represent this, so that reads only hit
 *                            one or the other reader.
 *
 * METADATA_CHANGE
 * From:       NORMAL      => Reader has seen low traffic and the amount of memory available for index summaries is
 *                            constrained, so its index summary has been downsampled.
 *         METADATA_CHANGE => Same
 * } </pre>
 *
 * Note that in parallel to this, there are two different Descriptor types; TMPLINK and FINAL; the latter corresponds
 * to NORMAL state readers and all readers that replace a NORMAL one. TMPLINK is used for EARLY state readers and
 * no others.
 *
 * When a reader is being compacted, if the result is large its replacement may be opened as EARLY before compaction
 * completes in order to present the result to consumers earlier. In this case the reader will itself be changed to
 * a MOVED_START state, where its start no longer represents its on-disk minimum key. This is to permit reads to be
 * directed to only one reader when the two represent the same data. The EARLY file can represent a compaction result
 * that is either partially complete and still in-progress, or a complete and immutable sstable that is part of a larger
 * macro compaction action that has not yet fully completed.
 *
 * Currently ALL compaction results at least briefly go through an EARLY open state prior to completion, regardless
 * of if early opening is enabled.
 *
 * Since a reader can be created multiple times over the same shared underlying resources, and the exact resources
 * it shares between each instance differ subtly, we track the lifetime of any underlying resource with its own
 * reference count, which each instance takes a Ref to. Each instance then tracks references to itself, and once these
 * all expire it releases its Refs to these underlying resources.
 *
 * There is some shared cleanup behaviour needed only once all sstablereaders in a certain stage of their lifecycle
 * (i.e. EARLY or NORMAL opening), and some that must only occur once all readers of any kind over a single logical
 * sstable have expired. These are managed by the TypeTidy and GlobalTidy classes at the bottom, and are effectively
 * managed as another resource each instance tracks its own Ref instance to, to ensure all of these resources are
 * cleaned up safely and can be debugged otherwise.
 *
 * TODO: fill in details about Tracker and lifecycle interactions for tools, and for compaction strategies
 */
public abstract class SSTableReader extends SSTable implements SelfRefCounted<SSTableReader>
{
    private static final Logger logger = LoggerFactory.getLogger(SSTableReader.class);

    private static final boolean TRACK_ACTIVITY = CassandraRelevantProperties.DISABLE_SSTABLE_ACTIVITY_TRACKING.getBoolean();

    private static final ScheduledExecutorPlus syncExecutor = initSyncExecutor();
    private static ScheduledExecutorPlus initSyncExecutor()
    {
        if (DatabaseDescriptor.isClientOrToolInitialized())
            return null;

        // Do NOT start this thread pool in client mode

        ScheduledExecutorPlus syncExecutor = executorFactory().scheduled("read-hotness-tracker");
        // Immediately remove readMeter sync task when cancelled.
        // TODO: should we set this by default on all scheduled executors?
        if (syncExecutor instanceof ScheduledThreadPoolExecutor)
            ((ScheduledThreadPoolExecutor)syncExecutor).setRemoveOnCancelPolicy(true);
        return syncExecutor;
    }
    private static final RateLimiter meterSyncThrottle = RateLimiter.create(100.0);

    public static final Comparator<SSTableReader> maxTimestampDescending = (o1, o2) -> Long.compare(o2.getMaxTimestamp(), o1.getMaxTimestamp());
    public static final Comparator<SSTableReader> maxTimestampAscending = (o1, o2) -> Long.compare(o1.getMaxTimestamp(), o2.getMaxTimestamp());

    // it's just an object, which we use regular Object equality on; we introduce a special class just for easy recognition
    public static final class UniqueIdentifier {}

    public static final Comparator<SSTableReader> sstableComparator = (o1, o2) -> o1.first.compareTo(o2.first);

    public static final Comparator<SSTableReader> idComparator = Comparator.comparing(t -> t.descriptor.id, SSTableIdFactory.COMPARATOR);
    public static final Comparator<SSTableReader> idReverseComparator = idComparator.reversed();

    public static final Ordering<SSTableReader> sstableOrdering = Ordering.from(sstableComparator);

    public static final Comparator<SSTableReader> sizeComparator = new Comparator<SSTableReader>()
    {
        public int compare(SSTableReader o1, SSTableReader o2)
        {
            return Longs.compare(o1.onDiskLength(), o2.onDiskLength());
        }
    };

    /**
     * maxDataAge is a timestamp in local server time (e.g. Global.currentTimeMilli) which represents an upper bound
     * to the newest piece of data stored in the sstable. In other words, this sstable does not contain items created
     * later than maxDataAge.
     *
     * The field is not serialized to disk, so relying on it for more than what truncate does is not advised.
     *
     * When a new sstable is flushed, maxDataAge is set to the time of creation.
     * When a sstable is created from compaction, maxDataAge is set to max of all merged sstables.
     *
     * The age is in milliseconds since epoc and is local to this host.
     */
    public final long maxDataAge;

    public enum OpenReason
    {
        NORMAL,
        EARLY,
        METADATA_CHANGE,
        MOVED_START
    }

    public final OpenReason openReason;
    public final UniqueIdentifier instanceId = new UniqueIdentifier();

    // indexfile and datafile: might be null before a call to load()
    protected final FileHandle ifile;
    protected final FileHandle dfile;
    protected final IFilter bf;
    public final IndexSummary indexSummary;

    protected final RowIndexEntry.IndexSerializer<?> rowIndexEntrySerializer;

    protected InstrumentingCache<KeyCacheKey, RowIndexEntry> keyCache;
    private final long totalKeyCacheSizeBytes = DatabaseDescriptor.getKeyCacheSizeInMiB() * 1024 * 1024;

    protected final BloomFilterTracker bloomFilterTracker = new BloomFilterTracker();

    // technically isCompacted is not necessary since it should never be unreferenced unless it is also compacted,
    // but it seems like a good extra layer of protection against reference counting bugs to not delete data based on that alone
    protected final AtomicBoolean isSuspect = new AtomicBoolean(false);

    // not final since we need to be able to change level on a file.
    protected volatile StatsMetadata sstableMetadata;

    public final SerializationHeader header;

    protected final AtomicLong keyCacheHit = new AtomicLong(0);
    protected final AtomicLong keyCacheRequest = new AtomicLong(0);

    private final InstanceTidier tidy;
    private final Ref<SSTableReader> selfRef;

    private RestorableMeter readMeter;

    private volatile double crcCheckChance;

    /**
     * Calculate approximate key count.
     * If cardinality estimator is available on all given sstables, then this method use them to estimate
     * key count.
     * If not, then this uses index summaries.
     *
     * @param sstables SSTables to calculate key count
     * @return estimated key count
     */
    public static long getApproximateKeyCount(Iterable<SSTableReader> sstables)
    {
        long count = -1;

        if (Iterables.isEmpty(sstables))
            return count;

        boolean failed = false;
        ICardinality cardinality = null;
        for (SSTableReader sstable : sstables)
        {
            if (sstable.openReason == OpenReason.EARLY)
                continue;

            try
            {
                CompactionMetadata metadata = (CompactionMetadata) sstable.descriptor.getMetadataSerializer().deserialize(sstable.descriptor, MetadataType.COMPACTION);
                // If we can't load the CompactionMetadata, we are forced to estimate the keys using the index
                // summary. (CASSANDRA-10676)
                if (metadata == null)
                {
                    logger.warn("Reading cardinality from Statistics.db failed for {}", sstable.getFilename());
                    failed = true;
                    break;
                }

                if (cardinality == null)
                    cardinality = metadata.cardinalityEstimator;
                else
                    cardinality = cardinality.merge(metadata.cardinalityEstimator);
            }
            catch (IOException e)
            {
                logger.warn("Reading cardinality from Statistics.db failed.", e);
                failed = true;
                break;
            }
            catch (CardinalityMergeException e)
            {
                logger.warn("Cardinality merge failed.", e);
                failed = true;
                break;
            }
        }
        if (cardinality != null && !failed)
            count = cardinality.cardinality();

        // if something went wrong above or cardinality is not available, calculate using index summary
        if (count < 0)
        {
            count = 0;
            for (SSTableReader sstable : sstables)
                count += sstable.estimatedKeys();
        }
        return count;
    }

    /**
     * Estimates how much of the keys we would keep if the sstables were compacted together
     */
    public static double estimateCompactionGain(Set<SSTableReader> overlapping)
    {
        Set<ICardinality> cardinalities = new HashSet<>(overlapping.size());
        for (SSTableReader sstable : overlapping)
        {
            try
            {
                ICardinality cardinality = ((CompactionMetadata) sstable.descriptor.getMetadataSerializer().deserialize(sstable.descriptor, MetadataType.COMPACTION)).cardinalityEstimator;
                if (cardinality != null)
                    cardinalities.add(cardinality);
                else
                    logger.trace("Got a null cardinality estimator in: {}", sstable.getFilename());
            }
            catch (IOException e)
            {
                logger.warn("Could not read up compaction metadata for {}", sstable, e);
            }
        }
        long totalKeyCountBefore = 0;
        for (ICardinality cardinality : cardinalities)
        {
            totalKeyCountBefore += cardinality.cardinality();
        }
        if (totalKeyCountBefore == 0)
            return 1;

        long totalKeyCountAfter = mergeCardinalities(cardinalities).cardinality();
        logger.trace("Estimated compaction gain: {}/{}={}", totalKeyCountAfter, totalKeyCountBefore, ((double)totalKeyCountAfter)/totalKeyCountBefore);
        return ((double)totalKeyCountAfter)/totalKeyCountBefore;
    }

    private static ICardinality mergeCardinalities(Collection<ICardinality> cardinalities)
    {
        ICardinality base = new HyperLogLogPlus(13, 25); // see MetadataCollector.cardinality
        try
        {
            base = base.merge(cardinalities.toArray(new ICardinality[cardinalities.size()]));
        }
        catch (CardinalityMergeException e)
        {
            logger.warn("Could not merge cardinalities", e);
        }
        return base;
    }

    public static SSTableReader open(Descriptor descriptor)
    {
        TableMetadataRef metadata;
        if (descriptor.cfname.contains(SECONDARY_INDEX_NAME_SEPARATOR))
        {
            int i = descriptor.cfname.indexOf(SECONDARY_INDEX_NAME_SEPARATOR);
            String indexName = descriptor.cfname.substring(i + 1);
            metadata = Schema.instance.getIndexTableMetadataRef(descriptor.ksname, indexName);
            if (metadata == null)
                throw new AssertionError("Could not find index metadata for index cf " + i);
        }
        else
        {
            metadata = Schema.instance.getTableMetadataRef(descriptor.ksname, descriptor.cfname);
        }
        return open(descriptor, metadata);
    }

    public static SSTableReader open(Descriptor desc, TableMetadataRef metadata)
    {
        return open(desc, componentsFor(desc), metadata);
    }

    public static SSTableReader open(Descriptor descriptor, Set<Component> components, TableMetadataRef metadata)
    {
        return open(descriptor, components, metadata, true, false);
    }

    // use only for offline or "Standalone" operations
    public static SSTableReader openNoValidation(Descriptor descriptor, Set<Component> components, ColumnFamilyStore cfs)
    {
        return open(descriptor, components, cfs.metadata, false, true);
    }

    // use only for offline or "Standalone" operations
    public static SSTableReader openNoValidation(Descriptor descriptor, TableMetadataRef metadata)
    {
        return open(descriptor, componentsFor(descriptor), metadata, false, true);
    }

    /**
     * Open SSTable reader to be used in batch mode(such as sstableloader).
     *
     * @param descriptor
     * @param components
     * @param metadata
     * @return opened SSTableReader
     * @throws IOException
     */
    public static SSTableReader openForBatch(Descriptor descriptor, Set<Component> components, TableMetadataRef metadata)
    {
        // Minimum components without which we can't do anything
        assert components.contains(Component.DATA) : "Data component is missing for sstable " + descriptor;
        assert components.contains(Component.PRIMARY_INDEX) : "Primary index component is missing for sstable " + descriptor;
        verifyCompressionInfoExistenceIfApplicable(descriptor, components);

        EnumSet<MetadataType> types = EnumSet.of(MetadataType.VALIDATION, MetadataType.STATS, MetadataType.HEADER);
        Map<MetadataType, MetadataComponent> sstableMetadata;
        try
        {
             sstableMetadata = descriptor.getMetadataSerializer().deserialize(descriptor, types);
        }
        catch (IOException e)
        {
            throw new CorruptSSTableException(e, descriptor.filenameFor(Component.STATS));
        }

        ValidationMetadata validationMetadata = (ValidationMetadata) sstableMetadata.get(MetadataType.VALIDATION);
        StatsMetadata statsMetadata = (StatsMetadata) sstableMetadata.get(MetadataType.STATS);
        SerializationHeader.Component header = (SerializationHeader.Component) sstableMetadata.get(MetadataType.HEADER);

        // Check if sstable is created using same partitioner.
        // Partitioner can be null, which indicates older version of sstable or no stats available.
        // In that case, we skip the check.
        String partitionerName = metadata.get().partitioner.getClass().getCanonicalName();
        if (validationMetadata != null && !partitionerName.equals(validationMetadata.partitioner))
        {
            logger.error("Cannot open {}; partitioner {} does not match system partitioner {}.  Note that the default partitioner starting with Cassandra 1.2 is Murmur3Partitioner, so you will need to edit that to match your old partitioner if upgrading.",
                         descriptor, validationMetadata.partitioner, partitionerName);
            System.exit(1);
        }

        try
        {
            return new SSTableReaderBuilder.ForBatch(descriptor, metadata, components, statsMetadata, header.toHeader(metadata.get())).build();
        }
        catch (UnknownColumnException e)
        {
            throw new IllegalStateException(e);
        }
    }

    /**
     * Open an SSTable for reading
     * @param descriptor SSTable to open
     * @param components Components included with this SSTable
     * @param metadata for this SSTables CF
     * @param validate Check SSTable for corruption (limited)
     * @param isOffline Whether we are opening this SSTable "offline", for example from an external tool or not for inclusion in queries (validations)
     *                  This stops regenerating BF + Summaries and also disables tracking of hotness for the SSTable.
     * @return {@link SSTableReader}
     * @throws IOException
     */
    public static SSTableReader open(Descriptor descriptor,
                                     Set<Component> components,
                                     TableMetadataRef metadata,
                                     boolean validate,
                                     boolean isOffline)
    {
        // Minimum components without which we can't do anything
        assert components.contains(Component.DATA) : "Data component is missing for sstable " + descriptor;
        assert !validate || components.contains(Component.PRIMARY_INDEX) : "Primary index component is missing for sstable " + descriptor;

        // For the 3.0+ sstable format, the (misnomed) stats component hold the serialization header which we need to deserialize the sstable content
        assert components.contains(Component.STATS) : "Stats component is missing for sstable " + descriptor;

        verifyCompressionInfoExistenceIfApplicable(descriptor, components);

        EnumSet<MetadataType> types = EnumSet.of(MetadataType.VALIDATION, MetadataType.STATS, MetadataType.HEADER);

        Map<MetadataType, MetadataComponent> sstableMetadata;
        try
        {
            sstableMetadata = descriptor.getMetadataSerializer().deserialize(descriptor, types);
        }
        catch (Throwable t)
        {
            throw new CorruptSSTableException(t, descriptor.filenameFor(Component.STATS));
        }
        ValidationMetadata validationMetadata = (ValidationMetadata) sstableMetadata.get(MetadataType.VALIDATION);
        StatsMetadata statsMetadata = (StatsMetadata) sstableMetadata.get(MetadataType.STATS);
        SerializationHeader.Component header = (SerializationHeader.Component) sstableMetadata.get(MetadataType.HEADER);
        assert header != null;

        // Check if sstable is created using same partitioner.
        // Partitioner can be null, which indicates older version of sstable or no stats available.
        // In that case, we skip the check.
        String partitionerName = metadata.get().partitioner.getClass().getCanonicalName();
        if (validationMetadata != null && !partitionerName.equals(validationMetadata.partitioner))
        {
            logger.error("Cannot open {}; partitioner {} does not match system partitioner {}.  Note that the default partitioner starting with Cassandra 1.2 is Murmur3Partitioner, so you will need to edit that to match your old partitioner if upgrading.",
                         descriptor, validationMetadata.partitioner, partitionerName);
            System.exit(1);
        }

        SSTableReader sstable;
        try
        {
            sstable = new SSTableReaderBuilder.ForRead(descriptor,
                                                       metadata,
                                                       validationMetadata,
                                                       isOffline,
                                                       components,
                                                       statsMetadata,
                                                       header.toHeader(metadata.get())).build();
        }
        catch (UnknownColumnException e)
        {
            throw new IllegalStateException(e);
        }

        try
        {
            if (validate)
                sstable.validate();

            if (sstable.getKeyCache() != null)
                logger.trace("key cache contains {}/{} keys", sstable.getKeyCache().size(), sstable.getKeyCache().getCapacity());

            return sstable;
        }
        catch (Throwable t)
        {
            sstable.selfRef().release();
            throw new CorruptSSTableException(t, sstable.getFilename());
        }
    }

    public static Collection<SSTableReader> openAll(Set<Map.Entry<Descriptor, Set<Component>>> entries,
                                                    final TableMetadataRef metadata)
    {
        final Collection<SSTableReader> sstables = newBlockingQueue();

        ExecutorPlus executor = executorFactory().pooled("SSTableBatchOpen", FBUtilities.getAvailableProcessors());
        try
        {
            for (final Map.Entry<Descriptor, Set<Component>> entry : entries)
            {
                Runnable runnable = new Runnable()
                {
                    public void run()
                    {
                        SSTableReader sstable;
                        try
                        {
                            sstable = open(entry.getKey(), entry.getValue(), metadata);
                        }
                        catch (CorruptSSTableException ex)
                        {
                            JVMStabilityInspector.inspectThrowable(ex);
                            logger.error("Corrupt sstable {}; skipping table", entry, ex);
                            return;
                        }
                        catch (FSError ex)
                        {
                            JVMStabilityInspector.inspectThrowable(ex);
                            logger.error("Cannot read sstable {}; file system error, skipping table", entry, ex);
                            return;
                        }
                        sstables.add(sstable);
                    }
                };
                executor.submit(runnable);
            }
        }
        finally
        {
            executor.shutdown();
        }

        try
        {
            executor.awaitTermination(7, TimeUnit.DAYS);
        }
        catch (InterruptedException e)
        {
            throw new UncheckedInterruptedException(e);
        }

        return sstables;

    }

    /**
     * Open a RowIndexedReader which already has its state initialized (by SSTableWriter).
     */
    public static SSTableReader internalOpen(Descriptor desc,
                                             Set<Component> components,
                                             TableMetadataRef metadata,
                                             FileHandle ifile,
                                             FileHandle dfile,
                                             IndexSummary summary,
                                             IFilter bf,
                                             long maxDataAge,
                                             StatsMetadata sstableMetadata,
                                             OpenReason openReason,
                                             SerializationHeader header)
    {
        assert desc != null && ifile != null && dfile != null && summary != null && bf != null && sstableMetadata != null;

        return new SSTableReaderBuilder.ForWriter(desc, metadata, maxDataAge, components, sstableMetadata, openReason, header)
                .bf(bf).ifile(ifile).dfile(dfile).summary(summary).build();
    }

    /**
     * Best-effort checking to verify the expected compression info component exists, according to the TOC file.
     * The verification depends on the existence of TOC file. If absent, the verification is skipped.
     * @param descriptor
     * @param actualComponents, actual components listed from the file system.
     * @throws CorruptSSTableException, if TOC expects compression info but not found from disk.
     * @throws FSReadError, if unable to read from TOC file.
     */
    public static void verifyCompressionInfoExistenceIfApplicable(Descriptor descriptor,
                                                                  Set<Component> actualComponents)
    throws CorruptSSTableException, FSReadError
    {
        File tocFile = new File(descriptor.filenameFor(Component.TOC));
        if (tocFile.exists())
        {
            try
            {
                Set<Component> expectedComponents = readTOC(descriptor, false);
                if (expectedComponents.contains(Component.COMPRESSION_INFO) && !actualComponents.contains(Component.COMPRESSION_INFO))
                {
                    String compressionInfoFileName = descriptor.filenameFor(Component.COMPRESSION_INFO);
                    throw new CorruptSSTableException(new NoSuchFileException(compressionInfoFileName), compressionInfoFileName);
                }
            }
            catch (IOException e)
            {
                throw new FSReadError(e, tocFile);
            }
        }
    }

    protected SSTableReader(SSTableReaderBuilder builder)
    {
        this(builder.descriptor,
             builder.components,
             builder.metadataRef,
             builder.maxDataAge,
             builder.statsMetadata,
             builder.openReason,
             builder.header,
             builder.summary,
             builder.dfile,
             builder.ifile,
             builder.bf);
    }

    protected SSTableReader(final Descriptor desc,
                            Set<Component> components,
                            TableMetadataRef metadata,
                            long maxDataAge,
                            StatsMetadata sstableMetadata,
                            OpenReason openReason,
                            SerializationHeader header,
                            IndexSummary summary,
                            FileHandle dfile,
                            FileHandle ifile,
                            IFilter bf)
    {
        super(desc, components, metadata, DatabaseDescriptor.getDiskOptimizationStrategy());
        this.sstableMetadata = sstableMetadata;
        this.header = header;
        this.indexSummary = summary;
        this.dfile = dfile;
        this.ifile = ifile;
        this.bf = bf;
        this.maxDataAge = maxDataAge;
        this.openReason = openReason;
        this.rowIndexEntrySerializer = descriptor.version.getSSTableFormat().getIndexSerializer(metadata.get(), desc.version, header);
        tidy = new InstanceTidier(descriptor, metadata.id);
        selfRef = new Ref<>(this, tidy);
    }

    public static long getTotalBytes(Iterable<SSTableReader> sstables)
    {
        long sum = 0;
        for (SSTableReader sstable : sstables)
            sum += sstable.onDiskLength();
        return sum;
    }

    public static long getTotalUncompressedBytes(Iterable<SSTableReader> sstables)
    {
        long sum = 0;
        for (SSTableReader sstable : sstables)
            sum += sstable.uncompressedLength();

        return sum;
    }

    public long getSerializedRowSize(DecoratedKey key)
    {
        RowIndexEntry indexEntry = getPosition(key, Operator.EQ);
        if (indexEntry == null)
        {
            return 0;
        }

        RowIndexEntry nextEntry = getPosition(key, Operator.GT);
        if (nextEntry == null)
        {
            return uncompressedLength() - indexEntry.position;
        }
        else
        {
            return  nextEntry.position - indexEntry.position;
        }
    }

    public boolean equals(Object that)
    {
        return that instanceof SSTableReader && ((SSTableReader) that).descriptor.equals(this.descriptor);
    }

    public int hashCode()
    {
        return this.descriptor.hashCode();
    }

    public String getFilename()
    {
        return dfile.path();
    }

    public void setupOnline()
    {
        // under normal operation we can do this at any time, but SSTR is also used outside C* proper,
        // e.g. by BulkLoader, which does not initialize the cache.  As a kludge, we set up the cache
        // here when we know we're being wired into the rest of the server infrastructure.
        InstrumentingCache<KeyCacheKey, RowIndexEntry> maybeKeyCache = CacheService.instance.keyCache;
        if (maybeKeyCache.getCapacity() > 0)
            keyCache = maybeKeyCache;

        final ColumnFamilyStore cfs = Schema.instance.getColumnFamilyStoreInstance(metadata().id);
        if (cfs != null)
            setCrcCheckChance(cfs.getCrcCheckChance());
    }

    /**
     * Save index summary to Summary.db file.
     */
    public static void saveSummary(Descriptor descriptor, DecoratedKey first, DecoratedKey last, IndexSummary summary)
    {
        File summariesFile = new File(descriptor.filenameFor(Component.SUMMARY));
        if (summariesFile.exists())
            FileUtils.deleteWithConfirm(summariesFile);

        try (DataOutputStreamPlus oStream = new FileOutputStreamPlus(summariesFile))
        {
            IndexSummary.serializer.serialize(summary, oStream);
            ByteBufferUtil.writeWithLength(first.getKey(), oStream);
            ByteBufferUtil.writeWithLength(last.getKey(), oStream);
        }
        catch (IOException e)
        {
            logger.error("Cannot save SSTable Summary: ", e);

            // corrupted hence delete it and let it load it now.
            if (summariesFile.exists())
                FileUtils.deleteWithConfirm(summariesFile);
        }
    }

    public static void saveBloomFilter(Descriptor descriptor, IFilter filter)
    {
        File filterFile = new File(descriptor.filenameFor(Component.FILTER));
        try (DataOutputStreamPlus stream = new FileOutputStreamPlus(filterFile))
        {
            BloomFilterSerializer.serialize((BloomFilter) filter, stream);
            stream.flush();
        }
        catch (IOException e)
        {
            logger.trace("Cannot save SSTable bloomfilter: ", e);

            // corrupted hence delete it and let it load it now.
            if (filterFile.exists())
                FileUtils.deleteWithConfirm(filterFile);
        }

    }

    /**
     * Execute provided task with sstable lock to avoid racing with index summary redistribution, SEE CASSANDRA-15861.
     *
     * @param task to be guarded by sstable lock
     */
    public <R> R runWithLock(CheckedFunction<Descriptor, R, IOException> task) throws IOException
    {
        synchronized (tidy.global)
        {
            return task.apply(descriptor);
        }
    }

    public void setReplaced()
    {
        synchronized (tidy.global)
        {
            assert !tidy.isReplaced;
            tidy.isReplaced = true;
        }
    }

    public boolean isReplaced()
    {
        synchronized (tidy.global)
        {
            return tidy.isReplaced;
        }
    }

    // These runnables must NOT be an anonymous or non-static inner class, nor must it retain a reference chain to this reader
    public void runOnClose(final Runnable runOnClose)
    {
        synchronized (tidy.global)
        {
            final Runnable existing = tidy.runOnClose;
            tidy.runOnClose = AndThen.get(existing, runOnClose);
        }
    }

    private static class AndThen implements Runnable
    {
        final Runnable runFirst;
        final Runnable runSecond;

        private AndThen(Runnable runFirst, Runnable runSecond)
        {
            this.runFirst = runFirst;
            this.runSecond = runSecond;
        }

        public void run()
        {
            runFirst.run();
            runSecond.run();
        }

        static Runnable get(Runnable runFirst, Runnable runSecond)
        {
            if (runFirst == null)
                return runSecond;
            return new AndThen(runFirst, runSecond);
        }
    }

    /**
     * Clone this reader with the provided start and open reason, and set the clone as replacement.
     *
     * @param newFirst the first key for the replacement (which can be different from the original due to the pre-emptive
     * opening of compaction results).
     * @param reason the {@code OpenReason} for the replacement.
     *
     * @return the cloned reader. That reader is set as a replacement by the method.
     */
    private SSTableReader cloneAndReplace(DecoratedKey newFirst, OpenReason reason)
    {
        return cloneAndReplace(newFirst, reason, indexSummary.sharedCopy());
    }

    /**
     * Clone this reader with the new values and set the clone as replacement.
     *
     * @param newFirst the first key for the replacement (which can be different from the original due to the pre-emptive
     * opening of compaction results).
     * @param reason the {@code OpenReason} for the replacement.
     * @param newSummary the index summary for the replacement.
     *
     * @return the cloned reader. That reader is set as a replacement by the method.
     */
    private SSTableReader cloneAndReplace(DecoratedKey newFirst, OpenReason reason, IndexSummary newSummary)
    {
        SSTableReader replacement = internalOpen(descriptor,
                                                 components,
                                                 metadata,
                                                 ifile != null ? ifile.sharedCopy() : null,
                                                 dfile.sharedCopy(),
                                                 newSummary,
                                                 bf.sharedCopy(),
                                                 maxDataAge,
                                                 sstableMetadata,
                                                 reason,
                                                 header);

        replacement.first = newFirst;
        replacement.last = last;
        replacement.isSuspect.set(isSuspect.get());
        return replacement;
    }

    /**
     * Clone this reader with the new values and set the clone as replacement.
     *
     * @param newBloomFilter for the replacement
     *
     * @return the cloned reader. That reader is set as a replacement by the method.
     */
    @VisibleForTesting
    public SSTableReader cloneAndReplace(IFilter newBloomFilter)
    {
        SSTableReader replacement = internalOpen(descriptor,
                                                 components,
                                                 metadata,
                                                 ifile.sharedCopy(),
                                                 dfile.sharedCopy(),
                                                 indexSummary,
                                                 newBloomFilter,
                                                 maxDataAge,
                                                 sstableMetadata,
                                                 openReason,
                                                 header);

        replacement.first = first;
        replacement.last = last;
        replacement.isSuspect.set(isSuspect.get());
        return replacement;
    }

    public SSTableReader cloneWithRestoredStart(DecoratedKey restoredStart)
    {
        synchronized (tidy.global)
        {
            return cloneAndReplace(restoredStart, OpenReason.NORMAL);
        }
    }

    // runOnClose must NOT be an anonymous or non-static inner class, nor must it retain a reference chain to this reader
    public SSTableReader cloneWithNewStart(DecoratedKey newStart, final Runnable runOnClose)
    {
        synchronized (tidy.global)
        {
            assert openReason != OpenReason.EARLY;
            // TODO: merge with caller's firstKeyBeyond() work,to save time
            if (newStart.compareTo(first) > 0)
            {
                final long dataStart = getPosition(newStart, Operator.EQ).position;
                final long indexStart = getIndexScanPosition(newStart);
                this.tidy.runOnClose = new DropPageCache(dfile, dataStart, ifile, indexStart, runOnClose);
            }

            return cloneAndReplace(newStart, OpenReason.MOVED_START);
        }
    }

    private static class DropPageCache implements Runnable
    {
        final FileHandle dfile;
        final long dfilePosition;
        final FileHandle ifile;
        final long ifilePosition;
        final Runnable andThen;

        private DropPageCache(FileHandle dfile, long dfilePosition, FileHandle ifile, long ifilePosition, Runnable andThen)
        {
            this.dfile = dfile;
            this.dfilePosition = dfilePosition;
            this.ifile = ifile;
            this.ifilePosition = ifilePosition;
            this.andThen = andThen;
        }

        public void run()
        {
            dfile.dropPageCache(dfilePosition);

            if (ifile != null)
                ifile.dropPageCache(ifilePosition);
            if (andThen != null)
                andThen.run();
        }
    }

    /**
     * Returns a new SSTableReader with the same properties as this SSTableReader except that a new IndexSummary will
     * be built at the target samplingLevel.  This (original) SSTableReader instance will be marked as replaced, have
     * its DeletingTask removed, and have its periodic read-meter sync task cancelled.
     * @param samplingLevel the desired sampling level for the index summary on the new SSTableReader
     * @return a new SSTableReader
     * @throws IOException
     */
    @SuppressWarnings("resource")
    public SSTableReader cloneWithNewSummarySamplingLevel(ColumnFamilyStore parent, int samplingLevel) throws IOException
    {
        assert openReason != OpenReason.EARLY;

        int minIndexInterval = metadata().params.minIndexInterval;
        int maxIndexInterval = metadata().params.maxIndexInterval;
        double effectiveInterval = indexSummary.getEffectiveIndexInterval();

        IndexSummary newSummary;

        // We have to rebuild the summary from the on-disk primary index in three cases:
        // 1. The sampling level went up, so we need to read more entries off disk
        // 2. The min_index_interval changed (in either direction); this changes what entries would be in the summary
        //    at full sampling (and consequently at any other sampling level)
        // 3. The max_index_interval was lowered, forcing us to raise the sampling level
        if (samplingLevel > indexSummary.getSamplingLevel() || indexSummary.getMinIndexInterval() != minIndexInterval || effectiveInterval > maxIndexInterval)
        {
            newSummary = buildSummaryAtLevel(samplingLevel);
        }
        else if (samplingLevel < indexSummary.getSamplingLevel())
        {
            // we can use the existing index summary to make a smaller one
            newSummary = IndexSummaryBuilder.downsample(indexSummary, samplingLevel, minIndexInterval, getPartitioner());
        }
        else
        {
            throw new AssertionError("Attempted to clone SSTableReader with the same index summary sampling level and " +
                    "no adjustments to min/max_index_interval");
        }

        // Always save the resampled index with lock to avoid racing with entire-sstable streaming
        synchronized (tidy.global)
        {
            saveSummary(descriptor, first, last, newSummary);
            return cloneAndReplace(first, OpenReason.METADATA_CHANGE, newSummary);
        }
    }

    private IndexSummary buildSummaryAtLevel(int newSamplingLevel) throws IOException
    {
        // we read the positions in a BRAF so we don't have to worry about an entry spanning a mmap boundary.
        RandomAccessReader primaryIndex = RandomAccessReader.open(new File(descriptor.filenameFor(Component.PRIMARY_INDEX)));
        try
        {
            long indexSize = primaryIndex.length();
            try (IndexSummaryBuilder summaryBuilder = new IndexSummaryBuilder(estimatedKeys(), metadata().params.minIndexInterval, newSamplingLevel))
            {
                long indexPosition;
                while ((indexPosition = primaryIndex.getFilePointer()) != indexSize)
                {
                    summaryBuilder.maybeAddEntry(decorateKey(ByteBufferUtil.readWithShortLength(primaryIndex)), indexPosition);
                    RowIndexEntry.Serializer.skip(primaryIndex, descriptor.version);
                }

                return summaryBuilder.build(getPartitioner());
            }
        }
        finally
        {
            FileUtils.closeQuietly(primaryIndex);
        }
    }

    public RestorableMeter getReadMeter()
    {
        return readMeter;
    }

    public int getIndexSummarySamplingLevel()
    {
        return indexSummary.getSamplingLevel();
    }

    public long getIndexSummaryOffHeapSize()
    {
        return indexSummary.getOffHeapSize();
    }

    public int getMinIndexInterval()
    {
        return indexSummary.getMinIndexInterval();
    }

    public double getEffectiveIndexInterval()
    {
        return indexSummary.getEffectiveIndexInterval();
    }

    public void releaseSummary()
    {
        tidy.releaseSummary();
    }

    private void validate()
    {
        if (this.first.compareTo(this.last) > 0)
        {
            throw new CorruptSSTableException(new IllegalStateException(String.format("SSTable first key %s > last key %s", this.first, this.last)), getFilename());
        }
    }

    /**
     * Gets the position in the index file to start scanning to find the given key (at most indexInterval keys away,
     * modulo downsampling of the index summary). Always returns a {@code value >= 0}
     */
    public long getIndexScanPosition(PartitionPosition key)
    {
        if (openReason == OpenReason.MOVED_START && key.compareTo(first) < 0)
            key = first;

        return getIndexScanPositionFromBinarySearchResult(indexSummary.binarySearch(key), indexSummary);
    }

    @VisibleForTesting
    public static long getIndexScanPositionFromBinarySearchResult(int binarySearchResult, IndexSummary referencedIndexSummary)
    {
        if (binarySearchResult == -1)
            return 0;
        else
            return referencedIndexSummary.getPosition(getIndexSummaryIndexFromBinarySearchResult(binarySearchResult));
    }

    public static int getIndexSummaryIndexFromBinarySearchResult(int binarySearchResult)
    {
        if (binarySearchResult < 0)
        {
            // binary search gives us the first index _greater_ than the key searched for,
            // i.e., its insertion position
            int greaterThan = (binarySearchResult + 1) * -1;
            if (greaterThan == 0)
                return -1;
            return greaterThan - 1;
        }
        else
        {
            return binarySearchResult;
        }
    }

    /**
     * Returns the compression metadata for this sstable.
     * @throws IllegalStateException if the sstable is not compressed
     */
    public CompressionMetadata getCompressionMetadata()
    {
        if (!compression)
            throw new IllegalStateException(this + " is not compressed");

        return dfile.compressionMetadata().get();
    }

    /**
     * Returns the amount of memory in bytes used off heap by the compression meta-data.
     * @return the amount of memory in bytes used off heap by the compression meta-data
     */
    public long getCompressionMetadataOffHeapSize()
    {
        if (!compression)
            return 0;

        return getCompressionMetadata().offHeapSize();
    }

    public IFilter getBloomFilter()
    {
        return bf;
    }

    public long getBloomFilterSerializedSize()
    {
        return bf.serializedSize();
    }

    /**
     * Returns the amount of memory in bytes used off heap by the bloom filter.
     * @return the amount of memory in bytes used off heap by the bloom filter
     */
    public long getBloomFilterOffHeapSize()
    {
        return bf.offHeapSize();
    }

    /**
     * @return An estimate of the number of keys in this SSTable based on the index summary.
     */
    public long estimatedKeys()
    {
        return indexSummary.getEstimatedKeyCount();
    }

    /**
     * @param ranges
     * @return An estimate of the number of keys for given ranges in this SSTable.
     */
    public long estimatedKeysForRanges(Collection<Range<Token>> ranges)
    {
        long sampleKeyCount = 0;
        List<IndexesBounds> sampleIndexes = getSampleIndexesForRanges(indexSummary, ranges);
        for (IndexesBounds sampleIndexRange : sampleIndexes)
            sampleKeyCount += (sampleIndexRange.upperPosition - sampleIndexRange.lowerPosition + 1);

        // adjust for the current sampling level: (BSL / SL) * index_interval_at_full_sampling
        long estimatedKeys = sampleKeyCount * ((long) Downsampling.BASE_SAMPLING_LEVEL * indexSummary.getMinIndexInterval()) / indexSummary.getSamplingLevel();
        return Math.max(1, estimatedKeys);
    }

    /**
     * Returns the number of entries in the IndexSummary.  At full sampling, this is approximately 1/INDEX_INTERVALth of
     * the keys in this SSTable.
     */
    public int getIndexSummarySize()
    {
        return indexSummary.size();
    }

    /**
     * Returns the approximate number of entries the IndexSummary would contain if it were at full sampling.
     */
    public int getMaxIndexSummarySize()
    {
        return indexSummary.getMaxNumberOfEntries();
    }

    /**
     * Returns the key for the index summary entry at `index`.
     */
    public byte[] getIndexSummaryKey(int index)
    {
        return indexSummary.getKey(index);
    }

    private static List<IndexesBounds> getSampleIndexesForRanges(IndexSummary summary, Collection<Range<Token>> ranges)
    {
        // use the index to determine a minimal section for each range
        List<IndexesBounds> positions = new ArrayList<>();

        for (Range<Token> range : Range.normalize(ranges))
        {
            PartitionPosition leftPosition = range.left.maxKeyBound();
            PartitionPosition rightPosition = range.right.maxKeyBound();

            int left = summary.binarySearch(leftPosition);
            if (left < 0)
                left = (left + 1) * -1;
            else
                // left range are start exclusive
                left = left + 1;
            if (left == summary.size())
                // left is past the end of the sampling
                continue;

            int right = Range.isWrapAround(range.left, range.right)
                    ? summary.size() - 1
                    : summary.binarySearch(rightPosition);
            if (right < 0)
            {
                // range are end inclusive so we use the previous index from what binarySearch give us
                // since that will be the last index we will return
                right = (right + 1) * -1;
                if (right == 0)
                    // Means the first key is already stricly greater that the right bound
                    continue;
                right--;
            }

            if (left > right)
                // empty range
                continue;
            positions.add(new IndexesBounds(left, right));
        }
        return positions;
    }

    public Iterable<DecoratedKey> getKeySamples(final Range<Token> range)
    {
        final List<IndexesBounds> indexRanges = getSampleIndexesForRanges(indexSummary, Collections.singletonList(range));

        if (indexRanges.isEmpty())
            return Collections.emptyList();

        return new Iterable<DecoratedKey>()
        {
            public Iterator<DecoratedKey> iterator()
            {
                return new Iterator<DecoratedKey>()
                {
                    private Iterator<IndexesBounds> rangeIter = indexRanges.iterator();
                    private IndexesBounds current;
                    private int idx;

                    public boolean hasNext()
                    {
                        if (current == null || idx > current.upperPosition)
                        {
                            if (rangeIter.hasNext())
                            {
                                current = rangeIter.next();
                                idx = current.lowerPosition;
                                return true;
                            }
                            return false;
                        }

                        return true;
                    }

                    public DecoratedKey next()
                    {
                        byte[] bytes = indexSummary.getKey(idx++);
                        return decorateKey(ByteBuffer.wrap(bytes));
                    }

                    public void remove()
                    {
                        throw new UnsupportedOperationException();
                    }
                };
            }
        };
    }

    /**
     * Determine the minimal set of sections that can be extracted from this SSTable to cover the given ranges.
     * @return A sorted list of (offset,end) pairs that cover the given ranges in the datafile for this SSTable.
     */
    public List<PartitionPositionBounds> getPositionsForRanges(Collection<Range<Token>> ranges)
    {
        // use the index to determine a minimal section for each range
        List<PartitionPositionBounds> positions = new ArrayList<>();
        for (Range<Token> range : Range.normalize(ranges))
        {
            assert !range.isWrapAround() || range.right.isMinimum();
            // truncate the range so it at most covers the sstable
            AbstractBounds<PartitionPosition> bounds = Range.makeRowRange(range);
            PartitionPosition leftBound = bounds.left.compareTo(first) > 0 ? bounds.left : first.getToken().minKeyBound();
            PartitionPosition rightBound = bounds.right.isMinimum() ? last.getToken().maxKeyBound() : bounds.right;

            if (leftBound.compareTo(last) > 0 || rightBound.compareTo(first) < 0)
                continue;

            long left = getPosition(leftBound, Operator.GT).position;
            long right = (rightBound.compareTo(last) > 0)
                         ? uncompressedLength()
                         : getPosition(rightBound, Operator.GT).position;

            if (left == right)
                // empty range
                continue;

            assert left < right : String.format("Range=%s openReason=%s first=%s last=%s left=%d right=%d", range, openReason, first, last, left, right);
            positions.add(new PartitionPositionBounds(left, right));
        }
        return positions;
    }

    public KeyCacheKey getCacheKey(DecoratedKey key)
    {
        return new KeyCacheKey(metadata(), descriptor, key.getKey());
    }

    public void cacheKey(DecoratedKey key, RowIndexEntry info)
    {
        CachingParams caching = metadata().params.caching;

        if (!caching.cacheKeys() || keyCache == null || keyCache.getCapacity() == 0)
            return;

        KeyCacheKey cacheKey = new KeyCacheKey(metadata(), descriptor, key.getKey());

        // only add the entry to the cache if the thing being added itself isn't
        // greater than or equal to the entire configured size of the cache. This
        // prevents us from adding an object to the heap just to need to have
        // the periodic scheduled logic in the cache get scheduled to turn around
        // and evict the object we just put in as it's already too big
        long cacheKeySize = info.unsharedHeapSize();
        if (cacheKeySize <= totalKeyCacheSizeBytes)
        {
            if (logger.isTraceEnabled())
            {
                logger.trace("Adding cache entry for {} -> {} with RowIndexEntry size {} (of KeyCache total {})", cacheKey,
                             info, FileUtils.stringifyFileSize(cacheKeySize), FileUtils.stringifyFileSize(totalKeyCacheSizeBytes));
            }
            keyCache.put(cacheKey, info);
        }
        else
        {
            if (logger.isTraceEnabled())
            {
                logger.trace("Not adding cache entry for {} -> {} as key size {} is greater than or equal to the " +
                             "total configured KeyCache size {}", cacheKey, info, FileUtils.stringifyFileSize(cacheKeySize),
                             FileUtils.stringifyFileSize(totalKeyCacheSizeBytes));
            }
        }
    }

    public RowIndexEntry getCachedPosition(DecoratedKey key, boolean updateStats)
    {
        if (isKeyCacheEnabled())
            return getCachedPosition(new KeyCacheKey(metadata(), descriptor, key.getKey()), updateStats);
        return null;
    }

    protected RowIndexEntry getCachedPosition(KeyCacheKey unifiedKey, boolean updateStats)
    {
        if (isKeyCacheEnabled())
        {
            if (updateStats)
            {
                RowIndexEntry cachedEntry = keyCache.get(unifiedKey);
                keyCacheRequest.incrementAndGet();
                if (cachedEntry != null)
                {
                    keyCacheHit.incrementAndGet();
                    bloomFilterTracker.addTruePositive();
                }
                return cachedEntry;
            }
            else
            {
                return keyCache.getInternal(unifiedKey);
            }
        }
        return null;
    }

    public boolean isKeyCacheEnabled()
    {
        return keyCache != null && metadata().params.caching.cacheKeys();
    }

    /**
     * Retrieves the position while updating the key cache and the stats.
     * @param key The key to apply as the rhs to the given Operator. A 'fake' key is allowed to
     * allow key selection by token bounds but only if op != * EQ
     * @param op The Operator defining matching keys: the nearest key to the target matching the operator wins.
     */
    public final RowIndexEntry getPosition(PartitionPosition key, Operator op)
    {
        return getPosition(key, op, SSTableReadsListener.NOOP_LISTENER);
    }

    /**
     * Retrieves the position while updating the key cache and the stats.
     * @param key The key to apply as the rhs to the given Operator. A 'fake' key is allowed to
     * allow key selection by token bounds but only if op != * EQ
     * @param op The Operator defining matching keys: the nearest key to the target matching the operator wins.
     * @param listener the {@code SSTableReaderListener} that must handle the notifications.
     */
    public final RowIndexEntry getPosition(PartitionPosition key, Operator op, SSTableReadsListener listener)
    {
        return getPosition(key, op, true, false, listener);
    }

    public final RowIndexEntry getPosition(PartitionPosition key,
                                           Operator op,
                                           boolean updateCacheAndStats)
    {
        return getPosition(key, op, updateCacheAndStats, false, SSTableReadsListener.NOOP_LISTENER);
    }

    /**
     * @param key The key to apply as the rhs to the given Operator. A 'fake' key is allowed to
     * allow key selection by token bounds but only if op != * EQ
     * @param op The Operator defining matching keys: the nearest key to the target matching the operator wins.
     * @param updateCacheAndStats true if updating stats and cache
     * @param listener a listener used to handle internal events
     * @return The index entry corresponding to the key, or null if the key is not present
     */
    protected abstract RowIndexEntry getPosition(PartitionPosition key,
                                                 Operator op,
                                                 boolean updateCacheAndStats,
                                                 boolean permitMatchPastLast,
                                                 SSTableReadsListener listener);

    public abstract UnfilteredRowIterator iterator(DecoratedKey key,
                                                   Slices slices,
                                                   ColumnFilter selectedColumns,
                                                   boolean reversed,
                                                   SSTableReadsListener listener);

    public abstract UnfilteredRowIterator iterator(FileDataInput file, DecoratedKey key, RowIndexEntry indexEntry, Slices slices, ColumnFilter selectedColumns, boolean reversed);

    public abstract UnfilteredRowIterator simpleIterator(FileDataInput file, DecoratedKey key, RowIndexEntry indexEntry, boolean tombstoneOnly);

    /**
     * Finds and returns the first key beyond a given token in this SSTable or null if no such key exists.
     */
    public DecoratedKey firstKeyBeyond(PartitionPosition token)
    {
        if (token.compareTo(first) < 0)
            return first;

        long sampledPosition = getIndexScanPosition(token);

        if (ifile == null)
            return null;

        String path = null;
        try (FileDataInput in = ifile.createReader(sampledPosition))
        {
            path = in.getPath();
            while (!in.isEOF())
            {
                ByteBuffer indexKey = ByteBufferUtil.readWithShortLength(in);
                DecoratedKey indexDecoratedKey = decorateKey(indexKey);
                if (indexDecoratedKey.compareTo(token) > 0)
                    return indexDecoratedKey;

                RowIndexEntry.Serializer.skip(in, descriptor.version);
            }
        }
        catch (IOException e)
        {
            markSuspect();
            throw new CorruptSSTableException(e, path);
        }

        return null;
    }

    /**
     * @return The length in bytes of the data for this SSTable. For
     * compressed files, this is not the same thing as the on disk size (see
     * onDiskLength())
     */
    public long uncompressedLength()
    {
        return dfile.dataLength();
    }

    /**
     * @return The length in bytes of the on disk size for this SSTable. For
     * compressed files, this is not the same thing as the data length (see
     * length())
     */
    public long onDiskLength()
    {
        return dfile.onDiskLength;
    }

    @VisibleForTesting
    public double getCrcCheckChance()
    {
        return crcCheckChance;
    }

    /**
     * Set the value of CRC check chance. The argument supplied is obtained
     * from the the property of the owning CFS. Called when either the SSTR
     * is initialized, or the CFS's property is updated via JMX
     * @param crcCheckChance
     */
    public void setCrcCheckChance(double crcCheckChance)
    {
        this.crcCheckChance = crcCheckChance;
        dfile.compressionMetadata().ifPresent(metadata -> metadata.parameters.setCrcCheckChance(crcCheckChance));
    }

    /**
     * Mark the sstable as obsolete, i.e., compacted into newer sstables.
     *
     * When calling this function, the caller must ensure that the SSTableReader is not referenced anywhere
     * except for threads holding a reference.
     *
     * multiple times is usually buggy (see exceptions in Tracker.unmarkCompacting and removeOldSSTablesSize).
     */
    public void markObsolete(Runnable tidier)
    {
        if (logger.isTraceEnabled())
            logger.trace("Marking {} compacted", getFilename());

        synchronized (tidy.global)
        {
            assert !tidy.isReplaced;
            assert tidy.global.obsoletion == null: this + " was already marked compacted";

            tidy.global.obsoletion = tidier;
            tidy.global.stopReadMeterPersistence();
        }
    }

    public boolean isMarkedCompacted()
    {
        return tidy.global.obsoletion != null;
    }

    public void markSuspect()
    {
        if (logger.isTraceEnabled())
            logger.trace("Marking {} as a suspect to be excluded from reads.", getFilename());

        isSuspect.getAndSet(true);
    }

    @VisibleForTesting
    public void unmarkSuspect()
    {
        isSuspect.getAndSet(false);
    }

    public boolean isMarkedSuspect()
    {
        return isSuspect.get();
    }

    /**
     * Direct I/O SSTableScanner over a defined range of tokens.
     *
     * @param range the range of keys to cover
     * @return A Scanner for seeking over the rows of the SSTable.
     */
    public ISSTableScanner getScanner(Range<Token> range)
    {
        if (range == null)
            return getScanner();
        return getScanner(Collections.singletonList(range));
    }

    /**
     * Direct I/O SSTableScanner over the entirety of the sstable..
     *
     * @return A Scanner over the full content of the SSTable.
     */
    public abstract ISSTableScanner getScanner();

    /**
     * Direct I/O SSTableScanner over a defined collection of ranges of tokens.
     *
     * @param ranges the range of keys to cover
     * @return A Scanner for seeking over the rows of the SSTable.
     */
    public abstract ISSTableScanner getScanner(Collection<Range<Token>> ranges);

    /**
     * Direct I/O SSTableScanner over an iterator of bounds.
     *
     * @param rangeIterator the keys to cover
     * @return A Scanner for seeking over the rows of the SSTable.
     */
    public abstract ISSTableScanner getScanner(Iterator<AbstractBounds<PartitionPosition>> rangeIterator);

    /**
     * @param columns the columns to return.
     * @param dataRange filter to use when reading the columns
     * @param listener a listener used to handle internal read events
     * @return A Scanner for seeking over the rows of the SSTable.
     */
    public abstract ISSTableScanner getScanner(ColumnFilter columns, DataRange dataRange, SSTableReadsListener listener);

    public FileDataInput getFileDataInput(long position)
    {
        return dfile.createReader(position);
    }

    /**
     * Tests if the sstable contains data newer than the given age param (in localhost currentMilli time).
     * This works in conjunction with maxDataAge which is an upper bound on the create of data in this sstable.
     * @param age The age to compare the maxDataAre of this sstable. Measured in millisec since epoc on this host
     * @return True iff this sstable contains data that's newer than the given age parameter.
     */
    public boolean newSince(long age)
    {
        return maxDataAge > age;
    }

    public void createLinks(String snapshotDirectoryPath)
    {
        createLinks(snapshotDirectoryPath, null);
    }

    public void createLinks(String snapshotDirectoryPath, RateLimiter rateLimiter)
    {
        createLinks(descriptor, components, snapshotDirectoryPath, rateLimiter);
    }

    public static void createLinks(Descriptor descriptor, Set<Component> components, String snapshotDirectoryPath)
    {
        createLinks(descriptor, components, snapshotDirectoryPath, null);
    }

    public static void createLinks(Descriptor descriptor, Set<Component> components, String snapshotDirectoryPath, RateLimiter limiter)
    {
        for (Component component : components)
        {
            File sourceFile = new File(descriptor.filenameFor(component));
            if (!sourceFile.exists())
                continue;
            if (null != limiter)
                limiter.acquire();
            File targetLink = new File(snapshotDirectoryPath, sourceFile.name());
            FileUtils.createHardLink(sourceFile, targetLink);
        }
    }

    public boolean isRepaired()
    {
        return sstableMetadata.repairedAt != ActiveRepairService.UNREPAIRED_SSTABLE;
    }

    public DecoratedKey keyAt(long indexPosition) throws IOException
    {
        DecoratedKey key;
        try (FileDataInput in = ifile.createReader(indexPosition))
        {
            if (in.isEOF())
                return null;

            key = decorateKey(ByteBufferUtil.readWithShortLength(in));

            // hint read path about key location if caching is enabled
            // this saves index summary lookup and index file iteration which whould be pretty costly
            // especially in presence of promoted column indexes
            if (isKeyCacheEnabled())
                cacheKey(key, rowIndexEntrySerializer.deserialize(in));
        }

        return key;
    }

    public boolean isPendingRepair()
    {
        return sstableMetadata.pendingRepair != ActiveRepairService.NO_PENDING_REPAIR;
    }

    public TimeUUID getPendingRepair()
    {
        return sstableMetadata.pendingRepair;
    }

    public long getRepairedAt()
    {
        return sstableMetadata.repairedAt;
    }

    public boolean isTransient()
    {
        return sstableMetadata.isTransient;
    }

    public boolean intersects(Collection<Range<Token>> ranges)
    {
        Bounds<Token> range = new Bounds<>(first.getToken(), last.getToken());
        return Iterables.any(ranges, r -> r.intersects(range));
    }

    /**
     * TODO: Move someplace reusable
     */
    public abstract static class Operator
    {
        public static final Operator EQ = new Equals();
        public static final Operator GE = new GreaterThanOrEqualTo();
        public static final Operator GT = new GreaterThan();

        /**
         * @param comparison The result of a call to compare/compareTo, with the desired field on the rhs.
         * @return less than 0 if the operator cannot match forward, 0 if it matches, greater than 0 if it might match forward.
         */
        public abstract int apply(int comparison);

        final static class Equals extends Operator
        {
            public int apply(int comparison) { return -comparison; }
        }

        final static class GreaterThanOrEqualTo extends Operator
        {
            public int apply(int comparison) { return comparison >= 0 ? 0 : 1; }
        }

        final static class GreaterThan extends Operator
        {
            public int apply(int comparison) { return comparison > 0 ? 0 : 1; }
        }
    }

    public long getBloomFilterFalsePositiveCount()
    {
        return bloomFilterTracker.getFalsePositiveCount();
    }

    public long getRecentBloomFilterFalsePositiveCount()
    {
        return bloomFilterTracker.getRecentFalsePositiveCount();
    }

    public long getBloomFilterTruePositiveCount()
    {
        return bloomFilterTracker.getTruePositiveCount();
    }

    public long getRecentBloomFilterTruePositiveCount()
    {
        return bloomFilterTracker.getRecentTruePositiveCount();
    }

    public long getBloomFilterTrueNegativeCount()
    {
        return bloomFilterTracker.getTrueNegativeCount();
    }

    public long getRecentBloomFilterTrueNegativeCount()
    {
        return bloomFilterTracker.getRecentTrueNegativeCount();
    }

    public InstrumentingCache<KeyCacheKey, RowIndexEntry> getKeyCache()
    {
        return keyCache;
    }

    public EstimatedHistogram getEstimatedPartitionSize()
    {
        return sstableMetadata.estimatedPartitionSize;
    }

    public EstimatedHistogram getEstimatedCellPerPartitionCount()
    {
        return sstableMetadata.estimatedCellPerPartitionCount;
    }

    public double getEstimatedDroppableTombstoneRatio(int gcBefore)
    {
        return sstableMetadata.getEstimatedDroppableTombstoneRatio(gcBefore);
    }

    public double getDroppableTombstonesBefore(int gcBefore)
    {
        return sstableMetadata.getDroppableTombstonesBefore(gcBefore);
    }

    public double getCompressionRatio()
    {
        return sstableMetadata.compressionRatio;
    }

    public long getMinTimestamp()
    {
        return sstableMetadata.minTimestamp;
    }

    public long getMaxTimestamp()
    {
        return sstableMetadata.maxTimestamp;
    }

    public int getMinLocalDeletionTime()
    {
        return sstableMetadata.minLocalDeletionTime;
    }

    public int getMaxLocalDeletionTime()
    {
        return sstableMetadata.maxLocalDeletionTime;
    }

    /**
     * Whether the sstable may contain tombstones or if it is guaranteed to not contain any.
     * <p>
     * Note that having that method return {@code false} guarantees the sstable has no tombstones whatsoever (so no
     * cell tombstone, no range tombstone maker and no expiring columns), but having it return {@code true} doesn't
     * guarantee it contains any as it may simply have non-expired cells.
     */
    public boolean mayHaveTombstones()
    {
        // A sstable is guaranteed to have no tombstones if minLocalDeletionTime is still set to its default,
        // Cell.NO_DELETION_TIME, which is bigger than any valid deletion times.
        return getMinLocalDeletionTime() != Cell.NO_DELETION_TIME;
    }

    public int getMinTTL()
    {
        return sstableMetadata.minTTL;
    }

    public int getMaxTTL()
    {
        return sstableMetadata.maxTTL;
    }

    public long getTotalColumnsSet()
    {
        return sstableMetadata.totalColumnsSet;
    }

    public long getTotalRows()
    {
        return sstableMetadata.totalRows;
    }

    public int getAvgColumnSetPerRow()
    {
        return sstableMetadata.totalRows < 0
             ? -1
             : (sstableMetadata.totalRows == 0 ? 0 : (int)(sstableMetadata.totalColumnsSet / sstableMetadata.totalRows));
    }

    public int getSSTableLevel()
    {
        return sstableMetadata.sstableLevel;
    }

    /**
     * Mutate sstable level with a lock to avoid racing with entire-sstable-streaming and then reload sstable metadata
     */
    public void mutateLevelAndReload(int newLevel) throws IOException
    {
        synchronized (tidy.global)
        {
            descriptor.getMetadataSerializer().mutateLevel(descriptor, newLevel);
            reloadSSTableMetadata();
        }
    }

    /**
     * Mutate sstable repair metadata with a lock to avoid racing with entire-sstable-streaming and then reload sstable metadata
     */
    public void mutateRepairedAndReload(long newRepairedAt, TimeUUID newPendingRepair, boolean isTransient) throws IOException
    {
        synchronized (tidy.global)
        {
            descriptor.getMetadataSerializer().mutateRepairMetadata(descriptor, newRepairedAt, newPendingRepair, isTransient);
            reloadSSTableMetadata();
        }
    }

    /**
     * Reloads the sstable metadata from disk.
     *
     * Called after level is changed on sstable, for example if the sstable is dropped to L0
     *
     * Might be possible to remove in future versions
     *
     * @throws IOException
     */
    public void reloadSSTableMetadata() throws IOException
    {
        this.sstableMetadata = (StatsMetadata) descriptor.getMetadataSerializer().deserialize(descriptor, MetadataType.STATS);
    }

    public StatsMetadata getSSTableMetadata()
    {
        return sstableMetadata;
    }

    public RandomAccessReader openDataReader(RateLimiter limiter)
    {
        assert limiter != null;
        return dfile.createReader(limiter);
    }

    public RandomAccessReader openDataReader()
    {
        return dfile.createReader();
    }

    public RandomAccessReader openIndexReader()
    {
        if (ifile != null)
            return ifile.createReader();
        return null;
    }

    public ChannelProxy getDataChannel()
    {
        return dfile.channel;
    }

    public ChannelProxy getIndexChannel()
    {
        return ifile.channel;
    }

    public FileHandle getIndexFile()
    {
        return ifile;
    }

    /**
     * @param component component to get timestamp.
     * @return last modified time for given component. 0 if given component does not exist or IO error occurs.
     */
    public long getCreationTimeFor(Component component)
    {
        return new File(descriptor.filenameFor(component)).lastModified();
    }

    /**
     * @return Number of key cache hit
     */
    public long getKeyCacheHit()
    {
        return keyCacheHit.get();
    }

    /**
     * @return Number of key cache request
     */
    public long getKeyCacheRequest()
    {
        return keyCacheRequest.get();
    }

    /**
     * Increment the total read count and read rate for this SSTable.  This should not be incremented for non-query reads,
     * like compaction.
     */
    public void incrementReadCount()
    {
        if (readMeter != null)
            readMeter.mark();
    }

    public EncodingStats stats()
    {
        // We could return sstable.header.stats(), but this may not be as accurate than the actual sstable stats (see
        // SerializationHeader.make() for details) so we use the latter instead.
        return sstableMetadata.encodingStats;
    }

    public Ref<SSTableReader> tryRef()
    {
        return selfRef.tryRef();
    }

    public Ref<SSTableReader> selfRef()
    {
        return selfRef;
    }

    public Ref<SSTableReader> ref()
    {
        return selfRef.ref();
    }

    void setup(boolean trackHotness)
    {
        tidy.setup(this, TRACK_ACTIVITY && trackHotness);
        this.readMeter = tidy.global.readMeter;
    }

    @VisibleForTesting
    public void overrideReadMeter(RestorableMeter readMeter)
    {
        this.readMeter = tidy.global.readMeter = readMeter;
    }

    public void addTo(Ref.IdentityCollection identities)
    {
        identities.add(this);
        identities.add(tidy.globalRef);
        dfile.addTo(identities);
        ifile.addTo(identities);
        bf.addTo(identities);
        indexSummary.addTo(identities);

    }

    /**
     * One instance per SSTableReader we create.
     *
     * We can create many InstanceTidiers (one for every time we reopen an sstable with MOVED_START for example),
     * but there can only be one GlobalTidy for one single logical sstable.
     *
     * When the InstanceTidier cleansup, it releases its reference to its GlobalTidy; when all InstanceTidiers
     * for that type have run, the GlobalTidy cleans up.
     */
    private static final class InstanceTidier implements Tidy
    {
        private final Descriptor descriptor;
        private final TableId tableId;
        private IFilter bf;
        private IndexSummary summary;

        private FileHandle dfile;
        private FileHandle ifile;
        private Runnable runOnClose;
        private boolean isReplaced = false;

        // a reference to our shared tidy instance, that
        // we will release when we are ourselves released
        private Ref<GlobalTidy> globalRef;
        private GlobalTidy global;

        private volatile boolean setup;

        void setup(SSTableReader reader, boolean trackHotness)
        {
            this.setup = true;
            this.bf = reader.bf;
            this.summary = reader.indexSummary;
            this.dfile = reader.dfile;
            this.ifile = reader.ifile;
            // get a new reference to the shared descriptor-type tidy
            this.globalRef = GlobalTidy.get(reader);
            this.global = globalRef.get();
            if (trackHotness)
                global.ensureReadMeter();
        }

        InstanceTidier(Descriptor descriptor, TableId tableId)
        {
            this.descriptor = descriptor;
            this.tableId = tableId;
        }

        public void tidy()
        {
            if (logger.isTraceEnabled())
                logger.trace("Running instance tidier for {} with setup {}", descriptor, setup);

            // don't try to cleanup if the sstablereader was never fully constructed
            if (!setup)
                return;

            final ColumnFamilyStore cfs = Schema.instance.getColumnFamilyStoreInstance(tableId);
            final OpOrder.Barrier barrier;
            if (cfs != null)
            {
                barrier = cfs.readOrdering.newBarrier();
                barrier.issue();
            }
            else
                barrier = null;

            ScheduledExecutors.nonPeriodicTasks.execute(new Runnable()
            {
                public void run()
                {
                    if (logger.isTraceEnabled())
                        logger.trace("Async instance tidier for {}, before barrier", descriptor);

                    if (barrier != null)
                        barrier.await();

                    if (logger.isTraceEnabled())
                        logger.trace("Async instance tidier for {}, after barrier", descriptor);

                    if (bf != null)
                        bf.close();
                    if (summary != null)
                        summary.close();
                    if (runOnClose != null)
                        runOnClose.run();
                    if (dfile != null)
                        dfile.close();
                    if (ifile != null)
                        ifile.close();
                    globalRef.release();

                    if (logger.isTraceEnabled())
                        logger.trace("Async instance tidier for {}, completed", descriptor);
                }

                @Override
                public String toString()
                {
                    return "Tidy " + descriptor.ksname + '.' + descriptor.cfname + '-' + descriptor.id;
                }
            });
        }

        public String name()
        {
            return descriptor.toString();
        }

        void releaseSummary()
        {
            summary.close();
            assert summary.isCleanedUp();
            summary = null;
        }
    }

    /**
     * One instance per logical sstable. This both tracks shared cleanup and some shared state related
     * to the sstable's lifecycle.
     *
     * All InstanceTidiers, on setup(), ask the static get() method for their shared state,
     * and stash a reference to it to be released when they are. Once all such references are
     * released, this shared tidy will be performed.
     */
    static final class GlobalTidy implements Tidy
    {
        static final WeakReference<ScheduledFuture<?>> NULL = new WeakReference<>(null);
        // keyed by descriptor, mapping to the shared GlobalTidy for that descriptor
        static final ConcurrentMap<Descriptor, Ref<GlobalTidy>> lookup = new ConcurrentHashMap<>();

        private final Descriptor desc;
        // the readMeter that is shared between all instances of the sstable, and can be overridden in all of them
        // at once also, for testing purposes
        private RestorableMeter readMeter;
        // the scheduled persistence of the readMeter, that we will cancel once all instances of this logical
        // sstable have been released
        private WeakReference<ScheduledFuture<?>> readMeterSyncFuture = NULL;
        // shared state managing if the logical sstable has been compacted; this is used in cleanup
        private volatile Runnable obsoletion;

        GlobalTidy(final SSTableReader reader)
        {
            this.desc = reader.descriptor;
        }

        void ensureReadMeter()
        {
            if (readMeter != null)
                return;

            // Don't track read rates for tables in the system keyspace and don't bother trying to load or persist
            // the read meter when in client mode.
            // Also, do not track read rates when running in client or tools mode (syncExecuter isn't available in these modes)
            if (!TRACK_ACTIVITY || SchemaConstants.isLocalSystemKeyspace(desc.ksname) || DatabaseDescriptor.isClientOrToolInitialized())
            {
                readMeter = null;
                readMeterSyncFuture = NULL;
                return;
            }

<<<<<<< HEAD
            readMeter = SystemKeyspace.getSSTableReadMeter(desc.ksname, desc.cfname, desc.id);
=======
            readMeter = SystemKeyspace.getSSTableReadMeter(desc.ksname, desc.cfname, desc.generation);

>>>>>>> 5d0f67b1
            // sync the average read rate to system.sstable_activity every five minutes, starting one minute from now
            readMeterSyncFuture = new WeakReference<>(syncExecutor.scheduleAtFixedRate(this::maybePersistSSTableReadMeter, 1, 5, TimeUnit.MINUTES));
        }

        void maybePersistSSTableReadMeter()
        {
            if (obsoletion == null && DatabaseDescriptor.getSStableReadRatePersistenceEnabled())
            {
<<<<<<< HEAD
                public void run()
                {
                    if (obsoletion == null)
                    {
                        meterSyncThrottle.acquire();
                        SystemKeyspace.persistSSTableReadMeter(desc.ksname, desc.cfname, desc.id, readMeter);
                    }
                }
            }, 1, 5, TimeUnit.MINUTES));
=======
                meterSyncThrottle.acquire();
                SystemKeyspace.persistSSTableReadMeter(desc.ksname, desc.cfname, desc.generation, readMeter);
            }
>>>>>>> 5d0f67b1
        }

        private void stopReadMeterPersistence()
        {
            ScheduledFuture<?> readMeterSyncFutureLocal = readMeterSyncFuture.get();
            if (readMeterSyncFutureLocal != null)
            {
                readMeterSyncFutureLocal.cancel(true);
                readMeterSyncFuture = NULL;
            }
        }

        public void tidy()
        {
            lookup.remove(desc);

            if (obsoletion != null)
                obsoletion.run();

            // don't ideally want to dropPageCache for the file until all instances have been released
            NativeLibrary.trySkipCache(desc.filenameFor(Component.DATA), 0, 0);
            NativeLibrary.trySkipCache(desc.filenameFor(Component.PRIMARY_INDEX), 0, 0);
        }

        public String name()
        {
            return desc.toString();
        }

        // get a new reference to the shared GlobalTidy for this sstable
        @SuppressWarnings("resource")
        public static Ref<GlobalTidy> get(SSTableReader sstable)
        {
            Descriptor descriptor = sstable.descriptor;

            while (true)
            {
                Ref<GlobalTidy> ref = lookup.get(descriptor);
                if (ref == null)
                {
                    final GlobalTidy tidy = new GlobalTidy(sstable);
                    ref = new Ref<>(tidy, tidy);
                    Ref<GlobalTidy> ex = lookup.putIfAbsent(descriptor, ref);
                    if (ex == null)
                        return ref;
                    ref = ex;
                }

                Ref<GlobalTidy> newRef = ref.tryRef();
                if (newRef != null)
                    return newRef;

                // raced with tidy
                lookup.remove(descriptor, ref);
            }
        }
    }

    @VisibleForTesting
    public static void resetTidying()
    {
        GlobalTidy.lookup.clear();
    }

    public static abstract class Factory
    {
        public abstract SSTableReader open(SSTableReaderBuilder builder);
    }

    public static class PartitionPositionBounds
    {
        public final long lowerPosition;
        public final long upperPosition;

        public PartitionPositionBounds(long lower, long upper)
        {
            this.lowerPosition = lower;
            this.upperPosition = upper;
        }

        @Override
        public final int hashCode()
        {
            int hashCode = (int) lowerPosition ^ (int) (lowerPosition >>> 32);
            return 31 * (hashCode ^ (int) ((int) upperPosition ^  (upperPosition >>> 32)));
        }

        @Override
        public final boolean equals(Object o)
        {
            if(!(o instanceof PartitionPositionBounds))
                return false;
            PartitionPositionBounds that = (PartitionPositionBounds)o;
            return lowerPosition == that.lowerPosition && upperPosition == that.upperPosition;
        }
    }

    public static class IndexesBounds
    {
        public final int lowerPosition;
        public final int upperPosition;

        public IndexesBounds(int lower, int upper)
        {
            this.lowerPosition = lower;
            this.upperPosition = upper;
        }

        @Override
        public final int hashCode()
        {
            return 31 * lowerPosition * upperPosition;
        }

        @Override
        public final boolean equals(Object o)
        {
            if (!(o instanceof IndexesBounds))
                return false;
            IndexesBounds that = (IndexesBounds) o;
            return lowerPosition == that.lowerPosition && upperPosition == that.upperPosition;
        }
    }

    /**
     * Moves the sstable in oldDescriptor to a new place (with generation etc) in newDescriptor.
     *
     * All components given will be moved/renamed
     */
    public static SSTableReader moveAndOpenSSTable(ColumnFamilyStore cfs, Descriptor oldDescriptor, Descriptor newDescriptor, Set<Component> components, boolean copyData)
    {
        if (!oldDescriptor.isCompatible())
            throw new RuntimeException(String.format("Can't open incompatible SSTable! Current version %s, found file: %s",
                                                     oldDescriptor.getFormat().getLatestVersion(),
                                                     oldDescriptor));

        boolean isLive = cfs.getLiveSSTables().stream().anyMatch(r -> r.descriptor.equals(newDescriptor)
                                                                      || r.descriptor.equals(oldDescriptor));
        if (isLive)
        {
            String message = String.format("Can't move and open a file that is already in use in the table %s -> %s", oldDescriptor, newDescriptor);
            logger.error(message);
            throw new RuntimeException(message);
        }
        if (new File(newDescriptor.filenameFor(Component.DATA)).exists())
        {
            String msg = String.format("File %s already exists, can't move the file there", newDescriptor.filenameFor(Component.DATA));
            logger.error(msg);
            throw new RuntimeException(msg);
        }

        if (copyData)
        {
            try
            {
                logger.info("Hardlinking new SSTable {} to {}", oldDescriptor, newDescriptor);
                SSTableWriter.hardlink(oldDescriptor, newDescriptor, components);
            }
            catch (FSWriteError ex)
            {
                logger.warn("Unable to hardlink new SSTable {} to {}, falling back to copying", oldDescriptor, newDescriptor, ex);
                SSTableWriter.copy(oldDescriptor, newDescriptor, components);
            }
        }
        else
        {
            logger.info("Moving new SSTable {} to {}", oldDescriptor, newDescriptor);
            SSTableWriter.rename(oldDescriptor, newDescriptor, components);
        }

        SSTableReader reader;
        try
        {
            reader = SSTableReader.open(newDescriptor, components, cfs.metadata);
        }
        catch (Throwable t)
        {
            logger.error("Aborting import of sstables. {} was corrupt", newDescriptor);
            throw new RuntimeException(newDescriptor + " is corrupt, can't import", t);
        }
        return reader;
    }

    public static void shutdownBlocking(long timeout, TimeUnit unit) throws InterruptedException, TimeoutException
    {

        ExecutorUtils.shutdownNowAndWait(timeout, unit, syncExecutor);
        resetTidying();
    }

    @VisibleForTesting
    public void maybePersistSSTableReadMeter()
    {
        tidy.global.maybePersistSSTableReadMeter();
    }
}<|MERGE_RESOLUTION|>--- conflicted
+++ resolved
@@ -2207,12 +2207,7 @@
                 return;
             }
 
-<<<<<<< HEAD
             readMeter = SystemKeyspace.getSSTableReadMeter(desc.ksname, desc.cfname, desc.id);
-=======
-            readMeter = SystemKeyspace.getSSTableReadMeter(desc.ksname, desc.cfname, desc.generation);
-
->>>>>>> 5d0f67b1
             // sync the average read rate to system.sstable_activity every five minutes, starting one minute from now
             readMeterSyncFuture = new WeakReference<>(syncExecutor.scheduleAtFixedRate(this::maybePersistSSTableReadMeter, 1, 5, TimeUnit.MINUTES));
         }
@@ -2221,21 +2216,9 @@
         {
             if (obsoletion == null && DatabaseDescriptor.getSStableReadRatePersistenceEnabled())
             {
-<<<<<<< HEAD
-                public void run()
-                {
-                    if (obsoletion == null)
-                    {
-                        meterSyncThrottle.acquire();
+                meterSyncThrottle.acquire();
                         SystemKeyspace.persistSSTableReadMeter(desc.ksname, desc.cfname, desc.id, readMeter);
-                    }
-                }
-            }, 1, 5, TimeUnit.MINUTES));
-=======
-                meterSyncThrottle.acquire();
-                SystemKeyspace.persistSSTableReadMeter(desc.ksname, desc.cfname, desc.generation, readMeter);
             }
->>>>>>> 5d0f67b1
         }
 
         private void stopReadMeterPersistence()
