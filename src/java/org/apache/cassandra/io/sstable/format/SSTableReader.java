--- conflicted
+++ resolved
@@ -516,11 +516,7 @@
         catch (Throwable t)
         {
             sstable.selfRef().release();
-<<<<<<< HEAD
             throw new CorruptSSTableException(t, descriptor.filenameFor(Component.DATA));
-=======
-            throw new CorruptSSTableException(t, sstable.getFilename());
->>>>>>> bc1f8412
         }
     }
 
