--- conflicted
+++ resolved
@@ -115,16 +115,12 @@
             out.writeInt((int) crc.getValue());
     }
 
-<<<<<<< HEAD
+    private static boolean shouldChecksum(Version version, boolean includeInPartial)
+    {
+        return version.hasMetadataChecksum() || (version.hasPartialMetadataChecksum() && includeInPartial);
+    }
+
     public Map<MetadataType, MetadataComponent> deserialize(Descriptor descriptor, EnumSet<MetadataType> types) throws IOException
-=======
-    private static boolean shouldChecksum(Version version, boolean includeInPartial)
-    {
-        return version.hasMetadataChecksum() || (version.hasPartialMetadataChecksum() && includeInPartial);
-    }
-
-    public Map<MetadataType, MetadataComponent> deserialize( Descriptor descriptor, EnumSet<MetadataType> types) throws IOException
->>>>>>> e085eb46
     {
         Map<MetadataType, MetadataComponent> components;
         logger.trace("Load metadata for {}", descriptor);
