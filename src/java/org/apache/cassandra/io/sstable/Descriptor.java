--- conflicted
+++ resolved
@@ -99,12 +99,8 @@
         this.generation = generation;
         this.formatType = formatType;
 
-<<<<<<< HEAD
         // directory is unnecessary for hashCode, and for simulator consistency we do not include it
-        hashCode = Objects.hashCode(version, generation, ksname, cfname, formatType);
-=======
-        hashCode = Objects.hashCode(version, this.directory, generation, ksname, cfname, formatType); // prefix not included
->>>>>>> ad6ad6f5
+        hashCode = Objects.hashCode(version, generation, ksname, cfname, formatType); // prefix not included
     }
 
     public Descriptor withGeneration(int newGeneration)
@@ -364,7 +360,7 @@
             {
                 if (warnParentDirectoryNames())
                     logger.warn("Expected keyspace/table components in SSTable filename '{}' but parsed keyspace '{}' table '{}'",
-                                file.getPath(), keyspaceFromFilename, tableFromFilename);
+                                file.path(), keyspaceFromFilename, tableFromFilename);
             }
             else
             {
