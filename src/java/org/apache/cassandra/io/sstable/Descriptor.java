--- conflicted
+++ resolved
@@ -102,21 +102,17 @@
         this.formatType = formatType;
 
         // directory is unnecessary for hashCode, and for simulator consistency we do not include it
-<<<<<<< HEAD
-        hashCode = Objects.hashCode(version, id, ksname, cfname, formatType);
-=======
-        hashCode = Objects.hashCode(version, generation, ksname, cfname, formatType); // prefix not included
-    }
-
-    public Descriptor withGeneration(int newGeneration)
-    {
-        return new Descriptor(version, directory, ksname, cfname, newGeneration, formatType);
+        hashCode = Objects.hashCode(version, id, ksname, cfname, formatType); // prefix not included
+    }
+
+    public Descriptor withGeneration(SSTableId newId)
+    {
+        return new Descriptor(version, directory, ksname, cfname, newId, formatType);
     }
 
     public Descriptor withFormatType(SSTableFormat.Type newType)
     {
-        return new Descriptor(newType.info.getLatestVersion(), directory, ksname, cfname, generation, newType);
->>>>>>> ac0df2a0
+        return new Descriptor(newType.info.getLatestVersion(), directory, ksname, cfname, id, newType);
     }
 
     public String tmpFilenameFor(Component component)
@@ -357,9 +353,6 @@
         String table = tableDir.name().split("-")[0] + indexName;
         String keyspace = parentOf(name, tableDir).name();
 
-<<<<<<< HEAD
-        return Pair.create(new Descriptor(version, directory, keyspace, table, id, format), component);
-=======
         if (warnParentDirectoryNames() && keyspaceFromFilename != null && !keyspaceFromFilename.equals(keyspace))
             logger.warn("the 'keyspace' part of the filename '{}' doesn't match the parent name '{}' for filename '{}'",
                            keyspaceFromFilename, keyspace, name);
@@ -382,8 +375,7 @@
                 table = tableFromFilename;
             }
         }
-        return Pair.create(new Descriptor(version, directory, keyspace, table, generation, format), component);
->>>>>>> ac0df2a0
+        return Pair.create(new Descriptor(version, directory, keyspace, table, id, format), component);
     }
 
     private static File parentOf(String name, File file)
