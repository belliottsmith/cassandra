--- conflicted
+++ resolved
@@ -18,7 +18,6 @@
 package org.apache.cassandra.utils;
 
 import java.nio.ByteBuffer;
-<<<<<<< HEAD
 import java.net.InetSocketAddress;
 import java.net.UnknownHostException;
 import java.util.*;
@@ -29,45 +28,13 @@
 import org.apache.cassandra.schema.*;
 import org.apache.cassandra.schema.ColumnMetadata;
 import org.apache.cassandra.schema.ColumnMetadata.ClusteringOrder;
-=======
-import java.util.ArrayList;
-import java.util.Collection;
-import java.util.Collections;
-import java.util.HashMap;
-import java.util.List;
-import java.util.Map;
-import java.util.Set;
-import java.util.UUID;
-import java.util.concurrent.TimeUnit;
-
-import com.datastax.driver.core.AuthProvider;
-import com.datastax.driver.core.Cluster;
-import com.datastax.driver.core.Host;
-import com.datastax.driver.core.Metadata;
-import com.datastax.driver.core.PlainTextAuthProvider;
-import com.datastax.driver.core.Row;
-import com.datastax.driver.core.SSLOptions;
-import com.datastax.driver.core.Session;
-import com.datastax.driver.core.TokenRange;
-import org.apache.cassandra.config.CFMetaData;
-import org.apache.cassandra.config.ColumnDefinition;
-import org.apache.cassandra.config.ColumnDefinition.ClusteringOrder;
-import org.apache.cassandra.config.SchemaConstants;
->>>>>>> fa532a61
 import org.apache.cassandra.cql3.ColumnIdentifier;
-import org.apache.cassandra.db.marshal.AbstractType;
-import org.apache.cassandra.db.marshal.ReversedType;
-import org.apache.cassandra.db.marshal.UTF8Type;
-import org.apache.cassandra.dht.IPartitioner;
-import org.apache.cassandra.dht.Range;
+import org.apache.cassandra.db.marshal.*;
+import org.apache.cassandra.dht.*;
 import org.apache.cassandra.dht.Token;
 import org.apache.cassandra.dht.Token.TokenFactory;
 import org.apache.cassandra.io.sstable.SSTableLoader;
 import org.apache.cassandra.schema.TableMetadata;
-
-import org.apache.cassandra.schema.CQLTypeParser;
-import org.apache.cassandra.schema.SchemaKeyspaceTables;
-import org.apache.cassandra.schema.Types;
 
 public class NativeSSTableLoaderClient extends SSTableLoader.Client
 {
@@ -174,13 +141,8 @@
      */
     private static Map<String, TableMetadataRef> fetchTables(String keyspace, Session session, IPartitioner partitioner, Types types)
     {
-<<<<<<< HEAD
         Map<String, TableMetadataRef> tables = new HashMap<>();
-        String query = String.format("SELECT * FROM %s.%s WHERE keyspace_name = ?", SchemaConstants.SCHEMA_KEYSPACE_NAME, SchemaKeyspace.TABLES);
-=======
-        Map<String, CFMetaData> tables = new HashMap<>();
         String query = String.format("SELECT * FROM %s.%s WHERE keyspace_name = ?", SchemaConstants.SCHEMA_KEYSPACE_NAME, SchemaKeyspaceTables.TABLES);
->>>>>>> fa532a61
 
         for (Row row : session.execute(query, keyspace))
         {
@@ -193,13 +155,8 @@
 
     private static Map<String, TableMetadataRef> fetchViews(String keyspace, Session session, IPartitioner partitioner, Types types)
     {
-<<<<<<< HEAD
         Map<String, TableMetadataRef> tables = new HashMap<>();
-        String query = String.format("SELECT * FROM %s.%s WHERE keyspace_name = ?", SchemaConstants.SCHEMA_KEYSPACE_NAME, SchemaKeyspace.VIEWS);
-=======
-        Map<String, CFMetaData> tables = new HashMap<>();
         String query = String.format("SELECT * FROM %s.%s WHERE keyspace_name = ?", SchemaConstants.SCHEMA_KEYSPACE_NAME, SchemaKeyspaceTables.VIEWS);
->>>>>>> fa532a61
 
         for (Row row : session.execute(query, keyspace))
         {
@@ -233,13 +190,8 @@
 
         String droppedColumnsQuery = String.format("SELECT * FROM %s.%s WHERE keyspace_name = ? AND table_name = ?",
                                                    SchemaConstants.SCHEMA_KEYSPACE_NAME,
-<<<<<<< HEAD
-                                                   SchemaKeyspace.DROPPED_COLUMNS);
+                                                   SchemaKeyspaceTables.DROPPED_COLUMNS);
         Map<ByteBuffer, DroppedColumn> droppedColumns = new HashMap<>();
-=======
-                                                   SchemaKeyspaceTables.DROPPED_COLUMNS);
-        Map<ByteBuffer, CFMetaData.DroppedColumn> droppedColumns = new HashMap<>();
->>>>>>> fa532a61
         for (Row colRow : session.execute(droppedColumnsQuery, keyspace, name))
         {
             DroppedColumn droppedColumn = createDroppedColumnFromRow(colRow, keyspace, name);
