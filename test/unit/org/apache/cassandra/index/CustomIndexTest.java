--- conflicted
+++ resolved
@@ -393,7 +393,6 @@
     public void customIndexDoesntSupportCustomExpressions() throws Throwable
     {
         createTable("CREATE TABLE %s (a int, b int, c int, d int, PRIMARY KEY (a, b))");
-<<<<<<< HEAD
         String indexName = currentTable() + "_custom_index";
         createIndex(String.format("CREATE CUSTOM INDEX %s ON %%s(c) USING '%s'",
                                   indexName,
@@ -402,36 +401,21 @@
                                   String.format( IndexRestrictions.CUSTOM_EXPRESSION_NOT_SUPPORTED, indexName),
                                   QueryValidationException.class,
                                   String.format("SELECT * FROM %%s WHERE expr(%s, 'foo bar baz')", indexName));
-=======
-        createIndex(String.format("CREATE CUSTOM INDEX custom_index2 ON %%s(c) USING '%s'",
-                                  NoCustomExpressionsIndex.class.getName()));
-        assertInvalidThrowMessage(Server.CURRENT_VERSION,
-                                  String.format( IndexRestrictions.CUSTOM_EXPRESSION_NOT_SUPPORTED, "custom_index2"),
-                                  QueryValidationException.class,
-                                  "SELECT * FROM %s WHERE expr(custom_index2, 'foo bar baz')");
->>>>>>> e9fe48b3
     }
 
     @Test
     public void customIndexRejectsExpressionSyntax() throws Throwable
     {
         createTable("CREATE TABLE %s (a int, b int, c int, d int, PRIMARY KEY (a, b))");
-<<<<<<< HEAD
         String indexName = currentTable() + "_custom_index";
         createIndex(String.format("CREATE CUSTOM INDEX %s ON %%s(c) USING '%s'",
                                   indexName,
-=======
-        createIndex(String.format("CREATE CUSTOM INDEX custom_index1 ON %%s(c) USING '%s'",
->>>>>>> e9fe48b3
                                   AlwaysRejectIndex.class.getName()));
         assertInvalidThrowMessage(Server.CURRENT_VERSION,
                                   "None shall pass",
                                   QueryValidationException.class,
-<<<<<<< HEAD
                                   String.format("SELECT * FROM %%s WHERE expr(%s, 'foo bar baz')", indexName));
-=======
-                                  "SELECT * FROM %s WHERE expr(custom_index1, 'foo bar baz')");
->>>>>>> e9fe48b3
+
     }
 
     @Test
