/*
 * Licensed to the Apache Software Foundation (ASF) under one
 * or more contributor license agreements.  See the NOTICE file
 * distributed with this work for additional information
 * regarding copyright ownership.  The ASF licenses this file
 * to you under the Apache License, Version 2.0 (the
 * "License"); you may not use this file except in compliance
 * with the License.  You may obtain a copy of the License at
 *
 *     http://www.apache.org/licenses/LICENSE-2.0
 *
 * Unless required by applicable law or agreed to in writing, software
 * distributed under the License is distributed on an "AS IS" BASIS,
 * WITHOUT WARRANTIES OR CONDITIONS OF ANY KIND, either express or implied.
 * See the License for the specific language governing permissions and
 * limitations under the License.
 */

package org.apache.cassandra.service;

import org.junit.Assert;
import org.junit.Before;
import org.junit.BeforeClass;
import org.junit.Test;

import org.apache.cassandra.config.DatabaseDescriptor;
import org.apache.cassandra.cql3.CQLTester;
import org.apache.cassandra.cql3.UntypedResultSet;
import org.apache.cassandra.cql3.statements.schema.CreateTableStatement;
import org.apache.cassandra.db.ConsistencyLevel;
import org.apache.cassandra.exceptions.InvalidRequestException;
import org.apache.cassandra.schema.KeyspaceMetadata;
import org.apache.cassandra.schema.KeyspaceParams;
import org.apache.cassandra.schema.PartitionDenylist;
import org.apache.cassandra.schema.Schema;
import org.apache.cassandra.schema.SchemaTestUtil;
import org.apache.cassandra.schema.Tables;

import static org.apache.cassandra.cql3.QueryProcessor.process;
import static org.assertj.core.api.Assertions.assertThatThrownBy;

public class PartitionDenylistTest
{
    private final static String ks_cql = "partition_denylist_keyspace";

    @BeforeClass
    public static void init()
    {
        CQLTester.prepareServer();

        KeyspaceMetadata schema = KeyspaceMetadata.create(ks_cql,
                                                          KeyspaceParams.simple(1),
                                                          Tables.of(
            CreateTableStatement.parse("CREATE TABLE table1 ("
                                       + "keyone text, "
                                       + "keytwo text, "
                                       + "qux text, "
                                       + "quz text, "
                                       + "foo text, "
                                       + "PRIMARY KEY((keyone, keytwo), qux, quz) ) ", ks_cql).build(),
            CreateTableStatement.parse("CREATE TABLE table2 ("
                                       + "keyone text, "
                                       + "keytwo text, "
                                       + "keythree text, "
                                       + "value text, "
                                       + "PRIMARY KEY((keyone, keytwo), keythree) ) ", ks_cql).build(),
            CreateTableStatement.parse("CREATE TABLE table3 ("
                                       + "keyone text, "
                                       + "keytwo text, "
                                       + "keythree text, "
                                       + "value text, "
                                       + "PRIMARY KEY((keyone, keytwo), keythree) ) ", ks_cql).build()
        ));
<<<<<<< HEAD
        SchemaTestUtil.addOrUpdateKeyspace(schema, false);
=======
        Schema.instance.load(schema);
        PartitionDenylist.setActiveDenylistParamsToUpgraded();
>>>>>>> 30fd25b8
        DatabaseDescriptor.setPartitionDenylistEnabled(true);
        DatabaseDescriptor.setDenylistRangeReadsEnabled(true);
        DatabaseDescriptor.setDenylistConsistencyLevel(ConsistencyLevel.ONE);
        DatabaseDescriptor.setDenylistRefreshSeconds(1);
        StorageService.instance.initServer(0);
    }

    @Before
    public void setup()
    {
        DatabaseDescriptor.setPartitionDenylistEnabled(true);
        resetDenylist();

        process("INSERT INTO " + ks_cql + ".table1 (keyone, keytwo, qux, quz, foo) VALUES ('aaa', 'bbb', 'ccc', 'ddd', 'v')", ConsistencyLevel.ONE);
        process("INSERT INTO " + ks_cql + ".table1 (keyone, keytwo, qux, quz, foo) VALUES ('bbb', 'ccc', 'ccc', 'ddd', 'v')", ConsistencyLevel.ONE);
        process("INSERT INTO " + ks_cql + ".table1 (keyone, keytwo, qux, quz, foo) VALUES ('ccc', 'ddd', 'ccc', 'ddd', 'v')", ConsistencyLevel.ONE);
        process("INSERT INTO " + ks_cql + ".table1 (keyone, keytwo, qux, quz, foo) VALUES ('ddd', 'eee', 'ccc', 'ddd', 'v')", ConsistencyLevel.ONE);
        process("INSERT INTO " + ks_cql + ".table1 (keyone, keytwo, qux, quz, foo) VALUES ('eee', 'fff', 'ccc', 'ddd', 'v')", ConsistencyLevel.ONE);
        process("INSERT INTO " + ks_cql + ".table1 (keyone, keytwo, qux, quz, foo) VALUES ('fff', 'ggg', 'ccc', 'ddd', 'v')", ConsistencyLevel.ONE);
        process("INSERT INTO " + ks_cql + ".table1 (keyone, keytwo, qux, quz, foo) VALUES ('ggg', 'hhh', 'ccc', 'ddd', 'v')", ConsistencyLevel.ONE);
        process("INSERT INTO " + ks_cql + ".table1 (keyone, keytwo, qux, quz, foo) VALUES ('hhh', 'iii', 'ccc', 'ddd', 'v')", ConsistencyLevel.ONE);
        process("INSERT INTO " + ks_cql + ".table1 (keyone, keytwo, qux, quz, foo) VALUES ('iii', 'jjj', 'ccc', 'ddd', 'v')", ConsistencyLevel.ONE);
        process("INSERT INTO " + ks_cql + ".table1 (keyone, keytwo, qux, quz, foo) VALUES ('jjj', 'kkk', 'ccc', 'ddd', 'v')", ConsistencyLevel.ONE);


        for (int i = 0; i < 50; i++)
            process(String.format("INSERT INTO " + ks_cql + ".table2 (keyone, keytwo, keythree, value) VALUES ('%d', '%d', '%d', '%d')", i, i, i, i), ConsistencyLevel.ONE);

        for (int i = 0; i < 50; i++)
            process(String.format("INSERT INTO " + ks_cql + ".table3 (keyone, keytwo, keythree, value) VALUES ('%d', '%d', '%d', '%d')", i, i, i, i), ConsistencyLevel.ONE);

        denylist("table1", "bbb:ccc");
        refreshList();
    }


    private static void denylist(String table, final String key)
    {
        StorageProxy.instance.denylistKey(ks_cql, table, key);
    }

    private static void refreshList()
    {
        StorageProxy.instance.loadPartitionDenylist();
    }

    /**
     * @return Whether the *attempt* to remove the denylisted key and refresh succeeded. Doesn't necessarily indicate the key
     * was previously blocked and found.
     */
    private static boolean removeDenylist(final String ks, final String table, final String key)
    {
        return StorageProxy.instance.removeDenylistKey(ks, table, key);
    }

    @Test
    public void testRead()
    {
        process("SELECT * FROM " + ks_cql + ".table1 WHERE keyone='aaa' and keytwo='bbb'", ConsistencyLevel.ONE);
    }

    @Test
    public void testReadDenylisted()
    {
        assertThatThrownBy(() -> process("SELECT * FROM " + ks_cql + ".table1 WHERE keyone='bbb' and keytwo='ccc'", ConsistencyLevel.ONE))
                           .isInstanceOf(InvalidRequestException.class)
                           .hasMessageContaining("Unable to read denylisted partition");
    }

    @Test
    public void testIsKeyDenylistedAPI()
    {
        Assert.assertTrue(StorageProxy.instance.isKeyDenylisted(ks_cql, "table1", "bbb:ccc"));
        resetDenylist();
        Assert.assertFalse(StorageProxy.instance.isKeyDenylisted(ks_cql, "table1", "bbb:ccc"));

        // Confirm an add mutates cache state
        denylist("table1", "bbb:ccc");
        Assert.assertTrue(StorageProxy.instance.isKeyDenylisted(ks_cql, "table1", "bbb:ccc"));

        // Confirm removal then mutates cache w/out explicit reload
        StorageProxy.instance.removeDenylistKey(ks_cql, "table1", "bbb:ccc");
        Assert.assertFalse(StorageProxy.instance.isKeyDenylisted(ks_cql, "table1", "bbb:ccc"));
    }

    @Test
    public void testReadUndenylisted()
    {
        resetDenylist();
        process("SELECT * FROM " + ks_cql + ".table1 WHERE keyone='ccc' and keytwo='ddd'", ConsistencyLevel.ONE);
    }

    @Test
    public void testWrite()
    {
        process("INSERT INTO " + ks_cql + ".table1 (keyone, keytwo, qux, quz, foo) VALUES ('eee', 'fff', 'ccc', 'ddd', 'v')", ConsistencyLevel.ONE);
        process("DELETE FROM " + ks_cql + ".table1 WHERE keyone='eee' and keytwo='fff'", ConsistencyLevel.ONE);
    }

    @Test
    public void testWriteDenylisted()
    {
        assertThatThrownBy(() -> process("INSERT INTO " + ks_cql + ".table1 (keyone, keytwo, qux, quz, foo) VALUES ('bbb', 'ccc', 'eee', 'fff', 'w')", ConsistencyLevel.ONE))
                           .isInstanceOf(InvalidRequestException.class)
                           .hasMessageContaining("Unable to write to denylisted partition");
    }

    @Test
    public void testCASWriteDenylisted()
    {
        assertThatThrownBy(() -> process("UPDATE " + ks_cql + ".table1 SET foo='w' WHERE keyone='bbb' AND keytwo='ccc' AND qux='eee' AND quz='fff' IF foo='v'", ConsistencyLevel.LOCAL_SERIAL))
                           .isInstanceOf(InvalidRequestException.class)
                           .hasMessageContaining("Unable to CAS write to denylisted partition");
    }

    @Test
    public void testWriteUndenylisted()
    {
        resetDenylist();
        process("INSERT INTO " + ks_cql + ".table1 (keyone, keytwo, qux, quz, foo) VALUES ('bbb', 'ccc', 'eee', 'fff', 'w')", ConsistencyLevel.ONE);
    }

    @Test
    public void testRangeSlice()
    {
        UntypedResultSet rows;
        rows = process("SELECT * FROM " + ks_cql + ".table1 WHERE token(keyone, keytwo) < token('bbb', 'ccc')", ConsistencyLevel.ONE);
        Assert.assertEquals(1, rows.size());

        // 10 entries total in our table
        rows = process("SELECT * FROM " + ks_cql + ".table1 WHERE token(keyone, keytwo) > token('bbb', 'ccc')", ConsistencyLevel.ONE);
        Assert.assertEquals(8, rows.size());

        rows = process("SELECT * FROM " + ks_cql + ".table1 WHERE token(keyone, keytwo) >= token('aaa', 'bbb') and token(keyone, keytwo) < token('bbb', 'ccc')", ConsistencyLevel.ONE);
        Assert.assertEquals(1, rows.size());

        rows = process("SELECT * FROM " + ks_cql + ".table1 WHERE token(keyone, keytwo) > token('bbb', 'ccc') and token(keyone, keytwo) <= token('ddd', 'eee')", ConsistencyLevel.ONE);
        Assert.assertEquals(2, rows.size());
    }

    @Test
    public void testRangeDenylisted()
    {
        assertThatThrownBy(() -> process("SELECT * FROM " + ks_cql + ".table1", ConsistencyLevel.ONE))
                           .isInstanceOf(InvalidRequestException.class)
                           .hasMessageContaining("Attempted to read a range containing 1 denylisted keys");
    }

    @Test
    public void testRangeDenylisted2()
    {
        assertThatThrownBy(() -> process("SELECT * FROM " + ks_cql + ".table1 WHERE token(keyone, keytwo) >= token('aaa', 'bbb') and token (keyone, keytwo) <= token('bbb', 'ccc')", ConsistencyLevel.ONE))
                           .isInstanceOf(InvalidRequestException.class)
                           .hasMessageContaining("Attempted to read a range containing 1 denylisted keys");
    }

    @Test
    public void testRangeDenylisted3()
    {
        assertThatThrownBy(() -> process("SELECT * FROM " + ks_cql + ".table1 WHERE token(keyone, keytwo) >= token('bbb', 'ccc') and token (keyone, keytwo) <= token('ccc', 'ddd')", ConsistencyLevel.ONE))
                           .isInstanceOf(InvalidRequestException.class)
                           .hasMessageContaining("Attempted to read a range containing 1 denylisted keys");
    }

    @Test
    public void testRangeDenylisted4()
    {
        assertThatThrownBy(() -> process("SELECT * FROM " + ks_cql + ".table1 WHERE token(keyone, keytwo) > token('aaa', 'bbb') and token (keyone, keytwo) < token('ccc', 'ddd')", ConsistencyLevel.ONE))
                           .isInstanceOf(InvalidRequestException.class)
                           .hasMessageContaining("Attempted to read a range containing 1 denylisted keys");
    }

    @Test
    public void testRangeDenylisted5()
    {
        assertThatThrownBy(() -> process("SELECT * FROM " + ks_cql + ".table1 WHERE token(keyone, keytwo) > token('aaa', 'bbb')", ConsistencyLevel.ONE))
                           .isInstanceOf(InvalidRequestException.class)
                           .hasMessageContaining("Attempted to read a range containing 1 denylisted keys");
    }

    @Test
    public void testRangeDenylisted6()
    {
        assertThatThrownBy(() -> process("SELECT * FROM " + ks_cql + ".table1 WHERE token(keyone, keytwo) < token('ddd', 'eee')", ConsistencyLevel.ONE))
                           .isInstanceOf(InvalidRequestException.class)
                           .hasMessageContaining("Attempted to read a range containing 1 denylisted keys");
    }

    @Test
    public void testInsertUnknownPKIsGraceful()
    {
        Assert.assertTrue(StorageProxy.instance.denylistKey(ks_cql, "table1", "hohoho"));
    }

    @Test
    public void testInsertInvalidTableIsGraceful()
    {
        Assert.assertFalse(StorageProxy.instance.denylistKey(ks_cql, "asldkfjadlskjf", "alksdjfads"));
    }

    @Test
    public void testInsertInvalidKSIsGraceful()
    {
        Assert.assertFalse(StorageProxy.instance.denylistKey("asdklfjas", "asldkfjadlskjf", "alksdjfads"));
    }

    @Test
    public void testDisabledDenylistThrowsNoExceptions()
    {
        process(String.format("TRUNCATE TABLE %s.table2", ks_cql), ConsistencyLevel.ONE);
        process(String.format("TRUNCATE TABLE %s.table3", ks_cql), ConsistencyLevel.ONE);
        denyAllKeys();
        DatabaseDescriptor.setPartitionDenylistEnabled(false);
        process("INSERT INTO " + ks_cql + ".table1 (keyone, keytwo, qux, quz, foo) VALUES ('bbb', 'ccc', 'eee', 'fff', 'w')", ConsistencyLevel.ONE);
        process("SELECT * FROM " + ks_cql + ".table1 WHERE keyone='bbb' and keytwo='ccc'", ConsistencyLevel.ONE);
        process("SELECT * FROM " + ks_cql + ".table1", ConsistencyLevel.ONE);

        for (int i = 0; i < 50; i++)
        {
            process(String.format("INSERT INTO %s.table2 (keyone, keytwo, keythree, value) VALUES ('%s', '%s', '%s', '%s')", ks_cql, i, i, i, i), ConsistencyLevel.ONE);
            process(String.format("SELECT * FROM %s.table2 WHERE keyone='%s' and keytwo='%s'", ks_cql, i, i), ConsistencyLevel.ONE);
        }

        for (int i = 0; i < 50; i++)
        {
            process(String.format("INSERT INTO %s.table3 (keyone, keytwo, keythree, value) VALUES ('%s', '%s', '%s', '%s')", ks_cql, i, i, i, i), ConsistencyLevel.ONE);
            process(String.format("SELECT * FROM %s.table3 WHERE keyone='%s' and keytwo='%s'", ks_cql, i, i), ConsistencyLevel.ONE);
        }
    }

    /**
     * Want to make sure we don't throw anything or explode when people try to remove a key that's not there
     */
    @Test
    public void testRemoveMissingIsGraceful()
    {
        confirmDenied("table1", "bbb", "ccc");
        Assert.assertTrue(removeDenylist(ks_cql, "table1", "bbb:ccc"));

        // We expect this to silently not find and succeed at *trying* to remove it
        Assert.assertTrue(removeDenylist(ks_cql, "table1", "bbb:ccc"));
        refreshList();

        confirmAllowed("table1", "bbb", "ccc");
    }

    /**
     * We need to confirm that the entire cache is reloaded rather than being an additive change; we don't want keys to
     * persist after their removal and reload from CQL.
     */
    @Test
    public void testRemoveWorksOnReload()
    {
        denyAllKeys();
        refreshList();

        confirmDenied("table1", "aaa", "bbb");
        confirmDenied("table1", "eee", "fff");
        confirmDenied("table1", "iii", "jjj");

        // poke a hole in the middle and reload
        removeDenylist(ks_cql, "table1", "eee:fff");
        refreshList();

        confirmAllowed("table1", "eee", "fff");
        confirmDenied("table1", "aaa", "bbb");
        confirmDenied("table1", "iii", "jjj");
    }

    /**
     * We go through a few steps here:
     *  1) Add more keys than we're allowed
     *  2) Confirm that the overflow keys are *not* denied
     *  3) Raise the allowable limit
     *  4) Confirm that the overflow keys are now denied (and no longer really "overflow" for that matter)
     */
    @Test
    public void testShrinkAndGrow()
    {
        denyAllKeys();
        refreshList();

        // Initial control; check denial of both initial and final keys
        confirmDenied("table1", "aaa", "bbb");
        confirmDenied("table1", "iii", "jjj");

        // Lower our limit to 5 allowable denies and then check and see that things past the limit are ignored
        StorageProxy.instance.setDenylistMaxKeysPerTable(5);
        StorageProxy.instance.setDenylistMaxKeysTotal(5);
        refreshList();

        // Confirm overflowed keys are allowed; first come first served
        confirmDenied("table1", "aaa", "bbb");
        confirmAllowed("table1", "iii", "jjj");

        // Now we raise the limit back up and do nothing else and confirm it's blocked
        StorageProxy.instance.setDenylistMaxKeysPerTable(1000);
        StorageProxy.instance.setDenylistMaxKeysTotal(1000);
        refreshList();
        confirmDenied("table1", "aaa", "bbb");
        confirmDenied("table1", "iii", "jjj");

        // Unblock via overflow the table 1 sentinel we'll check in a second
        StorageProxy.instance.setDenylistMaxKeysPerTable(5);
        StorageProxy.instance.setDenylistMaxKeysTotal(5);
        refreshList();
        confirmAllowed("table1", "iii", "jjj");

        // Now, we remove the denylist entries for our first 5, drop the limit back down, and confirm those overflowed keys now block
        removeDenylist(ks_cql, "table1", "aaa:bbb");
        removeDenylist(ks_cql, "table1", "bbb:ccc");
        removeDenylist(ks_cql, "table1", "ccc:ddd");
        removeDenylist(ks_cql, "table1", "ddd:eee");
        removeDenylist(ks_cql, "table1", "eee:fff");
        refreshList();
        confirmDenied("table1", "iii", "jjj");
    }

    /*
    We need to test that, during a violation of our global allowable limit, we still enforce our limit of keys queried
    on a per-table basis.
     */
    @Test
    public void testTableLimitRespected()
    {
        StorageProxy.instance.setDenylistMaxKeysPerTable(5);
        StorageProxy.instance.setDenylistMaxKeysTotal(12);
        denyAllKeys();
        refreshList();

        // Table 1: expect first 5 denied
        confirmDenied("table1", "aaa", "bbb");
        confirmDenied("table1", "eee", "fff");
        confirmAllowed("table1", "fff", "ggg");

        // Table 2: expect first 5 denied
        for (int i = 0; i < 5; i++)
            confirmDenied("table2", Integer.toString(i), Integer.toString(i));

        // Confirm remainder are allowed because we hit our table limit at 5
        for (int i = 5; i < 50; i++)
            confirmAllowed("table2", Integer.toString(i), Integer.toString(i));

        // Table 3: expect only first 2 denied; global limit enforcement
        confirmDenied("table3", "0", "0");
        confirmDenied("table3", "1", "1");

        // And our final 48 should be allowed
        for (int i = 2; i < 50; i++)
            confirmAllowed("table3", Integer.toString(i), Integer.toString(i));
    }

    /**
     * Test that we don't allow overflowing global limit due to accumulation of allowable table queries
     */
    @Test
    public void testGlobalLimitRespected()
    {
        StorageProxy.instance.setDenylistMaxKeysPerTable(50);
        StorageProxy.instance.setDenylistMaxKeysTotal(15);
        denyAllKeys();
        refreshList();

        // Table 1: expect all 10 denied
        confirmDenied("table1", "aaa", "bbb");
        confirmDenied("table1", "jjj", "kkk");

        // Table 2: expect only 5 denied up to global limit trigger
        for (int i = 0; i < 5; i++)
            confirmDenied("table2", Integer.toString(i), Integer.toString(i));

        // Remainder of Table 2 should be allowed; testing overflow boundary logic
        for (int i = 5; i < 50; i++)
            confirmAllowed("table2", Integer.toString(i), Integer.toString(i));

        // Table 3: expect all allowed as we're past global limit by the time we got to this table load. This confirms that
        // we bypass load completely on tables once we're at our global limit.
        for (int i = 0; i < 50; i++)
            confirmAllowed("table3", Integer.toString(i), Integer.toString(i));
    }

    private void confirmDenied(String table, String keyOne, String keyTwo)
    {
        String query = String.format("SELECT * FROM " + ks_cql + "." + table + " WHERE keyone='%s' and keytwo='%s'", keyOne, keyTwo);
        assertThatThrownBy(() -> process(query, ConsistencyLevel.ONE))
                           .isInstanceOf(InvalidRequestException.class)
                           .hasMessageContaining("Unable to read denylisted partition");
    }

    private void confirmAllowed(String table, String keyOne, String keyTwo)
    {
        process(String.format("SELECT * FROM %s.%s WHERE keyone='%s' and keytwo='%s'", ks_cql, table, keyOne, keyTwo), ConsistencyLevel.ONE);
    }

    private void resetDenylist()
    {
        process("TRUNCATE system_distributed.partition_denylist", ConsistencyLevel.ONE);
        StorageProxy.instance.setDenylistMaxKeysTotal(1000);
        StorageProxy.instance.setDenylistMaxKeysPerTable(1000);
        StorageProxy.instance.loadPartitionDenylist();
    }

    private void denyAllKeys()
    {
        denylist("table1", "aaa:bbb");
        denylist("table1", "bbb:ccc");
        denylist("table1", "ccc:ddd");
        denylist("table1", "ddd:eee");
        denylist("table1", "eee:fff");
        denylist("table1", "fff:ggg");
        denylist("table1", "ggg:hhh");
        denylist("table1", "hhh:iii");
        denylist("table1", "iii:jjj");
        denylist("table1", "jjj:kkk");

        for (int i = 0; i < 50; i++)
        {
            denylist("table2", String.format("%d:%d", i, i));
            denylist("table3", String.format("%d:%d", i, i));
        }

    }
}<|MERGE_RESOLUTION|>--- conflicted
+++ resolved
@@ -71,12 +71,8 @@
                                        + "value text, "
                                        + "PRIMARY KEY((keyone, keytwo), keythree) ) ", ks_cql).build()
         ));
-<<<<<<< HEAD
         SchemaTestUtil.addOrUpdateKeyspace(schema, false);
-=======
-        Schema.instance.load(schema);
         PartitionDenylist.setActiveDenylistParamsToUpgraded();
->>>>>>> 30fd25b8
         DatabaseDescriptor.setPartitionDenylistEnabled(true);
         DatabaseDescriptor.setDenylistRangeReadsEnabled(true);
         DatabaseDescriptor.setDenylistConsistencyLevel(ConsistencyLevel.ONE);
