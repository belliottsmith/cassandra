/*
 * Licensed to the Apache Software Foundation (ASF) under one
 * or more contributor license agreements.  See the NOTICE file
 * distributed with this work for additional information
 * regarding copyright ownership.  The ASF licenses this file
 * to you under the Apache License, Version 2.0 (the
 * "License"); you may not use this file except in compliance
 * with the License.  You may obtain a copy of the License at
 *
 *     http://www.apache.org/licenses/LICENSE-2.0
 *
 * Unless required by applicable law or agreed to in writing, software
 * distributed under the License is distributed on an "AS IS" BASIS,
 * WITHOUT WARRANTIES OR CONDITIONS OF ANY KIND, either express or implied.
 * See the License for the specific language governing permissions and
 * limitations under the License.
 */

package org.apache.cassandra.db.filter;

import java.io.IOException;
import java.util.Arrays;
import java.util.Collection;
import java.util.function.Consumer;

<<<<<<< HEAD
import org.junit.Assert;
import org.junit.Before;
import org.junit.BeforeClass;
import org.junit.Test;
import org.junit.runner.RunWith;
import org.junit.runners.Parameterized;

import org.apache.cassandra.Util;
import org.apache.cassandra.config.DatabaseDescriptor;
import org.apache.cassandra.cql3.ColumnIdentifier;
=======
import org.apache.cassandra.config.DatabaseDescriptor;
>>>>>>> 757537e3
import org.apache.cassandra.db.RegularAndStaticColumns;
import org.apache.cassandra.db.marshal.Int32Type;
import org.apache.cassandra.db.marshal.SetType;
import org.apache.cassandra.db.rows.CellPath;
import org.apache.cassandra.dht.Murmur3Partitioner;
import org.apache.cassandra.gms.Gossiper;
import org.apache.cassandra.io.util.DataInputBuffer;
import org.apache.cassandra.io.util.DataInputPlus;
import org.apache.cassandra.io.util.DataOutputBuffer;
import org.apache.cassandra.locator.SimpleSnitch;
import org.apache.cassandra.net.MessagingService;
import org.apache.cassandra.schema.ColumnMetadata;
import org.apache.cassandra.schema.TableMetadata;
import org.apache.cassandra.utils.ByteBufferUtil;
<<<<<<< HEAD
import org.apache.cassandra.utils.Throwables;
=======

import org.junit.BeforeClass;
import org.junit.Test;
>>>>>>> 757537e3

import static org.junit.Assert.assertEquals;

@RunWith(Parameterized.class)
public class ColumnFilterTest
{
    private static final ColumnFilter.Serializer serializer = new ColumnFilter.Serializer();

<<<<<<< HEAD
    @Parameterized.Parameter
    public String clusterMinVersion;

    private final TableMetadata metadata = TableMetadata.builder("ks", "table")
                                                        .partitioner(Murmur3Partitioner.instance)
                                                        .addPartitionKeyColumn("pk", Int32Type.instance)
                                                        .addClusteringColumn("ck", Int32Type.instance)
                                                        .addStaticColumn("s1", Int32Type.instance)
                                                        .addStaticColumn("s2", SetType.getInstance(Int32Type.instance, true))
                                                        .addRegularColumn("v1", Int32Type.instance)
                                                        .addRegularColumn("v2", SetType.getInstance(Int32Type.instance, true))
                                                        .addRegularColumn(ColumnIdentifier.getInterned("Escaped Name", true), Int32Type.instance)
                                                        .build();

    private final ColumnMetadata s1 = metadata.getColumn(ByteBufferUtil.bytes("s1"));
    private final ColumnMetadata s2 = metadata.getColumn(ByteBufferUtil.bytes("s2"));
    private final ColumnMetadata v1 = metadata.getColumn(ByteBufferUtil.bytes("v1"));
    private final ColumnMetadata v2 = metadata.getColumn(ByteBufferUtil.bytes("v2"));
    private final ColumnMetadata escaped = metadata.getColumn(ByteBufferUtil.bytes("Escaped Name"));
    private final CellPath path0 = CellPath.create(ByteBufferUtil.bytes(0));
    private final CellPath path1 = CellPath.create(ByteBufferUtil.bytes(1));
    private final CellPath path2 = CellPath.create(ByteBufferUtil.bytes(2));
    private final CellPath path3 = CellPath.create(ByteBufferUtil.bytes(3));
    private final CellPath path4 = CellPath.create(ByteBufferUtil.bytes(4));


    @Parameterized.Parameters(name = "{index}: clusterMinVersion={0}")
    public static Collection<Object[]> data()
    {
        return Arrays.asList(new Object[]{ "3.0" }, new Object[]{ "3.11" }, new Object[]{ "4.0" });
    }

    @BeforeClass
    public static void beforeClass()
    {
        DatabaseDescriptor.setSeedProvider(Arrays::asList);
        DatabaseDescriptor.setEndpointSnitch(new SimpleSnitch());
        Gossiper.instance.start(0);
    }

    @Before
    public void before()
    {
        Util.setUpgradeFromVersion(clusterMinVersion);
    }

    // Select all

    @Test
    public void testSelectAll()
    {
        Consumer<ColumnFilter> check = filter -> {
            testRoundTrips(filter);
            assertEquals("*/*", filter.toString());
            assertEquals("*", filter.toCQLString());
            assertFetchedQueried(true, true, filter, v1, v2, s1, s2);
            assertCellFetchedQueried(true, true, filter, v2, path0, path1, path2, path3, path4);
            assertCellFetchedQueried(true, true, filter, s2, path0, path1, path2, path3, path4);
        };

        check.accept(ColumnFilter.all(metadata));
        check.accept(ColumnFilter.allRegularColumnsBuilder(metadata).build());
    }

    // Selections

=======
    @BeforeClass
    public static void beforeClass()
    {
        DatabaseDescriptor.daemonInitialization();
    }

>>>>>>> 757537e3
    @Test
    public void testSelectNothing()
    {
        Consumer<ColumnFilter> check = filter -> {
            testRoundTrips(filter);
            assertEquals("[]", filter.toString());
            assertEquals("*", filter.toCQLString());
            assertFetchedQueried(false, false, filter, v1, v2, s1, s2);
            assertCellFetchedQueried(false, false, filter, v2, path0, path1, path2, path3, path4);
            assertCellFetchedQueried(false, false, filter, s2, path0, path1, path2, path3, path4);
        };

        check.accept(ColumnFilter.selection(RegularAndStaticColumns.NONE));
        check.accept(ColumnFilter.selectionBuilder().build());
    }

    @Test
    public void testSelectSimpleColumn()
    {
        Consumer<ColumnFilter> check = filter -> {
            testRoundTrips(filter);
            assertEquals("[v1]", filter.toString());
            assertEquals("v1", filter.toCQLString());
            assertFetchedQueried(true, true, filter, v1);
            assertFetchedQueried(false, false, filter, v2, s1, s2);
            assertCellFetchedQueried(false, false, filter, v2, path0, path1, path2, path3, path4);
            assertCellFetchedQueried(false, false, filter, s2, path0, path1, path2, path3, path4);
        };

        check.accept(ColumnFilter.selection(RegularAndStaticColumns.builder().add(v1).build()));
        check.accept(ColumnFilter.selectionBuilder().add(v1).build());
    }

    @Test
    public void testSelectEscapedColumn()
    {
        Consumer<ColumnFilter> check = filter -> {
            testRoundTrips(filter);
            assertEquals("[Escaped Name]", filter.toString());
            assertEquals("\"Escaped Name\"", filter.toCQLString());
            assertFetchedQueried(true, true, filter, escaped);
            assertFetchedQueried(false, false, filter, v2, s1, s2);
            assertCellFetchedQueried(false, false, filter, v2, path0, path1, path2, path3, path4);
            assertCellFetchedQueried(false, false, filter, s2, path0, path1, path2, path3, path4);
        };

        check.accept(ColumnFilter.selection(RegularAndStaticColumns.builder().add(escaped).build()));
        check.accept(ColumnFilter.selectionBuilder().add(escaped).build());
    }

    @Test
    public void testSelectComplexColumn()
    {
        Consumer<ColumnFilter> check = filter -> {
            testRoundTrips(filter);
            assertEquals("[v2]", filter.toString());
            assertEquals("v2", filter.toCQLString());
            assertFetchedQueried(true, true, filter, v2);
            assertFetchedQueried(false, false, filter, v1, s1, s2);
            assertCellFetchedQueried(true, true, filter, v2, path0, path1, path2, path3, path4);
            assertCellFetchedQueried(false, false, filter, s2, path0, path1, path2, path3, path4);
        };

        check.accept(ColumnFilter.selection(RegularAndStaticColumns.builder().add(v2).build()));
        check.accept(ColumnFilter.selectionBuilder().add(v2).build());
    }

    @Test
    public void testSelectStaticColumn()
    {
        Consumer<ColumnFilter> check = filter -> {
            testRoundTrips(filter);
            assertEquals("[s1]", filter.toString());
            assertEquals("s1", filter.toCQLString());
            assertFetchedQueried(true, true, filter, s1);
            assertFetchedQueried(false, false, filter, v1, v2, s2);
            assertCellFetchedQueried(false, false, filter, v2, path0, path1, path2, path3, path4);
            assertCellFetchedQueried(false, false, filter, s2, path0, path1, path2, path3, path4);
        };

        check.accept(ColumnFilter.selection(RegularAndStaticColumns.builder().add(s1).build()));
        check.accept(ColumnFilter.selectionBuilder().add(s1).build());
    }

    @Test
    public void testSelectStaticComplexColumn()
    {
        Consumer<ColumnFilter> check = filter -> {
            testRoundTrips(filter);
            assertEquals("[s2]", filter.toString());
            assertEquals("s2", filter.toCQLString());
            assertFetchedQueried(true, true, filter, s2);
            assertFetchedQueried(false, false, filter, v1, v2, s1);
            assertCellFetchedQueried(false, false, filter, v2, path0, path1, path2, path3, path4);
            assertCellFetchedQueried(true, true, filter, s2, path0, path1, path2, path3, path4);
        };

        check.accept(ColumnFilter.selection(RegularAndStaticColumns.builder().add(s2).build()));
        check.accept(ColumnFilter.selectionBuilder().add(s2).build());
    }

    @Test
    public void testSelectColumns()
    {
        Consumer<ColumnFilter> check = filter -> {
            testRoundTrips(filter);
            assertEquals("[s1, s2, v1, v2]", filter.toString());
            assertEquals("s1, s2, v1, v2", filter.toCQLString());
            assertFetchedQueried(true, true, filter, v1, v2, s1, s2);
            assertCellFetchedQueried(true, true, filter, v2, path0, path1, path2, path3, path4);
            assertCellFetchedQueried(true, true, filter, s2, path0, path1, path2, path3, path4);
        };

        check.accept(ColumnFilter.selection(RegularAndStaticColumns.builder().add(v1).add(v2).add(s1).add(s2).build()));
        check.accept(ColumnFilter.selectionBuilder().add(v1).add(v2).add(s1).add(s2).build());
    }

    @Test
    public void testSelectIndividualCells()
    {
        ColumnFilter filter = ColumnFilter.selectionBuilder().select(v2, path1).select(v2, path3).build();
        testRoundTrips(filter);
        assertEquals("[v2[1], v2[3]]", filter.toString());
        assertEquals("v2[1], v2[3]", filter.toCQLString());
        assertFetchedQueried(true, true, filter, v2);
        assertFetchedQueried(false, false, filter, v1, s1, s2);
        assertCellFetchedQueried(true, true, filter, v2, path1, path3);
        assertCellFetchedQueried(false, false, filter, v2, path0, path2, path4);
        assertCellFetchedQueried(false, false, filter, s2, path0, path1, path2, path3, path4);
    }

    @Test
    public void testSelectIndividualCellsFromStatic()
    {
        ColumnFilter filter = ColumnFilter.selectionBuilder().select(s2, path1).select(s2, path3).build();
        testRoundTrips(filter);
        assertEquals("[s2[1], s2[3]]", filter.toString());
        assertEquals("s2[1], s2[3]", filter.toCQLString());
        assertFetchedQueried(true, true, filter, s2);
        assertFetchedQueried(false, false, filter, v1, v2, s1);
        assertCellFetchedQueried(false, false, filter, v2, path0, path1, path2, path3, path4);
        assertCellFetchedQueried(true, true, filter, s2, path1, path3);
        assertCellFetchedQueried(false, false, filter, s2, path0, path2, path4);
    }

    @Test
    public void testSelectCellSlice()
    {
        ColumnFilter filter = ColumnFilter.selectionBuilder().slice(v2, path1, path3).build();
        testRoundTrips(filter);
        assertEquals("[v2[1:3]]", filter.toString());
        assertEquals("v2[1:3]", filter.toCQLString());
        assertFetchedQueried(true, true, filter, v2);
        assertFetchedQueried(false, false, filter, v1, s1, s2);
        assertCellFetchedQueried(true, true, filter, v2, path1, path2, path3);
        assertCellFetchedQueried(false, false, filter, v2, path0, path4);
        assertCellFetchedQueried(false, false, filter, s2, path0, path1, path2, path3, path4);
    }

    @Test
    public void testSelectCellSliceFromStatic()
    {
        ColumnFilter filter = ColumnFilter.selectionBuilder().slice(s2, path1, path3).build();
        testRoundTrips(filter);
        assertEquals("[s2[1:3]]", filter.toString());
        assertEquals("s2[1:3]", filter.toCQLString());
        assertFetchedQueried(true, true, filter, s2);
        assertFetchedQueried(false, false, filter, v1, v2, s1);
        assertCellFetchedQueried(false, false, filter, v2, path0, path1, path2, path3, path4);
        assertCellFetchedQueried(true, true, filter, s2, path1, path2, path3);
        assertCellFetchedQueried(false, false, filter, s2, path0, path4);
    }

    @Test
    public void testSelectColumnsWithCellsAndSlices()
    {
        ColumnFilter filter = ColumnFilter.selectionBuilder()
                                          .add(v1)
                                          .add(s1)
                                          .slice(v2, path0, path2)
                                          .select(v2, path4)
                                          .select(s2, path0)
                                          .slice(s2, path2, path4)
                                          .build();
        testRoundTrips(filter);
        assertEquals("[s1, s2[0], s2[2:4], v1, v2[0:2], v2[4]]", filter.toString());
        assertEquals("s1, s2[0], s2[2:4], v1, v2[0:2], v2[4]", filter.toCQLString());
        assertFetchedQueried(true, true, filter, v1, v2, s1, s2);
        assertCellFetchedQueried(true, true, filter, v2, path0, path1, path2, path4);
        assertCellFetchedQueried(false, false, filter, v2, path3);
        assertCellFetchedQueried(true, true, filter, s2, path0, path2, path3, path4);
        assertCellFetchedQueried(false, false, filter, s2, path1);
    }

    // select with metadata

    @Test
    public void testSelectSimpleColumnWithMetadata()
    {
        Consumer<ColumnFilter> check = filter -> {
            testRoundTrips(filter);
            assertFetchedQueried(true, true, filter, v1);
            if ("3.0".equals(clusterMinVersion))
            {
                assertEquals("*/*", filter.toString());
                assertEquals("*", filter.toCQLString());
                assertFetchedQueried(true, true, filter, s1, s2, v2);
                assertCellFetchedQueried(true, true, filter, v2, path0, path1, path2, path3, path4);
                assertCellFetchedQueried(true, true, filter, s2, path0, path1, path2, path3, path4);
            }
            else if ("3.11".equals(clusterMinVersion))
            {
                assertEquals("*/[v1]", filter.toString());
                assertEquals("v1", filter.toCQLString());
                assertFetchedQueried(true, false, filter, s1, s2, v2);
                assertCellFetchedQueried(true, false, filter, v2, path0, path1, path2, path3, path4);
                assertCellFetchedQueried(true, false, filter, s2, path0, path1, path2, path3, path4);
            }
            else
            {
                assertEquals("<all regulars>/[v1]", filter.toString());
                assertEquals("v1", filter.toCQLString());
                assertFetchedQueried(true, false, filter, v2);
                assertFetchedQueried(false, false, filter, s1, s2);
                assertCellFetchedQueried(true, false, filter, v2, path0, path1, path2, path3, path4);
                assertCellFetchedQueried(false, false, filter, s2, path0, path1, path2, path3, path4);
            }
        };

        check.accept(ColumnFilter.selection(metadata, RegularAndStaticColumns.builder().add(v1).build()));
        check.accept(ColumnFilter.allRegularColumnsBuilder(metadata).add(v1).build());
    }

    @Test
    public void testSelectStaticColumnWithMetadata()
    {
        Consumer<ColumnFilter> check = filter -> {
            testRoundTrips(filter);
            assertFetchedQueried(true, true, filter, s1);
            if ("3.0".equals(clusterMinVersion))
            {
                assertEquals("*/*", filter.toString());
                assertEquals("*", filter.toCQLString());
                assertFetchedQueried(true, true, filter, v1, v2, s2);
                assertCellFetchedQueried(true, true, filter, v2, path0, path1, path2, path3, path4);
                assertCellFetchedQueried(true, true, filter, s2, path0, path1, path2, path3, path4);
            }
            else if ("3.11".equals(clusterMinVersion))
            {
                assertEquals("*/[s1]", filter.toString());
                assertEquals("s1", filter.toCQLString());
                assertFetchedQueried(true, false, filter, v1, v2, s2);
                assertCellFetchedQueried(true, false, filter, v2, path0, path1, path2, path3, path4);
                assertCellFetchedQueried(false, false, filter, s2, path0, path1, path2, path3, path4);
            }
            else
            {
                assertEquals("<all regulars>+[s1]/[s1]", filter.toString());
                assertEquals("s1", filter.toCQLString());
                assertFetchedQueried(true, false, filter, v1, v2);
                assertFetchedQueried(false, false, filter, s2);
                assertCellFetchedQueried(true, false, filter, v2, path0, path1, path2, path3, path4);
                assertCellFetchedQueried(false, false, filter, s2, path0, path1, path2, path3, path4);
            }
        };

        check.accept(ColumnFilter.selection(metadata, RegularAndStaticColumns.builder().add(s1).build()));
        check.accept(ColumnFilter.allRegularColumnsBuilder(metadata).add(s1).build());
    }

    @Test
    public void testSelectCellWithMetadata()
    {
        ColumnFilter filter = ColumnFilter.allRegularColumnsBuilder(metadata).select(v2, path1).build();
        testRoundTrips(filter);
        assertFetchedQueried(true, true, filter, v2);
        if ("3.0".equals(clusterMinVersion))
        {
            assertEquals("*/*", filter.toString());
            assertEquals("*", filter.toCQLString());
            assertFetchedQueried(true, true, filter, s1, s2, v1);
            assertCellFetchedQueried(true, true, filter, v2, path1);
            assertCellFetchedQueried(true, false, filter, v2, path0, path2, path3, path4);
            assertCellFetchedQueried(true, true, filter, s2, path0, path1, path2, path3, path4);
        }
        else if ("3.11".equals(clusterMinVersion))
        {
            assertEquals("*/[v2[1]]", filter.toString());
            assertEquals("v2[1]", filter.toCQLString());
            assertFetchedQueried(true, false, filter, s1, s2, v1);
            assertCellFetchedQueried(true, true, filter, v2, path1);
            assertCellFetchedQueried(true, false, filter, v2, path0, path2, path3, path4);
            assertCellFetchedQueried(true, false, filter, s2, path0, path1, path2, path3, path4);
        }
        else
        {
            assertEquals("<all regulars>/[v2[1]]", filter.toString());
            assertEquals("v2[1]", filter.toCQLString());
            assertFetchedQueried(true, false, filter, v1);
            assertFetchedQueried(false, false, filter, s1, s2);
            assertCellFetchedQueried(true, true, filter, v2, path1);
            assertCellFetchedQueried(true, false, filter, v2, path0, path2, path3, path4);
            assertCellFetchedQueried(false, false, filter, s2, path0, path1, path2, path3, path4);
        }
    }

    @Test
    public void testSelectStaticColumnCellWithMetadata()
    {
        ColumnFilter filter = ColumnFilter.allRegularColumnsBuilder(metadata).select(s2, path1).build();
        testRoundTrips(filter);
        assertFetchedQueried(true, true, filter, s2);
        if ("3.0".equals(clusterMinVersion))
        {
            assertEquals("*/*", filter.toString());
            assertEquals("*", filter.toCQLString());
            assertFetchedQueried(true, true, filter, v1, v2, s1);
            assertCellFetchedQueried(true, true, filter, v2, path0, path1, path2, path3, path4);
            assertCellFetchedQueried(true, true, filter, s2, path1);
            assertCellFetchedQueried(true, false, filter, s2, path0, path2, path3, path4);  // TODO ???
        }
        else if ("3.11".equals(clusterMinVersion))
        {
            assertEquals("*/[s2[1]]", filter.toString());
            assertEquals("s2[1]", filter.toCQLString());
            assertFetchedQueried(true, false, filter, v1, v2, s1);
            assertCellFetchedQueried(true, false, filter, v2, path0, path1, path2, path3, path4);
            assertCellFetchedQueried(true, true, filter, s2, path1);
            assertCellFetchedQueried(true, false, filter, s2, path0, path2, path3, path4);
        }
        else
        {
            assertEquals("<all regulars>+[s2[1]]/[s2[1]]", filter.toString());
            assertEquals("s2[1]", filter.toCQLString());
            assertFetchedQueried(true, false, filter, v1, v2);
            assertFetchedQueried(false, false, filter, s1);
            assertCellFetchedQueried(false, false, filter, v2, path0, path1, path2, path3, path4);
            assertCellFetchedQueried(true, true, filter, s2, path1);
            assertCellFetchedQueried(false, false, filter, s2, path0, path2, path3, path4);
        }
    }

    private void testRoundTrips(ColumnFilter cf)
    {
        testRoundTrip(cf, MessagingService.VERSION_30);
        testRoundTrip(cf, MessagingService.VERSION_3014);
        testRoundTrip(cf, MessagingService.VERSION_40);
    }

    private void testRoundTrip(ColumnFilter columnFilter, int version)
    {
        try
        {
            DataOutputBuffer output = new DataOutputBuffer();
            serializer.serialize(columnFilter, output, version);
            Assert.assertEquals(serializer.serializedSize(columnFilter, version), output.position());
            DataInputPlus input = new DataInputBuffer(output.buffer(), false);
            ColumnFilter deserialized = serializer.deserialize(input, version, metadata);

            if (!clusterMinVersion.equals("4.0") || version != MessagingService.VERSION_30 || !columnFilter.fetchAllRegulars)
            {
                Assert.assertEquals(deserialized, columnFilter);
            }
            else
            {
                Assert.assertEquals(deserialized.fetched, metadata.regularAndStaticColumns());
            }
        }
        catch (IOException e)
        {
            throw Throwables.cleaned(e);
        }
    }


    private static void assertFetchedQueried(boolean expectedFetched,
                                             boolean expectedQueried,
                                             ColumnFilter filter,
                                             ColumnMetadata... columns)
    {
        for (ColumnMetadata column : columns)
        {
            assertEquals(String.format("Expected fetches(%s) to be %s", column, expectedFetched),
                         expectedFetched, filter.fetches(column));
            if (expectedFetched)
                assertEquals(String.format("Expected fetchedColumnIsQueried(%s) to be %s", column, expectedQueried),
                             expectedQueried, filter.fetchedColumnIsQueried(column));
        }
    }

    private static void assertCellFetchedQueried(boolean expectedFetched,
                                                 boolean expectedQueried,
                                                 ColumnFilter filter,
                                                 ColumnMetadata column,
                                                 CellPath... paths)
    {
        ColumnFilter.Tester tester = filter.newTester(column);

        for (CellPath path : paths)
        {
            int p = ByteBufferUtil.toInt(path.get(0));
            if (expectedFetched)
                assertEquals(String.format("Expected fetchedCellIsQueried(%s:%s) to be %s", column, p, expectedQueried),
                             expectedQueried, filter.fetchedCellIsQueried(column, path));

            if (tester != null)
            {
                assertEquals(String.format("Expected tester.fetches(%s:%s) to be %s", column, p, expectedFetched),
                             expectedFetched, tester.fetches(path));
                if (expectedFetched)
                    assertEquals(String.format("Expected tester.fetchedCellIsQueried(%s:%s) to be %s", column, p, expectedQueried),
                                 expectedQueried, tester.fetchedCellIsQueried(path));
            }
        }
    }
}<|MERGE_RESOLUTION|>--- conflicted
+++ resolved
@@ -23,7 +23,6 @@
 import java.util.Collection;
 import java.util.function.Consumer;
 
-<<<<<<< HEAD
 import org.junit.Assert;
 import org.junit.Before;
 import org.junit.BeforeClass;
@@ -34,9 +33,6 @@
 import org.apache.cassandra.Util;
 import org.apache.cassandra.config.DatabaseDescriptor;
 import org.apache.cassandra.cql3.ColumnIdentifier;
-=======
-import org.apache.cassandra.config.DatabaseDescriptor;
->>>>>>> 757537e3
 import org.apache.cassandra.db.RegularAndStaticColumns;
 import org.apache.cassandra.db.marshal.Int32Type;
 import org.apache.cassandra.db.marshal.SetType;
@@ -51,13 +47,7 @@
 import org.apache.cassandra.schema.ColumnMetadata;
 import org.apache.cassandra.schema.TableMetadata;
 import org.apache.cassandra.utils.ByteBufferUtil;
-<<<<<<< HEAD
 import org.apache.cassandra.utils.Throwables;
-=======
-
-import org.junit.BeforeClass;
-import org.junit.Test;
->>>>>>> 757537e3
 
 import static org.junit.Assert.assertEquals;
 
@@ -66,7 +56,6 @@
 {
     private static final ColumnFilter.Serializer serializer = new ColumnFilter.Serializer();
 
-<<<<<<< HEAD
     @Parameterized.Parameter
     public String clusterMinVersion;
 
@@ -102,6 +91,7 @@
     @BeforeClass
     public static void beforeClass()
     {
+        DatabaseDescriptor.daemonInitialization(); // for deterministic tableId
         DatabaseDescriptor.setSeedProvider(Arrays::asList);
         DatabaseDescriptor.setEndpointSnitch(new SimpleSnitch());
         Gossiper.instance.start(0);
@@ -133,14 +123,6 @@
 
     // Selections
 
-=======
-    @BeforeClass
-    public static void beforeClass()
-    {
-        DatabaseDescriptor.daemonInitialization();
-    }
-
->>>>>>> 757537e3
     @Test
     public void testSelectNothing()
     {
