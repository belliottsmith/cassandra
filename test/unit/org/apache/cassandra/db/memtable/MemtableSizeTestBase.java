--- conflicted
+++ resolved
@@ -99,12 +99,8 @@
             throw new RuntimeException(e);
         }
 
-<<<<<<< HEAD
-        CQLTester.setUpClass();
-=======
         StorageService.instance.setPartitionerUnsafe(partitioner);
         CQLTester.prepareServer();
->>>>>>> c76fae6a
         logger.info("setupClass done, allocation type {}", allocationType);
     }
 
