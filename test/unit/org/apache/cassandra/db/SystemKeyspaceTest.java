/*
 * Licensed to the Apache Software Foundation (ASF) under one
 * or more contributor license agreements.  See the NOTICE file
 * distributed with this work for additional information
 * regarding copyright ownership.  The ASF licenses this file
 * to you under the Apache License, Version 2.0 (the
 * "License"); you may not use this file except in compliance
 * with the License.  You may obtain a copy of the License at
 *
 *     http://www.apache.org/licenses/LICENSE-2.0
 *
 * Unless required by applicable law or agreed to in writing, software
 * distributed under the License is distributed on an "AS IS" BASIS,
 * WITHOUT WARRANTIES OR CONDITIONS OF ANY KIND, either express or implied.
 * See the License for the specific language governing permissions and
 * limitations under the License.
 */
package org.apache.cassandra.db;

import java.io.File;
import java.io.IOException;
import java.net.InetAddress;
import java.net.UnknownHostException;
import java.nio.file.Path;
import java.nio.file.Paths;
import java.util.*;
import java.util.concurrent.Future;
<<<<<<< HEAD
import java.util.concurrent.TimeUnit;
=======
>>>>>>> ab0adf9f

import org.apache.commons.io.FileUtils;
import org.junit.BeforeClass;
import org.junit.Test;

<<<<<<< HEAD
import org.apache.cassandra.SchemaLoader;
=======
import org.apache.cassandra.concurrent.Stage;
import org.apache.cassandra.concurrent.StageManager;
>>>>>>> ab0adf9f
import org.apache.cassandra.config.DatabaseDescriptor;
import org.apache.cassandra.cql3.QueryProcessor;
import org.apache.cassandra.cql3.UntypedResultSet;
import org.apache.cassandra.dht.ByteOrderedPartitioner.BytesToken;
import org.apache.cassandra.dht.Range;
import org.apache.cassandra.dht.Token;
import org.apache.cassandra.io.sstable.Descriptor;
import org.apache.cassandra.schema.KeyspaceParams;
import org.apache.cassandra.utils.ByteBufferUtil;
import org.apache.cassandra.utils.FBUtilities;
import org.apache.cassandra.utils.CassandraVersion;

import static org.junit.Assert.*;

import static org.apache.cassandra.Util.token;

public class SystemKeyspaceTest
{
    public static final String MIGRATION_SSTABLES_ROOT = "migration-sstable-root";
    public static final String KEYSPACE1 = "SystemKeyspaceTest";
    public static final String CF_STANDARD1 = "Standard1";
    public static final String CF_INDEX1 = "Indexed1";

    // any file name will do but unrelated files in our folders tend to be log files or very old data files
    private static final String UNRELATED_FILE_NAME = "system.log";
    private static final String UNRELATED_FOLDER_NAME = "snapshot-abc";

    @BeforeClass
    public static void prepSnapshotTracker()
    {
        DatabaseDescriptor.setDaemonInitialized();

        if (FBUtilities.isWindows())
            WindowsFailedSnapshotTracker.deleteOldSnapshots();
        SchemaLoader.prepareServer();
        SchemaLoader.createKeyspace(KEYSPACE1,
                                    KeyspaceParams.simple(1),
                                    SchemaLoader.standardCFMD(KEYSPACE1, CF_STANDARD1),
                                    SchemaLoader.keysIndexCFMD(KEYSPACE1, CF_INDEX1, true));
    }

    @Test
    public void testLocalTokens()
    {
        // Remove all existing tokens
        Collection<Token> current = SystemKeyspace.loadTokens().asMap().get(FBUtilities.getLocalAddress());
        if (current != null && !current.isEmpty())
            SystemKeyspace.updateTokens(current);

        List<Token> tokens = new ArrayList<Token>()
        {{
            for (int i = 0; i < 9; i++)
                add(new BytesToken(ByteBufferUtil.bytes(String.format("token%d", i))));
        }};

        SystemKeyspace.updateTokens(tokens);
        int count = 0;

        for (Token tok : SystemKeyspace.getSavedTokens())
            assert tokens.get(count++).equals(tok);
    }

    @Test
    public void testNonLocalToken() throws UnknownHostException
    {
        BytesToken token = new BytesToken(ByteBufferUtil.bytes("token3"));
        InetAddress address = InetAddress.getByName("127.0.0.2");
<<<<<<< HEAD
        Future<?> future = SystemKeyspace.updateTokens(address, Collections.<Token>singletonList(token));
=======
        Future<?> future = SystemKeyspace.updateTokens(address, Collections.singletonList(token), StageManager.getStage(Stage.MUTATION));
>>>>>>> ab0adf9f
        FBUtilities.waitOnFuture(future);
        assert SystemKeyspace.loadTokens().get(address).contains(token);
        SystemKeyspace.removeEndpoint(address);
        assert !SystemKeyspace.loadTokens().containsValue(token);
    }

    @Test
    public void testLocalHostID()
    {
        UUID firstId = SystemKeyspace.getLocalHostId();
        UUID secondId = SystemKeyspace.getLocalHostId();
        assert firstId.equals(secondId) : String.format("%s != %s%n", firstId.toString(), secondId.toString());
    }

    private void assertDeletedOrDeferred(int expectedCount)
    {
        if (FBUtilities.isWindows())
            assertEquals(expectedCount, getDeferredDeletionCount());
        else
            assertTrue(getSystemSnapshotFiles().isEmpty());
    }

    private int getDeferredDeletionCount()
    {
        try
        {
            Class c = Class.forName("java.io.DeleteOnExitHook");
            LinkedHashSet<String> files = (LinkedHashSet<String>)FBUtilities.getProtectedField(c, "files").get(c);
            return files.size();
        }
        catch (Exception e)
        {
            throw new RuntimeException(e);
        }
    }

    @Test
    public void snapshotSystemKeyspaceIfUpgrading() throws IOException
    {
        // First, check that in the absence of any previous installed version, we don't create snapshots
        for (ColumnFamilyStore cfs : Keyspace.open(SystemKeyspace.NAME).getColumnFamilyStores())
            cfs.clearUnsafe();
        Keyspace.clearSnapshot(null, SystemKeyspace.NAME);

        int baseline = getDeferredDeletionCount();

        SystemKeyspace.snapshotOnVersionChange();
        assertDeletedOrDeferred(baseline);

        // now setup system.local as if we're upgrading from a previous version
        setupReleaseVersion(getOlderVersionString());
        Keyspace.clearSnapshot(null, SystemKeyspace.NAME);
        assertDeletedOrDeferred(baseline);

        // Compare versions again & verify that snapshots were created for all tables in the system ks
        SystemKeyspace.snapshotOnVersionChange();
        assertEquals(SystemKeyspace.metadata().tables.size(), getSystemSnapshotFiles().size());

        // clear out the snapshots & set the previous recorded version equal to the latest, we shouldn't
        // see any new snapshots created this time.
        Keyspace.clearSnapshot(null, SystemKeyspace.NAME);
        setupReleaseVersion(FBUtilities.getReleaseVersionString());

        SystemKeyspace.snapshotOnVersionChange();

        // snapshotOnVersionChange for upgrade case will open a SSTR when the CFS is flushed. On Windows, we won't be
        // able to delete hard-links to that file while segments are memory-mapped, so they'll be marked for deferred deletion.
        // 10 files expected.
        assertDeletedOrDeferred(baseline + 10);

        Keyspace.clearSnapshot(null, SystemKeyspace.NAME);
    }

    @Test
    public void testMigrateEmptyDataDirs() throws IOException
    {
        File dataDir = Paths.get(DatabaseDescriptor.getAllDataFileLocations()[0]).toFile();
        if (new File(dataDir, "Emptykeyspace1").exists())
            FileUtils.deleteDirectory(new File(dataDir, "Emptykeyspace1"));
        assertTrue(new File(dataDir, "Emptykeyspace1").mkdirs());
        assertEquals(0, numLegacyFiles());
        SystemKeyspace.migrateDataDirs();
        assertEquals(0, numLegacyFiles());

        assertTrue(new File(dataDir, "Emptykeyspace1/table1").mkdirs());
        assertEquals(0, numLegacyFiles());
        SystemKeyspace.migrateDataDirs();
        assertEquals(0, numLegacyFiles());

        assertTrue(new File(dataDir, "Emptykeyspace1/wrong_file").createNewFile());
        assertEquals(0, numLegacyFiles());
        SystemKeyspace.migrateDataDirs();
        assertEquals(0, numLegacyFiles());

    }

    @Test
    public void testMigrateDataDirs_2_1() throws IOException
    {
        testMigrateDataDirs("2.1", 5); // see test data for num legacy files
    }

    @Test
    public void testMigrateDataDirs_2_2() throws IOException
    {
        testMigrateDataDirs("2.2", 7); // see test data for num legacy files
    }

    private void testMigrateDataDirs(String version, int numLegacyFiles) throws IOException
    {
        Path migrationSSTableRoot = Paths.get(System.getProperty(MIGRATION_SSTABLES_ROOT), version);
        Path dataDir = Paths.get(DatabaseDescriptor.getAllDataFileLocations()[0]);

        FileUtils.copyDirectory(migrationSSTableRoot.toFile(), dataDir.toFile());

        assertEquals(numLegacyFiles, numLegacyFiles());

        SystemKeyspace.migrateDataDirs();

        assertEquals(0, numLegacyFiles());
    }

    private static int numLegacyFiles()
    {
        int ret = 0;
        Iterable<String> dirs = Arrays.asList(DatabaseDescriptor.getAllDataFileLocations());
        for (String dataDir : dirs)
        {
            File dir = new File(dataDir);
            for (File ksdir : dir.listFiles((d, n) -> new File(d, n).isDirectory()))
            {
                for (File cfdir : ksdir.listFiles((d, n) -> new File(d, n).isDirectory()))
                {
                    if (Descriptor.isLegacyFile(cfdir))
                    {
                        ret++;
                    }
                    else
                    {
                        File[] legacyFiles = cfdir.listFiles((d, n) -> Descriptor.isLegacyFile(new File(d, n)));
                        if (legacyFiles != null)
                            ret += legacyFiles.length;
                    }
                }
            }
        }
        return ret;
    }

    @Test
    public void testMigrateDataDirs_UnrelatedFiles_2_1() throws IOException
    {
        testMigrateDataDirsWithUnrelatedFiles("2.1");
    }

    @Test
    public void testMigrateDataDirs_UnrelatedFiles_2_2() throws IOException
    {
        testMigrateDataDirsWithUnrelatedFiles("2.2");
    }

    private void testMigrateDataDirsWithUnrelatedFiles(String version) throws IOException
    {
        Path migrationSSTableRoot = Paths.get(System.getProperty(MIGRATION_SSTABLES_ROOT), version);
        Path dataDir = Paths.get(DatabaseDescriptor.getAllDataFileLocations()[0]);

        FileUtils.copyDirectory(migrationSSTableRoot.toFile(), dataDir.toFile());

        addUnRelatedFiles(dataDir);

        SystemKeyspace.migrateDataDirs();

        checkUnrelatedFiles(dataDir);
    }

    /**
     * Add some extra and totally unrelated files to the data dir and its sub-folders
     */
    private void addUnRelatedFiles(Path dataDir) throws IOException
    {
        File dir = new File(dataDir.toString());
        createAndCheck(dir, UNRELATED_FILE_NAME, false);
        createAndCheck(dir, UNRELATED_FOLDER_NAME, true);

        for (File ksdir : dir.listFiles((d, n) -> new File(d, n).isDirectory()))
        {
            createAndCheck(ksdir, UNRELATED_FILE_NAME, false);
            createAndCheck(ksdir, UNRELATED_FOLDER_NAME, true);

            for (File cfdir : ksdir.listFiles((d, n) -> new File(d, n).isDirectory()))
            {
                createAndCheck(cfdir, UNRELATED_FILE_NAME, false);
                createAndCheck(cfdir, UNRELATED_FOLDER_NAME, true);
            }
        }
    }

    /**
     * Make sure the extra files are still in the data dir and its sub-folders, then
     * remove them.
     */
    private void checkUnrelatedFiles(Path dataDir) throws IOException
    {
        File dir = new File(dataDir.toString());
        checkAndDelete(dir, UNRELATED_FILE_NAME, false);
        checkAndDelete(dir, UNRELATED_FOLDER_NAME, true);

        for (File ksdir : dir.listFiles((d, n) -> new File(d, n).isDirectory()))
        {
            checkAndDelete(ksdir, UNRELATED_FILE_NAME, false);
            checkAndDelete(ksdir, UNRELATED_FOLDER_NAME, true);

            for (File cfdir : ksdir.listFiles((d, n) -> new File(d, n).isDirectory()))
            {
                checkAndDelete(cfdir, UNRELATED_FILE_NAME, false);
                checkAndDelete(cfdir, UNRELATED_FOLDER_NAME, true);
            }
        }
    }

    private void createAndCheck(File dir, String fileName, boolean isDir) throws IOException
    {
        File f = new File(dir, fileName);

        if (isDir)
            f.mkdir();
        else
            f.createNewFile();

        assertTrue(f.exists());
    }

    private void checkAndDelete(File dir, String fileName, boolean isDir) throws IOException
    {
        File f = new File(dir, fileName);
        assertTrue(f.exists());

        if (isDir)
            FileUtils.deleteDirectory(f);
        else
            f.delete();
    }

    private String getOlderVersionString()
    {
        String version = FBUtilities.getReleaseVersionString();
        CassandraVersion semver = new CassandraVersion(version.contains("-") ? version.substring(0, version.indexOf('-'))
                                                                           : version);
        return (String.format("%s.%s.%s", semver.major - 1, semver.minor, semver.patch));
    }

    private Set<String> getSystemSnapshotFiles()
    {
        Set<String> snapshottedTableNames = new HashSet<>();
        for (ColumnFamilyStore cfs : Keyspace.open(SystemKeyspace.NAME).getColumnFamilyStores())
        {
            if (!cfs.getSnapshotDetails().isEmpty())
                snapshottedTableNames.add(cfs.getColumnFamilyName());
        }
        return snapshottedTableNames;
    }

    private void setupReleaseVersion(String version)
    {
        // besides the release_version, we also need to insert the cluster_name or the check
        // in SystemKeyspace.checkHealth were we verify it matches DatabaseDescriptor will fail
        QueryProcessor.executeInternal(String.format("INSERT INTO system.local(key, release_version, cluster_name) " +
                                                     "VALUES ('local', '%s', '%s')",
                                                     version,
                                                     DatabaseDescriptor.getClusterName()));
        String r = readLocalVersion();
        assertEquals(String.format("Expected %s, got %s", version, r), version, r);
    }

    private String readLocalVersion()
    {
        UntypedResultSet rs = QueryProcessor.executeInternal("SELECT release_version FROM system.local WHERE key='local'");
        return rs.isEmpty() || !rs.one().has("release_version") ? null : rs.one().getString("release_version");
    }

    @Test
    public void testLastSuccessfulRepair()
    {
        String ks = KEYSPACE1;
        String cf = CF_STANDARD1;

        // save last successful repair
        Range<Token> range = new Range<Token>(token("a"), token("e"));
        long ts = System.currentTimeMillis();
        SystemKeyspace.updateLastSuccessfulRepair(ks, cf, range, ts);

        // make sure we can read them back
        Map<Range<Token>, Integer> lastSuccessfulRepair = SystemKeyspace.getLastSuccessfulRepair(ks, cf);
        assertTrue(lastSuccessfulRepair.containsKey(range));
        // we should get ts in seconds
        assertEquals((int) (ts / 1000), lastSuccessfulRepair.get(range).intValue());

        // update timestamp
        ts += 36000;
        SystemKeyspace.updateLastSuccessfulRepair(ks, cf, range, ts);
        lastSuccessfulRepair = SystemKeyspace.getLastSuccessfulRepair(ks, cf);
        assertEquals(1, lastSuccessfulRepair.size());
        assertTrue(lastSuccessfulRepair.containsKey(range));
        // we should get ts in seconds
        assertEquals((int) (ts / 1000), lastSuccessfulRepair.get(range).intValue());
    }

    @Test
    public void testLastSuccessfulRepairWith2i()
    {
        String ks = KEYSPACE1;
        String cf = CF_INDEX1;

        // save last successful repair
        Range<Token> range = new Range<Token>(token("a"), token("e"));
        long ts = System.currentTimeMillis();
        SystemKeyspace.updateLastSuccessfulRepair(ks, cf, range, ts);

        // make sure we can read them back
        Map<Range<Token>, Integer> lastSuccessfulRepair = SystemKeyspace.getLastSuccessfulRepair(ks, cf);
        assertTrue(lastSuccessfulRepair.containsKey(range));
        // we should get ts in seconds
        assertEquals((int) (ts / 1000), lastSuccessfulRepair.get(range).intValue());

        // update timestamp
        ts += 36000;
        SystemKeyspace.updateLastSuccessfulRepair(ks, cf, range, ts);
        lastSuccessfulRepair = SystemKeyspace.getLastSuccessfulRepair(ks, cf);
        assertEquals(1, lastSuccessfulRepair.size());
        assertTrue(lastSuccessfulRepair.containsKey(range));
        // we should get ts in seconds
        assertEquals((int) (ts / 1000), lastSuccessfulRepair.get(range).intValue());
    }

    @Test
    public void testReadingAllLastSuccessfulRepairs()
    {
        SchemaLoader.prepareServer();

        for (Keyspace keyspace : Keyspace.all())
        {
            for (ColumnFamilyStore cfs : keyspace.getColumnFamilyStores())
            {
                for (final ColumnFamilyStore store : cfs.concatWithIndexes())
                {
                    SystemKeyspace.getLastSuccessfulRepair(keyspace.getName(), store.name);
                }
            }
        }
    }
}<|MERGE_RESOLUTION|>--- conflicted
+++ resolved
@@ -25,21 +25,14 @@
 import java.nio.file.Paths;
 import java.util.*;
 import java.util.concurrent.Future;
-<<<<<<< HEAD
-import java.util.concurrent.TimeUnit;
-=======
->>>>>>> ab0adf9f
 
 import org.apache.commons.io.FileUtils;
 import org.junit.BeforeClass;
 import org.junit.Test;
 
-<<<<<<< HEAD
 import org.apache.cassandra.SchemaLoader;
-=======
 import org.apache.cassandra.concurrent.Stage;
 import org.apache.cassandra.concurrent.StageManager;
->>>>>>> ab0adf9f
 import org.apache.cassandra.config.DatabaseDescriptor;
 import org.apache.cassandra.cql3.QueryProcessor;
 import org.apache.cassandra.cql3.UntypedResultSet;
@@ -107,11 +100,7 @@
     {
         BytesToken token = new BytesToken(ByteBufferUtil.bytes("token3"));
         InetAddress address = InetAddress.getByName("127.0.0.2");
-<<<<<<< HEAD
-        Future<?> future = SystemKeyspace.updateTokens(address, Collections.<Token>singletonList(token));
-=======
         Future<?> future = SystemKeyspace.updateTokens(address, Collections.singletonList(token), StageManager.getStage(Stage.MUTATION));
->>>>>>> ab0adf9f
         FBUtilities.waitOnFuture(future);
         assert SystemKeyspace.loadTokens().get(address).contains(token);
         SystemKeyspace.removeEndpoint(address);
