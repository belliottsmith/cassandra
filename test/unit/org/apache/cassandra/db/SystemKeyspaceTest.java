/*
 * Licensed to the Apache Software Foundation (ASF) under one
 * or more contributor license agreements.  See the NOTICE file
 * distributed with this work for additional information
 * regarding copyright ownership.  The ASF licenses this file
 * to you under the Apache License, Version 2.0 (the
 * "License"); you may not use this file except in compliance
 * with the License.  You may obtain a copy of the License at
 *
 *     http://www.apache.org/licenses/LICENSE-2.0
 *
 * Unless required by applicable law or agreed to in writing, software
 * distributed under the License is distributed on an "AS IS" BASIS,
 * WITHOUT WARRANTIES OR CONDITIONS OF ANY KIND, either express or implied.
 * See the License for the specific language governing permissions and
 * limitations under the License.
 */
package org.apache.cassandra.db;

import java.io.IOException;
import java.net.UnknownHostException;
import java.util.*;

import org.junit.BeforeClass;
import org.junit.Test;

import org.apache.cassandra.SchemaLoader;
import org.apache.cassandra.config.DatabaseDescriptor;
<<<<<<< HEAD
=======
import org.apache.cassandra.db.commitlog.CommitLog;
import org.apache.cassandra.locator.InetAddressAndPort;
import org.apache.cassandra.schema.KeyspaceParams;
import org.apache.cassandra.schema.Schema;
import org.apache.cassandra.schema.SchemaConstants;
>>>>>>> c14fb07a
import org.apache.cassandra.cql3.QueryProcessor;
import org.apache.cassandra.cql3.UntypedResultSet;
import org.apache.cassandra.db.commitlog.CommitLog;
import org.apache.cassandra.dht.ByteOrderedPartitioner.BytesToken;
import org.apache.cassandra.dht.Range;
import org.apache.cassandra.dht.Token;
import org.apache.cassandra.locator.InetAddressAndPort;
import org.apache.cassandra.schema.SchemaConstants;
import org.apache.cassandra.schema.SchemaKeyspace;
import org.apache.cassandra.transport.ProtocolVersion;
import org.apache.cassandra.utils.ByteBufferUtil;
import org.apache.cassandra.utils.CassandraVersion;
import org.apache.cassandra.utils.FBUtilities;

import static java.lang.String.format;
import static org.apache.cassandra.cql3.QueryProcessor.executeInternal;
import static org.apache.cassandra.db.SystemKeyspace.LOCAL;
import static org.junit.Assert.assertEquals;
import static org.junit.Assert.assertNotNull;
import static org.junit.Assert.assertTrue;

import static org.apache.cassandra.Util.token;

public class SystemKeyspaceTest
{
    public static final String KEYSPACE1 = "SystemKeyspaceTest";
    public static final String CF_STANDARD1 = "Standard1";
    public static final String CF_INDEX1 = "Indexed1";


    @BeforeClass
    public static void prepSnapshotTracker()
    {
        DatabaseDescriptor.daemonInitialization();
        CommitLog.instance.start();
<<<<<<< HEAD
=======

        if (FBUtilities.isWindows)
            WindowsFailedSnapshotTracker.deleteOldSnapshots();
        SchemaLoader.prepareServer();
        SchemaLoader.createKeyspace(KEYSPACE1,
                                    KeyspaceParams.simple(1),
                                    SchemaLoader.standardCFMD(KEYSPACE1, CF_STANDARD1),
                                    SchemaLoader.keysIndexCFMD(KEYSPACE1, CF_INDEX1, true));
>>>>>>> c14fb07a
    }

    @Test
    public void testLocalTokens()
    {
        // Remove all existing tokens
        Collection<Token> current = SystemKeyspace.loadTokens().asMap().get(FBUtilities.getLocalAddressAndPort());
        if (current != null && !current.isEmpty())
            SystemKeyspace.updateTokens(current);

        List<Token> tokens = new ArrayList<Token>()
        {{
            for (int i = 0; i < 9; i++)
                add(new BytesToken(ByteBufferUtil.bytes(String.format("token%d", i))));
        }};

        SystemKeyspace.updateTokens(tokens);
        int count = 0;

        for (Token tok : SystemKeyspace.getSavedTokens())
            assert tokens.get(count++).equals(tok);
    }

    @Test
    public void testNonLocalToken() throws UnknownHostException
    {
        BytesToken token = new BytesToken(ByteBufferUtil.bytes("token3"));
        InetAddressAndPort address = InetAddressAndPort.getByName("127.0.0.2");
        SystemKeyspace.updateTokens(address, Collections.<Token>singletonList(token));
        assert SystemKeyspace.loadTokens().get(address).contains(token);
        SystemKeyspace.removeEndpoint(address);
        assert !SystemKeyspace.loadTokens().containsValue(token);
    }

    @Test
    public void testLocalHostID()
    {
        UUID firstId = SystemKeyspace.getOrInitializeLocalHostId();
        UUID secondId = SystemKeyspace.getOrInitializeLocalHostId();
        assert firstId.equals(secondId) : String.format("%s != %s%n", firstId.toString(), secondId.toString());
    }

    private void assertDeleted()
    {
        assertTrue(getSystemSnapshotFiles(SchemaConstants.SYSTEM_KEYSPACE_NAME).isEmpty());
    }

    @Test
    public void snapshotSystemKeyspaceIfUpgrading() throws IOException
    {
        // First, check that in the absence of any previous installed version, we don't create snapshots
        for (ColumnFamilyStore cfs : Keyspace.open(SchemaConstants.SYSTEM_KEYSPACE_NAME).getColumnFamilyStores())
            cfs.clearUnsafe();
        Keyspace.clearSnapshot(null, SchemaConstants.SYSTEM_KEYSPACE_NAME);

        SystemKeyspace.snapshotOnVersionChange();
        assertDeleted();

        // now setup system.local as if we're upgrading from a previous version
        setupReleaseVersion(getOlderVersionString());
        Keyspace.clearSnapshot(null, SchemaConstants.SYSTEM_KEYSPACE_NAME);
        assertDeleted();

        // Compare versions again & verify that snapshots were created for all tables in the system ks
        SystemKeyspace.snapshotOnVersionChange();

        Set<String> snapshottedSystemTables = getSystemSnapshotFiles(SchemaConstants.SYSTEM_KEYSPACE_NAME);
        SystemKeyspace.metadata().tables.forEach(t -> assertTrue(snapshottedSystemTables.contains(t.name)));
        Set<String> snapshottedSchemaTables = getSystemSnapshotFiles(SchemaConstants.SCHEMA_KEYSPACE_NAME);
        SchemaKeyspace.metadata().tables.forEach(t -> assertTrue(snapshottedSchemaTables.contains(t.name)));

        // clear out the snapshots & set the previous recorded version equal to the latest, we shouldn't
        // see any new snapshots created this time.
        Keyspace.clearSnapshot(null, SchemaConstants.SYSTEM_KEYSPACE_NAME);
        setupReleaseVersion(FBUtilities.getReleaseVersionString());

        SystemKeyspace.snapshotOnVersionChange();

        // snapshotOnVersionChange for upgrade case will open a SSTR when the CFS is flushed.
        // 10 files expected.
        assertDeleted();

        Keyspace.clearSnapshot(null, SchemaConstants.SYSTEM_KEYSPACE_NAME);
    }

    @Test
    public void testPersistLocalMetadata()
    {
        SystemKeyspace.persistLocalMetadata();

        UntypedResultSet result = executeInternal(format("SELECT * FROM system.%s WHERE key='%s'", LOCAL, LOCAL));

        assertNotNull(result);
        UntypedResultSet.Row row = result.one();

        assertEquals(DatabaseDescriptor.getClusterName(), row.getString("cluster_name"));
        assertEquals(FBUtilities.getReleaseVersionString(), row.getString("release_version"));
        assertEquals(QueryProcessor.CQL_VERSION.toString(), row.getString("cql_version"));
        assertEquals(String.valueOf(ProtocolVersion.CURRENT.asInt()), row.getString("native_protocol_version"));
        assertEquals(DatabaseDescriptor.getEndpointSnitch().getLocalDatacenter(), row.getString("data_center"));
        assertEquals(DatabaseDescriptor.getEndpointSnitch().getLocalRack(), row.getString("rack"));
        assertEquals(DatabaseDescriptor.getPartitioner().getClass().getName(), row.getString("partitioner"));
        assertEquals(FBUtilities.getJustBroadcastNativeAddress(), row.getInetAddress("rpc_address"));
        assertEquals(DatabaseDescriptor.getNativeTransportPort(), row.getInt("rpc_port"));
        assertEquals(FBUtilities.getJustBroadcastAddress(), row.getInetAddress("broadcast_address"));
        assertEquals(DatabaseDescriptor.getStoragePort(), row.getInt("broadcast_port"));
        assertEquals(FBUtilities.getJustLocalAddress(), row.getInetAddress("listen_address"));
        assertEquals(DatabaseDescriptor.getStoragePort(), row.getInt("listen_port"));
    }

    private String getOlderVersionString()
    {
        String version = FBUtilities.getReleaseVersionString();
        CassandraVersion semver = new CassandraVersion(version.contains("-") ? version.substring(0, version.indexOf('-'))
                                                                           : version);
        return (String.format("%s.%s.%s", semver.major - 1, semver.minor, semver.patch));
    }

    private Set<String> getSystemSnapshotFiles(String keyspace)
    {
        Set<String> snapshottedTableNames = new HashSet<>();
        for (ColumnFamilyStore cfs : Keyspace.open(keyspace).getColumnFamilyStores())
        {
            if (!cfs.listSnapshots().isEmpty())
                snapshottedTableNames.add(cfs.getTableName());
        }
        return snapshottedTableNames;
    }

    private void setupReleaseVersion(String version)
    {
        // besides the release_version, we also need to insert the cluster_name or the check
        // in SystemKeyspace.checkHealth were we verify it matches DatabaseDescriptor will fail
        QueryProcessor.executeInternal(String.format("INSERT INTO system.local(key, release_version, cluster_name) " +
                                                     "VALUES ('local', '%s', '%s')",
                                                     version,
                                                     DatabaseDescriptor.getClusterName()));
        String r = readLocalVersion();
        assertEquals(String.format("Expected %s, got %s", version, r), version, r);
    }

    private String readLocalVersion()
    {
        UntypedResultSet rs = QueryProcessor.executeInternal("SELECT release_version FROM system.local WHERE key='local'");
        return rs.isEmpty() || !rs.one().has("release_version") ? null : rs.one().getString("release_version");
    }

    @Test
    public void testLastSuccessfulRepair()
    {
        String ks = KEYSPACE1;
        String cf = CF_STANDARD1;

        // save last successful repair
        Range<Token> range = new Range<Token>(token("a"), token("e"));
        long ts = System.currentTimeMillis();
        SystemKeyspace.updateLastSuccessfulRepair(ks, cf, range, ts);

        // make sure we can read them back
        Map<Range<Token>, Integer> lastSuccessfulRepair = SystemKeyspace.getLastSuccessfulRepair(ks, cf);
        assertTrue(lastSuccessfulRepair.containsKey(range));
        // we should get ts in seconds
        assertEquals((int) (ts / 1000), lastSuccessfulRepair.get(range).intValue());

        // update timestamp
        ts += 36000;
        SystemKeyspace.updateLastSuccessfulRepair(ks, cf, range, ts);
        lastSuccessfulRepair = SystemKeyspace.getLastSuccessfulRepair(ks, cf);
        assertEquals(1, lastSuccessfulRepair.size());
        assertTrue(lastSuccessfulRepair.containsKey(range));
        // we should get ts in seconds
        assertEquals((int) (ts / 1000), lastSuccessfulRepair.get(range).intValue());
    }

    @Test
    public void testLastSuccessfulRepairWith2i()
    {
        String ks = KEYSPACE1;
        String cf = CF_INDEX1;

        // save last successful repair
        Range<Token> range = new Range<Token>(token("a"), token("e"));
        long ts = System.currentTimeMillis();
        SystemKeyspace.updateLastSuccessfulRepair(ks, cf, range, ts);

        // make sure we can read them back
        Map<Range<Token>, Integer> lastSuccessfulRepair = SystemKeyspace.getLastSuccessfulRepair(ks, cf);
        assertTrue(lastSuccessfulRepair.containsKey(range));
        // we should get ts in seconds
        assertEquals((int) (ts / 1000), lastSuccessfulRepair.get(range).intValue());

        // update timestamp
        ts += 36000;
        SystemKeyspace.updateLastSuccessfulRepair(ks, cf, range, ts);
        lastSuccessfulRepair = SystemKeyspace.getLastSuccessfulRepair(ks, cf);
        assertEquals(1, lastSuccessfulRepair.size());
        assertTrue(lastSuccessfulRepair.containsKey(range));
        // we should get ts in seconds
        assertEquals((int) (ts / 1000), lastSuccessfulRepair.get(range).intValue());
    }

    @Test
    public void testReadingAllLastSuccessfulRepairs()
    {
        SchemaLoader.prepareServer();

        for (Keyspace keyspace : Keyspace.all())
        {
            for (ColumnFamilyStore cfs : keyspace.getColumnFamilyStores())
            {
                for (final ColumnFamilyStore store : cfs.concatWithIndexes())
                {
                    SystemKeyspace.getLastSuccessfulRepair(keyspace.getName(), store.name);
                }
            }
        }
    }
}<|MERGE_RESOLUTION|>--- conflicted
+++ resolved
@@ -26,14 +26,6 @@
 
 import org.apache.cassandra.SchemaLoader;
 import org.apache.cassandra.config.DatabaseDescriptor;
-<<<<<<< HEAD
-=======
-import org.apache.cassandra.db.commitlog.CommitLog;
-import org.apache.cassandra.locator.InetAddressAndPort;
-import org.apache.cassandra.schema.KeyspaceParams;
-import org.apache.cassandra.schema.Schema;
-import org.apache.cassandra.schema.SchemaConstants;
->>>>>>> c14fb07a
 import org.apache.cassandra.cql3.QueryProcessor;
 import org.apache.cassandra.cql3.UntypedResultSet;
 import org.apache.cassandra.db.commitlog.CommitLog;
@@ -41,6 +33,7 @@
 import org.apache.cassandra.dht.Range;
 import org.apache.cassandra.dht.Token;
 import org.apache.cassandra.locator.InetAddressAndPort;
+import org.apache.cassandra.schema.KeyspaceParams;
 import org.apache.cassandra.schema.SchemaConstants;
 import org.apache.cassandra.schema.SchemaKeyspace;
 import org.apache.cassandra.transport.ProtocolVersion;
@@ -69,17 +62,12 @@
     {
         DatabaseDescriptor.daemonInitialization();
         CommitLog.instance.start();
-<<<<<<< HEAD
-=======
-
-        if (FBUtilities.isWindows)
-            WindowsFailedSnapshotTracker.deleteOldSnapshots();
+
         SchemaLoader.prepareServer();
         SchemaLoader.createKeyspace(KEYSPACE1,
                                     KeyspaceParams.simple(1),
                                     SchemaLoader.standardCFMD(KEYSPACE1, CF_STANDARD1),
                                     SchemaLoader.keysIndexCFMD(KEYSPACE1, CF_INDEX1, true));
->>>>>>> c14fb07a
     }
 
     @Test
