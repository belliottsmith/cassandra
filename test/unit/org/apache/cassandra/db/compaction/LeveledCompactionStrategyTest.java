--- conflicted
+++ resolved
@@ -49,11 +49,8 @@
 import org.apache.cassandra.db.ColumnFamilyStore;
 import org.apache.cassandra.db.DecoratedKey;
 import org.apache.cassandra.db.Keyspace;
-<<<<<<< HEAD
+import org.apache.cassandra.db.RowUpdateBuilder;
 import org.apache.cassandra.db.lifecycle.LifecycleTransaction;
-=======
-import org.apache.cassandra.db.RowUpdateBuilder;
->>>>>>> 58156788
 import org.apache.cassandra.dht.Range;
 import org.apache.cassandra.dht.Token;
 import org.apache.cassandra.exceptions.ConfigurationException;
@@ -918,7 +915,6 @@
     }
 
     @Test
-<<<<<<< HEAD
     public void testReduceScopeL0L1() throws IOException
     {
         ColumnFamilyStore cfs = MockSchema.newCFS();
@@ -1059,7 +1055,9 @@
             }
         }
         return Pair.create(l0after, l1after);
-=======
+    }
+
+    @Test
     public void testAggressiveGCCompaction() throws Exception
     {
         // The idea is to insert data in one SSTable and then delete most if it in another, with gc_grace 0.
@@ -1169,6 +1167,5 @@
         }
 
         assertFalse(CompactionManager.instance.getEnableAggressiveGCCompaction());
->>>>>>> 58156788
     }
 }