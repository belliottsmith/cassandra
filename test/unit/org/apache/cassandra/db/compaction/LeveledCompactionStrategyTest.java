/*
 * Licensed to the Apache Software Foundation (ASF) under one
 * or more contributor license agreements.  See the NOTICE file
 * distributed with this work for additional information
 * regarding copyright ownership.  The ASF licenses this file
 * to you under the Apache License, Version 2.0 (the
 * "License"); you may not use this file except in compliance
 * with the License.  You may obtain a copy of the License at
 *
 *     http://www.apache.org/licenses/LICENSE-2.0
 *
 * Unless required by applicable law or agreed to in writing, software
 * distributed under the License is distributed on an "AS IS" BASIS,
 * WITHOUT WARRANTIES OR CONDITIONS OF ANY KIND, either express or implied.
 * See the License for the specific language governing permissions and
 * limitations under the License.
 */
package org.apache.cassandra.db.compaction;

import java.io.IOException;
import java.math.BigInteger;
import java.nio.ByteBuffer;
import java.util.ArrayList;
import java.util.Arrays;
import java.util.Collection;
import java.util.Collections;
import java.util.Comparator;
import java.util.HashMap;
import java.util.HashSet;
import java.util.Iterator;
import java.util.List;
import java.util.Map;
import java.util.Random;
import java.util.Set;
import java.util.UUID;
import java.util.concurrent.TimeUnit;

import com.google.common.collect.Iterables;
import com.google.common.collect.Sets;
import com.google.common.io.ByteStreams;
import org.junit.After;
import org.junit.Assert;
import org.junit.Before;
import org.junit.BeforeClass;
import org.junit.Test;
import org.slf4j.Logger;
import org.slf4j.LoggerFactory;

import org.apache.cassandra.SchemaLoader;
import org.apache.cassandra.UpdateBuilder;
import org.apache.cassandra.Util;
import org.apache.cassandra.config.DatabaseDescriptor;
import org.apache.cassandra.cql3.QueryProcessor;
import org.apache.cassandra.cql3.UntypedResultSet;
import org.apache.cassandra.db.ColumnFamilyStore;
import org.apache.cassandra.db.DecoratedKey;
import org.apache.cassandra.db.Directories;
import org.apache.cassandra.db.Keyspace;
import org.apache.cassandra.db.RowUpdateBuilder;
import org.apache.cassandra.db.SystemKeyspace;
import org.apache.cassandra.db.SystemKeyspaceMigrator41;
import org.apache.cassandra.db.lifecycle.LifecycleTransaction;
import org.apache.cassandra.db.lifecycle.SSTableSet;
import org.apache.cassandra.dht.Bounds;
import org.apache.cassandra.dht.IPartitioner;
import org.apache.cassandra.dht.Murmur3Partitioner;
import org.apache.cassandra.dht.Murmur3Partitioner.LongToken;
import org.apache.cassandra.dht.RandomPartitioner;
import org.apache.cassandra.dht.Range;
import org.apache.cassandra.dht.Token;
import org.apache.cassandra.exceptions.ConfigurationException;
import org.apache.cassandra.io.sstable.ISSTableScanner;
import org.apache.cassandra.io.sstable.format.SSTableReader;
import org.apache.cassandra.net.MessagingService;
import org.apache.cassandra.notifications.SSTableAddedNotification;
import org.apache.cassandra.notifications.SSTableRepairStatusChanged;
import org.apache.cassandra.repair.ValidationManager;
import org.apache.cassandra.repair.state.ValidationState;
import org.apache.cassandra.schema.MockSchema;
import org.apache.cassandra.service.StorageService;
import org.apache.cassandra.streaming.PreviewKind;
import org.apache.cassandra.repair.RepairJobDesc;
import org.apache.cassandra.repair.ValidationManager;
import org.apache.cassandra.repair.Validator;
import org.apache.cassandra.schema.CompactionParams;
import org.apache.cassandra.schema.KeyspaceParams;
import org.apache.cassandra.schema.MockSchema;
import org.apache.cassandra.service.ActiveRepairService;
import org.apache.cassandra.streaming.PreviewKind;
import org.apache.cassandra.utils.ByteBufferUtil;
import org.apache.cassandra.utils.FBUtilities;
import org.apache.cassandra.utils.Pair;
import org.apache.cassandra.utils.TimeUUID;

import static java.util.Collections.singleton;
import static org.apache.cassandra.db.compaction.SizeTieredCompactionStrategy.bestBucket;
import static org.assertj.core.api.Assertions.assertThat;
import static org.apache.cassandra.utils.TimeUUID.Generator.nextTimeUUID;
import static org.junit.Assert.assertEquals;
import static org.junit.Assert.assertFalse;
import static org.junit.Assert.assertNotNull;
import static org.junit.Assert.assertNull;
import static org.junit.Assert.assertTrue;

public class LeveledCompactionStrategyTest
{
    private static final Logger logger = LoggerFactory.getLogger(LeveledCompactionStrategyTest.class);

    private static final String KEYSPACE1 = "LeveledCompactionStrategyTest";
    private static final String CF_STANDARDDLEVELED = "StandardLeveled";
    private static final String CF_STANDARDDLEVELED_GCGS0 = "StandardLeveledGCGS0";
    private static final String CF_STANDARDDLEVELED_SCHEDULED = "StandardLeveledScheduled";

    private Keyspace keyspace;
    private ColumnFamilyStore cfs;
    private ColumnFamilyStore cfsScheduled;

    @BeforeClass
    public static void defineSchema() throws ConfigurationException
    {
        // Disable tombstone histogram rounding for tests
        System.setProperty("cassandra.streaminghistogram.roundseconds", "1");

        SchemaLoader.prepareServer();
        Map<String, String> scheduledOpts = new HashMap<>();
        scheduledOpts.put("sstable_size_in_mb", "1");
        scheduledOpts.put("scheduled_compactions", "true");
        SchemaLoader.createKeyspace(KEYSPACE1,
                                    KeyspaceParams.simple(1),
                                    SchemaLoader.standardCFMD(KEYSPACE1, CF_STANDARDDLEVELED)
                                                .compaction(CompactionParams.lcs(Collections.singletonMap("sstable_size_in_mb", "1"))),
                                    SchemaLoader.standardCFMD(KEYSPACE1, CF_STANDARDDLEVELED_SCHEDULED)
                                                .compaction(CompactionParams.lcs(scheduledOpts)),
                                    SchemaLoader.standardCFMD(KEYSPACE1, CF_STANDARDDLEVELED_GCGS0)
                                                .compaction(CompactionParams.lcs(Collections.singletonMap("sstable_size_in_mb", "1")))
                                                .gcGraceSeconds(0));
        }

    @Before
    public void enableCompaction()
    {
        keyspace = Keyspace.open(KEYSPACE1);
        cfs = keyspace.getColumnFamilyStore(CF_STANDARDDLEVELED);
        cfs.enableAutoCompaction();
        cfsScheduled = keyspace.getColumnFamilyStore(CF_STANDARDDLEVELED_SCHEDULED);
        cfsScheduled.enableAutoCompaction();
    }

    /**
     * clean up after the test.
     */
    @After
    public void truncateSTandardLeveled()
    {
        cfs.truncateBlocking();
        cfsScheduled.truncateBlocking();
    }

    /**
     * Ensure that the grouping operation preserves the levels of grouped tables
     */
    @Test
    public void testGrouperLevels() throws Exception{
        ByteBuffer value = ByteBuffer.wrap(new byte[100 * 1024]); // 100 KiB value, make it easy to have multiple files

        //Need entropy to prevent compression so size is predictable with compression enabled/disabled
        new Random().nextBytes(value.array());

        // Enough data to have a level 1 and 2
        int rows = 40;
        int columns = 20;

        // Adds enough data to trigger multiple sstable per level
        for (int r = 0; r < rows; r++)
        {
            UpdateBuilder update = UpdateBuilder.create(cfs.metadata(), String.valueOf(r));
            for (int c = 0; c < columns; c++)
                update.newRow("column" + c).add("val", value);
            update.applyUnsafe();
            cfs.forceBlockingFlush();
        }

        waitForLeveling(cfs);
        CompactionStrategyManager strategyManager = cfs.getCompactionStrategyManager();
        // Checking we're not completely bad at math

        int l1Count = strategyManager.getSSTableCountPerLevel()[1];
        int l2Count = strategyManager.getSSTableCountPerLevel()[2];
        if (l1Count == 0 || l2Count == 0)
        {
            logger.error("L1 or L2 has 0 sstables. Expected > 0 on both.");
            logger.error("L1: " + l1Count);
            logger.error("L2: " + l2Count);
            Assert.fail();
        }

        Collection<Collection<SSTableReader>> groupedSSTables = cfs.getCompactionStrategyManager().groupSSTablesForAntiCompaction(cfs.getLiveSSTables());
        for (Collection<SSTableReader> sstableGroup : groupedSSTables)
        {
            int groupLevel = -1;
            Iterator<SSTableReader> it = sstableGroup.iterator();
            while (it.hasNext())
            {

                SSTableReader sstable = it.next();
                int tableLevel = sstable.getSSTableLevel();
                if (groupLevel == -1)
                    groupLevel = tableLevel;
                assert groupLevel == tableLevel;
            }
        }
    }

    /*
     * This exercises in particular the code of #4142
     */
    @Test
    public void testValidationMultipleSSTablePerLevel() throws Exception
    {
        byte [] b = new byte[100 * 1024];
        new Random().nextBytes(b);
        ByteBuffer value = ByteBuffer.wrap(b); // 100 KiB value, make it easy to have multiple files

        // Enough data to have a level 1 and 2
        int rows = 40;
        int columns = 20;

        // Adds enough data to trigger multiple sstable per level
        for (int r = 0; r < rows; r++)
        {
            UpdateBuilder update = UpdateBuilder.create(cfs.metadata(), String.valueOf(r));
            for (int c = 0; c < columns; c++)
                update.newRow("column" + c).add("val", value);
            update.applyUnsafe();
            cfs.forceBlockingFlush();
        }

        waitForLeveling(cfs);
        CompactionStrategyManager strategyManager = cfs.getCompactionStrategyManager();
        // Checking we're not completely bad at math
        assertTrue(strategyManager.getSSTableCountPerLevel()[1] > 0);
        assertTrue(strategyManager.getSSTableCountPerLevel()[2] > 0);

        Range<Token> range = new Range<>(Util.token(""), Util.token(""));
        int gcBefore = keyspace.getColumnFamilyStore(CF_STANDARDDLEVELED).gcBefore(FBUtilities.nowInSeconds());
        TimeUUID parentRepSession = nextTimeUUID();
        ActiveRepairService.instance.registerParentRepairSession(parentRepSession,
                                                                 FBUtilities.getBroadcastAddressAndPort(),
                                                                 Arrays.asList(cfs),
                                                                 Arrays.asList(range),
                                                                 false,
                                                                 ActiveRepairService.UNREPAIRED_SSTABLE,
                                                                 true,
                                                                 PreviewKind.NONE);
        RepairJobDesc desc = new RepairJobDesc(parentRepSession, nextTimeUUID(), KEYSPACE1, CF_STANDARDDLEVELED, Arrays.asList(range));
        Validator validator = new Validator(new ValidationState(desc, FBUtilities.getBroadcastAddressAndPort()), gcBefore, PreviewKind.NONE);

        ValidationManager.instance.submitValidation(cfs, validator).get();
    }

    /**
     * wait for leveled compaction to quiesce on the given columnfamily
     */
    public static void waitForLeveling(ColumnFamilyStore cfs) throws InterruptedException
    {
        CompactionStrategyManager strategyManager = cfs.getCompactionStrategyManager();
        while (true)
        {
            // since we run several compaction strategies we wait until L0 in all strategies is empty and
            // atleast one L1+ is non-empty. In these tests we always run a single data directory with only unrepaired data
            // so it should be good enough
            boolean allL0Empty = true;
            boolean anyL1NonEmpty = false;
            for (List<AbstractCompactionStrategy> strategies : strategyManager.getStrategies())
            {
                for (AbstractCompactionStrategy strategy : strategies)
                {
                    if (!(strategy instanceof LeveledCompactionStrategy))
                        return;
                    // note that we check > 1 here, if there is too little data in L0, we don't compact it up to L1
                    if (((LeveledCompactionStrategy)strategy).getLevelSize(0) > 1)
                        allL0Empty = false;
                    for (int i = 1; i < 5; i++)
                        if (((LeveledCompactionStrategy)strategy).getLevelSize(i) > 0)
                            anyL1NonEmpty = true;
                }
            }
            if (allL0Empty && anyL1NonEmpty)
                return;
            Thread.sleep(100);
        }
    }

    @Test
    public void testCompactionProgress() throws Exception
    {
        // make sure we have SSTables in L1
        byte [] b = new byte[100 * 1024];
        new Random().nextBytes(b);
        ByteBuffer value = ByteBuffer.wrap(b);
        int rows = 2;
        int columns = 10;
        for (int r = 0; r < rows; r++)
        {
            UpdateBuilder update = UpdateBuilder.create(cfs.metadata(), String.valueOf(r));
            for (int c = 0; c < columns; c++)
                update.newRow("column" + c).add("val", value);
            update.applyUnsafe();
            cfs.forceBlockingFlush();
        }

        waitForLeveling(cfs);
        LeveledCompactionStrategy strategy = (LeveledCompactionStrategy) cfs.getCompactionStrategyManager().getStrategies().get(1).get(0);
        assert strategy.getLevelSize(1) > 0;

        // get LeveledScanner for level 1 sstables
        Collection<SSTableReader> sstables = strategy.manifest.getLevel(1);
        List<ISSTableScanner> scanners = strategy.getScanners(sstables).scanners;
        assertEquals(1, scanners.size()); // should be one per level
        ISSTableScanner scanner = scanners.get(0);
        // scan through to the end
        while (scanner.hasNext())
            scanner.next();

        // scanner.getCurrentPosition should be equal to total bytes of L1 sstables
        assertEquals(scanner.getCurrentPosition(), SSTableReader.getTotalUncompressedBytes(sstables));
    }

    @Test
    public void testMutateLevel() throws Exception
    {
        cfs.disableAutoCompaction();
        ByteBuffer value = ByteBuffer.wrap(new byte[100 * 1024]); // 100 KiB value, make it easy to have multiple files

        // Enough data to have a level 1 and 2
        int rows = 40;
        int columns = 20;

        // Adds enough data to trigger multiple sstable per level
        for (int r = 0; r < rows; r++)
        {
            UpdateBuilder update = UpdateBuilder.create(cfs.metadata(), String.valueOf(r));
            for (int c = 0; c < columns; c++)
                update.newRow("column" + c).add("val", value);
            update.applyUnsafe();
            cfs.forceBlockingFlush();
        }
        cfs.forceBlockingFlush();
        LeveledCompactionStrategy strategy = (LeveledCompactionStrategy) cfs.getCompactionStrategyManager().getStrategies().get(1).get(0);
        cfs.forceMajorCompaction();

        for (SSTableReader s : cfs.getLiveSSTables())
        {
            assertTrue(s.getSSTableLevel() != 6 && s.getSSTableLevel() > 0);
            strategy.manifest.remove(s);
            s.descriptor.getMetadataSerializer().mutateLevel(s.descriptor, 6);
            s.reloadSSTableMetadata();
            strategy.manifest.addSSTables(Collections.singleton(s));
        }
        // verify that all sstables in the changed set is level 6
        for (SSTableReader s : cfs.getLiveSSTables())
            assertEquals(6, s.getSSTableLevel());

        int[] levels = strategy.manifest.getAllLevelSize();
        // verify that the manifest has correct amount of sstables
        assertEquals(cfs.getLiveSSTables().size(), levels[6]);
    }

    @Test
    public void testNewRepairedSSTable() throws Exception
    {
        byte [] b = new byte[100 * 1024];
        new Random().nextBytes(b);
        ByteBuffer value = ByteBuffer.wrap(b); // 100 KiB value, make it easy to have multiple files

        // Enough data to have a level 1 and 2
        int rows = 40;
        int columns = 20;

        // Adds enough data to trigger multiple sstable per level
        for (int r = 0; r < rows; r++)
        {
            UpdateBuilder update = UpdateBuilder.create(cfs.metadata(), String.valueOf(r));
            for (int c = 0; c < columns; c++)
                update.newRow("column" + c).add("val", value);
            update.applyUnsafe();
            cfs.forceBlockingFlush();
        }
        waitForLeveling(cfs);
        cfs.disableAutoCompaction();

        while(CompactionManager.instance.isCompacting(Arrays.asList(cfs), (sstable) -> true))
            Thread.sleep(100);

        CompactionStrategyManager manager = cfs.getCompactionStrategyManager();
        List<List<AbstractCompactionStrategy>> strategies = manager.getStrategies();
        LeveledCompactionStrategy repaired = (LeveledCompactionStrategy) strategies.get(0).get(0);
        LeveledCompactionStrategy unrepaired = (LeveledCompactionStrategy) strategies.get(1).get(0);
        assertEquals(0, repaired.manifest.getLevelCount() );
        assertEquals(2, unrepaired.manifest.getLevelCount());
        assertTrue(manager.getSSTableCountPerLevel()[1] > 0);
        assertTrue(manager.getSSTableCountPerLevel()[2] > 0);

        for (SSTableReader sstable : cfs.getLiveSSTables())
            assertFalse(sstable.isRepaired());

        int sstableCount = unrepaired.manifest.getSSTables().size();
        // we only have unrepaired sstables:
        assertEquals(sstableCount, cfs.getLiveSSTables().size());

        SSTableReader sstable1 = unrepaired.manifest.getLevel(2).iterator().next();
        SSTableReader sstable2 = unrepaired.manifest.getLevel(1).iterator().next();

        sstable1.descriptor.getMetadataSerializer().mutateRepairMetadata(sstable1.descriptor, System.currentTimeMillis(), null, false);
        sstable1.reloadSSTableMetadata();
        assertTrue(sstable1.isRepaired());

        manager.handleNotification(new SSTableRepairStatusChanged(Arrays.asList(sstable1)), this);

        int repairedSSTableCount = repaired.manifest.getSSTables().size();
        assertEquals(1, repairedSSTableCount);
        // make sure the repaired sstable ends up in the same level in the repaired manifest:
        assertTrue(repaired.manifest.getLevel(2).contains(sstable1));
        // and that it is gone from unrepaired
        assertFalse(unrepaired.manifest.getLevel(2).contains(sstable1));

        unrepaired.removeSSTable(sstable2);
        manager.handleNotification(new SSTableAddedNotification(singleton(sstable2), null), this);
        assertTrue(unrepaired.manifest.getLevel(1).contains(sstable2));
        assertFalse(repaired.manifest.getLevel(1).contains(sstable2));
    }



    @Test
    public void testTokenRangeCompaction() throws Exception
    {
        // Remove any existing data so we can start out clean with predictable number of sstables
        cfs.truncateBlocking();

        // Disable auto compaction so cassandra does not compact
        CompactionManager.instance.disableAutoCompaction();

        ByteBuffer value = ByteBuffer.wrap(new byte[100 * 1024]); // 100 KiB value, make it easy to have multiple files

        DecoratedKey key1 = Util.dk(String.valueOf(1));
        DecoratedKey key2 = Util.dk(String.valueOf(2));
        List<DecoratedKey> keys = new ArrayList<>(Arrays.asList(key1, key2));
        int numIterations = 10;
        int columns = 2;

        // Add enough data to trigger multiple sstables.

        // create 10 sstables that contain data for both key1 and key2
        for (int i = 0; i < numIterations; i++) {
            for (DecoratedKey key : keys) {
                UpdateBuilder update = UpdateBuilder.create(cfs.metadata(), key);
                for (int c = 0; c < columns; c++)
                    update.newRow("column" + c).add("val", value);
                update.applyUnsafe();
            }
            cfs.forceBlockingFlush();
        }

        // create 20 more sstables with 10 containing data for key1 and other 10 containing data for key2
        for (int i = 0; i < numIterations; i++) {
            for (DecoratedKey key : keys) {
                UpdateBuilder update = UpdateBuilder.create(cfs.metadata(), key);
                for (int c = 0; c < columns; c++)
                    update.newRow("column" + c).add("val", value);
                update.applyUnsafe();
                cfs.forceBlockingFlush();
            }
        }

        // We should have a total of 30 sstables by now
        assertEquals(30, cfs.getLiveSSTables().size());

        // Compact just the tables with key2
        // Bit hackish to use the key1.token as the prior key but works in BytesToken
        Range<Token> tokenRange = new Range<>(key2.getToken(), key2.getToken());
        Collection<Range<Token>> tokenRanges = new ArrayList<>(Arrays.asList(tokenRange));
        cfs.forceCompactionForTokenRange(tokenRanges);

        while(CompactionManager.instance.isCompacting(Arrays.asList(cfs), (sstable) -> true)) {
            Thread.sleep(100);
        }

        // 20 tables that have key2 should have been compacted in to 1 table resulting in 11 (30-20+1)
        assertEquals(11, cfs.getLiveSSTables().size());

        // Compact just the tables with key1. At this point all 11 tables should have key1
        Range<Token> tokenRange2 = new Range<>(key1.getToken(), key1.getToken());
        Collection<Range<Token>> tokenRanges2 = new ArrayList<>(Arrays.asList(tokenRange2));
        cfs.forceCompactionForTokenRange(tokenRanges2);


        while(CompactionManager.instance.isCompacting(Arrays.asList(cfs), (sstable) -> true)) {
            Thread.sleep(100);
        }

        // the 11 tables containing key1 should all compact to 1 table
        assertEquals(1, cfs.getLiveSSTables().size());
        // Set it up again
        cfs.truncateBlocking();

        // create 10 sstables that contain data for both key1 and key2
        for (int i = 0; i < numIterations; i++)
        {
            for (DecoratedKey key : keys)
            {
                UpdateBuilder update = UpdateBuilder.create(cfs.metadata(), key);
                for (int c = 0; c < columns; c++)
                    update.newRow("column" + c).add("val", value);
                update.applyUnsafe();
            }
            cfs.forceBlockingFlush();
        }

        // create 20 more sstables with 10 containing data for key1 and other 10 containing data for key2
        for (int i = 0; i < numIterations; i++)
        {
            for (DecoratedKey key : keys)
            {
                UpdateBuilder update = UpdateBuilder.create(cfs.metadata(), key);
                for (int c = 0; c < columns; c++)
                    update.newRow("column" + c).add("val", value);
                update.applyUnsafe();
                cfs.forceBlockingFlush();
            }
        }

        // We should have a total of 30 sstables again
        assertEquals(30, cfs.getLiveSSTables().size());

        // This time, we're going to make sure the token range wraps around, to cover the full range
        Range<Token> wrappingRange;
        if (key1.getToken().compareTo(key2.getToken()) < 0)
        {
            wrappingRange = new Range<>(key2.getToken(), key1.getToken());
        }
        else
        {
            wrappingRange = new Range<>(key1.getToken(), key2.getToken());
        }
        Collection<Range<Token>> wrappingRanges = new ArrayList<>(Arrays.asList(wrappingRange));
        cfs.forceCompactionForTokenRange(wrappingRanges);

        while(CompactionManager.instance.isCompacting(Arrays.asList(cfs), (sstable) -> true))
        {
            Thread.sleep(100);
        }

        // should all compact to 1 table
        assertEquals(1, cfs.getLiveSSTables().size());
    }

    @Test
    public void testCompactionCandidateOrdering() throws Exception
    {
        // add some data
        byte [] b = new byte[100 * 1024];
        new Random().nextBytes(b);
        ByteBuffer value = ByteBuffer.wrap(b);
        int rows = 4;
        int columns = 10;
        // Just keep sstables in L0 for this test
        cfs.disableAutoCompaction();
        for (int r = 0; r < rows; r++)
        {
            UpdateBuilder update = UpdateBuilder.create(cfs.metadata(), String.valueOf(r));
            for (int c = 0; c < columns; c++)
                update.newRow("column" + c).add("val", value);
            update.applyUnsafe();
            cfs.forceBlockingFlush();
        }
        LeveledCompactionStrategy strategy = (LeveledCompactionStrategy) (cfs.getCompactionStrategyManager()).getStrategies().get(1).get(0);
        // get readers for level 0 sstables
        Collection<SSTableReader> sstables = strategy.manifest.getLevel(0);
        Collection<SSTableReader> sortedCandidates = strategy.manifest.ageSortedSSTables(sstables);
        assertTrue(String.format("More than 1 sstable required for test, found: %d .", sortedCandidates.size()), sortedCandidates.size() > 1);
        long lastMaxTimeStamp = Long.MIN_VALUE;
        for (SSTableReader sstable : sortedCandidates)
        {
            assertTrue(String.format("SStables not sorted into oldest to newest by maxTimestamp. Current sstable: %d , last sstable: %d", sstable.getMaxTimestamp(), lastMaxTimeStamp),
                       sstable.getMaxTimestamp() > lastMaxTimeStamp);
            lastMaxTimeStamp = sstable.getMaxTimestamp();
        }
    }

    @Test
    public void testDisableSTCSInL0() throws IOException
    {
        /*
        First creates a bunch of sstables in L1, then overloads L0 with 50 sstables. Now with STCS in L0 enabled
        we should get a compaction task where the target level is 0, then we disable STCS-in-L0 and make sure that
        the compaction task we get targets L1 or higher.
         */
        ColumnFamilyStore cfs = MockSchema.newCFS();
        Map<String, String> localOptions = new HashMap<>();
        localOptions.put("class", "LeveledCompactionStrategy");
        localOptions.put("sstable_size_in_mb", "1");
        cfs.setCompactionParameters(localOptions);
        List<SSTableReader> sstables = new ArrayList<>();
        for (int i = 0; i < 11; i++)
        {
            SSTableReader l1sstable = MockSchema.sstable(i, 1 * 1024 * 1024, cfs);
            l1sstable.descriptor.getMetadataSerializer().mutateLevel(l1sstable.descriptor, 1);
            l1sstable.reloadSSTableMetadata();
            sstables.add(l1sstable);
        }

        for (int i = 100; i < 150; i++)
            sstables.add(MockSchema.sstable(i, 1 * 1024 * 1024, cfs));

        cfs.disableAutoCompaction();
        cfs.addSSTables(sstables);
        assertEquals(0, getTaskLevel(cfs));

        try
        {
            CompactionManager.instance.setDisableSTCSInL0(true);
            assertTrue(getTaskLevel(cfs) > 0);
        }
        finally
        {
            CompactionManager.instance.setDisableSTCSInL0(false);
        }
    }

    private int getTaskLevel(ColumnFamilyStore cfs)
    {
        int level = -1;
        for (List<AbstractCompactionStrategy> strategies : cfs.getCompactionStrategyManager().getStrategies())
        {
            for (AbstractCompactionStrategy strategy : strategies)
            {
                AbstractCompactionTask task = strategy.getNextBackgroundTask(0);
                if (task != null)
                {
                    try
                    {
                        assertTrue(task instanceof LeveledCompactionTask);
                        LeveledCompactionTask lcsTask = (LeveledCompactionTask) task;
                        level = Math.max(level, lcsTask.getLevel());
                    }
                    finally
                    {
                        task.transaction.abort();
                    }
                }
            }
        }
        return level;
    }

    @Test
    public void testAddingOverlapping()
    {
        ColumnFamilyStore cfs = MockSchema.newCFS();
        LeveledManifest lm = new LeveledManifest(cfs, 10, 10, new SizeTieredCompactionStrategyOptions());
        List<SSTableReader> currentLevel = new ArrayList<>();
        int gen = 1;
        currentLevel.add(MockSchema.sstableWithLevel(gen++, 10, 20, 1, cfs));
        currentLevel.add(MockSchema.sstableWithLevel(gen++, 21, 30, 1, cfs));
        currentLevel.add(MockSchema.sstableWithLevel(gen++, 51, 100, 1, cfs));
        currentLevel.add(MockSchema.sstableWithLevel(gen++, 80, 120, 1, cfs));
        currentLevel.add(MockSchema.sstableWithLevel(gen++, 90, 150, 1, cfs));

        lm.addSSTables(currentLevel);
        assertLevelsEqual(lm.getLevel(1), currentLevel.subList(0, 3));
        assertLevelsEqual(lm.getLevel(0), currentLevel.subList(3, 5));

        List<SSTableReader> newSSTables = new ArrayList<>();
        // this sstable last token is the same as the first token of L1 above, should get sent to L0:
        newSSTables.add(MockSchema.sstableWithLevel(gen++, 5, 10, 1, cfs));
        lm.addSSTables(newSSTables);
        assertLevelsEqual(lm.getLevel(1), currentLevel.subList(0, 3));
        assertEquals(0, newSSTables.get(0).getSSTableLevel());
        assertTrue(lm.getLevel(0).containsAll(newSSTables));

        newSSTables.clear();
        newSSTables.add(MockSchema.sstableWithLevel(gen++, 30, 40, 1, cfs));
        lm.addSSTables(newSSTables);
        assertLevelsEqual(lm.getLevel(1), currentLevel.subList(0, 3));
        assertEquals(0, newSSTables.get(0).getSSTableLevel());
        assertTrue(lm.getLevel(0).containsAll(newSSTables));

        newSSTables.clear();
        newSSTables.add(MockSchema.sstableWithLevel(gen++, 100, 140, 1, cfs));
        lm.addSSTables(newSSTables);
        assertLevelsEqual(lm.getLevel(1), currentLevel.subList(0, 3));
        assertEquals(0, newSSTables.get(0).getSSTableLevel());
        assertTrue(lm.getLevel(0).containsAll(newSSTables));

        newSSTables.clear();
        newSSTables.add(MockSchema.sstableWithLevel(gen++, 100, 140, 1, cfs));
        newSSTables.add(MockSchema.sstableWithLevel(gen++, 120, 140, 1, cfs));
        lm.addSSTables(newSSTables);
        List<SSTableReader> newL1 = new ArrayList<>(currentLevel.subList(0, 3));
        newL1.add(newSSTables.get(1));
        assertLevelsEqual(lm.getLevel(1), newL1);
        newSSTables.remove(1);
        assertTrue(newSSTables.stream().allMatch(s -> s.getSSTableLevel() == 0));
        assertTrue(lm.getLevel(0).containsAll(newSSTables));
    }

    @Test
    public void singleTokenSSTableTest()
    {
        ColumnFamilyStore cfs = MockSchema.newCFS();
        LeveledManifest lm = new LeveledManifest(cfs, 10, 10, new SizeTieredCompactionStrategyOptions());
        List<SSTableReader> expectedL1 = new ArrayList<>();

        int gen = 1;
        // single sstable, single token (100)
        expectedL1.add(MockSchema.sstableWithLevel(gen++, 100, 100, 1, cfs));
        lm.addSSTables(expectedL1);

        List<SSTableReader> expectedL0 = new ArrayList<>();

        // should get moved to L0:
        expectedL0.add(MockSchema.sstableWithLevel(gen++, 99, 101, 1, cfs));
        expectedL0.add(MockSchema.sstableWithLevel(gen++, 100, 101, 1, cfs));
        expectedL0.add(MockSchema.sstableWithLevel(gen++, 99, 100, 1, cfs));
        expectedL0.add(MockSchema.sstableWithLevel(gen++, 100, 100, 1, cfs));
        lm.addSSTables(expectedL0);

        assertLevelsEqual(expectedL0, lm.getLevel(0));
        assertTrue(expectedL0.stream().allMatch(s -> s.getSSTableLevel() == 0));
        assertLevelsEqual(expectedL1, lm.getLevel(1));
        assertTrue(expectedL1.stream().allMatch(s -> s.getSSTableLevel() == 1));

        // should work:
        expectedL1.add(MockSchema.sstableWithLevel(gen++, 98, 99, 1, cfs));
        expectedL1.add(MockSchema.sstableWithLevel(gen++, 101, 101, 1, cfs));
        lm.addSSTables(expectedL1.subList(1, expectedL1.size()));
        assertLevelsEqual(expectedL1, lm.getLevel(1));
    }

    @Test
    public void randomMultiLevelAddTest()
    {
        int iterations = 100;
        int levelCount = 9;

        ColumnFamilyStore cfs = MockSchema.newCFS();
        LeveledManifest lm = new LeveledManifest(cfs, 10, 10, new SizeTieredCompactionStrategyOptions());
        long seed = System.currentTimeMillis();
        Random r = new Random(seed);
        List<SSTableReader> newLevels = generateNewRandomLevels(cfs, 40, levelCount, 0, r);

        int sstableCount = newLevels.size();
        lm.addSSTables(newLevels);

        int [] expectedLevelSizes = lm.getAllLevelSize();

        for (int j = 0; j < iterations; j++)
        {
            newLevels = generateNewRandomLevels(cfs, 20, levelCount, sstableCount, r);
            sstableCount += newLevels.size();

            int[] canAdd = canAdd(lm, newLevels, levelCount);
            for (int i = 0; i < levelCount; i++)
                expectedLevelSizes[i] += canAdd[i];
            lm.addSSTables(newLevels);
        }

        // and verify no levels overlap
        int actualSSTableCount = 0;
        for (int i = 0; i < levelCount; i++)
        {
            actualSSTableCount += lm.getLevelSize(i);
            List<SSTableReader> level = new ArrayList<>(lm.getLevel(i));
            int lvl = i;
            assertTrue(level.stream().allMatch(s -> s.getSSTableLevel() == lvl));
            if (i > 0)
            {
                level.sort(SSTableReader.sstableComparator);
                SSTableReader prev = null;
                for (SSTableReader sstable : level)
                {
                    if (prev != null && sstable.first.compareTo(prev.last) <= 0)
                    {
                        String levelStr = level.stream().map(s -> String.format("[%s, %s]", s.first, s.last)).collect(Collectors.joining(", "));
                        String overlap = String.format("sstable [%s, %s] overlaps with [%s, %s] in level %d (%s) ", sstable.first, sstable.last, prev.first, prev.last, i, levelStr);
                        Assert.fail("[seed = "+seed+"] overlap in level "+lvl+": " + overlap);
                    }
                    prev = sstable;
                }
            }
        }
        assertEquals(sstableCount, actualSSTableCount);
        for (int i = 0; i < levelCount; i++)
            assertEquals("[seed = " + seed + "] wrong sstable count in level = " + i, expectedLevelSizes[i], lm.getLevel(i).size());
    }

    private static List<SSTableReader> generateNewRandomLevels(ColumnFamilyStore cfs, int maxSSTableCountPerLevel, int levelCount, int startGen, Random r)
    {
        List<SSTableReader> newLevels = new ArrayList<>();
        for (int level = 0; level < levelCount; level++)
        {
            int numLevelSSTables = r.nextInt(maxSSTableCountPerLevel) + 1;
            List<Integer> tokens = new ArrayList<>(numLevelSSTables * 2);

            for (int i = 0; i < numLevelSSTables * 2; i++)
                tokens.add(r.nextInt(4000));
            Collections.sort(tokens);
            for (int i = 0; i < tokens.size() - 1; i += 2)
            {
                SSTableReader sstable = MockSchema.sstableWithLevel(++startGen, tokens.get(i), tokens.get(i + 1), level, cfs);
                newLevels.add(sstable);
            }
        }
        return newLevels;
    }
    @Test
    public void testPerLevelSizeBytes() throws IOException
    {
        byte [] b = new byte[100];
        new Random().nextBytes(b);
        ByteBuffer value = ByteBuffer.wrap(b);
        int rows = 5;
        int columns = 5;

        cfs.disableAutoCompaction();
        for (int r = 0; r < rows; r++)
        {
            UpdateBuilder update = UpdateBuilder.create(cfs.metadata(), String.valueOf(r));
            for (int c = 0; c < columns; c++)
                update.newRow("column" + c).add("val", value);
            update.applyUnsafe();
        }
        cfs.forceBlockingFlush();

        SSTableReader sstable = cfs.getLiveSSTables().iterator().next();
        long [] levelSizes = cfs.getPerLevelSizeBytes();
        for (int i = 0; i < levelSizes.length; i++)
        {
            if (i != 0)
                assertEquals(0, levelSizes[i]);
            else
                assertEquals(sstable.onDiskLength(), levelSizes[i]);
        }

        assertEquals(sstable.onDiskLength(), cfs.getPerLevelSizeBytes()[0]);

        LeveledCompactionStrategy strategy = (LeveledCompactionStrategy) ( cfs.getCompactionStrategyManager()).getStrategies().get(1).get(0);
        strategy.manifest.remove(sstable);
        sstable.descriptor.getMetadataSerializer().mutateLevel(sstable.descriptor, 2);
        sstable.reloadSSTableMetadata();
        strategy.manifest.addSSTables(Collections.singleton(sstable));

        levelSizes = cfs.getPerLevelSizeBytes();
        for (int i = 0; i < levelSizes.length; i++)
        {
            if (i != 2)
                assertEquals(0, levelSizes[i]);
            else
                assertEquals(sstable.onDiskLength(), levelSizes[i]);
        }

    }

    /**
     * brute-force checks if the new sstables can be added to the correct level in manifest
     *
     * @return count of expected sstables to add to each level
     */
    private static int[] canAdd(LeveledManifest lm, List<SSTableReader> newSSTables, int levelCount)
    {
        Map<Integer, Collection<SSTableReader>> sstableGroups = new HashMap<>();
        newSSTables.forEach(s -> sstableGroups.computeIfAbsent(s.getSSTableLevel(), k -> new ArrayList<>()).add(s));

        int[] canAdd = new int[levelCount];
        for (Map.Entry<Integer, Collection<SSTableReader>> lvlGroup : sstableGroups.entrySet())
        {
            int level = lvlGroup.getKey();
            if (level == 0)
            {
                canAdd[0] += lvlGroup.getValue().size();
                continue;
            }

            List<SSTableReader> newLevel = new ArrayList<>(lm.getLevel(level));
            for (SSTableReader sstable : lvlGroup.getValue())
            {
                newLevel.add(sstable);
                newLevel.sort(SSTableReader.sstableComparator);

                SSTableReader prev = null;
                boolean kept = true;
                for (SSTableReader sst : newLevel)
                {
                    if (prev != null && prev.last.compareTo(sst.first) >= 0)
                    {
                        newLevel.remove(sstable);
                        kept = false;
                        break;
                    }
                    prev = sst;
                }
                if (kept)
                    canAdd[level] += 1;
                else
                    canAdd[0] += 1;
            }
        }
        return canAdd;
    }

    private static void assertLevelsEqual(Collection<SSTableReader> l1, Collection<SSTableReader> l2)
    {
        assertEquals(l1.size(), l2.size());
        assertEquals(new HashSet<>(l1), new HashSet<>(l2));
    }

    @Test
    public void testHighestLevelHasMoreDataThanSupported()
    {
        ColumnFamilyStore cfs = MockSchema.newCFS();
        int fanoutSize = 2; // to generate less sstables
        LeveledManifest lm = new LeveledManifest(cfs, 1, fanoutSize, new SizeTieredCompactionStrategyOptions());

        // generate data for L7 to trigger compaction
        int l7 = 7;
        int maxBytesForL7 = (int) (Math.pow(fanoutSize, l7) * 1024 * 1024);
        int sstablesSizeForL7 = (int) (maxBytesForL7 * 1.001) + 1;
        List<SSTableReader> sstablesOnL7 = Collections.singletonList(MockSchema.sstableWithLevel( 1, sstablesSizeForL7, l7, cfs));
        lm.addSSTables(sstablesOnL7);

        // generate data for L8 to trigger compaction
        int l8 = 8;
        int maxBytesForL8 = (int) (Math.pow(fanoutSize, l8) * 1024 * 1024);
        int sstablesSizeForL8 = (int) (maxBytesForL8 * 1.001) + 1;
        List<SSTableReader> sstablesOnL8 = Collections.singletonList(MockSchema.sstableWithLevel( 2, sstablesSizeForL8, l8, cfs));
        lm.addSSTables(sstablesOnL8);

        // compaction for L8 sstables is not supposed to be run because there is no upper level to promote sstables
        // that's why we expect compaction candidates for L7 only
        Collection<SSTableReader> compactionCandidates = lm.getCompactionCandidates().sstables;
        assertThat(compactionCandidates).containsAll(sstablesOnL7);
        assertThat(compactionCandidates).doesNotContainAnyElementsOf(sstablesOnL8);
    }

    @Test
    public void testReduceScopeL0L1() throws IOException
    {
        ColumnFamilyStore cfs = MockSchema.newCFS();
        Map<String, String> localOptions = new HashMap<>();
        localOptions.put("class", "LeveledCompactionStrategy");
        localOptions.put("sstable_size_in_mb", "1");
        cfs.setCompactionParameters(localOptions);
        List<SSTableReader> l1sstables = new ArrayList<>();
        for (int i = 0; i < 10; i++)
        {
            SSTableReader l1sstable = MockSchema.sstable(i, 1 * 1024 * 1024, cfs);
            l1sstable.descriptor.getMetadataSerializer().mutateLevel(l1sstable.descriptor, 1);
            l1sstable.reloadSSTableMetadata();
            l1sstables.add(l1sstable);
        }
        List<SSTableReader> l0sstables = new ArrayList<>();
        for (int i = 10; i < 20; i++)
            l0sstables.add(MockSchema.sstable(i, (i + 1) * 1024 * 1024, cfs));
        try (LifecycleTransaction txn = LifecycleTransaction.offline(OperationType.COMPACTION, Iterables.concat(l0sstables, l1sstables)))
        {
            Set<SSTableReader> nonExpired = Sets.difference(txn.originals(), Collections.emptySet());
            CompactionTask task = new LeveledCompactionTask(cfs, txn, 1, 0, 1024*1024, false);
            SSTableReader lastRemoved = null;
            boolean removed = true;
            for (int i = 0; i < l0sstables.size(); i++)
            {
                Set<SSTableReader> before = new HashSet<>(txn.originals());
                removed = task.reduceScopeForLimitedSpace(nonExpired, 0);
                SSTableReader removedSSTable = Iterables.getOnlyElement(Sets.difference(before, txn.originals()), null);
                if (removed)
                {
                    assertNotNull(removedSSTable);
                    assertTrue(lastRemoved == null || removedSSTable.onDiskLength() < lastRemoved.onDiskLength());
                    assertEquals(0, removedSSTable.getSSTableLevel());
                    Pair<Set<SSTableReader>, Set<SSTableReader>> sstables = groupByLevel(txn.originals());
                    Set<SSTableReader> l1after = sstables.right;

                    assertEquals(l1after, new HashSet<>(l1sstables)); // we don't touch L1
                    assertEquals(before.size() - 1, txn.originals().size());
                    lastRemoved = removedSSTable;
                }
                else
                {
                    assertNull(removedSSTable);
                    Pair<Set<SSTableReader>, Set<SSTableReader>> sstables = groupByLevel(txn.originals());
                    Set<SSTableReader> l0after = sstables.left;
                    Set<SSTableReader> l1after = sstables.right;
                    assertEquals(l1after, new HashSet<>(l1sstables)); // we don't touch L1
                    assertEquals(1, l0after.size()); // and we stop reducing once there is a single sstable left
                }
            }
            assertFalse(removed);
        }
    }

    @Test
    public void testReduceScopeL0()
    {

        List<SSTableReader> l0sstables = new ArrayList<>();
        for (int i = 10; i < 20; i++)
            l0sstables.add(MockSchema.sstable(i, (i + 1) * 1024 * 1024, cfs));

        try (LifecycleTransaction txn = LifecycleTransaction.offline(OperationType.COMPACTION, l0sstables))
        {
            CompactionTask task = new LeveledCompactionTask(cfs, txn, 0, 0, 1024*1024, false);

            SSTableReader lastRemoved = null;
            boolean removed = true;
            for (int i = 0; i < l0sstables.size(); i++)
            {
                Set<SSTableReader> before = new HashSet<>(txn.originals());
                removed = task.reduceScopeForLimitedSpace(before, 0);
                SSTableReader removedSSTable = Sets.difference(before, txn.originals()).stream().findFirst().orElse(null);
                if (removed)
                {
                    assertNotNull(removedSSTable);
                    assertTrue(lastRemoved == null || removedSSTable.onDiskLength() < lastRemoved.onDiskLength());
                    assertEquals(0, removedSSTable.getSSTableLevel());
                    assertEquals(before.size() - 1, txn.originals().size());
                    lastRemoved = removedSSTable;
                }
                else
                {
                    assertNull(removedSSTable);
                    Pair<Set<SSTableReader>, Set<SSTableReader>> sstables = groupByLevel(txn.originals());
                    Set<SSTableReader> l0after = sstables.left;
                    assertEquals(1, l0after.size()); // and we stop reducing once there is a single sstable left
                }
            }
            assertFalse(removed);
        }
    }

    @Test
    public void testNoHighLevelReduction() throws IOException
    {
        List<SSTableReader> sstables = new ArrayList<>();
        int i = 1;
        for (; i < 5; i++)
        {
            SSTableReader sstable = MockSchema.sstable(i, (i + 1) * 1024 * 1024, cfs);
            sstable.descriptor.getMetadataSerializer().mutateLevel(sstable.descriptor, 1);
            sstable.reloadSSTableMetadata();
            sstables.add(sstable);
        }
        for (; i < 10; i++)
        {
            SSTableReader sstable = MockSchema.sstable(i, (i + 1) * 1024 * 1024, cfs);
            sstable.descriptor.getMetadataSerializer().mutateLevel(sstable.descriptor, 2);
            sstable.reloadSSTableMetadata();
            sstables.add(sstable);
        }
        try (LifecycleTransaction txn = LifecycleTransaction.offline(OperationType.COMPACTION, sstables))
        {
            CompactionTask task = new LeveledCompactionTask(cfs, txn, 0, 0, 1024 * 1024, false);
            assertFalse(task.reduceScopeForLimitedSpace(Sets.newHashSet(sstables), 0));
            assertEquals(Sets.newHashSet(sstables), txn.originals());
        }
    }

    private Pair<Set<SSTableReader>, Set<SSTableReader>> groupByLevel(Iterable<SSTableReader> sstables)
    {
        Set<SSTableReader> l1after = new HashSet<>();
        Set<SSTableReader> l0after = new HashSet<>();
        for (SSTableReader sstable : sstables)
        {
            switch (sstable.getSSTableLevel())
            {
                case 0:
                    l0after.add(sstable);
                    break;
                case 1:
                    l1after.add(sstable);
                    break;
                default:
                    throw new RuntimeException("only l0 & l1 sstables");
            }
        }
        return Pair.create(l0after, l1after);
    }

    @Test
    public void testAggressiveGCCompaction() throws Exception
    {
        // The idea is to insert data in one SSTable and then delete most if it in another, with gc_grace 0.
        // Then mutate the levels so they are in levels 1 and 2. There's then no natural compaction to do
        // but aggressive GC compaction should notice one SSTable has mostly GCable data and compact the two together.
        // The resulting SSTable should be in level 1.

        Keyspace keyspace = Keyspace.open(KEYSPACE1);
        ColumnFamilyStore cfs = keyspace.getColumnFamilyStore(CF_STANDARDDLEVELED_GCGS0);
        cfs.truncateBlocking();
        cfs.disableAutoCompaction();

        final ByteBuffer value = ByteBuffer.wrap(new byte[100]);
        final int numIterations = 100;

        // Insert the data
        for (int i = 0; i < numIterations; i++) {
            UpdateBuilder update = UpdateBuilder.create(cfs.metadata.get(), String.valueOf(i));
            update.newRow("column1").add("val", value).withTimestamp(0);
            update.applyUnsafe();
        }
        cfs.forceBlockingFlush();

        // Delete all but one
        for (int i = 0; i < numIterations - 1; i++) {
            RowUpdateBuilder builder = new RowUpdateBuilder(cfs.metadata.get(), 1, String.valueOf(i));
            builder.clustering("column1").delete("val");
            builder.build().apply();
        }
        cfs.forceBlockingFlush();

        assertEquals(2, cfs.getLiveSSTables().size());

        final CompactionStrategyManager compactionStrategyManager = cfs.getCompactionStrategyManager();

        // Put the 2 sstables in level 1 and level 2, respectively
        int level = 1;
        for (SSTableReader s : cfs.getLiveSSTables())
        {
            s.descriptor.getMetadataSerializer().mutateLevel(s.descriptor, level);
            s.reloadSSTableMetadata();
            level++;
        }
        // reload the compaction strategy
        compactionStrategyManager.setNewLocalCompactionStrategy(compactionStrategyManager.getCompactionParams());

        assertEquals(0, compactionStrategyManager.getSSTableCountPerLevel()[0]);
        assertEquals(1, compactionStrategyManager.getSSTableCountPerLevel()[1]);
        assertEquals(1, compactionStrategyManager.getSSTableCountPerLevel()[2]);

        // Since local deletion time is in seconds we need to wait for it to expire to make the tombstones gcable
        Thread.sleep(1000);

        // Compact without aggressive option, should do nothing
        // (this submits and waits for the pending compactions to complete)
        cfs.enableAutoCompaction(true);

        assertEquals(2, cfs.getLiveSSTables().size());

        cfs.enableAutoCompaction(false);

        // Now enable aggressive mode, we should compact
        CompactionManager.instance.setEnableAggressiveGCCompaction(true);
        try
        {
            assertTrue(CompactionManager.instance.getEnableAggressiveGCCompaction());

            // We have tombstoneCompactionInterval high so it considers the sstables as too young to compact
            compactionStrategyManager.setNewLocalCompactionStrategy(CompactionParams.lcs(Collections.singletonMap(AbstractCompactionStrategy.TOMBSTONE_COMPACTION_INTERVAL_OPTION, "3600")));
            // waits for pending compactions to complete
            cfs.enableAutoCompaction(true);
            assertEquals(2, cfs.getLiveSSTables().size());

            // Now set tombstoneCompactionInterval=0 so we should compact
            compactionStrategyManager.setNewLocalCompactionStrategy(CompactionParams.lcs(Collections.singletonMap(AbstractCompactionStrategy.TOMBSTONE_COMPACTION_INTERVAL_OPTION, "0")));

            // Set one to be repaired so check it doesn't compact them together
            Iterator<SSTableReader> it = cfs.getLiveSSTables().iterator();
            SSTableReader sstable1 = it.next();
            SSTableReader sstable2 = it.next();

            UUID repairUUID = UUID.randomUUID();
            sstable1.descriptor.getMetadataSerializer().mutateRepairMetadata(sstable1.descriptor, System.currentTimeMillis(), null, false);
            sstable1.reloadSSTableMetadata();
            compactionStrategyManager.setNewLocalCompactionStrategy(compactionStrategyManager.getCompactionParams());

            cfs.enableAutoCompaction(true);
            assertEquals(2, cfs.getLiveSSTables().size());

            // Now set the other to be repaired and it should finally compact them
            sstable2.descriptor.getMetadataSerializer().mutateRepairMetadata(sstable2.descriptor, System.currentTimeMillis(), null, false);
            sstable2.reloadSSTableMetadata();
            compactionStrategyManager.setNewLocalCompactionStrategy(compactionStrategyManager.getCompactionParams());

            cfs.enableAutoCompaction(true);
            assertEquals(1, cfs.getLiveSSTables().size());

            // Check the resulting table is in level 1
            assertEquals(0, compactionStrategyManager.getSSTableCountPerLevel()[0]);
            assertEquals(1, compactionStrategyManager.getSSTableCountPerLevel()[1]);
            assertEquals(0, compactionStrategyManager.getSSTableCountPerLevel()[2]);
        }
        finally
        {
            // disable so we don't infect other tests
            CompactionManager.instance.setEnableAggressiveGCCompaction(false);
        }
        assertFalse(CompactionManager.instance.getEnableAggressiveGCCompaction());
    }

    @Test
    public void splitRangeTest()
    {
        List<Range<Token>> toSplit = new ArrayList<>();
        Range<Token> r = new Range<>(new LongToken(0), new LongToken(1000000));
        toSplit.add(r);
        List<Range<Token>> splitRanges = LeveledCompactionStrategy.splitRanges(new Murmur3Partitioner(), toSplit, 100);
        List<Range<Token>> normalizedSplit = Range.normalize(splitRanges);
        assertEquals(1 ,normalizedSplit.size());
        assertEquals(normalizedSplit.iterator().next(), r);
    }

    @Test
    public void splitManyRangesTest()
    {
        List<Range<Token>> toSplit = new ArrayList<>();
        Random rand = new Random(0);
        List<Token> tokens = new ArrayList<>();
        for (int i = 0; i < 200; i++)
            tokens.add(new LongToken(rand.nextLong()));

        tokens.sort(new Comparator<Token>()
        {
            public int compare(Token o1, Token o2)
            {
                return o1.compareTo(o2);
            }
        });

        for (int i = 0; i < tokens.size() - 1; i+=2)
        {
            toSplit.add(new Range<>(tokens.get(i), tokens.get(i+1)));
        }
        List<Range<Token>> splitRanges = LeveledCompactionStrategy.splitRanges(new Murmur3Partitioner(), toSplit, 200);
        assertEquals(200, splitRanges.size());
    }

    @Test
    public void splitTooNarrow()
    {
        Range<Token> tooNarrow = new Range<>(new LongToken(0), new LongToken(10));
        assertEquals(0, LeveledCompactionStrategy.splitRanges(new Murmur3Partitioner(), Collections.singletonList(tooNarrow), 20).size());
    }

    @Test
    public void unSplittableRange()
    {
        List<Range<Token>> toSplit = new ArrayList<>();
        Range<Token> r = new Range<>(new LongToken(0), new LongToken(1)); // we can't split this range - it should be kept as-is
        toSplit.add(r);
        toSplit.add(new Range<>(new LongToken(10), new LongToken(2000)));
        List<Range<Token>> split = LeveledCompactionStrategy.splitRanges(new Murmur3Partitioner(), toSplit, 20);
        assertTrue(split.contains(r));
    }
    @Test
    public void testGetScheduledCompactionFewSplits() throws Exception
    {
        testGetScheduledCompactionOP(2);
    }
    @Test
    public void testGetScheduledCompactionNormalSplits() throws Exception
    {
        testGetScheduledCompactionOP(100);
    }

    @Test
    public void testGetScheduledCompactionManySplits() throws Exception
    {
        testGetScheduledCompactionOP(1000);
    }

    private void testGetScheduledCompactionOP(int splits) throws Exception
    {
        Token t = cfsScheduled.getPartitioner().getRandomToken();
        StorageService.instance.getTokenMetadata().updateNormalTokens(Collections.singleton(t), FBUtilities.getBroadcastAddressAndPort());
        testGetScheduledCompaction(splits, cfsScheduled);
    }

    public static void testGetScheduledCompaction(int splits, ColumnFamilyStore cfsScheduled) throws Exception
    {
        DatabaseDescriptor.setEnableScheduledCompactions(true);
        // hard to create leveling where there are non-single-sstable compactions to do after the first round
        DatabaseDescriptor.setSkipSingleSSTableScheduledCompactions(false);
        DatabaseDescriptor.setScheduledCompactionRangeSplits(splits);

        populateCfsScheduled(cfsScheduled);

        Token sstableMaxToken = null;
        Token sstableMinToken = null;
        for (SSTableReader sstable : cfsScheduled.getSSTables(SSTableSet.LIVE))
        {
            if (sstableMinToken == null || sstableMinToken.compareTo(sstable.first.getToken()) > 0)
                sstableMinToken = sstable.first.getToken();
            if (sstableMaxToken == null || sstableMaxToken.compareTo(sstable.last.getToken()) < 0)
                sstableMaxToken = sstable.last.getToken();
        }

        CompactionStrategyManager strategy = cfsScheduled.getCompactionStrategyManager();
        // Checking we're not completely bad at math
        assertTrue(strategy.getSSTableCountPerLevel()[1] > 0);
        assertTrue(strategy.getSSTableCountPerLevel()[2] > 0);
        final List<List<AbstractCompactionStrategy>> strategies = strategy.getStrategies();
        LeveledCompactionStrategy lcs = (LeveledCompactionStrategy) strategies.get(1).get(0);
        int gcBefore = cfsScheduled.gcBefore((int) (System.currentTimeMillis() / 1000));
        List<Range<Token>> compactedRanges = new ArrayList<>();
        Iterable<SSTableReader> originalSSTables = cfsScheduled.getSSTables(SSTableSet.LIVE);

        Set<SSTableReader> compactedSSTables = new HashSet<>();
        while (true)
        {
            LeveledCompactionStrategy.ScheduledLeveledCompactionTask task = lcs.getNextScheduledCompactionTask(gcBefore, false, "/tmp/something");
            if (task != null)
            {
                task.execute(new ActiveCompactionsTracker()
                {
                    public void beginCompaction(CompactionInfo.Holder ci) {}
                    public void finishCompaction(CompactionInfo.Holder ci) {}
                });

                // this means we have wrapped around and can stop compacting
                if (compactedRanges.contains(task.compactedRange))
                    break;
                compactedSSTables.addAll(task.transaction.originals());
                compactedRanges.add(task.compactedRange);
            }
            Thread.sleep(10);
        }
        // all original sstables should have been compacted:
        assertTrue(compactedSSTables.containsAll(Sets.newHashSet(originalSSTables)));
        // make sure all ssstables are intersecting one of the compacted ranges
        for (SSTableReader sstable : cfsScheduled.getSSTables(SSTableSet.LIVE))
        {
            Bounds<Token> sstableRange = new Bounds<>(sstable.first.getToken(), sstable.last.getToken());
            boolean intersected = false;
            for (Range<Token> compactedRange : compactedRanges)
            {
                if (compactedRange.intersects(sstableRange))
                    intersected = true;
            }
            assertTrue(intersected);
        }

        // everything is dropped in L1 - other levels should be empty since we have covered the whole range above
        assertTrue(lcs.manifest.getLevel(0).size() == 0);
        assertTrue(lcs.manifest.getLevel(1).size() > 0);

        StorageService.instance.getTokenMetadata().clearUnsafe();
    }

    @Test
    public void testScheduledCompactionTimeWrap() throws Exception
    {
        CompactionStrategyManager strategy = cfsScheduled.getCompactionStrategyManager();
        LeveledCompactionStrategy lcs = (LeveledCompactionStrategy) strategy.getStrategies().get(1).get(0);
        lcs.resetSubrangeCompactionInfo();
        // disable to not get any scheduled compactions before we actually want them
        DatabaseDescriptor.setEnableScheduledCompactions(false);
        // hard to create leveling where there are non-single-sstable compactions to do after the first round
        DatabaseDescriptor.setSkipSingleSSTableScheduledCompactions(false);
        DatabaseDescriptor.setScheduledCompactionRangeSplits(4);
        DatabaseDescriptor.setScheduledCompactionCycleTime("4s");

        Token t = cfsScheduled.getPartitioner().getRandomToken();
        StorageService.instance.getTokenMetadata().updateNormalTokens(Collections.singleton(t), FBUtilities.getBroadcastAddressAndPort());
        populateCfsScheduled(cfsScheduled);
        DatabaseDescriptor.setEnableScheduledCompactions(true);

        int scheduledCount = 0;
        List<Range<Token>> compactedRanges = new ArrayList<>();
        while (scheduledCount < 4)
        {
            long start = System.currentTimeMillis();
            AbstractCompactionTask task = lcs.getNextBackgroundTask(0);
            boolean isScheduled = task != null && task instanceof LeveledCompactionStrategy.ScheduledLeveledCompactionTask;
            // before we execute the task it is always time for a scheduled compaction:
            if (isScheduled)
                assertTrue(lcs.timeForScheduledCompaction(false, "/tmp/something"));
            if (task != null)
            {
                task.execute(new ActiveCompactionsTracker()
                {
                    public void beginCompaction(CompactionInfo.Holder ci) {}
                    public void finishCompaction(CompactionInfo.Holder ci) {}
                });
                // after executing the scheduled compaction it should not be time for a new one (in this setup where we are not backlogged on compactions)
                if (isScheduled)
                {
                    scheduledCount++;
                    // if the compaction is slow it might take > 1s (4 splits, 4s cycle time) to compact, don't assert if so (+a bit of margin)
                    if(System.currentTimeMillis() - start < 800)
                        assertFalse(lcs.timeForScheduledCompaction(false, "/tmp/something"));
                    compactedRanges.add(((LeveledCompactionStrategy.ScheduledLeveledCompactionTask) task).compactedRange);
                }
            }
            Thread.sleep(1);
        }
        // make sure we are repeating ourselves:
        assertTrue(compactedRanges.size() > new HashSet<>(compactedRanges).size());
        lcs.resetSubrangeCompactionInfo();
    }

    @Test
    public void testStoreSuccessfulScheduledCompaction() throws Exception
    {
        long beforeFirst = System.currentTimeMillis();
        testGetScheduledCompactionOP(100);
        Pair<Token, Long> lastSuccessPair = SystemKeyspace.getLastSuccessfulScheduledCompaction(KEYSPACE1, CF_STANDARDDLEVELED_SCHEDULED, false, "/tmp/something");

        long lastSuccessTime = lastSuccessPair.right;
        assertTrue(lastSuccessTime > beforeFirst);
        assertTrue(lastSuccessPair.left != null);
    }

    @Test
    public void testConfigValue()
    {
        DatabaseDescriptor.setScheduledCompactionCycleTime("1d");
        assertEquals(TimeUnit.DAYS.toSeconds(1), DatabaseDescriptor.getScheduledCompactionCycleTimeSeconds());

        DatabaseDescriptor.setScheduledCompactionCycleTime("1h");
        assertEquals(TimeUnit.HOURS.toSeconds(1), DatabaseDescriptor.getScheduledCompactionCycleTimeSeconds());

        DatabaseDescriptor.setScheduledCompactionCycleTime("55s");
        assertEquals(55, DatabaseDescriptor.getScheduledCompactionCycleTimeSeconds());

        boolean gotException = false;
        try
        {
            DatabaseDescriptor.setScheduledCompactionCycleTime("99");
        }
        catch (Throwable t)
        {
            gotException = true;
        }
        assertTrue(gotException);
        // and value should stay the same:
        assertEquals(55, DatabaseDescriptor.getScheduledCompactionCycleTimeSeconds());

        gotException = false;
        try
        {
            DatabaseDescriptor.setScheduledCompactionCycleTime("99x");
        }
        catch (Throwable t)
        {
            gotException = true;
        }
        assertTrue(gotException);
        // and value should stay the same:
        assertEquals(55, DatabaseDescriptor.getScheduledCompactionCycleTimeSeconds());

        DatabaseDescriptor.setScheduledCompactionCycleTime("  102H  ");
        assertEquals(TimeUnit.HOURS.toSeconds(102), DatabaseDescriptor.getScheduledCompactionCycleTimeSeconds());
    }

    @Test
    public void testOverlapWithMin()
    {
        ColumnFamilyStore cfs = MockSchema.newCFS();
        Set<SSTableReader> sstables = new HashSet<>();
        sstables.add(sstable(cfs, 1, 10L, 100L));
        sstables.add(sstable(cfs, 2, 90L, 150L));
        sstables.add(sstable(cfs, 3, 150L, 200L));
        sstables.add(sstable(cfs, 4, 199L, 300L));
        sstables.add(sstable(cfs, 5, 310L, 400L));

        // from 0 -> 10 includes a single sstable, generation 1:
        assertEquals(MockSchema.sstableId(1), Iterables.getOnlyElement(LeveledManifest.overlappingWithMin(cfs.getPartitioner(), t(0), t(10), sstables)).descriptor.id);

        // 90 -> 100 includes 2 sstables, gen 1 and 2
        Set<SSTableReader> overlapping = LeveledManifest.overlappingWithMin(cfs.getPartitioner(), t(90), t(100), sstables);
        assertEquals(2, overlapping.size());
        assertEquals(Sets.newHashSet(MockSchema.sstableId(1), MockSchema.sstableId(2)), overlapping.stream().map(s -> s.descriptor.id).collect(Collectors.toSet()));

        // 50 -> 90 includes 2 sstables, gen 1 and 2
        overlapping = LeveledManifest.overlappingWithMin(cfs.getPartitioner(), t(50), t(90), sstables);
        assertEquals(2, overlapping.size());
        assertEquals(Sets.newHashSet(MockSchema.sstableId(1), MockSchema.sstableId(2)), overlapping.stream().map(s -> s.descriptor.id).collect(Collectors.toSet()));

        // 290 -> partitioner min token -> 2 sstables, gen 4 and 5
        overlapping = LeveledManifest.overlappingWithMin(cfs.getPartitioner(), t(290), cfs.getPartitioner().getMinimumToken(), sstables);
        assertEquals(2, overlapping.size());
        assertEquals(Sets.newHashSet(MockSchema.sstableId(4), MockSchema.sstableId(5)), overlapping.stream().map(s -> s.descriptor.id).collect(Collectors.toSet()));

        // testing a wrapping range (1000, 100] -> normalized = [(-9223372036854775808,100], (1000,-9223372036854775808]]
        // this means that the first range should contain 2 sstables (gen 1 and 2), and the second should include none
        Range<Token> wrapping = new Range<>(t(1000), t(100));
        overlapping.clear();
        for (Range<Token> r : Range.normalize(Collections.singleton(wrapping)))
        {
            overlapping.addAll(LeveledManifest.overlappingWithMin(cfs.getPartitioner(), r.left, r.right, sstables));
        }
        assertEquals(2, overlapping.size());
        assertEquals(Sets.newHashSet(MockSchema.sstableId(1), MockSchema.sstableId(2)), overlapping.stream().map(s -> s.descriptor.id).collect(Collectors.toSet()));

        // (350, 0] -> normalized = [(-9223372036854775808,0], (350,-9223372036854775808]]
        // => first range should give 0 sstables, second a single one, generation 5
        wrapping = new Range<>(t(350), t(0));
        overlapping.clear();
        for (Range<Token> r : Range.normalize(Collections.singleton(wrapping)))
            overlapping.addAll(LeveledManifest.overlappingWithMin(cfs.getPartitioner(), r.left, r.right, sstables));
        assertEquals(1, overlapping.size());
        assertEquals(Sets.newHashSet(MockSchema.sstableId(5)), overlapping.stream().map(s -> s.descriptor.id).collect(Collectors.toSet()));
    }

    @Test
    public void testMigrateScheduledCompactions() throws IOException
    {
        Directories.DataDirectories fakeDatadirs = new Directories.DataDirectories(new String[] { "../tmp/a", "../tmp/b", "/tmp/c", "/tmp/d", "/tmp/e"},
                                                                                   new String[] {});
        Set<String> expectedAbsoluteDatadirs = fakeDatadirs.getAllDirectories().stream().map(dd -> dd.location.absolutePath()).collect(Collectors.toSet());
        IPartitioner part = DatabaseDescriptor.getPartitioner();
        try
        {
            DatabaseDescriptor.setPartitionerUnsafe(Murmur3Partitioner.instance);
            for (int i = 0; i < 10; i++)
            {
                ByteBuffer bbToken = ByteBuffer.wrap(SystemKeyspace.tokenToBytes(new LongToken(i)));
                for (boolean b : new boolean[] { true, false })
                {
                    QueryProcessor.executeInternal("insert into system.scheduled_compactions (keyspace_name, columnfamily_name, repaired, end_token, start_time) VALUES (?, ?, ?, ?, ?)",
                                                   "ks" + i, "tbl" + i, b, bbToken, (long)i);
                }
            }
            SystemKeyspaceMigrator41.migrateScheduledCompactions(fakeDatadirs);

            for (int i = 0; i < 10; i++)
            {
                UntypedResultSet res = QueryProcessor.executeInternal("select * from system.scheduled_compactions_v2 where keyspace_name = ? and table_name = ?", "ks" + i, "tbl" + i);
                assertEquals(2 * fakeDatadirs.getAllDirectories().size(), res.size()); // repaired + unrepaired in 5 datadirs
                Set<String> seenUnrepairedDatadirs = new HashSet<>();
                Set<String> seenRepairedDatadirs = new HashSet<>();
                for (UntypedResultSet.Row row : res)
                {
                    Token token = Token.serializer.deserialize(ByteStreams.newDataInput(ByteBufferUtil.getArray(row.getBytes("end_token"))), DatabaseDescriptor.getPartitioner(), MessagingService.current_version);
                    assertEquals(new LongToken(i), token);
                    assertEquals(i, row.getLong("start_time"));
                    String ddir = row.getString("data_directory");
                    if (row.getBoolean("repaired"))
                        seenRepairedDatadirs.add(ddir);
                    else
                        seenUnrepairedDatadirs.add(ddir);
                }
                assertEquals(seenRepairedDatadirs, expectedAbsoluteDatadirs);
                assertEquals(seenUnrepairedDatadirs, expectedAbsoluteDatadirs);
            }
            assertEquals(0, QueryProcessor.executeInternal("select * from system.scheduled_compactions").size());
        }
        finally
        {
            DatabaseDescriptor.setPartitionerUnsafe(part);
        }
    }


    @Test
    public void testRPSplit()
    {
        // RandomPartitioner has a weird behaviour where midpoint for (min token, 0) gives the midpoint for the
        // full token range
        Range<Token> wrapRP = new Range<>(new RandomPartitioner.BigIntegerToken(new BigInteger("10000")),
                                          new RandomPartitioner.BigIntegerToken(BigInteger.ONE));
        List<Range<Token>> normalized = Range.normalize(Collections.singleton(wrapRP));
        List<Range<Token>> splitRanges = LeveledCompactionStrategy.splitRanges(RandomPartitioner.instance, normalized, 100);
        Token prev = null;
        for (Range<Token> r : splitRanges)
        {
            assertTrue(prev == null || r.right.compareTo(prev) > 0 || r.right.equals(RandomPartitioner.instance.getMinimumToken()));
            prev = r.right;
        }
    }

    @Test
    public void testGetBestBucket()
    {
        ColumnFamilyStore cfs = MockSchema.newCFS();
        List<SSTableReader> sstables = new ArrayList<>();
        // first 100 sstables:
        for (int i = 0; i < 100; i++)
            sstables.add(MockSchema.sstable(i, i, cfs));

        // then 40 400-byte sstables which should not be included in the compaction:
        for (int i = 0; i < 40; i++)
            sstables.add(MockSchema.sstable(i, 400, cfs));

        Map<String, String> optionsMap = new HashMap<>();
        optionsMap.put("min_sstable_size","200"); // make sure the small sstables get put in the same bucket
        SizeTieredCompactionStrategyOptions options = new SizeTieredCompactionStrategyOptions(optionsMap);
        DatabaseDescriptor.setCompactBiggestSTCSBucketInL0(true);
        DatabaseDescriptor.setBiggestBucketMaxSSTableCount(33);

        List<SSTableReader> biggestBucket = LeveledManifest.getSSTablesForSTCS(cfs, options, sstables);
        assertEquals(33, biggestBucket.size()); // all 100 small sstables should be in the biggest bucket
        for (SSTableReader sstable : biggestBucket)
        {
<<<<<<< HEAD
            assertEquals(sstable.descriptor.id, MockSchema.sstableId((int) sstable.onDiskLength()));
            assertTrue(sstable.onDiskLength() < 32); // did we actually get the smallest files?
=======
            assertEquals(sstable.descriptor.generation, sstable.onDiskLength());
            assertTrue(sstable.onDiskLength() < 33); // did we actually get the smallest files?
>>>>>>> 2428129f
        }

        // check that max compaction threshold holds:
        DatabaseDescriptor.setBiggestBucketMaxSSTableCount(50);
        biggestBucket = LeveledManifest.getSSTablesForSTCS(cfs, options, sstables);
        assertEquals(50, biggestBucket.size()); // all 100 small sstables should be in the biggest bucket
        for (SSTableReader sstable : biggestBucket)
        {
            assertEquals(sstable.descriptor.id, MockSchema.sstableId((int) sstable.onDiskLength()));
            assertTrue(sstable.onDiskLength() < 50);
        }

        DatabaseDescriptor.setBiggestBucketMaxSSTableCount(1024);
        cfs.setMaximumCompactionThreshold(105);
        biggestBucket = LeveledManifest.getSSTablesForSTCS(cfs, options, sstables);
        assertEquals(100, biggestBucket.size()); // make sure we get the full smallest (by size) bucket
        DatabaseDescriptor.setCompactBiggestSTCSBucketInL0(false);
        cfs.setMaximumCompactionThreshold(32);
    }

    @Test
    public void testBestBucket2()
    {
        ColumnFamilyStore cfs = MockSchema.newCFS();
        List<List<SSTableReader>> buckets = new ArrayList<>();
        SSTableReader sstable1 = MockSchema.sstable(1, 1, cfs);
        SSTableReader sstable2 = MockSchema.sstable(2, 2, cfs);
        SSTableReader sstable3 = MockSchema.sstable(3, 3, cfs);
        buckets.add(new ArrayList<>());
        buckets.add(new ArrayList<>());
        buckets.add(new ArrayList<>());

        for (int i = 0; i < 50; i++)
        {
            buckets.get(0).add(sstable1);
            buckets.get(1).add(sstable2);
            buckets.get(2).add(sstable3);
        }

        buckets.get(1).add(sstable2);
        buckets.get(2).add(sstable3);
        buckets.get(2).add(sstable3);

        // now we have:
        // bucket[0] with 50 sstables with size = 1,
        // bucket[1] with 51 sstables with size = 2,
        // bucket[2] with 52 sstables with size = 3,
        // best bucket should be bucket[0] if we have max_threshold < 50, but bucket[2] if max_threshold > 52:
        List<SSTableReader> best = bestBucket(buckets, 4, 32, Long.MAX_VALUE, 40, false);
        assertEquals(40, best.size());
        assertTrue(best.stream().allMatch(sstable -> sstable.onDiskLength() == 1));

        // make sure bucket size limiting works:
        best = bestBucket(buckets, 4, 32, 30, 1024, false);
        assertEquals(30, best.size());

        // this considers all buckets with size >= 51, the one with size=1-sstables is still the best one due to having a
        // smaller on-disk size
        best = bestBucket(buckets, 4,51, Long.MAX_VALUE, 40, false);
        assertEquals(40, best.size());
        assertTrue(best.stream().allMatch(sstable -> sstable.onDiskLength() == 1));

        // this considers all buckets with size >= 51 and buckets are pruned to 51 sstables - this means that the bucket with
        // 2-sized sstables is the best
        best = bestBucket(buckets, 4,51, Long.MAX_VALUE, 51, false);
        assertEquals(51, best.size());
        assertTrue(best.stream().allMatch(sstable -> sstable.onDiskLength() == 2));

        best = bestBucket(buckets, 4, 64, 5, 25, false);
        // only 5 sstables remain after pruning by size - these are each size 1
        assertEquals(5, best.size());
        assertTrue(best.stream().allMatch(sstable -> sstable.onDiskLength() == 1));

        // if min threshold is large
        best = bestBucket(buckets, 55, 64, Long.MAX_VALUE, 1024, false);
        assertEquals(0, best.size());
    }

    private static SSTableReader sstable(ColumnFamilyStore cfs, int generation, long startToken, long endToken)
    {
        return MockSchema.sstable(generation, 0, false, startToken, endToken, cfs);
    }
    private static Token t(long t)
    {
        return new LongToken(t);
    }

    static void populateCfsScheduled(ColumnFamilyStore cfs) throws InterruptedException
    {
        byte [] b = new byte[100 * 1024];
        new Random().nextBytes(b);
        ByteBuffer value = ByteBuffer.wrap(b); // 100 KB value, make it easy to have multiple files

        // Enough data to have a level 1 and 2
        int rows = 20;
        int columns = 10;

        // Adds enough data to trigger multiple sstable per level
        for (int r = 0; r < rows; r++)
        {
            UpdateBuilder update = UpdateBuilder.create(cfs.metadata(), String.valueOf(r));
            for (int c = 0; c < columns; c++)
                update.newRow("column" + c).add("val", value);
            update.applyUnsafe();
            cfs.forceBlockingFlush();
        }
        waitForLeveling(cfs);
        cfs.disableAutoCompaction();

        while (!cfs.getTracker().getCompacting().isEmpty())
        {
            System.out.println("waiting for compacting: "+cfs.getTracker().getCompacting());
            Thread.sleep(100);
        }
        System.out.println("SIZE="+cfs.getLiveSSTables().size());
    }
}<|MERGE_RESOLUTION|>--- conflicted
+++ resolved
@@ -34,6 +34,7 @@
 import java.util.Set;
 import java.util.UUID;
 import java.util.concurrent.TimeUnit;
+import java.util.stream.Collectors;
 
 import com.google.common.collect.Iterables;
 import com.google.common.collect.Sets;
@@ -1592,13 +1593,8 @@
         assertEquals(33, biggestBucket.size()); // all 100 small sstables should be in the biggest bucket
         for (SSTableReader sstable : biggestBucket)
         {
-<<<<<<< HEAD
             assertEquals(sstable.descriptor.id, MockSchema.sstableId((int) sstable.onDiskLength()));
-            assertTrue(sstable.onDiskLength() < 32); // did we actually get the smallest files?
-=======
-            assertEquals(sstable.descriptor.generation, sstable.onDiskLength());
             assertTrue(sstable.onDiskLength() < 33); // did we actually get the smallest files?
->>>>>>> 2428129f
         }
 
         // check that max compaction threshold holds:
