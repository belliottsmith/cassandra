/*
 * Licensed to the Apache Software Foundation (ASF) under one
 * or more contributor license agreements.  See the NOTICE file
 * distributed with this work for additional information
 * regarding copyright ownership.  The ASF licenses this file
 * to you under the Apache License, Version 2.0 (the
 * "License"); you may not use this file except in compliance
 * with the License.  You may obtain a copy of the License at
 *
 *     http://www.apache.org/licenses/LICENSE-2.0
 *
 * Unless required by applicable law or agreed to in writing, software
 * distributed under the License is distributed on an "AS IS" BASIS,
 * WITHOUT WARRANTIES OR CONDITIONS OF ANY KIND, either express or implied.
 * See the License for the specific language governing permissions and
 * limitations under the License.
 */
package org.apache.cassandra.db.compaction;

import java.io.IOException;
import java.nio.ByteBuffer;
import java.util.ArrayList;
import java.util.Arrays;
import java.util.Collection;
import java.util.Collections;
import java.util.HashMap;
import java.util.HashSet;
import java.util.Iterator;
import java.util.List;
import java.util.Map;
import java.util.Random;
import java.util.UUID;
import java.util.stream.Collectors;

import org.junit.Assert;
import org.junit.After;
import org.junit.Before;
import org.junit.BeforeClass;
import org.junit.Test;
import org.junit.runner.RunWith;

import org.slf4j.Logger;
import org.slf4j.LoggerFactory;

import org.apache.cassandra.OrderedJUnit4ClassRunner;
import org.apache.cassandra.SchemaLoader;
import org.apache.cassandra.Util;
import org.apache.cassandra.UpdateBuilder;
import org.apache.cassandra.db.ColumnFamilyStore;
import org.apache.cassandra.db.DecoratedKey;
import org.apache.cassandra.db.Keyspace;
import org.apache.cassandra.db.RowUpdateBuilder;
import org.apache.cassandra.dht.Range;
import org.apache.cassandra.dht.Token;
import org.apache.cassandra.exceptions.ConfigurationException;
import org.apache.cassandra.io.sstable.ISSTableScanner;
import org.apache.cassandra.io.sstable.format.SSTableReader;
import org.apache.cassandra.notifications.SSTableAddedNotification;
import org.apache.cassandra.notifications.SSTableRepairStatusChanged;
import org.apache.cassandra.repair.ValidationManager;
import org.apache.cassandra.schema.MockSchema;
import org.apache.cassandra.streaming.PreviewKind;
import org.apache.cassandra.repair.RepairJobDesc;
import org.apache.cassandra.repair.Validator;
import org.apache.cassandra.schema.CompactionParams;
import org.apache.cassandra.schema.KeyspaceParams;
import org.apache.cassandra.service.ActiveRepairService;
import org.apache.cassandra.utils.FBUtilities;

import static java.util.Collections.singleton;
import static org.junit.Assert.assertEquals;
import static org.junit.Assert.assertFalse;
import static org.junit.Assert.assertTrue;

@RunWith(OrderedJUnit4ClassRunner.class)
public class LeveledCompactionStrategyTest
{
    private static final Logger logger = LoggerFactory.getLogger(LeveledCompactionStrategyTest.class);

    private static final String KEYSPACE1 = "LeveledCompactionStrategyTest";
    private static final String CF_STANDARDDLEVELED = "StandardLeveled";
    private static final String CF_STANDARDDLEVELED_GCGS0 = "StandardLeveledGCGS0";
    private Keyspace keyspace;
    private ColumnFamilyStore cfs;

    @BeforeClass
    public static void defineSchema() throws ConfigurationException
    {
        // Disable tombstone histogram rounding for tests
        System.setProperty("cassandra.streaminghistogram.roundseconds", "1");

        SchemaLoader.prepareServer();

        SchemaLoader.createKeyspace(KEYSPACE1,
                                    KeyspaceParams.simple(1),
                                    SchemaLoader.standardCFMD(KEYSPACE1, CF_STANDARDDLEVELED)
                                                .compaction(CompactionParams.lcs(Collections.singletonMap("sstable_size_in_mb", "1"))),
                                    SchemaLoader.standardCFMD(KEYSPACE1, CF_STANDARDDLEVELED_GCGS0)
                                                .compaction(CompactionParams.lcs(Collections.singletonMap("sstable_size_in_mb", "1")))
                                                .gcGraceSeconds(0));
        }

    @Before
    public void enableCompaction()
    {
        keyspace = Keyspace.open(KEYSPACE1);
        cfs = keyspace.getColumnFamilyStore(CF_STANDARDDLEVELED);
        cfs.enableAutoCompaction();
    }

    /**
     * Since we use StandardLeveled CF for every test, we want to clean up after the test.
     */
    @After
    public void truncateSTandardLeveled()
    {
        cfs.truncateBlocking();
    }

    /**
     * Ensure that the grouping operation preserves the levels of grouped tables
     */
    @Test
    public void testGrouperLevels() throws Exception{
        ByteBuffer value = ByteBuffer.wrap(new byte[100 * 1024]); // 100 KB value, make it easy to have multiple files

        //Need entropy to prevent compression so size is predictable with compression enabled/disabled
        new Random().nextBytes(value.array());

        // Enough data to have a level 1 and 2
        int rows = 40;
        int columns = 20;

        // Adds enough data to trigger multiple sstable per level
        for (int r = 0; r < rows; r++)
        {
            UpdateBuilder update = UpdateBuilder.create(cfs.metadata(), String.valueOf(r));
            for (int c = 0; c < columns; c++)
                update.newRow("column" + c).add("val", value);
            update.applyUnsafe();
            cfs.forceBlockingFlush();
        }

        waitForLeveling(cfs);
        CompactionStrategyManager strategyManager = cfs.getCompactionStrategyManager();
        // Checking we're not completely bad at math

        int l1Count = strategyManager.getSSTableCountPerLevel()[1];
        int l2Count = strategyManager.getSSTableCountPerLevel()[2];
        if (l1Count == 0 || l2Count == 0)
        {
            logger.error("L1 or L2 has 0 sstables. Expected > 0 on both.");
            logger.error("L1: " + l1Count);
            logger.error("L2: " + l2Count);
            Assert.fail();
        }

        Collection<Collection<SSTableReader>> groupedSSTables = cfs.getCompactionStrategyManager().groupSSTablesForAntiCompaction(cfs.getLiveSSTables());
        for (Collection<SSTableReader> sstableGroup : groupedSSTables)
        {
            int groupLevel = -1;
            Iterator<SSTableReader> it = sstableGroup.iterator();
            while (it.hasNext())
            {

                SSTableReader sstable = it.next();
                int tableLevel = sstable.getSSTableLevel();
                if (groupLevel == -1)
                    groupLevel = tableLevel;
                assert groupLevel == tableLevel;
            }
        }
    }

    /*
     * This exercises in particular the code of #4142
     */
    @Test
    public void testValidationMultipleSSTablePerLevel() throws Exception
    {
        byte [] b = new byte[100 * 1024];
        new Random().nextBytes(b);
        ByteBuffer value = ByteBuffer.wrap(b); // 100 KB value, make it easy to have multiple files

        // Enough data to have a level 1 and 2
        int rows = 40;
        int columns = 20;

        // Adds enough data to trigger multiple sstable per level
        for (int r = 0; r < rows; r++)
        {
            UpdateBuilder update = UpdateBuilder.create(cfs.metadata(), String.valueOf(r));
            for (int c = 0; c < columns; c++)
                update.newRow("column" + c).add("val", value);
            update.applyUnsafe();
            cfs.forceBlockingFlush();
        }

        waitForLeveling(cfs);
        CompactionStrategyManager strategyManager = cfs.getCompactionStrategyManager();
        // Checking we're not completely bad at math
        assertTrue(strategyManager.getSSTableCountPerLevel()[1] > 0);
        assertTrue(strategyManager.getSSTableCountPerLevel()[2] > 0);

        Range<Token> range = new Range<>(Util.token(""), Util.token(""));
        int gcBefore = keyspace.getColumnFamilyStore(CF_STANDARDDLEVELED).gcBefore(FBUtilities.nowInSeconds());
        UUID parentRepSession = UUID.randomUUID();
        ActiveRepairService.instance.registerParentRepairSession(parentRepSession,
                                                                 FBUtilities.getBroadcastAddressAndPort(),
                                                                 Arrays.asList(cfs),
                                                                 Arrays.asList(range),
                                                                 false,
                                                                 ActiveRepairService.UNREPAIRED_SSTABLE,
                                                                 true,
                                                                 PreviewKind.NONE);
        RepairJobDesc desc = new RepairJobDesc(parentRepSession, UUID.randomUUID(), KEYSPACE1, CF_STANDARDDLEVELED, Arrays.asList(range));
        Validator validator = new Validator(desc, FBUtilities.getBroadcastAddressAndPort(), gcBefore, PreviewKind.NONE);

        ValidationManager.instance.submitValidation(cfs, validator).get();
    }

    /**
     * wait for leveled compaction to quiesce on the given columnfamily
     */
    public static void waitForLeveling(ColumnFamilyStore cfs) throws InterruptedException
    {
        CompactionStrategyManager strategyManager = cfs.getCompactionStrategyManager();
        while (true)
        {
            // since we run several compaction strategies we wait until L0 in all strategies is empty and
            // atleast one L1+ is non-empty. In these tests we always run a single data directory with only unrepaired data
            // so it should be good enough
            boolean allL0Empty = true;
            boolean anyL1NonEmpty = false;
            for (List<AbstractCompactionStrategy> strategies : strategyManager.getStrategies())
            {
                for (AbstractCompactionStrategy strategy : strategies)
                {
                    if (!(strategy instanceof LeveledCompactionStrategy))
                        return;
                    // note that we check > 1 here, if there is too little data in L0, we don't compact it up to L1
                    if (((LeveledCompactionStrategy)strategy).getLevelSize(0) > 1)
                        allL0Empty = false;
                    for (int i = 1; i < 5; i++)
                        if (((LeveledCompactionStrategy)strategy).getLevelSize(i) > 0)
                            anyL1NonEmpty = true;
                }
            }
            if (allL0Empty && anyL1NonEmpty)
                return;
            Thread.sleep(100);
        }
    }

    @Test
    public void testCompactionProgress() throws Exception
    {
        // make sure we have SSTables in L1
        byte [] b = new byte[100 * 1024];
        new Random().nextBytes(b);
        ByteBuffer value = ByteBuffer.wrap(b);
        int rows = 2;
        int columns = 10;
        for (int r = 0; r < rows; r++)
        {
            UpdateBuilder update = UpdateBuilder.create(cfs.metadata(), String.valueOf(r));
            for (int c = 0; c < columns; c++)
                update.newRow("column" + c).add("val", value);
            update.applyUnsafe();
            cfs.forceBlockingFlush();
        }

        waitForLeveling(cfs);
        LeveledCompactionStrategy strategy = (LeveledCompactionStrategy) cfs.getCompactionStrategyManager().getStrategies().get(1).get(0);
        assert strategy.getLevelSize(1) > 0;

        // get LeveledScanner for level 1 sstables
        Collection<SSTableReader> sstables = strategy.manifest.getLevel(1);
        List<ISSTableScanner> scanners = strategy.getScanners(sstables).scanners;
        assertEquals(1, scanners.size()); // should be one per level
        ISSTableScanner scanner = scanners.get(0);
        // scan through to the end
        while (scanner.hasNext())
            scanner.next();

        // scanner.getCurrentPosition should be equal to total bytes of L1 sstables
        assertEquals(scanner.getCurrentPosition(), SSTableReader.getTotalUncompressedBytes(sstables));
    }

    @Test
    public void testMutateLevel() throws Exception
    {
        cfs.disableAutoCompaction();
        ByteBuffer value = ByteBuffer.wrap(new byte[100 * 1024]); // 100 KB value, make it easy to have multiple files

        // Enough data to have a level 1 and 2
        int rows = 40;
        int columns = 20;

        // Adds enough data to trigger multiple sstable per level
        for (int r = 0; r < rows; r++)
        {
            UpdateBuilder update = UpdateBuilder.create(cfs.metadata(), String.valueOf(r));
            for (int c = 0; c < columns; c++)
                update.newRow("column" + c).add("val", value);
            update.applyUnsafe();
            cfs.forceBlockingFlush();
        }
        cfs.forceBlockingFlush();
        LeveledCompactionStrategy strategy = (LeveledCompactionStrategy) cfs.getCompactionStrategyManager().getStrategies().get(1).get(0);
        cfs.forceMajorCompaction();

        for (SSTableReader s : cfs.getLiveSSTables())
        {
            assertTrue(s.getSSTableLevel() != 6 && s.getSSTableLevel() > 0);
            strategy.manifest.remove(s);
            s.descriptor.getMetadataSerializer().mutateLevel(s.descriptor, 6);
            s.reloadSSTableMetadata();
            strategy.manifest.addSSTables(Collections.singleton(s));
        }
        // verify that all sstables in the changed set is level 6
        for (SSTableReader s : cfs.getLiveSSTables())
            assertEquals(6, s.getSSTableLevel());

        int[] levels = strategy.manifest.getAllLevelSize();
        // verify that the manifest has correct amount of sstables
        assertEquals(cfs.getLiveSSTables().size(), levels[6]);
    }

    @Test
    public void testNewRepairedSSTable() throws Exception
    {
        byte [] b = new byte[100 * 1024];
        new Random().nextBytes(b);
        ByteBuffer value = ByteBuffer.wrap(b); // 100 KB value, make it easy to have multiple files

        // Enough data to have a level 1 and 2
        int rows = 40;
        int columns = 20;

        // Adds enough data to trigger multiple sstable per level
        for (int r = 0; r < rows; r++)
        {
            UpdateBuilder update = UpdateBuilder.create(cfs.metadata(), String.valueOf(r));
            for (int c = 0; c < columns; c++)
                update.newRow("column" + c).add("val", value);
            update.applyUnsafe();
            cfs.forceBlockingFlush();
        }
        waitForLeveling(cfs);
        cfs.disableAutoCompaction();

        while(CompactionManager.instance.isCompacting(Arrays.asList(cfs), (sstable) -> true))
            Thread.sleep(100);

        CompactionStrategyManager manager = cfs.getCompactionStrategyManager();
        List<List<AbstractCompactionStrategy>> strategies = manager.getStrategies();
        LeveledCompactionStrategy repaired = (LeveledCompactionStrategy) strategies.get(0).get(0);
        LeveledCompactionStrategy unrepaired = (LeveledCompactionStrategy) strategies.get(1).get(0);
        assertEquals(0, repaired.manifest.getLevelCount() );
        assertEquals(2, unrepaired.manifest.getLevelCount());
        assertTrue(manager.getSSTableCountPerLevel()[1] > 0);
        assertTrue(manager.getSSTableCountPerLevel()[2] > 0);

        for (SSTableReader sstable : cfs.getLiveSSTables())
            assertFalse(sstable.isRepaired());

        int sstableCount = unrepaired.manifest.getSSTables().size();
        // we only have unrepaired sstables:
        assertEquals(sstableCount, cfs.getLiveSSTables().size());

        SSTableReader sstable1 = unrepaired.manifest.getLevel(2).iterator().next();
        SSTableReader sstable2 = unrepaired.manifest.getLevel(1).iterator().next();

        sstable1.descriptor.getMetadataSerializer().mutateRepairMetadata(sstable1.descriptor, System.currentTimeMillis(), null, false);
        sstable1.reloadSSTableMetadata();
        assertTrue(sstable1.isRepaired());

        manager.handleNotification(new SSTableRepairStatusChanged(Arrays.asList(sstable1)), this);

        int repairedSSTableCount = repaired.manifest.getSSTables().size();
        assertEquals(1, repairedSSTableCount);
        // make sure the repaired sstable ends up in the same level in the repaired manifest:
        assertTrue(repaired.manifest.getLevel(2).contains(sstable1));
        // and that it is gone from unrepaired
        assertFalse(unrepaired.manifest.getLevel(2).contains(sstable1));

        unrepaired.removeSSTable(sstable2);
        manager.handleNotification(new SSTableAddedNotification(singleton(sstable2), null), this);
        assertTrue(unrepaired.manifest.getLevel(1).contains(sstable2));
        assertFalse(repaired.manifest.getLevel(1).contains(sstable2));
    }



    @Test
    public void testTokenRangeCompaction() throws Exception
    {
        // Remove any existing data so we can start out clean with predictable number of sstables
        cfs.truncateBlocking();

        // Disable auto compaction so cassandra does not compact
        CompactionManager.instance.disableAutoCompaction();

        ByteBuffer value = ByteBuffer.wrap(new byte[100 * 1024]); // 100 KB value, make it easy to have multiple files

        DecoratedKey key1 = Util.dk(String.valueOf(1));
        DecoratedKey key2 = Util.dk(String.valueOf(2));
        List<DecoratedKey> keys = new ArrayList<>(Arrays.asList(key1, key2));
        int numIterations = 10;
        int columns = 2;

        // Add enough data to trigger multiple sstables.

        // create 10 sstables that contain data for both key1 and key2
        for (int i = 0; i < numIterations; i++) {
            for (DecoratedKey key : keys) {
                UpdateBuilder update = UpdateBuilder.create(cfs.metadata(), key);
                for (int c = 0; c < columns; c++)
                    update.newRow("column" + c).add("val", value);
                update.applyUnsafe();
            }
            cfs.forceBlockingFlush();
        }

        // create 20 more sstables with 10 containing data for key1 and other 10 containing data for key2
        for (int i = 0; i < numIterations; i++) {
            for (DecoratedKey key : keys) {
                UpdateBuilder update = UpdateBuilder.create(cfs.metadata(), key);
                for (int c = 0; c < columns; c++)
                    update.newRow("column" + c).add("val", value);
                update.applyUnsafe();
                cfs.forceBlockingFlush();
            }
        }

        // We should have a total of 30 sstables by now
        assertEquals(30, cfs.getLiveSSTables().size());

        // Compact just the tables with key2
        // Bit hackish to use the key1.token as the prior key but works in BytesToken
        Range<Token> tokenRange = new Range<>(key2.getToken(), key2.getToken());
        Collection<Range<Token>> tokenRanges = new ArrayList<>(Arrays.asList(tokenRange));
        cfs.forceCompactionForTokenRange(tokenRanges);

        while(CompactionManager.instance.isCompacting(Arrays.asList(cfs), (sstable) -> true)) {
            Thread.sleep(100);
        }

        // 20 tables that have key2 should have been compacted in to 1 table resulting in 11 (30-20+1)
        assertEquals(11, cfs.getLiveSSTables().size());

        // Compact just the tables with key1. At this point all 11 tables should have key1
        Range<Token> tokenRange2 = new Range<>(key1.getToken(), key1.getToken());
        Collection<Range<Token>> tokenRanges2 = new ArrayList<>(Arrays.asList(tokenRange2));
        cfs.forceCompactionForTokenRange(tokenRanges2);


        while(CompactionManager.instance.isCompacting(Arrays.asList(cfs), (sstable) -> true)) {
            Thread.sleep(100);
        }

        // the 11 tables containing key1 should all compact to 1 table
        assertEquals(1, cfs.getLiveSSTables().size());
        // Set it up again
        cfs.truncateBlocking();

        // create 10 sstables that contain data for both key1 and key2
        for (int i = 0; i < numIterations; i++)
        {
            for (DecoratedKey key : keys)
            {
                UpdateBuilder update = UpdateBuilder.create(cfs.metadata(), key);
                for (int c = 0; c < columns; c++)
                    update.newRow("column" + c).add("val", value);
                update.applyUnsafe();
            }
            cfs.forceBlockingFlush();
        }

        // create 20 more sstables with 10 containing data for key1 and other 10 containing data for key2
        for (int i = 0; i < numIterations; i++)
        {
            for (DecoratedKey key : keys)
            {
                UpdateBuilder update = UpdateBuilder.create(cfs.metadata(), key);
                for (int c = 0; c < columns; c++)
                    update.newRow("column" + c).add("val", value);
                update.applyUnsafe();
                cfs.forceBlockingFlush();
            }
        }

        // We should have a total of 30 sstables again
        assertEquals(30, cfs.getLiveSSTables().size());

        // This time, we're going to make sure the token range wraps around, to cover the full range
        Range<Token> wrappingRange;
        if (key1.getToken().compareTo(key2.getToken()) < 0)
        {
            wrappingRange = new Range<>(key2.getToken(), key1.getToken());
        }
        else
        {
            wrappingRange = new Range<>(key1.getToken(), key2.getToken());
        }
        Collection<Range<Token>> wrappingRanges = new ArrayList<>(Arrays.asList(wrappingRange));
        cfs.forceCompactionForTokenRange(wrappingRanges);

        while(CompactionManager.instance.isCompacting(Arrays.asList(cfs), (sstable) -> true))
        {
            Thread.sleep(100);
        }

        // should all compact to 1 table
        assertEquals(1, cfs.getLiveSSTables().size());
    }

    @Test
    public void testCompactionCandidateOrdering() throws Exception
    {
        // add some data
        byte [] b = new byte[100 * 1024];
        new Random().nextBytes(b);
        ByteBuffer value = ByteBuffer.wrap(b);
        int rows = 4;
        int columns = 10;
        // Just keep sstables in L0 for this test
        cfs.disableAutoCompaction();
        for (int r = 0; r < rows; r++)
        {
            UpdateBuilder update = UpdateBuilder.create(cfs.metadata(), String.valueOf(r));
            for (int c = 0; c < columns; c++)
                update.newRow("column" + c).add("val", value);
            update.applyUnsafe();
            cfs.forceBlockingFlush();
        }
        LeveledCompactionStrategy strategy = (LeveledCompactionStrategy) (cfs.getCompactionStrategyManager()).getStrategies().get(1).get(0);
        // get readers for level 0 sstables
        Collection<SSTableReader> sstables = strategy.manifest.getLevel(0);
        Collection<SSTableReader> sortedCandidates = strategy.manifest.ageSortedSSTables(sstables);
        assertTrue(String.format("More than 1 sstable required for test, found: %d .", sortedCandidates.size()), sortedCandidates.size() > 1);
        long lastMaxTimeStamp = Long.MIN_VALUE;
        for (SSTableReader sstable : sortedCandidates)
        {
            assertTrue(String.format("SStables not sorted into oldest to newest by maxTimestamp. Current sstable: %d , last sstable: %d", sstable.getMaxTimestamp(), lastMaxTimeStamp),
                       sstable.getMaxTimestamp() > lastMaxTimeStamp);
            lastMaxTimeStamp = sstable.getMaxTimestamp();
        }
    }

    @Test
    public void testDisableSTCSInL0() throws IOException
    {
        /*
        First creates a bunch of sstables in L1, then overloads L0 with 50 sstables. Now with STCS in L0 enabled
        we should get a compaction task where the target level is 0, then we disable STCS-in-L0 and make sure that
        the compaction task we get targets L1 or higher.
         */
        ColumnFamilyStore cfs = MockSchema.newCFS();
        Map<String, String> localOptions = new HashMap<>();
        localOptions.put("class", "LeveledCompactionStrategy");
        localOptions.put("sstable_size_in_mb", "1");
        cfs.setCompactionParameters(localOptions);
        List<SSTableReader> sstables = new ArrayList<>();
        for (int i = 0; i < 11; i++)
        {
            SSTableReader l1sstable = MockSchema.sstable(i, 1 * 1024 * 1024, cfs);
            l1sstable.descriptor.getMetadataSerializer().mutateLevel(l1sstable.descriptor, 1);
            l1sstable.reloadSSTableMetadata();
            sstables.add(l1sstable);
        }

        for (int i = 100; i < 150; i++)
            sstables.add(MockSchema.sstable(i, 1 * 1024 * 1024, cfs));

        cfs.disableAutoCompaction();
        cfs.addSSTables(sstables);
        assertEquals(0, getTaskLevel(cfs));

        try
        {
            CompactionManager.instance.setDisableSTCSInL0(true);
            assertTrue(getTaskLevel(cfs) > 0);
        }
        finally
        {
            CompactionManager.instance.setDisableSTCSInL0(false);
        }
    }

    private int getTaskLevel(ColumnFamilyStore cfs)
    {
        int level = -1;
        for (List<AbstractCompactionStrategy> strategies : cfs.getCompactionStrategyManager().getStrategies())
        {
            for (AbstractCompactionStrategy strategy : strategies)
            {
                AbstractCompactionTask task = strategy.getNextBackgroundTask(0);
                if (task != null)
                {
                    try
                    {
                        assertTrue(task instanceof LeveledCompactionTask);
                        LeveledCompactionTask lcsTask = (LeveledCompactionTask) task;
                        level = Math.max(level, lcsTask.getLevel());
                    }
                    finally
                    {
                        task.transaction.abort();
                    }
                }
            }
        }
        return level;
    }

    @Test
<<<<<<< HEAD
    public void testAddingOverlapping()
    {
        ColumnFamilyStore cfs = MockSchema.newCFS();
        LeveledManifest lm = new LeveledManifest(cfs, 10, 10, new SizeTieredCompactionStrategyOptions());
        List<SSTableReader> currentLevel = new ArrayList<>();
        int gen = 1;
        currentLevel.add(MockSchema.sstableWithLevel(gen++, 10, 20, 1, cfs));
        currentLevel.add(MockSchema.sstableWithLevel(gen++, 21, 30, 1, cfs));
        currentLevel.add(MockSchema.sstableWithLevel(gen++, 51, 100, 1, cfs));
        currentLevel.add(MockSchema.sstableWithLevel(gen++, 80, 120, 1, cfs));
        currentLevel.add(MockSchema.sstableWithLevel(gen++, 90, 150, 1, cfs));

        lm.addSSTables(currentLevel);
        assertLevelsEqual(lm.getLevel(1), currentLevel.subList(0, 3));
        assertLevelsEqual(lm.getLevel(0), currentLevel.subList(3, 5));

        List<SSTableReader> newSSTables = new ArrayList<>();
        // this sstable last token is the same as the first token of L1 above, should get sent to L0:
        newSSTables.add(MockSchema.sstableWithLevel(gen++, 5, 10, 1, cfs));
        lm.addSSTables(newSSTables);
        assertLevelsEqual(lm.getLevel(1), currentLevel.subList(0, 3));
        assertEquals(0, newSSTables.get(0).getSSTableLevel());
        assertTrue(lm.getLevel(0).containsAll(newSSTables));

        newSSTables.clear();
        newSSTables.add(MockSchema.sstableWithLevel(gen++, 30, 40, 1, cfs));
        lm.addSSTables(newSSTables);
        assertLevelsEqual(lm.getLevel(1), currentLevel.subList(0, 3));
        assertEquals(0, newSSTables.get(0).getSSTableLevel());
        assertTrue(lm.getLevel(0).containsAll(newSSTables));

        newSSTables.clear();
        newSSTables.add(MockSchema.sstableWithLevel(gen++, 100, 140, 1, cfs));
        lm.addSSTables(newSSTables);
        assertLevelsEqual(lm.getLevel(1), currentLevel.subList(0, 3));
        assertEquals(0, newSSTables.get(0).getSSTableLevel());
        assertTrue(lm.getLevel(0).containsAll(newSSTables));

        newSSTables.clear();
        newSSTables.add(MockSchema.sstableWithLevel(gen++, 100, 140, 1, cfs));
        newSSTables.add(MockSchema.sstableWithLevel(gen++, 120, 140, 1, cfs));
        lm.addSSTables(newSSTables);
        List<SSTableReader> newL1 = new ArrayList<>(currentLevel.subList(0, 3));
        newL1.add(newSSTables.get(1));
        assertLevelsEqual(lm.getLevel(1), newL1);
        newSSTables.remove(1);
        assertTrue(newSSTables.stream().allMatch(s -> s.getSSTableLevel() == 0));
        assertTrue(lm.getLevel(0).containsAll(newSSTables));
    }

    @Test
    public void singleTokenSSTableTest()
    {
        ColumnFamilyStore cfs = MockSchema.newCFS();
        LeveledManifest lm = new LeveledManifest(cfs, 10, 10, new SizeTieredCompactionStrategyOptions());
        List<SSTableReader> expectedL1 = new ArrayList<>();

        int gen = 1;
        // single sstable, single token (100)
        expectedL1.add(MockSchema.sstableWithLevel(gen++, 100, 100, 1, cfs));
        lm.addSSTables(expectedL1);

        List<SSTableReader> expectedL0 = new ArrayList<>();

        // should get moved to L0:
        expectedL0.add(MockSchema.sstableWithLevel(gen++, 99, 101, 1, cfs));
        expectedL0.add(MockSchema.sstableWithLevel(gen++, 100, 101, 1, cfs));
        expectedL0.add(MockSchema.sstableWithLevel(gen++, 99, 100, 1, cfs));
        expectedL0.add(MockSchema.sstableWithLevel(gen++, 100, 100, 1, cfs));
        lm.addSSTables(expectedL0);

        assertLevelsEqual(expectedL0, lm.getLevel(0));
        assertTrue(expectedL0.stream().allMatch(s -> s.getSSTableLevel() == 0));
        assertLevelsEqual(expectedL1, lm.getLevel(1));
        assertTrue(expectedL1.stream().allMatch(s -> s.getSSTableLevel() == 1));

        // should work:
        expectedL1.add(MockSchema.sstableWithLevel(gen++, 98, 99, 1, cfs));
        expectedL1.add(MockSchema.sstableWithLevel(gen++, 101, 101, 1, cfs));
        lm.addSSTables(expectedL1.subList(1, expectedL1.size()));
        assertLevelsEqual(expectedL1, lm.getLevel(1));
    }

    @Test
    public void randomMultiLevelAddTest()
    {
        int iterations = 100;
        int levelCount = 8;

        ColumnFamilyStore cfs = MockSchema.newCFS();
        LeveledManifest lm = new LeveledManifest(cfs, 10, 10, new SizeTieredCompactionStrategyOptions());
        long seed = System.currentTimeMillis();
        Random r = new Random(seed);
        List<SSTableReader> newLevels = generateNewRandomLevels(cfs, 40, levelCount, 0, r);

        int sstableCount = newLevels.size();
        lm.addSSTables(newLevels);

        int [] expectedLevelSizes = lm.getAllLevelSize();

        for (int j = 0; j < iterations; j++)
        {
            newLevels = generateNewRandomLevels(cfs, 20, levelCount, sstableCount, r);
            sstableCount += newLevels.size();

            int[] canAdd = canAdd(lm, newLevels, levelCount);
            for (int i = 0; i < levelCount; i++)
                expectedLevelSizes[i] += canAdd[i];
            lm.addSSTables(newLevels);
        }

        // and verify no levels overlap
        int actualSSTableCount = 0;
        for (int i = 0; i < levelCount; i++)
        {
            actualSSTableCount += lm.getLevelSize(i);
            List<SSTableReader> level = new ArrayList<>(lm.getLevel(i));
            int lvl = i;
            assertTrue(level.stream().allMatch(s -> s.getSSTableLevel() == lvl));
            if (i > 0)
            {
                level.sort(SSTableReader.sstableComparator);
                SSTableReader prev = null;
                for (SSTableReader sstable : level)
                {
                    if (prev != null && sstable.first.compareTo(prev.last) <= 0)
                    {
                        String levelStr = level.stream().map(s -> String.format("[%s, %s]", s.first, s.last)).collect(Collectors.joining(", "));
                        String overlap = String.format("sstable [%s, %s] overlaps with [%s, %s] in level %d (%s) ", sstable.first, sstable.last, prev.first, prev.last, i, levelStr);
                        Assert.fail("[seed = "+seed+"] overlap in level "+lvl+": " + overlap);
                    }
                    prev = sstable;
                }
            }
        }
        assertEquals(sstableCount, actualSSTableCount);
        for (int i = 0; i < levelCount; i++)
            assertEquals("[seed = " + seed + "] wrong sstable count in level = " + i, expectedLevelSizes[i], lm.getLevel(i).size());
    }

    private static List<SSTableReader> generateNewRandomLevels(ColumnFamilyStore cfs, int maxSSTableCountPerLevel, int levelCount, int startGen, Random r)
    {
        List<SSTableReader> newLevels = new ArrayList<>();
        for (int level = 0; level < levelCount; level++)
        {
            int numLevelSSTables = r.nextInt(maxSSTableCountPerLevel) + 1;
            List<Integer> tokens = new ArrayList<>(numLevelSSTables * 2);

            for (int i = 0; i < numLevelSSTables * 2; i++)
                tokens.add(r.nextInt(4000));
            Collections.sort(tokens);
            for (int i = 0; i < tokens.size() - 1; i += 2)
            {
                SSTableReader sstable = MockSchema.sstableWithLevel(++startGen, tokens.get(i), tokens.get(i + 1), level, cfs);
                newLevels.add(sstable);
            }
        }
        return newLevels;
    }

    /**
     * brute-force checks if the new sstables can be added to the correct level in manifest
     *
     * @return count of expected sstables to add to each level
     */
    private static int[] canAdd(LeveledManifest lm, List<SSTableReader> newSSTables, int levelCount)
    {
        Map<Integer, Collection<SSTableReader>> sstableGroups = new HashMap<>();
        newSSTables.forEach(s -> sstableGroups.computeIfAbsent(s.getSSTableLevel(), k -> new ArrayList<>()).add(s));

        int[] canAdd = new int[levelCount];
        for (Map.Entry<Integer, Collection<SSTableReader>> lvlGroup : sstableGroups.entrySet())
        {
            int level = lvlGroup.getKey();
            if (level == 0)
            {
                canAdd[0] += lvlGroup.getValue().size();
                continue;
            }

            List<SSTableReader> newLevel = new ArrayList<>(lm.getLevel(level));
            for (SSTableReader sstable : lvlGroup.getValue())
            {
                newLevel.add(sstable);
                newLevel.sort(SSTableReader.sstableComparator);

                SSTableReader prev = null;
                boolean kept = true;
                for (SSTableReader sst : newLevel)
                {
                    if (prev != null && prev.last.compareTo(sst.first) >= 0)
                    {
                        newLevel.remove(sstable);
                        kept = false;
                        break;
                    }
                    prev = sst;
                }
                if (kept)
                    canAdd[level] += 1;
                else
                    canAdd[0] += 1;
            }
        }
        return canAdd;
    }

    private static void assertLevelsEqual(Collection<SSTableReader> l1, Collection<SSTableReader> l2)
    {
        assertEquals(l1.size(), l2.size());
        assertEquals(new HashSet<>(l1), new HashSet<>(l2));
=======
    public void testAggressiveGCCompaction() throws Exception
    {
        // The idea is to insert data in one SSTable and then delete most if it in another, with gc_grace 0.
        // Then mutate the levels so they are in levels 1 and 2. There's then no natural compaction to do
        // but aggressive GC compaction should notice one SSTable has mostly GCable data and compact the two together.
        // The resulting SSTable should be in level 1.

        Keyspace keyspace = Keyspace.open(KEYSPACE1);
        ColumnFamilyStore cfs = keyspace.getColumnFamilyStore(CF_STANDARDDLEVELED_GCGS0);
        cfs.truncateBlocking();
        cfs.disableAutoCompaction();

        final ByteBuffer value = ByteBuffer.wrap(new byte[100]);
        final int numIterations = 100;

        // Insert the data
        for (int i = 0; i < numIterations; i++) {
            UpdateBuilder update = UpdateBuilder.create(cfs.metadata.get(), String.valueOf(i));
            update.newRow("column1").add("val", value).withTimestamp(0);
            update.applyUnsafe();
        }
        cfs.forceBlockingFlush();

        // Delete all but one
        for (int i = 0; i < numIterations - 1; i++) {
            RowUpdateBuilder builder = new RowUpdateBuilder(cfs.metadata.get(), 1, String.valueOf(i));
            builder.clustering("column1").delete("val");
            builder.build().apply();
        }
        cfs.forceBlockingFlush();

        assertEquals(2, cfs.getLiveSSTables().size());

        final CompactionStrategyManager compactionStrategyManager = cfs.getCompactionStrategyManager();

        // Put the 2 sstables in level 1 and level 2, respectively
        int level = 1;
        for (SSTableReader s : cfs.getLiveSSTables())
        {
            s.descriptor.getMetadataSerializer().mutateLevel(s.descriptor, level);
            s.reloadSSTableMetadata();
            level++;
        }
        // reload the compaction strategy
        compactionStrategyManager.setNewLocalCompactionStrategy(compactionStrategyManager.getCompactionParams());

        assertEquals(0, compactionStrategyManager.getSSTableCountPerLevel()[0]);
        assertEquals(1, compactionStrategyManager.getSSTableCountPerLevel()[1]);
        assertEquals(1, compactionStrategyManager.getSSTableCountPerLevel()[2]);

        // Since local deletion time is in seconds we need to wait for it to expire to make the tombstones gcable
        Thread.sleep(1000);

        // Compact without aggressive option, should do nothing
        // (this submits and waits for the pending compactions to complete)
        cfs.enableAutoCompaction(true);

        assertEquals(2, cfs.getLiveSSTables().size());

        cfs.enableAutoCompaction(false);

        // Now enable aggressive mode, we should compact
        CompactionManager.instance.setEnableAggressiveGCCompaction(true);
        try
        {
            assertTrue(CompactionManager.instance.getEnableAggressiveGCCompaction());

            // We have tombstoneCompactionInterval high so it considers the sstables as too young to compact
            compactionStrategyManager.setNewLocalCompactionStrategy(CompactionParams.lcs(Collections.singletonMap(AbstractCompactionStrategy.TOMBSTONE_COMPACTION_INTERVAL_OPTION, "3600")));
            // waits for pending compactions to complete
            cfs.enableAutoCompaction(true);
            assertEquals(2, cfs.getLiveSSTables().size());

            // Now set tombstoneCompactionInterval=0 so we should compact
            compactionStrategyManager.setNewLocalCompactionStrategy(CompactionParams.lcs(Collections.singletonMap(AbstractCompactionStrategy.TOMBSTONE_COMPACTION_INTERVAL_OPTION, "0")));

            // Set one to be repaired so check it doesn't compact them together
            Iterator<SSTableReader> it = cfs.getLiveSSTables().iterator();
            SSTableReader sstable1 = it.next();
            SSTableReader sstable2 = it.next();

            UUID repairUUID = UUID.randomUUID();
            sstable1.descriptor.getMetadataSerializer().mutateRepairMetadata(sstable1.descriptor, System.currentTimeMillis(), null, false);
            sstable1.reloadSSTableMetadata();
            compactionStrategyManager.setNewLocalCompactionStrategy(compactionStrategyManager.getCompactionParams());

            cfs.enableAutoCompaction(true);
            assertEquals(2, cfs.getLiveSSTables().size());

            // Now set the other to be repaired and it should finally compact them
            sstable2.descriptor.getMetadataSerializer().mutateRepairMetadata(sstable2.descriptor, System.currentTimeMillis(), null, false);
            sstable2.reloadSSTableMetadata();
            compactionStrategyManager.setNewLocalCompactionStrategy(compactionStrategyManager.getCompactionParams());

            cfs.enableAutoCompaction(true);
            assertEquals(1, cfs.getLiveSSTables().size());

            // Check the resulting table is in level 1
            assertEquals(0, compactionStrategyManager.getSSTableCountPerLevel()[0]);
            assertEquals(1, compactionStrategyManager.getSSTableCountPerLevel()[1]);
            assertEquals(0, compactionStrategyManager.getSSTableCountPerLevel()[2]);
        }
        finally
        {
            // disable so we don't infect other tests
            CompactionManager.instance.setEnableAggressiveGCCompaction(false);
        }

        assertFalse(CompactionManager.instance.getEnableAggressiveGCCompaction());
>>>>>>> 60dedc14
    }
}<|MERGE_RESOLUTION|>--- conflicted
+++ resolved
@@ -616,7 +616,6 @@
     }
 
     @Test
-<<<<<<< HEAD
     public void testAddingOverlapping()
     {
         ColumnFamilyStore cfs = MockSchema.newCFS();
@@ -828,7 +827,9 @@
     {
         assertEquals(l1.size(), l2.size());
         assertEquals(new HashSet<>(l1), new HashSet<>(l2));
-=======
+    }
+
+    @Test
     public void testAggressiveGCCompaction() throws Exception
     {
         // The idea is to insert data in one SSTable and then delete most if it in another, with gc_grace 0.
@@ -938,6 +939,5 @@
         }
 
         assertFalse(CompactionManager.instance.getEnableAggressiveGCCompaction());
->>>>>>> 60dedc14
     }
 }