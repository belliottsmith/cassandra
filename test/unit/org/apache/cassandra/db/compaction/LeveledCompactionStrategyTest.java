--- conflicted
+++ resolved
@@ -17,7 +17,6 @@
  */
 package org.apache.cassandra.db.compaction;
 
-import java.io.File;
 import java.io.IOException;
 import java.math.BigInteger;
 import java.nio.ByteBuffer;
@@ -34,48 +33,40 @@
 import java.util.Random;
 import java.util.Set;
 import java.util.UUID;
+import java.util.concurrent.TimeUnit;
 import java.util.stream.Collectors;
 
 import com.google.common.collect.Iterables;
 import com.google.common.collect.Sets;
+import com.google.common.io.ByteStreams;
 import org.junit.After;
 import org.junit.Assert;
 import org.junit.Before;
 import org.junit.BeforeClass;
-import java.util.concurrent.TimeUnit;
-import java.util.stream.Collectors;
-
-import com.google.common.collect.Iterables;
-import com.google.common.collect.Sets;
-import com.google.common.io.ByteStreams;
-
+import org.junit.Test;
+import org.slf4j.Logger;
+import org.slf4j.LoggerFactory;
+
+import org.apache.cassandra.SchemaLoader;
+import org.apache.cassandra.UpdateBuilder;
+import org.apache.cassandra.Util;
 import org.apache.cassandra.config.DatabaseDescriptor;
 import org.apache.cassandra.cql3.QueryProcessor;
 import org.apache.cassandra.cql3.UntypedResultSet;
+import org.apache.cassandra.db.ColumnFamilyStore;
+import org.apache.cassandra.db.DecoratedKey;
 import org.apache.cassandra.db.Directories;
+import org.apache.cassandra.db.Keyspace;
+import org.apache.cassandra.db.RowUpdateBuilder;
 import org.apache.cassandra.db.SystemKeyspace;
-import org.apache.cassandra.db.SystemKeyspaceMigrator40;
+import org.apache.cassandra.db.SystemKeyspaceMigrator41;
+import org.apache.cassandra.db.lifecycle.LifecycleTransaction;
 import org.apache.cassandra.db.lifecycle.SSTableSet;
 import org.apache.cassandra.dht.Bounds;
 import org.apache.cassandra.dht.IPartitioner;
 import org.apache.cassandra.dht.Murmur3Partitioner;
-import org.junit.Test;
-import org.slf4j.Logger;
-import org.slf4j.LoggerFactory;
-
-import org.apache.cassandra.SchemaLoader;
-import org.apache.cassandra.UpdateBuilder;
-import org.apache.cassandra.Util;
-import org.apache.cassandra.db.ColumnFamilyStore;
-import org.apache.cassandra.db.DecoratedKey;
-import org.apache.cassandra.db.Keyspace;
-import org.apache.cassandra.db.RowUpdateBuilder;
-<<<<<<< HEAD
-import org.apache.cassandra.db.lifecycle.LifecycleTransaction;
-=======
 import org.apache.cassandra.dht.Murmur3Partitioner.LongToken;
 import org.apache.cassandra.dht.RandomPartitioner;
->>>>>>> 5e6d24f8
 import org.apache.cassandra.dht.Range;
 import org.apache.cassandra.dht.Token;
 import org.apache.cassandra.exceptions.ConfigurationException;
@@ -96,16 +87,11 @@
 import org.apache.cassandra.schema.KeyspaceParams;
 import org.apache.cassandra.schema.MockSchema;
 import org.apache.cassandra.service.ActiveRepairService;
-<<<<<<< HEAD
 import org.apache.cassandra.streaming.PreviewKind;
+import org.apache.cassandra.utils.ByteBufferUtil;
 import org.apache.cassandra.utils.FBUtilities;
 import org.apache.cassandra.utils.Pair;
 import org.apache.cassandra.utils.TimeUUID;
-=======
-import org.apache.cassandra.utils.ByteBufferUtil;
-import org.apache.cassandra.utils.FBUtilities;
-import org.apache.cassandra.utils.Pair;
->>>>>>> 5e6d24f8
 
 import static java.util.Collections.singleton;
 import static org.assertj.core.api.Assertions.assertThat;
@@ -1478,22 +1464,22 @@
         sstables.add(sstable(cfs, 5, 310L, 400L));
 
         // from 0 -> 10 includes a single sstable, generation 1:
-        assertEquals(1, Iterables.getOnlyElement(LeveledManifest.overlappingWithMin(cfs.getPartitioner(), t(0), t(10), sstables)).descriptor.generation);
+        assertEquals(MockSchema.sstableId(1), Iterables.getOnlyElement(LeveledManifest.overlappingWithMin(cfs.getPartitioner(), t(0), t(10), sstables)).descriptor.id);
 
         // 90 -> 100 includes 2 sstables, gen 1 and 2
         Set<SSTableReader> overlapping = LeveledManifest.overlappingWithMin(cfs.getPartitioner(), t(90), t(100), sstables);
         assertEquals(2, overlapping.size());
-        assertEquals(Sets.newHashSet(1, 2), overlapping.stream().map(s -> s.descriptor.generation).collect(Collectors.toSet()));
+        assertEquals(Sets.newHashSet(MockSchema.sstableId(1), MockSchema.sstableId(2)), overlapping.stream().map(s -> s.descriptor.id).collect(Collectors.toSet()));
 
         // 50 -> 90 includes 2 sstables, gen 1 and 2
         overlapping = LeveledManifest.overlappingWithMin(cfs.getPartitioner(), t(50), t(90), sstables);
         assertEquals(2, overlapping.size());
-        assertEquals(Sets.newHashSet(1, 2), overlapping.stream().map(s -> s.descriptor.generation).collect(Collectors.toSet()));
+        assertEquals(Sets.newHashSet(MockSchema.sstableId(1), MockSchema.sstableId(2)), overlapping.stream().map(s -> s.descriptor.id).collect(Collectors.toSet()));
 
         // 290 -> partitioner min token -> 2 sstables, gen 4 and 5
         overlapping = LeveledManifest.overlappingWithMin(cfs.getPartitioner(), t(290), cfs.getPartitioner().getMinimumToken(), sstables);
         assertEquals(2, overlapping.size());
-        assertEquals(Sets.newHashSet(4, 5), overlapping.stream().map(s -> s.descriptor.generation).collect(Collectors.toSet()));
+        assertEquals(Sets.newHashSet(MockSchema.sstableId(4), MockSchema.sstableId(5)), overlapping.stream().map(s -> s.descriptor.id).collect(Collectors.toSet()));
 
         // testing a wrapping range (1000, 100] -> normalized = [(-9223372036854775808,100], (1000,-9223372036854775808]]
         // this means that the first range should contain 2 sstables (gen 1 and 2), and the second should include none
@@ -1504,7 +1490,7 @@
             overlapping.addAll(LeveledManifest.overlappingWithMin(cfs.getPartitioner(), r.left, r.right, sstables));
         }
         assertEquals(2, overlapping.size());
-        assertEquals(Sets.newHashSet(1, 2), overlapping.stream().map(s -> s.descriptor.generation).collect(Collectors.toSet()));
+        assertEquals(Sets.newHashSet(MockSchema.sstableId(1), MockSchema.sstableId(2)), overlapping.stream().map(s -> s.descriptor.id).collect(Collectors.toSet()));
 
         // (350, 0] -> normalized = [(-9223372036854775808,0], (350,-9223372036854775808]]
         // => first range should give 0 sstables, second a single one, generation 5
@@ -1513,7 +1499,7 @@
         for (Range<Token> r : Range.normalize(Collections.singleton(wrapping)))
             overlapping.addAll(LeveledManifest.overlappingWithMin(cfs.getPartitioner(), r.left, r.right, sstables));
         assertEquals(1, overlapping.size());
-        assertEquals(Sets.newHashSet(5), overlapping.stream().map(s -> s.descriptor.generation).collect(Collectors.toSet()));
+        assertEquals(Sets.newHashSet(MockSchema.sstableId(5)), overlapping.stream().map(s -> s.descriptor.id).collect(Collectors.toSet()));
     }
 
     @Test
@@ -1535,7 +1521,7 @@
                                                    "ks" + i, "tbl" + i, b, bbToken, (long)i);
                 }
             }
-            SystemKeyspaceMigrator40.migrateScheduledCompactions(fakeDatadirs);
+            SystemKeyspaceMigrator41.migrateScheduledCompactions(fakeDatadirs);
 
             for (int i = 0; i < 10; i++)
             {
