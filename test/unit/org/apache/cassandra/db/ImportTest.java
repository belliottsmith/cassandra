/*
 * Licensed to the Apache Software Foundation (ASF) under one
 * or more contributor license agreements.  See the NOTICE file
 * distributed with this work for additional information
 * regarding copyright ownership.  The ASF licenses this file
 * to you under the Apache License, Version 2.0 (the
 * "License"); you may not use this file except in compliance
 * with the License.  You may obtain a copy of the License at
 *
 *     http://www.apache.org/licenses/LICENSE-2.0
 *
 * Unless required by applicable law or agreed to in writing, software
 * distributed under the License is distributed on an "AS IS" BASIS,
 * WITHOUT WARRANTIES OR CONDITIONS OF ANY KIND, either express or implied.
 * See the License for the specific language governing permissions and
 * limitations under the License.
 */

package org.apache.cassandra.db;

import java.io.IOException;
import java.nio.channels.FileChannel;
import java.nio.file.Files;
import java.nio.file.Path;
import java.util.Arrays;
import java.util.Collection;
import java.util.Collections;
import java.util.HashSet;
import java.util.Iterator;
import java.util.List;
import java.util.Set;

import com.google.common.collect.Lists;
import com.google.common.collect.Sets;
import org.apache.commons.lang3.StringUtils;
import org.junit.Assert;
import org.junit.Test;
import org.junit.runner.RunWith;
import org.junit.runners.Parameterized;

import org.apache.cassandra.Util;
import org.apache.cassandra.cache.RowCacheKey;
import org.apache.cassandra.cql3.CQLTester;
import org.apache.cassandra.cql3.UntypedResultSet;
import org.apache.cassandra.db.lifecycle.LifecycleTransaction;
import org.apache.cassandra.dht.BootStrapper;
import org.apache.cassandra.io.sstable.Component;
import org.apache.cassandra.io.sstable.Descriptor;
import org.apache.cassandra.io.sstable.format.SSTableReader;
import org.apache.cassandra.io.util.File;
import org.apache.cassandra.locator.InetAddressAndPort;
import org.apache.cassandra.locator.TokenMetadata;
import org.apache.cassandra.service.CacheService;
import org.apache.cassandra.service.StorageService;
import org.apache.cassandra.utils.ByteBufferUtil;
import org.apache.cassandra.utils.FBUtilities;

import static org.junit.Assert.assertEquals;
import static org.junit.Assert.assertFalse;
import static org.junit.Assert.assertTrue;

@RunWith(Parameterized.class)
public class ImportTest extends CQLTester
{
    @Parameterized.Parameter
    public boolean parentDirectoriesMatchKeyspaceAndTables;

    @Parameterized.Parameters(name = "withKeyspaceAndTableParentDirs={0}")
    public static Collection<Object[]> parameters()
    {
        return Arrays.asList(new Object[] { false }, new Object[] { true });
    }


    @Test
    public void basicImportByMovingTest() throws Throwable
    {
        File backupDir = prepareBasicImporting();
        // copy is false - so importing will be done by moving
        importSSTables(SSTableImporter.Options.options(backupDir.toString()).copyData(false).build(), 10);
        // files were moved
        Assert.assertEquals(0, countFiles(backupDir));
    }

    @Test
    public void basicImportByCopyingTest() throws Throwable
    {
        File backupDir = prepareBasicImporting();
        // copy is true - so importing will be done by copying
        importSSTables(SSTableImporter.Options.options(backupDir.toString()).copyData(true).build(), 10);
        // files are left there as they were just copied
        Assert.assertNotEquals(0, countFiles(backupDir));
    }

    private File prepareBasicImporting() throws Throwable
    {
        createTable("create table %s (id int primary key, d int)");


        for (int i = 0; i < 10; i++)
        {
            execute("insert into %s (id, d) values (?, ?)", i, i);
        }
        flush();

        Set<SSTableReader> sstables = getCurrentColumnFamilyStore().getLiveSSTables();
        getCurrentColumnFamilyStore().clearUnsafe();

        File backupdir = moveToBackupDir(sstables);

        assertEquals(0, execute("select * from %s").size());

        return backupdir;
    }

    private List<String> importSSTables(SSTableImporter.Options options, int expectedRows) throws Throwable {
        SSTableImporter importer = new SSTableImporter(getCurrentColumnFamilyStore());
        List<String> failedDirectories = importer.importNewSSTables(options);
        assertEquals(expectedRows, execute("select * from %s").size());
        return failedDirectories;
    }

    @Test
    public void basicImportMultiDirTest() throws Throwable
    {
        createTable("create table %s (id int primary key, d int)");
        for (int i = 0; i < 10; i++)
            execute("insert into %s (id, d) values (?, ?)", i, i);
        flush();
        Set<SSTableReader> sstables = getCurrentColumnFamilyStore().getLiveSSTables();
        getCurrentColumnFamilyStore().clearUnsafe();

        File backupdir = moveToBackupDir(sstables);
        for (int i = 10; i < 20; i++)
            execute("insert into %s (id, d) values (?, ?)", i, i);
        flush();
        sstables = getCurrentColumnFamilyStore().getLiveSSTables();
        getCurrentColumnFamilyStore().clearUnsafe();

        File backupdir2 = moveToBackupDir(sstables);

        assertEquals(0, execute("select * from %s").size());

        SSTableImporter.Options options = SSTableImporter.Options.options(Sets.newHashSet(backupdir.toString(), backupdir2.toString())).build();
        SSTableImporter importer = new SSTableImporter(getCurrentColumnFamilyStore());
        importer.importNewSSTables(options);

        assertEquals(20, execute("select * from %s").size());

    }


    @Test
    @Deprecated
    public void refreshTest() throws Throwable
    {
        createTable("create table %s (id int primary key, d int)");
        for (int i = 0; i < 10; i++)
            execute("insert into %s (id, d) values (?, ?)", i, i);
        flush();
        Set<SSTableReader> sstables = getCurrentColumnFamilyStore().getLiveSSTables();
        getCurrentColumnFamilyStore().clearUnsafe();
        sstables.forEach(s -> s.selfRef().release());
        assertEquals(0, execute("select * from %s").size());
        getCurrentColumnFamilyStore().loadNewSSTables();
        assertEquals(10, execute("select * from %s").size());
    }

    @Test
    public void importResetLevelTest() throws Throwable
    {
        createTable("create table %s (id int primary key, d int)");
        for (int i = 0; i < 10; i++)
            execute("insert into %s (id, d) values (?, ?)", i, i);
        flush();
        Set<SSTableReader> sstables = getCurrentColumnFamilyStore().getLiveSSTables();
        getCurrentColumnFamilyStore().clearUnsafe();
        for (SSTableReader sstable : sstables)
            sstable.descriptor.getMetadataSerializer().mutateLevel(sstable.descriptor, 8);
        File backupdir = moveToBackupDir(sstables);
        assertEquals(0, execute("select * from %s").size());

        SSTableImporter.Options options = SSTableImporter.Options.options(backupdir.toString()).build();
        SSTableImporter importer = new SSTableImporter(getCurrentColumnFamilyStore());
        importer.importNewSSTables(options);

        assertEquals(10, execute("select * from %s").size());
        sstables = getCurrentColumnFamilyStore().getLiveSSTables();
        assertEquals(1, sstables.size());
        for (SSTableReader sstable : sstables)
            assertEquals(8, sstable.getSSTableLevel());

        getCurrentColumnFamilyStore().clearUnsafe();
        backupdir = moveToBackupDir(sstables);

        options = SSTableImporter.Options.options(backupdir.toString()).resetLevel(true).build();
        importer.importNewSSTables(options);

        sstables = getCurrentColumnFamilyStore().getLiveSSTables();
        assertEquals(1, sstables.size());
        for (SSTableReader sstable : getCurrentColumnFamilyStore().getLiveSSTables())
            assertEquals(0, sstable.getSSTableLevel());
    }


    @Test
    public void importClearRepairedTest() throws Throwable
    {
        createTable("create table %s (id int primary key, d int)");
        for (int i = 0; i < 10; i++)
            execute("insert into %s (id, d) values (?, ?)", i, i);
        flush();
        Set<SSTableReader> sstables = getCurrentColumnFamilyStore().getLiveSSTables();
        getCurrentColumnFamilyStore().clearUnsafe();
        for (SSTableReader sstable : sstables)
            sstable.descriptor.getMetadataSerializer().mutateRepairMetadata(sstable.descriptor, 111, null, false);

        File backupdir = moveToBackupDir(sstables);
        assertEquals(0, execute("select * from %s").size());

        SSTableImporter.Options options = SSTableImporter.Options.options(backupdir.toString()).build();
        SSTableImporter importer = new SSTableImporter(getCurrentColumnFamilyStore());
        importer.importNewSSTables(options);

        assertEquals(10, execute("select * from %s").size());
        sstables = getCurrentColumnFamilyStore().getLiveSSTables();
        assertEquals(1, sstables.size());
        for (SSTableReader sstable : sstables)
            assertTrue(sstable.isRepaired());

        getCurrentColumnFamilyStore().clearUnsafe();
        backupdir = moveToBackupDir(sstables);

        options = SSTableImporter.Options.options(backupdir.toString()).clearRepaired(true).build();
        importer.importNewSSTables(options);
        sstables = getCurrentColumnFamilyStore().getLiveSSTables();
        assertEquals(1, sstables.size());
        for (SSTableReader sstable : getCurrentColumnFamilyStore().getLiveSSTables())
            assertFalse(sstable.isRepaired());
    }

    private File moveToBackupDir(Set<SSTableReader> sstables) throws IOException
    {
        Path temp = Files.createTempDirectory("importtest");
        SSTableReader sst = sstables.iterator().next();
        String tabledir = sst.descriptor.directory.name();
        String ksdir = sst.descriptor.directory.parent().name();
        Path backupdir = parentDirectoriesMatchKeyspaceAndTables ? createDirectories(temp.toString(), ksdir, tabledir) : createDirectories(temp.toString());
        for (SSTableReader sstable : sstables)
        {
            sstable.selfRef().release();
            for (File f : sstable.descriptor.directory.tryList())
            {
                if (f.toString().contains(sstable.descriptor.baseFilename()))
                {
                    System.out.println("move " + f.toPath() + " to " + backupdir);
                    File moveFileTo = new File(backupdir, f.name());
                    moveFileTo.deleteOnExit();
                    Files.move(f.toPath(), moveFileTo.toPath());
                }
            }
        }
        return new File(backupdir);
    }

    private Path createDirectories(String base, String ... subdirs)
    {
        File b = new File(base);
        b.tryCreateDirectory();
        System.out.println("mkdir "+b);
        b.deleteOnExit();
        for (String subdir : subdirs)
        {
            b = new File(b, subdir);
            b.tryCreateDirectory();
            System.out.println("mkdir "+b);
            b.deleteOnExit();
        }
        return b.toPath();
    }

    @Test
    public void testGetCorrectDirectory() throws Throwable
    {
        TokenMetadata metadata = StorageService.instance.getTokenMetadata();
        metadata.updateNormalTokens(BootStrapper.getRandomTokens(metadata, 10), FBUtilities.getBroadcastAddressAndPort());
        createTable("create table %s (id int primary key, d int)");
        getCurrentColumnFamilyStore().disableAutoCompaction();

        // generate sstables with different first tokens
        for (int i = 0; i < 10; i++)
        {
            execute("insert into %s (id, d) values (?, ?)", i, i);
            flush();
        }

        Set<SSTableReader> toMove = getCurrentColumnFamilyStore().getLiveSSTables();
        getCurrentColumnFamilyStore().clearUnsafe();
        File dir = moveToBackupDir(toMove);

        Directories dirs = new Directories(getCurrentColumnFamilyStore().metadata(), Lists.newArrayList(new Directories.DataDirectory(new File("/tmp/1")),
                                                                                                        new Directories.DataDirectory(new File("/tmp/2")),
                                                                                                        new Directories.DataDirectory(new File("/tmp/3"))));
        MockCFS mock = new MockCFS(getCurrentColumnFamilyStore(), dirs);
        SSTableImporter importer = new SSTableImporter(mock);

        importer.importNewSSTables(SSTableImporter.Options.options(dir.toString()).build());
        for (SSTableReader sstable : mock.getLiveSSTables())
        {
            File movedDir = sstable.descriptor.directory.toCanonical();
            File correctDir = mock.getDiskBoundaries().getCorrectDiskForSSTable(sstable).location.toCanonical();
            assertTrue(movedDir.toString().startsWith(correctDir.toString()));
        }
        for (SSTableReader sstable : mock.getLiveSSTables())
            sstable.selfRef().release();
    }

    private void testCorruptHelper(boolean verify, boolean copy) throws Throwable
    {
        createTable("create table %s (id int primary key, d int)");
        for (int i = 0; i < 10; i++)
            execute("insert into %s (id, d) values (?, ?)", i, i);
        flush();
        SSTableReader sstableToCorrupt = getCurrentColumnFamilyStore().getLiveSSTables().iterator().next();
        for (int i = 0; i < 10; i++)
            execute("insert into %s (id, d) values (?, ?)", i + 10, i);
        flush();
        Set<SSTableReader> sstables = getCurrentColumnFamilyStore().getLiveSSTables();

        getCurrentColumnFamilyStore().clearUnsafe();

        String filenameToCorrupt = sstableToCorrupt.descriptor.filenameFor(Component.STATS);
        try (FileChannel fileChannel = new File(filenameToCorrupt).newReadWriteChannel())
        {
            fileChannel.position(0);
            fileChannel.write(ByteBufferUtil.bytes(StringUtils.repeat('z', 2)));
        }

        File backupdir = moveToBackupDir(sstables);

        // now move a correct sstable to another directory to make sure that directory gets properly imported
        for (int i = 100; i < 130; i++)
            execute("insert into %s (id, d) values (?, ?)", i, i);
        flush();
        Set<SSTableReader> correctSSTables = getCurrentColumnFamilyStore().getLiveSSTables();

        getCurrentColumnFamilyStore().clearUnsafe();
        File backupdirCorrect = moveToBackupDir(correctSSTables);

        Set<File> beforeImport = Sets.newHashSet(backupdir.tryList());
        // first we moved out 2 sstables, one correct and one corrupt in to a single directory (backupdir)
        // then we moved out 1 sstable, a correct one (in backupdirCorrect).
        // now import should fail import on backupdir, but import the one in backupdirCorrect.
        SSTableImporter.Options options = SSTableImporter.Options.options(Sets.newHashSet(backupdir.toString(), backupdirCorrect.toString())).copyData(copy).verifySSTables(verify).build();
        SSTableImporter importer = new SSTableImporter(getCurrentColumnFamilyStore());
        List<String> failedDirectories = importer.importNewSSTables(options);
        assertEquals(Collections.singletonList(backupdir.toString()), failedDirectories);
        UntypedResultSet res = execute("SELECT * FROM %s");
        for (UntypedResultSet.Row r : res)
        {
            int pk = r.getInt("id");
            assertTrue("pk = "+pk, pk >= 100 && pk < 130);
        }
        assertEquals("Data dir should contain one file", 1, countFiles(getCurrentColumnFamilyStore().getDirectories().getDirectoryForNewSSTables()));
        assertEquals("backupdir contained 2 files before import, should still contain 2 after failing to import it", beforeImport, Sets.newHashSet(backupdir.tryList()));
        if (copy)
        {
            assertEquals("backupdirCorrect contained 1 file before import, should contain 1 after import too", 1, countFiles(backupdirCorrect));
        }
        else
        {
            assertEquals("backupdirCorrect contained 1 file before import, should be empty after import", 0, countFiles(backupdirCorrect));
        }
    }

    private int countFiles(File dir)
    {
        int fileCount = 0;

        for (File f : dir.tryList())
        {
            if (f.isFile() && f.toString().contains("-Data.db"))
            {
                fileCount++;
            }
        }
        return fileCount;
    }

    @Test
    public void testImportCorrupt() throws Throwable
    {
        testCorruptHelper(true, false);
    }

    @Test
    public void testImportCorruptWithCopying() throws Throwable
    {
        testCorruptHelper(true, true);
    }

    @Test
    public void testImportCorruptWithoutValidation() throws Throwable
    {
        testCorruptHelper(false, false);
    }

    @Test
    public void testImportCorruptWithoutValidationWithCopying() throws Throwable
    {
        testCorruptHelper(false, true);
    }

    @Test
    public void testImportOutOfRange() throws Throwable
    {
        createTable("create table %s (id int primary key, d int)");
        for (int i = 0; i < 1000; i++)
            execute("insert into %s (id, d) values (?, ?)", i, i);
        flush();
        Set<SSTableReader> sstables = getCurrentColumnFamilyStore().getLiveSSTables();

        getCurrentColumnFamilyStore().clearUnsafe();

        TokenMetadata tmd = StorageService.instance.getTokenMetadata();

        tmd.updateNormalTokens(BootStrapper.getRandomTokens(tmd, 5), InetAddressAndPort.getByName("127.0.0.1"));
        tmd.updateNormalTokens(BootStrapper.getRandomTokens(tmd, 5), InetAddressAndPort.getByName("127.0.0.2"));
        tmd.updateNormalTokens(BootStrapper.getRandomTokens(tmd, 5), InetAddressAndPort.getByName("127.0.0.3"));


        File backupdir = moveToBackupDir(sstables);
        try
        {
            SSTableImporter.Options options = SSTableImporter.Options.options(backupdir.toString()).verifySSTables(true).verifyTokens(true).build();
            SSTableImporter importer = new SSTableImporter(getCurrentColumnFamilyStore());
            List<String> failed = importer.importNewSSTables(options);
            assertEquals(Collections.singletonList(backupdir.toString()), failed);

            // verify that we check the tokens if verifySSTables == false but verifyTokens == true:
            options = SSTableImporter.Options.options(backupdir.toString()).verifySSTables(false).verifyTokens(true).build();
            importer = new SSTableImporter(getCurrentColumnFamilyStore());
            failed = importer.importNewSSTables(options);
            assertEquals(Collections.singletonList(backupdir.toString()), failed);

            // and that we can import with it disabled:
            options = SSTableImporter.Options.options(backupdir.toString()).verifySSTables(true).verifyTokens(false).build();
            importer = new SSTableImporter(getCurrentColumnFamilyStore());
            failed = importer.importNewSSTables(options);
            assertTrue(failed.isEmpty());

        }
        finally
        {
            tmd.clearUnsafe();
        }
    }

    @Test
    public void testImportOutOfRangeExtendedVerify() throws Throwable
    {
        createTable("create table %s (id int primary key, d int)");
        for (int i = 0; i < 1000; i++)
            execute("insert into %s (id, d) values (?, ?)", i, i);
        flush();
        Set<SSTableReader> sstables = getCurrentColumnFamilyStore().getLiveSSTables();

        getCurrentColumnFamilyStore().clearUnsafe();

        TokenMetadata tmd = StorageService.instance.getTokenMetadata();

        tmd.updateNormalTokens(BootStrapper.getRandomTokens(tmd, 5), InetAddressAndPort.getByName("127.0.0.1"));
        tmd.updateNormalTokens(BootStrapper.getRandomTokens(tmd, 5), InetAddressAndPort.getByName("127.0.0.2"));
        tmd.updateNormalTokens(BootStrapper.getRandomTokens(tmd, 5), InetAddressAndPort.getByName("127.0.0.3"));


        File backupdir = moveToBackupDir(sstables);
        try
        {
            SSTableImporter.Options options = SSTableImporter.Options.options(backupdir.toString())
                                                                                     .verifySSTables(true)
                                                                                     .verifyTokens(true)
                                                                                     .extendedVerify(true).build();
            SSTableImporter importer = new SSTableImporter(getCurrentColumnFamilyStore());
            List<String> failedDirectories = importer.importNewSSTables(options);
            assertEquals(Collections.singletonList(backupdir.toString()), failedDirectories);
        }
        finally
        {
            tmd.clearUnsafe();
        }
    }


    @Test
    public void testImportInvalidateCache() throws Throwable
    {
        createTable("create table %s (id int primary key, d int) WITH caching = { 'keys': 'NONE', 'rows_per_partition': 'ALL' }");
        for (int i = 0; i < 10; i++)
            execute("insert into %s (id, d) values (?, ?)", i, i);
        flush();
        CacheService.instance.setRowCacheCapacityInMB(1);

        Set<RowCacheKey> keysToInvalidate = new HashSet<>();

        // populate the row cache with keys from the sstable we are about to remove
        for (int i = 0; i < 10; i++)
        {
            execute("SELECT * FROM %s WHERE id = ?", i);
        }
        Iterator<RowCacheKey> it = CacheService.instance.rowCache.keyIterator();
        while (it.hasNext())
        {
            keysToInvalidate.add(it.next());
        }
        SSTableReader sstableToImport = getCurrentColumnFamilyStore().getLiveSSTables().iterator().next();
        getCurrentColumnFamilyStore().clearUnsafe();


        for (int i = 10; i < 20; i++)
            execute("insert into %s (id, d) values (?, ?)", i, i);
        flush();

        Set<RowCacheKey> allCachedKeys = new HashSet<>();

        // populate row cache with sstable we are keeping
        for (int i = 10; i < 20; i++)
        {
            execute("SELECT * FROM %s WHERE id = ?", i);
        }
        it = CacheService.instance.rowCache.keyIterator();
        while (it.hasNext())
        {
            allCachedKeys.add(it.next());
        }
        assertEquals(20, CacheService.instance.rowCache.size());
        File backupdir = moveToBackupDir(Collections.singleton(sstableToImport));
        // make sure we don't wipe caches with invalidateCaches = false:
        Set<SSTableReader> beforeFirstImport = getCurrentColumnFamilyStore().getLiveSSTables();

        SSTableImporter.Options options = SSTableImporter.Options.options(backupdir.toString()).verifySSTables(true).verifyTokens(true).build();
        SSTableImporter importer = new SSTableImporter(getCurrentColumnFamilyStore());
        importer.importNewSSTables(options);
        assertEquals(20, CacheService.instance.rowCache.size());
        Set<SSTableReader> toMove = Sets.difference(getCurrentColumnFamilyStore().getLiveSSTables(), beforeFirstImport);
        getCurrentColumnFamilyStore().clearUnsafe();
        // move away the sstable we just imported again:
        backupdir = moveToBackupDir(toMove);
        beforeFirstImport.forEach(s -> s.selfRef().release());
        options = SSTableImporter.Options.options(backupdir.toString()).verifySSTables(true).verifyTokens(true).invalidateCaches(true).build();
        importer.importNewSSTables(options);
        assertEquals(10, CacheService.instance.rowCache.size());
        it = CacheService.instance.rowCache.keyIterator();
        while (it.hasNext())
        {
            // make sure the keys from the sstable we are importing are invalidated and that the other one is still there
            RowCacheKey rck = it.next();
            assertTrue(allCachedKeys.contains(rck));
            assertFalse(keysToInvalidate.contains(rck));
        }
    }

    @Test
    public void testImportCacheEnabledWithoutSrcDir() throws Throwable
    {
        createTable("create table %s (id int primary key, d int) WITH caching = { 'keys': 'NONE', 'rows_per_partition': 'ALL' }");
        for (int i = 0; i < 10; i++)
            execute("insert into %s (id, d) values (?, ?)", i, i);
        flush();
        Set<SSTableReader> sstables = getCurrentColumnFamilyStore().getLiveSSTables();
        CacheService.instance.setRowCacheCapacityInMB(1);
        getCurrentColumnFamilyStore().clearUnsafe();
        sstables.forEach(s -> s.selfRef().release());
        SSTableImporter.Options options = SSTableImporter.Options.options().invalidateCaches(true).build();
        SSTableImporter importer = new SSTableImporter(getCurrentColumnFamilyStore());
        importer.importNewSSTables(options);
        assertEquals(1, getCurrentColumnFamilyStore().getLiveSSTables().size());
    }

    @Test
    public void testRefreshCorrupt() throws Throwable
    {
        createTable("create table %s (id int primary key, d int) WITH caching = { 'keys': 'NONE', 'rows_per_partition': 'ALL' }");
        for (int i = 0; i < 10; i++)
            execute("insert into %s (id, d) values (?, ?)", i, i);
        flush();
        Set<SSTableReader> sstables = getCurrentColumnFamilyStore().getLiveSSTables();
        getCurrentColumnFamilyStore().clearUnsafe();
        sstables.forEach(s -> s.selfRef().release());
        // corrupt the sstable which is still in the data directory
        SSTableReader sstableToCorrupt = sstables.iterator().next();
        String filenameToCorrupt = sstableToCorrupt.descriptor.filenameFor(Component.STATS);
        try (FileChannel fileChannel = new File(filenameToCorrupt).newReadWriteChannel())
        {
            fileChannel.position(0);
            fileChannel.write(ByteBufferUtil.bytes(StringUtils.repeat('z', 2)));
        }

        for (int i = 10; i < 20; i++)
            execute("insert into %s (id, d) values (?, ?)", i, i);
        flush();
        for (int i = 20; i < 30; i++)
            execute("insert into %s (id, d) values (?, ?)", i, i);
        flush();

        Set<SSTableReader> expectedFiles = new HashSet<>(getCurrentColumnFamilyStore().getLiveSSTables());

        SSTableImporter.Options options = SSTableImporter.Options.options().build();
        SSTableImporter importer = new SSTableImporter(getCurrentColumnFamilyStore());
        boolean gotException = false;
        try
        {
            importer.importNewSSTables(options);
        }
        catch (Throwable t)
        {
            gotException = true;
        }
        assertTrue(gotException);
        assertEquals(2, getCurrentColumnFamilyStore().getLiveSSTables().size());
        // for nodetool refresh we leave corrupt sstables in the data directory
        assertEquals(3, countFiles(sstableToCorrupt.descriptor.directory));
        int rowCount = 0;
        for (UntypedResultSet.Row r : execute("SELECT * FROM %s"))
        {
            rowCount++;
            int pk = r.getInt("id");
            assertTrue("pk = "+pk, pk >= 10 && pk < 30);
        }
        assertEquals(20, rowCount);
        assertEquals(expectedFiles, getCurrentColumnFamilyStore().getLiveSSTables());
        for (SSTableReader sstable : expectedFiles)
            assertTrue(new File(sstable.descriptor.filenameFor(Component.DATA)).exists());
        getCurrentColumnFamilyStore().truncateBlocking();
        LifecycleTransaction.waitForDeletions();
        for (File f : sstableToCorrupt.descriptor.directory.tryList()) // clean up the corrupt files which truncate does not handle
            f.tryDelete();

    }

    /**
     * If a user gives a bad directory we don't import any directories - we should let the user correct the directories
     */
    @Test
    public void importBadDirectoryTest() throws Throwable
    {
        createTable("create table %s (id int primary key, d int)");
        for (int i = 0; i < 10; i++)
            execute("insert into %s (id, d) values (?, ?)", i, i);
        flush();
        Set<SSTableReader> sstables = getCurrentColumnFamilyStore().getLiveSSTables();
        getCurrentColumnFamilyStore().clearUnsafe();

        File backupdir = moveToBackupDir(sstables);
        for (int i = 10; i < 20; i++)
            execute("insert into %s (id, d) values (?, ?)", i, i);
        flush();
        sstables = getCurrentColumnFamilyStore().getLiveSSTables();
        getCurrentColumnFamilyStore().clearUnsafe();

        File backupdir2 = moveToBackupDir(sstables);

        assertEquals(0, execute("select * from %s").size());

        SSTableImporter.Options options = SSTableImporter.Options.options(Sets.newHashSet(backupdir.toString(), backupdir2.toString(), "/tmp/DOESNTEXIST")).build();
        SSTableImporter importer = new SSTableImporter(getCurrentColumnFamilyStore());
        boolean gotException = false;
        try
        {
            importer.importNewSSTables(options);
        }
        catch (Throwable t)
        {
            gotException = true;
        }
        assertTrue(gotException);
        assertEquals(0, execute("select * from %s").size());
        assertEquals(0, getCurrentColumnFamilyStore().getLiveSSTables().size());
    }

    @Test
<<<<<<< HEAD
    public void importExoticTableNamesTest() throws Throwable
    {
        for (String table : new String[] { "snapshot", "snapshots", "backup", "backups",
                                           "\"Snapshot\"", "\"Snapshots\"", "\"Backups\"", "\"Backup\""})
        {
            try
            {
                String unquotedTableName = table.replaceAll("\"", "");
                schemaChange(String.format("CREATE TABLE %s.%s (id int primary key, d int)", KEYSPACE, table));
                for (int i = 0; i < 10; i++)
                    execute(String.format("INSERT INTO %s.%s (id, d) values (?, ?)", KEYSPACE, table), i, i);

                ColumnFamilyStore cfs = getColumnFamilyStore(KEYSPACE, unquotedTableName);

                Util.flush(cfs);

                Set<SSTableReader> sstables = cfs.getLiveSSTables();
                cfs.clearUnsafe();

                File backupDir = moveToBackupDir(sstables);

                assertEquals(0, execute(String.format("SELECT * FROM %s.%s", KEYSPACE, table)).size());

                // copy is true - so importing will be done by copying

                SSTableImporter importer = new SSTableImporter(cfs);
                SSTableImporter.Options options = SSTableImporter.Options.options(backupDir.toString()).copyData(true).build();
                List<String> failedDirectories = importer.importNewSSTables(options);
                assertTrue(failedDirectories.isEmpty());
                assertEquals(10, execute(String.format("select * from %s.%s", KEYSPACE, table)).size());

                // files are left there as they were just copied
                Assert.assertNotEquals(0, countFiles(backupDir));
            }
            finally
            {
                execute(String.format("DROP TABLE IF EXISTS %s.%s", KEYSPACE, table));
            }
        }
    }

=======
    public void importFutureSSTableFailure() throws Throwable
    {
        createTable("create table %s (id int primary key, d int)");
        for (int i = 0; i < 10; i++)
            execute("insert into %s (id, d) values (?, ?)", i, i);
        Util.flush(getCurrentColumnFamilyStore());
        Set<SSTableReader> sstables = getCurrentColumnFamilyStore().getLiveSSTables();
        getCurrentColumnFamilyStore().clearUnsafe();

        File backupdir = moveToBackupDir(sstables);
        makeFutureVersion(backupdir);

        assertEquals(0, execute("select * from %s").size());

        SSTableImporter.Options options = SSTableImporter.Options.options(Sets.newHashSet(backupdir.toString())).build();
        SSTableImporter importer = new SSTableImporter(getCurrentColumnFamilyStore());
        importer.importNewSSTables(options);
        assertEquals(0, execute("select * from %s").size());
        assertEquals(0, getCurrentColumnFamilyStore().getLiveSSTables().size());
    }

    private static void makeFutureVersion(File backupdir) throws IOException
    {
        try
        {
            Descriptor.disableParentDirectoryNameWarning();
            for (File f : backupdir.tryList())
            {
                Path source = f.toPath();
                    Descriptor desc = Descriptor.fromFilename(f);
                String version = desc.version.getVersion();
                String filename = f.name().replace('-' + version + '-', '-' + version.charAt(0) + "z-");
                System.out.println("MOVE \n"+source+" TO \n" + source.getParent().resolve(filename));
                Files.move(source, source.getParent().resolve(filename));
            }
        }
        finally
        {
            Descriptor.enableParentDirectoryNameWarning();
        }
    }


>>>>>>> 81557005
    private static class MockCFS extends ColumnFamilyStore
    {
        public MockCFS(ColumnFamilyStore cfs, Directories dirs)
        {
            super(cfs.keyspace, cfs.getTableName(), Util.newSeqGen(), cfs.metadata, dirs, false, false, true);
        }
    }
}<|MERGE_RESOLUTION|>--- conflicted
+++ resolved
@@ -679,7 +679,6 @@
     }
 
     @Test
-<<<<<<< HEAD
     public void importExoticTableNamesTest() throws Throwable
     {
         for (String table : new String[] { "snapshot", "snapshots", "backup", "backups",
@@ -721,7 +720,7 @@
         }
     }
 
-=======
+    @Test
     public void importFutureSSTableFailure() throws Throwable
     {
         createTable("create table %s (id int primary key, d int)");
@@ -764,8 +763,6 @@
         }
     }
 
-
->>>>>>> 81557005
     private static class MockCFS extends ColumnFamilyStore
     {
         public MockCFS(ColumnFamilyStore cfs, Directories dirs)
