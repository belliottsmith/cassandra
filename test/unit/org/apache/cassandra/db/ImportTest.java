--- conflicted
+++ resolved
@@ -242,15 +242,9 @@
     {
         Path temp = Files.createTempDirectory("importtest");
         SSTableReader sst = sstables.iterator().next();
-<<<<<<< HEAD
         String tabledir = sst.descriptor.directory.name();
         String ksdir = sst.descriptor.directory.parent().name();
-        Path backupdir = createDirectories(temp.toString(), ksdir, tabledir);
-=======
-        String tabledir = sst.descriptor.directory.getName();
-        String ksdir = sst.descriptor.directory.getParentFile().getName();
         Path backupdir = parentDirectoriesMatchKeyspaceAndTables ? createDirectories(temp.toString(), ksdir, tabledir) : createDirectories(temp.toString());
->>>>>>> ad6ad6f5
         for (SSTableReader sstable : sstables)
         {
             sstable.selfRef().release();
