/*
 * Licensed to the Apache Software Foundation (ASF) under one
 * or more contributor license agreements.  See the NOTICE file
 * distributed with this work for additional information
 * regarding copyright ownership.  The ASF licenses this file
 * to you under the Apache License, Version 2.0 (the
 * "License"); you may not use this file except in compliance
 * with the License.  You may obtain a copy of the License at
 *
 *     http://www.apache.org/licenses/LICENSE-2.0
 *
 * Unless required by applicable law or agreed to in writing, software
 * distributed under the License is distributed on an "AS IS" BASIS,
 * WITHOUT WARRANTIES OR CONDITIONS OF ANY KIND, either express or implied.
 * See the License for the specific language governing permissions and
 * limitations under the License.
 */

package org.apache.cassandra.db;

import com.google.common.io.Files;
import org.apache.cassandra.config.DatabaseDescriptor;
import org.apache.cassandra.cql3.ColumnIdentifier;
import org.apache.cassandra.db.compaction.OperationType;
import org.apache.cassandra.db.lifecycle.LifecycleTransaction;
import org.apache.cassandra.db.marshal.Int32Type;
import org.apache.cassandra.db.partitions.PartitionUpdate;
import org.apache.cassandra.db.rows.BTreeRow;
import org.apache.cassandra.db.rows.BufferCell;
import org.apache.cassandra.db.rows.Cell;
import org.apache.cassandra.db.rows.Row;
import org.apache.cassandra.db.rows.UnfilteredRowIterator;
import org.apache.cassandra.io.sstable.Component;
import org.apache.cassandra.io.sstable.Descriptor;
import org.apache.cassandra.io.sstable.ISSTableScanner;
import org.apache.cassandra.io.sstable.format.SSTableFormat;
import org.apache.cassandra.io.sstable.format.SSTableReader;
import org.apache.cassandra.io.sstable.format.SSTableWriter;
import org.apache.cassandra.io.sstable.format.big.BigFormat;
import org.apache.cassandra.io.sstable.format.big.BigTableWriter;
import org.apache.cassandra.io.util.FileUtils;
import org.apache.cassandra.schema.ColumnMetadata;
import org.apache.cassandra.schema.TableMetadata;
import org.apache.cassandra.schema.TableMetadataRef;
import org.junit.Assert;
import org.junit.Test;
import org.junit.rules.TemporaryFolder;

import java.io.File;
import java.nio.ByteBuffer;
import java.nio.file.Path;
import java.nio.file.Paths;
import java.util.Collections;
import java.util.concurrent.Callable;
import java.util.concurrent.atomic.AtomicInteger;
import java.util.function.BiFunction;
import java.util.function.Function;

public class SerializationHeaderTest
{
    private static String KEYSPACE = "SerializationHeaderTest";

    static
    {
        DatabaseDescriptor.daemonInitialization();
    }
    
    @Test
    public void testWrittenAsDifferentKind() throws Exception
    {
        final String tableName = "testWrittenAsDifferentKind";
//        final String schemaCqlWithStatic = String.format("CREATE TABLE %s (k int, c int, v int static, PRIMARY KEY(k, c))", tableName);
//        final String schemaCqlWithRegular = String.format("CREATE TABLE %s (k int, c int, v int, PRIMARY KEY(k, c))", tableName);
        ColumnIdentifier v = ColumnIdentifier.getInterned("v", false);
        TableMetadata schemaWithStatic = TableMetadata.builder(KEYSPACE, tableName)
                .addPartitionKeyColumn("k", Int32Type.instance)
                .addClusteringColumn("c", Int32Type.instance)
                .addStaticColumn("v", Int32Type.instance)
                .build();
        TableMetadata schemaWithRegular = TableMetadata.builder(KEYSPACE, tableName)
                .addPartitionKeyColumn("k", Int32Type.instance)
                .addClusteringColumn("c", Int32Type.instance)
                .addRegularColumn("v", Int32Type.instance)
                .build();
        ColumnMetadata columnStatic = schemaWithStatic.getColumn(v);
        ColumnMetadata columnRegular = schemaWithRegular.getColumn(v);
        schemaWithStatic = schemaWithStatic.unbuild().recordColumnDrop(columnRegular, 0L).build();
        schemaWithRegular = schemaWithRegular.unbuild().recordColumnDrop(columnStatic, 0L).build();

        final AtomicInteger generation = new AtomicInteger();
        File tempDir = Files.createTempDir();
        try
        {
<<<<<<< HEAD
            BiFunction<TableMetadata, Function<ByteBuffer, Clustering<?>>, Callable<Descriptor>> writer = (schema, clusteringFunction) -> () -> {
=======
            BiFunction<TableMetadata, Function<ByteBuffer, Clustering>, Callable<Descriptor>> writer = (schema, clusteringFunction) -> () -> {
                // CIE uses keyspace/table name in the path - make them under the tempDir
                // so that the sstables can be opened again.
                File dir = Paths.get(tempDir.getPath(), schema.keyspace, schema.name).toFile();
                dir.mkdirs();
>>>>>>> e085eb46
                Descriptor descriptor = new Descriptor(BigFormat.latestVersion, dir, schema.keyspace, schema.name, generation.incrementAndGet(), SSTableFormat.Type.BIG);

                SerializationHeader header = SerializationHeader.makeWithoutStats(schema);
                try (LifecycleTransaction txn = LifecycleTransaction.offline(OperationType.WRITE);
                     SSTableWriter sstableWriter = BigTableWriter.create(TableMetadataRef.forOfflineTools(schema), descriptor, 1, 0L, null, false, 0, header, Collections.emptyList(),  txn))
                {
                    ColumnMetadata cd = schema.getColumn(v);
                    for (int i = 0 ; i < 5 ; ++i) {
                        final ByteBuffer value = Int32Type.instance.decompose(i);
                        Cell<?> cell = BufferCell.live(cd, 1L, value);
                        Clustering<?> clustering = clusteringFunction.apply(value);
                        Row row = BTreeRow.singleCellRow(clustering, cell);
                        sstableWriter.append(PartitionUpdate.singleRowUpdate(schema, value, row).unfilteredIterator());
                    }
                    sstableWriter.finish(false);
                    txn.finish();
                }
                return descriptor;
            };

            Descriptor sstableWithRegular = writer.apply(schemaWithRegular, BufferClustering::new).call();
            Descriptor sstableWithStatic = writer.apply(schemaWithStatic, value -> Clustering.STATIC_CLUSTERING).call();
            SSTableReader readerWithStatic = SSTableReader.openNoValidation(sstableWithStatic, TableMetadataRef.forOfflineTools(schemaWithRegular));
            SSTableReader readerWithRegular = SSTableReader.openNoValidation(sstableWithRegular, TableMetadataRef.forOfflineTools(schemaWithStatic));

            try (ISSTableScanner partitions = readerWithStatic.getScanner()) {
                for (int i = 0 ; i < 5 ; ++i)
                {
                    UnfilteredRowIterator partition = partitions.next();
                    Assert.assertFalse(partition.hasNext());
                    long value = Int32Type.instance.compose(partition.staticRow().getCell(columnStatic).buffer());
                    Assert.assertEquals(value, (long)i);
                }
                Assert.assertFalse(partitions.hasNext());
            }
            try (ISSTableScanner partitions = readerWithRegular.getScanner()) {
                for (int i = 0 ; i < 5 ; ++i)
                {
                    UnfilteredRowIterator partition = partitions.next();
                    long value = Int32Type.instance.compose(((Row)partition.next()).getCell(columnRegular).buffer());
                    Assert.assertEquals(value, (long)i);
                    Assert.assertTrue(partition.staticRow().isEmpty());
                    Assert.assertFalse(partition.hasNext());
                }
                Assert.assertFalse(partitions.hasNext());
            }
        }
        finally
        {
            FileUtils.deleteRecursive(tempDir);
        }
    }

}<|MERGE_RESOLUTION|>--- conflicted
+++ resolved
@@ -50,6 +50,7 @@
 import java.nio.ByteBuffer;
 import java.nio.file.Path;
 import java.nio.file.Paths;
+import java.nio.file.Paths;
 import java.util.Collections;
 import java.util.concurrent.Callable;
 import java.util.concurrent.atomic.AtomicInteger;
@@ -91,16 +92,11 @@
         File tempDir = Files.createTempDir();
         try
         {
-<<<<<<< HEAD
             BiFunction<TableMetadata, Function<ByteBuffer, Clustering<?>>, Callable<Descriptor>> writer = (schema, clusteringFunction) -> () -> {
-=======
-            BiFunction<TableMetadata, Function<ByteBuffer, Clustering>, Callable<Descriptor>> writer = (schema, clusteringFunction) -> () -> {
                 // CIE uses keyspace/table name in the path - make them under the tempDir
                 // so that the sstables can be opened again.
                 File dir = Paths.get(tempDir.getPath(), schema.keyspace, schema.name).toFile();
-                dir.mkdirs();
->>>>>>> e085eb46
-                Descriptor descriptor = new Descriptor(BigFormat.latestVersion, dir, schema.keyspace, schema.name, generation.incrementAndGet(), SSTableFormat.Type.BIG);
+                dir.mkdirs();                Descriptor descriptor = new Descriptor(BigFormat.latestVersion, dir, schema.keyspace, schema.name, generation.incrementAndGet(), SSTableFormat.Type.BIG);
 
                 SerializationHeader header = SerializationHeader.makeWithoutStats(schema);
                 try (LifecycleTransaction txn = LifecycleTransaction.offline(OperationType.WRITE);
