/*
 * Licensed to the Apache Software Foundation (ASF) under one
 * or more contributor license agreements.  See the NOTICE file
 * distributed with this work for additional information
 * regarding copyright ownership.  The ASF licenses this file
 * to you under the Apache License, Version 2.0 (the
 * "License"); you may not use this file except in compliance
 * with the License.  You may obtain a copy of the License at
 *
 *     http://www.apache.org/licenses/LICENSE-2.0
 *
 * Unless required by applicable law or agreed to in writing, software
 * distributed under the License is distributed on an "AS IS" BASIS,
 * WITHOUT WARRANTIES OR CONDITIONS OF ANY KIND, either express or implied.
 * See the License for the specific language governing permissions and
 * limitations under the License.
 */

package org.apache.cassandra.db;

import com.google.common.io.Files;
import org.apache.cassandra.config.DatabaseDescriptor;
import org.apache.cassandra.cql3.ColumnIdentifier;
import org.apache.cassandra.db.compaction.OperationType;
import org.apache.cassandra.db.lifecycle.LifecycleTransaction;
import org.apache.cassandra.db.marshal.Int32Type;
import org.apache.cassandra.db.partitions.PartitionUpdate;
import org.apache.cassandra.db.rows.BTreeRow;
import org.apache.cassandra.db.rows.BufferCell;
import org.apache.cassandra.db.rows.Cell;
import org.apache.cassandra.db.rows.Row;
import org.apache.cassandra.db.rows.UnfilteredRowIterator;
import org.apache.cassandra.io.sstable.Descriptor;
import org.apache.cassandra.io.sstable.ISSTableScanner;
import org.apache.cassandra.io.sstable.format.SSTableFormat;
import org.apache.cassandra.io.sstable.format.SSTableReader;
import org.apache.cassandra.io.sstable.format.SSTableWriter;
import org.apache.cassandra.io.sstable.format.big.BigFormat;
import org.apache.cassandra.io.sstable.format.big.BigTableWriter;
import org.apache.cassandra.io.util.FileUtils;
import org.apache.cassandra.schema.ColumnMetadata;
import org.apache.cassandra.schema.TableMetadata;
import org.apache.cassandra.schema.TableMetadataRef;
import org.junit.Assert;
import org.junit.Test;

import java.nio.ByteBuffer;
import java.nio.file.Paths;
import java.util.Collections;
import java.util.concurrent.Callable;
import java.util.concurrent.atomic.AtomicInteger;
import java.util.function.BiFunction;
import java.util.function.Function;

import org.apache.cassandra.io.util.File;

public class SerializationHeaderTest
{
    private static String KEYSPACE = "SerializationHeaderTest";

    static
    {
        DatabaseDescriptor.daemonInitialization();
    }
    
    @Test
    public void testWrittenAsDifferentKind() throws Exception
    {
        final String tableName = "testWrittenAsDifferentKind";
//        final String schemaCqlWithStatic = String.format("CREATE TABLE %s (k int, c int, v int static, PRIMARY KEY(k, c))", tableName);
//        final String schemaCqlWithRegular = String.format("CREATE TABLE %s (k int, c int, v int, PRIMARY KEY(k, c))", tableName);
        ColumnIdentifier v = ColumnIdentifier.getInterned("v", false);
        TableMetadata schemaWithStatic = TableMetadata.builder(KEYSPACE, tableName)
                .addPartitionKeyColumn("k", Int32Type.instance)
                .addClusteringColumn("c", Int32Type.instance)
                .addStaticColumn("v", Int32Type.instance)
                .build();
        TableMetadata schemaWithRegular = TableMetadata.builder(KEYSPACE, tableName)
                .addPartitionKeyColumn("k", Int32Type.instance)
                .addClusteringColumn("c", Int32Type.instance)
                .addRegularColumn("v", Int32Type.instance)
                .build();
        ColumnMetadata columnStatic = schemaWithStatic.getColumn(v);
        ColumnMetadata columnRegular = schemaWithRegular.getColumn(v);
        schemaWithStatic = schemaWithStatic.unbuild().recordColumnDrop(columnRegular, 0L).build();
        schemaWithRegular = schemaWithRegular.unbuild().recordColumnDrop(columnStatic, 0L).build();

        final AtomicInteger generation = new AtomicInteger();
<<<<<<< HEAD
        File dir = new File(Files.createTempDir());
=======
        File tempDir = Files.createTempDir();
>>>>>>> ad6ad6f5
        try
        {
            BiFunction<TableMetadata, Function<ByteBuffer, Clustering<?>>, Callable<Descriptor>> writer = (schema, clusteringFunction) -> () -> {
                // CIE uses keyspace/table name in the path - make them under the tempDir
                // so that the sstables can be opened again.
                File dir = Paths.get(tempDir.getPath(), schema.keyspace, schema.name).toFile();
                dir.mkdirs();
                Descriptor descriptor = new Descriptor(BigFormat.latestVersion, dir, schema.keyspace, schema.name, generation.incrementAndGet(), SSTableFormat.Type.BIG);

                SerializationHeader header = SerializationHeader.makeWithoutStats(schema);
                try (LifecycleTransaction txn = LifecycleTransaction.offline(OperationType.WRITE);
                     SSTableWriter sstableWriter = BigTableWriter.create(TableMetadataRef.forOfflineTools(schema), descriptor, 1, 0L, null, false, 0, header, Collections.emptyList(),  txn))
                {
                    ColumnMetadata cd = schema.getColumn(v);
                    for (int i = 0 ; i < 5 ; ++i) {
                        final ByteBuffer value = Int32Type.instance.decompose(i);
                        Cell<?> cell = BufferCell.live(cd, 1L, value);
                        Clustering<?> clustering = clusteringFunction.apply(value);
                        Row row = BTreeRow.singleCellRow(clustering, cell);
                        sstableWriter.append(PartitionUpdate.singleRowUpdate(schema, value, row).unfilteredIterator());
                    }
                    sstableWriter.finish(false);
                    txn.finish();
                }
                return descriptor;
            };

            Descriptor sstableWithRegular = writer.apply(schemaWithRegular, BufferClustering::new).call();
            Descriptor sstableWithStatic = writer.apply(schemaWithStatic, value -> Clustering.STATIC_CLUSTERING).call();
            SSTableReader readerWithStatic = SSTableReader.openNoValidation(sstableWithStatic, TableMetadataRef.forOfflineTools(schemaWithRegular));
            SSTableReader readerWithRegular = SSTableReader.openNoValidation(sstableWithRegular, TableMetadataRef.forOfflineTools(schemaWithStatic));

            try (ISSTableScanner partitions = readerWithStatic.getScanner()) {
                for (int i = 0 ; i < 5 ; ++i)
                {
                    UnfilteredRowIterator partition = partitions.next();
                    Assert.assertFalse(partition.hasNext());
                    long value = Int32Type.instance.compose(partition.staticRow().getCell(columnStatic).buffer());
                    Assert.assertEquals(value, (long)i);
                }
                Assert.assertFalse(partitions.hasNext());
            }
            try (ISSTableScanner partitions = readerWithRegular.getScanner()) {
                for (int i = 0 ; i < 5 ; ++i)
                {
                    UnfilteredRowIterator partition = partitions.next();
                    long value = Int32Type.instance.compose(((Row)partition.next()).getCell(columnRegular).buffer());
                    Assert.assertEquals(value, (long)i);
                    Assert.assertTrue(partition.staticRow().isEmpty());
                    Assert.assertFalse(partition.hasNext());
                }
                Assert.assertFalse(partitions.hasNext());
            }
        }
        finally
        {
            FileUtils.deleteRecursive(tempDir);
        }
    }

}<|MERGE_RESOLUTION|>--- conflicted
+++ resolved
@@ -38,6 +38,7 @@
 import org.apache.cassandra.io.sstable.format.big.BigFormat;
 import org.apache.cassandra.io.sstable.format.big.BigTableWriter;
 import org.apache.cassandra.io.util.FileUtils;
+import org.apache.cassandra.io.util.PathUtils;
 import org.apache.cassandra.schema.ColumnMetadata;
 import org.apache.cassandra.schema.TableMetadata;
 import org.apache.cassandra.schema.TableMetadataRef;
@@ -45,6 +46,7 @@
 import org.junit.Test;
 
 import java.nio.ByteBuffer;
+import java.nio.file.Path;
 import java.nio.file.Paths;
 import java.util.Collections;
 import java.util.concurrent.Callable;
@@ -86,19 +88,15 @@
         schemaWithRegular = schemaWithRegular.unbuild().recordColumnDrop(columnStatic, 0L).build();
 
         final AtomicInteger generation = new AtomicInteger();
-<<<<<<< HEAD
-        File dir = new File(Files.createTempDir());
-=======
-        File tempDir = Files.createTempDir();
->>>>>>> ad6ad6f5
+        File tempDir = new File(Files.createTempDir());
         try
         {
             BiFunction<TableMetadata, Function<ByteBuffer, Clustering<?>>, Callable<Descriptor>> writer = (schema, clusteringFunction) -> () -> {
                 // CIE uses keyspace/table name in the path - make them under the tempDir
                 // so that the sstables can be opened again.
-                File dir = Paths.get(tempDir.getPath(), schema.keyspace, schema.name).toFile();
-                dir.mkdirs();
-                Descriptor descriptor = new Descriptor(BigFormat.latestVersion, dir, schema.keyspace, schema.name, generation.incrementAndGet(), SSTableFormat.Type.BIG);
+                Path dir = Paths.get(tempDir.path(), schema.keyspace, schema.name);
+                PathUtils.createDirectoriesIfNotExists(dir);
+                Descriptor descriptor = new Descriptor(BigFormat.latestVersion, new File(dir), schema.keyspace, schema.name, generation.incrementAndGet(), SSTableFormat.Type.BIG);
 
                 SerializationHeader header = SerializationHeader.makeWithoutStats(schema);
                 try (LifecycleTransaction txn = LifecycleTransaction.offline(OperationType.WRITE);
