--- conflicted
+++ resolved
@@ -90,15 +90,7 @@
         schemaWithStatic = schemaWithStatic.unbuild().recordColumnDrop(columnRegular, 0L).build();
         schemaWithRegular = schemaWithRegular.unbuild().recordColumnDrop(columnStatic, 0L).build();
 
-<<<<<<< HEAD
         Supplier<SequenceBasedSSTableId> id = Util.newSeqGen();
-        File dir = new File(Files.createTempDir());
-        try
-        {
-            BiFunction<TableMetadata, Function<ByteBuffer, Clustering<?>>, Callable<Descriptor>> writer = (schema, clusteringFunction) -> () -> {
-                Descriptor descriptor = new Descriptor(BigFormat.latestVersion, dir, schema.keyspace, schema.name, id.get(), SSTableFormat.Type.BIG);
-=======
-        final AtomicInteger generation = new AtomicInteger();
         File tempDir = new File(Files.createTempDir());
         try
         {
@@ -107,8 +99,7 @@
                 // so that the sstables can be opened again.
                 Path dir = Paths.get(tempDir.path(), schema.keyspace, schema.name);
                 PathUtils.createDirectoriesIfNotExists(dir);
-                Descriptor descriptor = new Descriptor(BigFormat.latestVersion, new File(dir), schema.keyspace, schema.name, generation.incrementAndGet(), SSTableFormat.Type.BIG);
->>>>>>> ac0df2a0
+                Descriptor descriptor = new Descriptor(BigFormat.latestVersion, new File(dir), schema.keyspace, schema.name, id.get(), SSTableFormat.Type.BIG);
 
                 SerializationHeader header = SerializationHeader.makeWithoutStats(schema);
                 try (LifecycleTransaction txn = LifecycleTransaction.offline(OperationType.WRITE);
