/*
* Licensed to the Apache Software Foundation (ASF) under one
* or more contributor license agreements.  See the NOTICE file
* distributed with this work for additional information
* regarding copyright ownership.  The ASF licenses this file
* to you under the Apache License, Version 2.0 (the
* "License"); you may not use this file except in compliance
* with the License.  You may obtain a copy of the License at
*
*    http://www.apache.org/licenses/LICENSE-2.0
*
* Unless required by applicable law or agreed to in writing,
* software distributed under the License is distributed on an
* "AS IS" BASIS, WITHOUT WARRANTIES OR CONDITIONS OF ANY
* KIND, either express or implied.  See the License for the
* specific language governing permissions and limitations
* under the License.
*/
package org.apache.cassandra.db;

import java.io.IOException;
import java.nio.ByteBuffer;
import java.nio.file.Path;
import java.nio.file.Paths;
import java.util.*;

import org.junit.AfterClass;
import org.junit.Assert;
import org.junit.Before;
import org.junit.Assume;
import org.junit.BeforeClass;
import org.junit.Test;

import org.apache.cassandra.io.util.FileUtils;
import org.apache.cassandra.schema.SchemaConstants;
import org.apache.cassandra.service.snapshot.SnapshotManifest;
import org.apache.cassandra.service.snapshot.TableSnapshot;

import static org.assertj.core.api.Assertions.assertThat;
import static org.junit.Assert.assertEquals;
import static org.junit.Assert.assertFalse;
import static org.junit.Assert.assertTrue;

import com.google.common.collect.ImmutableList;
import com.google.common.collect.Iterators;
import org.apache.cassandra.*;
import org.apache.cassandra.config.DatabaseDescriptor;
import org.apache.cassandra.cql3.Operator;
import org.apache.cassandra.cql3.QueryProcessor;
import org.apache.cassandra.cql3.UntypedResultSet;
import org.apache.cassandra.db.lifecycle.SSTableSet;
import org.apache.cassandra.db.rows.*;
import org.apache.cassandra.db.partitions.*;
import org.apache.cassandra.db.marshal.*;
import org.apache.cassandra.dht.IPartitioner;
import org.apache.cassandra.dht.Murmur3Partitioner;
import org.apache.cassandra.dht.Range;
import org.apache.cassandra.dht.Token;
import org.apache.cassandra.exceptions.ConfigurationException;
import org.apache.cassandra.io.util.File;
import org.apache.cassandra.io.sstable.Component;
import org.apache.cassandra.io.sstable.Descriptor;
import org.apache.cassandra.io.sstable.format.SSTableFormat;
import org.apache.cassandra.io.sstable.format.SSTableReader;
import org.apache.cassandra.metrics.ClearableHistogram;
import org.apache.cassandra.schema.ColumnMetadata;
import org.apache.cassandra.schema.KeyspaceParams;
import org.apache.cassandra.schema.SchemaConstants;
import org.apache.cassandra.utils.ByteBufferUtil;
import org.apache.cassandra.utils.FBUtilities;
import org.apache.cassandra.utils.Hex;
import org.apache.cassandra.utils.Pair;
import org.apache.cassandra.utils.WrappedRunnable;
import static junit.framework.Assert.assertNotNull;

public class ColumnFamilyStoreTest
{
    static IPartitioner oldPartitioner = null;
    public static final String KEYSPACE1 = "ColumnFamilyStoreTest1";
    public static final String KEYSPACE2 = "ColumnFamilyStoreTest2";
    public static final String CF_STANDARD1 = "Standard1";
    public static final String CF_STANDARD2 = "Standard2";
    public static final String CF_INDEX1 = "Indexed1";

    @BeforeClass
    public static void defineSchema() throws ConfigurationException
    {
        SchemaLoader.prepareServer();
        oldPartitioner = DatabaseDescriptor.setPartitionerUnsafe(Murmur3Partitioner.instance);
        SchemaLoader.createKeyspace(KEYSPACE1,
                                    KeyspaceParams.simple(1),
                                    SchemaLoader.standardCFMD(KEYSPACE1, CF_STANDARD1),
                                    SchemaLoader.standardCFMD(KEYSPACE1, CF_STANDARD2),
                                    SchemaLoader.keysIndexCFMD(KEYSPACE1, CF_INDEX1, true));
        SchemaLoader.createKeyspace(KEYSPACE2,
                                    KeyspaceParams.simple(1),
                                    SchemaLoader.standardCFMD(KEYSPACE2, CF_STANDARD1));
    }

    @AfterClass
    public static void resetPartitioner()
    {
        DatabaseDescriptor.setPartitionerUnsafe(oldPartitioner);
    }

    @Before
    public void truncateCFS()
    {
        Keyspace.open(KEYSPACE1).getColumnFamilyStore(CF_STANDARD1).truncateBlocking();
        Keyspace.open(KEYSPACE1).getColumnFamilyStore(CF_STANDARD2).truncateBlocking();
        Keyspace.open(KEYSPACE1).getColumnFamilyStore(CF_INDEX1).truncateBlocking();
        Keyspace.open(KEYSPACE2).getColumnFamilyStore(CF_STANDARD1).truncateBlocking();
    }

    @Test
    // create two sstables, and verify that we only deserialize data from the most recent one
    public void testTimeSortedQuery()
    {
        Keyspace keyspace = Keyspace.open(KEYSPACE1);
        ColumnFamilyStore cfs = keyspace.getColumnFamilyStore(CF_STANDARD1);

        new RowUpdateBuilder(cfs.metadata(), 0, "key1")
                .clustering("Column1")
                .add("val", "asdf")
                .build()
                .applyUnsafe();
        cfs.forceBlockingFlush();

        new RowUpdateBuilder(cfs.metadata(), 1, "key1")
                .clustering("Column1")
                .add("val", "asdf")
                .build()
                .applyUnsafe();
        cfs.forceBlockingFlush();

        ((ClearableHistogram)cfs.metric.sstablesPerReadHistogram.cf).clear(); // resets counts
        Util.getAll(Util.cmd(cfs, "key1").includeRow("c1").build());
        assertEquals(1, cfs.metric.sstablesPerReadHistogram.cf.getCount());
    }

    @Test
    public void testGetColumnWithWrongBF()
    {
        Keyspace keyspace = Keyspace.open(KEYSPACE1);
        ColumnFamilyStore cfs = keyspace.getColumnFamilyStore(CF_STANDARD1);
        keyspace.getColumnFamilyStores().forEach(ColumnFamilyStore::truncateBlocking);

        List<Mutation> rms = new LinkedList<>();
        rms.add(new RowUpdateBuilder(cfs.metadata(), 0, "key1")
                .clustering("Column1")
                .add("val", "asdf")
                .build());

        Util.writeColumnFamily(rms);

        List<SSTableReader> ssTables = keyspace.getAllSSTables(SSTableSet.LIVE);
        assertEquals(1, ssTables.size());
        Util.disableBloomFilter(cfs);
        Util.assertEmpty(Util.cmd(cfs, "key2").build());
    }

    @Test
    public void testEmptyRow() throws Exception
    {
        Keyspace keyspace = Keyspace.open(KEYSPACE1);
        final ColumnFamilyStore cfs = keyspace.getColumnFamilyStore(CF_STANDARD2);

        RowUpdateBuilder.deleteRow(cfs.metadata(), FBUtilities.timestampMicros(), "key1", "Column1").applyUnsafe();

        Runnable r = new WrappedRunnable()
        {
            public void runMayThrow() throws IOException
            {
                Row toCheck = Util.getOnlyRowUnfiltered(Util.cmd(cfs, "key1").build());
                Iterator<Cell<?>> iter = toCheck.cells().iterator();
                assert(Iterators.size(iter) == 0);
            }
        };

        reTest(cfs, r);
    }

    @Test
    public void testDeleteStandardRowSticksAfterFlush() throws Throwable
    {
        // test to make sure flushing after a delete doesn't resurrect delted cols.
        String keyspaceName = KEYSPACE1;
        String cfName = CF_STANDARD1;
        Keyspace keyspace = Keyspace.open(keyspaceName);
        ColumnFamilyStore cfs = keyspace.getColumnFamilyStore(cfName);

        ByteBuffer col = ByteBufferUtil.bytes("val");
        ByteBuffer val = ByteBufferUtil.bytes("val1");

        // insert
        Mutation.SimpleBuilder builder = Mutation.simpleBuilder(keyspaceName, cfs.metadata().partitioner.decorateKey(ByteBufferUtil.bytes("val2")));
        builder.update(cfName).row("Column1").add("val", "val1").build();

        new RowUpdateBuilder(cfs.metadata(), 0, "key1").clustering("Column1").add("val", "val1").build().applyUnsafe();
        new RowUpdateBuilder(cfs.metadata(), 0, "key2").clustering("Column1").add("val", "val1").build().applyUnsafe();
        assertRangeCount(cfs, col, val, 2);

        // flush.
        cfs.forceBlockingFlush();

        // insert, don't flush
        new RowUpdateBuilder(cfs.metadata(), 1, "key3").clustering("Column1").add("val", "val1").build().applyUnsafe();
        new RowUpdateBuilder(cfs.metadata(), 1, "key4").clustering("Column1").add("val", "val1").build().applyUnsafe();
        assertRangeCount(cfs, col, val, 4);

        // delete (from sstable and memtable)
        RowUpdateBuilder.deleteRow(cfs.metadata(), 5, "key1", "Column1").applyUnsafe();
        RowUpdateBuilder.deleteRow(cfs.metadata(), 5, "key3", "Column1").applyUnsafe();

        // verify delete
        assertRangeCount(cfs, col, val, 2);

        // flush
        cfs.forceBlockingFlush();

        // re-verify delete. // first breakage is right here because of CASSANDRA-1837.
        assertRangeCount(cfs, col, val, 2);

        // simulate a 'late' insertion that gets put in after the deletion. should get inserted, but fail on read.
        new RowUpdateBuilder(cfs.metadata(), 2, "key1").clustering("Column1").add("val", "val1").build().applyUnsafe();
        new RowUpdateBuilder(cfs.metadata(), 2, "key3").clustering("Column1").add("val", "val1").build().applyUnsafe();

        // should still be nothing there because we deleted this row. 2nd breakage, but was undetected because of 1837.
        assertRangeCount(cfs, col, val, 2);

        // make sure that new writes are recognized.
        new RowUpdateBuilder(cfs.metadata(), 10, "key5").clustering("Column1").add("val", "val1").build().applyUnsafe();
        new RowUpdateBuilder(cfs.metadata(), 10, "key6").clustering("Column1").add("val", "val1").build().applyUnsafe();
        assertRangeCount(cfs, col, val, 4);

        // and it remains so after flush. (this wasn't failing before, but it's good to check.)
        cfs.forceBlockingFlush();
        assertRangeCount(cfs, col, val, 4);
    }

    @Test
    public void testClearEphemeralSnapshots() throws Throwable
    {
        // We don't do snapshot-based repair on Windows so we don't have ephemeral snapshots from repair that need clearing.
        // This test will fail as we'll revert to the WindowsFailedSnapshotTracker and counts will be off, but since we
        // don't do snapshot-based repair on Windows, we just skip this test.
        Assume.assumeTrue(!FBUtilities.isWindows);

        ColumnFamilyStore cfs = Keyspace.open(KEYSPACE1).getColumnFamilyStore(CF_INDEX1);

        //cleanup any previous test gargbage
        cfs.clearSnapshot("");

        int numRows = 1000;
        long[] colValues = new long [numRows * 2]; // each row has two columns
        for (int i = 0; i < colValues.length; i+=2)
        {
            colValues[i] = (i % 4 == 0 ? 1L : 2L); // index column
            colValues[i+1] = 3L; //other column
        }
        ScrubTest.fillIndexCF(cfs, false, colValues);

        cfs.snapshot("nonEphemeralSnapshot", null, false, false);
        cfs.snapshot("ephemeralSnapshot", null, true, false);

        Map<String, TableSnapshot> snapshotDetails = cfs.listSnapshots();
        assertEquals(2, snapshotDetails.size());
        assertTrue(snapshotDetails.containsKey("ephemeralSnapshot"));
        assertTrue(snapshotDetails.containsKey("nonEphemeralSnapshot"));

        ColumnFamilyStore.clearEphemeralSnapshots(cfs.getDirectories());

        snapshotDetails = cfs.listSnapshots();
        assertEquals(1, snapshotDetails.size());
        assertTrue(snapshotDetails.containsKey("nonEphemeralSnapshot"));

        //test cleanup
        cfs.clearSnapshot("");
    }

    @Test
    public void testBackupAfterFlush() throws Throwable
    {
        ColumnFamilyStore cfs = Keyspace.open(KEYSPACE2).getColumnFamilyStore(CF_STANDARD1);
        new RowUpdateBuilder(cfs.metadata(), 0, ByteBufferUtil.bytes("key1")).clustering("Column1").add("val", "asdf").build().applyUnsafe();
        cfs.forceBlockingFlush();
        new RowUpdateBuilder(cfs.metadata(), 0, ByteBufferUtil.bytes("key2")).clustering("Column1").add("val", "asdf").build().applyUnsafe();
        cfs.forceBlockingFlush();

        for (int version = 1; version <= 2; ++version)
        {
            Descriptor existing = new Descriptor(cfs.getDirectories().getDirectoryForNewSSTables(), KEYSPACE2, CF_STANDARD1, version,
                                                 SSTableFormat.Type.BIG);
            Descriptor desc = new Descriptor(Directories.getBackupsDirectory(existing), KEYSPACE2, CF_STANDARD1, version, SSTableFormat.Type.BIG);
            for (Component c : new Component[]{ Component.DATA, Component.PRIMARY_INDEX, Component.FILTER, Component.STATS })
                assertTrue("Cannot find backed-up file:" + desc.filenameFor(c), new File(desc.filenameFor(c)).exists());
        }
    }

    // TODO: Fix once we have working supercolumns in 8099
//    // CASSANDRA-3467.  the key here is that supercolumn and subcolumn comparators are different
//    @Test
//    public void testSliceByNamesCommandOnUUIDTypeSCF() throws Throwable
//    {
//        String keyspaceName = KEYSPACE1;
//        String cfName = CF_SUPER6;
//        ByteBuffer superColName = LexicalUUIDType.instance.fromString("a4ed3562-0e8e-4b41-bdfd-c45a2774682d");
//        Keyspace keyspace = Keyspace.open(keyspaceName);
//        ColumnFamilyStore cfs = keyspace.getColumnFamilyStore(cfName);
//        DecoratedKey key = Util.dk("slice-get-uuid-type");
//
//        // Insert a row with one supercolumn and multiple subcolumns
//        putColsSuper(cfs, key, superColName, new BufferCell(cellname("a"), ByteBufferUtil.bytes("A"), 1),
//                                             new BufferCell(cellname("b"), ByteBufferUtil.bytes("B"), 1));
//
//        // Get the entire supercolumn like normal
//        ColumnFamily cfGet = cfs.getColumnFamily(QueryFilter.getIdentityFilter(key, cfName, System.currentTimeMillis()));
//        assertEquals(ByteBufferUtil.bytes("A"), cfGet.getColumn(CellNames.compositeDense(superColName, ByteBufferUtil.bytes("a"))).value());
//        assertEquals(ByteBufferUtil.bytes("B"), cfGet.getColumn(CellNames.compositeDense(superColName, ByteBufferUtil.bytes("b"))).value());
//
//        // Now do the SliceByNamesCommand on the supercolumn, passing both subcolumns in as columns to get
//        SortedSet<CellName> sliceColNames = new TreeSet<CellName>(cfs.metadata.comparator);
//        sliceColNames.add(CellNames.compositeDense(superColName, ByteBufferUtil.bytes("a")));
//        sliceColNames.add(CellNames.compositeDense(superColName, ByteBufferUtil.bytes("b")));
//        SliceByNamesReadCommand cmd = new SliceByNamesReadCommand(keyspaceName, key.getKey(), cfName, System.currentTimeMillis(), new NamesQueryFilter(sliceColNames));
//        ColumnFamily cfSliced = cmd.getRow(keyspace).cf;
//
//        // Make sure the slice returns the same as the straight get
//        assertEquals(ByteBufferUtil.bytes("A"), cfSliced.getColumn(CellNames.compositeDense(superColName, ByteBufferUtil.bytes("a"))).value());
//        assertEquals(ByteBufferUtil.bytes("B"), cfSliced.getColumn(CellNames.compositeDense(superColName, ByteBufferUtil.bytes("b"))).value());
//    }


    // TODO: Fix once SSTableSimpleWriter's back in
    // @see <a href="https://issues.apache.org/jira/browse/CASSANDRA-6086">CASSANDRA-6086</a>


    // TODO: Fix once SSTableSimpleWriter's back in
//    @Test
//    public void testLoadNewSSTablesAvoidsOverwrites() throws Throwable
//    {
//        String ks = KEYSPACE1;
//        String cf = CF_STANDARD1;
//        ColumnFamilyStore cfs = Keyspace.open(ks).getColumnFamilyStore(cf);
//        SSTableDeletingTask.waitForDeletions();
//
//        final CFMetaData cfmeta = Schema.instance.getTableMetadataRef(ks, cf);
//        Directories dir = new Directories(cfs.metadata);
//
//        // clear old SSTables (probably left by CFS.clearUnsafe() calls in other tests)
//        for (Map.Entry<Descriptor, Set<Component>> entry : dir.sstableLister().list().entrySet())
//        {
//            for (Component component : entry.getValue())
//            {
//                FileUtils.delete(entry.getKey().filenameFor(component));
//            }
//        }
//
//        // sanity check
//        int existingSSTables = dir.sstableLister().list().keySet().size();
//        assert existingSSTables == 0 : String.format("%d SSTables unexpectedly exist", existingSSTables);
//
//        ByteBuffer key = bytes("key");
//
//        SSTableSimpleWriter writer = new SSTableSimpleWriter(dir.getDirectoryForNewSSTables(),
//                                                             cfmeta, StorageService.getPartitioner())
//        {
//            @Override
//            protected SSTableWriter getWriter()
//            {
//                // hack for reset generation
//                generation.set(0);
//                return super.getWriter();
//            }
//        };
//        writer.newRow(key);
//        writer.addColumn(bytes("col"), bytes("val"), 1);
//        writer.close();
//
//        writer = new SSTableSimpleWriter(dir.getDirectoryForNewSSTables(),
//                                         cfmeta, StorageService.getPartitioner());
//        writer.newRow(key);
//        writer.addColumn(bytes("col"), bytes("val"), 1);
//        writer.close();
//
//        Set<Integer> generations = new HashSet<>();
//        for (Descriptor descriptor : dir.sstableLister().list().keySet())
//            generations.add(descriptor.generation);
//
//        // we should have two generations: [1, 2]
//        assertEquals(2, generations.size());
//        assertTrue(generations.contains(1));
//        assertTrue(generations.contains(2));
//
//        assertEquals(0, cfs.getLiveSSTables().size());
//
//        // start the generation counter at 1 again (other tests have incremented it already)
//        cfs.resetFileIndexGenerator();
//
//        boolean incrementalBackupsEnabled = DatabaseDescriptor.isIncrementalBackupsEnabled();
//        try
//        {
//            // avoid duplicate hardlinks to incremental backups
//            DatabaseDescriptor.setIncrementalBackupsEnabled(false);
//            cfs.loadNewSSTables();
//        }
//        finally
//        {
//            DatabaseDescriptor.setIncrementalBackupsEnabled(incrementalBackupsEnabled);
//        }
//
//        assertEquals(2, cfs.getLiveSSTables().size());
//        generations = new HashSet<>();
//        for (Descriptor descriptor : dir.sstableLister().list().keySet())
//            generations.add(descriptor.generation);
//
//        // normally they would get renamed to generations 1 and 2, but since those filenames already exist,
//        // they get skipped and we end up with generations 3 and 4
//        assertEquals(2, generations.size());
//        assertTrue(generations.contains(3));
//        assertTrue(generations.contains(4));
//    }

    public void reTest(ColumnFamilyStore cfs, Runnable verify) throws Exception
    {
        verify.run();
        cfs.forceBlockingFlush();
        verify.run();
    }

    private void assertRangeCount(ColumnFamilyStore cfs, ByteBuffer col, ByteBuffer val, int count)
    {
        assertRangeCount(cfs, cfs.metadata().getColumn(col), val, count);
    }

    private void assertRangeCount(ColumnFamilyStore cfs, ColumnMetadata col, ByteBuffer val, int count)
    {

        int found = 0;
        if (count != 0)
        {
            for (FilteredPartition partition : Util.getAll(Util.cmd(cfs).filterOn(col.name.toString(), Operator.EQ, val).build()))
            {
                for (Row r : partition)
                {
                    if (r.getCell(col).buffer().equals(val))
                        ++found;
                }
            }
        }
        assertEquals(count, found);
    }

    @Test
    public void testSnapshotWithoutFlushWithSecondaryIndexes() throws Exception
    {
        Keyspace keyspace = Keyspace.open(KEYSPACE1);
        ColumnFamilyStore cfs = keyspace.getColumnFamilyStore(CF_INDEX1);
        cfs.truncateBlocking();

        UpdateBuilder builder = UpdateBuilder.create(cfs.metadata.get(), "key")
                                             .newRow()
                                             .add("birthdate", 1L)
                                             .add("notbirthdate", 2L);
        new Mutation(builder.build()).applyUnsafe();
        cfs.forceBlockingFlush();

        String snapshotName = "newSnapshot";
        cfs.snapshotWithoutFlush(snapshotName);

        File snapshotManifestFile = cfs.getDirectories().getSnapshotManifestFile(snapshotName);
        SnapshotManifest manifest = SnapshotManifest.deserializeFromJsonFile(snapshotManifestFile);

        // Keyspace1-Indexed1 and the corresponding index
        assertThat(manifest.getFiles()).hasSize(2);

        // Snapshot of the secondary index is stored in the subfolder with the same file name
        String baseTableFile = manifest.getFiles().get(0);
        String indexTableFile = manifest.getFiles().get(1);
        assertThat(baseTableFile).isNotEqualTo(indexTableFile);
        assertThat(Directories.isSecondaryIndexFolder(new File(indexTableFile).parent())).isTrue();
        // Disabled for ACI Cassandra as the patch to revert including keyspace/table name in the
        // path breaks this assumption.
        //assertThat(indexTableFile).endsWith(baseTableFile);
    }

    private void createSnapshotAndDelete(String ks, String table, boolean writeData)
    {
        ColumnFamilyStore cfs = Keyspace.open(ks).getColumnFamilyStore(table);
        if (writeData)
        {
            writeData(cfs);
        }

        TableSnapshot snapshot = cfs.snapshot("basic");


        assertThat(snapshot.exists()).isTrue();
        assertThat(cfs.listSnapshots().containsKey("basic")).isTrue();
        assertThat(cfs.listSnapshots().get("basic")).isEqualTo(snapshot);

        snapshot.getDirectories().forEach(FileUtils::deleteRecursive);

        assertThat(snapshot.exists()).isFalse();
        assertFalse(cfs.listSnapshots().containsKey("basic"));
    }

    private void writeData(ColumnFamilyStore cfs)
    {
        if (cfs.name.equals(CF_INDEX1))
        {
            new RowUpdateBuilder(cfs.metadata(), 2, "key").add("birthdate", 1L).add("notbirthdate", 2L).build().applyUnsafe();
            cfs.forceBlockingFlush();
        }
        else
        {
            new RowUpdateBuilder(cfs.metadata(), 2, "key").clustering("name").add("val", "2").build().applyUnsafe();
            cfs.forceBlockingFlush();
        }
    }

    @Test
    public void testSnapshotCreationAndDeleteEmptyTable() {
        createSnapshotAndDelete(KEYSPACE1, CF_INDEX1, false);
        createSnapshotAndDelete(KEYSPACE1, CF_STANDARD1, false);
        createSnapshotAndDelete(KEYSPACE1, CF_STANDARD2, false);
        createSnapshotAndDelete(KEYSPACE2, CF_STANDARD1, false);
        createSnapshotAndDelete(SchemaConstants.SYSTEM_KEYSPACE_NAME, SystemKeyspace.TRANSFERRED_RANGES_V2, false);
    }

    @Test
    public void testSnapshotCreationAndDeletePopulatedTable() {
        createSnapshotAndDelete(KEYSPACE1, CF_INDEX1, true);
        createSnapshotAndDelete(KEYSPACE1, CF_STANDARD1, true);
        createSnapshotAndDelete(KEYSPACE1, CF_STANDARD2, true);
        createSnapshotAndDelete(KEYSPACE2, CF_STANDARD1, true);
    }

    @Test
    public void testDataDirectoriesOfColumnFamily() throws Exception
    {
        ColumnFamilyStore cfs = Keyspace.open(KEYSPACE1).getColumnFamilyStore(CF_STANDARD1);
        List<String> dataPaths = cfs.getDataPaths();
        Assert.assertFalse(dataPaths.isEmpty());

        Path path = Paths.get(dataPaths.get(0));

        String keyspace = path.getParent().getFileName().toString();
        String table = path.getFileName().toString().split("-")[0];

        Assert.assertEquals(cfs.getTableName(), table);
        Assert.assertEquals(KEYSPACE1, keyspace);
    }

    @Test
    public void testScrubDataDirectories() throws Throwable
    {
        ColumnFamilyStore cfs = Keyspace.open(KEYSPACE1).getColumnFamilyStore(CF_STANDARD1);

        ColumnFamilyStore.scrubDataDirectories(cfs.metadata());

        new RowUpdateBuilder(cfs.metadata(), 2, "key").clustering("name").add("val", "2").build().applyUnsafe();
        cfs.forceBlockingFlush();

        // Nuke the metadata and reload that sstable
        Collection<SSTableReader> ssTables = cfs.getLiveSSTables();
        assertEquals(1, ssTables.size());
        SSTableReader ssTable = ssTables.iterator().next();

        String dataFileName = ssTable.descriptor.filenameFor(Component.DATA);
        String tmpDataFileName = ssTable.descriptor.tmpFilenameFor(Component.DATA);
        new File(dataFileName).tryMove(new File(tmpDataFileName));

        ssTable.selfRef().release();

        ColumnFamilyStore.scrubDataDirectories(cfs.metadata());

        List<File> ssTableFiles = new Directories(cfs.metadata()).sstableLister(Directories.OnTxnErr.THROW).listFiles();
        assertNotNull(ssTableFiles);
        assertEquals(0, ssTableFiles.size());
<<<<<<< HEAD
        cfs.clearUnsafe();
=======
        cfs.clearUnsafe(); // this tests messes up the sstables in the cfs, which causes the next tests to fail
    }

    @Test
    public void setLastSuccessfulRepairs()
    {
        Keyspace keyspace = Keyspace.open(KEYSPACE1);
        ColumnFamilyStore cfs = keyspace.getColumnFamilyStore(CF_STANDARD1);
        cfs.clearLastSucessfulRepairUnsafe();

        Map<Range<Token>, Integer> storedSuccessfulRepairs = new HashMap<>();
        storedSuccessfulRepairs.put(new Range<Token>(new Murmur3Partitioner.LongToken(10), new Murmur3Partitioner.LongToken(20)), 42);
        cfs.setLastSuccessfulRepairs(storedSuccessfulRepairs, Collections.emptyList());
        ImmutableList<Pair<Range<Token>, Integer>> lastSuccessfulRepairs = cfs.getRepairTimeSnapshot().successfulRepairs;
        Assert.assertEquals(storedSuccessfulRepairs.size(), lastSuccessfulRepairs.size());

        for (Pair<Range<Token>, Integer> entry : lastSuccessfulRepairs)
        {
            Assert.assertTrue(storedSuccessfulRepairs.containsKey(entry.left));
            Assert.assertEquals(storedSuccessfulRepairs.get(entry.left), entry.right);
        }
    }

    @Test(expected = IllegalStateException.class)
    public void setLastSuccessfulRepairs_AlreadyLoaded()
    {
        Keyspace keyspace = Keyspace.open(KEYSPACE1);
        ColumnFamilyStore cfs = keyspace.getColumnFamilyStore(CF_STANDARD1);
        cfs.clearLastSucessfulRepairUnsafe();

        Map<Range<Token>, Integer> storedSuccessfulRepairs = new HashMap<>();
        storedSuccessfulRepairs.put(new Range<Token>(new Murmur3Partitioner.LongToken(10), new Murmur3Partitioner.LongToken(20)), 42);
        cfs.setLastSuccessfulRepairs(storedSuccessfulRepairs, Collections.emptyList());
        cfs.setLastSuccessfulRepairs(storedSuccessfulRepairs, Collections.emptyList());
    }

    @Test
    public void testOverlappingRepairs()
    {
        Keyspace keyspace = Keyspace.open(KEYSPACE1);
        ColumnFamilyStore cfs = keyspace.getColumnFamilyStore(CF_STANDARD1);
        cfs.clearLastSucessfulRepairUnsafe();
        DatabaseDescriptor.setChristmasPatchEnabled();
        SystemKeyspace.clearRepairedRanges(KEYSPACE1, CF_STANDARD1);
        cfs.skipRFCheckForXmasPatch();


        SystemKeyspace.updateLastSuccessfulRepair(KEYSPACE1, CF_STANDARD1,
                                                  new Range<>(new Murmur3Partitioner.LongToken(0),
                                                              new Murmur3Partitioner.LongToken(100)),
                                                  5000);

        SystemKeyspace.updateLastSuccessfulRepair(KEYSPACE1, CF_STANDARD1,
                                                  new Range<>(new Murmur3Partitioner.LongToken(50),
                                                                   new Murmur3Partitioner.LongToken(150)),
                                                  10000);

        cfs.loadLastSuccessfulRepair();
        assertEquals(Integer.MIN_VALUE, cfs.getRepairTimeSnapshot().getLastSuccessfulRepairTimeFor(new Murmur3Partitioner.LongToken(0)));
        assertEquals(5000/1000, cfs.getRepairTimeSnapshot().getLastSuccessfulRepairTimeFor(new Murmur3Partitioner.LongToken(20)));
        assertEquals(5000/1000, cfs.getRepairTimeSnapshot().getLastSuccessfulRepairTimeFor(new Murmur3Partitioner.LongToken(50)));
        assertEquals(10000/1000, cfs.getRepairTimeSnapshot().getLastSuccessfulRepairTimeFor(new Murmur3Partitioner.LongToken(51)));
        assertEquals(10000/1000, cfs.getRepairTimeSnapshot().getLastSuccessfulRepairTimeFor(new Murmur3Partitioner.LongToken(150)));
        assertEquals(Integer.MIN_VALUE, cfs.getRepairTimeSnapshot().getLastSuccessfulRepairTimeFor(new Murmur3Partitioner.LongToken(151)));

        assertEquals(Integer.MIN_VALUE,  cfs.getRepairTimeSnapshot().getLastSuccessfulRepairTimeFor(new Murmur3Partitioner.LongToken(200)));
    }

    @Test
    public void testOverlappingSubsetRepairs()
    {
        Keyspace keyspace = Keyspace.open(KEYSPACE1);
        ColumnFamilyStore cfs = keyspace.getColumnFamilyStore(CF_STANDARD1);
        cfs.clearLastSucessfulRepairUnsafe();
        DatabaseDescriptor.setChristmasPatchEnabled();
        SystemKeyspace.clearRepairedRanges(KEYSPACE1, CF_STANDARD1);
        cfs.skipRFCheckForXmasPatch();

        SystemKeyspace.updateLastSuccessfulRepair(KEYSPACE1, CF_STANDARD1,
                                                  new Range<>(new Murmur3Partitioner.LongToken(0),
                                                              new Murmur3Partitioner.LongToken(100)),
                                                  5000);

        SystemKeyspace.updateLastSuccessfulRepair(KEYSPACE1, CF_STANDARD1,
                                                  new Range<>(new Murmur3Partitioner.LongToken(25),
                                                              new Murmur3Partitioner.LongToken(75)),
                                                  10000);

        cfs.loadLastSuccessfulRepair();
        assertEquals(Integer.MIN_VALUE, cfs.getRepairTimeSnapshot().getLastSuccessfulRepairTimeFor(new Murmur3Partitioner.LongToken(0)));
        assertEquals(5000/1000, cfs.getRepairTimeSnapshot().getLastSuccessfulRepairTimeFor(new Murmur3Partitioner.LongToken(20)));
        assertEquals(10000/1000, cfs.getRepairTimeSnapshot().getLastSuccessfulRepairTimeFor(new Murmur3Partitioner.LongToken(50)));
        assertEquals(10000/1000, cfs.getRepairTimeSnapshot().getLastSuccessfulRepairTimeFor(new Murmur3Partitioner.LongToken(51)));
        assertEquals(10000/1000, cfs.getRepairTimeSnapshot().getLastSuccessfulRepairTimeFor(new Murmur3Partitioner.LongToken(75)));
        assertEquals(5000/1000, cfs.getRepairTimeSnapshot().getLastSuccessfulRepairTimeFor(new Murmur3Partitioner.LongToken(76)));
        assertEquals(5000/1000, cfs.getRepairTimeSnapshot().getLastSuccessfulRepairTimeFor(new Murmur3Partitioner.LongToken(100)));
        assertEquals(Integer.MIN_VALUE, cfs.getRepairTimeSnapshot().getLastSuccessfulRepairTimeFor(new Murmur3Partitioner.LongToken(101)));
    }

    /**
     * If different clustering columns deserialize to the same range, we should only overwrite the previous
     * one if it's value is higher
     * @throws Exception
     */
    @Test
    public void testSerializationDifferences() throws Exception
    {
        Keyspace keyspace = Keyspace.open(KEYSPACE1);
        ColumnFamilyStore cfs = keyspace.getColumnFamilyStore(CF_STANDARD1);
        cfs.clearLastSucessfulRepairUnsafe();
        DatabaseDescriptor.setChristmasPatchEnabled();
        SystemKeyspace.clearRepairedRanges(KEYSPACE1, CF_STANDARD1);
        cfs.skipRFCheckForXmasPatch();

        SystemKeyspace.updateLastSuccessfulRepair(KEYSPACE1, CF_STANDARD1,
                                                  new Range<>(new Murmur3Partitioner.LongToken(0),
                                                              new Murmur3Partitioner.LongToken(100)),
                                                  5000);

        String query = String.format("SELECT * FROM %s.%s WHERE keyspace_name='%s' AND columnfamily_name='%s'",
                                     SchemaConstants.SYSTEM_KEYSPACE_NAME, SystemKeyspace.REPAIR_HISTORY_CF, KEYSPACE1, CF_STANDARD1);
        UntypedResultSet rows = QueryProcessor.executeInternal(query);
        Assert.assertEquals(1, rows.size());
        UntypedResultSet.Row row = rows.iterator().next();

        byte[] rangeBytes = ByteBufferUtil.getArray(row.getBlob("range"));
        byte[] paddedRange = new byte[rangeBytes.length + 36];
        for (int i=0; i<paddedRange.length; i++)
        {
            paddedRange[i] = i < rangeBytes.length ? rangeBytes[i] : 0;
        }
        String insert = String.format("INSERT INTO %s.%s (keyspace_name, columnfamily_name, range, succeed_at) VALUES ('%s', '%s', 0x%s, %s)",
                                      SchemaConstants.SYSTEM_KEYSPACE_NAME, SystemKeyspace.REPAIR_HISTORY_CF,
                                      KEYSPACE1, CF_STANDARD1, Hex.bytesToHex(paddedRange), 4000L);
        QueryProcessor.executeInternal(insert);

        cfs.loadLastSuccessfulRepair();
        assertEquals(5000/1000, cfs.getRepairTimeSnapshot().getLastSuccessfulRepairTimeFor(new Murmur3Partitioner.LongToken(20)));
>>>>>>> 901a5b64
    }
}<|MERGE_RESOLUTION|>--- conflicted
+++ resolved
@@ -578,9 +578,6 @@
         List<File> ssTableFiles = new Directories(cfs.metadata()).sstableLister(Directories.OnTxnErr.THROW).listFiles();
         assertNotNull(ssTableFiles);
         assertEquals(0, ssTableFiles.size());
-<<<<<<< HEAD
-        cfs.clearUnsafe();
-=======
         cfs.clearUnsafe(); // this tests messes up the sstables in the cfs, which causes the next tests to fail
     }
 
@@ -719,6 +716,5 @@
 
         cfs.loadLastSuccessfulRepair();
         assertEquals(5000/1000, cfs.getRepairTimeSnapshot().getLastSuccessfulRepairTimeFor(new Murmur3Partitioner.LongToken(20)));
->>>>>>> 901a5b64
     }
 }