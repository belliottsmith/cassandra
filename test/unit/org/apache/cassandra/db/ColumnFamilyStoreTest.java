--- conflicted
+++ resolved
@@ -455,12 +455,13 @@
         assertThat(manifest.getFiles()).hasSize(2);
 
         // Snapshot of the secondary index is stored in the subfolder with the same file name
-<<<<<<< HEAD
         String baseTableFile = manifest.getFiles().get(0);
         String indexTableFile = manifest.getFiles().get(1);
         assertThat(baseTableFile).isNotEqualTo(indexTableFile);
         assertThat(Directories.isSecondaryIndexFolder(new File(indexTableFile).getParentFile())).isTrue();
-        assertThat(indexTableFile).endsWith(baseTableFile);
+        // Disabled for ACI Cassandra as the patch to revert including keyspace/table name in the
+        // path breaks this assumption.
+        //assert indexTableFile.endsWith(baseTableFile);
     }
 
     private void createSnapshotAndDelete(String ks, String table, boolean writeData)
@@ -513,15 +514,6 @@
         createSnapshotAndDelete(KEYSPACE1, CF_STANDARD1, true);
         createSnapshotAndDelete(KEYSPACE1, CF_STANDARD2, true);
         createSnapshotAndDelete(KEYSPACE2, CF_STANDARD1, true);
-=======
-        String baseTableFile = (String) files.get(0);
-        String indexTableFile = (String) files.get(1);
-        assert !baseTableFile.equals(indexTableFile);
-        assert Directories.isSecondaryIndexFolder(new File(indexTableFile).getParentFile());
-        // Disabled for ACI Cassandra as the patch to revert including keyspace/table name in the
-        // path breaks this assumption.
-        //assert indexTableFile.endsWith(baseTableFile);
->>>>>>> 5be1cc61
     }
 
     @Test
