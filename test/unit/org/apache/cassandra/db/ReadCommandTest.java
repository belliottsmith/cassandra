/*
 * Licensed to the Apache Software Foundation (ASF) under one
 * or more contributor license agreements.  See the NOTICE file
 * distributed with this work for additional information
 * regarding copyright ownership.  The ASF licenses this file
 * to you under the Apache License, Version 2.0 (the
 * "License"); you may not use this file except in compliance
 * with the License.  You may obtain a copy of the License at
 *
 *     http://www.apache.org/licenses/LICENSE-2.0
 *
 * Unless required by applicable law or agreed to in writing, software
 * distributed under the License is distributed on an "AS IS" BASIS,
 * WITHOUT WARRANTIES OR CONDITIONS OF ANY KIND, either express or implied.
 * See the License for the specific language governing permissions and
 * limitations under the License.
 */

package org.apache.cassandra.db;

import java.io.IOException;
import java.io.OutputStream;
import java.net.UnknownHostException;
import java.nio.ByteBuffer;
import java.util.*;
import java.util.function.Supplier;
import java.util.stream.IntStream;

import com.google.common.collect.ImmutableSet;
import com.google.common.collect.Lists;
import com.google.common.collect.Sets;
import org.junit.Assert;
import org.junit.BeforeClass;
import org.junit.Test;

import org.apache.cassandra.SchemaLoader;
import org.apache.cassandra.Util;
import org.apache.cassandra.config.DatabaseDescriptor;
import org.apache.cassandra.db.filter.ClusteringIndexSliceFilter;
import org.apache.cassandra.db.filter.ColumnFilter;
import org.apache.cassandra.db.filter.DataLimits;
import org.apache.cassandra.db.filter.RowFilter;
import org.apache.cassandra.db.marshal.AsciiType;
import org.apache.cassandra.db.marshal.BytesType;
import org.apache.cassandra.db.marshal.CounterColumnType;
import org.apache.cassandra.db.marshal.Int32Type;
import org.apache.cassandra.db.marshal.ReversedType;
import org.apache.cassandra.db.marshal.SetType;
import org.apache.cassandra.db.partitions.*;
import org.apache.cassandra.db.rows.Row;
import org.apache.cassandra.db.rows.RowIterator;
import org.apache.cassandra.db.rows.Unfiltered;
import org.apache.cassandra.db.rows.DeserializationHelper;
import org.apache.cassandra.db.rows.UnfilteredRowIterator;
import org.apache.cassandra.db.rows.UnfilteredRowIterators;
import org.apache.cassandra.dht.Range;
import org.apache.cassandra.dht.Token;
import org.apache.cassandra.exceptions.ConfigurationException;
import org.apache.cassandra.io.sstable.format.SSTableReader;
import org.apache.cassandra.io.util.DataInputBuffer;
import org.apache.cassandra.io.util.DataOutputBuffer;
import org.apache.cassandra.io.util.WrappedDataOutputStreamPlus;
import org.apache.cassandra.locator.EndpointsForToken;
import org.apache.cassandra.locator.InetAddressAndPort;
import org.apache.cassandra.locator.ReplicaUtils;
import org.apache.cassandra.net.Message;
import org.apache.cassandra.metrics.ClearableHistogram;
import org.apache.cassandra.net.MessagingService;
import org.apache.cassandra.net.Verb;
import org.apache.cassandra.repair.consistent.LocalSessionAccessor;
import org.apache.cassandra.schema.CachingParams;
import org.apache.cassandra.schema.KeyspaceMetadata;
import org.apache.cassandra.schema.KeyspaceParams;
import org.apache.cassandra.schema.Schema;
import org.apache.cassandra.schema.SchemaTestUtil;
import org.apache.cassandra.schema.TableMetadata;
import org.apache.cassandra.schema.TableParams;
import org.apache.cassandra.service.ActiveRepairService;
import org.apache.cassandra.streaming.PreviewKind;
import org.apache.cassandra.tracing.Tracing;
import org.apache.cassandra.utils.ByteBufferUtil;
import org.apache.cassandra.utils.FBUtilities;
import org.apache.cassandra.utils.TimeUUID;

import static org.apache.cassandra.utils.ByteBufferUtil.EMPTY_BYTE_BUFFER;
import static org.apache.cassandra.utils.TimeUUID.Generator.nextTimeUUID;
import static org.junit.Assert.assertEquals;
import static org.junit.Assert.assertFalse;
import static org.junit.Assert.assertNotEquals;
import static org.junit.Assert.assertTrue;
import static org.junit.Assert.fail;

public class ReadCommandTest
{
    private static final String KEYSPACE = "ReadCommandTest";
    private static final String CF1 = "Standard1";
    private static final String CF2 = "Standard2";
    private static final String CF3 = "Standard3";
    private static final String CF4 = "Standard4";
    private static final String CF5 = "Standard5";
    private static final String CF6 = "Standard6";
    private static final String CF7 = "Counter7";
    private static final String CF8 = "Standard8";
    private static final String CF9 = "Standard9";

    private static final InetAddressAndPort REPAIR_COORDINATOR;
    static {
        try
        {
            REPAIR_COORDINATOR = InetAddressAndPort.getByName("10.0.0.1");
        }
        catch (UnknownHostException e)
        {

            throw new AssertionError(e);
        }
    }

    private static final int lastRepairTime = FBUtilities.nowInSeconds();

    @BeforeClass
    public static void defineSchema() throws ConfigurationException
    {
        DatabaseDescriptor.daemonInitialization();

        TableMetadata.Builder metadata1 = SchemaLoader.standardCFMD(KEYSPACE, CF1);

        TableMetadata.Builder metadata2 =
            TableMetadata.builder(KEYSPACE, CF2)
                         .addPartitionKeyColumn("key", BytesType.instance)
                         .addClusteringColumn("col", AsciiType.instance)
                         .addRegularColumn("a", AsciiType.instance)
                         .addRegularColumn("b", AsciiType.instance);

        TableMetadata.Builder metadata3 =
            TableMetadata.builder(KEYSPACE, CF3)
                         .addPartitionKeyColumn("key", BytesType.instance)
                         .addClusteringColumn("col", AsciiType.instance)
                         .addRegularColumn("a", AsciiType.instance)
                         .addRegularColumn("b", AsciiType.instance)
                         .addRegularColumn("c", AsciiType.instance)
                         .addRegularColumn("d", AsciiType.instance)
                         .addRegularColumn("e", AsciiType.instance)
                         .addRegularColumn("f", AsciiType.instance);

        TableMetadata.Builder metadata4 =
        TableMetadata.builder(KEYSPACE, CF4)
                     .addPartitionKeyColumn("key", BytesType.instance)
                     .addClusteringColumn("col", AsciiType.instance)
                     .addRegularColumn("a", AsciiType.instance)
                     .addRegularColumn("b", AsciiType.instance)
                     .addRegularColumn("c", AsciiType.instance)
                     .addRegularColumn("d", AsciiType.instance)
                     .addRegularColumn("e", AsciiType.instance)
                     .addRegularColumn("f", AsciiType.instance);

        TableMetadata.Builder metadata5 =
        TableMetadata.builder(KEYSPACE, CF5)
                     .addPartitionKeyColumn("key", BytesType.instance)
                     .addClusteringColumn("col", AsciiType.instance)
                     .addRegularColumn("a", AsciiType.instance)
                     .addRegularColumn("b", AsciiType.instance)
                     .addRegularColumn("c", AsciiType.instance)
                     .addRegularColumn("d", AsciiType.instance)
                     .addRegularColumn("e", AsciiType.instance)
                     .addRegularColumn("f", AsciiType.instance);

        TableMetadata.Builder metadata6 =
        TableMetadata.builder(KEYSPACE, CF6)
                     .addPartitionKeyColumn("key", BytesType.instance)
                     .addStaticColumn("s", AsciiType.instance)
                     .addClusteringColumn("col", AsciiType.instance)
                     .addRegularColumn("a", AsciiType.instance)
                     .addRegularColumn("b", AsciiType.instance)
                     .caching(CachingParams.CACHE_EVERYTHING);

        TableMetadata.Builder metadata7 =
        TableMetadata.builder(KEYSPACE, CF7)
                     .flags(EnumSet.of(TableMetadata.Flag.COUNTER, TableMetadata.Flag.COMPOUND))
                     .addPartitionKeyColumn("key", BytesType.instance)
                     .addClusteringColumn("col", AsciiType.instance)
                     .addRegularColumn("c", CounterColumnType.instance);

        TableMetadata.Builder metadata8 =
        TableMetadata.builder(KEYSPACE, CF8)
                     .addPartitionKeyColumn("key", BytesType.instance)
                     .addClusteringColumn("col", AsciiType.instance)
                     .addRegularColumn("a", AsciiType.instance)
                     .addRegularColumn("b", AsciiType.instance)
                     .addRegularColumn("c", SetType.getInstance(AsciiType.instance, true));

        TableMetadata.Builder metadata9 =
        TableMetadata.builder(KEYSPACE, CF9)
                     .addPartitionKeyColumn("key", Int32Type.instance)
                     .addClusteringColumn("col", ReversedType.getInstance(Int32Type.instance))
                     .addRegularColumn("a", AsciiType.instance);

        SchemaLoader.prepareServer();
        SchemaLoader.createKeyspace(KEYSPACE,
                                    KeyspaceParams.simple(1),
                                    metadata1,
                                    metadata2,
                                    metadata3,
                                    metadata4,
                                    metadata5,
                                    metadata6,
                                    metadata7,
                                    metadata8,
                                    metadata9);

        LocalSessionAccessor.startup();
    }

    @Test
    public void testPartitionRangeAbort() throws Exception
    {
        ColumnFamilyStore cfs = Keyspace.open(KEYSPACE).getColumnFamilyStore(CF1);

        new RowUpdateBuilder(cfs.metadata(), 0, ByteBufferUtil.bytes("key1"))
                .clustering("Column1")
                .add("val", ByteBufferUtil.bytes("abcd"))
                .build()
                .apply();

        Util.flush(cfs);

        new RowUpdateBuilder(cfs.metadata(), 0, ByteBufferUtil.bytes("key2"))
                .clustering("Column1")
                .add("val", ByteBufferUtil.bytes("abcd"))
                .build()
                .apply();

        ReadCommand readCommand = Util.cmd(cfs).build();
        assertEquals(2, Util.getAll(readCommand).size());

        readCommand.abort();
        assertEquals(0, Util.getAll(readCommand).size());
    }

    @Test
    public void testSinglePartitionSliceAbort()
    {
        ColumnFamilyStore cfs = Keyspace.open(KEYSPACE).getColumnFamilyStore(CF2);

        cfs.truncateBlocking();

        new RowUpdateBuilder(cfs.metadata(), 0, ByteBufferUtil.bytes("key"))
                .clustering("cc")
                .add("a", ByteBufferUtil.bytes("abcd"))
                .build()
                .apply();

        Util.flush(cfs);

        new RowUpdateBuilder(cfs.metadata(), 0, ByteBufferUtil.bytes("key"))
                .clustering("dd")
                .add("a", ByteBufferUtil.bytes("abcd"))
                .build()
                .apply();

        ReadCommand readCommand = Util.cmd(cfs, Util.dk("key")).build();

        List<FilteredPartition> partitions = Util.getAll(readCommand);
        assertEquals(1, partitions.size());
        assertEquals(2, partitions.get(0).rowCount());

        readCommand.abort();
        assertEquals(0, Util.getAll(readCommand).size());
    }

    @Test
    public void testSinglePartitionNamesAbort()
    {
        ColumnFamilyStore cfs = Keyspace.open(KEYSPACE).getColumnFamilyStore(CF2);

        cfs.truncateBlocking();

        new RowUpdateBuilder(cfs.metadata(), 0, ByteBufferUtil.bytes("key"))
                .clustering("cc")
                .add("a", ByteBufferUtil.bytes("abcd"))
                .build()
                .apply();

        Util.flush(cfs);

        new RowUpdateBuilder(cfs.metadata(), 0, ByteBufferUtil.bytes("key"))
                .clustering("dd")
                .add("a", ByteBufferUtil.bytes("abcd"))
                .build()
                .apply();

        ReadCommand readCommand = Util.cmd(cfs, Util.dk("key")).includeRow("cc").includeRow("dd").build();

        List<FilteredPartition> partitions = Util.getAll(readCommand);
        assertEquals(1, partitions.size());
        assertEquals(2, partitions.get(0).rowCount());

        readCommand.abort();
        assertEquals(0, Util.getAll(readCommand).size());
    }

    @Test
    public void testSinglePartitionGroupMerge() throws Exception
    {
        ColumnFamilyStore cfs = Keyspace.open(KEYSPACE).getColumnFamilyStore(CF3);

        String[][][] groups = new String[][][] {
            new String[][] {
                new String[] { "1", "key1", "aa", "a" }, // "1" indicates to create the data, "-1" to delete the row
                new String[] { "1", "key2", "bb", "b" },
                new String[] { "1", "key3", "cc", "c" }
            },
            new String[][] {
                new String[] { "1", "key3", "dd", "d" },
                new String[] { "1", "key2", "ee", "e" },
                new String[] { "1", "key1", "ff", "f" }
            },
            new String[][] {
                new String[] { "1", "key6", "aa", "a" },
                new String[] { "1", "key5", "bb", "b" },
                new String[] { "1", "key4", "cc", "c" }
            },
            new String[][] {
                new String[] { "-1", "key6", "aa", "a" },
                new String[] { "-1", "key2", "bb", "b" }
            }
        };

        // Given the data above, when the keys are sorted and the deletions removed, we should
        // get these clustering rows in this order
        String[] expectedRows = new String[] { "aa", "ff", "ee", "cc", "dd", "cc", "bb"};

        List<ByteBuffer> buffers = new ArrayList<>(groups.length);
        int nowInSeconds = FBUtilities.nowInSeconds();
        ColumnFilter columnFilter = ColumnFilter.allRegularColumnsBuilder(cfs.metadata(), false).build();
        RowFilter rowFilter = RowFilter.create();
        Slice slice = Slice.make(BufferClusteringBound.BOTTOM, BufferClusteringBound.TOP);
        ClusteringIndexSliceFilter sliceFilter = new ClusteringIndexSliceFilter(Slices.with(cfs.metadata().comparator, slice), false);

        for (String[][] group : groups)
        {
            cfs.truncateBlocking();

            List<SinglePartitionReadCommand> commands = new ArrayList<>(group.length);

            for (String[] data : group)
            {
                if (data[0].equals("1"))
                {
                    new RowUpdateBuilder(cfs.metadata(), 0, ByteBufferUtil.bytes(data[1]))
                    .clustering(data[2])
                    .add(data[3], ByteBufferUtil.bytes("blah"))
                    .build()
                    .apply();
                }
                else
                {
                    RowUpdateBuilder.deleteRow(cfs.metadata(), FBUtilities.timestampMicros(), ByteBufferUtil.bytes(data[1]), data[2]).apply();
                }
                commands.add(SinglePartitionReadCommand.create(cfs.metadata(), nowInSeconds, columnFilter, rowFilter, DataLimits.NONE, Util.dk(data[1]), sliceFilter));
            }

            Util.flush(cfs);

            ReadQuery query = SinglePartitionReadCommand.Group.create(commands, DataLimits.NONE);

            try (ReadExecutionController executionController = query.executionController();
                 UnfilteredPartitionIterator iter = query.executeLocally(executionController);
                 DataOutputBuffer buffer = new DataOutputBuffer())
            {
                UnfilteredPartitionIterators.serializerForIntraNode().serialize(iter,
                                                                                columnFilter,
                                                                                buffer,
                                                                                MessagingService.current_version);
                buffers.add(buffer.buffer());
            }
        }

        // deserialize, merge and check the results are all there
        List<UnfilteredPartitionIterator> iterators = new ArrayList<>();

        for (ByteBuffer buffer : buffers)
        {
            try (DataInputBuffer in = new DataInputBuffer(buffer, true))
            {
                iterators.add(UnfilteredPartitionIterators.serializerForIntraNode().deserialize(in,
                                                                                                MessagingService.current_version,
                                                                                                cfs.metadata(),
                                                                                                columnFilter,
                                                                                                DeserializationHelper.Flag.LOCAL));
            }
        }

        UnfilteredPartitionIterators.MergeListener listener =
            new UnfilteredPartitionIterators.MergeListener()
            {
                public UnfilteredRowIterators.MergeListener getRowMergeListener(DecoratedKey partitionKey, List<UnfilteredRowIterator> versions)
                {
                    return null;
                }

                public void close()
                {

                }
            };

        try (PartitionIterator partitionIterator = UnfilteredPartitionIterators.filter(UnfilteredPartitionIterators.merge(iterators, listener), nowInSeconds))
        {

            int i = 0;
            int numPartitions = 0;
            while (partitionIterator.hasNext())
            {
                numPartitions++;
                try(RowIterator rowIterator = partitionIterator.next())
                {
                    while (rowIterator.hasNext())
                    {
                        Row row = rowIterator.next();
                        assertEquals("col=" + expectedRows[i++], row.clustering().toString(cfs.metadata()));
                        //System.out.print(row.toString(cfs.metadata, true));
                    }
                }
            }

            assertEquals(5, numPartitions);
            assertEquals(expectedRows.length, i);
        }
    }

    @Test
    public void testSerializer() throws IOException
    {
        ColumnFamilyStore cfs = Keyspace.open(KEYSPACE).getColumnFamilyStore(CF2);

        new RowUpdateBuilder(cfs.metadata.get(), 0, ByteBufferUtil.bytes("key"))
        .clustering("dd")
        .add("a", ByteBufferUtil.bytes("abcd"))
        .build()
        .apply();

        ReadCommand readCommand = Util.cmd(cfs, Util.dk("key")).includeRow("dd").build();
        int messagingVersion = MessagingService.current_version;
        FakeOutputStream out = new FakeOutputStream();
        Tracing.instance.newSession(Tracing.TraceType.QUERY);
        Message<ReadCommand> messageOut = Message.out(Verb.READ_REQ, readCommand);
        long size = messageOut.serializedSize(messagingVersion);
        Message.serializer.serialize(messageOut, new WrappedDataOutputStreamPlus(out), messagingVersion);
        Assert.assertEquals(size, out.count);
    }

    static class FakeOutputStream extends OutputStream
    {
        long count;

        public void write(int b) throws IOException
        {
            count++;
        }
    }

    @Test
    public void testCountDeletedRows() throws Exception
    {
        ColumnFamilyStore cfs = Keyspace.open(KEYSPACE).getColumnFamilyStore(CF4);

        String[][][] groups = new String[][][] {
                new String[][] {
                        new String[] { "1", "key1", "aa", "a" }, // "1" indicates to create the data, "-1" to delete the
                                                                 // row
                        new String[] { "1", "key2", "bb", "b" },
                        new String[] { "1", "key3", "cc", "c" }
                },
                new String[][] {
                        new String[] { "1", "key3", "dd", "d" },
                        new String[] { "1", "key2", "ee", "e" },
                        new String[] { "1", "key1", "ff", "f" }
                },
                new String[][] {
                        new String[] { "1", "key6", "aa", "a" },
                        new String[] { "1", "key5", "bb", "b" },
                        new String[] { "1", "key4", "cc", "c" }
                },
                new String[][] {
                        new String[] { "1", "key2", "aa", "a" },
                        new String[] { "1", "key2", "cc", "c" },
                        new String[] { "1", "key2", "dd", "d" }
                },
                new String[][] {
                        new String[] { "-1", "key6", "aa", "a" },
                        new String[] { "-1", "key2", "bb", "b" },
                        new String[] { "-1", "key2", "ee", "e" },
                        new String[] { "-1", "key2", "aa", "a" },
                        new String[] { "-1", "key2", "cc", "c" },
                        new String[] { "-1", "key2", "dd", "d" }
                }
        };

        List<ByteBuffer> buffers = new ArrayList<>(groups.length);
        int nowInSeconds = FBUtilities.nowInSeconds();
        ColumnFilter columnFilter = ColumnFilter.allRegularColumnsBuilder(cfs.metadata(), false).build();
        RowFilter rowFilter = RowFilter.create();
        Slice slice = Slice.make(BufferClusteringBound.BOTTOM, BufferClusteringBound.TOP);
        ClusteringIndexSliceFilter sliceFilter = new ClusteringIndexSliceFilter(
                Slices.with(cfs.metadata().comparator, slice), false);

        for (String[][] group : groups)
        {
            cfs.truncateBlocking();

            List<SinglePartitionReadCommand> commands = new ArrayList<>(group.length);

            for (String[] data : group)
            {
                if (data[0].equals("1"))
                {
                    new RowUpdateBuilder(cfs.metadata(), 0, ByteBufferUtil.bytes(data[1]))
                            .clustering(data[2])
                            .add(data[3], ByteBufferUtil.bytes("blah"))
                            .build()
                            .apply();
                }
                else
                {
                    RowUpdateBuilder.deleteRow(cfs.metadata(), FBUtilities.timestampMicros(),
                            ByteBufferUtil.bytes(data[1]), data[2]).apply();
                }
                commands.add(SinglePartitionReadCommand.create(cfs.metadata(), nowInSeconds, columnFilter, rowFilter,
                        DataLimits.NONE, Util.dk(data[1]), sliceFilter));
            }

            Util.flush(cfs);

            ReadQuery query = SinglePartitionReadCommand.Group.create(commands, DataLimits.NONE);

            try (ReadExecutionController executionController = query.executionController();
                    UnfilteredPartitionIterator iter = query.executeLocally(executionController);
                    DataOutputBuffer buffer = new DataOutputBuffer())
            {
                UnfilteredPartitionIterators.serializerForIntraNode().serialize(iter,
                        columnFilter,
                        buffer,
                        MessagingService.current_version);
                buffers.add(buffer.buffer());
            }
        }

        assertEquals(5, cfs.metric.tombstoneScannedHistogram.cf.getSnapshot().getMax());
    }

    @Test
    public void testCountWithNoDeletedRow() throws Exception
    {
        ColumnFamilyStore cfs = Keyspace.open(KEYSPACE).getColumnFamilyStore(CF5);

        String[][][] groups = new String[][][] {
                new String[][] {
                        new String[] { "1", "key1", "aa", "a" }, // "1" indicates to create the data, "-1" to delete the
                                                                 // row
                        new String[] { "1", "key2", "bb", "b" },
                        new String[] { "1", "key3", "cc", "c" }
                },
                new String[][] {
                        new String[] { "1", "key3", "dd", "d" },
                        new String[] { "1", "key2", "ee", "e" },
                        new String[] { "1", "key1", "ff", "f" }
                },
                new String[][] {
                        new String[] { "1", "key6", "aa", "a" },
                        new String[] { "1", "key5", "bb", "b" },
                        new String[] { "1", "key4", "cc", "c" }
                }
        };

        List<ByteBuffer> buffers = new ArrayList<>(groups.length);
        int nowInSeconds = FBUtilities.nowInSeconds();
        ColumnFilter columnFilter = ColumnFilter.allRegularColumnsBuilder(cfs.metadata(), false).build();
        RowFilter rowFilter = RowFilter.create();
        Slice slice = Slice.make(BufferClusteringBound.BOTTOM, BufferClusteringBound.TOP);
        ClusteringIndexSliceFilter sliceFilter = new ClusteringIndexSliceFilter(
                Slices.with(cfs.metadata().comparator, slice), false);

        for (String[][] group : groups)
        {
            cfs.truncateBlocking();

            List<SinglePartitionReadCommand> commands = new ArrayList<>(group.length);

            for (String[] data : group)
            {
                if (data[0].equals("1"))
                {
                    new RowUpdateBuilder(cfs.metadata(), 0, ByteBufferUtil.bytes(data[1]))
                            .clustering(data[2])
                            .add(data[3], ByteBufferUtil.bytes("blah"))
                            .build()
                            .apply();
                }
                else
                {
                    RowUpdateBuilder.deleteRow(cfs.metadata(), FBUtilities.timestampMicros(),
                            ByteBufferUtil.bytes(data[1]), data[2]).apply();
                }
                commands.add(SinglePartitionReadCommand.create(cfs.metadata(), nowInSeconds, columnFilter, rowFilter,
                        DataLimits.NONE, Util.dk(data[1]), sliceFilter));
            }

            Util.flush(cfs);

            ReadQuery query = SinglePartitionReadCommand.Group.create(commands, DataLimits.NONE);

            try (ReadExecutionController executionController = query.executionController();
                    UnfilteredPartitionIterator iter = query.executeLocally(executionController);
                    DataOutputBuffer buffer = new DataOutputBuffer())
            {
                UnfilteredPartitionIterators.serializerForIntraNode().serialize(iter,
                        columnFilter,
                        buffer,
                        MessagingService.current_version);
                buffers.add(buffer.buffer());
            }
        }

        assertEquals(1, cfs.metric.tombstoneScannedHistogram.cf.getSnapshot().getMax());
    }

    @Test
    public void testSinglePartitionSliceRepairedDataTracking() throws Exception
    {
        ColumnFamilyStore cfs = Keyspace.open(KEYSPACE).getColumnFamilyStore(CF2);
        ReadCommand readCommand = Util.cmd(cfs, Util.dk("key")).build();
        testRepairedDataTracking(cfs, readCommand);
    }

    @Test
    public void testPartitionRangeRepairedDataTracking() throws Exception
    {
        ColumnFamilyStore cfs = Keyspace.open(KEYSPACE).getColumnFamilyStore(CF2);
        ReadCommand readCommand = Util.cmd(cfs).build();
        testRepairedDataTracking(cfs, readCommand);
    }

    @Test
    public void testSinglePartitionNamesRepairedDataTracking() throws Exception
    {
        ColumnFamilyStore cfs = Keyspace.open(KEYSPACE).getColumnFamilyStore(CF2);
        ReadCommand readCommand = Util.cmd(cfs, Util.dk("key")).includeRow("cc").includeRow("dd").build();
        testRepairedDataTracking(cfs, readCommand);
    }

    @Test
    public void testSinglePartitionNamesSkipsOptimisationsIfTrackingRepairedData()
    {
        // when tracking, the optimizations of querying sstables in timestamp order and
        // returning once all requested columns are not available so just assert that
        // all sstables are read when performing such queries
        ColumnFamilyStore cfs = Keyspace.open(KEYSPACE).getColumnFamilyStore(CF2);
        cfs.truncateBlocking();
        cfs.disableAutoCompaction();

        new RowUpdateBuilder(cfs.metadata(), 0, ByteBufferUtil.bytes("key"))
            .clustering("dd")
            .add("a", ByteBufferUtil.bytes("abcd"))
            .build()
            .apply();

        Util.flush(cfs);

        new RowUpdateBuilder(cfs.metadata(), 1, ByteBufferUtil.bytes("key"))
            .clustering("dd")
            .add("a", ByteBufferUtil.bytes("wxyz"))
            .build()
            .apply();

        Util.flush(cfs);
        List<SSTableReader> sstables = new ArrayList<>(cfs.getLiveSSTables());
        assertEquals(2, sstables.size());
        sstables.sort(SSTableReader.maxTimestampDescending);

        ReadCommand readCommand = Util.cmd(cfs, Util.dk("key")).includeRow("dd").columns("a").build();

        assertEquals(0, readCount(sstables.get(0)));
        assertEquals(0, readCount(sstables.get(1)));
        ReadCommand withTracking = readCommand.copy();
        Util.getAll(withTracking, withTracking.executionController(true));
        assertEquals(1, readCount(sstables.get(0)));
        assertEquals(1, readCount(sstables.get(1)));

        // same command without tracking touches only the table with the higher timestamp
        Util.getAll(readCommand.copy());
        assertEquals(2, readCount(sstables.get(0)));
        assertEquals(1, readCount(sstables.get(1)));
    }

    @Test
    public void dontIncludeLegacyCounterContextInDigest()
    {
        // Serializations of a CounterContext containing legacy (pre-2.1) shards
        // can legitimately differ across replicas. For this reason, the context
        // bytes are omitted from the repaired digest if they contain legacy shards.
        // This clearly has a tradeoff with the efficacy of the digest, without doing
        // so false positive digest mismatches will be reported for scenarios where
        // there is nothing that can be done to "fix" the replicas
        ColumnFamilyStore cfs = Keyspace.open(KEYSPACE).getColumnFamilyStore(CF7);
        cfs.truncateBlocking();
        cfs.disableAutoCompaction();

        // insert a row with the counter column having value 0, in a legacy shard.
        new RowUpdateBuilder(cfs.metadata(), 0, ByteBufferUtil.bytes("key"))
                .clustering("aa")
                .addLegacyCounterCell("c", 0L)
                .build()
                .apply();
        Util.flush(cfs);
        cfs.getLiveSSTables().forEach(sstable -> mutateRepaired(cfs, sstable, 111, null));

        // execute a read and capture the digest
        ReadCommand readCommand = Util.cmd(cfs, Util.dk("key")).build();
        ByteBuffer digestWithLegacyCounter0 = performReadAndVerifyRepairedInfo(readCommand, 1, 1, true);
        assertNotEquals(EMPTY_BYTE_BUFFER, digestWithLegacyCounter0);

        // truncate, then re-insert the same partition, but this time with a legacy
        // shard having the value 1. The repaired digest should match the previous, as
        // the values (context) are not included, only the cell metadata (ttl, timestamp, etc)
        cfs.truncateBlocking();
        new RowUpdateBuilder(cfs.metadata(), 0, ByteBufferUtil.bytes("key"))
                .clustering("aa")
                .addLegacyCounterCell("c", 1L)
                .build()
                .apply();
        Util.flush(cfs);
        cfs.getLiveSSTables().forEach(sstable -> mutateRepaired(cfs, sstable, 111, null));

        ByteBuffer digestWithLegacyCounter1 = performReadAndVerifyRepairedInfo(readCommand, 1, 1, true);
        assertEquals(digestWithLegacyCounter0, digestWithLegacyCounter1);

        // truncate, then re-insert the same partition, but this time with a non-legacy
        // counter cell present. The repaired digest should not match the previous ones
        // as this time the value (context) is included.
        cfs.truncateBlocking();
        new RowUpdateBuilder(cfs.metadata(), 0, ByteBufferUtil.bytes("key"))
                .clustering("aa")
                .add("c", 1L)
                .build()
                .apply();
        Util.flush(cfs);
        cfs.getLiveSSTables().forEach(sstable -> mutateRepaired(cfs, sstable, 111, null));

        ByteBuffer digestWithCounterCell = performReadAndVerifyRepairedInfo(readCommand, 1, 1, true);
        assertNotEquals(EMPTY_BYTE_BUFFER, digestWithCounterCell);
        assertNotEquals(digestWithLegacyCounter0, digestWithCounterCell);
        assertNotEquals(digestWithLegacyCounter1, digestWithCounterCell);
    }

    /**
     * Writes a single partition containing a single row and reads using a partition read. The single
     * row includes 1 live simple column, 1 simple tombstone and 1 complex column with a complex
     * deletion and a live cell. The repaired data digests generated by executing the same query
     * before and after the tombstones become eligible for purging should not match each other.
     * Also, neither digest should be empty as the partition is not made empty by the purging.
     */
    @Test
    public void purgeGCableTombstonesBeforeCalculatingDigest()
    {
        ColumnFamilyStore cfs = Keyspace.open(KEYSPACE).getColumnFamilyStore(CF8);
        cfs.truncateBlocking();
        cfs.disableAutoCompaction();
        setGCGrace(cfs, 600);

        DecoratedKey[] keys = new DecoratedKey[] { Util.dk("key0"), Util.dk("key1"), Util.dk("key2"), Util.dk("key3") };
        int nowInSec = FBUtilities.nowInSeconds();

        // A simple tombstone
        new RowUpdateBuilder(cfs.metadata(), 0, keys[0]).clustering("cc").delete("a").build().apply();

        // Collection with an associated complex deletion
        PartitionUpdate.SimpleBuilder builder = PartitionUpdate.simpleBuilder(cfs.metadata(), keys[1]).timestamp(0);
        builder.row("cc").add("c", ImmutableSet.of("element1", "element2"));
        builder.buildAsMutation().apply();

        // RangeTombstone and a row (not covered by the RT). The row contains a regular tombstone which will not be
        // purged. This is to prevent the partition from being fully purged and removed from the final results
        new RowUpdateBuilder(cfs.metadata(), nowInSec, 0L, keys[2]).addRangeTombstone("aa", "bb").build().apply();
        new RowUpdateBuilder(cfs.metadata(), nowInSec+ 1000, 1000L, keys[2]).clustering("cc").delete("a").build().apply();

        // Partition with 2 rows, one fully deleted
        new RowUpdateBuilder(cfs.metadata.get(), 0, keys[3]).clustering("bb").add("a", ByteBufferUtil.bytes("a")).delete("b").build().apply();
        RowUpdateBuilder.deleteRow(cfs.metadata(), 0, keys[3], "cc").apply();
        Util.flush(cfs);
        cfs.getLiveSSTables().forEach(sstable -> mutateRepaired(cfs, sstable, 111, null));

        Map<DecoratedKey, ByteBuffer> digestsWithTombstones = new HashMap<>();
        //Tombstones are not yet purgable
        for (DecoratedKey key : keys)
        {
            ReadCommand cmd = Util.cmd(cfs, key).withNowInSeconds(nowInSec).build();

            try (ReadExecutionController controller = cmd.executionController(true))
            {
                Partition partition = Util.getOnlyPartitionUnfiltered(cmd, controller);
                assertFalse(partition.isEmpty());
                partition.unfilteredIterator().forEachRemaining(u -> {
                    // must be either a RT, or a row containing some kind of deletion
                    assertTrue(u.isRangeTombstoneMarker() || ((Row) u).hasDeletion(cmd.nowInSec()));
                });
                ByteBuffer digestWithTombstones = controller.getRepairedDataDigest();
                // None should generate an empty digest
                assertDigestsDiffer(EMPTY_BYTE_BUFFER, digestWithTombstones);
                digestsWithTombstones.put(key, digestWithTombstones);
            }
        }

        // Make tombstones eligible for purging and re-run cmd with an incremented nowInSec
        setGCGrace(cfs, 0);

        //Tombstones are now purgable, so won't be in the read results and produce different digests
        for (DecoratedKey key : keys)
        {
            ReadCommand cmd = Util.cmd(cfs, key).withNowInSeconds(nowInSec + 60).build();
            
            try (ReadExecutionController controller = cmd.executionController(true))
            {
                Partition partition = Util.getOnlyPartitionUnfiltered(cmd, controller);
                assertFalse(partition.isEmpty());
                partition.unfilteredIterator().forEachRemaining(u -> {
                    // After purging, only rows without any deletions should remain.
                    // The one exception is "key2:cc" which has a regular column tombstone which is not
                    // eligible for purging. This is to prevent the partition from being fully purged
                    // when its RT is removed.
                    assertTrue(u.isRow());
                    Row r = (Row) u;
                    assertTrue(!r.hasDeletion(cmd.nowInSec())
                               || (key.equals(keys[2]) && r.clustering()
                                                           .bufferAt(0)
                                                           .equals(AsciiType.instance.fromString("cc"))));
                });
                ByteBuffer digestWithoutTombstones = controller.getRepairedDataDigest();
                // not an empty digest
                assertDigestsDiffer(EMPTY_BYTE_BUFFER, digestWithoutTombstones);
                // should not match the pre-purge digest
                assertDigestsDiffer(digestsWithTombstones.get(key), digestWithoutTombstones);
            }
        }
    }

    @Test
    public void testRepairedDataOverreadMetrics()
    {
        ColumnFamilyStore cfs = Keyspace.open(KEYSPACE).getColumnFamilyStore(CF9);
        cfs.truncateBlocking();
        cfs.disableAutoCompaction();
        cfs.metadata().withSwapped(cfs.metadata().params.unbuild()
                                                        .caching(CachingParams.CACHE_NOTHING)
                                                        .build());
        // Insert and repair
        insert(cfs, IntStream.range(0, 10), () -> IntStream.range(0, 10));
        Util.flush(cfs);
        cfs.getLiveSSTables().forEach(sstable -> mutateRepaired(cfs, sstable, 111, null));
        // Insert and leave unrepaired
        insert(cfs, IntStream.range(0, 10), () -> IntStream.range(10, 20));

        // Single partition reads
        int limit = 5;
        ReadCommand cmd = Util.cmd(cfs, ByteBufferUtil.bytes(0)).withLimit(limit).build();
        assertEquals(0, getAndResetOverreadCount(cfs));

        // No overreads if not tracking
        readAndCheckRowCount(Collections.singletonList(Util.getOnlyPartition(cmd)), limit);
        assertEquals(0, getAndResetOverreadCount(cfs));

        // Overread up to (limit - 1) if tracking is enabled
        cmd = cmd.copy();
        readAndCheckRowCount(Collections.singletonList(Util.getOnlyPartition(cmd, true)), limit);
        // overread count is always < limit as the first read is counted during merging (and so is expected)
        assertEquals(limit - 1, getAndResetOverreadCount(cfs));

        // if limit already requires reading all repaired data, no overreads should be recorded
        limit = 20;
        cmd = Util.cmd(cfs, ByteBufferUtil.bytes(0)).withLimit(limit).build();
        readAndCheckRowCount(Collections.singletonList(Util.getOnlyPartition(cmd)), limit);
        assertEquals(0, getAndResetOverreadCount(cfs));

        // Range reads
        limit = 5;
        cmd = Util.cmd(cfs).withLimit(limit).build();
        assertEquals(0, getAndResetOverreadCount(cfs));
        // No overreads if not tracking
        readAndCheckRowCount(Util.getAll(cmd), limit);
        assertEquals(0, getAndResetOverreadCount(cfs));

        // Overread up to (limit - 1) if tracking is enabled
        cmd = cmd.copy();
        readAndCheckRowCount(Util.getAll(cmd, cmd.executionController(true)), limit);
        assertEquals(limit - 1, getAndResetOverreadCount(cfs));

        // if limit already requires reading all repaired data, no overreads should be recorded
        limit = 100;
        cmd = Util.cmd(cfs).withLimit(limit).build();
        readAndCheckRowCount(Util.getAll(cmd), limit);
        assertEquals(0, getAndResetOverreadCount(cfs));
    }

    private void setGCGrace(ColumnFamilyStore cfs, int gcGrace)
    {
        TableParams newParams = cfs.metadata().params.unbuild().gcGraceSeconds(gcGrace).build();
        KeyspaceMetadata keyspaceMetadata = Schema.instance.getKeyspaceMetadata(cfs.metadata().keyspace);
        SchemaTestUtil.addOrUpdateKeyspace(keyspaceMetadata.withSwapped(keyspaceMetadata.tables.withSwapped(cfs.metadata().withSwapped(newParams))), true);
    }

    private long getAndResetOverreadCount(ColumnFamilyStore cfs)
    {
        // always clear the histogram after reading to make comparisons & asserts easier
        long rows = cfs.metric.repairedDataTrackingOverreadRows.cf.getSnapshot().getMax();
        ((ClearableHistogram)cfs.metric.repairedDataTrackingOverreadRows.cf).clear();
        return rows;
    }

    private void readAndCheckRowCount(Iterable<FilteredPartition> partitions, int expected)
    {
        int count = 0;
        for (Partition partition : partitions)
        {
            assertFalse(partition.isEmpty());
            try (UnfilteredRowIterator iter = partition.unfilteredIterator())
            {
                while (iter.hasNext())
                {
                    iter.next();
                    count++;
                }
            }
        }
        assertEquals(expected, count);
    }

    private void insert(ColumnFamilyStore cfs, IntStream partitionIds, Supplier<IntStream> rowIds)
    {
        partitionIds.mapToObj(ByteBufferUtil::bytes)
                    .forEach( pk ->
                        rowIds.get().forEach( c ->
                            new RowUpdateBuilder(cfs.metadata(), 0, pk)
                                .clustering(c)
                                .add("a", ByteBufferUtil.bytes("abcd"))
                                .build()
                                .apply()

                    ));
    }

    private void assertDigestsDiffer(ByteBuffer b0, ByteBuffer b1)
    {
        assertTrue(ByteBufferUtil.compareUnsigned(b0, b1) != 0);
    }

    @Test
    public void partitionReadFullyPurged() throws Exception
    {
        ColumnFamilyStore cfs = Keyspace.open(KEYSPACE).getColumnFamilyStore(CF6);
        ReadCommand partitionRead = Util.cmd(cfs, Util.dk("key")).build();
        fullyPurgedPartitionCreatesEmptyDigest(cfs, partitionRead);
        runWithXmasPatchEnabled(cfs, () -> fullyPurgedPartitionCreatesEmptyDigest(cfs, partitionRead));
    }

    @Test
    public void rangeReadFullyPurged() throws Exception
    {
        ColumnFamilyStore cfs = Keyspace.open(KEYSPACE).getColumnFamilyStore(CF6);
        ReadCommand rangeRead = Util.cmd(cfs).build();
        fullyPurgedPartitionCreatesEmptyDigest(cfs, rangeRead);
        runWithXmasPatchEnabled(cfs, () -> fullyPurgedPartitionCreatesEmptyDigest(cfs, rangeRead));
    }

    /**
     * Writes a single partition containing only a single row deletion and reads with either a range or
     * partition query. Before the row deletion is eligible for purging, it should appear in the query
     * results and cause a non-empty repaired data digest to be generated. Repeating the query after
     * the row deletion is eligible for purging, both the result set and the repaired data digest should
     * be empty.
     */
    private void fullyPurgedPartitionCreatesEmptyDigest(ColumnFamilyStore cfs, ReadCommand command)
    {
        cfs.truncateBlocking();
        cfs.disableAutoCompaction();
        setGCGrace(cfs, 600);

        // Partition with a fully deleted static row and a single, fully deleted regular row
<<<<<<< HEAD
        RowUpdateBuilder.deleteRow(cfs.metadata(), 0, ByteBufferUtil.bytes("key")).apply();
        RowUpdateBuilder.deleteRow(cfs.metadata(), 0, ByteBufferUtil.bytes("key"), "cc").apply();
        Util.flush(cfs);
=======
        RowUpdateBuilder.deleteRowAt(cfs.metadata(), 0, lastRepairTime - 1, ByteBufferUtil.bytes("key")).apply();
        RowUpdateBuilder.deleteRowAt(cfs.metadata(), 0, lastRepairTime - 1, ByteBufferUtil.bytes("key"), "cc").apply();
        cfs.forceBlockingFlush();
>>>>>>> 59363e0c
        cfs.getLiveSSTables().forEach(sstable -> mutateRepaired(cfs, sstable, 111, null));

        try (ReadExecutionController controller = command.executionController(true))
        {
            List<ImmutableBTreePartition> partitions = Util.getAllUnfiltered(command, controller);
            assertEquals(1, partitions.size());
            ByteBuffer digestWithTombstones = controller.getRepairedDataDigest();
            assertTrue(ByteBufferUtil.compareUnsigned(EMPTY_BYTE_BUFFER, digestWithTombstones) != 0);

            // Make tombstones eligible for purging and re-run cmd with an incremented nowInSec
            setGCGrace(cfs, 0);
        }

        AbstractReadCommandBuilder builder = command instanceof PartitionRangeReadCommand
                                             ? Util.cmd(cfs)
                                             : Util.cmd(cfs, Util.dk("key"));
        builder.withNowInSeconds(command.nowInSec() + 60);
        command = builder.build();

        try (ReadExecutionController controller = command.executionController(true))
        {
            List<ImmutableBTreePartition> partitions = Util.getAllUnfiltered(command, controller);
            assertTrue(partitions.isEmpty());
            ByteBuffer digestWithoutTombstones = controller.getRepairedDataDigest();
            assertEquals(0, ByteBufferUtil.compareUnsigned(EMPTY_BYTE_BUFFER, digestWithoutTombstones));
        }
    }

    /**
     * Verifies that during range reads which include multiple partitions, fully purged partitions
     * have no material effect on the calculated digest. This test writes two sstables, each containing
     * a single partition; the first is live and the second fully deleted and eligible for purging.
     * Initially, only the sstable containing the live partition is marked repaired, while a range read
     * which covers both partitions is performed to generate a digest. Then the sstable containing the
     * purged partition is also marked repaired and the query reexecuted. The digests produced by both
     * queries should match as the digest calculation should exclude the fully purged partition.
     */
    @Test
    public void mixedPurgedAndNonPurgedPartitions()
    {
        ColumnFamilyStore cfs = Keyspace.open(KEYSPACE).getColumnFamilyStore(CF6);
        testPurgedAndNonPurgedPartitions(cfs);
        runWithXmasPatchEnabled(cfs, () -> testPurgedAndNonPurgedPartitions(cfs));
    }

    private void testPurgedAndNonPurgedPartitions(ColumnFamilyStore cfs)
    {
        cfs.truncateBlocking();
        cfs.disableAutoCompaction();
        setGCGrace(cfs, 0);

        ReadCommand command = Util.cmd(cfs).withNowInSeconds(FBUtilities.nowInSeconds() + 60).build();

        // Live partition in a repaired sstable, so included in the digest calculation
        new RowUpdateBuilder(cfs.metadata.get(), 0, ByteBufferUtil.bytes("key-0")).clustering("cc").add("a", ByteBufferUtil.bytes("a")).build().apply();
        Util.flush(cfs);
        cfs.getLiveSSTables().forEach(sstable -> mutateRepaired(cfs, sstable, 111, null));
        // Fully deleted partition (static and regular rows) in an unrepaired sstable, so not included in the intial digest
<<<<<<< HEAD
        RowUpdateBuilder.deleteRow(cfs.metadata(), 0, ByteBufferUtil.bytes("key-1")).apply();
        RowUpdateBuilder.deleteRow(cfs.metadata(), 0, ByteBufferUtil.bytes("key-1"), "cc").apply();
        Util.flush(cfs);
=======
        RowUpdateBuilder.deleteRowAt(cfs.metadata(), 0, lastRepairTime - 1, ByteBufferUtil.bytes("key-1")).apply();
        RowUpdateBuilder.deleteRowAt(cfs.metadata(), 0, lastRepairTime - 1, ByteBufferUtil.bytes("key-1"), "cc").apply();
        cfs.forceBlockingFlush();
>>>>>>> 59363e0c

        ByteBuffer digestWithoutPurgedPartition = null;
        
        try (ReadExecutionController controller = command.executionController(true))
        {
            List<ImmutableBTreePartition> partitions = Util.getAllUnfiltered(command, controller);
            assertEquals(1, partitions.size());
            digestWithoutPurgedPartition = controller.getRepairedDataDigest();
            assertTrue(ByteBufferUtil.compareUnsigned(EMPTY_BYTE_BUFFER, digestWithoutPurgedPartition) != 0);
        }
        
        // mark the sstable containing the purged partition as repaired, so both partitions are now
        // read during in the digest calculation. Because the purged partition is entirely
        // discarded, the resultant digest should match the earlier one.
        cfs.getLiveSSTables().forEach(sstable -> mutateRepaired(cfs, sstable, 111, null));
        command = Util.cmd(cfs).withNowInSeconds(command.nowInSec()).build();

        try (ReadExecutionController controller = command.executionController(true))
        {
            List<ImmutableBTreePartition> partitions = Util.getAllUnfiltered(command, controller);
            assertEquals(1, partitions.size());
            ByteBuffer digestWithPurgedPartition = controller.getRepairedDataDigest();
            assertEquals(0, ByteBufferUtil.compareUnsigned(digestWithPurgedPartition, digestWithoutPurgedPartition));
        }
    }

    @Test
    public void purgingConsidersRepairedDataOnly()
    {
        ColumnFamilyStore cfs = Keyspace.open(KEYSPACE).getColumnFamilyStore(CF6);
        purgingConsidersRepairedDataOnly(cfs);
        runWithXmasPatchEnabled(cfs, () -> purgingConsidersRepairedDataOnly(cfs));
    }

    private void purgingConsidersRepairedDataOnly(ColumnFamilyStore cfs)
    {
        // 2 sstables, first is repaired and contains data that is all purgeable
        // the second is unrepaired and contains non-purgable data. Even though
        // the partition itself is not fully purged, the repaired data digest
        // should be empty as there was no non-purgeable, repaired data read.
        cfs.truncateBlocking();
        cfs.disableAutoCompaction();
        setGCGrace(cfs, 0);

        // Partition with a fully deleted static row and a single, fully deleted row which will be fully purged
        DecoratedKey key = Util.dk("key");
<<<<<<< HEAD
        RowUpdateBuilder.deleteRow(cfs.metadata(), 0, key).apply();
        RowUpdateBuilder.deleteRow(cfs.metadata(), 0, key, "cc").apply();
        Util.flush(cfs);
=======
        RowUpdateBuilder.deleteRowAt(cfs.metadata(), 0, lastRepairTime - 1, key).apply();
        RowUpdateBuilder.deleteRowAt(cfs.metadata(), 0, lastRepairTime - 1, key, "cc").apply();
        cfs.forceBlockingFlush();
>>>>>>> 59363e0c
        cfs.getLiveSSTables().forEach(sstable -> mutateRepaired(cfs, sstable, 111, null));

        new RowUpdateBuilder(cfs.metadata(), 1, key).clustering("cc").add("a", ByteBufferUtil.bytes("a")).build().apply();
        Util.flush(cfs);

        int nowInSec = FBUtilities.nowInSeconds() + 10;
        ReadCommand cmd = Util.cmd(cfs, key).withNowInSeconds(nowInSec).build();

        try (ReadExecutionController controller = cmd.executionController(true))
        {
            Partition partition = Util.getOnlyPartitionUnfiltered(cmd, controller);
            assertFalse(partition.isEmpty());
            // check that
            try (UnfilteredRowIterator rows = partition.unfilteredIterator())
            {
                assertFalse(rows.isEmpty());
                Unfiltered unfiltered = rows.next();
                assertFalse(rows.hasNext());
                assertTrue(unfiltered.isRow());
                assertFalse(((Row) unfiltered).hasDeletion(nowInSec));
            }
            assertEquals(EMPTY_BYTE_BUFFER, controller.getRepairedDataDigest());
        }
    }

    private long readCount(SSTableReader sstable)
    {
        return sstable.getReadMeter().count();
    }

    @Test
    public void skipRowCacheIfTrackingRepairedData()
    {
        ColumnFamilyStore cfs = Keyspace.open(KEYSPACE).getColumnFamilyStore(CF6);

        cfs.truncateBlocking();
        cfs.disableAutoCompaction();

        new RowUpdateBuilder(cfs.metadata(), 0, ByteBufferUtil.bytes("key"))
                .clustering("cc")
                .add("a", ByteBufferUtil.bytes("abcd"))
                .build()
                .apply();

        Util.flush(cfs);

        ReadCommand readCommand = Util.cmd(cfs, Util.dk("key")).build();
        assertTrue(cfs.isRowCacheEnabled());
        // warm the cache
        assertFalse(Util.getAll(readCommand).isEmpty());
        long cacheHits = cfs.metric.rowCacheHit.getCount();

        Util.getAll(readCommand);
        assertTrue(cfs.metric.rowCacheHit.getCount() > cacheHits);
        cacheHits = cfs.metric.rowCacheHit.getCount();

        ReadCommand withRepairedInfo = readCommand.copy();
        try (ReadExecutionController controller = withRepairedInfo.executionController(true))
        {
            Util.getAll(withRepairedInfo, controller);
            assertEquals(cacheHits, cfs.metric.rowCacheHit.getCount());
        }
    }

    @Test
    public void testRepairedDataTrackingWithPartitionDeletions()
    {
        ColumnFamilyStore cfs = Keyspace.open(KEYSPACE).getColumnFamilyStore(CF6);
        testRepairedDataTrackingWithPartitionDeletions(cfs);
        runWithXmasPatchEnabled(cfs, () -> testRepairedDataTrackingWithPartitionDeletions(cfs));
    }

    private void testRepairedDataTrackingWithPartitionDeletions(ColumnFamilyStore cfs)
    {
        cfs.truncateBlocking();
        cfs.disableAutoCompaction();

        int nowInSec = FBUtilities.nowInSeconds();
        new Mutation(PartitionUpdate.fullPartitionDelete(cfs.metadata(),
                Util.dk("key"),
                FBUtilities.timestampMicros(),
                nowInSec)).apply();
        cfs.forceBlockingFlush();
        cfs.getLiveSSTables().forEach(sstable -> mutateRepaired(cfs, sstable, 111, null));

        // Single partition read
        ReadCommand cmd = Util.cmd(cfs, Util.dk("key")).build();
        Partition partition = Util.getOnlyPartitionUnfiltered(cmd, cmd.executionController(true));
        try (UnfilteredRowIterator rows = partition.unfilteredIterator())
        {
            Util.consume(rows);
        }

        // Range read
        cmd = Util.cmd(cfs).build();
        List<FilteredPartition> partitions = Util.getAll(cmd, cmd.executionController(true));
        partitions.forEach(p -> p.forEach(u -> {}));
    }


    @Test (expected = IllegalArgumentException.class)
    public void copyFullAsTransientTest()
    {
        ColumnFamilyStore cfs = Keyspace.open(KEYSPACE).getColumnFamilyStore(CF6);
        ReadCommand readCommand = Util.cmd(cfs, Util.dk("key")).build();
        readCommand.copyAsTransientQuery(ReplicaUtils.full(FBUtilities.getBroadcastAddressAndPort()));
    }

    @Test (expected = IllegalArgumentException.class)
    public void copyTransientAsDigestQuery()
    {
        ColumnFamilyStore cfs = Keyspace.open(KEYSPACE).getColumnFamilyStore(CF6);
        ReadCommand readCommand = Util.cmd(cfs, Util.dk("key")).build();
        readCommand.copyAsDigestQuery(ReplicaUtils.trans(FBUtilities.getBroadcastAddressAndPort()));
    }

    @Test (expected = IllegalArgumentException.class)
    public void copyMultipleFullAsTransientTest()
    {
        ColumnFamilyStore cfs = Keyspace.open(KEYSPACE).getColumnFamilyStore(CF6);
        DecoratedKey key = Util.dk("key");
        Token token = key.getToken();
        // Address is unimportant for this test
        InetAddressAndPort addr = FBUtilities.getBroadcastAddressAndPort();
        ReadCommand readCommand = Util.cmd(cfs, key).build();
        readCommand.copyAsTransientQuery(EndpointsForToken.of(token,
                                                              ReplicaUtils.trans(addr, token),
                                                              ReplicaUtils.full(addr, token)));
    }

    @Test (expected = IllegalArgumentException.class)
    public void copyMultipleTransientAsDigestQuery()
    {
        ColumnFamilyStore cfs = Keyspace.open(KEYSPACE).getColumnFamilyStore(CF6);
        DecoratedKey key = Util.dk("key");
        Token token = key.getToken();
        // Address is unimportant for this test
        InetAddressAndPort addr = FBUtilities.getBroadcastAddressAndPort();
        ReadCommand readCommand = Util.cmd(cfs, key).build();
        readCommand.copyAsDigestQuery(EndpointsForToken.of(token,
                                                           ReplicaUtils.trans(addr, token),
                                                           ReplicaUtils.full(addr, token)));
    }

    @Test
    public void testToCQLString()
    {
        ColumnFamilyStore cfs = Keyspace.open(KEYSPACE).getColumnFamilyStore(CF2);
        DecoratedKey key = Util.dk("key");

        ReadCommand readCommand = Util.cmd(cfs, key).build();

        String result = readCommand.toCQLString();

        assertEquals(result, String.format("SELECT * FROM \"ReadCommandTest\".\"Standard2\" WHERE key = 0x%s ALLOW FILTERING", ByteBufferUtil.bytesToHex(key.getKey())));
    }

    private void testRepairedDataTracking(ColumnFamilyStore cfs, ReadCommand readCommand)
    {
        cfs.truncateBlocking();
        cfs.disableAutoCompaction();

        new RowUpdateBuilder(cfs.metadata(), 0, ByteBufferUtil.bytes("key"))
                .clustering("cc")
                .add("a", ByteBufferUtil.bytes("abcd"))
                .build()
                .apply();

        Util.flush(cfs);

        new RowUpdateBuilder(cfs.metadata(), 1, ByteBufferUtil.bytes("key"))
                .clustering("dd")
                .add("a", ByteBufferUtil.bytes("abcd"))
                .build()
                .apply();

        Util.flush(cfs);
        List<SSTableReader> sstables = new ArrayList<>(cfs.getLiveSSTables());
        assertEquals(2, sstables.size());
        sstables.forEach(sstable -> assertFalse(sstable.isRepaired() || sstable.isPendingRepair()));
        SSTableReader sstable1 = sstables.get(0);
        SSTableReader sstable2 = sstables.get(1);

        int numPartitions = 1;
        int rowsPerPartition = 2;

        // Capture all the digest versions as we mutate the table's repaired status. Each time
        // we make a change, we expect a different digest.
        Set<ByteBuffer> digests = new HashSet<>();
        // first time round, nothing has been marked repaired so we expect digest to be an empty buffer and to be marked conclusive
        ByteBuffer digest = performReadAndVerifyRepairedInfo(readCommand, numPartitions, rowsPerPartition, true);
        assertEquals(EMPTY_BYTE_BUFFER, digest);
        digests.add(digest);

        // add a pending repair session to table1, digest should remain the same but now we expect it to be marked inconclusive
        TimeUUID session1 = nextTimeUUID();
        mutateRepaired(cfs, sstable1, ActiveRepairService.UNREPAIRED_SSTABLE, session1);
        digests.add(performReadAndVerifyRepairedInfo(readCommand, numPartitions, rowsPerPartition, false));
        assertEquals(1, digests.size());

        // add a different pending session to table2, digest should remain the same and still consider it inconclusive
        TimeUUID session2 = nextTimeUUID();
        mutateRepaired(cfs, sstable2, ActiveRepairService.UNREPAIRED_SSTABLE, session2);
        digests.add(performReadAndVerifyRepairedInfo(readCommand, numPartitions, rowsPerPartition, false));
        assertEquals(1, digests.size());

        // mark one table repaired
        mutateRepaired(cfs, sstable1, 111, null);
        // this time, digest should not be empty, session2 still means that the result is inconclusive
        digests.add(performReadAndVerifyRepairedInfo(readCommand, numPartitions, rowsPerPartition, false));
        assertEquals(2, digests.size());

        // mark the second table repaired
        mutateRepaired(cfs, sstable2, 222, null);
        // digest should be updated again and as there are no longer any pending sessions, it should be considered conclusive
        digests.add(performReadAndVerifyRepairedInfo(readCommand, numPartitions, rowsPerPartition, true));
        assertEquals(3, digests.size());

        // insert a partition tombstone into the memtable, then re-check the repaired info.
        // This is to ensure that when the optimisations which skip reading from sstables
        // when a newer partition tombstone has already been cause the digest to be marked
        // as inconclusive.
        // the exception to this case is for partition range reads, where we always read
        // and generate digests for all sstables, so we only test this path for single partition reads
        if (readCommand.isLimitedToOnePartition())
        {
            new Mutation(PartitionUpdate.simpleBuilder(cfs.metadata(), ByteBufferUtil.bytes("key"))
                                        .delete()
                                        .build()).apply();
            digest = performReadAndVerifyRepairedInfo(readCommand, 0, rowsPerPartition, false);
            assertEquals(EMPTY_BYTE_BUFFER, digest);

            // now flush so we have an unrepaired table with the deletion and repeat the check
            Util.flush(cfs);
            digest = performReadAndVerifyRepairedInfo(readCommand, 0, rowsPerPartition, false);
            assertEquals(EMPTY_BYTE_BUFFER, digest);
        }
    }

    private void mutateRepaired(ColumnFamilyStore cfs, SSTableReader sstable, long repairedAt, TimeUUID pendingSession)
    {
        try
        {
            sstable.descriptor.getMetadataSerializer().mutateRepairMetadata(sstable.descriptor, repairedAt, pendingSession, false);
            sstable.reloadSSTableMetadata();
        }
        catch (IOException e)
        {
            e.printStackTrace();
            fail("Caught IOException when mutating sstable metadata");
        }

        if (pendingSession != null)
        {
            // setup a minimal repair session. This is necessary because we
            // check for sessions which have exceeded timeout and been purged
            Range<Token> range = new Range<>(cfs.metadata().partitioner.getMinimumToken(),
                                             cfs.metadata().partitioner.getRandomToken());
            ActiveRepairService.instance.registerParentRepairSession(pendingSession,
                                                                     REPAIR_COORDINATOR,
                                                                     Lists.newArrayList(cfs),
                                                                     Sets.newHashSet(range),
                                                                     true,
                                                                     repairedAt,
                                                                     true,
                                                                     PreviewKind.NONE);

            LocalSessionAccessor.prepareUnsafe(pendingSession, null, Sets.newHashSet(REPAIR_COORDINATOR));
        }
    }

    private ByteBuffer performReadAndVerifyRepairedInfo(ReadCommand command,
                                                        int expectedPartitions,
                                                        int expectedRowsPerPartition,
                                                        boolean expectConclusive)
    {
        // perform equivalent read command multiple times and assert that
        // the repaired data info is always consistent. Return the digest
        // so we can verify that it changes when the repaired status of
        // the queried tables does.
        Set<ByteBuffer> digests = new HashSet<>();
        for (int i = 0; i < 10; i++)
        {
            ReadCommand withRepairedInfo = command.copy();

            try (ReadExecutionController controller = withRepairedInfo.executionController(true))
            {
                List<FilteredPartition> partitions = Util.getAll(withRepairedInfo, controller);
                assertEquals(expectedPartitions, partitions.size());
                partitions.forEach(p -> assertEquals(expectedRowsPerPartition, p.rowCount()));

                ByteBuffer digest = controller.getRepairedDataDigest();
                digests.add(digest);
                assertEquals(1, digests.size());
                assertEquals(expectConclusive, controller.isRepairedDataDigestConclusive());
            }
        }
        return digests.iterator().next();
    }

    private void runWithXmasPatchEnabled(ColumnFamilyStore cfs, Runnable test)
    {
        boolean enabled = DatabaseDescriptor.enableChristmasPatch();
        DatabaseDescriptor.setChristmasPatchEnabled();
        cfs.clearLastSucessfulRepairUnsafe();
        cfs.skipRFCheckForXmasPatch();
        Map<Range<Token>, Integer> repairs = new HashMap<>();
        repairs.put(new Range<Token>(cfs.getPartitioner().getMinimumToken(), cfs.getPartitioner().getMinimumToken()),
                    lastRepairTime);
        cfs.setLastSuccessfulRepairs(repairs, new ArrayList<>());
        test.run();
        DatabaseDescriptor.setChristmasPatchEnabled(enabled);
    }
}<|MERGE_RESOLUTION|>--- conflicted
+++ resolved
@@ -985,15 +985,9 @@
         setGCGrace(cfs, 600);
 
         // Partition with a fully deleted static row and a single, fully deleted regular row
-<<<<<<< HEAD
-        RowUpdateBuilder.deleteRow(cfs.metadata(), 0, ByteBufferUtil.bytes("key")).apply();
-        RowUpdateBuilder.deleteRow(cfs.metadata(), 0, ByteBufferUtil.bytes("key"), "cc").apply();
-        Util.flush(cfs);
-=======
         RowUpdateBuilder.deleteRowAt(cfs.metadata(), 0, lastRepairTime - 1, ByteBufferUtil.bytes("key")).apply();
         RowUpdateBuilder.deleteRowAt(cfs.metadata(), 0, lastRepairTime - 1, ByteBufferUtil.bytes("key"), "cc").apply();
-        cfs.forceBlockingFlush();
->>>>>>> 59363e0c
+        Util.flush(cfs);
         cfs.getLiveSSTables().forEach(sstable -> mutateRepaired(cfs, sstable, 111, null));
 
         try (ReadExecutionController controller = command.executionController(true))
@@ -1052,15 +1046,9 @@
         Util.flush(cfs);
         cfs.getLiveSSTables().forEach(sstable -> mutateRepaired(cfs, sstable, 111, null));
         // Fully deleted partition (static and regular rows) in an unrepaired sstable, so not included in the intial digest
-<<<<<<< HEAD
-        RowUpdateBuilder.deleteRow(cfs.metadata(), 0, ByteBufferUtil.bytes("key-1")).apply();
-        RowUpdateBuilder.deleteRow(cfs.metadata(), 0, ByteBufferUtil.bytes("key-1"), "cc").apply();
-        Util.flush(cfs);
-=======
         RowUpdateBuilder.deleteRowAt(cfs.metadata(), 0, lastRepairTime - 1, ByteBufferUtil.bytes("key-1")).apply();
         RowUpdateBuilder.deleteRowAt(cfs.metadata(), 0, lastRepairTime - 1, ByteBufferUtil.bytes("key-1"), "cc").apply();
-        cfs.forceBlockingFlush();
->>>>>>> 59363e0c
+        Util.flush(cfs);
 
         ByteBuffer digestWithoutPurgedPartition = null;
         
@@ -1107,15 +1095,9 @@
 
         // Partition with a fully deleted static row and a single, fully deleted row which will be fully purged
         DecoratedKey key = Util.dk("key");
-<<<<<<< HEAD
-        RowUpdateBuilder.deleteRow(cfs.metadata(), 0, key).apply();
-        RowUpdateBuilder.deleteRow(cfs.metadata(), 0, key, "cc").apply();
-        Util.flush(cfs);
-=======
         RowUpdateBuilder.deleteRowAt(cfs.metadata(), 0, lastRepairTime - 1, key).apply();
         RowUpdateBuilder.deleteRowAt(cfs.metadata(), 0, lastRepairTime - 1, key, "cc").apply();
-        cfs.forceBlockingFlush();
->>>>>>> 59363e0c
+        Util.flush(cfs);
         cfs.getLiveSSTables().forEach(sstable -> mutateRepaired(cfs, sstable, 111, null));
 
         new RowUpdateBuilder(cfs.metadata(), 1, key).clustering("cc").add("a", ByteBufferUtil.bytes("a")).build().apply();
@@ -1198,7 +1180,7 @@
                 Util.dk("key"),
                 FBUtilities.timestampMicros(),
                 nowInSec)).apply();
-        cfs.forceBlockingFlush();
+        Util.flush(cfs);
         cfs.getLiveSSTables().forEach(sstable -> mutateRepaired(cfs, sstable, 111, null));
 
         // Single partition read
