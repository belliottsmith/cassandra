/*
 * Licensed to the Apache Software Foundation (ASF) under one
 * or more contributor license agreements.  See the NOTICE file
 * distributed with this work for additional information
 * regarding copyright ownership.  The ASF licenses this file
 * to you under the Apache License, Version 2.0 (the
 * "License"); you may not use this file except in compliance
 * with the License.  You may obtain a copy of the License at
 *
 *    http://www.apache.org/licenses/LICENSE-2.0
 *
 * Unless required by applicable law or agreed to in writing,
 * software distributed under the License is distributed on an
 * "AS IS" BASIS, WITHOUT WARRANTIES OR CONDITIONS OF ANY
 * KIND, either express or implied.  See the License for the
 * specific language governing permissions and limitations
 * under the License.
 */
package org.apache.cassandra.schema;

import java.io.IOException;

import org.apache.cassandra.config.DatabaseDescriptor;
import org.apache.cassandra.cql3.CQLTester;
import org.apache.cassandra.cql3.QueryOptions;
import org.apache.cassandra.exceptions.ConfigurationException;
import org.apache.cassandra.transport.Message;
import org.apache.cassandra.transport.ProtocolVersion;
import org.apache.cassandra.transport.Server;
import org.apache.cassandra.transport.SimpleClient;
import org.apache.cassandra.transport.messages.QueryMessage;

import org.junit.Test;

import static org.junit.Assert.assertEquals;
import static org.junit.Assert.assertTrue;
import static org.junit.Assert.fail;

public class CreateTableValidationTest extends CQLTester
{
    private static final String KEYSPACE1 = "CreateTableValidationTest";

    @Test
    public void testInvalidBloomFilterFPRatio() throws Throwable
    {
        try
        {
            createTableMayThrow("CREATE TABLE %s (a int PRIMARY KEY, b int) WITH bloom_filter_fp_chance = 0.0000001");
            fail("Expected an fp chance of 0.0000001 to be rejected");
        }
        catch (ConfigurationException exc) { }

        try
        {
            createTableMayThrow("CREATE TABLE %s (a int PRIMARY KEY, b int) WITH bloom_filter_fp_chance = 1.1");
            fail("Expected an fp chance of 1.1 to be rejected");
        }
        catch (ConfigurationException exc) { }

        // sanity check
        createTable("CREATE TABLE %s (a int PRIMARY KEY, b int) WITH bloom_filter_fp_chance = 0.1");
    }

    @Test
<<<<<<< HEAD
    public void testCreateKeyspaceTableWarning() throws IOException
    {
        requireNetwork();
        int tableCountWarn = DatabaseDescriptor.tableCountWarnThreshold();
        int keyspaceCountWarn = DatabaseDescriptor.keyspaceCountWarnThreshold();
        DatabaseDescriptor.setTableCountWarnThreshold(Schema.instance.getNumberOfTables());
        DatabaseDescriptor.setKeyspaceCountWarnThreshold(Schema.instance.getKeyspaces().size());

        try (SimpleClient client = newSimpleClient(ProtocolVersion.CURRENT).connect(false))
        {
            String createKeyspace = "CREATE KEYSPACE createkswarning%d WITH REPLICATION={'class':'org.apache.cassandra.locator.NetworkTopologyStrategy','datacenter1':'2'}";
            QueryMessage query = new QueryMessage(String.format(createKeyspace, 1), QueryOptions.DEFAULT);
            Message.Response resp = client.execute(query);
            assertTrue(resp.getWarnings().size() > 0);
            assertTrue(resp.getWarnings().get(0).contains("Having a large number of keyspaces will significantly"));

            DatabaseDescriptor.setKeyspaceCountWarnThreshold(Schema.instance.getKeyspaces().size() + 1);
            query = new QueryMessage(String.format(createKeyspace, 2), QueryOptions.DEFAULT);
            resp = client.execute(query);
            assertTrue(resp.getWarnings() == null || resp.getWarnings().isEmpty());

            query = new QueryMessage(String.format("CREATE TABLE %s.%s (id int primary key, x int)", KEYSPACE, "test1"), QueryOptions.DEFAULT);
            resp = client.execute(query);
            assertTrue(resp.getWarnings().size() > 0);
            assertTrue(resp.getWarnings().get(0).contains("Having a large number of tables"));

            DatabaseDescriptor.setTableCountWarnThreshold(Schema.instance.getNumberOfTables() + 1);
            query = new QueryMessage(String.format("CREATE TABLE %s.%s (id int primary key, x int)", KEYSPACE, "test2"), QueryOptions.DEFAULT);
            resp = client.execute(query);
            assertTrue(resp.getWarnings() == null || resp.getWarnings().isEmpty());
        }
        finally
        {
            DatabaseDescriptor.setTableCountWarnThreshold(tableCountWarn);
            DatabaseDescriptor.setKeyspaceCountWarnThreshold(keyspaceCountWarn);
        }
=======
    public void testAllowsReadRepairChances()
    {
        // TODO: remove in 5.0; see rdar://58490910
        createTable("CREATE TABLE %s (a int PRIMARY KEY) WITH read_repair_chance = 1.0;");
        createTable("CREATE TABLE %s (a int PRIMARY KEY) WITH dclocal_read_repair_chance = 1.0;");
>>>>>>> f71f70d9
    }
}<|MERGE_RESOLUTION|>--- conflicted
+++ resolved
@@ -62,7 +62,6 @@
     }
 
     @Test
-<<<<<<< HEAD
     public void testCreateKeyspaceTableWarning() throws IOException
     {
         requireNetwork();
@@ -99,12 +98,13 @@
             DatabaseDescriptor.setTableCountWarnThreshold(tableCountWarn);
             DatabaseDescriptor.setKeyspaceCountWarnThreshold(keyspaceCountWarn);
         }
-=======
+    }
+
+    @Test
     public void testAllowsReadRepairChances()
     {
         // TODO: remove in 5.0; see rdar://58490910
         createTable("CREATE TABLE %s (a int PRIMARY KEY) WITH read_repair_chance = 1.0;");
         createTable("CREATE TABLE %s (a int PRIMARY KEY) WITH dclocal_read_repair_chance = 1.0;");
->>>>>>> f71f70d9
     }
 }