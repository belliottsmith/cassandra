--- conflicted
+++ resolved
@@ -19,11 +19,7 @@
 package org.apache.cassandra.schema;
 
 import java.net.UnknownHostException;
-<<<<<<< HEAD
 import java.util.Arrays;
-=======
-import java.util.ArrayList;
->>>>>>> 42431da5
 import java.util.Collection;
 import java.util.Collections;
 import java.util.HashSet;
@@ -32,13 +28,10 @@
 import java.util.Queue;
 import java.util.Set;
 import java.util.UUID;
-<<<<<<< HEAD
+import java.util.concurrent.ExecutionException;
 import java.util.concurrent.Future;
 import java.util.concurrent.ScheduledExecutorService;
 import java.util.concurrent.ScheduledFuture;
-=======
-import java.util.concurrent.ExecutionException;
->>>>>>> 42431da5
 
 import com.google.common.collect.Iterables;
 import com.google.common.collect.Sets;
@@ -56,7 +49,6 @@
 import org.apache.cassandra.gms.Gossiper;
 import org.apache.cassandra.gms.VersionedValue;
 import org.apache.cassandra.locator.InetAddressAndPort;
-<<<<<<< HEAD
 import org.apache.cassandra.metrics.MessagingMetrics;
 import org.apache.cassandra.net.EndpointMessagingVersions;
 import org.apache.cassandra.net.Message;
@@ -65,9 +57,6 @@
 import org.apache.cassandra.net.Verb;
 import org.apache.cassandra.utils.FBUtilities;
 import org.apache.cassandra.utils.Pair;
-=======
-import org.apache.cassandra.utils.concurrent.Future;
->>>>>>> 42431da5
 import org.apache.cassandra.utils.concurrent.WaitQueue;
 import org.mockito.ArgumentCaptor;
 import org.mockito.ArgumentMatchers;
@@ -81,6 +70,8 @@
 import static org.mockito.Mockito.doAnswer;
 import static org.mockito.Mockito.doNothing;
 import static org.mockito.Mockito.mock;
+import static org.mockito.Mockito.times;
+import static org.mockito.Mockito.verify;
 import static org.mockito.Mockito.when;
 
 public class MigrationCoordinatorTest
@@ -119,6 +110,7 @@
     {
         final Queue<Pair<InetAddressAndPort, RequestCallback<Collection<Mutation>>>> requests = new LinkedList<>();
         final ScheduledExecutorService oneTimeExecutor = mock(ScheduledExecutorService.class);
+        final ScheduledExecutorService nonPeriodicExecutor = mock(ScheduledExecutorService.class);
         final Gossiper gossiper = mock(Gossiper.class);
         final Set<InetAddressAndPort> mergedSchemasFrom = new HashSet<>();
         final EndpointMessagingVersions versions = mock(EndpointMessagingVersions.class);
@@ -152,6 +144,7 @@
             this.coordinator = new MigrationCoordinator(messagingService,
                                                         ImmediateExecutor.INSTANCE,
                                                         oneTimeExecutor,
+                                                        nonPeriodicExecutor,
                                                         maxOutstandingRequests,
                                                         gossiper,
                                                         () -> localSchemaVersion,
@@ -182,14 +175,6 @@
 
             return endpoint;
         }
-
-        List<InetAddressAndPort> attemptedSchemaPulls = new ArrayList<>();
-        @Override
-        protected Future<Void> scheduleSchemaPull(InetAddressAndPort endpoint, VersionInfo info)
-        {
-            attemptedSchemaPulls.add(endpoint);
-            return super.scheduleSchemaPull(endpoint, info);
-        }
     }
 
     @Test
@@ -228,11 +213,7 @@
 
         // and migration tasks should not be sent out for subsequent version reports
         getUnchecked(coordinator.reportEndpointVersion(EP3, V1));
-<<<<<<< HEAD
         Assert.assertTrue(wrapper.requests.isEmpty());
-=======
-        Assert.assertTrue(coordinator.requests.isEmpty());
->>>>>>> 42431da5
     }
 
     /**
@@ -482,16 +463,14 @@
     @Test
     public void pullFromDownNode() throws InterruptedException, ExecutionException
     {
-        InstrumentedCoordinator coordinator = new InstrumentedCoordinator();
-        Assert.assertTrue(coordinator.requests.isEmpty());
-
-        coordinator.deadNodes.add(EP1);
-        coordinator.reportEndpointVersion(EP1, V1).get();
-
-        int attemptedSchemaPulls = (int) coordinator.attemptedSchemaPulls.stream().filter(EP1::equals).count();
-        int failureRetriesDelayed = coordinator.getNumFailureRetriesDelayed();
+        Wrapper wrapper = new Wrapper();
+        Assert.assertTrue(wrapper.requests.isEmpty());
+
+        when(wrapper.gossiper.isAlive(EP1)).thenReturn(false); // need to mock this as a dead endpoint instead
+        wrapper.coordinator.reportEndpointVersion(EP1, V1).get();
 
         // All attempts should be retried, since node is dead
-        Assert.assertEquals(attemptedSchemaPulls, failureRetriesDelayed);
+        verify(wrapper.nonPeriodicExecutor, times(wrapper.coordinator.getNumFailureRetriesDelayed()))
+        .schedule((Runnable) any(), anyLong(), any());
     }
 }