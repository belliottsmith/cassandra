/*
* Licensed to the Apache Software Foundation (ASF) under one
* or more contributor license agreements.  See the NOTICE file
* distributed with this work for additional information
* regarding copyright ownership.  The ASF licenses this file
* to you under the Apache License, Version 2.0 (the
* "License"); you may not use this file except in compliance
* with the License.  You may obtain a copy of the License at
*
*    http://www.apache.org/licenses/LICENSE-2.0
*
* Unless required by applicable law or agreed to in writing,
* software distributed under the License is distributed on an
* "AS IS" BASIS, WITHOUT WARRANTIES OR CONDITIONS OF ANY
* KIND, either express or implied.  See the License for the
* specific language governing permissions and limitations
* under the License.
*/
package org.apache.cassandra.schema;

import java.io.IOException;
import java.util.Arrays;
import java.util.Collection;
import java.util.Collections;
import java.util.Set;
import java.util.concurrent.ConcurrentHashMap;
import java.util.concurrent.ConcurrentMap;
import java.util.concurrent.atomic.AtomicInteger;
import java.util.function.Function;
import java.util.function.Supplier;

import com.google.common.collect.ImmutableSet;

import org.apache.cassandra.Util;
import org.apache.cassandra.config.DatabaseDescriptor;
import org.apache.cassandra.db.*;
import org.apache.cassandra.db.marshal.UTF8Type;
import org.apache.cassandra.db.memtable.Memtable;
import org.apache.cassandra.db.memtable.SkipListMemtable;
import org.apache.cassandra.dht.Murmur3Partitioner;
import org.apache.cassandra.io.sstable.Component;
import org.apache.cassandra.io.sstable.Descriptor;
import org.apache.cassandra.io.sstable.IndexSummary;
import org.apache.cassandra.io.sstable.SSTableId;
import org.apache.cassandra.io.sstable.format.SSTableFormat;
import org.apache.cassandra.io.sstable.format.SSTableReader;
import org.apache.cassandra.io.sstable.metadata.MetadataCollector;
import org.apache.cassandra.io.sstable.metadata.MetadataType;
import org.apache.cassandra.io.sstable.metadata.StatsMetadata;
import org.apache.cassandra.io.util.ChannelProxy;
import org.apache.cassandra.io.util.File;
import org.apache.cassandra.io.util.FileHandle;
import org.apache.cassandra.io.util.FileUtils;
import org.apache.cassandra.io.util.Memory;
import org.apache.cassandra.utils.AlwaysPresentFilter;
import org.apache.cassandra.utils.ByteBufferUtil;

import static org.apache.cassandra.service.ActiveRepairService.UNREPAIRED_SSTABLE;

public class MockSchema
{
    public static Supplier<? extends SSTableId> sstableIdGenerator = Util.newSeqGen();

    public static final ConcurrentMap<Integer, SSTableId> sstableIds = new ConcurrentHashMap<>();

    public static SSTableId sstableId(int idx)
    {
        return sstableIds.computeIfAbsent(idx, ignored -> sstableIdGenerator.get());
    }

    public static Collection<Object[]> sstableIdGenerators()
    {
        return Arrays.asList(new Object[]{ Util.newSeqGen() },
                             new Object[]{ Util.newUUIDGen() });
    }

    static
    {
        Memory offsets = Memory.allocate(4);
        offsets.setInt(0, 0);
        indexSummary = new IndexSummary(Murmur3Partitioner.instance, offsets, 0, Memory.allocate(4), 0, 0, 1, 1);
    }

    private static final AtomicInteger id = new AtomicInteger();
    public static final Keyspace ks = Keyspace.mockKS(KeyspaceMetadata.create("mockks", KeyspaceParams.simpleTransient(1)));

    public static final IndexSummary indexSummary;

    private static final File tempFile = temp("mocksegmentedfile");

    public static Memtable memtable(ColumnFamilyStore cfs)
    {
        return SkipListMemtable.FACTORY.create(null, cfs.metadata, cfs);
    }

    public static SSTableReader sstable(int generation, ColumnFamilyStore cfs)
    {
        return sstable(generation, false, cfs);
    }

    public static SSTableReader sstable(int generation, long first, long last, ColumnFamilyStore cfs)
    {
        return sstable(generation, 0, false, first, last, cfs);
    }

<<<<<<< HEAD
=======
    public static SSTableReader sstable(int generation, long first, long last, int minLocalDeletionTime, ColumnFamilyStore cfs)
    {
        return sstable(generation, 0, false, first, last, 0, cfs, minLocalDeletionTime);
    }

>>>>>>> 0186211a
    public static SSTableReader sstable(int generation, boolean keepRef, ColumnFamilyStore cfs)
    {
        return sstable(generation, 0, keepRef, cfs);
    }

    public static SSTableReader sstable(int generation, long first, long last, int minLocalDeletionTime, ColumnFamilyStore cfs)
    {
        return sstable(generation, 0, false, first, last, 0, minLocalDeletionTime, cfs);
    }

    public static SSTableReader sstable(int generation, int size, ColumnFamilyStore cfs)
    {
        return sstable(generation, size, false, cfs);
    }

    public static SSTableReader sstable(int generation, int size, boolean keepRef, ColumnFamilyStore cfs)
    {
        return sstable(generation, size, keepRef, generation, generation, cfs);
    }

    public static SSTableReader sstableWithLevel(int generation, long firstToken, long lastToken, int level, ColumnFamilyStore cfs)
    {
        return sstable(generation, 0, false, firstToken, lastToken, level, cfs);
    }

    public static SSTableReader sstableWithLevel(int generation, int size, int level, ColumnFamilyStore cfs)
    {
        return sstable(generation, size, false, generation, generation, level, cfs);
    }

    public static SSTableReader sstableWithTimestamp(int generation, long timestamp, ColumnFamilyStore cfs)
    {
        return sstable(generation, 0, false, 0, 1000, 0, Integer.MAX_VALUE, timestamp, cfs);
    }

    public static SSTableReader sstable(int generation, int size, boolean keepRef, long firstToken, long lastToken, ColumnFamilyStore cfs)
    {
        return sstable(generation, size, keepRef, firstToken, lastToken, 0, cfs);
    }

    public static SSTableReader sstable(int generation, int size, boolean keepRef, long firstToken, long lastToken, int level, ColumnFamilyStore cfs)
    {
        return sstable(generation, size, keepRef, firstToken, lastToken, level, Integer.MAX_VALUE, cfs);
    }

    public static SSTableReader sstable(int generation, int size, boolean keepRef, long firstToken, long lastToken, int level, int minLocalDeletionTime, ColumnFamilyStore cfs)
    {
        return sstable(generation, size, keepRef, firstToken, lastToken, level, minLocalDeletionTime, System.currentTimeMillis() * 1000, cfs);
    }

<<<<<<< HEAD
    public static SSTableReader sstable(int generation, int size, boolean keepRef, long firstToken, long lastToken, int level, int minLocalDeletionTime, long timestamp, ColumnFamilyStore cfs)
=======
    public static SSTableReader sstableWithTimestamp(int generation, int size, long timestamp, ColumnFamilyStore cfs)
    {
        return sstable(generation, size, false, generation, generation, 0, cfs, Integer.MAX_VALUE, timestamp);
    }

    public static SSTableReader sstable(int generation, int size, boolean keepRef, long firstToken, long lastToken, int level, ColumnFamilyStore cfs, int minLocalDeletionTime)
>>>>>>> 0186211a
    {
        return sstable(generation, size, keepRef, firstToken, lastToken, level, cfs, minLocalDeletionTime, System.currentTimeMillis() * 1000);
    }

    public static SSTableReader sstable(int generation, int size, boolean keepRef, long firstToken, long lastToken, int level, ColumnFamilyStore cfs, int minLocalDeletionTime, long timestamp)
    {
        Descriptor descriptor = new Descriptor(cfs.getDirectories().getDirectoryForNewSSTables(),
                                               cfs.keyspace.getName(),
                                               cfs.getTableName(),
                                               sstableId(generation), SSTableFormat.Type.BIG);
        Set<Component> components = ImmutableSet.of(Component.DATA, Component.PRIMARY_INDEX, Component.FILTER, Component.TOC);
        for (Component component : components)
        {
            File file = new File(descriptor.filenameFor(component));
            file.createFileIfNotExists();
        }
        // .complete() with size to make sstable.onDiskLength work
        try (FileHandle.Builder builder = new FileHandle.Builder(new ChannelProxy(tempFile)).bufferSize(size);
             FileHandle fileHandle = builder.complete(size))
        {
            if (size > 0)
            {
                try
                {
                    File file = new File(descriptor.filenameFor(Component.DATA));
                    Util.setFileLength(file, size);
                }
                catch (IOException e)
                {
                    throw new RuntimeException(e);
                }
            }
            SerializationHeader header = SerializationHeader.make(cfs.metadata(), Collections.emptyList());
            MetadataCollector collector = new MetadataCollector(cfs.metadata().comparator);
            collector.update(new DeletionTime(timestamp, minLocalDeletionTime));
<<<<<<< HEAD
            StatsMetadata metadata = (StatsMetadata) collector.sstableLevel(level)
                                                              .finalizeMetadata(cfs.metadata().partitioner.getClass().getCanonicalName(), 0.01f, UNREPAIRED_SSTABLE, null, false, header)
                                                              .get(MetadataType.STATS);
=======
            StatsMetadata metadata = (StatsMetadata) collector
                                                     .sstableLevel(level)
                                                     .finalizeMetadata(cfs.metadata().partitioner.getClass().getCanonicalName(), 0.01f, UNREPAIRED_SSTABLE, null, false, header)
                                                     .get(MetadataType.STATS);
>>>>>>> 0186211a
            SSTableReader reader = SSTableReader.internalOpen(descriptor, components, cfs.metadata,
                                                              fileHandle.sharedCopy(), fileHandle.sharedCopy(), indexSummary.sharedCopy(),
                                                              new AlwaysPresentFilter(), 1L, metadata, SSTableReader.OpenReason.NORMAL, header);
            reader.first = readerBounds(firstToken);
            reader.last = readerBounds(lastToken);
            if (!keepRef)
                reader.selfRef().release();
            return reader;
        }

    }

    public static ColumnFamilyStore newCFS()
    {
        return newCFS(ks.getName());
    }

    public static ColumnFamilyStore newCFS(String ksname)
    {
        return newCFS(ksname, newTableMetadata(ksname));
    }

    public static ColumnFamilyStore newCFS(Function<TableMetadata.Builder, TableMetadata.Builder> options)
    {
        return newCFS(ks.getName(), options);
    }

    public static ColumnFamilyStore newCFS(String ksname, Function<TableMetadata.Builder, TableMetadata.Builder> options)
    {
        return newCFS(options.apply(newTableMetadataBuilder(ksname)).build());
    }

    public static ColumnFamilyStore newCFS(TableMetadata metadata)
    {
        return new ColumnFamilyStore(ks, metadata.name, Util.newSeqGen(), new TableMetadataRef(metadata), new Directories(metadata), false, false, false);
    }

    private static ColumnFamilyStore newCFS(String ksname, TableMetadata metadata)
    {
        Keyspace keyspace = Keyspace.mockKS(KeyspaceMetadata.create(ksname, KeyspaceParams.simpleTransient(2)));
        return new ColumnFamilyStore(keyspace, metadata.name, Util.newSeqGen(), new TableMetadataRef(metadata), new Directories(metadata), false, false, false);
    }

    public static TableMetadata newTableMetadata(String ksname)
    {
        return newTableMetadata(ksname, "mockcf" + (id.incrementAndGet()));
    }

    public static TableMetadata newTableMetadata(String ksname, String cfname)
    {
        return newTableMetadataBuilder(ksname, cfname).build();
    }

    public static TableMetadata.Builder newTableMetadataBuilder(String ksname)
    {
        return newTableMetadataBuilder(ksname, "mockcf" + (id.incrementAndGet()));
    }

    public static TableMetadata.Builder newTableMetadataBuilder(String ksname, String cfname)
    {
        return TableMetadata.builder(ksname, cfname)
                            .partitioner(Murmur3Partitioner.instance)
                            .addPartitionKeyColumn("key", UTF8Type.instance)
                            .addClusteringColumn("col", UTF8Type.instance)
                            .addRegularColumn("value", UTF8Type.instance)
                            .caching(CachingParams.CACHE_NOTHING);
    }

    public static BufferDecoratedKey readerBounds(long generation)
    {
        return new BufferDecoratedKey(new Murmur3Partitioner.LongToken(generation), ByteBufferUtil.EMPTY_BYTE_BUFFER);
    }

    private static File temp(String id)
    {
        File file = FileUtils.createTempFile(id, "tmp");
        file.deleteOnExit();
        return file;
    }

    public static void cleanup()
    {
        // clean up data directory which are stored as data directory/keyspace/data files
        for (String dirName : DatabaseDescriptor.getAllDataFileLocations())
        {
            File dir = new File(dirName);
            if (!dir.exists())
                continue;
            String[] children = dir.tryListNames();
            for (String child : children)
                FileUtils.deleteRecursive(new File(dir, child));
        }
    }
}<|MERGE_RESOLUTION|>--- conflicted
+++ resolved
@@ -80,7 +80,6 @@
         offsets.setInt(0, 0);
         indexSummary = new IndexSummary(Murmur3Partitioner.instance, offsets, 0, Memory.allocate(4), 0, 0, 1, 1);
     }
-
     private static final AtomicInteger id = new AtomicInteger();
     public static final Keyspace ks = Keyspace.mockKS(KeyspaceMetadata.create("mockks", KeyspaceParams.simpleTransient(1)));
 
@@ -103,21 +102,13 @@
         return sstable(generation, 0, false, first, last, cfs);
     }
 
-<<<<<<< HEAD
-=======
+    public static SSTableReader sstable(int generation, boolean keepRef, ColumnFamilyStore cfs)
+    {
+        return sstable(generation, 0, keepRef, cfs);
+    }
+
     public static SSTableReader sstable(int generation, long first, long last, int minLocalDeletionTime, ColumnFamilyStore cfs)
     {
-        return sstable(generation, 0, false, first, last, 0, cfs, minLocalDeletionTime);
-    }
-
->>>>>>> 0186211a
-    public static SSTableReader sstable(int generation, boolean keepRef, ColumnFamilyStore cfs)
-    {
-        return sstable(generation, 0, keepRef, cfs);
-    }
-
-    public static SSTableReader sstable(int generation, long first, long last, int minLocalDeletionTime, ColumnFamilyStore cfs)
-    {
         return sstable(generation, 0, false, first, last, 0, minLocalDeletionTime, cfs);
     }
 
@@ -125,7 +116,6 @@
     {
         return sstable(generation, size, false, cfs);
     }
-
     public static SSTableReader sstable(int generation, int size, boolean keepRef, ColumnFamilyStore cfs)
     {
         return sstable(generation, size, keepRef, generation, generation, cfs);
@@ -146,6 +136,11 @@
         return sstable(generation, 0, false, 0, 1000, 0, Integer.MAX_VALUE, timestamp, cfs);
     }
 
+    public static SSTableReader sstableWithTimestamp(int generation, int size, long timestamp, ColumnFamilyStore cfs)
+    {
+        return sstable(generation, size, false, 0, 1000, 0, Integer.MAX_VALUE, timestamp, cfs);
+    }
+
     public static SSTableReader sstable(int generation, int size, boolean keepRef, long firstToken, long lastToken, ColumnFamilyStore cfs)
     {
         return sstable(generation, size, keepRef, firstToken, lastToken, 0, cfs);
@@ -161,21 +156,7 @@
         return sstable(generation, size, keepRef, firstToken, lastToken, level, minLocalDeletionTime, System.currentTimeMillis() * 1000, cfs);
     }
 
-<<<<<<< HEAD
     public static SSTableReader sstable(int generation, int size, boolean keepRef, long firstToken, long lastToken, int level, int minLocalDeletionTime, long timestamp, ColumnFamilyStore cfs)
-=======
-    public static SSTableReader sstableWithTimestamp(int generation, int size, long timestamp, ColumnFamilyStore cfs)
-    {
-        return sstable(generation, size, false, generation, generation, 0, cfs, Integer.MAX_VALUE, timestamp);
-    }
-
-    public static SSTableReader sstable(int generation, int size, boolean keepRef, long firstToken, long lastToken, int level, ColumnFamilyStore cfs, int minLocalDeletionTime)
->>>>>>> 0186211a
-    {
-        return sstable(generation, size, keepRef, firstToken, lastToken, level, cfs, minLocalDeletionTime, System.currentTimeMillis() * 1000);
-    }
-
-    public static SSTableReader sstable(int generation, int size, boolean keepRef, long firstToken, long lastToken, int level, ColumnFamilyStore cfs, int minLocalDeletionTime, long timestamp)
     {
         Descriptor descriptor = new Descriptor(cfs.getDirectories().getDirectoryForNewSSTables(),
                                                cfs.keyspace.getName(),
@@ -206,16 +187,9 @@
             SerializationHeader header = SerializationHeader.make(cfs.metadata(), Collections.emptyList());
             MetadataCollector collector = new MetadataCollector(cfs.metadata().comparator);
             collector.update(new DeletionTime(timestamp, minLocalDeletionTime));
-<<<<<<< HEAD
             StatsMetadata metadata = (StatsMetadata) collector.sstableLevel(level)
                                                               .finalizeMetadata(cfs.metadata().partitioner.getClass().getCanonicalName(), 0.01f, UNREPAIRED_SSTABLE, null, false, header)
                                                               .get(MetadataType.STATS);
-=======
-            StatsMetadata metadata = (StatsMetadata) collector
-                                                     .sstableLevel(level)
-                                                     .finalizeMetadata(cfs.metadata().partitioner.getClass().getCanonicalName(), 0.01f, UNREPAIRED_SSTABLE, null, false, header)
-                                                     .get(MetadataType.STATS);
->>>>>>> 0186211a
             SSTableReader reader = SSTableReader.internalOpen(descriptor, components, cfs.metadata,
                                                               fileHandle.sharedCopy(), fileHandle.sharedCopy(), indexSummary.sharedCopy(),
                                                               new AlwaysPresentFilter(), 1L, metadata, SSTableReader.OpenReason.NORMAL, header);
