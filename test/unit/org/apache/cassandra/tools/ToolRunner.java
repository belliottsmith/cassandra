--- conflicted
+++ resolved
@@ -54,7 +54,6 @@
 {
     protected static final Logger logger = LoggerFactory.getLogger(ToolRunner.class);
 
-<<<<<<< HEAD
     private static final ImmutableList<String> DEFAULT_CLEANERS = ImmutableList.of("(?im)^picked up.*\\R",
                                                                                    "(?im)^.*JavaScript user-defined functions have been deprecated. You can still use them but the plan is to remove them in the next major version. For more information - CASSANDRA-17280.*\\R",
                                                                                    "(?im)^.*`USE <keyspace>` with prepared statements is.*\\R",
@@ -62,19 +61,9 @@
                                                                                    "(?im)^.*java-driver only supports shaded guava or.*\\R",
                                                                                    "(?im)^.*using withProtocolVersion is strongly discouraged.*\\R",
                                                                                    "(?im)^.*slf4j.*\\R",
-                                                                                   "(?im)^.*found binding.*\\R");
-
-=======
-    private static final ImmutableList<String> DEFAULT_CLEANERS =
-        ImmutableList.of("(?im)^picked up.*\\R",
-                         "(?im)^.*reads coordinated by this node will not offer linearizability.*\\R",
-                         "(?im)^.*java-driver only supports shaded guava or.*\\R",
-                         "(?im)^.*using withProtocolVersion is strongly discouraged.*\\R",
-                         "(?im)^.*slf4j.*\\R",
-                         "(?im)^.*found binding.*\\R",
-                         "(?im)^.*`USE <keyspace>` with prepared statements is considered to be an anti-pattern due to ambiguity in non-qualified table names.*\\R",
-                         "(?im)^.*Found Netty's native epoll transport, but not running on linux-based operating system. Using NIO instead..*\\R");
->>>>>>> ad089c2b
+                                                                                   "(?im)^.*found binding.*\\R",
+                                                                                   "(?im)^.*Found Netty's native epoll transport, but not running on linux-based operating system. Using NIO instead..*\\R");
+
 
     public static int runClassAsTool(String clazz, String... args)
     {
