--- conflicted
+++ resolved
@@ -39,14 +39,12 @@
 
 public class ClientStatsTest
 {
-<<<<<<< HEAD
+    final String DRIVER_VERSION = "3.6.0.24";
+
     private static Cluster cluster;
     private Session session;
 
     private static EmbeddedCassandraService cassandra;
-=======
-    final String DRIVER_VERSION = "3.6.0.24";
->>>>>>> 3dab20e8
 
     @BeforeClass
     public static void setup() throws Throwable
