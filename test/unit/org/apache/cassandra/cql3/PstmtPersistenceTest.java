--- conflicted
+++ resolved
@@ -41,16 +41,12 @@
 import org.apache.cassandra.utils.MD5Digest;
 import org.apache.cassandra.utils.Pair;
 
-<<<<<<< HEAD
 import static java.util.Collections.emptyMap;
 import static org.apache.cassandra.service.QueryState.forInternalCalls;
 import static org.apache.cassandra.utils.Clock.Global.nanoTime;
-import static org.junit.Assert.*;
-=======
 import static org.junit.Assert.assertEquals;
 import static org.junit.Assert.assertTrue;
 import static org.junit.Assert.fail;
->>>>>>> 71abcd5b
 
 public class PstmtPersistenceTest extends CQLTester
 {
@@ -80,17 +76,11 @@
         String statement1 = "SELECT * FROM %s WHERE key = ?";
         String statement2 = "SELECT * FROM %s WHERE pk = ?";
         String statement3 = "SELECT * FROM %S WHERE key = ?";
-<<<<<<< HEAD
+        // gets stored once, fully qualified, without keyspace (no USE)
         stmtIds.add(prepareStatement(statement0, SchemaConstants.SCHEMA_KEYSPACE_NAME, SchemaKeyspaceTables.TABLES, clientState));
-        stmtIds.add(prepareStatement(statement1, clientState));
-        stmtIds.add(prepareStatement(statement2, "foo", "bar", clientState));
-=======
-        // gets stored once, fully qualified, without keyspace (no USE)
-        stmtIds.add(prepareStatement(statement0, SchemaConstants.SCHEMA_KEYSPACE_NAME, SchemaKeyspace.TABLES, clientState));
         // gets stored once, fully qualified, without keyspace (no USE)
         stmtIds.add(prepareStatement(statement1, "foo", "bar", clientState));
         assertEquals(2, QueryProcessor.preparedStatementsCount());
->>>>>>> 71abcd5b
         clientState.setKeyspace("foo");
         // gets stored twice, after USE
         stmtIds.add(prepareStatement(statement2, clientState));
