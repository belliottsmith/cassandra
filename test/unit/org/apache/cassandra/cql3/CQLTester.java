/*
 * Licensed to the Apache Software Foundation (ASF) under one
 * or more contributor license agreements.  See the NOTICE file
 * distributed with this work for additional information
 * regarding copyright ownership.  The ASF licenses this file
 * to you under the Apache License, Version 2.0 (the
 * "License"); you may not use this file except in compliance
 * with the License.  You may obtain a copy of the License at
 *
 *     http://www.apache.org/licenses/LICENSE-2.0
 *
 * Unless required by applicable law or agreed to in writing, software
 * distributed under the License is distributed on an "AS IS" BASIS,
 * WITHOUT WARRANTIES OR CONDITIONS OF ANY KIND, either express or implied.
 * See the License for the specific language governing permissions and
 * limitations under the License.
 */
package org.apache.cassandra.cql3;

import java.io.IOException;
import java.math.BigDecimal;
import java.math.BigInteger;
import java.net.InetAddress;
import java.net.InetSocketAddress;
import java.net.MalformedURLException;
import java.net.ServerSocket;
import java.nio.ByteBuffer;
import java.rmi.server.RMISocketFactory;
import java.util.*;
import java.util.concurrent.CountDownLatch;
import java.util.concurrent.TimeUnit;
import java.util.concurrent.atomic.AtomicInteger;
import java.util.function.Consumer;
import java.util.regex.Matcher;
import java.util.regex.Pattern;
import java.util.stream.Collectors;

import javax.management.MBeanServerConnection;
import javax.management.remote.JMXConnector;
import javax.management.remote.JMXConnectorFactory;
import javax.management.remote.JMXConnectorServer;
import javax.management.remote.JMXServiceURL;
import javax.management.remote.rmi.RMIConnectorServer;

import com.google.common.base.Objects;
import com.google.common.base.Strings;
import com.google.common.collect.ImmutableSet;
import com.google.common.collect.Iterables;

import org.junit.*;

import org.slf4j.Logger;
import org.slf4j.LoggerFactory;

import com.codahale.metrics.Gauge;
import com.datastax.driver.core.*;
import com.datastax.driver.core.DataType;
import com.datastax.driver.core.ResultSet;
import com.datastax.driver.core.exceptions.UnauthorizedException;

import org.apache.cassandra.SchemaLoader;
import org.apache.cassandra.ServerTestUtils;
import org.apache.cassandra.Util;
import org.apache.cassandra.auth.AuthCacheService;
import org.apache.cassandra.auth.AuthKeyspace;
import org.apache.cassandra.auth.AuthSchemaChangeListener;
import org.apache.cassandra.auth.AuthTestUtils;
import org.apache.cassandra.auth.IRoleManager;
import org.apache.cassandra.concurrent.ScheduledExecutors;
import org.apache.cassandra.concurrent.Stage;
import org.apache.cassandra.config.DataStorageSpec;
import org.apache.cassandra.config.EncryptionOptions;
import org.apache.cassandra.db.virtual.VirtualKeyspaceRegistry;
import org.apache.cassandra.db.virtual.VirtualSchemaKeyspace;
import org.apache.cassandra.exceptions.InvalidRequestException;
import org.apache.cassandra.index.SecondaryIndexManager;
import org.apache.cassandra.io.util.File;
import org.apache.cassandra.locator.InetAddressAndPort;
import org.apache.cassandra.locator.TokenMetadata;
import org.apache.cassandra.metrics.CassandraMetricsRegistry;
import org.apache.cassandra.metrics.ClientMetrics;
import org.apache.cassandra.schema.*;
import org.apache.cassandra.config.DatabaseDescriptor;
import org.apache.cassandra.cql3.functions.FunctionName;
import org.apache.cassandra.db.*;
import org.apache.cassandra.db.marshal.*;
import org.apache.cassandra.db.marshal.TupleType;
import org.apache.cassandra.dht.Murmur3Partitioner;
import org.apache.cassandra.exceptions.ConfigurationException;
import org.apache.cassandra.exceptions.SyntaxException;
import org.apache.cassandra.io.util.FileUtils;
import org.apache.cassandra.schema.IndexMetadata;
import org.apache.cassandra.schema.KeyspaceMetadata;
import org.apache.cassandra.schema.TableMetadata;
import org.apache.cassandra.serializers.TypeSerializer;
import org.apache.cassandra.service.ClientState;
import org.apache.cassandra.service.QueryState;
import org.apache.cassandra.service.StorageService;
import org.apache.cassandra.transport.*;
import org.apache.cassandra.transport.ProtocolVersion;
import org.apache.cassandra.transport.messages.ResultMessage;
import org.apache.cassandra.utils.ByteBufferUtil;
import org.apache.cassandra.utils.FBUtilities;
import org.apache.cassandra.utils.JMXServerUtils;
import org.apache.cassandra.utils.TimeUUID;
import org.assertj.core.api.Assertions;
import org.apache.cassandra.utils.Pair;
import org.awaitility.Awaitility;

import static com.datastax.driver.core.SocketOptions.DEFAULT_CONNECT_TIMEOUT_MILLIS;
import static com.datastax.driver.core.SocketOptions.DEFAULT_READ_TIMEOUT_MILLIS;
import static org.apache.cassandra.config.CassandraRelevantProperties.ALLOW_MATERIALIZEDVIEWS;
import static org.apache.cassandra.config.CassandraRelevantProperties.ALLOW_SIMPLE_STRATEGY;
import static org.apache.cassandra.utils.Clock.Global.currentTimeMillis;
import static org.junit.Assert.assertNotNull;
import static org.junit.Assert.assertFalse;
import static org.junit.Assert.assertTrue;
import static org.junit.Assert.fail;

/**
 * Base class for CQL tests.
 */
public abstract class CQLTester
{
    /**
     * The super user
     */
    private static final User SUPER_USER = new User("cassandra", "cassandra");

    protected static final Logger logger = LoggerFactory.getLogger(CQLTester.class);

    public static final String KEYSPACE = "cql_test_keyspace";
    public static final String KEYSPACE_PER_TEST = "cql_test_keyspace_alt";
    protected static final boolean USE_PREPARED_VALUES = Boolean.valueOf(System.getProperty("cassandra.test.use_prepared", "true"));
    protected static final boolean REUSE_PREPARED = Boolean.valueOf(System.getProperty("cassandra.test.reuse_prepared", "true"));
    protected static final long ROW_CACHE_SIZE_IN_MIB = new DataStorageSpec.LongMebibytesBound(System.getProperty("cassandra.test.row_cache_size", "0MiB")).toMebibytes();
    private static final AtomicInteger seqNumber = new AtomicInteger();
    protected static final ByteBuffer TOO_BIG = ByteBuffer.allocate(FBUtilities.MAX_UNSIGNED_SHORT + 1024);
    public static final String DATA_CENTER = ServerTestUtils.DATA_CENTER;
    public static final String DATA_CENTER_REMOTE = ServerTestUtils.DATA_CENTER_REMOTE;
    public static final String RACK1 = ServerTestUtils.RACK1;

    private static org.apache.cassandra.transport.Server server;
    private static JMXConnectorServer jmxServer;
    protected static String jmxHost;
    protected static int jmxPort;
    protected static MBeanServerConnection jmxConnection;

    protected static final int nativePort;
    protected static final InetAddress nativeAddr;
    protected static final Set<InetAddressAndPort> remoteAddrs = new HashSet<>();
    private static final Map<Pair<User, ProtocolVersion>, Cluster> clusters = new HashMap<>();
    private static final Map<Pair<User, ProtocolVersion>, Session> sessions = new HashMap<>();

    private static Consumer<Cluster.Builder> clusterBuilderConfigurator;

    public static final List<ProtocolVersion> PROTOCOL_VERSIONS = new ArrayList<>(ProtocolVersion.SUPPORTED.size());

    private static final String CREATE_INDEX_NAME_REGEX = "(\\s*(\\w*|\"\\w*\")\\s*)";
    private static final String CREATE_INDEX_REGEX = String.format("\\A\\s*CREATE(?:\\s+CUSTOM)?\\s+INDEX" +
                                                                   "(?:\\s+IF\\s+NOT\\s+EXISTS)?\\s*" +
                                                                   "%s?\\s*ON\\s+(%<s\\.)?%<s\\s*" +
                                                                   "(\\((?:\\s*\\w+\\s*\\()?%<s\\))?",
                                                                   CREATE_INDEX_NAME_REGEX);
    private static final Pattern CREATE_INDEX_PATTERN = Pattern.compile(CREATE_INDEX_REGEX, Pattern.CASE_INSENSITIVE);

    /** Return the current server version if supported by the driver, else
     * the latest that is supported.
     *
     * @return - the preferred versions that is also supported by the driver
     */
    public static final ProtocolVersion getDefaultVersion()
    {
        return PROTOCOL_VERSIONS.contains(ProtocolVersion.CURRENT)
               ? ProtocolVersion.CURRENT
               : PROTOCOL_VERSIONS.get(PROTOCOL_VERSIONS.size() - 1);
    }

    static
    {
        checkProtocolVersion();

<<<<<<< HEAD
        ALLOW_SIMPLE_STRATEGY.setBoolean(true);
        ALLOW_MATERIALIZEDVIEWS.setBoolean(true);
=======
        CassandraRelevantProperties.ALLOW_SIMPLE_STRATEGY.setBoolean(true);
        CassandraRelevantProperties.ALLOW_DISABLED_COMPRESSION.setBoolean(true);
        System.setProperty("cassandra.allow_materializedviews", "true");
>>>>>>> a4b36fac

        nativeAddr = InetAddress.getLoopbackAddress();
        nativePort = getAutomaticallyAllocatedPort(nativeAddr);

        ServerTestUtils.daemonInitialization();
        DatabaseDescriptor.setAlterTableEnabled(true);
    }

    private List<String> keyspaces = new ArrayList<>();
    private List<String> tables = new ArrayList<>();
    private List<String> views = new ArrayList<>();
    private List<String> types = new ArrayList<>();
    private List<String> functions = new ArrayList<>();
    private List<String> aggregates = new ArrayList<>();

    private User user;

    // We don't use USE_PREPARED_VALUES in the code below so some test can foce value preparation (if the result
    // is not expected to be the same without preparation)
    private boolean usePrepared = USE_PREPARED_VALUES;
    private static boolean reusePrepared = REUSE_PREPARED;

    protected boolean usePrepared()
    {
        return usePrepared;
    }

    /**
     * Use the specified user for executing the queries over the network.
     * @param username the user name
     * @param password the user password
     */
    public void useUser(String username, String password)
    {
        this.user = new User(username, password);
    }

    /**
     * Use the super user for executing the queries over the network.
     */
    public void useSuperUser()
    {
        this.user = SUPER_USER;
    }

    /**
     * Returns a port number that is automatically allocated,
     * typically from an ephemeral port range.
     *
     * @return a port number
     */
    public static int getAutomaticallyAllocatedPort(InetAddress address)
    {
        try
        {
            try (ServerSocket sock = new ServerSocket())
            {
                // A port number of {@code 0} means that the port number will be automatically allocated,
                // typically from an ephemeral port range.
                sock.bind(new InetSocketAddress(address, 0));
                return sock.getLocalPort();
            }
        }
        catch (IOException e)
        {
            throw new RuntimeException(e);
        }
    }

    private static void checkProtocolVersion()
    {
        // The latest versions might not be supported yet by the java driver
        for (ProtocolVersion version : ProtocolVersion.SUPPORTED)
        {
            try
            {
                com.datastax.driver.core.ProtocolVersion.fromInt(version.asInt());
                PROTOCOL_VERSIONS.add(version);
            }
            catch (IllegalArgumentException e)
            {
                logger.warn("Protocol Version {} not supported by java driver", version);
            }
        }
    }

    public static void prepareServer()
    {
        ServerTestUtils.prepareServer();
    }

    public static void cleanup()
    {
        ServerTestUtils.cleanup();
    }

    /**
     * Starts the JMX server. It's safe to call this method multiple times.
     */
    public static void startJMXServer() throws Exception
    {
        if (jmxServer != null)
            return;

        InetAddress loopback = InetAddress.getLoopbackAddress();
        jmxHost = loopback.getHostAddress();
        jmxPort = getAutomaticallyAllocatedPort(loopback);
        jmxServer = JMXServerUtils.createJMXServer(jmxPort, true);
        jmxServer.start();
    }

    public static void createMBeanServerConnection() throws Exception
    {
        assert jmxServer != null : "jmxServer not started";

        Map<String, Object> env = new HashMap<>();
        env.put("com.sun.jndi.rmi.factory.socket", RMISocketFactory.getDefaultSocketFactory());
        JMXConnector jmxc = JMXConnectorFactory.connect(getJMXServiceURL(), env);
        jmxConnection =  jmxc.getMBeanServerConnection();
    }

    public static JMXServiceURL getJMXServiceURL() throws MalformedURLException
    {
        assert jmxServer != null : "jmxServer not started";

        return new JMXServiceURL(String.format("service:jmx:rmi:///jndi/rmi://%s:%d/jmxrmi", jmxHost, jmxPort));
    }

    @BeforeClass
    public static void setUpClass()
    {
        if (ROW_CACHE_SIZE_IN_MIB > 0)
            DatabaseDescriptor.setRowCacheSizeInMiB(ROW_CACHE_SIZE_IN_MIB);
        StorageService.instance.setPartitionerUnsafe(Murmur3Partitioner.instance);

        // Once per-JVM is enough
        prepareServer();
    }

    @AfterClass
    public static void tearDownClass()
    {
        for (Session sess : sessions.values())
                sess.close();
        for (Cluster cl : clusters.values())
                cl.close();

        if (server != null)
            server.stop();

        // We use queryInternal for CQLTester so prepared statement will populate our internal cache (if reusePrepared is used; otherwise prepared
        // statements are not cached but re-prepared every time). So we clear the cache between test files to avoid accumulating too much.
        if (reusePrepared)
            QueryProcessor.clearInternalStatementsCache();

        TokenMetadata metadata = StorageService.instance.getTokenMetadata();
        metadata.clearUnsafe();

        if (jmxServer != null && jmxServer instanceof RMIConnectorServer)
        {
            try
            {
                ((RMIConnectorServer) jmxServer).stop();
            }
            catch (IOException e)
            {
                logger.warn("Error shutting down jmx", e);
            }
        }
    }

    @Before
    public void beforeTest() throws Throwable
    {
        assert ALLOW_SIMPLE_STRATEGY.getBoolean() : "funny business with simple strategy";
        schemaChange(String.format("CREATE KEYSPACE IF NOT EXISTS %s WITH replication = {'class': 'SimpleStrategy', 'replication_factor': '1'}", KEYSPACE));
        schemaChange(String.format("CREATE KEYSPACE IF NOT EXISTS %s WITH replication = {'class': 'SimpleStrategy', 'replication_factor': '1'}", KEYSPACE_PER_TEST));
    }

    @After
    public void afterTest() throws Throwable
    {
        dropPerTestKeyspace();

        // Restore standard behavior in case it was changed
        usePrepared = USE_PREPARED_VALUES;
        reusePrepared = REUSE_PREPARED;

        final List<String> keyspacesToDrop = copy(keyspaces);
        final List<String> tablesToDrop = copy(tables);
        final List<String> viewsToDrop = copy(views);
        final List<String> typesToDrop = copy(types);
        final List<String> functionsToDrop = copy(functions);
        final List<String> aggregatesToDrop = copy(aggregates);
        keyspaces = null;
        tables = null;
        views = null;
        types = null;
        functions = null;
        aggregates = null;
        user = null;

        // We want to clean up after the test, but dropping a table is rather long so just do that asynchronously
        ScheduledExecutors.optionalTasks.execute(new Runnable()
        {
            public void run()
            {
                try
                {
                    for (int i = viewsToDrop.size() - 1; i >= 0; i--)
                        schemaChange(String.format("DROP MATERIALIZED VIEW IF EXISTS %s.%s", KEYSPACE, viewsToDrop.get(i)));

                    for (int i = tablesToDrop.size() - 1; i >= 0; i--)
                        schemaChange(String.format("DROP TABLE IF EXISTS %s.%s", KEYSPACE, tablesToDrop.get(i)));

                    for (int i = aggregatesToDrop.size() - 1; i >= 0; i--)
                        schemaChange(String.format("DROP AGGREGATE IF EXISTS %s", aggregatesToDrop.get(i)));

                    for (int i = functionsToDrop.size() - 1; i >= 0; i--)
                        schemaChange(String.format("DROP FUNCTION IF EXISTS %s", functionsToDrop.get(i)));

                    for (int i = typesToDrop.size() - 1; i >= 0; i--)
                        schemaChange(String.format("DROP TYPE IF EXISTS %s.%s", KEYSPACE, typesToDrop.get(i)));

                    for (int i = keyspacesToDrop.size() - 1; i >= 0; i--)
                        schemaChange(String.format("DROP KEYSPACE IF EXISTS %s", keyspacesToDrop.get(i)));

                    // Dropping doesn't delete the sstables. It's not a huge deal but it's cleaner to cleanup after us
                    // Thas said, we shouldn't delete blindly before the TransactionLogs.SSTableTidier for the table we drop
                    // have run or they will be unhappy. Since those taks are scheduled on StorageService.tasks and that's
                    // mono-threaded, just push a task on the queue to find when it's empty. No perfect but good enough.

                    final CountDownLatch latch = new CountDownLatch(1);
                    ScheduledExecutors.nonPeriodicTasks.execute(new Runnable()
                    {
                        public void run()
                        {
                            latch.countDown();
                        }
                    });
                    latch.await(2, TimeUnit.SECONDS);

                    removeAllSSTables(KEYSPACE, tablesToDrop);
                }
                catch (Exception e)
                {
                    throw new RuntimeException(e);
                }
            }
        });
    }

    public static List<String> buildNodetoolArgs(List<String> args)
    {
        List<String> allArgs = new ArrayList<>();
        allArgs.add("bin/nodetool");
        allArgs.add("-p");
        allArgs.add(Integer.toString(jmxPort));
        allArgs.add("-h");
        allArgs.add(jmxHost == null ? "127.0.0.1" : jmxHost);
        allArgs.addAll(args);
        return allArgs;
    }

    public static List<String> buildCqlshArgs(List<String> args)
    {
        List<String> allArgs = new ArrayList<>();
        allArgs.add("bin/cqlsh");
        allArgs.add(nativeAddr.getHostAddress());
        allArgs.add(Integer.toString(nativePort));
        allArgs.add("-e");
        allArgs.addAll(args);
        return allArgs;
    }

    public static List<String> buildCassandraStressArgs(List<String> args)
    {
        List<String> allArgs = new ArrayList<>();
        allArgs.add("tools/bin/cassandra-stress");
        allArgs.addAll(args);
        if (args.indexOf("-port") == -1)
        {
            allArgs.add("-port");
            allArgs.add("native=" + Integer.toString(nativePort));
        }
        return allArgs;
    }

    protected static void requireAuthentication()
    {
        // ACI Cassandra default raised from 2s to 86400s breaking tests
        DatabaseDescriptor.setCredentialsValidity(2000);

        DatabaseDescriptor.setAuthenticator(new AuthTestUtils.LocalPasswordAuthenticator());
        DatabaseDescriptor.setAuthorizer(new AuthTestUtils.LocalCassandraAuthorizer());
        DatabaseDescriptor.setNetworkAuthorizer(new AuthTestUtils.LocalCassandraNetworkAuthorizer());

        // The CassandraRoleManager constructor set the supported and alterable options based on
        // DatabaseDescriptor authenticator type so it needs to be created only after the authenticator is set.
        IRoleManager roleManager =  new AuthTestUtils.LocalCassandraRoleManager()
        {
            public void setup()
            {
                loadRoleStatement();
                QueryProcessor.executeInternal(createDefaultRoleQuery());
            }
        };

        DatabaseDescriptor.setRoleManager(roleManager);
        SchemaTestUtil.addOrUpdateKeyspace(AuthKeyspace.metadata(), true);
        DatabaseDescriptor.getRoleManager().setup();
        DatabaseDescriptor.getAuthenticator().setup();
        DatabaseDescriptor.getAuthorizer().setup();
        DatabaseDescriptor.getNetworkAuthorizer().setup();
        Schema.instance.registerListener(new AuthSchemaChangeListener());

        AuthCacheService.initializeAndRegisterCaches();
    }

    /**
     *  Initialize Native Transport for test that need it.
     */
    protected static void requireNetwork() throws ConfigurationException
    {
        requireNetwork(server -> {}, cluster -> {});
    }

    /**
     *  Initialize Native Transport for the tests that need it.
     */
    protected static void requireNetwork(Consumer<Server.Builder> serverConfigurator,
                                         Consumer<Cluster.Builder> clusterConfigurator) throws ConfigurationException
    {
        if (server != null)
            return;

        clusterBuilderConfigurator = clusterConfigurator;

        startServices();
        startServer(serverConfigurator);
    }

    private static void startServices()
    {
        VirtualKeyspaceRegistry.instance.register(VirtualSchemaKeyspace.instance);
        StorageService.instance.initServer();
        SchemaLoader.startGossiper();
    }

    protected static void reinitializeNetwork()
    {
        reinitializeNetwork(server -> {}, cluster -> {});
    }

    protected static void reinitializeNetwork(Consumer<Server.Builder> serverConfigurator,
                                              Consumer<Cluster.Builder> clusterConfigurator)
    {
        if (server != null && server.isRunning())
        {
            server.stop();
            server = null;
        }
        List<CloseFuture> futures = new ArrayList<>();
        for (Cluster cluster : clusters.values())
            futures.add(cluster.closeAsync());
        for (Session session : sessions.values())
            futures.add(session.closeAsync());
        FBUtilities.waitOnFutures(futures);
        clusters.clear();
        sessions.clear();

        clusterBuilderConfigurator = clusterConfigurator;

        startServer(serverConfigurator);
    }

    private static void startServer(Consumer<Server.Builder> decorator)
    {
        Server.Builder serverBuilder = new Server.Builder().withHost(nativeAddr).withPort(nativePort);
        decorator.accept(serverBuilder);
        server = serverBuilder.build();
        ClientMetrics.instance.init(Collections.singleton(server));
        server.start();
    }

    private static Cluster initClientCluster(User user, ProtocolVersion version)
    {
        SocketOptions socketOptions =
                new SocketOptions().setConnectTimeoutMillis(Integer.getInteger("cassandra.test.driver.connection_timeout_ms",
                                                                               DEFAULT_CONNECT_TIMEOUT_MILLIS)) // default is 5000
                                   .setReadTimeoutMillis(Integer.getInteger("cassandra.test.driver.read_timeout_ms",
                                                                            DEFAULT_READ_TIMEOUT_MILLIS)); // default is 12000

        logger.info("Timeouts: {} / {}", socketOptions.getConnectTimeoutMillis(), socketOptions.getReadTimeoutMillis());

        Cluster.Builder builder = Cluster.builder()
                                         .withoutJMXReporting()
                                         .addContactPoints(nativeAddr)
                                         .withClusterName("Test Cluster")
                                         .withPort(nativePort)
                                         .withSocketOptions(socketOptions);
        if (user != null)
            builder.withCredentials(user.username, user.password);

        if (version.isBeta())
            builder = builder.allowBetaProtocolVersion();
        else
            builder = builder.withProtocolVersion(com.datastax.driver.core.ProtocolVersion.fromInt(version.asInt()));

        clusterBuilderConfigurator.accept(builder);

        Cluster cluster = builder.build();

        logger.info("Started Java Driver instance for protocol version {}", version);

        return cluster;
    }

    protected void dropPerTestKeyspace() throws Throwable
    {
        execute(String.format("DROP KEYSPACE IF EXISTS %s", KEYSPACE_PER_TEST));
    }

    /**
     * Returns a copy of the specified list.
     * @return a copy of the specified list.
     */
    private static List<String> copy(List<String> list)
    {
        return list.isEmpty() ? Collections.<String>emptyList() : new ArrayList<>(list);
    }

    public ColumnFamilyStore getCurrentColumnFamilyStore()
    {
        return getCurrentColumnFamilyStore(KEYSPACE);
    }

    public ColumnFamilyStore getCurrentColumnFamilyStore(String keyspace)
    {
        String currentTable = currentTable();
        return currentTable == null
             ? null
             : getColumnFamilyStore(keyspace, currentTable);
    }

    public ColumnFamilyStore getColumnFamilyStore(String keyspace, String table)
    {
        return Keyspace.open(keyspace).getColumnFamilyStore(table);
    }

    public void flush(boolean forceFlush)
    {
        if (forceFlush)
            flush();
    }

    public void flush()
    {
        flush(KEYSPACE);
    }

    public void flush(String keyspace)
    {
        ColumnFamilyStore store = getCurrentColumnFamilyStore(keyspace);
        if (store != null)
            Util.flush(store);
    }

    public void disableCompaction(String keyspace)
    {
        ColumnFamilyStore store = getCurrentColumnFamilyStore(keyspace);
        if (store != null)
            store.disableAutoCompaction();
    }

    public void compact()
    {
         ColumnFamilyStore store = getCurrentColumnFamilyStore();
         if (store != null)
             store.forceMajorCompaction();
    }

    public void disableCompaction()
    {
        disableCompaction(KEYSPACE);
    }

    public void enableCompaction(String keyspace)
    {
        ColumnFamilyStore store = getCurrentColumnFamilyStore(keyspace);
        if (store != null)
            store.enableAutoCompaction();
    }

    public void enableCompaction()
    {
        enableCompaction(KEYSPACE);
    }

    public void cleanupCache()
    {
        ColumnFamilyStore store = getCurrentColumnFamilyStore();
        if (store != null)
            store.cleanupCache();
    }

    public static FunctionName parseFunctionName(String qualifiedName)
    {
        int i = qualifiedName.indexOf('.');
        return i == -1
               ? FunctionName.nativeFunction(qualifiedName)
               : new FunctionName(qualifiedName.substring(0, i).trim(), qualifiedName.substring(i+1).trim());
    }

    public static String shortFunctionName(String f)
    {
        return parseFunctionName(f).name;
    }

    private static void removeAllSSTables(String ks, List<String> tables)
    {
        // clean up data directory which are stored as data directory/keyspace/data files
        for (File d : Directories.getKSChildDirectories(ks))
        {
            if (d.exists() && containsAny(d.name(), tables))
                FileUtils.deleteRecursive(d);
        }
    }

    private static boolean containsAny(String filename, List<String> tables)
    {
        for (int i = 0, m = tables.size(); i < m; i++)
            // don't accidentally delete in-use directories with the
            // same prefix as a table to delete, i.e. table_1 & table_11
            if (filename.contains(tables.get(i) + "-"))
                return true;
        return false;
    }

    protected String keyspace()
    {
        return KEYSPACE;
    }

    protected String currentTable()
    {
        if (tables.isEmpty())
            return null;
        return tables.get(tables.size() - 1);
    }

    protected String currentView()
    {
        if (views.isEmpty())
            return null;
        return views.get(views.size() - 1);
    }

    protected String currentKeyspace()
    {
        if (keyspaces.isEmpty())
            return null;
        return keyspaces.get(keyspaces.size() - 1);
    }

    protected ByteBuffer unset()
    {
        return ByteBufferUtil.UNSET_BYTE_BUFFER;
    }

    protected void forcePreparedValues()
    {
        this.usePrepared = true;
    }

    protected void stopForcingPreparedValues()
    {
        this.usePrepared = USE_PREPARED_VALUES;
    }

    public static void disablePreparedReuseForTest()
    {
        reusePrepared = false;
    }

    protected String createType(String query)
    {
        return createType(KEYSPACE, query);
    }

    protected String createType(String keyspace, String query)
    {
        String typeName = createTypeName();
        String fullQuery = String.format(query, keyspace + "." + typeName);
        logger.info(fullQuery);
        schemaChange(fullQuery);
        return typeName;
    }

    protected String createTypeName()
    {
        String typeName = String.format("type_%02d", seqNumber.getAndIncrement());
        types.add(typeName);
        return typeName;
    }

    protected String createFunctionName(String keyspace)
    {
        return String.format("%s.function_%02d", keyspace, seqNumber.getAndIncrement());
    }

    protected void registerFunction(String functionName, String argTypes)
    {
        functions.add(functionName + '(' + argTypes + ')');
    }

    protected String createFunction(String keyspace, String argTypes, String query) throws Throwable
    {
        String functionName = createFunctionName(keyspace);
        createFunctionOverload(functionName, argTypes, query);
        return functionName;
    }

    protected void createFunctionOverload(String functionName, String argTypes, String query) throws Throwable
    {
        registerFunction(functionName, argTypes);
        String fullQuery = String.format(query, functionName);
        logger.info(fullQuery);
        schemaChange(fullQuery);
    }

    protected String createAggregateName(String keyspace)
    {
        return String.format("%s.aggregate_%02d", keyspace, seqNumber.getAndIncrement());
    }

    protected void registerAggregate(String aggregateName, String argTypes)
    {
        aggregates.add(aggregateName + '(' + argTypes + ')');
    }

    protected String createAggregate(String keyspace, String argTypes, String query) throws Throwable
    {
        String aggregateName = createAggregateName(keyspace);
        createAggregateOverload(aggregateName, argTypes, query);
        return aggregateName;
    }

    protected void createAggregateOverload(String aggregateName, String argTypes, String query) throws Throwable
    {
        String fullQuery = String.format(query, aggregateName);
        registerAggregate(aggregateName, argTypes);
        logger.info(fullQuery);
        schemaChange(fullQuery);
    }

    protected String createKeyspace(String query)
    {
        String currentKeyspace = createKeyspaceName();
        String fullQuery = String.format(query, currentKeyspace);
        logger.info(fullQuery);
        schemaChange(fullQuery);
        return currentKeyspace;
    }

    protected void alterKeyspace(String query)
    {
        String fullQuery = String.format(query, currentKeyspace());
        logger.info(fullQuery);
        schemaChange(fullQuery);
    }

    protected void alterKeyspaceMayThrow(String query) throws Throwable
    {
        String fullQuery = String.format(query, currentKeyspace());
        logger.info(fullQuery);
        QueryProcessor.executeOnceInternal(fullQuery);
    }

    protected String createKeyspaceName()
    {
        String currentKeyspace = String.format("keyspace_%02d", seqNumber.getAndIncrement());
        keyspaces.add(currentKeyspace);
        return currentKeyspace;
    }

    protected String createTable(String query)
    {
        return createTable(KEYSPACE, query);
    }

    protected String createTable(String keyspace, String query)
    {
        String currentTable = createTableName();
        String fullQuery = formatQuery(keyspace, query);
        logger.info(fullQuery);
        schemaChange(fullQuery);
        return currentTable;
    }

    protected String createTableName()
    {
        String currentTable = String.format("table_%02d", seqNumber.getAndIncrement());
        tables.add(currentTable);
        return currentTable;
    }

    protected void createTableMayThrow(String query) throws Throwable
    {
        String currentTable = createTableName();
        String fullQuery = formatQuery(query);
        logger.info(fullQuery);
        QueryProcessor.executeOnceInternal(fullQuery);
    }

    /**
     * Creates a materialized view, waiting for the completion of its builder tasks.
     *
     * @param query the {@code CREATE VIEW} query, with {@code %s} placeholders for the view and table names
     * @return the name of the created view
     */
    protected String createView(String query)
    {
        return createView(null, query);
    }

    /**
     * Creates a materialized view, waiting for the completion of its builder tasks.
     *
     * @param viewName the name of the view to be created, or {@code null} for using an automatically generated a name
     * @param query the {@code CREATE VIEW} query, with {@code %s} placeholders for the view and table names
     * @return the name of the created view
     */
    protected String createView(String viewName, String query)
    {
        String currentView = createViewAsync(viewName, query);
        waitForViewBuild(currentView);
        return currentView;
    }

    /**
     * Creates a materialized view, without waiting for the completion of its builder tasks.
     *
     * @param query the {@code CREATE VIEW} query, with {@code %s} placeholders for the view and table names
     * @return the name of the created view
     */
    protected String createViewAsync(String query)
    {
        return createViewAsync(null, query);
    }

    /**
     * Creates a materialized view, without waiting for the completion of its builder tasks.
     *
     * @param viewName the name of the view to be created, or {@code null} for using an automatically generated a name
     * @param query the {@code CREATE VIEW} query, with {@code %s} placeholders for the view and table names
     * @return the name of the created view
     */
    protected String createViewAsync(String viewName, String query)
    {
        String currentView = viewName == null ? createViewName() : viewName;
        String fullQuery = String.format(query, KEYSPACE + "." + currentView, KEYSPACE + "." + currentTable());
        logger.info(fullQuery);
        schemaChange(fullQuery);
        return currentView;
    }

    protected void dropView()
    {
        dropView(currentView());
    }

    protected void dropView(String view)
    {
        dropFormattedTable(String.format("DROP MATERIALIZED VIEW IF EXISTS %s.%s", KEYSPACE, view));
        views.remove(view);
    }

    protected String createViewName()
    {
        String currentView = String.format("mv_%02d", seqNumber.getAndIncrement());
        views.add(currentView);
        return currentView;
    }

    protected List<String> getViews()
    {
        return copy(views);
    }

    protected void updateView(String query, Object... params) throws Throwable
    {
        updateView(getDefaultVersion(), query, params);
    }

    protected void updateView(ProtocolVersion version, String query, Object... params) throws Throwable
    {
        executeNet(version, query, params);
        waitForViewMutations();
    }

    /**
     * Waits for any pending asynchronous materialized view mutations.
     */
    protected static void waitForViewMutations()
    {
        Awaitility.await()
                  .atMost(10, TimeUnit.MINUTES)
                  .pollDelay(0, TimeUnit.MILLISECONDS)
                  .pollInterval(1, TimeUnit.MILLISECONDS)
                  .until(() -> Stage.VIEW_MUTATION.executor().getPendingTaskCount() == 0 &&
                               Stage.VIEW_MUTATION.executor().getActiveTaskCount() == 0);
    }

    /**
     * Waits for the building tasks of the specified materialized view.
     *
     * @param view the name of the view
     */
    protected void waitForViewBuild(String view)
    {
        Awaitility.await()
                  .atMost(10, TimeUnit.MINUTES)
                  .pollDelay(0, TimeUnit.MILLISECONDS)
                  .pollInterval(10, TimeUnit.MILLISECONDS)
                  .until(() -> SystemKeyspace.isViewBuilt(keyspace(), view));
    }

    protected void alterTable(String query)
    {
        String fullQuery = formatQuery(query);
        logger.info(fullQuery);
        schemaChange(fullQuery);
    }

    protected void alterTableMayThrow(String query) throws Throwable
    {
        String fullQuery = formatQuery(query);
        logger.info(fullQuery);
        QueryProcessor.executeOnceInternal(fullQuery);
    }

    protected void dropTable(String query)
    {
        dropFormattedTable(String.format(query, KEYSPACE + "." + currentTable()));
    }

    protected void dropFormattedTable(String formattedQuery)
    {
        logger.info(formattedQuery);
        schemaChange(formattedQuery);
    }

    protected String createIndex(String query)
    {
        return createIndex(KEYSPACE, query);
    }

    protected String createIndex(String keyspace, String query)
    {
        String formattedQuery = formatQuery(keyspace, query);
        return createFormattedIndex(formattedQuery);
    }

    protected String createFormattedIndex(String formattedQuery)
    {
        logger.info(formattedQuery);
        String indexName = getCreateIndexName(formattedQuery);
        schemaChange(formattedQuery);
        return indexName;
    }

    protected static String getCreateIndexName(String formattedQuery)
    {
        Matcher matcher = CREATE_INDEX_PATTERN.matcher(formattedQuery);
        if (!matcher.find())
            throw new IllegalArgumentException("Expected valid create index query but found: " + formattedQuery);

        String index = matcher.group(2);
        if (!Strings.isNullOrEmpty(index))
            return index;

        String keyspace = matcher.group(5);
        if (Strings.isNullOrEmpty(keyspace))
            throw new IllegalArgumentException("Keyspace name should be specified: " + formattedQuery);

        String table = matcher.group(7);
        if (Strings.isNullOrEmpty(table))
            throw new IllegalArgumentException("Table name should be specified: " + formattedQuery);

        String column = matcher.group(9);

        String baseName = Strings.isNullOrEmpty(column)
                        ? IndexMetadata.generateDefaultIndexName(table)
                        : IndexMetadata.generateDefaultIndexName(table, new ColumnIdentifier(column, true));

        KeyspaceMetadata ks = Schema.instance.getKeyspaceMetadata(keyspace);
        return ks.findAvailableIndexName(baseName);
    }

    /**
     * Index creation is asynchronous, this method searches in the system table IndexInfo
     * for the specified index and returns true if it finds it, which indicates the
     * index was built. If we haven't found it after 5 seconds we give-up.
     */
    protected boolean waitForIndex(String keyspace, String table, String index) throws Throwable
    {
        long start = currentTimeMillis();
        boolean indexCreated = false;
        while (!indexCreated)
        {
            Object[][] results = getRows(execute("select index_name from system.\"IndexInfo\" where table_name = ?", keyspace));
            for(int i = 0; i < results.length; i++)
            {
                if (index.equals(results[i][0]))
                {
                    indexCreated = true;
                    break;
                }
            }

            if (currentTimeMillis() - start > 5000)
                break;

            Thread.sleep(10);
        }

        return indexCreated;
    }

    /**
     * Index creation is asynchronous, this method waits until the specified index hasn't any building task running.
     * <p>
     * This method differs from {@link #waitForIndex(String, String, String)} in that it doesn't require the index to be
     * fully nor successfully built, so it can be used to wait for failing index builds.
     *
     * @param keyspace the index keyspace name
     * @param indexName the index name
     * @return {@code true} if the index build tasks have finished in 5 seconds, {@code false} otherwise
     */
    protected boolean waitForIndexBuilds(String keyspace, String indexName) throws InterruptedException
    {
        long start = currentTimeMillis();
        SecondaryIndexManager indexManager = getCurrentColumnFamilyStore(keyspace).indexManager;

        while (true)
        {
            if (!indexManager.isIndexBuilding(indexName))
            {
                return true;
            }
            else if (currentTimeMillis() - start > 5000)
            {
                return false;
            }
            else
            {
                Thread.sleep(10);
            }
        }
    }

    protected void createIndexMayThrow(String query) throws Throwable
    {
        String fullQuery = formatQuery(query);
        logger.info(fullQuery);
        QueryProcessor.executeOnceInternal(fullQuery);
    }

    protected void dropIndex(String query) throws Throwable
    {
        String fullQuery = String.format(query, KEYSPACE);
        logger.info(fullQuery);
        schemaChange(fullQuery);
    }

    protected static void assertSchemaChange(String query,
                                             Event.SchemaChange.Change expectedChange,
                                             Event.SchemaChange.Target expectedTarget,
                                             String expectedKeyspace,
                                             String expectedName,
                                             String... expectedArgTypes)
    {
        ResultMessage actual = schemaChange(query);
        Assert.assertTrue(actual instanceof ResultMessage.SchemaChange);
        Event.SchemaChange schemaChange = ((ResultMessage.SchemaChange) actual).change;
        Assert.assertSame(expectedChange, schemaChange.change);
        Assert.assertSame(expectedTarget, schemaChange.target);
        Assert.assertEquals(expectedKeyspace, schemaChange.keyspace);
        Assert.assertEquals(expectedName, schemaChange.name);
        Assert.assertEquals(expectedArgTypes != null ? Arrays.asList(expectedArgTypes) : null, schemaChange.argTypes);
    }

    protected static void assertWarningsContain(Message.Response response, String message)
    {
        assertWarningsContain(response.getWarnings(), message);
    }

    protected static void assertWarningsContain(List<String> warnings, String message)
    {
        Assert.assertNotNull(warnings);
        assertTrue(warnings.stream().anyMatch(s -> s.contains(message)));
    }

    protected static void assertWarningsEquals(ResultSet rs, String... messages)
    {
        assertWarningsEquals(rs.getExecutionInfo().getWarnings(), messages);
    }

    protected static void assertWarningsEquals(List<String> warnings, String... messages)
    {
        Assert.assertNotNull(warnings);
        Assertions.assertThat(messages).hasSameElementsAs(warnings);
    }

    protected static void assertNoWarningContains(Message.Response response, String message)
    {
        assertNoWarningContains(response.getWarnings(), message);
    }

    protected static void assertNoWarningContains(List<String> warnings, String message)
    {
        if (warnings != null)
        {
            assertFalse(warnings.stream().anyMatch(s -> s.contains(message)));
        }
    }

    protected static ResultMessage schemaChange(String query)
    {
        try
        {
            ClientState state = ClientState.forInternalCalls(SchemaConstants.SYSTEM_KEYSPACE_NAME);
            QueryState queryState = new QueryState(state);

            CQLStatement statement = QueryProcessor.parseStatement(query, queryState.getClientState());
            statement.validate(state);

            QueryOptions options = QueryOptions.forInternalCalls(Collections.<ByteBuffer>emptyList());

            return statement.executeLocally(queryState, options);
        }
        catch (Exception e)
        {
            logger.info("Error performing schema change", e);
            throw new RuntimeException("Error setting schema for test (query was: " + query + ")", e);
        }
    }

    protected TableMetadata currentTableMetadata()
    {
        return Schema.instance.getTableMetadata(KEYSPACE, currentTable());
    }

    protected com.datastax.driver.core.ResultSet executeNet(ProtocolVersion protocolVersion, String query, Object... values) throws Throwable
    {
        return sessionNet(protocolVersion).execute(formatQuery(query), values);
    }

    protected com.datastax.driver.core.ResultSet executeNet(String query, Object... values) throws Throwable
    {
        return sessionNet().execute(formatQuery(query), values);
    }

    protected com.datastax.driver.core.ResultSet executeViewNet(String query, Object... values)
    {
        return sessionNet().execute(formatViewQuery(query), values);
    }

    protected com.datastax.driver.core.ResultSet executeNet(ProtocolVersion protocolVersion, Statement statement)
    {
        return sessionNet(protocolVersion).execute(statement);
    }

    protected com.datastax.driver.core.ResultSet executeNetWithPaging(ProtocolVersion version, String query, int pageSize)
    {
        return sessionNet(version).execute(new SimpleStatement(formatQuery(query)).setFetchSize(pageSize));
    }

    protected com.datastax.driver.core.ResultSet executeNetWithPaging(String query, int pageSize)
    {
        return sessionNet().execute(new SimpleStatement(formatQuery(query)).setFetchSize(pageSize));
    }

    protected Session sessionNet()
    {
        return sessionNet(getDefaultVersion());
    }

    protected Session sessionNet(ProtocolVersion protocolVersion)
    {
        requireNetwork();

        return getSession(protocolVersion);
    }

    private Session getSession(ProtocolVersion protocolVersion)
    {
        Cluster cluster = getCluster(protocolVersion);
        return sessions.computeIfAbsent(Pair.create(user, protocolVersion), userProto -> cluster.connect());
    }

    private Cluster getCluster(ProtocolVersion protocolVersion)
    {
        return clusters.computeIfAbsent(Pair.create(user, protocolVersion), userProto -> initClientCluster(userProto.left, userProto.right));
    }

    protected SimpleClient newSimpleClient(ProtocolVersion version) throws IOException
    {
        return new SimpleClient(nativeAddr.getHostAddress(), nativePort, version, version.isBeta(), new EncryptionOptions().applyConfig())
               .connect(false, false);
    }

    protected String formatQuery(String query)
    {
        return formatQuery(KEYSPACE, query);
    }

    protected final String formatQuery(String keyspace, String query)
    {
        String currentTable = currentTable();
        return currentTable == null ? query : String.format(query, keyspace + "." + currentTable);
    }

    public String formatViewQuery(String query)
    {
        return formatViewQuery(KEYSPACE, query);
    }

    public String formatViewQuery(String keyspace, String query)
    {
        String currentView = currentView();
        return currentView == null ? query : String.format(query, keyspace + "." + currentView);
    }

    protected ResultMessage.Prepared prepare(String query) throws Throwable
    {
        return QueryProcessor.instance.prepare(formatQuery(query), ClientState.forInternalCalls());
    }

    protected UntypedResultSet execute(String query, Object... values) throws Throwable
    {
        return executeFormattedQuery(formatQuery(query), values);
    }

    public UntypedResultSet executeView(String query, Object... values) throws Throwable
    {
        return executeFormattedQuery(formatViewQuery(KEYSPACE, query), values);
    }

    protected UntypedResultSet executeFormattedQuery(String query, Object... values) throws Throwable
    {
        UntypedResultSet rs;
        if (usePrepared)
        {
            if (logger.isTraceEnabled())
                logger.trace("Executing: {} with values {}", query, formatAllValues(values));
            if (reusePrepared)
            {
                rs = QueryProcessor.executeInternal(query, transformValues(values));

                // If a test uses a "USE ...", then presumably its statements use relative table. In that case, a USE
                // change the meaning of the current keyspace, so we don't want a following statement to reuse a previously
                // prepared statement at this wouldn't use the right keyspace. To avoid that, we drop the previously
                // prepared statement.
                if (query.startsWith("USE"))
                    QueryProcessor.clearInternalStatementsCache();
            }
            else
            {
                rs = QueryProcessor.executeOnceInternal(query, transformValues(values));
            }
        }
        else
        {
            query = replaceValues(query, values);
            if (logger.isTraceEnabled())
                logger.trace("Executing: {}", query);
            rs = QueryProcessor.executeOnceInternal(query);
        }
        if (rs != null)
        {
            if (logger.isTraceEnabled())
                logger.trace("Got {} rows", rs.size());
        }
        return rs;
    }

    protected void assertRowsNet(ResultSet result, Object[]... rows)
    {
        assertRowsNet(getDefaultVersion(), result, rows);
    }

    protected void assertRowsNet(ProtocolVersion protocolVersion, ResultSet result, Object[]... rows)
    {
        // necessary as we need cluster objects to supply CodecRegistry.
        // It's reasonably certain that the network setup has already been done
        // by the time we arrive at this point, but adding this check doesn't hurt
        requireNetwork();

        if (result == null)
        {
            if (rows.length > 0)
                Assert.fail(String.format("No rows returned by query but %d expected", rows.length));
            return;
        }

        ColumnDefinitions meta = result.getColumnDefinitions();
        Iterator<Row> iter = result.iterator();
        int i = 0;
        while (iter.hasNext() && i < rows.length)
        {
            Object[] expected = rows[i];
            Row actual = iter.next();

            Assert.assertEquals(String.format("Invalid number of (expected) values provided for row %d (using protocol version %s)",
                                              i, protocolVersion),
                                meta.size(), expected.length);

            for (int j = 0; j < meta.size(); j++)
            {
                DataType type = meta.getType(j);
                com.datastax.driver.core.TypeCodec<Object> codec = getCluster(protocolVersion).getConfiguration()
                                                                                              .getCodecRegistry()
                                                                                              .codecFor(type);
                ByteBuffer expectedByteValue = codec.serialize(expected[j], com.datastax.driver.core.ProtocolVersion.fromInt(protocolVersion.asInt()));
                int expectedBytes = expectedByteValue == null ? -1 : expectedByteValue.remaining();
                ByteBuffer actualValue = actual.getBytesUnsafe(meta.getName(j));
                int actualBytes = actualValue == null ? -1 : actualValue.remaining();
                if (!Objects.equal(expectedByteValue, actualValue))
                    Assert.fail(String.format("Invalid value for row %d column %d (%s of type %s), " +
                                              "expected <%s> (%d bytes) but got <%s> (%d bytes) " +
                                              "(using protocol version %s)",
                                              i, j, meta.getName(j), type,
                                              codec.format(expected[j]),
                                              expectedBytes,
                                              codec.format(codec.deserialize(actualValue, com.datastax.driver.core.ProtocolVersion.fromInt(protocolVersion.asInt()))),
                                              actualBytes,
                                              protocolVersion));
            }
            i++;
        }

        if (iter.hasNext())
        {
            while (iter.hasNext())
            {
                iter.next();
                i++;
            }
            Assert.fail(String.format("Got less rows than expected. Expected %d but got %d (using protocol version %s).",
                                      rows.length, i, protocolVersion));
        }

        Assert.assertTrue(String.format("Got %s rows than expected. Expected %d but got %d (using protocol version %s)",
                                        rows.length>i ? "less" : "more", rows.length, i, protocolVersion), i == rows.length);
    }

    protected void assertRowCountNet(ResultSet r1, int expectedCount)
    {
        Assert.assertFalse("Received a null resultset when expected count was > 0", expectedCount > 0 && r1 == null);
        int actualRowCount = Iterables.size(r1);
        Assert.assertEquals(String.format("expected %d rows but received %d", expectedCount, actualRowCount), expectedCount, actualRowCount);
    }

    public static void assertRows(UntypedResultSet result, Object[]... rows)
    {
        if (result == null)
        {
            if (rows.length > 0)
                Assert.fail(String.format("No rows returned by query but %d expected", rows.length));
            return;
        }

        List<ColumnSpecification> meta = result.metadata();
        Iterator<UntypedResultSet.Row> iter = result.iterator();
        int i = 0;
        while (iter.hasNext() && i < rows.length)
        {
            Object[] expected = rows[i];
            UntypedResultSet.Row actual = iter.next();

            Assert.assertEquals(String.format("Invalid number of (expected) values provided for row %d", i), expected == null ? 1 : expected.length, meta.size());

            StringBuilder error = new StringBuilder();
            for (int j = 0; j < meta.size(); j++)
            {
                ColumnSpecification column = meta.get(j);
                ByteBuffer expectedByteValue = makeByteBuffer(expected == null ? null : expected[j], column.type);
                ByteBuffer actualValue = actual.getBytes(column.name.toString());

                if (expectedByteValue != null)
                    expectedByteValue = expectedByteValue.duplicate();
                if (!Objects.equal(expectedByteValue, actualValue))
                {
                    Object actualValueDecoded = actualValue == null ? null : column.type.getSerializer().deserialize(actualValue);
                    if (!Objects.equal(expected != null ? expected[j] : null, actualValueDecoded))
                        error.append(String.format("Invalid value for row %d column %d (%s of type %s), expected <%s> but got <%s>",
                                                   i,
                                                   j,
                                                   column.name,
                                                   column.type.asCQL3Type(),
                                                   formatValue(expectedByteValue != null ? expectedByteValue.duplicate() : null, column.type),
                                                   formatValue(actualValue, column.type))).append("\n");
                }
            }
            if (error.length() > 0)
                Assert.fail(error.toString());
            i++;
        }

        if (iter.hasNext())
        {
            while (iter.hasNext())
            {
                UntypedResultSet.Row actual = iter.next();
                i++;

                StringBuilder str = new StringBuilder();
                for (int j = 0; j < meta.size(); j++)
                {
                    ColumnSpecification column = meta.get(j);
                    ByteBuffer actualValue = actual.getBytes(column.name.toString());
                    str.append(String.format("%s=%s ", column.name, formatValue(actualValue, column.type)));
                }
                logger.info("Extra row num {}: {}", i, str.toString());
            }
            Assert.fail(String.format("Got more rows than expected. Expected %d but got %d.", rows.length, i));
        }

        Assert.assertTrue(String.format("Got %s rows than expected. Expected %d but got %d", rows.length>i ? "less" : "more", rows.length, i), i == rows.length);
    }

    /**
     * Like assertRows(), but ignores the ordering of rows.
     */
    public static void assertRowsIgnoringOrder(UntypedResultSet result, Object[]... rows)
    {
        assertRowsIgnoringOrderInternal(result, false, rows);
    }

    public static void assertRowsIgnoringOrderAndExtra(UntypedResultSet result, Object[]... rows)
    {
        assertRowsIgnoringOrderInternal(result, true, rows);
    }

    private static void assertRowsIgnoringOrderInternal(UntypedResultSet result, boolean ignoreExtra, Object[]... rows)
    {
        if (result == null)
        {
            if (rows.length > 0)
                Assert.fail(String.format("No rows returned by query but %d expected", rows.length));
            return;
        }

        List<ColumnSpecification> meta = result.metadata();

        Set<List<ByteBuffer>> expectedRows = new HashSet<>(rows.length);
        for (Object[] expected : rows)
        {
            Assert.assertEquals("Invalid number of (expected) values provided for row", expected.length, meta.size());
            List<ByteBuffer> expectedRow = new ArrayList<>(meta.size());
            for (int j = 0; j < meta.size(); j++)
            {
                try
                {
                    expectedRow.add(makeByteBuffer(expected[j], meta.get(j).type));
                }
                catch (Exception e)
                {
                    ColumnSpecification column = meta.get(j);
                    AssertionError error = new AssertionError("Error with column '" + column.name + " " + column.type.asCQL3Type() + "'; " + e.getLocalizedMessage());
                    error.addSuppressed(e);
                    throw error;
                }
            }
            expectedRows.add(expectedRow);
        }

        Set<List<ByteBuffer>> actualRows = new HashSet<>(result.size());
        for (UntypedResultSet.Row actual : result)
        {
            List<ByteBuffer> actualRow = new ArrayList<>(meta.size());
            for (int j = 0; j < meta.size(); j++)
                actualRow.add(actual.getBytes(meta.get(j).name.toString()));
            actualRows.add(actualRow);
        }

        com.google.common.collect.Sets.SetView<List<ByteBuffer>> extra = com.google.common.collect.Sets.difference(actualRows, expectedRows);
        com.google.common.collect.Sets.SetView<List<ByteBuffer>> missing = com.google.common.collect.Sets.difference(expectedRows, actualRows);
        if ((!ignoreExtra && !extra.isEmpty()) || !missing.isEmpty())
        {
            List<String> extraRows = makeRowStrings(extra, meta);
            List<String> missingRows = makeRowStrings(missing, meta);
            StringBuilder sb = new StringBuilder();
            if (!extra.isEmpty())
            {
                sb.append("Got ").append(extra.size()).append(" extra row(s) ");
                if (!missing.isEmpty())
                    sb.append("and ").append(missing.size()).append(" missing row(s) ");
                sb.append("in result.  Extra rows:\n    ");
                sb.append(extraRows.stream().collect(Collectors.joining("\n    ")));
                if (!missing.isEmpty())
                    sb.append("\nMissing Rows:\n    ").append(missingRows.stream().collect(Collectors.joining("\n    ")));
                Assert.fail(sb.toString());
            }

            if (!missing.isEmpty())
                Assert.fail("Missing " + missing.size() + " row(s) in result: \n    " + missingRows.stream().collect(Collectors.joining("\n    ")));
        }

        assert ignoreExtra || expectedRows.size() == actualRows.size();
    }

    protected static List<String> makeRowStrings(UntypedResultSet resultSet)
    {
        List<List<ByteBuffer>> rows = new ArrayList<>();
        for (UntypedResultSet.Row row : resultSet)
        {
            List<ByteBuffer> values = new ArrayList<>();
            for (ColumnSpecification columnSpecification : resultSet.metadata())
            {
                values.add(row.getBytes(columnSpecification.name.toString()));
            }
            rows.add(values);
        }

        return makeRowStrings(rows, resultSet.metadata());
    }

    private static List<String> makeRowStrings(Iterable<List<ByteBuffer>> rows, List<ColumnSpecification> meta)
    {
        List<String> strings = new ArrayList<>();
        for (List<ByteBuffer> row : rows)
        {
            StringBuilder sb = new StringBuilder("row(");
            for (int j = 0; j < row.size(); j++)
            {
                ColumnSpecification column = meta.get(j);
                sb.append(column.name.toString()).append("=").append(formatValue(row.get(j), column.type));
                if (j < (row.size() - 1))
                    sb.append(", ");
            }
            strings.add(sb.append(")").toString());
        }
        return strings;
    }

    protected void assertRowCount(UntypedResultSet result, int numExpectedRows)
    {
        if (result == null)
        {
            if (numExpectedRows > 0)
                Assert.fail(String.format("No rows returned by query but %d expected", numExpectedRows));
            return;
        }

        List<ColumnSpecification> meta = result.metadata();
        Iterator<UntypedResultSet.Row> iter = result.iterator();
        int i = 0;
        while (iter.hasNext() && i < numExpectedRows)
        {
            UntypedResultSet.Row actual = iter.next();
            assertNotNull(actual);
            i++;
        }

        if (iter.hasNext())
        {
            while (iter.hasNext())
            {
                iter.next();
                i++;
            }
            Assert.fail(String.format("Got less rows than expected. Expected %d but got %d.", numExpectedRows, i));
        }

        Assert.assertTrue(String.format("Got %s rows than expected. Expected %d but got %d", numExpectedRows>i ? "less" : "more", numExpectedRows, i), i == numExpectedRows);
    }

    protected Object[][] getRows(UntypedResultSet result)
    {
        if (result == null)
            return new Object[0][];

        List<Object[]> ret = new ArrayList<>();
        List<ColumnSpecification> meta = result.metadata();

        Iterator<UntypedResultSet.Row> iter = result.iterator();
        while (iter.hasNext())
        {
            UntypedResultSet.Row rowVal = iter.next();
            Object[] row = new Object[meta.size()];
            for (int j = 0; j < meta.size(); j++)
            {
                ColumnSpecification column = meta.get(j);
                ByteBuffer val = rowVal.getBytes(column.name.toString());
                row[j] = val == null ? null : column.type.getSerializer().deserialize(val);
            }

            ret.add(row);
        }

        Object[][] a = new Object[ret.size()][];
        return ret.toArray(a);
    }

    protected void assertColumnNames(UntypedResultSet result, String... expectedColumnNames)
    {
        if (result == null)
        {
            Assert.fail("No rows returned by query.");
            return;
        }

        List<ColumnSpecification> metadata = result.metadata();
        Assert.assertEquals("Got less columns than expected.", expectedColumnNames.length, metadata.size());

        for (int i = 0, m = metadata.size(); i < m; i++)
        {
            ColumnSpecification columnSpec = metadata.get(i);
            Assert.assertEquals(expectedColumnNames[i], columnSpec.name.toString());
        }
    }

    protected void assertAllRows(Object[]... rows) throws Throwable
    {
        assertRows(execute("SELECT * FROM %s"), rows);
    }

    public static Object[] row(Object... expected)
    {
        return expected;
    }

    protected void assertEmpty(UntypedResultSet result) throws Throwable
    {
        if (result != null && !result.isEmpty())
            throw new AssertionError(String.format("Expected empty result but got %d rows: %s \n", result.size(), makeRowStrings(result)));
    }

    protected void assertInvalid(String query, Object... values) throws Throwable
    {
        assertInvalidMessage(null, query, values);
    }

    protected void assertInvalidMessage(String errorMessage, String query, Object... values) throws Throwable
    {
        assertInvalidThrowMessage(errorMessage, null, query, values);
    }

    protected void assertInvalidMessageNet(String errorMessage, String query, Object... values) throws Throwable
    {
        assertInvalidThrowMessage(Optional.of(ProtocolVersion.CURRENT), errorMessage, null, query, values);
    }

    protected void assertInvalidThrow(Class<? extends Throwable> exception, String query, Object... values) throws Throwable
    {
        assertInvalidThrowMessage(null, exception, query, values);
    }

    protected void assertInvalidThrowMessage(String errorMessage, Class<? extends Throwable> exception, String query, Object... values) throws Throwable
    {
        assertInvalidThrowMessage(Optional.empty(), errorMessage, exception, query, values);
    }

    // if a protocol version > Integer.MIN_VALUE is supplied, executes
    // the query via the java driver, mimicking a real client.
    protected void assertInvalidThrowMessage(Optional<ProtocolVersion> protocolVersion,
                                             String errorMessage,
                                             Class<? extends Throwable> exception,
                                             String query,
                                             Object... values) throws Throwable
    {
        try
        {
            if (!protocolVersion.isPresent())
                execute(query, values);
            else
                executeNet(protocolVersion.get(), query, values);

            String q = USE_PREPARED_VALUES
                       ? query + " (values: " + formatAllValues(values) + ")"
                       : replaceValues(query, values);
            Assert.fail("Query should be invalid but no error was thrown. Query is: " + q);
        }
        catch (Exception e)
        {
            if (exception != null && !exception.isAssignableFrom(e.getClass()))
            {
                Assert.fail("Query should be invalid but wrong error was thrown. " +
                            "Expected: " + exception.getName() + ", got: " + e.getClass().getName() + ". " +
                            "Query is: " + queryInfo(query, values));
            }
            if (errorMessage != null)
            {
                assertMessageContains(errorMessage, e);
            }
        }
    }

    private static String queryInfo(String query, Object[] values)
    {
        return USE_PREPARED_VALUES
               ? query + " (values: " + formatAllValues(values) + ")"
               : replaceValues(query, values);
    }

    protected void assertValidSyntax(String query) throws Throwable
    {
        try
        {
            QueryProcessor.parseStatement(query);
        }
        catch(SyntaxException e)
        {
            Assert.fail(String.format("Expected query syntax to be valid but was invalid. Query is: %s; Error is %s",
                                      query, e.getMessage()));
        }
    }

    protected void assertInvalidSyntax(String query, Object... values) throws Throwable
    {
        assertInvalidSyntaxMessage(null, query, values);
    }

    protected void assertInvalidSyntaxMessage(String errorMessage, String query, Object... values) throws Throwable
    {
        try
        {
            execute(query, values);
            Assert.fail("Query should have invalid syntax but no error was thrown. Query is: " + queryInfo(query, values));
        }
        catch (SyntaxException e)
        {
            if (errorMessage != null)
            {
                assertMessageContains(errorMessage, e);
            }
        }
    }

    protected void assertInvalidRequestMessage(String errorMessage, String query, Object... values)
    {
        Assertions.assertThatThrownBy(() -> execute(query, values))
                  .isInstanceOf(InvalidRequestException.class)
                  .hasMessageContaining(errorMessage);
    }

    /**
     * Asserts that the message of the specified exception contains the specified text.
     *
     * @param text the text that the exception message must contains
     * @param e the exception to check
     */
    private static void assertMessageContains(String text, Exception e)
    {
        Assert.assertTrue("Expected error message to contain '" + text + "', but got '" + e.getMessage() + "'",
                e.getMessage().contains(text));
    }

    /**
     * Checks that the specified query is not authorized for the current user.
     * @param errorMessage The expected error message
     * @param query the query
     * @param values the query parameters
     */
    protected void assertUnauthorizedQuery(String errorMessage, String query, Object... values) throws Throwable
    {
        assertInvalidThrowMessage(Optional.of(ProtocolVersion.CURRENT),
                                  errorMessage,
                                  UnauthorizedException.class,
                                  query,
                                  values);
    }

    @FunctionalInterface
    public interface CheckedFunction {
        void apply() throws Throwable;
    }

    /**
     * Runs the given function before and after a flush of sstables.  This is useful for checking that behavior is
     * the same whether data is in memtables or sstables.
     * @param runnable
     * @throws Throwable
     */
    public void beforeAndAfterFlush(CheckedFunction runnable) throws Throwable
    {
        runnable.apply();
        flush();
        runnable.apply();
    }

    private static String replaceValues(String query, Object[] values)
    {
        StringBuilder sb = new StringBuilder();
        int last = 0;
        int i = 0;
        int idx;
        while ((idx = query.indexOf('?', last)) > 0)
        {
            if (i >= values.length)
                throw new IllegalArgumentException(String.format("Not enough values provided. The query has at least %d variables but only %d values provided", i, values.length));

            sb.append(query.substring(last, idx));

            Object value = values[i++];

            // When we have a .. IN ? .., we use a list for the value because that's what's expected when the value is serialized.
            // When we format as string however, we need to special case to use parenthesis. Hackish but convenient.
            if (idx >= 3 && value instanceof List && query.substring(idx - 3, idx).equalsIgnoreCase("IN "))
            {
                List l = (List)value;
                sb.append("(");
                for (int j = 0; j < l.size(); j++)
                {
                    if (j > 0)
                        sb.append(", ");
                    sb.append(formatForCQL(l.get(j)));
                }
                sb.append(")");
            }
            else
            {
                sb.append(formatForCQL(value));
            }
            last = idx + 1;
        }
        sb.append(query.substring(last));
        return sb.toString();
    }

    // We're rellly only returning ByteBuffers but this make the type system happy
    private static Object[] transformValues(Object[] values)
    {
        // We could partly rely on QueryProcessor.executeOnceInternal doing type conversion for us, but
        // it would complain with ClassCastException if we pass say a string where an int is excepted (since
        // it bases conversion on what the value should be, not what it is). For testing, we sometimes
        // want to pass value of the wrong type and assert that this properly raise an InvalidRequestException
        // and executeOnceInternal goes into way. So instead, we pre-convert everything to bytes here based
        // on the value.
        // Besides, we need to handle things like TupleValue that executeOnceInternal don't know about.

        Object[] buffers = new ByteBuffer[values.length];
        for (int i = 0; i < values.length; i++)
        {
            Object value = values[i];
            if (value == null)
            {
                buffers[i] = null;
                continue;
            }
            else if (value == ByteBufferUtil.UNSET_BYTE_BUFFER)
            {
                buffers[i] = ByteBufferUtil.UNSET_BYTE_BUFFER;
                continue;
            }

            try
            {
                buffers[i] = typeFor(value).decompose(serializeTuples(value));
            }
            catch (Exception ex)
            {
                logger.info("Error serializing query parameter {}:", value, ex);
                throw ex;
            }
        }
        return buffers;
    }

    private static Object serializeTuples(Object value)
    {
        if (value instanceof TupleValue)
        {
            return ((TupleValue)value).toByteBuffer();
        }

        // We need to reach inside collections for TupleValue and transform them to ByteBuffer
        // since otherwise the decompose method of the collection AbstractType won't know what
        // to do with them
        if (value instanceof List)
        {
            List l = (List)value;
            List n = new ArrayList(l.size());
            for (Object o : l)
                n.add(serializeTuples(o));
            return n;
        }

        if (value instanceof Set)
        {
            Set s = (Set)value;
            Set n = new LinkedHashSet(s.size());
            for (Object o : s)
                n.add(serializeTuples(o));
            return n;
        }

        if (value instanceof Map)
        {
            Map m = (Map)value;
            Map n = new LinkedHashMap(m.size());
            for (Object entry : m.entrySet())
                n.put(serializeTuples(((Map.Entry)entry).getKey()), serializeTuples(((Map.Entry)entry).getValue()));
            return n;
        }
        return value;
    }

    private static String formatAllValues(Object[] values)
    {
        StringBuilder sb = new StringBuilder();
        sb.append("[");
        for (int i = 0; i < values.length; i++)
        {
            if (i > 0)
                sb.append(", ");
            sb.append(formatForCQL(values[i]));
        }
        sb.append("]");
        return sb.toString();
    }

    private static String formatForCQL(Object value)
    {
        if (value == null)
            return "null";

        if (value instanceof TupleValue)
            return ((TupleValue)value).toCQLString();

        // We need to reach inside collections for TupleValue. Besides, for some reason the format
        // of collection that CollectionType.getString gives us is not at all 'CQL compatible'
        if (value instanceof Collection || value instanceof Map)
        {
            StringBuilder sb = new StringBuilder();
            if (value instanceof List)
            {
                List l = (List)value;
                sb.append("[");
                for (int i = 0; i < l.size(); i++)
                {
                    if (i > 0)
                        sb.append(", ");
                    sb.append(formatForCQL(l.get(i)));
                }
                sb.append("]");
            }
            else if (value instanceof Set)
            {
                Set s = (Set)value;
                sb.append("{");
                Iterator iter = s.iterator();
                while (iter.hasNext())
                {
                    sb.append(formatForCQL(iter.next()));
                    if (iter.hasNext())
                        sb.append(", ");
                }
                sb.append("}");
            }
            else
            {
                Map m = (Map)value;
                sb.append("{");
                Iterator iter = m.entrySet().iterator();
                while (iter.hasNext())
                {
                    Map.Entry entry = (Map.Entry)iter.next();
                    sb.append(formatForCQL(entry.getKey())).append(": ").append(formatForCQL(entry.getValue()));
                    if (iter.hasNext())
                        sb.append(", ");
                }
                sb.append("}");
            }
            return sb.toString();
        }

        AbstractType type = typeFor(value);
        String s = type.getString(type.decompose(value));

        if (type instanceof InetAddressType || type instanceof TimestampType)
            return String.format("'%s'", s);
        else if (type instanceof UTF8Type)
            return String.format("'%s'", s.replaceAll("'", "''"));
        else if (type instanceof BytesType)
            return "0x" + s;

        return s;
    }

    protected static ByteBuffer makeByteBuffer(Object value, AbstractType type)
    {
        if (value == null)
            return null;

        if (value instanceof TupleValue)
            return ((TupleValue)value).toByteBuffer();

        if (value instanceof ByteBuffer)
            return (ByteBuffer)value;

        return type.decomposeUntyped(serializeTuples(value));
    }

    private static String formatValue(ByteBuffer bb, AbstractType<?> type)
    {
        if (bb == null)
            return "null";

        if (type instanceof CollectionType)
        {
            // CollectionType override getString() to use hexToBytes. We can't change that
            // without breaking SSTable2json, but the serializer for collection have the
            // right getString so using it directly instead.
            TypeSerializer ser = type.getSerializer();
            return ser.toString(ser.deserialize(bb));
        }

        return type.getString(bb);
    }

    protected TupleValue tuple(Object...values)
    {
        return new TupleValue(values);
    }

    protected Object userType(Object... values)
    {
        if (values.length % 2 != 0)
            throw new IllegalArgumentException("userType() requires an even number of arguments");

        String[] fieldNames = new String[values.length / 2];
        Object[] fieldValues = new Object[values.length / 2];
        int fieldNum = 0;
        for (int i = 0; i < values.length; i += 2)
        {
            fieldNames[fieldNum] = (String) values[i];
            fieldValues[fieldNum] = values[i + 1];
            fieldNum++;
        }
        return new UserTypeValue(fieldNames, fieldValues);
    }

    protected Object list(Object...values)
    {
        return Arrays.asList(values);
    }

    protected Object set(Object...values)
    {
        return ImmutableSet.copyOf(values);
    }

    // LinkedHashSets are iterable in insertion order, which is important for some tests
    protected LinkedHashSet<Object> linkedHashSet(Object...values)
    {
        LinkedHashSet<Object> s = new LinkedHashSet<>(values.length);
        s.addAll(Arrays.asList(values));
        return s;
    }

    protected Object map(Object...values)
    {
        return linkedHashMap(values);
    }

    // LinkedHashMaps are iterable in insertion order, which is important for some tests
    protected static LinkedHashMap<Object, Object> linkedHashMap(Object...values)
    {
        if (values.length % 2 != 0)
            throw new IllegalArgumentException("Invalid number of arguments, got " + values.length);

        int size = values.length / 2;
        LinkedHashMap<Object, Object> m = new LinkedHashMap<>(size);
        for (int i = 0; i < size; i++)
            m.put(values[2 * i], values[(2 * i) + 1]);
        return m;
    }

    protected com.datastax.driver.core.TupleType tupleTypeOf(ProtocolVersion protocolVersion, com.datastax.driver.core.DataType...types)
    {
        requireNetwork();
        return getCluster(protocolVersion).getMetadata().newTupleType(types);
    }

    @SuppressWarnings({ "rawtypes", "unchecked" })
    protected static Gauge<Integer> getPausedConnectionsGauge()
    {
        String metricName = "org.apache.cassandra.metrics.Client.PausedConnections";
        Map<String, Gauge> metrics = CassandraMetricsRegistry.Metrics.getGauges((name, metric) -> name.equals(metricName));
        if (metrics.size() != 1)
            fail(String.format("Expected a single registered metric for paused client connections, found %s",
                               metrics.size()));
        return metrics.get(metricName);
    }

    // Attempt to find an AbstracType from a value (for serialization/printing sake).
    // Will work as long as we use types we know of, which is good enough for testing
    private static AbstractType typeFor(Object value)
    {
        if (value instanceof ByteBuffer || value instanceof TupleValue || value == null)
            return BytesType.instance;

        if (value instanceof Byte)
            return ByteType.instance;

        if (value instanceof Short)
            return ShortType.instance;

        if (value instanceof Integer)
            return Int32Type.instance;

        if (value instanceof Long)
            return LongType.instance;

        if (value instanceof Float)
            return FloatType.instance;

        if (value instanceof Duration)
            return DurationType.instance;

        if (value instanceof Double)
            return DoubleType.instance;

        if (value instanceof BigInteger)
            return IntegerType.instance;

        if (value instanceof BigDecimal)
            return DecimalType.instance;

        if (value instanceof String)
            return UTF8Type.instance;

        if (value instanceof Boolean)
            return BooleanType.instance;

        if (value instanceof InetAddress)
            return InetAddressType.instance;

        if (value instanceof Date)
            return TimestampType.instance;

        if (value instanceof UUID)
            return UUIDType.instance;

        if (value instanceof TimeUUID)
            return TimeUUIDType.instance;

        if (value instanceof List)
        {
            List l = (List)value;
            AbstractType elt = l.isEmpty() ? BytesType.instance : typeFor(l.get(0));
            return ListType.getInstance(elt, true);
        }

        if (value instanceof Set)
        {
            Set s = (Set)value;
            AbstractType elt = s.isEmpty() ? BytesType.instance : typeFor(s.iterator().next());
            return SetType.getInstance(elt, true);
        }

        if (value instanceof Map)
        {
            Map m = (Map)value;
            AbstractType keys, values;
            if (m.isEmpty())
            {
                keys = BytesType.instance;
                values = BytesType.instance;
            }
            else
            {
                Map.Entry entry = (Map.Entry)m.entrySet().iterator().next();
                keys = typeFor(entry.getKey());
                values = typeFor(entry.getValue());
            }
            return MapType.getInstance(keys, values, true);
        }

        throw new IllegalArgumentException("Unsupported value type (value is " + value + ")");
    }

    private static class TupleValue
    {
        protected final Object[] values;

        TupleValue(Object[] values)
        {
            this.values = values;
        }

        public ByteBuffer toByteBuffer()
        {
            ByteBuffer[] bbs = new ByteBuffer[values.length];
            for (int i = 0; i < values.length; i++)
                bbs[i] = makeByteBuffer(values[i], typeFor(values[i]));
            return TupleType.buildValue(bbs);
        }

        public String toCQLString()
        {
            StringBuilder sb = new StringBuilder();
            sb.append("(");
            for (int i = 0; i < values.length; i++)
            {
                if (i > 0)
                    sb.append(", ");
                sb.append(formatForCQL(values[i]));
            }
            sb.append(")");
            return sb.toString();
        }

        public String toString()
        {
            return "TupleValue" + toCQLString();
        }
    }

    private static class UserTypeValue extends TupleValue
    {
        private final String[] fieldNames;

        UserTypeValue(String[] fieldNames, Object[] fieldValues)
        {
            super(fieldValues);
            this.fieldNames = fieldNames;
        }

        @Override
        public String toCQLString()
        {
            StringBuilder sb = new StringBuilder();
            sb.append("{");
            boolean haveEntry = false;
            for (int i = 0; i < values.length; i++)
            {
                if (values[i] != null)
                {
                    if (haveEntry)
                        sb.append(", ");
                    sb.append(ColumnIdentifier.maybeQuote(fieldNames[i]));
                    sb.append(": ");
                    sb.append(formatForCQL(values[i]));
                    haveEntry = true;
                }
            }
            assert haveEntry;
            sb.append("}");
            return sb.toString();
        }

        public String toString()
        {
            return "UserTypeValue" + toCQLString();
        }
    }

    private static class User
    {
        /**
         * The user name
         */
        public final String username;

        /**
         * The user password
         */
        public final String password;

        public User(String username, String password)
        {
            this.username = username;
            this.password = password;
        }

        @Override
        public int hashCode()
        {
            return Objects.hashCode(username, password);
        }

        @Override
        public boolean equals(Object o)
        {
            if (this == o)
                return true;

            if (!(o instanceof User))
                return false;

            User u = (User) o;

            return Objects.equal(username, u.username)
                && Objects.equal(password, u.password);
        }
    }
}<|MERGE_RESOLUTION|>--- conflicted
+++ resolved
@@ -109,6 +109,7 @@
 
 import static com.datastax.driver.core.SocketOptions.DEFAULT_CONNECT_TIMEOUT_MILLIS;
 import static com.datastax.driver.core.SocketOptions.DEFAULT_READ_TIMEOUT_MILLIS;
+import static org.apache.cassandra.config.CassandraRelevantProperties.ALLOW_DISABLED_COMPRESSION;
 import static org.apache.cassandra.config.CassandraRelevantProperties.ALLOW_MATERIALIZEDVIEWS;
 import static org.apache.cassandra.config.CassandraRelevantProperties.ALLOW_SIMPLE_STRATEGY;
 import static org.apache.cassandra.utils.Clock.Global.currentTimeMillis;
@@ -180,14 +181,9 @@
     {
         checkProtocolVersion();
 
-<<<<<<< HEAD
         ALLOW_SIMPLE_STRATEGY.setBoolean(true);
+        ALLOW_DISABLED_COMPRESSION.setBoolean(true);
         ALLOW_MATERIALIZEDVIEWS.setBoolean(true);
-=======
-        CassandraRelevantProperties.ALLOW_SIMPLE_STRATEGY.setBoolean(true);
-        CassandraRelevantProperties.ALLOW_DISABLED_COMPRESSION.setBoolean(true);
-        System.setProperty("cassandra.allow_materializedviews", "true");
->>>>>>> a4b36fac
 
         nativeAddr = InetAddress.getLoopbackAddress();
         nativePort = getAutomaticallyAllocatedPort(nativeAddr);
