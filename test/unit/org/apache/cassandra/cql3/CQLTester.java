--- conflicted
+++ resolved
@@ -68,11 +68,7 @@
 import org.apache.cassandra.auth.IRoleManager;
 import org.apache.cassandra.concurrent.ScheduledExecutors;
 import org.apache.cassandra.concurrent.Stage;
-<<<<<<< HEAD
 import org.apache.cassandra.config.DataStorageSpec;
-=======
-import org.apache.cassandra.config.CassandraRelevantProperties;
->>>>>>> 4104b4ea
 import org.apache.cassandra.config.EncryptionOptions;
 import org.apache.cassandra.db.virtual.VirtualKeyspaceRegistry;
 import org.apache.cassandra.db.virtual.VirtualSchemaKeyspace;
@@ -114,6 +110,7 @@
 import static com.datastax.driver.core.SocketOptions.DEFAULT_CONNECT_TIMEOUT_MILLIS;
 import static com.datastax.driver.core.SocketOptions.DEFAULT_READ_TIMEOUT_MILLIS;
 import static org.apache.cassandra.config.CassandraRelevantProperties.ALLOW_MATERIALIZEDVIEWS;
+import static org.apache.cassandra.config.CassandraRelevantProperties.ALLOW_SIMPLE_STRATEGY;
 import static org.apache.cassandra.utils.Clock.Global.currentTimeMillis;
 import static org.junit.Assert.assertNotNull;
 import static org.junit.Assert.assertFalse;
@@ -182,14 +179,9 @@
     static
     {
         checkProtocolVersion();
-<<<<<<< HEAD
-        
+
+        ALLOW_SIMPLE_STRATEGY.setBoolean(true);
         ALLOW_MATERIALIZEDVIEWS.setBoolean(true);
-=======
-
-        CassandraRelevantProperties.ALLOW_SIMPLE_STRATEGY.setBoolean(true);
-        System.setProperty("cassandra.allow_materializedviews", "true");
->>>>>>> 4104b4ea
 
         nativeAddr = InetAddress.getLoopbackAddress();
         nativePort = getAutomaticallyAllocatedPort(nativeAddr);
@@ -363,7 +355,7 @@
     @Before
     public void beforeTest() throws Throwable
     {
-        assert CassandraRelevantProperties.ALLOW_SIMPLE_STRATEGY.getBoolean() : "funny business with simple strategy";
+        assert ALLOW_SIMPLE_STRATEGY.getBoolean() : "funny business with simple strategy";
         schemaChange(String.format("CREATE KEYSPACE IF NOT EXISTS %s WITH replication = {'class': 'SimpleStrategy', 'replication_factor': '1'}", KEYSPACE));
         schemaChange(String.format("CREATE KEYSPACE IF NOT EXISTS %s WITH replication = {'class': 'SimpleStrategy', 'replication_factor': '1'}", KEYSPACE_PER_TEST));
     }
