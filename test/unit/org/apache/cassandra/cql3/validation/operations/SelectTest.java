--- conflicted
+++ resolved
@@ -2973,10 +2973,6 @@
         execute("INSERT INTO %s (k) VALUES (2);");
         execute("INSERT INTO %s (k, i) VALUES (1, 1) USING TTL 100;");
         execute("INSERT INTO %s (k, i) VALUES (3, 3) USING TTL 100;");
-<<<<<<< HEAD
-        assertRows(execute("SELECT k, i, TTL(i) FROM %s "),
-                   row(1, 1, 100), row(2, null, null), row(3, 3, 100));
-=======
         assertRows(execute("SELECT k, i FROM %s "),
                    row(1, 1),
                    row(2, null),
@@ -2994,8 +2990,6 @@
 
             i++;
         }
-
->>>>>>> ab0adf9f
     }
 
     @Test
@@ -3007,14 +3001,6 @@
         execute("INSERT INTO %s (k, c) VALUES (1, 2) ;");
         execute("INSERT INTO %s (k, c, i) VALUES (1, 3, 3) USING TTL 100;");
         execute("INSERT INTO %s (k, c, i) VALUES (3, 3, 3) USING TTL 100;");
-<<<<<<< HEAD
-        assertRows(execute("SELECT k, c, i, TTL(i) FROM %s "),
-                   row(1, 1, 1, 100),
-                   row(1, 2, null, null),
-                   row(1, 3, 3, 100),
-                   row(2, 2, null, null),
-                   row(3, 3, 3, 100));
-=======
         assertRows(execute("SELECT k, c, i FROM %s "),
                    row(1, 1, 1),
                    row(1, 2, null),
@@ -3034,6 +3020,5 @@
 
             i++;
         }
->>>>>>> ab0adf9f
     }
 }