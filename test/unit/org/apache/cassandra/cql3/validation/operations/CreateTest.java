--- conflicted
+++ resolved
@@ -763,15 +763,6 @@
                                             + " WITH compression = { 'class' : 'SnappyCompressor', 'unknownOption' : 32 };");
     }
 
-<<<<<<< HEAD
-=======
-    @Test
-    public void compactTableTest() throws Throwable
-    {
-        assertInvalidMessage("COMPACT STORAGE tables are not allowed starting with version 4.0",
-                             "CREATE TABLE compact_table_create (id text PRIMARY KEY, content text) WITH COMPACT STORAGE;");
-    }
-
     @Test
     public void testUsingDeterministicTableID()
     {
@@ -806,7 +797,6 @@
         assertFalse(TableId.deterministicFromKeyspaceAndTable(tmd.keyspace, tmd.name).equals(tmd.id));
     }
 
->>>>>>> 66296fe1
     private void assertThrowsConfigurationException(String errorMsg, String createStmt)
     {
         try
