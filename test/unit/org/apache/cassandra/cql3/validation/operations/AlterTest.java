/*
 * Licensed to the Apache Software Foundation (ASF) under one
 * or more contributor license agreements.  See the NOTICE file
 * distributed with this work for additional information
 * regarding copyright ownership.  The ASF licenses this file
 * to you under the Apache License, Version 2.0 (the
 * "License"); you may not use this file except in compliance
 * with the License.  You may obtain a copy of the License at
 *
 *     http://www.apache.org/licenses/LICENSE-2.0
 *
 * Unless required by applicable law or agreed to in writing, software
 * distributed under the License is distributed on an "AS IS" BASIS,
 * WITHOUT WARRANTIES OR CONDITIONS OF ANY KIND, either express or implied.
 * See the License for the specific language governing permissions and
 * limitations under the License.
 */
package org.apache.cassandra.cql3.validation.operations;

import java.util.UUID;

import org.junit.Test;

import org.apache.cassandra.config.DatabaseDescriptor;
<<<<<<< HEAD
import org.apache.cassandra.dht.OrderPreservingPartitioner;
import org.apache.cassandra.locator.InetAddressAndPort;
import org.apache.cassandra.locator.TokenMetadata;
import org.apache.cassandra.config.DatabaseDescriptor;
import org.apache.cassandra.schema.SchemaConstants;
import org.apache.cassandra.schema.SchemaKeyspaceTables;
=======
import org.apache.cassandra.cql3.statements.schema.AlterSchemaStatement;
import org.apache.cassandra.dht.OrderPreservingPartitioner;
import org.apache.cassandra.exceptions.InvalidRequestException;
import org.apache.cassandra.locator.InetAddressAndPort;
import org.apache.cassandra.locator.TokenMetadata;
import org.apache.cassandra.schema.SchemaConstants;
>>>>>>> 0660d7e5
import org.apache.cassandra.cql3.CQLTester;
import org.apache.cassandra.db.ColumnFamilyStore;
import org.apache.cassandra.db.Keyspace;
import org.apache.cassandra.dht.OrderPreservingPartitioner;
import org.apache.cassandra.exceptions.ConfigurationException;
import org.apache.cassandra.exceptions.InvalidRequestException;
import org.apache.cassandra.exceptions.SyntaxException;
import org.apache.cassandra.locator.InetAddressAndPort;
import org.apache.cassandra.locator.TokenMetadata;
import org.apache.cassandra.schema.SchemaConstants;
import org.apache.cassandra.service.StorageService;
import org.apache.cassandra.utils.FBUtilities;

import static java.lang.String.format;
import static org.junit.Assert.assertEquals;
import static org.junit.Assert.assertTrue;
import static org.junit.Assert.fail;

public class AlterTest extends CQLTester
{
    @Test
    public void testAddList() throws Throwable
    {
        createTable("CREATE TABLE %s (id text PRIMARY KEY, content text);");
        alterTable("ALTER TABLE %s ADD myCollection list<text>;");
        execute("INSERT INTO %s (id, content , myCollection) VALUES ('test', 'first test', ['first element']);");

        assertRows(execute("SELECT * FROM %s;"), row("test", "first test", list("first element")));
    }

    @Test
    public void testDropList() throws Throwable
    {
        createTable("CREATE TABLE %s (id text PRIMARY KEY, content text, myCollection list<text>);");
        execute("INSERT INTO %s (id, content , myCollection) VALUES ('test', 'first test', ['first element']);");
        alterTable("ALTER TABLE %s DROP myCollection;");

        assertRows(execute("SELECT * FROM %s;"), row("test", "first test"));
    }

    @Test
    public void testAddMap() throws Throwable
    {
        createTable("CREATE TABLE %s (id text PRIMARY KEY, content text);");
        alterTable("ALTER TABLE %s ADD myCollection map<text, text>;");
        execute("INSERT INTO %s (id, content , myCollection) VALUES ('test', 'first test', { '1' : 'first element'});");

        assertRows(execute("SELECT * FROM %s;"), row("test", "first test", map("1", "first element")));
    }

    @Test
    public void testDropMap() throws Throwable
    {
        createTable("CREATE TABLE %s (id text PRIMARY KEY, content text, myCollection map<text, text>);");
        execute("INSERT INTO %s (id, content , myCollection) VALUES ('test', 'first test', { '1' : 'first element'});");
        alterTable("ALTER TABLE %s DROP myCollection;");

        assertRows(execute("SELECT * FROM %s;"), row("test", "first test"));
    }

    @Test
    public void testDropListAndAddListWithSameName() throws Throwable
    {
        createTable("CREATE TABLE %s (id text PRIMARY KEY, content text, myCollection list<text>);");
        execute("INSERT INTO %s (id, content , myCollection) VALUES ('test', 'first test', ['first element']);");
        alterTable("ALTER TABLE %s DROP myCollection;");
        alterTable("ALTER TABLE %s ADD myCollection list<text>;");
        assertRows(execute("SELECT * FROM %s;"), row("test", "first test", null));
        execute("UPDATE %s set myCollection = ['second element'] WHERE id = 'test';");
        assertRows(execute("SELECT * FROM %s;"), row("test", "first test", list("second element")));
    }

    @Test
    public void testDropListAndAddMapWithSameName() throws Throwable
    {
        createTable("CREATE TABLE %s (id text PRIMARY KEY, content text, myCollection list<text>);");
        execute("INSERT INTO %s (id, content , myCollection) VALUES ('test', 'first test', ['first element']);");
        alterTable("ALTER TABLE %s DROP myCollection;");

        assertInvalid("ALTER TABLE %s ADD myCollection map<int, int>;");
    }

    @Test
    public void testDropWithTimestamp() throws Throwable
    {
        createTable("CREATE TABLE %s (id int, c1 int, v1 int, todrop int, PRIMARY KEY (id, c1));");
        for (int i = 0; i < 5; i++)
            execute("INSERT INTO %s (id, c1, v1, todrop) VALUES (?, ?, ?, ?) USING TIMESTAMP ?", 1, i, i, i, 10000L * i);

        // flush is necessary since otherwise the values of `todrop` will get discarded during
        // alter statement
        flush(true);
        alterTable("ALTER TABLE %s DROP todrop USING TIMESTAMP 20000;");
        alterTable("ALTER TABLE %s ADD todrop int;");
        execute("INSERT INTO %s (id, c1, v1, todrop) VALUES (?, ?, ?, ?) USING TIMESTAMP ?", 1, 100, 100, 100, 30000L);
        assertRows(execute("SELECT id, c1, v1, todrop FROM %s"),
                   row(1, 0, 0, null),
                   row(1, 1, 1, null),
                   row(1, 2, 2, null),
                   row(1, 3, 3, 3),
                   row(1, 4, 4, 4),
                   row(1, 100, 100, 100));
    }

    @Test
    public void testDropAddWithDifferentKind() throws Throwable
    {
        createTable("CREATE TABLE %s (a int, b int, c int, d int static, PRIMARY KEY (a, b));");

        alterTable("ALTER TABLE %s DROP c;");
        alterTable("ALTER TABLE %s DROP d;");

        assertInvalidMessage("Cannot re-add previously dropped column 'c' of kind STATIC, incompatible with previous kind REGULAR",
                             "ALTER TABLE %s ADD c int static;");

        assertInvalidMessage("Cannot re-add previously dropped column 'd' of kind REGULAR, incompatible with previous kind STATIC",
                             "ALTER TABLE %s ADD d int;");
    }

    @Test
    public void testDropStaticWithTimestamp() throws Throwable
    {
        createTable("CREATE TABLE %s (id int, c1 int, v1 int, todrop int static, PRIMARY KEY (id, c1));");
        for (int i = 0; i < 5; i++)
            execute("INSERT INTO %s (id, c1, v1, todrop) VALUES (?, ?, ?, ?) USING TIMESTAMP ?", 1, i, i, i, 10000L * i);

        // flush is necessary since otherwise the values of `todrop` will get discarded during
        // alter statement
        flush(true);
        alterTable("ALTER TABLE %s DROP todrop USING TIMESTAMP 20000;");
        alterTable("ALTER TABLE %s ADD todrop int static;");
        execute("INSERT INTO %s (id, c1, v1, todrop) VALUES (?, ?, ?, ?) USING TIMESTAMP ?", 1, 100, 100, 100, 30000L);
        // static column value with largest timestmap will be available again
        assertRows(execute("SELECT id, c1, v1, todrop FROM %s"),
                   row(1, 0, 0, 4),
                   row(1, 1, 1, 4),
                   row(1, 2, 2, 4),
                   row(1, 3, 3, 4),
                   row(1, 4, 4, 4),
                   row(1, 100, 100, 4));
    }

    @Test
    public void testDropMultipleWithTimestamp() throws Throwable
    {
        createTable("CREATE TABLE %s (id int, c1 int, v1 int, todrop1 int, todrop2 int, PRIMARY KEY (id, c1));");
        for (int i = 0; i < 5; i++)
            execute("INSERT INTO %s (id, c1, v1, todrop1, todrop2) VALUES (?, ?, ?, ?, ?) USING TIMESTAMP ?", 1, i, i, i, i, 10000L * i);

        // flush is necessary since otherwise the values of `todrop1` and `todrop2` will get discarded during
        // alter statement
        flush(true);
        alterTable("ALTER TABLE %s DROP (todrop1, todrop2) USING TIMESTAMP 20000;");
        alterTable("ALTER TABLE %s ADD todrop1 int;");
        alterTable("ALTER TABLE %s ADD todrop2 int;");

        execute("INSERT INTO %s (id, c1, v1, todrop1, todrop2) VALUES (?, ?, ?, ?, ?) USING TIMESTAMP ?", 1, 100, 100, 100, 100, 40000L);
        assertRows(execute("SELECT id, c1, v1, todrop1, todrop2 FROM %s"),
                   row(1, 0, 0, null, null),
                   row(1, 1, 1, null, null),
                   row(1, 2, 2, null, null),
                   row(1, 3, 3, 3, 3),
                   row(1, 4, 4, 4, 4),
                   row(1, 100, 100, 100, 100));
    }


    @Test
    public void testChangeStrategyWithUnquotedAgrument() throws Throwable
    {
        createTable("CREATE TABLE %s (id text PRIMARY KEY);");

        assertInvalidSyntaxMessage("no viable alternative at input '}'",
                                   "ALTER TABLE %s WITH caching = {'keys' : 'all', 'rows_per_partition' : ALL};");
    }

    @Test
    // tests CASSANDRA-7976
    public void testAlterIndexInterval() throws Throwable
    {
        String tableName = createTable("CREATE TABLE IF NOT EXISTS %s (id uuid, album text, artist text, data blob, PRIMARY KEY (id))");
        ColumnFamilyStore cfs = Keyspace.open(KEYSPACE).getColumnFamilyStore(tableName);

        alterTable("ALTER TABLE %s WITH min_index_interval=256 AND max_index_interval=512");
        assertEquals(256, cfs.metadata().params.minIndexInterval);
        assertEquals(512, cfs.metadata().params.maxIndexInterval);

        alterTable("ALTER TABLE %s WITH caching = {}");
        assertEquals(256, cfs.metadata().params.minIndexInterval);
        assertEquals(512, cfs.metadata().params.maxIndexInterval);
    }

    /**
     * Migrated from cql_tests.py:TestCQL.create_alter_options_test()
     */
    @Test
    public void testCreateAlterKeyspaces() throws Throwable
    {
        assertInvalidThrow(SyntaxException.class, "CREATE KEYSPACE ks1");
        assertInvalidThrow(ConfigurationException.class, "CREATE KEYSPACE ks1 WITH replication= { 'replication_factor' : 1 }");

        String ks1 = createKeyspace("CREATE KEYSPACE %s WITH replication={ 'class' : 'SimpleStrategy', 'replication_factor' : 1 }");
        String ks2 = createKeyspace("CREATE KEYSPACE %s WITH replication={ 'class' : 'SimpleStrategy', 'replication_factor' : 1 } AND durable_writes=false");

        assertRowsIgnoringOrderAndExtra(execute("SELECT keyspace_name, durable_writes FROM system_schema.keyspaces"),
                   row(KEYSPACE, true),
                   row(KEYSPACE_PER_TEST, true),
                   row(ks1, true),
                   row(ks2, false));

        schemaChange("ALTER KEYSPACE " + ks1 + " WITH replication = { 'class' : 'NetworkTopologyStrategy', '" + DATA_CENTER + "' : 1 } AND durable_writes=False");
        schemaChange("ALTER KEYSPACE " + ks2 + " WITH durable_writes=true");

        assertRowsIgnoringOrderAndExtra(execute("SELECT keyspace_name, durable_writes, replication FROM system_schema.keyspaces"),
                   row(KEYSPACE, true, map("class", "org.apache.cassandra.locator.SimpleStrategy", "replication_factor", "1")),
                   row(KEYSPACE_PER_TEST, true, map("class", "org.apache.cassandra.locator.SimpleStrategy", "replication_factor", "1")),
                   row(ks1, false, map("class", "org.apache.cassandra.locator.NetworkTopologyStrategy", DATA_CENTER, "1")),
                   row(ks2, true, map("class", "org.apache.cassandra.locator.SimpleStrategy", "replication_factor", "1")));

        execute("USE " + ks1);

        assertInvalidThrow(ConfigurationException.class, "CREATE TABLE cf1 (a int PRIMARY KEY, b int) WITH compaction = { 'min_threshold' : 4 }");

        execute("CREATE TABLE cf1 (a int PRIMARY KEY, b int) WITH compaction = { 'class' : 'SizeTieredCompactionStrategy', 'min_threshold' : 7 }");
        assertRows(execute("SELECT table_name, compaction FROM system_schema.tables WHERE keyspace_name='" + ks1 + "'"),
                   row("cf1", map("class", "org.apache.cassandra.db.compaction.SizeTieredCompactionStrategy",
                                  "min_threshold", "7",
                                  "max_threshold", "32")));
    }

    @Test
    public void testCreateAlterNetworkTopologyWithDefaults() throws Throwable
    {
        TokenMetadata metadata = StorageService.instance.getTokenMetadata();
        metadata.clearUnsafe();
        InetAddressAndPort local = FBUtilities.getBroadcastAddressAndPort();
        InetAddressAndPort remote = InetAddressAndPort.getByName("127.0.0.4");
        metadata.updateHostId(UUID.randomUUID(), local);
        metadata.updateNormalToken(new OrderPreservingPartitioner.StringToken("A"), local);
        metadata.updateHostId(UUID.randomUUID(), remote);
        metadata.updateNormalToken(new OrderPreservingPartitioner.StringToken("B"), remote);

        // With two datacenters we should respect anything passed in as a manual override
        String ks1 = createKeyspace("CREATE KEYSPACE %s WITH replication={ 'class' : 'NetworkTopologyStrategy', 'replication_factor' : 1, '" + DATA_CENTER_REMOTE + "': 3}");

        assertRowsIgnoringOrderAndExtra(execute("SELECT keyspace_name, durable_writes, replication FROM system_schema.keyspaces"),
                                        row(KEYSPACE, true, map("class", "org.apache.cassandra.locator.SimpleStrategy", "replication_factor", "1")),
                                        row(KEYSPACE_PER_TEST, true, map("class", "org.apache.cassandra.locator.SimpleStrategy", "replication_factor", "1")),
                                        row(ks1, true, map("class", "org.apache.cassandra.locator.NetworkTopologyStrategy", DATA_CENTER, "1", DATA_CENTER_REMOTE, "3")));

        // Should be able to remove data centers
        schemaChange("ALTER KEYSPACE " + ks1 + " WITH replication = { 'class' : 'NetworkTopologyStrategy', '" + DATA_CENTER + "' : 0, '" + DATA_CENTER_REMOTE + "': 3 }");

        assertRowsIgnoringOrderAndExtra(execute("SELECT keyspace_name, durable_writes, replication FROM system_schema.keyspaces"),
                                        row(KEYSPACE, true, map("class", "org.apache.cassandra.locator.SimpleStrategy", "replication_factor", "1")),
                                        row(KEYSPACE_PER_TEST, true, map("class", "org.apache.cassandra.locator.SimpleStrategy", "replication_factor", "1")),
                                        row(ks1, true, map("class", "org.apache.cassandra.locator.NetworkTopologyStrategy", DATA_CENTER_REMOTE, "3")));

        // The auto-expansion should not change existing replication counts; do not let the user shoot themselves in the foot
        schemaChange("ALTER KEYSPACE " + ks1 + " WITH replication = { 'class' : 'NetworkTopologyStrategy', 'replication_factor' : 1 } AND durable_writes=True");

        assertRowsIgnoringOrderAndExtra(execute("SELECT keyspace_name, durable_writes, replication FROM system_schema.keyspaces"),
                                        row(KEYSPACE, true, map("class", "org.apache.cassandra.locator.SimpleStrategy", "replication_factor", "1")),
                                        row(KEYSPACE_PER_TEST, true, map("class", "org.apache.cassandra.locator.SimpleStrategy", "replication_factor", "1")),
                                        row(ks1, true, map("class", "org.apache.cassandra.locator.NetworkTopologyStrategy", DATA_CENTER, "1", DATA_CENTER_REMOTE, "3")));

        // The keyspace should be fully functional
        execute("USE " + ks1);

        assertInvalidThrow(ConfigurationException.class, "CREATE TABLE tbl1 (a int PRIMARY KEY, b int) WITH compaction = { 'min_threshold' : 4 }");

        execute("CREATE TABLE tbl1 (a int PRIMARY KEY, b int) WITH compaction = { 'class' : 'SizeTieredCompactionStrategy', 'min_threshold' : 7 }");

        assertRows(execute("SELECT table_name, compaction FROM system_schema.tables WHERE keyspace_name='" + ks1 + "'"),
                   row("tbl1", map("class", "org.apache.cassandra.db.compaction.SizeTieredCompactionStrategy",
                                  "min_threshold", "7",
                                  "max_threshold", "32")));
        metadata.clearUnsafe();
    }

    @Test
    public void testCreateSimpleAlterNTSDefaults() throws Throwable
    {
        TokenMetadata metadata = StorageService.instance.getTokenMetadata();
        metadata.clearUnsafe();
        InetAddressAndPort local = FBUtilities.getBroadcastAddressAndPort();
        InetAddressAndPort remote = InetAddressAndPort.getByName("127.0.0.4");
        metadata.updateHostId(UUID.randomUUID(), local);
        metadata.updateNormalToken(new OrderPreservingPartitioner.StringToken("A"), local);
        metadata.updateHostId(UUID.randomUUID(), remote);
        metadata.updateNormalToken(new OrderPreservingPartitioner.StringToken("B"), remote);

        // Let's create a keyspace first with SimpleStrategy
        String ks1 = createKeyspace("CREATE KEYSPACE %s WITH replication={ 'class' : 'SimpleStrategy', 'replication_factor' : 2}");

        assertRowsIgnoringOrderAndExtra(execute("SELECT keyspace_name, durable_writes, replication FROM system_schema.keyspaces"),
                                        row(KEYSPACE, true, map("class", "org.apache.cassandra.locator.SimpleStrategy", "replication_factor", "1")),
                                        row(KEYSPACE_PER_TEST, true, map("class", "org.apache.cassandra.locator.SimpleStrategy", "replication_factor", "1")),
                                        row(ks1, true, map("class", "org.apache.cassandra.locator.SimpleStrategy", "replication_factor", "2")));

        // Now we should be able to ALTER to NetworkTopologyStrategy directly from SimpleStrategy without supplying replication_factor
        schemaChange("ALTER KEYSPACE " + ks1 + " WITH replication = { 'class' : 'NetworkTopologyStrategy'}");

        assertRowsIgnoringOrderAndExtra(execute("SELECT keyspace_name, durable_writes, replication FROM system_schema.keyspaces"),
                                        row(KEYSPACE, true, map("class", "org.apache.cassandra.locator.SimpleStrategy", "replication_factor", "1")),
                                        row(KEYSPACE_PER_TEST, true, map("class", "org.apache.cassandra.locator.SimpleStrategy", "replication_factor", "1")),
                                        row(ks1, true, map("class", "org.apache.cassandra.locator.NetworkTopologyStrategy", DATA_CENTER, "2", DATA_CENTER_REMOTE, "2")));

        schemaChange("ALTER KEYSPACE " + ks1 + " WITH replication = { 'class' : 'SimpleStrategy', 'replication_factor' : 3}");
        schemaChange("ALTER KEYSPACE " + ks1 + " WITH replication = { 'class' : 'NetworkTopologyStrategy', 'replication_factor': 2}");

        assertRowsIgnoringOrderAndExtra(execute("SELECT keyspace_name, durable_writes, replication FROM system_schema.keyspaces"),
                                        row(KEYSPACE, true, map("class", "org.apache.cassandra.locator.SimpleStrategy", "replication_factor", "1")),
                                        row(KEYSPACE_PER_TEST, true, map("class", "org.apache.cassandra.locator.SimpleStrategy", "replication_factor", "1")),
                                        row(ks1, true, map("class", "org.apache.cassandra.locator.NetworkTopologyStrategy", DATA_CENTER, "2", DATA_CENTER_REMOTE, "2")));
    }

    @Test
    public void testDefaultRF() throws Throwable
    {
        TokenMetadata metadata = StorageService.instance.getTokenMetadata();
        metadata.clearUnsafe();
        InetAddressAndPort local = FBUtilities.getBroadcastAddressAndPort();
        InetAddressAndPort remote = InetAddressAndPort.getByName("127.0.0.4");
        metadata.updateHostId(UUID.randomUUID(), local);
        metadata.updateNormalToken(new OrderPreservingPartitioner.StringToken("A"), local);
        metadata.updateHostId(UUID.randomUUID(), remote);
        metadata.updateNormalToken(new OrderPreservingPartitioner.StringToken("B"), remote);

        DatabaseDescriptor.setDefaultKeyspaceRF(3);

        //ensure default rf is being taken into account during creation, and user can choose to override the default
        String ks1 = createKeyspace("CREATE KEYSPACE %s WITH replication={ 'class' : 'SimpleStrategy' }");
        String ks2 = createKeyspace("CREATE KEYSPACE %s WITH replication={ 'class' : 'SimpleStrategy', 'replication_factor' : 2 }");
        String ks3 = createKeyspace("CREATE KEYSPACE %s WITH replication={ 'class' : 'NetworkTopologyStrategy' }");
        String ks4 = createKeyspace("CREATE KEYSPACE %s WITH replication={ 'class' : 'NetworkTopologyStrategy', 'replication_factor' : 2 }");

        assertRowsIgnoringOrderAndExtra(execute("SELECT keyspace_name, durable_writes, replication FROM system_schema.keyspaces"),
                                        row(ks1, true, map("class","org.apache.cassandra.locator.SimpleStrategy","replication_factor", Integer.toString(DatabaseDescriptor.getDefaultKeyspaceRF()))),
                                        row(ks2, true, map("class","org.apache.cassandra.locator.SimpleStrategy","replication_factor", "2")),
                                        row(ks3, true, map("class", "org.apache.cassandra.locator.NetworkTopologyStrategy", DATA_CENTER,
                                                           Integer.toString(DatabaseDescriptor.getDefaultKeyspaceRF()), DATA_CENTER_REMOTE, Integer.toString(DatabaseDescriptor.getDefaultKeyspaceRF()))),
                                        row(ks4, true, map("class", "org.apache.cassandra.locator.NetworkTopologyStrategy", DATA_CENTER, "2", DATA_CENTER_REMOTE, "2")));

        //ensure alter keyspace does not default to default rf unless altering from NTS to SS
        //no change alter
        schemaChange("ALTER KEYSPACE " + ks4 + " WITH durable_writes=true");
        assertRowsIgnoringOrderAndExtra(execute("SELECT keyspace_name, durable_writes, replication FROM system_schema.keyspaces"),
                                        row(ks4, true, map("class", "org.apache.cassandra.locator.NetworkTopologyStrategy", DATA_CENTER, "2", DATA_CENTER_REMOTE, "2")));
        schemaChange("ALTER KEYSPACE " + ks4 + " WITH replication={ 'class' : 'NetworkTopologyStrategy' }");
        assertRowsIgnoringOrderAndExtra(execute("SELECT keyspace_name, durable_writes, replication FROM system_schema.keyspaces"),
                                        row(ks4, true, map("class", "org.apache.cassandra.locator.NetworkTopologyStrategy", DATA_CENTER, "2", DATA_CENTER_REMOTE, "2")));

        // change from SS to NTS
        // without specifying RF
        schemaChange("ALTER KEYSPACE " + ks2 + " WITH replication={ 'class' : 'NetworkTopologyStrategy' } AND durable_writes=true");
        // verify that RF of SS is retained
        assertRowsIgnoringOrderAndExtra(execute("SELECT keyspace_name, durable_writes, replication FROM system_schema.keyspaces"),
                                        row(ks2, true, map("class","org.apache.cassandra.locator.NetworkTopologyStrategy", DATA_CENTER, "2", DATA_CENTER_REMOTE, "2")));
        // with specifying RF
        schemaChange("ALTER KEYSPACE " + ks1 + " WITH replication={ 'class' : 'NetworkTopologyStrategy', 'replication_factor': '1' } AND durable_writes=true");
        // verify that explicitly mentioned RF is taken into account
        assertRowsIgnoringOrderAndExtra(execute("SELECT keyspace_name, durable_writes, replication FROM system_schema.keyspaces"),
                                        row(ks1, true, map("class","org.apache.cassandra.locator.NetworkTopologyStrategy", DATA_CENTER, "1", DATA_CENTER_REMOTE, "1")));

        // change from NTS to SS
        // without specifying RF
        schemaChange("ALTER KEYSPACE " + ks4 + " WITH replication={ 'class' : 'SimpleStrategy' } AND durable_writes=true");
        // verify that default RF is taken into account
        assertRowsIgnoringOrderAndExtra(execute("SELECT keyspace_name, durable_writes, replication FROM system_schema.keyspaces"),
                                        row(ks4, true, map("class","org.apache.cassandra.locator.SimpleStrategy","replication_factor", Integer.toString(DatabaseDescriptor.getDefaultKeyspaceRF()))));
        // with specifying RF
        schemaChange("ALTER KEYSPACE " + ks3 + " WITH replication={ 'class' : 'SimpleStrategy', 'replication_factor' : '1' } AND durable_writes=true");
        // verify that explicitly mentioned RF is taken into account
        assertRowsIgnoringOrderAndExtra(execute("SELECT keyspace_name, durable_writes, replication FROM system_schema.keyspaces"),
                                        row(ks3, true, map("class","org.apache.cassandra.locator.SimpleStrategy","replication_factor", "1")));

        // verify updated default does not effect existing keyspaces
        // create keyspaces
        String ks5 = createKeyspace("CREATE KEYSPACE %s WITH replication={ 'class' : 'SimpleStrategy' }");
        String ks6 = createKeyspace("CREATE KEYSPACE %s WITH replication={ 'class' : 'NetworkTopologyStrategy' }");
        String oldRF = Integer.toString(DatabaseDescriptor.getDefaultKeyspaceRF());
        // change default
        DatabaseDescriptor.setDefaultKeyspaceRF(2);
        // verify RF of existing keyspaces
        assertRowsIgnoringOrderAndExtra(execute("SELECT keyspace_name, durable_writes, replication FROM system_schema.keyspaces"),
                                        row(ks5, true, map("class","org.apache.cassandra.locator.SimpleStrategy","replication_factor", oldRF)));
        assertRowsIgnoringOrderAndExtra(execute("SELECT keyspace_name, durable_writes, replication FROM system_schema.keyspaces"),
                                        row(ks6, true, map("class", "org.apache.cassandra.locator.NetworkTopologyStrategy",
                                                           DATA_CENTER, oldRF, DATA_CENTER_REMOTE, oldRF)));

        //clean up config change
        DatabaseDescriptor.setDefaultKeyspaceRF(1);

        //clean up keyspaces
        execute(String.format("DROP KEYSPACE IF EXISTS %s", ks1));
        execute(String.format("DROP KEYSPACE IF EXISTS %s", ks2));
        execute(String.format("DROP KEYSPACE IF EXISTS %s", ks3));
        execute(String.format("DROP KEYSPACE IF EXISTS %s", ks4));
        execute(String.format("DROP KEYSPACE IF EXISTS %s", ks5));
        execute(String.format("DROP KEYSPACE IF EXISTS %s", ks6));
    }

    @Test
    public void testMinimumRF() throws Throwable
    {
        DatabaseDescriptor.setDefaultKeyspaceRF(3);
        DatabaseDescriptor.setMinimumKeyspaceRF(2);

        String ks1 = createKeyspace("CREATE KEYSPACE %s WITH replication={ 'class' : 'SimpleStrategy' }");
        String ks2 = createKeyspace("CREATE KEYSPACE %s WITH replication={ 'class' : 'NetworkTopologyStrategy' }");

        assertAlterTableThrowsException(ConfigurationException.class,
                                        String.format("Replication factor cannot be less than minimum_keyspace_rf (%s), found %s", DatabaseDescriptor.getMinimumKeyspaceRF(), "1"),
                                        String.format("ALTER KEYSPACE %s WITH replication={ 'class' : 'SimpleStrategy', 'replication_factor' : 1 }", ks1));
        assertAlterTableThrowsException(ConfigurationException.class,
                                        String.format("Replication factor cannot be less than minimum_keyspace_rf (%s), found %s", DatabaseDescriptor.getMinimumKeyspaceRF(), "1"),
                                        String.format("ALTER KEYSPACE %s WITH replication={ 'class' : 'NetworkTopologyStrategy', '" + DATA_CENTER + "' : '1' }", ks2));

        //clean up config change
        DatabaseDescriptor.setMinimumKeyspaceRF(0);
        DatabaseDescriptor.setDefaultKeyspaceRF(1);

        //clean up keyspaces
        execute(String.format("DROP KEYSPACE IF EXISTS %s", ks1));
        execute(String.format("DROP KEYSPACE IF EXISTS %s", ks2));
    }

    /**
     * Test {@link ConfigurationException} thrown when altering a keyspace to invalid DC option in replication configuration.
     */
    @Test
    public void testAlterKeyspaceWithNTSOnlyAcceptsConfiguredDataCenterNames() throws Throwable
    {
        // Create a keyspace with expected DC name.
        createKeyspace("CREATE KEYSPACE %s WITH replication = {'class' : 'NetworkTopologyStrategy', '" + DATA_CENTER + "' : 2 }");

        // try modifying the keyspace
        assertAlterKeyspaceThrowsException(ConfigurationException.class,
                                           "Unrecognized strategy option {INVALID_DC} passed to NetworkTopologyStrategy for keyspace " + currentKeyspace(),
                                           "ALTER KEYSPACE %s WITH replication = { 'class' : 'NetworkTopologyStrategy', 'INVALID_DC' : 2 }");

        alterKeyspace("ALTER KEYSPACE %s WITH replication = {'class' : 'NetworkTopologyStrategy', '" + DATA_CENTER + "' : 3 }");

        // Mix valid and invalid, should throw an exception
        assertAlterKeyspaceThrowsException(ConfigurationException.class,
                                           "Unrecognized strategy option {INVALID_DC} passed to NetworkTopologyStrategy for keyspace " + currentKeyspace(),
                                           "ALTER KEYSPACE %s WITH replication={ 'class' : 'NetworkTopologyStrategy', '" + DATA_CENTER + "' : 2 , 'INVALID_DC': 1}");
    }

    @Test
    public void testAlterKeyspaceWithMultipleInstancesOfSameDCThrowsSyntaxException() throws Throwable
    {
        // Create a keyspace
        createKeyspace("CREATE KEYSPACE %s WITH replication = {'class' : 'NetworkTopologyStrategy', '" + DATA_CENTER + "' : 2}");

        // try modifying the keyspace
        assertAlterTableThrowsException(SyntaxException.class,
                                        "",
                                        "ALTER KEYSPACE %s WITH replication = {'class' : 'NetworkTopologyStrategy', '" + DATA_CENTER + "' : 2, '" + DATA_CENTER + "' : 3 }");
        alterKeyspace("ALTER KEYSPACE %s WITH replication = {'class' : 'NetworkTopologyStrategy', '" + DATA_CENTER + "' : 3}");
    }

    @Test
    public void testAlterSimpleStrategyKeyspaceAllowedWithAcceptableRFWhenCurrentKeyspaceHasSimpleStrategy() throws Throwable
    {
        // Create a keyspace with SimpleStrategy before blocking creation
        String simpleKeyspace = createKeyspace("CREATE KEYSPACE %s WITH replication={ 'class' : 'SimpleStrategy', 'replication_factor' : 2 }");

        // Block create keyspace with SimpleStrategy.
        System.setProperty(AlterSchemaStatement.SYSTEM_PROPERTY_ALLOW_SIMPLE_STRATEGY, "false");

        try
        {
            // try create another keyspace with SimpleStrategy - Expected to fail
            assertInvalidThrow(InvalidRequestException.class, String.format("CREATE KEYSPACE %s WITH replication={ 'class' : 'SimpleStrategy', 'replication_factor' : 2 }", simpleKeyspace));

            // try altering the keyspace. When a keyspace present has SimpleStrategy and is altered when SimpleStrategy is not allowed, alter statement should not fail.
            alterKeyspace("ALTER KEYSPACE %s WITH replication={ 'class' : 'SimpleStrategy', 'replication_factor' : 3 }");

            // try create another keyspace with SimpleStrategy - Expected to fail
            String ntsKeyspace = createKeyspace("CREATE KEYSPACE %s WITH replication={ 'class' : 'NetworkTopologyStrategy', '" + DATA_CENTER + "' : 3 }");

            // try going from NetworkToplogyStrategy to SimpleStrategy - Expected to fail
            assertInvalidThrow(InvalidRequestException.class, String.format("ALTER KEYSPACE %s WITH replication={ 'class' : 'SimpleStrategy', 'replication_factor' : 3}", ntsKeyspace));
        }
        finally
        {
            System.setProperty(AlterSchemaStatement.SYSTEM_PROPERTY_ALLOW_SIMPLE_STRATEGY, "true");
        }
    }

    @Test
    public void testConfigurationExceptionThrownWhenAlterKeyspaceWithNonNumericReplicationFactor() throws Throwable
    {
        // Create a keyspace with SimpleStrategy.
        String simpleKeyspace = createKeyspace("CREATE KEYSPACE %s WITH replication={ 'class' : 'SimpleStrategy', 'replication_factor' : 2 }");

        // try altering the keyspace. When the alter keyspace statement does not have replication factor, it should fail with ConfigurationException.
        assertInvalidThrow(ConfigurationException.class, String.format("ALTER KEYSPACE %s WITH replication={ 'class' : 'SimpleStrategy', 'replication_factor' : 'foo' }", simpleKeyspace));
        assertInvalidThrow(ConfigurationException.class, String.format("ALTER KEYSPACE %s WITH replication={ 'class' : 'NetworkTopologyStrategy', '" + DATA_CENTER + "' : 'foo' }", simpleKeyspace));
    }

    /**
     * Test for bug of 5232,
     * migrated from cql_tests.py:TestCQL.alter_bug_test()
     */
    @Test
    public void testAlterStatementWithAdd() throws Throwable
    {
        createTable("CREATE TABLE %s (id int PRIMARY KEY, t text)");

        execute("UPDATE %s SET t = '111' WHERE id = 1");

        alterTable("ALTER TABLE %s ADD l list<text>");
        assertRows(execute("SELECT * FROM %s"),
                   row(1, null, "111"));

        alterTable("ALTER TABLE %s ADD m map<int, text>");
        assertRows(execute("SELECT * FROM %s"),
                   row(1, null, null, "111"));
    }

    /**
     * Test for 7744,
     * migrated from cql_tests.py:TestCQL.downgrade_to_compact_bug_test()
     */
    @Test
    public void testDowngradeToCompact() throws Throwable
    {
        createTable("create table %s (k int primary key, v set<text>)");
        execute("insert into %s (k, v) VALUES (0, {'f'})");
        flush();
        alterTable("alter table %s drop v");
        alterTable("alter table %s add v1 int");
    }

    @Test(expected = InvalidRequestException.class)
    public void testDropFixedAddVariable() throws Throwable
    {
        createTable("create table %s (k int, c int, v int, PRIMARY KEY (k, c))");
        execute("alter table %s drop v");
        execute("alter table %s add v varint");
    }

    @Test(expected = InvalidRequestException.class)
    public void testDropFixedCollectionAddVariableCollection() throws Throwable
    {
        createTable("create table %s (k int, c int, v list<int>, PRIMARY KEY (k, c))");
        execute("alter table %s drop v");
        execute("alter table %s add v list<varint>");
    }

    @Test(expected = InvalidRequestException.class)
    public void testDropSimpleAddComplex() throws Throwable
    {
        createTable("create table %s (k int, c int, v set<text>, PRIMARY KEY (k, c))");
        execute("alter table %s drop v");
        execute("alter table %s add v blob");
    }

    @Test(expected = SyntaxException.class)
    public void renameToEmptyTest() throws Throwable
    {
        createTable("CREATE TABLE %s (k int, c1 int, v int, PRIMARY KEY (k, c1))");
        execute("ALTER TABLE %s RENAME c1 TO \"\"");
    }

    @Test
    // tests CASSANDRA-9565
    public void testDoubleWith() throws Throwable
    {
        String[] stmts = { "ALTER KEYSPACE WITH WITH DURABLE_WRITES = true",
                           "ALTER KEYSPACE ks WITH WITH DURABLE_WRITES = true" };

        for (String stmt : stmts) {
            assertAlterTableThrowsException(SyntaxException.class, "no viable alternative at input 'WITH'", stmt);
        }
    }

    @Test
    public void testAlterTableWithCompression() throws Throwable
    {
        createTable("CREATE TABLE %s (a text, b int, c int, primary key (a, b))");

        assertRows(execute(format("SELECT compression FROM %s.%s WHERE keyspace_name = ? and table_name = ?;",
                                  SchemaConstants.SCHEMA_KEYSPACE_NAME,
                                  SchemaKeyspaceTables.TABLES),
                           KEYSPACE,
                           currentTable()),
                   row(map("chunk_length_in_kb", "16", "class", "org.apache.cassandra.io.compress.LZ4Compressor")));

        alterTable("ALTER TABLE %s WITH compression = { 'class' : 'SnappyCompressor', 'chunk_length_in_kb' : 32 };");

        assertRows(execute(format("SELECT compression FROM %s.%s WHERE keyspace_name = ? and table_name = ?;",
                                  SchemaConstants.SCHEMA_KEYSPACE_NAME,
                                  SchemaKeyspaceTables.TABLES),
                           KEYSPACE,
                           currentTable()),
                   row(map("chunk_length_in_kb", "32", "class", "org.apache.cassandra.io.compress.SnappyCompressor")));

        alterTable("ALTER TABLE %s WITH compression = { 'class' : 'LZ4Compressor', 'chunk_length_in_kb' : 64 };");

        assertRows(execute(format("SELECT compression FROM %s.%s WHERE keyspace_name = ? and table_name = ?;",
                                  SchemaConstants.SCHEMA_KEYSPACE_NAME,
                                  SchemaKeyspaceTables.TABLES),
                           KEYSPACE,
                           currentTable()),
                   row(map("chunk_length_in_kb", "64", "class", "org.apache.cassandra.io.compress.LZ4Compressor")));

        alterTable("ALTER TABLE %s WITH compression = { 'class' : 'LZ4Compressor', 'min_compress_ratio' : 2 };");

        assertRows(execute(format("SELECT compression FROM %s.%s WHERE keyspace_name = ? and table_name = ?;",
                                  SchemaConstants.SCHEMA_KEYSPACE_NAME,
                                  SchemaKeyspaceTables.TABLES),
                           KEYSPACE,
                           currentTable()),
                   row(map("chunk_length_in_kb", "16", "class", "org.apache.cassandra.io.compress.LZ4Compressor", "min_compress_ratio", "2.0")));

        alterTable("ALTER TABLE %s WITH compression = { 'class' : 'LZ4Compressor', 'min_compress_ratio' : 1 };");

        assertRows(execute(format("SELECT compression FROM %s.%s WHERE keyspace_name = ? and table_name = ?;",
                                  SchemaConstants.SCHEMA_KEYSPACE_NAME,
                                  SchemaKeyspaceTables.TABLES),
                           KEYSPACE,
                           currentTable()),
                   row(map("chunk_length_in_kb", "16", "class", "org.apache.cassandra.io.compress.LZ4Compressor", "min_compress_ratio", "1.0")));

        alterTable("ALTER TABLE %s WITH compression = { 'class' : 'LZ4Compressor', 'min_compress_ratio' : 0 };");

        assertRows(execute(format("SELECT compression FROM %s.%s WHERE keyspace_name = ? and table_name = ?;",
                                  SchemaConstants.SCHEMA_KEYSPACE_NAME,
                                  SchemaKeyspaceTables.TABLES),
                           KEYSPACE,
                           currentTable()),
                   row(map("chunk_length_in_kb", "16", "class", "org.apache.cassandra.io.compress.LZ4Compressor")));

        alterTable("ALTER TABLE %s WITH compression = { 'class' : 'SnappyCompressor', 'chunk_length_in_kb' : 32 };");
        alterTable("ALTER TABLE %s WITH compression = { 'enabled' : 'false'};");

        assertRows(execute(format("SELECT compression FROM %s.%s WHERE keyspace_name = ? and table_name = ?;",
                                  SchemaConstants.SCHEMA_KEYSPACE_NAME,
                                  SchemaKeyspaceTables.TABLES),
                           KEYSPACE,
                           currentTable()),
                   row(map("enabled", "false")));

        assertAlterTableThrowsException(ConfigurationException.class,
                                        "Missing sub-option 'class' for the 'compression' option.",
                                        "ALTER TABLE %s WITH  compression = {'chunk_length_in_kb' : 32};");

        assertAlterTableThrowsException(ConfigurationException.class,
                                        "The 'class' option must not be empty. To disable compression use 'enabled' : false",
                                        "ALTER TABLE %s WITH  compression = { 'class' : ''};");

        assertAlterTableThrowsException(ConfigurationException.class,
                                        "If the 'enabled' option is set to false no other options must be specified",
                                        "ALTER TABLE %s WITH compression = { 'enabled' : 'false', 'class' : 'SnappyCompressor'};");

        assertAlterTableThrowsException(ConfigurationException.class,
                                        "The 'sstable_compression' option must not be used if the compression algorithm is already specified by the 'class' option",
                                        "ALTER TABLE %s WITH compression = { 'sstable_compression' : 'SnappyCompressor', 'class' : 'SnappyCompressor'};");

        assertAlterTableThrowsException(ConfigurationException.class,
                                        "The 'chunk_length_kb' option must not be used if the chunk length is already specified by the 'chunk_length_in_kb' option",
                                        "ALTER TABLE %s WITH compression = { 'class' : 'SnappyCompressor', 'chunk_length_kb' : 32 , 'chunk_length_in_kb' : 32 };");

        assertAlterTableThrowsException(ConfigurationException.class,
                                        "Invalid negative min_compress_ratio",
                                        "ALTER TABLE %s WITH compression = { 'class' : 'SnappyCompressor', 'min_compress_ratio' : -1 };");

        assertAlterTableThrowsException(ConfigurationException.class,
                                        "min_compress_ratio can either be 0 or greater than or equal to 1",
                                        "ALTER TABLE %s WITH compression = { 'class' : 'SnappyCompressor', 'min_compress_ratio' : 0.5 };");
    }

    private void assertAlterKeyspaceThrowsException(Class<? extends Throwable> clazz, String msg, String stmt)
    {
        assertThrowsException(clazz, msg, () -> {alterKeyspaceMayThrow(stmt);});
    }
    
    private void assertAlterTableThrowsException(Class<? extends Throwable> clazz, String msg, String stmt)
    {
        assertThrowsException(clazz, msg, () -> {alterTableMayThrow(stmt);});
    }

    private static void assertThrowsException(Class<? extends Throwable> clazz, String msg, CheckedFunction function)
    {
        try
        {
            function.apply();
            fail("An error should havee been thrown but was not.");
        }
        catch (Throwable e)
        {
            assertTrue("Unexpected exception type (expected: " + clazz + ", value: " + e.getClass() + ")",
                       clazz.isAssignableFrom(e.getClass()));
            assertTrue("Expecting the error message to contains: '" + msg + "' but was " + e.getMessage(), e.getMessage().contains(msg));
        }
    }

    /**
     * Test for CASSANDRA-13337. Checks that dropping a column when a sstable contains only data for that column
     * works properly.
     */
    @Test
    public void testAlterDropEmptySSTable() throws Throwable
    {
        createTable("CREATE TABLE %s(k int PRIMARY KEY, x int, y int)");

        execute("UPDATE %s SET x = 1 WHERE k = 0");

        flush();

        execute("UPDATE %s SET x = 1, y = 1 WHERE k = 0");

        flush();

        alterTable("ALTER TABLE %s DROP x");

        compact();

        assertRows(execute("SELECT * FROM %s"), row(0, 1));
    }

    /**
     * Similarly to testAlterDropEmptySSTable, checks we don't return empty rows from queries (testAlterDropEmptySSTable
     * tests the compaction case).
     */
    @Test
    public void testAlterOnlyColumnBehaviorWithFlush() throws Throwable
    {
        testAlterOnlyColumnBehaviorWithFlush(true);
        testAlterOnlyColumnBehaviorWithFlush(false);
    }

    private void testAlterOnlyColumnBehaviorWithFlush(boolean flushAfterInsert) throws Throwable
    {
        createTable("CREATE TABLE %s(k int PRIMARY KEY, x int, y int)");

        execute("UPDATE %s SET x = 1 WHERE k = 0");

        assertRows(execute("SELECT * FROM %s"), row(0, 1, null));

        if (flushAfterInsert)
            flush();

        alterTable("ALTER TABLE %s DROP x");

        assertEmpty(execute("SELECT * FROM %s"));
    }

    @Test
    public void testAlterTypeUsedInPartitionKey() throws Throwable
    {
        // frozen UDT used directly in a partition key
        String  type1 = createType("CREATE TYPE %s (v1 int)");
        String table1 = createTable("CREATE TABLE %s (pk frozen<" + type1 + ">, val int, PRIMARY KEY(pk));");

        // frozen UDT used in a frozen UDT used in a partition key
        String  type2 = createType("CREATE TYPE %s (v1 frozen<" + type1 + ">, v2 frozen<" + type1 + ">)");
        String table2 = createTable("CREATE TABLE %s (pk frozen<" + type2 + ">, val int, PRIMARY KEY(pk));");

        // frozen UDT used in a frozen collection used in a partition key
        String table3 = createTable("CREATE TABLE %s (pk frozen<list<frozen<" + type1 + ">>>, val int, PRIMARY KEY(pk));");

        // assert that ALTER fails and that the error message contains all the names of the table referencing it
        assertInvalidMessage(table1, format("ALTER TYPE %s.%s ADD v2 int;", keyspace(), type1));
        assertInvalidMessage(table2, format("ALTER TYPE %s.%s ADD v2 int;", keyspace(), type1));
        assertInvalidMessage(table3, format("ALTER TYPE %s.%s ADD v2 int;", keyspace(), type1));
    }

    @Test
    public void testAlterDropCompactStorageDisabled() throws Throwable
    {
        DatabaseDescriptor.setEnableDropCompactStorage(false);

        createTable("CREATE TABLE %s (k text, i int, PRIMARY KEY (k, i)) WITH COMPACT STORAGE");

        assertInvalidMessage("DROP COMPACT STORAGE is disabled. Enable in cassandra.yaml to use.", "ALTER TABLE %s DROP COMPACT STORAGE");
    }

    /**
     * Test for CASSANDRA-14564
     */
    @Test
    public void testAlterByAddingColumnToCompactTableShouldFail() throws Throwable
    {
        createTable("CREATE TABLE %s (a int, b int, PRIMARY KEY (a, b)) WITH COMPACT STORAGE");
        assertInvalidMessage("Cannot add new column to a COMPACT STORAGE table",
                             "ALTER TABLE %s ADD column1 text");
    }
}<|MERGE_RESOLUTION|>--- conflicted
+++ resolved
@@ -21,22 +21,14 @@
 
 import org.junit.Test;
 
+import org.apache.cassandra.config.CassandraRelevantProperties;
 import org.apache.cassandra.config.DatabaseDescriptor;
-<<<<<<< HEAD
 import org.apache.cassandra.dht.OrderPreservingPartitioner;
 import org.apache.cassandra.locator.InetAddressAndPort;
 import org.apache.cassandra.locator.TokenMetadata;
 import org.apache.cassandra.config.DatabaseDescriptor;
 import org.apache.cassandra.schema.SchemaConstants;
 import org.apache.cassandra.schema.SchemaKeyspaceTables;
-=======
-import org.apache.cassandra.cql3.statements.schema.AlterSchemaStatement;
-import org.apache.cassandra.dht.OrderPreservingPartitioner;
-import org.apache.cassandra.exceptions.InvalidRequestException;
-import org.apache.cassandra.locator.InetAddressAndPort;
-import org.apache.cassandra.locator.TokenMetadata;
-import org.apache.cassandra.schema.SchemaConstants;
->>>>>>> 0660d7e5
 import org.apache.cassandra.cql3.CQLTester;
 import org.apache.cassandra.db.ColumnFamilyStore;
 import org.apache.cassandra.db.Keyspace;
@@ -507,7 +499,7 @@
         String simpleKeyspace = createKeyspace("CREATE KEYSPACE %s WITH replication={ 'class' : 'SimpleStrategy', 'replication_factor' : 2 }");
 
         // Block create keyspace with SimpleStrategy.
-        System.setProperty(AlterSchemaStatement.SYSTEM_PROPERTY_ALLOW_SIMPLE_STRATEGY, "false");
+        CassandraRelevantProperties.ALLOW_SIMPLE_STRATEGY.setBoolean(false);
 
         try
         {
@@ -525,7 +517,7 @@
         }
         finally
         {
-            System.setProperty(AlterSchemaStatement.SYSTEM_PROPERTY_ALLOW_SIMPLE_STRATEGY, "true");
+            CassandraRelevantProperties.ALLOW_SIMPLE_STRATEGY.setBoolean(true);
         }
     }
 
