--- conflicted
+++ resolved
@@ -480,7 +480,6 @@
         }
     }
 
-<<<<<<< HEAD
     @Test // tests CASSANDRA-8879
     public void testAlterClusteringColumnTypeInCompactTable() throws Throwable
     {
@@ -488,6 +487,56 @@
         assertInvalidThrow(InvalidRequestException.class, "ALTER TABLE %s ALTER column1 TYPE ascii");
     }
 
+    /**
+     * Test for CASSANDRA-13337. Checks that dropping a column when a sstable contains only data for that column
+     * works properly.
+     */
+    @Test
+    public void testAlterDropEmptySSTable() throws Throwable
+    {
+        createTable("CREATE TABLE %s(k int PRIMARY KEY, x int, y int)");
+
+        execute("UPDATE %s SET x = 1 WHERE k = 0");
+
+        flush();
+
+        execute("UPDATE %s SET x = 1, y = 1 WHERE k = 0");
+
+        flush();
+
+        execute("ALTER TABLE %s DROP x");
+
+        compact();
+
+        assertRows(execute("SELECT * FROM %s"), row(0, 1));
+    }
+
+    /**
+     * Similarly to testAlterDropEmptySSTable, checks we don't return empty rows from queries (testAlterDropEmptySSTable
+     * tests the compaction case).
+     */
+    @Test
+    public void testAlterOnlyColumnBehaviorWithFlush() throws Throwable
+    {
+        testAlterOnlyColumnBehaviorWithFlush(true);
+        testAlterOnlyColumnBehaviorWithFlush(false);
+    }
+
+    private void testAlterOnlyColumnBehaviorWithFlush(boolean flushAfterInsert) throws Throwable
+    {
+        createTable("CREATE TABLE %s(k int PRIMARY KEY, x int, y int)");
+
+        execute("UPDATE %s SET x = 1 WHERE k = 0");
+
+        assertRows(execute("SELECT * FROM %s"), row(0, 1, null));
+
+        if (flushAfterInsert)
+            flush();
+
+        execute("ALTER TABLE %s DROP x");
+
+        assertEmpty(execute("SELECT * FROM %s"));
+    }
 
     @Test
     public void checkAppleAlterTableBlocker() throws Throwable
@@ -525,56 +574,5 @@
         StorageService.instance.setAlterTableEnabled(true);
 
 
-=======
-    /**
-     * Test for CASSANDRA-13337. Checks that dropping a column when a sstable contains only data for that column
-     * works properly.
-     */
-    @Test
-    public void testAlterDropEmptySSTable() throws Throwable
-    {
-        createTable("CREATE TABLE %s(k int PRIMARY KEY, x int, y int)");
-
-        execute("UPDATE %s SET x = 1 WHERE k = 0");
-
-        flush();
-
-        execute("UPDATE %s SET x = 1, y = 1 WHERE k = 0");
-
-        flush();
-
-        execute("ALTER TABLE %s DROP x");
-
-        compact();
-
-        assertRows(execute("SELECT * FROM %s"), row(0, 1));
-    }
-
-    /**
-     * Similarly to testAlterDropEmptySSTable, checks we don't return empty rows from queries (testAlterDropEmptySSTable
-     * tests the compaction case).
-     */
-    @Test
-    public void testAlterOnlyColumnBehaviorWithFlush() throws Throwable
-    {
-        testAlterOnlyColumnBehaviorWithFlush(true);
-        testAlterOnlyColumnBehaviorWithFlush(false);
-    }
-
-    private void testAlterOnlyColumnBehaviorWithFlush(boolean flushAfterInsert) throws Throwable
-    {
-        createTable("CREATE TABLE %s(k int PRIMARY KEY, x int, y int)");
-
-        execute("UPDATE %s SET x = 1 WHERE k = 0");
-
-        assertRows(execute("SELECT * FROM %s"), row(0, 1, null));
-
-        if (flushAfterInsert)
-            flush();
-
-        execute("ALTER TABLE %s DROP x");
-
-        assertEmpty(execute("SELECT * FROM %s"));
->>>>>>> 91661ec2
     }
 }