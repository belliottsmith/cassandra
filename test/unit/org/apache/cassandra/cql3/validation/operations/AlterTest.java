/*
 * Licensed to the Apache Software Foundation (ASF) under one
 * or more contributor license agreements.  See the NOTICE file
 * distributed with this work for additional information
 * regarding copyright ownership.  The ASF licenses this file
 * to you under the Apache License, Version 2.0 (the
 * "License"); you may not use this file except in compliance
 * with the License.  You may obtain a copy of the License at
 *
 *     http://www.apache.org/licenses/LICENSE-2.0
 *
 * Unless required by applicable law or agreed to in writing, software
 * distributed under the License is distributed on an "AS IS" BASIS,
 * WITHOUT WARRANTIES OR CONDITIONS OF ANY KIND, either express or implied.
 * See the License for the specific language governing permissions and
 * limitations under the License.
 */
package org.apache.cassandra.cql3.validation.operations;

import java.net.InetAddress;
import java.util.Collection;
import java.util.List;
import java.util.UUID;

import org.apache.cassandra.auth.AuthKeyspace;
import org.apache.cassandra.config.DatabaseDescriptor;
import org.apache.cassandra.cql3.CQLTester;
import org.apache.cassandra.cql3.statements.SchemaAlteringStatement;
import org.apache.cassandra.db.ColumnFamilyStore;
import org.apache.cassandra.db.Keyspace;
import org.apache.cassandra.exceptions.ConfigurationException;
import org.apache.cassandra.exceptions.InvalidRequestException;
import org.apache.cassandra.exceptions.SyntaxException;
import org.apache.cassandra.locator.IEndpointSnitch;
import org.apache.cassandra.schema.SchemaKeyspace;
<<<<<<< HEAD
import org.apache.cassandra.transport.Server;
import org.apache.cassandra.utils.ByteBufferUtil;
=======
import org.apache.cassandra.service.StorageService;
>>>>>>> e9fe48b3

import org.junit.Assert;
import org.junit.Test;

import static java.lang.String.format;
import static org.junit.Assert.assertEquals;

public class AlterTest extends CQLTester
{
    @Test
    public void testAddList() throws Throwable
    {
        createTable("CREATE TABLE %s (id text PRIMARY KEY, content text);");
        execute("ALTER TABLE %s ADD myCollection list<text>;");
        execute("INSERT INTO %s (id, content , myCollection) VALUES ('test', 'first test', ['first element']);");

        assertRows(execute("SELECT * FROM %s;"), row("test", "first test", list("first element")));
    }

    @Test
    public void testDropList() throws Throwable
    {
        createTable("CREATE TABLE %s (id text PRIMARY KEY, content text, myCollection list<text>);");
        execute("INSERT INTO %s (id, content , myCollection) VALUES ('test', 'first test', ['first element']);");
        execute("ALTER TABLE %s DROP myCollection;");

        assertRows(execute("SELECT * FROM %s;"), row("test", "first test"));
    }

    @Test
    public void testAddMap() throws Throwable
    {
        createTable("CREATE TABLE %s (id text PRIMARY KEY, content text);");
        execute("ALTER TABLE %s ADD myCollection map<text, text>;");
        execute("INSERT INTO %s (id, content , myCollection) VALUES ('test', 'first test', { '1' : 'first element'});");

        assertRows(execute("SELECT * FROM %s;"), row("test", "first test", map("1", "first element")));
    }

    @Test
    public void testDropMap() throws Throwable
    {
        createTable("CREATE TABLE %s (id text PRIMARY KEY, content text, myCollection map<text, text>);");
        execute("INSERT INTO %s (id, content , myCollection) VALUES ('test', 'first test', { '1' : 'first element'});");
        execute("ALTER TABLE %s DROP myCollection;");

        assertRows(execute("SELECT * FROM %s;"), row("test", "first test"));
    }

    @Test
    public void testDropListAndAddListWithSameName() throws Throwable
    {
        createTable("CREATE TABLE %s (id text PRIMARY KEY, content text, myCollection list<text>);");
        execute("INSERT INTO %s (id, content , myCollection) VALUES ('test', 'first test', ['first element']);");
        execute("ALTER TABLE %s DROP myCollection;");
        execute("ALTER TABLE %s ADD myCollection list<text>;");

        assertRows(execute("SELECT * FROM %s;"), row("test", "first test", null));
        execute("UPDATE %s set myCollection = ['second element'] WHERE id = 'test';");
        assertRows(execute("SELECT * FROM %s;"), row("test", "first test", list("second element")));
    }

    @Test
    public void testDropListAndAddMapWithSameName() throws Throwable
    {
        createTable("CREATE TABLE %s (id text PRIMARY KEY, content text, myCollection list<text>);");
        execute("INSERT INTO %s (id, content , myCollection) VALUES ('test', 'first test', ['first element']);");
        execute("ALTER TABLE %s DROP myCollection;");

        assertInvalid("ALTER TABLE %s ADD myCollection map<int, int>;");
    }

    @Test
    public void testDropWithTimestamp() throws Throwable
    {
        createTable("CREATE TABLE %s (id int, c1 int, v1 int, todrop int, PRIMARY KEY (id, c1));");
        for (int i = 0; i < 5; i++)
            execute("INSERT INTO %s (id, c1, v1, todrop) VALUES (?, ?, ?, ?) USING TIMESTAMP ?", 1, i, i, i, 10000L * i);

        // flush is necessary since otherwise the values of `todrop` will get discarded during
        // alter statement
        flush();
        execute("ALTER TABLE %s DROP todrop USING TIMESTAMP 20000;");
        execute("ALTER TABLE %s ADD todrop int;");
        execute("INSERT INTO %s (id, c1, v1, todrop) VALUES (?, ?, ?, ?) USING TIMESTAMP ?", 1, 100, 100, 100, 30000L);
        assertRows(execute("SELECT id, c1, v1, todrop FROM %s"),
                   row(1, 0, 0, null),
                   row(1, 1, 1, null),
                   row(1, 2, 2, null),
                   row(1, 3, 3, 3),
                   row(1, 4, 4, 4),
                   row(1, 100, 100, 100));
    }

    @Test
    public void testDropStaticWithTimestamp() throws Throwable
    {
        createTable("CREATE TABLE %s (id int, c1 int, v1 int, todrop int static, PRIMARY KEY (id, c1));");
        for (int i = 0; i < 5; i++)
            execute("INSERT INTO %s (id, c1, v1, todrop) VALUES (?, ?, ?, ?) USING TIMESTAMP ?", 1, i, i, i, 10000L * i);

        // flush is necessary since otherwise the values of `todrop` will get discarded during
        // alter statement
        flush();
        execute("ALTER TABLE %s DROP todrop USING TIMESTAMP 20000;");
        execute("ALTER TABLE %s ADD todrop int static;");
        execute("INSERT INTO %s (id, c1, v1, todrop) VALUES (?, ?, ?, ?) USING TIMESTAMP ?", 1, 100, 100, 100, 30000L);
        // static column value with largest timestmap will be available again
        assertRows(execute("SELECT id, c1, v1, todrop FROM %s"),
                   row(1, 0, 0, 4),
                   row(1, 1, 1, 4),
                   row(1, 2, 2, 4),
                   row(1, 3, 3, 4),
                   row(1, 4, 4, 4),
                   row(1, 100, 100, 4));
    }

    @Test
    public void testDropMultipleWithTimestamp() throws Throwable
    {
        createTable("CREATE TABLE %s (id int, c1 int, v1 int, todrop1 int, todrop2 int, PRIMARY KEY (id, c1));");
        for (int i = 0; i < 5; i++)
            execute("INSERT INTO %s (id, c1, v1, todrop1, todrop2) VALUES (?, ?, ?, ?, ?) USING TIMESTAMP ?", 1, i, i, i, i, 10000L * i);

        // flush is necessary since otherwise the values of `todrop1` and `todrop2` will get discarded during
        // alter statement
        flush();
        execute("ALTER TABLE %s DROP todrop1 USING TIMESTAMP 20000;");
        execute("ALTER TABLE %s DROP todrop2 USING TIMESTAMP 20000;");
        execute("ALTER TABLE %s ADD todrop1 int;");
        execute("ALTER TABLE %s ADD todrop2 int;");

        execute("INSERT INTO %s (id, c1, v1, todrop1, todrop2) VALUES (?, ?, ?, ?, ?) USING TIMESTAMP ?", 1, 100, 100, 100, 100, 40000L);
        assertRows(execute("SELECT id, c1, v1, todrop1, todrop2 FROM %s"),
                   row(1, 0, 0, null, null),
                   row(1, 1, 1, null, null),
                   row(1, 2, 2, null, null),
                   row(1, 3, 3, 3, 3),
                   row(1, 4, 4, 4, 4),
                   row(1, 100, 100, 100, 100));
    }


    @Test
    public void testChangeStrategyWithUnquotedAgrument() throws Throwable
    {
        createTable("CREATE TABLE %s (id text PRIMARY KEY);");

        assertInvalidSyntaxMessage("no viable alternative at input '}'",
                                   "ALTER TABLE %s WITH caching = {'keys' : 'all', 'rows_per_partition' : ALL};");
    }

    @Test
    // tests CASSANDRA-7976
    public void testAlterIndexInterval() throws Throwable
    {
        String tableName = createTable("CREATE TABLE IF NOT EXISTS %s (id uuid, album text, artist text, data blob, PRIMARY KEY (id))");
        ColumnFamilyStore cfs = Keyspace.open(KEYSPACE).getColumnFamilyStore(tableName);

        alterTable("ALTER TABLE %s WITH min_index_interval=256 AND max_index_interval=512");
        assertEquals(256, cfs.metadata.params.minIndexInterval);
        assertEquals(512, cfs.metadata.params.maxIndexInterval);

        alterTable("ALTER TABLE %s WITH caching = {}");
        assertEquals(256, cfs.metadata.params.minIndexInterval);
        assertEquals(512, cfs.metadata.params.maxIndexInterval);
    }

    /**
     * Migrated from cql_tests.py:TestCQL.create_alter_options_test()
     */
    @Test
    public void testCreateAlterKeyspaces() throws Throwable
    {
        assertInvalidThrow(SyntaxException.class, "CREATE KEYSPACE ks1");
        assertInvalidThrow(ConfigurationException.class, "CREATE KEYSPACE ks1 WITH replication= { 'replication_factor' : 1 }");

        String ks1 = createKeyspace("CREATE KEYSPACE %s WITH replication={ 'class' : 'SimpleStrategy', 'replication_factor' : 1 }");
        String ks2 = createKeyspace("CREATE KEYSPACE %s WITH replication={ 'class' : 'SimpleStrategy', 'replication_factor' : 1 } AND durable_writes=false");

        assertRowsIgnoringOrderAndExtra(execute("SELECT keyspace_name, durable_writes FROM system_schema.keyspaces"),
                   row(KEYSPACE, true),
                   row(KEYSPACE_PER_TEST, true),
                   row(ks1, true),
                   row(ks2, false));

<<<<<<< HEAD
        schemaChange("ALTER KEYSPACE " + ks1 + " WITH replication = { 'class' : 'NetworkTopologyStrategy', 'dc1' : 1 } AND durable_writes=False");
        schemaChange("ALTER KEYSPACE " + ks2 + " WITH durable_writes=true");

        assertRowsIgnoringOrderAndExtra(execute("SELECT keyspace_name, durable_writes, replication FROM system_schema.keyspaces"),
=======
        execute("ALTER KEYSPACE ks1 WITH replication = { 'class' : 'NetworkTopologyStrategy', '" + DEFAULT_DC + "' : 1 } AND durable_writes=False");
        execute("ALTER KEYSPACE ks2 WITH durable_writes=true");

        assertRows(execute("SELECT keyspace_name, durable_writes, replication FROM system_schema.keyspaces"),
                   row("ks1", false, map("class", "org.apache.cassandra.locator.NetworkTopologyStrategy", DEFAULT_DC, "1")),
>>>>>>> e9fe48b3
                   row(KEYSPACE, true, map("class", "org.apache.cassandra.locator.SimpleStrategy", "replication_factor", "1")),
                   row(KEYSPACE_PER_TEST, true, map("class", "org.apache.cassandra.locator.SimpleStrategy", "replication_factor", "1")),
                   row(ks1, false, map("class", "org.apache.cassandra.locator.NetworkTopologyStrategy", "dc1", "1")),
                   row(ks2, true, map("class", "org.apache.cassandra.locator.SimpleStrategy", "replication_factor", "1")));

        execute("USE " + ks1);

        assertInvalidThrow(ConfigurationException.class, "CREATE TABLE cf1 (a int PRIMARY KEY, b int) WITH compaction = { 'min_threshold' : 4 }");

        execute("CREATE TABLE cf1 (a int PRIMARY KEY, b int) WITH compaction = { 'class' : 'SizeTieredCompactionStrategy', 'min_threshold' : 7 }");
        assertRows(execute("SELECT table_name, compaction FROM system_schema.tables WHERE keyspace_name='" + ks1 + "'"),
                   row("cf1", map("class", "org.apache.cassandra.db.compaction.SizeTieredCompactionStrategy",
                                  "min_threshold", "7",
                                  "max_threshold", "32")));
    }

    @Test
    public void testAlterSimpleStrategyKeyspaceAllowedWithAcceptableRFWhenCurrentKeyspaceHasSimpleStrategy() throws Throwable
    {
        try
        {
            // Create a keyspace with SimpleStrategy.
            execute("CREATE KEYSPACE testABC WITH replication={ 'class' : 'SimpleStrategy', 'replication_factor' : 2 }");

            // Block create keyspace with SimpleStrategy.
            System.setProperty(SchemaAlteringStatement.SYSTEM_PROPERTY_ALLOW_SIMPLE_STRATEGY, "false");

            // try create another keyspace with SimpleStrategy - Expected to fail
            assertInvalidThrow(ConfigurationException.class, "CREATE KEYSPACE testABCD WITH replication={ 'class' : 'SimpleStrategy', 'replication_factor' : 2 }");

            // try altering the keyspace. When a keyspace present has SimpleStrategy and is altered when SimpleStrategy is not allowed, alter statement should not fail.
            execute("ALTER KEYSPACE testABC WITH replication={ 'class' : 'SimpleStrategy', 'replication_factor' : 3 }");
        }
        finally
        {
            // clean-up
            execute("DROP KEYSPACE IF EXISTS testABC");
            System.setProperty(SchemaAlteringStatement.SYSTEM_PROPERTY_ALLOW_SIMPLE_STRATEGY, "true");
        }
    }

    @Test
    public void testAlterKeyspaceWithNTSOnlyAcceptsConfiguredDataCenterNames() throws Throwable
    {
        try
        {
            // We have registered an EndpointSnitch that returns fixed value for DC name {@link CQLTester:DEFAULT_DC}

            // Create a keyspace with expected DC name.
            execute("CREATE KEYSPACE testABC WITH replication = {'class' : 'NetworkTopologyStrategy', '" + DEFAULT_DC + "' : 2 }");

            // try modifying the keyspace
            assertInvalidThrow(ConfigurationException.class, "ALTER KEYSPACE testABC WITH replication = { 'class' : 'NetworkTopologyStrategy', 'INVALID_DC' : 2 }");
            execute("ALTER KEYSPACE testABC WITH replication = {'class' : 'NetworkTopologyStrategy', '" + DEFAULT_DC + "' : 3 }");
        }
        finally
        {
            // clean-up
            execute("DROP KEYSPACE IF EXISTS testABC");
        }
    }

    @Test
    public void testAlterKeyspaceWithSimpleStrategyWithoutReplicationFactor() throws Throwable
    {
        try
        {
            // Create a keyspace
            execute("CREATE KEYSPACE testABC WITH replication={ 'class' : 'SimpleStrategy', 'replication_factor' : 2 }");

            // try altering the keyspace. When the alter keyspace statement does not have replication factor, it should fail with ConfigurationException.
            assertInvalidThrow(ConfigurationException.class, "ALTER KEYSPACE testABC WITH replication={ 'class' : 'SimpleStrategy' }");
            assertInvalidThrow(ConfigurationException.class, "ALTER KEYSPACE testABC WITH replication={ 'class' : 'NetworkTopologyStrategy' }");
        }
        finally
        {
            // clean-up
            execute("DROP KEYSPACE IF EXISTS testABC");
        }
    }

    @Test
    public void testConfigurationExceptionThrownWhenAlterKeyspaceWithNonNumericReplicationFactor() throws Throwable
    {
        try
        {
            // Create a keyspace with SimpleStrategy.
            execute("CREATE KEYSPACE testABC WITH replication={ 'class' : 'SimpleStrategy', 'replication_factor' : 2 }");

            // try altering the keyspace. When the alter keyspace statement does not have replication factor, it should fail with ConfigurationException.
            assertInvalidThrow(ConfigurationException.class, "ALTER KEYSPACE testABC WITH replication={ 'class' : 'SimpleStrategy', 'replication_factor' : 'foo' }");
            assertInvalidThrow(ConfigurationException.class, "ALTER KEYSPACE testABC WITH replication={ 'class' : 'NetworkTopologyStrategy', '" + DEFAULT_DC + "' : 'foo' }");
        }
        finally
        {
            // clean-up
            execute("DROP KEYSPACE IF EXISTS testABC");
        }
    }

    @Test
    public void testAlterKeyspaceSystem_AuthWithNTSOnlyAcceptsConfiguredDataCenterNames() throws Throwable
    {
        // Add a peer
        StorageService.instance.getTokenMetadata().updateHostId(UUID.randomUUID(), InetAddress.getByName("127.0.0.2"));
        // Register an Endpoint snitch which returns fixed value for data center.
        DatabaseDescriptor.setEndpointSnitch(new IEndpointSnitch()
        {
            public String getRack(InetAddress endpoint) { return DEFAULT_RACK; }
            public String getDatacenter(InetAddress endpoint)
            {
                if(endpoint.getHostAddress().equalsIgnoreCase("127.0.0.2"))
                    return "datacenter2";
                return DEFAULT_DC;
            }
            public List<InetAddress> getSortedListByProximity(InetAddress address, Collection<InetAddress> unsortedAddress) { return null; }
            public void sortByProximity(InetAddress address, List<InetAddress> addresses) {  } // NO OP
            public int compareEndpoints(InetAddress target, InetAddress a1, InetAddress a2) { return 0; }
            public void gossiperStarting() { } // NO OP
            public boolean isWorthMergingForRangeQuery(List<InetAddress> merged, List<InetAddress> l1, List<InetAddress> l2) { return false; }
        });

        // Create a keyspace with expected DC name.
        execute("CREATE KEYSPACE " + AuthKeyspace.NAME + " WITH replication = {'class' : 'NetworkTopologyStrategy', '" + DEFAULT_DC + "' : 2 , 'datacenter2' : 2 }");

        // try modifying the system_auth keyspace without second DC which has active node.
        assertInvalidThrow(ConfigurationException.class, "ALTER KEYSPACE system_auth WITH replication = { 'class' : 'NetworkTopologyStrategy', '" + DEFAULT_DC + "' : 2 }");
        execute("ALTER KEYSPACE " + AuthKeyspace.NAME + " WITH replication = {'class' : 'NetworkTopologyStrategy', '" + DEFAULT_DC + "' : 1 , 'datacenter2' : 1 }");
    }

    /**
     * Test for bug of 5232,
     * migrated from cql_tests.py:TestCQL.alter_bug_test()
     */
    @Test
    public void testAlterStatementWithAdd() throws Throwable
    {
        createTable("CREATE TABLE %s (id int PRIMARY KEY, t text)");

        execute("UPDATE %s SET t = '111' WHERE id = 1");

        execute("ALTER TABLE %s ADD l list<text>");
        assertRows(execute("SELECT * FROM %s"),
                   row(1, null, "111"));

        execute("ALTER TABLE %s ADD m map<int, text>");
        assertRows(execute("SELECT * FROM %s"),
                   row(1, null, null, "111"));
    }

    /**
     * Test for 7744,
     * migrated from cql_tests.py:TestCQL.downgrade_to_compact_bug_test()
     */
    @Test
    public void testDowngradeToCompact() throws Throwable
    {
        createTable("create table %s (k int primary key, v set<text>)");
        execute("insert into %s (k, v) VALUES (0, {'f'})");
        flush();
        execute("alter table %s drop v");
        execute("alter table %s add v int");
    }

    @Test
    // tests CASSANDRA-9565
    public void testDoubleWith() throws Throwable
    {
        String[] stmts = { "ALTER KEYSPACE WITH WITH DURABLE_WRITES = true",
                           "ALTER KEYSPACE ks WITH WITH DURABLE_WRITES = true" };

        for (String stmt : stmts) {
            assertInvalidSyntaxMessage("no viable alternative at input 'WITH'", stmt);
        }
    }

    @Test
    public void testAlterTableWithCompression() throws Throwable
    {
        createTable("CREATE TABLE %s (a text, b int, c int, primary key (a, b))");

        assertRows(execute(format("SELECT compression FROM %s.%s WHERE keyspace_name = ? and table_name = ?;",
                                  SchemaKeyspace.NAME,
                                  SchemaKeyspace.TABLES),
                           KEYSPACE,
                           currentTable()),
                   row(map("chunk_length_in_kb", "64", "class", "org.apache.cassandra.io.compress.LZ4Compressor")));

        execute("ALTER TABLE %s WITH compression = { 'class' : 'SnappyCompressor', 'chunk_length_in_kb' : 32 };");

        assertRows(execute(format("SELECT compression FROM %s.%s WHERE keyspace_name = ? and table_name = ?;",
                                  SchemaKeyspace.NAME,
                                  SchemaKeyspace.TABLES),
                           KEYSPACE,
                           currentTable()),
                   row(map("chunk_length_in_kb", "32", "class", "org.apache.cassandra.io.compress.SnappyCompressor")));

        execute("ALTER TABLE %s WITH compression = { 'sstable_compression' : 'LZ4Compressor', 'chunk_length_kb' : 64 };");

        assertRows(execute(format("SELECT compression FROM %s.%s WHERE keyspace_name = ? and table_name = ?;",
                                  SchemaKeyspace.NAME,
                                  SchemaKeyspace.TABLES),
                           KEYSPACE,
                           currentTable()),
                   row(map("chunk_length_in_kb", "64", "class", "org.apache.cassandra.io.compress.LZ4Compressor")));

        execute("ALTER TABLE %s WITH compression = { 'sstable_compression' : '', 'chunk_length_kb' : 32 };");

        assertRows(execute(format("SELECT compression FROM %s.%s WHERE keyspace_name = ? and table_name = ?;",
                                  SchemaKeyspace.NAME,
                                  SchemaKeyspace.TABLES),
                           KEYSPACE,
                           currentTable()),
                   row(map("enabled", "false")));

        execute("ALTER TABLE %s WITH compression = { 'class' : 'SnappyCompressor', 'chunk_length_in_kb' : 32 };");
        execute("ALTER TABLE %s WITH compression = { 'enabled' : 'false'};");

        assertRows(execute(format("SELECT compression FROM %s.%s WHERE keyspace_name = ? and table_name = ?;",
                                  SchemaKeyspace.NAME,
                                  SchemaKeyspace.TABLES),
                           KEYSPACE,
                           currentTable()),
                   row(map("enabled", "false")));

        assertThrowsConfigurationException("Missing sub-option 'class' for the 'compression' option.",
                                           "ALTER TABLE %s WITH  compression = {'chunk_length_in_kb' : 32};");

        assertThrowsConfigurationException("The 'class' option must not be empty. To disable compression use 'enabled' : false",
                                           "ALTER TABLE %s WITH  compression = { 'class' : ''};");

        assertThrowsConfigurationException("If the 'enabled' option is set to false no other options must be specified",
                                           "ALTER TABLE %s WITH compression = { 'enabled' : 'false', 'class' : 'SnappyCompressor'};");

        assertThrowsConfigurationException("The 'sstable_compression' option must not be used if the compression algorithm is already specified by the 'class' option",
                                           "ALTER TABLE %s WITH compression = { 'sstable_compression' : 'SnappyCompressor', 'class' : 'SnappyCompressor'};");

        assertThrowsConfigurationException("The 'chunk_length_kb' option must not be used if the chunk length is already specified by the 'chunk_length_in_kb' option",
                                           "ALTER TABLE %s WITH compression = { 'class' : 'SnappyCompressor', 'chunk_length_kb' : 32 , 'chunk_length_in_kb' : 32 };");
    }

    @Test
    public void testAlterType() throws Throwable
    {
        createTable("CREATE TABLE %s (id text PRIMARY KEY, content text);");
        alterTable("ALTER TABLE %s ALTER content TYPE blob");

        createTable("CREATE TABLE %s (pk int, ck text, value blob, PRIMARY KEY (pk, ck)) WITH CLUSTERING ORDER BY (ck DESC)");
        alterTable("ALTER TABLE %s ALTER ck TYPE blob");

        createTable("CREATE TABLE %s (pk int, ck int, value blob, PRIMARY KEY (pk, ck))");
        assertThrowsConfigurationException("Cannot change value from type blob to type text: types are incompatible.",
                                           "ALTER TABLE %s ALTER value TYPE TEXT;");
    }

    /**
     * tests CASSANDRA-10027
     */
    @Test
    public void testAlterColumnTypeToDate() throws Throwable
    {
        createTable("CREATE TABLE %s (key int PRIMARY KEY, c1 int);");
        execute("INSERT INTO %s (key, c1) VALUES (1,1);");
        execute("ALTER TABLE %s ALTER c1 TYPE date;");
        assertRows(execute("SELECT * FROM %s"), row(1, 1));

        createTable("CREATE TABLE %s (key int PRIMARY KEY, c1 varint);");
        execute("INSERT INTO %s (key, c1) VALUES (1,1);");
        assertInvalidMessage("Cannot change c1 from type varint to type date: types are incompatible.",
                             "ALTER TABLE %s ALTER c1 TYPE date;");
    }

    private void assertThrowsConfigurationException(String errorMsg, String alterStmt) throws Throwable
    {
        try
        {
            execute(alterStmt);
            Assert.fail("Query should be invalid but no error was thrown. Query is: " + alterStmt);
        }
        catch (ConfigurationException e)
        {
            assertEquals(errorMsg, e.getMessage());
        }
    }

    @Test // tests CASSANDRA-8879
    public void testAlterClusteringColumnTypeInCompactTable() throws Throwable
    {
        createTable("CREATE TABLE %s (key blob, column1 blob, value blob, PRIMARY KEY ((key), column1)) WITH COMPACT STORAGE");
        assertInvalidThrow(InvalidRequestException.class, "ALTER TABLE %s ALTER column1 TYPE ascii");
    }

    @Test
    public void testAlterToBlob() throws Throwable
    {
        // This tests for the bug from #11820 in particular

        createTable("CREATE TABLE %s (a int PRIMARY KEY, b int)");

        execute("INSERT INTO %s (a, b) VALUES (1, 1)");

        executeNet(Server.CURRENT_VERSION, "ALTER TABLE %s ALTER b TYPE BLOB");

        assertRowsNet(Server.CURRENT_VERSION, executeNet(Server.CURRENT_VERSION, "SELECT * FROM %s WHERE a = 1"),
            row(1, ByteBufferUtil.bytes(1))
        );
    }
}<|MERGE_RESOLUTION|>--- conflicted
+++ resolved
@@ -33,12 +33,9 @@
 import org.apache.cassandra.exceptions.SyntaxException;
 import org.apache.cassandra.locator.IEndpointSnitch;
 import org.apache.cassandra.schema.SchemaKeyspace;
-<<<<<<< HEAD
 import org.apache.cassandra.transport.Server;
 import org.apache.cassandra.utils.ByteBufferUtil;
-=======
 import org.apache.cassandra.service.StorageService;
->>>>>>> e9fe48b3
 
 import org.junit.Assert;
 import org.junit.Test;
@@ -225,18 +222,10 @@
                    row(ks1, true),
                    row(ks2, false));
 
-<<<<<<< HEAD
         schemaChange("ALTER KEYSPACE " + ks1 + " WITH replication = { 'class' : 'NetworkTopologyStrategy', 'dc1' : 1 } AND durable_writes=False");
         schemaChange("ALTER KEYSPACE " + ks2 + " WITH durable_writes=true");
 
         assertRowsIgnoringOrderAndExtra(execute("SELECT keyspace_name, durable_writes, replication FROM system_schema.keyspaces"),
-=======
-        execute("ALTER KEYSPACE ks1 WITH replication = { 'class' : 'NetworkTopologyStrategy', '" + DEFAULT_DC + "' : 1 } AND durable_writes=False");
-        execute("ALTER KEYSPACE ks2 WITH durable_writes=true");
-
-        assertRows(execute("SELECT keyspace_name, durable_writes, replication FROM system_schema.keyspaces"),
-                   row("ks1", false, map("class", "org.apache.cassandra.locator.NetworkTopologyStrategy", DEFAULT_DC, "1")),
->>>>>>> e9fe48b3
                    row(KEYSPACE, true, map("class", "org.apache.cassandra.locator.SimpleStrategy", "replication_factor", "1")),
                    row(KEYSPACE_PER_TEST, true, map("class", "org.apache.cassandra.locator.SimpleStrategy", "replication_factor", "1")),
                    row(ks1, false, map("class", "org.apache.cassandra.locator.NetworkTopologyStrategy", "dc1", "1")),
