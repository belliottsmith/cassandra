--- conflicted
+++ resolved
@@ -479,7 +479,6 @@
             assertEquals(errorMsg, e.getMessage());
         }
     }
-<<<<<<< HEAD
 
     @Test // tests CASSANDRA-8879
     public void testAlterClusteringColumnTypeInCompactTable() throws Throwable
@@ -488,21 +487,6 @@
         assertInvalidThrow(InvalidRequestException.class, "ALTER TABLE %s ALTER column1 TYPE ascii");
     }
 
-    @Test
-    public void testAlterToBlob() throws Throwable
-    {
-        // This tests for the bug from #11820 in particular
-
-        createTable("CREATE TABLE %s (a int PRIMARY KEY, b int)");
-
-        execute("INSERT INTO %s (a, b) VALUES (1, 1)");
-
-        executeNet(Server.CURRENT_VERSION, "ALTER TABLE %s ALTER b TYPE BLOB");
-
-        assertRowsNet(Server.CURRENT_VERSION, executeNet(Server.CURRENT_VERSION, "SELECT * FROM %s WHERE a = 1"),
-            row(1, ByteBufferUtil.bytes(1))
-        );
-    }
 
     @Test
     public void checkAppleAlterTableBlocker() throws Throwable
@@ -541,6 +525,4 @@
 
 
     }
-=======
->>>>>>> 338226e0
 }