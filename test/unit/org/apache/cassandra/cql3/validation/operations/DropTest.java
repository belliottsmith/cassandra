/*
 * Licensed to the Apache Software Foundation (ASF) under one
 * or more contributor license agreements.  See the NOTICE file
 * distributed with this work for additional information
 * regarding copyright ownership.  The ASF licenses this file
 * to you under the Apache License, Version 2.0 (the
 * "License"); you may not use this file except in compliance
 * with the License.  You may obtain a copy of the License at
 *
 *     http://www.apache.org/licenses/LICENSE-2.0
 *
 * Unless required by applicable law or agreed to in writing, software
 * distributed under the License is distributed on an "AS IS" BASIS,
 * WITHOUT WARRANTIES OR CONDITIONS OF ANY KIND, either express or implied.
 * See the License for the specific language governing permissions and
 * limitations under the License.
 */

package org.apache.cassandra.cql3.validation.operations;

import org.junit.Test;

import org.apache.cassandra.auth.AuthKeyspace;
import org.apache.cassandra.cql3.CQLTester;
import org.apache.cassandra.db.SystemKeyspace;

public class DropTest extends CQLTester
{
    @Test
    public void testNonExistingOnes() throws Throwable
    {
        assertInvalidMessage("Cannot drop non existing table", "DROP TABLE " + KEYSPACE + ".table_does_not_exist");
        assertInvalidMessage("Cannot drop table in unknown keyspace", "DROP TABLE keyspace_does_not_exist.table_does_not_exist");

        execute("DROP TABLE IF EXISTS " + KEYSPACE + ".table_does_not_exist");
        execute("DROP TABLE IF EXISTS keyspace_does_nyouot_exist.table_does_not_exist");
    }

    @Test
<<<<<<< HEAD
    public void testDroppingSystemKeyspacesIsNotAllowed() throws Throwable
    {
            assertInvalidMessage("system keyspace is not user-modifiable", "DROP KEYSPACE " + SystemKeyspace.NAME);
            assertInvalidMessage("Keyspace " + AuthKeyspace.NAME + " can not be dropped by a user", "DROP KEYSPACE " + AuthKeyspace.NAME);
        }

=======
    public void testDropTableWithDroppedColumns() throws Throwable
    {
        // CASSANDRA-13730: entry should be removed from dropped_columns table when table is dropped
        String cf = createTable("CREATE TABLE %s (k1 int, c1 int , v1 int, v2 int, PRIMARY KEY (k1, c1))");

        execute("ALTER TABLE %s DROP v2");
        execute("DROP TABLE %s");

        assertRowsIgnoringOrder(execute("select * from system_schema.dropped_columns where keyspace_name = '"
                + keyspace()
                + "' and table_name = '" + cf + "'"));
    }
>>>>>>> ab0adf9f
}<|MERGE_RESOLUTION|>--- conflicted
+++ resolved
@@ -33,18 +33,17 @@
         assertInvalidMessage("Cannot drop table in unknown keyspace", "DROP TABLE keyspace_does_not_exist.table_does_not_exist");
 
         execute("DROP TABLE IF EXISTS " + KEYSPACE + ".table_does_not_exist");
-        execute("DROP TABLE IF EXISTS keyspace_does_nyouot_exist.table_does_not_exist");
+        execute("DROP TABLE IF EXISTS keyspace_does_not_exist.table_does_not_exist");
     }
 
     @Test
-<<<<<<< HEAD
     public void testDroppingSystemKeyspacesIsNotAllowed() throws Throwable
     {
             assertInvalidMessage("system keyspace is not user-modifiable", "DROP KEYSPACE " + SystemKeyspace.NAME);
             assertInvalidMessage("Keyspace " + AuthKeyspace.NAME + " can not be dropped by a user", "DROP KEYSPACE " + AuthKeyspace.NAME);
-        }
+    }
 
-=======
+    @Test
     public void testDropTableWithDroppedColumns() throws Throwable
     {
         // CASSANDRA-13730: entry should be removed from dropped_columns table when table is dropped
@@ -57,5 +56,4 @@
                 + keyspace()
                 + "' and table_name = '" + cf + "'"));
     }
->>>>>>> ab0adf9f
 }