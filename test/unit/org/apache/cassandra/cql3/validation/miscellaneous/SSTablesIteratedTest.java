/*
 *
 * Licensed to the Apache Software Foundation (ASF) under one
 * or more contributor license agreements.  See the NOTICE file
 * distributed with this work for additional information
 * regarding copyright ownership.  The ASF licenses this file
 * to you under the Apache License, Version 2.0 (the
 * "License"); you may not use this file except in compliance
 * with the License.  You may obtain a copy of the License at
 *
 *   http://www.apache.org/licenses/LICENSE-2.0
 *
 * Unless required by applicable law or agreed to in writing,
 * software distributed under the License is distributed on an
 * "AS IS" BASIS, WITHOUT WARRANTIES OR CONDITIONS OF ANY
 * KIND, either express or implied.  See the License for the
 * specific language governing permissions and limitations
 * under the License.
 *
 */
package org.apache.cassandra.cql3.validation.miscellaneous;

import org.junit.AfterClass;
import org.junit.BeforeClass;
import org.junit.Test;

import org.apache.cassandra.config.DatabaseDescriptor;
import org.apache.cassandra.cql3.CQLTester;
import org.apache.cassandra.cql3.UntypedResultSet;
import org.apache.cassandra.db.ColumnFamilyStore;
import org.apache.cassandra.metrics.ClearableHistogram;
import org.apache.cassandra.service.StorageProxy;

import static org.junit.Assert.assertEquals;

/**
 * Tests for checking how many sstables we access during cql queries.
 */
public class SSTablesIteratedTest extends CQLTester
{
    @BeforeClass
    public static void enableDropCompactStorage()
    {
        StorageProxy.instance.enableDropCompactStorage();
    }

    @AfterClass
    public static void disableDropCompactStorage()
    {
        StorageProxy.instance.disableDropCompactStorage();
    }
    
    private void executeAndCheck(String query, int numSSTables, Object[]... rows) throws Throwable
    {
        ColumnFamilyStore cfs = getCurrentColumnFamilyStore(KEYSPACE_PER_TEST);

        ((ClearableHistogram) cfs.metric.sstablesPerReadHistogram.cf).clear(); // resets counts

        assertRows(execute(query), rows);

        long numSSTablesIterated = cfs.metric.sstablesPerReadHistogram.cf.getSnapshot().getMax(); // max sstables read
        assertEquals(String.format("Expected %d sstables iterated but got %d instead, with %d live sstables",
                                   numSSTables, numSSTablesIterated, cfs.getLiveSSTables().size()),
                     numSSTables,
                     numSSTablesIterated);
    }

    @Override
    protected String createTable(String query)
    {
        String ret = super.createTable(KEYSPACE_PER_TEST, query);
        disableCompaction(KEYSPACE_PER_TEST);
        return ret;
    }

    @Override
    protected UntypedResultSet execute(String query, Object... values) throws Throwable
    {
        return executeFormattedQuery(formatQuery(KEYSPACE_PER_TEST, query), values);
    }

    @Override
    public void flush()
    {
        super.flush(KEYSPACE_PER_TEST);
    }

    @Test
    public void testSinglePartitionQuery() throws Throwable
    {
        createTable("CREATE TABLE %s (pk int, c int, v text, PRIMARY KEY (pk, c))");

        execute("INSERT INTO %s (pk, c, v) VALUES (?, ?, ?)", 1, 40, "41");
        execute("INSERT INTO %s (pk, c, v) VALUES (?, ?, ?)", 2, 10, "12");
        flush();

        execute("INSERT INTO %s (pk, c, v) VALUES (?, ?, ?)", 1, 10, "11");
        execute("INSERT INTO %s (pk, c, v) VALUES (?, ?, ?)", 3, 30, "33");
        flush();

        execute("INSERT INTO %s (pk, c, v) VALUES (?, ?, ?)", 1, 20, "21");
        execute("INSERT INTO %s (pk, c, v) VALUES (?, ?, ?)", 2, 40, "42");
        execute("UPDATE %s SET v = '12' WHERE pk = 2 AND c = 10");
        flush();

        // Test with all the table being merged
        executeAndCheck("SELECT * FROM %s WHERE pk = 1", 3,
                        row(1, 10, "11"),
                        row(1, 20, "21"),
                        row(1, 40, "41"));

        // Test with only 2 of the 3 SSTables being merged
        executeAndCheck("SELECT * FROM %s WHERE pk = 2", 2,
                        row(2, 10, "12"),
                        row(2, 40, "42"));

        executeAndCheck("SELECT * FROM %s WHERE pk = 2 ORDER BY c DESC", 2,
                        row(2, 40, "42"),
                        row(2, 10, "12"));

        // Test with only 2 of the 3 SSTables being merged and a Slice filter
        executeAndCheck("SELECT * FROM %s WHERE pk = 2 AND c > 20", 2,
                        row(2, 40, "42"));

        executeAndCheck("SELECT * FROM %s WHERE pk = 2 AND c > 20", 2,
                        row(2, 40, "42"));

        executeAndCheck("SELECT * FROM %s WHERE pk = 2 AND c > 20 ORDER BY c DESC", 2,
                        row(2, 40, "42"));

        // Test with only 2 of the 3 SSTables being merged and a Name filter
        // This test checks the SinglePartitionReadCommand::queryMemtableAndSSTablesInTimestampOrder which is only
        // used for ClusteringIndexNamesFilter when there are no multi-cell columns
<<<<<<< HEAD
        executeAndCheck("SELECT * FROM %s WHERE pk = 2 AND c = 10", 2,
                        row(2, 10, "12"));
=======
        executeAndCheck("SELECT * FROM %s WHERE pk = 2 AND c = 10", 2, row(2, 10, "12"));
>>>>>>> 06b5942a

        // For partition range queries the metric must not be updated. The reason being that range queries simply
        // scan all the SSTables containing data within the partition range. Due to that they might pollute the metric
        // and give a wrong view of the system.
        executeAndCheck("SELECT * FROM %s", 0,
                        row(1, 10, "11"),
                        row(1, 20, "21"),
                        row(1, 40, "41"),
                        row(2, 10, "12"),
                        row(2, 40, "42"),
                        row(3, 30, "33"));

        executeAndCheck("SELECT * FROM %s WHERE token(pk) = token(1)", 0,
                        row(1, 10, "11"),
                        row(1, 20, "21"),
                        row(1, 40, "41"));

        assertInvalidMessage("ORDER BY is only supported when the partition key is restricted by an EQ or an IN",
                             "SELECT * FROM %s WHERE token(pk) = token(1) ORDER BY C DESC");
    }

    @Test
    public void testSSTablesOnlyASC() throws Throwable
    {
        createTable("CREATE TABLE %s (id int, col int, val text, PRIMARY KEY (id, col)) WITH CLUSTERING ORDER BY (col ASC)");

        execute("INSERT INTO %s (id, col, val) VALUES (?, ?, ?)", 1, 10, "10");
        flush();

        execute("INSERT INTO %s (id, col, val) VALUES (?, ?, ?)", 1, 20, "20");
        flush();

        execute("INSERT INTO %s (id, col, val) VALUES (?, ?, ?)", 1, 30, "30");
        flush();

        executeAndCheck("SELECT * FROM %s WHERE id=1 LIMIT 1", 1, row(1, 10, "10"));
        executeAndCheck("SELECT * FROM %s WHERE id=1 LIMIT 2", 2, row(1, 10, "10"), row(1, 20, "20"));
        executeAndCheck("SELECT * FROM %s WHERE id=1 LIMIT 3", 3, row(1, 10, "10"), row(1, 20, "20"), row(1, 30, "30"));
        executeAndCheck("SELECT * FROM %s WHERE id=1", 3, row(1, 10, "10"), row(1, 20, "20"), row(1, 30, "30"));

        executeAndCheck("SELECT * FROM %s WHERE id=1 AND col > 25 LIMIT 1", 1, row(1, 30, "30"));
        executeAndCheck("SELECT * FROM %s WHERE id=1 AND col < 40 LIMIT 1", 1, row(1, 10, "10"));
    }

    @Test
    public void testMixedMemtableSStablesASC() throws Throwable
    {
        createTable("CREATE TABLE %s (id int, col int, val text, PRIMARY KEY (id, col)) WITH CLUSTERING ORDER BY (col ASC)");

        execute("INSERT INTO %s (id, col, val) VALUES (?, ?, ?)", 1, 30, "30");
        flush();

        execute("INSERT INTO %s (id, col, val) VALUES (?, ?, ?)", 1, 20, "20");
        flush();

        execute("INSERT INTO %s (id, col, val) VALUES (?, ?, ?)", 1, 10, "10");

        executeAndCheck("SELECT * FROM %s WHERE id=1 LIMIT 1", 0, row(1, 10, "10"));
        executeAndCheck("SELECT * FROM %s WHERE id=1 LIMIT 2", 1, row(1, 10, "10"), row(1, 20, "20"));
        executeAndCheck("SELECT * FROM %s WHERE id=1 LIMIT 3", 2, row(1, 10, "10"), row(1, 20, "20"), row(1, 30, "30"));
        executeAndCheck("SELECT * FROM %s WHERE id=1", 2, row(1, 10, "10"), row(1, 20, "20"), row(1, 30, "30"));

        executeAndCheck("SELECT * FROM %s WHERE id=1 AND col > 25 LIMIT 1", 1, row(1, 30, "30"));
        executeAndCheck("SELECT * FROM %s WHERE id=1 AND col < 40 LIMIT 1", 0, row(1, 10, "10"));
    }

    @Test
    public void testOverlappingSStablesASC() throws Throwable
    {
        createTable("CREATE TABLE %s (id int, col int, val text, PRIMARY KEY (id, col)) WITH CLUSTERING ORDER BY (col ASC)");

        execute("INSERT INTO %s (id, col, val) VALUES (?, ?, ?)", 1, 10, "10");
        execute("INSERT INTO %s (id, col, val) VALUES (?, ?, ?)", 1, 30, "30");
        flush();

        execute("INSERT INTO %s (id, col, val) VALUES (?, ?, ?)", 1, 20, "20");
        flush();

        executeAndCheck("SELECT * FROM %s WHERE id=1 LIMIT 1", 1, row(1, 10, "10"));
        executeAndCheck("SELECT * FROM %s WHERE id=1 LIMIT 2", 2, row(1, 10, "10"), row(1, 20, "20"));
        executeAndCheck("SELECT * FROM %s WHERE id=1 LIMIT 3", 2, row(1, 10, "10"), row(1, 20, "20"), row(1, 30, "30"));
        executeAndCheck("SELECT * FROM %s WHERE id=1", 2, row(1, 10, "10"), row(1, 20, "20"), row(1, 30, "30"));

        executeAndCheck("SELECT * FROM %s WHERE id=1 AND col > 25 LIMIT 1", 1, row(1, 30, "30"));
        executeAndCheck("SELECT * FROM %s WHERE id=1 AND col < 40 LIMIT 1", 1, row(1, 10, "10"));
    }

    @Test
    public void testSSTablesOnlyDESC() throws Throwable
    {
        createTable("CREATE TABLE %s (id int, col int, val text, PRIMARY KEY (id, col)) WITH CLUSTERING ORDER BY (col DESC)");

        execute("INSERT INTO %s (id, col, val) VALUES (?, ?, ?)", 1, 10, "10");
        flush();

        execute("INSERT INTO %s (id, col, val) VALUES (?, ?, ?)", 1, 20, "20");
        flush();

        execute("INSERT INTO %s (id, col, val) VALUES (?, ?, ?)", 1, 30, "30");
        flush();

        executeAndCheck("SELECT * FROM %s WHERE id=1 LIMIT 1", 1, row(1, 30, "30"));
        executeAndCheck("SELECT * FROM %s WHERE id=1 LIMIT 2", 2, row(1, 30, "30"), row(1, 20, "20"));
        executeAndCheck("SELECT * FROM %s WHERE id=1 LIMIT 3", 3, row(1, 30, "30"), row(1, 20, "20"), row(1, 10, "10"));
        executeAndCheck("SELECT * FROM %s WHERE id=1", 3, row(1, 30, "30"), row(1, 20, "20"), row(1, 10, "10"));

        executeAndCheck("SELECT * FROM %s WHERE id=1 AND col > 25 LIMIT 1", 1, row(1, 30, "30"));
        executeAndCheck("SELECT * FROM %s WHERE id=1 AND col < 40 LIMIT 1", 1, row(1, 30, "30"));
    }

    @Test
    public void testMixedMemtableSStablesDESC() throws Throwable
    {
        createTable("CREATE TABLE %s (id int, col int, val text, PRIMARY KEY (id, col)) WITH CLUSTERING ORDER BY (col DESC)");

        execute("INSERT INTO %s (id, col, val) VALUES (?, ?, ?)", 1, 10, "10");
        flush();

        execute("INSERT INTO %s (id, col, val) VALUES (?, ?, ?)", 1, 20, "20");
        flush();

        execute("INSERT INTO %s (id, col, val) VALUES (?, ?, ?)", 1, 30, "30");

        executeAndCheck("SELECT * FROM %s WHERE id=1 LIMIT 1", 0, row(1, 30, "30"));
        executeAndCheck("SELECT * FROM %s WHERE id=1 LIMIT 2", 1, row(1, 30, "30"), row(1, 20, "20"));
        executeAndCheck("SELECT * FROM %s WHERE id=1 LIMIT 3", 2, row(1, 30, "30"), row(1, 20, "20"), row(1, 10, "10"));
        executeAndCheck("SELECT * FROM %s WHERE id=1", 2, row(1, 30, "30"), row(1, 20, "20"), row(1, 10, "10"));

        executeAndCheck("SELECT * FROM %s WHERE id=1 AND col > 25 LIMIT 1", 0, row(1, 30, "30"));
        executeAndCheck("SELECT * FROM %s WHERE id=1 AND col < 40 LIMIT 1", 0, row(1, 30, "30"));
    }

    @Test
    public void testOverlappingSStablesDESC() throws Throwable
    {
        createTable("CREATE TABLE %s (id int, col int, val text, PRIMARY KEY (id, col)) WITH CLUSTERING ORDER BY (col DESC)");

        execute("INSERT INTO %s (id, col, val) VALUES (?, ?, ?)", 1, 10, "10");
        execute("INSERT INTO %s (id, col, val) VALUES (?, ?, ?)", 1, 30, "30");
        flush();

        execute("INSERT INTO %s (id, col, val) VALUES (?, ?, ?)", 1, 20, "20");
        flush();

        executeAndCheck("SELECT * FROM %s WHERE id=1 LIMIT 1", 1, row(1, 30, "30"));
        executeAndCheck("SELECT * FROM %s WHERE id=1 LIMIT 2", 2, row(1, 30, "30"), row(1, 20, "20"));
        executeAndCheck("SELECT * FROM %s WHERE id=1 LIMIT 3", 2, row(1, 30, "30"), row(1, 20, "20"), row(1, 10, "10"));
        executeAndCheck("SELECT * FROM %s WHERE id=1", 2, row(1, 30, "30"), row(1, 20, "20"), row(1, 10, "10"));

        executeAndCheck("SELECT * FROM %s WHERE id=1 AND col > 25 LIMIT 1", 1, row(1, 30, "30"));
        executeAndCheck("SELECT * FROM %s WHERE id=1 AND col < 40 LIMIT 1", 1, row(1, 30, "30"));
    }

    @Test
    public void testDeletionOnDifferentSSTables() throws Throwable
    {
        createTable("CREATE TABLE %s (id int, col int, val text, PRIMARY KEY (id, col)) WITH CLUSTERING ORDER BY (col DESC)");

        execute("INSERT INTO %s (id, col, val) VALUES (?, ?, ?)", 1, 10, "10");
        flush();

        execute("INSERT INTO %s (id, col, val) VALUES (?, ?, ?)", 1, 20, "20");
        flush();

        execute("INSERT INTO %s (id, col, val) VALUES (?, ?, ?)", 1, 30, "30");
        flush();

        execute("DELETE FROM %s WHERE id=1 and col=30");
        flush();

        executeAndCheck("SELECT * FROM %s WHERE id=1 LIMIT 1", 3, row(1, 20, "20"));
        executeAndCheck("SELECT * FROM %s WHERE id=1 LIMIT 2", 4, row(1, 20, "20"), row(1, 10, "10"));
        executeAndCheck("SELECT * FROM %s WHERE id=1 LIMIT 3", 4, row(1, 20, "20"), row(1, 10, "10"));
        executeAndCheck("SELECT * FROM %s WHERE id=1", 4, row(1, 20, "20"), row(1, 10, "10"));

        executeAndCheck("SELECT * FROM %s WHERE id=1 AND col > 25 LIMIT 1", 2);
        executeAndCheck("SELECT * FROM %s WHERE id=1 AND col < 40 LIMIT 1", 3, row(1, 20, "20"));
    }

    @Test
    public void testDeletionOnSameSSTable() throws Throwable
    {
        createTable("CREATE TABLE %s (id int, col int, val text, PRIMARY KEY (id, col)) WITH CLUSTERING ORDER BY (col DESC)");

        execute("INSERT INTO %s (id, col, val) VALUES (?, ?, ?)", 1, 10, "10");
        flush();

        execute("INSERT INTO %s (id, col, val) VALUES (?, ?, ?)", 1, 20, "20");
        flush();

        execute("INSERT INTO %s (id, col, val) VALUES (?, ?, ?)", 1, 30, "30");
        execute("DELETE FROM %s WHERE id=1 and col=30");
        flush();

        executeAndCheck("SELECT * FROM %s WHERE id=1 LIMIT 1", 2, row(1, 20, "20"));
        executeAndCheck("SELECT * FROM %s WHERE id=1 LIMIT 2", 3, row(1, 20, "20"), row(1, 10, "10"));
        executeAndCheck("SELECT * FROM %s WHERE id=1 LIMIT 3", 3, row(1, 20, "20"), row(1, 10, "10"));
        executeAndCheck("SELECT * FROM %s WHERE id=1", 3, row(1, 20, "20"), row(1, 10, "10"));

        executeAndCheck("SELECT * FROM %s WHERE id=1 AND col > 25 LIMIT 1", 1);
        executeAndCheck("SELECT * FROM %s WHERE id=1 AND col < 40 LIMIT 1", 2, row(1, 20, "20"));
    }

    @Test
    public void testDeletionOnMemTable() throws Throwable
    {
        createTable("CREATE TABLE %s (id int, col int, val text, PRIMARY KEY (id, col)) WITH CLUSTERING ORDER BY (col DESC)");

        execute("INSERT INTO %s (id, col, val) VALUES (?, ?, ?)", 1, 10, "10");
        flush();

        execute("INSERT INTO %s (id, col, val) VALUES (?, ?, ?)", 1, 20, "20");
        flush();

        execute("INSERT INTO %s (id, col, val) VALUES (?, ?, ?)", 1, 30, "30");
        execute("DELETE FROM %s WHERE id=1 and col=30");

        executeAndCheck("SELECT * FROM %s WHERE id=1 LIMIT 1", 1, row(1, 20, "20"));
        executeAndCheck("SELECT * FROM %s WHERE id=1 LIMIT 2", 2, row(1, 20, "20"), row(1, 10, "10"));
        executeAndCheck("SELECT * FROM %s WHERE id=1 LIMIT 3", 2, row(1, 20, "20"), row(1, 10, "10"));
        executeAndCheck("SELECT * FROM %s WHERE id=1", 2, row(1, 20, "20"), row(1, 10, "10"));

        executeAndCheck("SELECT * FROM %s WHERE id=1 AND col > 25 LIMIT 1", 0);
        executeAndCheck("SELECT * FROM %s WHERE id=1 AND col < 40 LIMIT 1", 1, row(1, 20, "20"));
    }

    @Test
    public void testDeletionOnIndexedSSTableDESC() throws Throwable
    {
        testDeletionOnIndexedSSTableDESC(true);
        testDeletionOnIndexedSSTableDESC(false);
    }

    private void testDeletionOnIndexedSSTableDESC(boolean deleteWithRange) throws Throwable
    {
        // reduce the column index size so that columns get indexed during flush
        DatabaseDescriptor.setColumnIndexSize(1);

        createTable("CREATE TABLE %s (id int, col int, val text, PRIMARY KEY (id, col)) WITH CLUSTERING ORDER BY (col DESC)");

        for (int i = 1; i <= 1000; i++)
        {
            execute("INSERT INTO %s (id, col, val) VALUES (?, ?, ?)", 1, i, Integer.toString(i));
        }
        flush();

        Object[][] allRows = new Object[1000][];
        for (int i = 1001; i <= 2000; i++)
        {
            execute("INSERT INTO %s (id, col, val) VALUES (?, ?, ?)", 1, i, Integer.toString(i));
            allRows[2000 - i] = row(1, i, Integer.toString(i));
        }

        if (deleteWithRange)
        {
            execute("DELETE FROM %s WHERE id=1 and col <= ?", 1000);
        }
        else
        {
            for (int i = 1; i <= 1000; i++)
                execute("DELETE FROM %s WHERE id=1 and col = ?", i);
        }
        flush();

        executeAndCheck("SELECT * FROM %s WHERE id=1 LIMIT 1", 1, row(1, 2000, "2000"));
        executeAndCheck("SELECT * FROM %s WHERE id=1 LIMIT 2", 1, row(1, 2000, "2000"), row(1, 1999, "1999"));

        executeAndCheck("SELECT * FROM %s WHERE id=1", 2, allRows);
        executeAndCheck("SELECT * FROM %s WHERE id=1 AND col > 1000 LIMIT 1", 1, row(1, 2000, "2000"));
        executeAndCheck("SELECT * FROM %s WHERE id=1 AND col <= 2000 LIMIT 1", 1, row(1, 2000, "2000"));
        executeAndCheck("SELECT * FROM %s WHERE id=1 AND col > 1000", 1, allRows);
        executeAndCheck("SELECT * FROM %s WHERE id=1 AND col <= 2000", 2, allRows);
    }

    @Test
    public void testDeletionOnIndexedSSTableASC() throws Throwable
    {
        testDeletionOnIndexedSSTableASC(true);
        testDeletionOnIndexedSSTableASC(false);
    }

    private void testDeletionOnIndexedSSTableASC(boolean deleteWithRange) throws Throwable
    {
        // reduce the column index size so that columns get indexed during flush
        DatabaseDescriptor.setColumnIndexSize(1);

        createTable("CREATE TABLE %s (id int, col int, val text, PRIMARY KEY (id, col)) WITH CLUSTERING ORDER BY (col ASC)");

        for (int i = 1; i <= 1000; i++)
        {
            execute("INSERT INTO %s (id, col, val) VALUES (?, ?, ?)", 1, i, Integer.toString(i));
        }
        flush();

        Object[][] allRows = new Object[1000][];
        for (int i = 1001; i <= 2000; i++)
        {
            execute("INSERT INTO %s (id, col, val) VALUES (?, ?, ?)", 1, i, Integer.toString(i));
            allRows[i - 1001] = row(1, i, Integer.toString(i));
        }
        flush();

        if (deleteWithRange)
        {
            execute("DELETE FROM %s WHERE id =1 and col <= ?", 1000);
        }
        else
        {
            for (int i = 1; i <= 1000; i++)
                execute("DELETE FROM %s WHERE id=1 and col = ?", i);
        }
        flush();

        executeAndCheck("SELECT * FROM %s WHERE id=1 LIMIT 1", 3, row(1, 1001, "1001"));
        executeAndCheck("SELECT * FROM %s WHERE id=1 LIMIT 2", 3, row(1, 1001, "1001"), row(1, 1002, "1002"));

        executeAndCheck("SELECT * FROM %s WHERE id=1", 3, allRows);
        executeAndCheck("SELECT * FROM %s WHERE id=1 AND col > 1000 LIMIT 1", 2, row(1, 1001, "1001"));
        executeAndCheck("SELECT * FROM %s WHERE id=1 AND col <= 2000 LIMIT 1", 3, row(1, 1001, "1001"));
        executeAndCheck("SELECT * FROM %s WHERE id=1 AND col > 1000", 2, allRows);
        executeAndCheck("SELECT * FROM %s WHERE id=1 AND col <= 2000", 3, allRows);
    }

    @Test
    public void testDeletionOnOverlappingIndexedSSTable() throws Throwable
    {
        testDeletionOnOverlappingIndexedSSTable(true);
        testDeletionOnOverlappingIndexedSSTable(false);
    }

    private void testDeletionOnOverlappingIndexedSSTable(boolean deleteWithRange) throws Throwable
    {
        // reduce the column index size so that columns get indexed during flush
        DatabaseDescriptor.setColumnIndexSize(1);

        createTable("CREATE TABLE %s (id int, col int, val1 text, val2 text, PRIMARY KEY (id, col)) WITH CLUSTERING ORDER BY (col ASC)");

        for (int i = 1; i <= 500; i++)
        {
            if (i % 2 == 0)
                execute("INSERT INTO %s (id, col, val1) VALUES (?, ?, ?)", 1, i, Integer.toString(i));
            else
                execute("INSERT INTO %s (id, col, val1, val2) VALUES (?, ?, ?, ?)", 1, i, Integer.toString(i), Integer.toString(i));
        }

        for (int i = 1001; i <= 1500; i++)
        {
            if (i % 2 == 0)
                execute("INSERT INTO %s (id, col, val1) VALUES (?, ?, ?)", 1, i, Integer.toString(i));
            else
                execute("INSERT INTO %s (id, col, val1, val2) VALUES (?, ?, ?, ?)", 1, i, Integer.toString(i), Integer.toString(i));
        }

        flush();

        for (int i = 501; i <= 1000; i++)
        {
            if (i % 2 == 0)
                execute("INSERT INTO %s (id, col, val1) VALUES (?, ?, ?)", 1, i, Integer.toString(i));
            else
                execute("INSERT INTO %s (id, col, val1, val2) VALUES (?, ?, ?, ?)", 1, i, Integer.toString(i), Integer.toString(i));
        }

        for (int i = 1501; i <= 2000; i++)
        {
            if (i % 2 == 0)
                execute("INSERT INTO %s (id, col, val1) VALUES (?, ?, ?)", 1, i, Integer.toString(i));
            else
                execute("INSERT INTO %s (id, col, val1, val2) VALUES (?, ?, ?, ?)", 1, i, Integer.toString(i), Integer.toString(i));
        }

        if (deleteWithRange)
        {
            execute("DELETE FROM %s WHERE id=1 and col > ? and col <= ?", 250, 750);
        }
        else
        {
            for (int i = 251; i <= 750; i++)
                execute("DELETE FROM %s WHERE id=1 and col = ?", i);
        }

        flush();

        Object[][] allRows = new Object[1500][]; // non deleted rows
        for (int i = 1; i <= 2000; i++)
        {
            if (i > 250 && i <= 750)
                continue; // skip deleted records

            int idx = (i <= 250 ? i - 1 : i - 501);

            if (i % 2 == 0)
                allRows[idx] = row(1, i, Integer.toString(i), null);
            else
                allRows[idx] = row(1, i, Integer.toString(i), Integer.toString(i));
        }

        executeAndCheck("SELECT * FROM %s WHERE id=1 LIMIT 1", 2, row(1, 1, "1", "1"));
        executeAndCheck("SELECT * FROM %s WHERE id=1 LIMIT 2", 2, row(1, 1, "1", "1"), row(1, 2, "2", null));

        executeAndCheck("SELECT * FROM %s WHERE id=1", 2, allRows);
        executeAndCheck("SELECT * FROM %s WHERE id=1 AND col > 1000 LIMIT 1", 2, row(1, 1001, "1001", "1001"));
        executeAndCheck("SELECT * FROM %s WHERE id=1 AND col <= 2000 LIMIT 1", 2, row(1, 1, "1", "1"));
        executeAndCheck("SELECT * FROM %s WHERE id=1 AND col > 500 LIMIT 1", 2, row(1, 751, "751", "751"));
        executeAndCheck("SELECT * FROM %s WHERE id=1 AND col <= 500 LIMIT 1", 2, row(1, 1, "1", "1"));
    }

    @Test
    public void testMultiplePartitionsDESC() throws Throwable
    {
        createTable("CREATE TABLE %s (id int, col int, val text, PRIMARY KEY (id, col)) WITH CLUSTERING ORDER BY (col DESC)");

        execute("INSERT INTO %s (id, col, val) VALUES (?, ?, ?)", 1, 10, "10");
        execute("INSERT INTO %s (id, col, val) VALUES (?, ?, ?)", 2, 10, "10");
        execute("INSERT INTO %s (id, col, val) VALUES (?, ?, ?)", 3, 10, "10");
        flush();

        execute("INSERT INTO %s (id, col, val) VALUES (?, ?, ?)", 1, 20, "20");
        execute("INSERT INTO %s (id, col, val) VALUES (?, ?, ?)", 2, 20, "20");
        execute("INSERT INTO %s (id, col, val) VALUES (?, ?, ?)", 3, 20, "20");
        flush();

        execute("INSERT INTO %s (id, col, val) VALUES (?, ?, ?)", 1, 30, "30");
        execute("INSERT INTO %s (id, col, val) VALUES (?, ?, ?)", 2, 30, "30");
        execute("INSERT INTO %s (id, col, val) VALUES (?, ?, ?)", 3, 30, "30");
        flush();

        for (int i = 1; i <= 3; i++)
        {
            String base = "SELECT * FROM %s ";

            executeAndCheck(base + String.format("WHERE id=%d LIMIT 1", i), 1, row(i, 30, "30"));
            executeAndCheck(base + String.format("WHERE id=%d LIMIT 2", i), 2, row(i, 30, "30"), row(i, 20, "20"));
            executeAndCheck(base + String.format("WHERE id=%d LIMIT 3", i), 3, row(i, 30, "30"), row(i, 20, "20"), row(i, 10, "10"));
            executeAndCheck(base + String.format("WHERE id=%d", i), 3, row(i, 30, "30"), row(i, 20, "20"), row(i, 10, "10"));

            executeAndCheck(base + String.format("WHERE id=%d AND col > 25 LIMIT 1", i), 1, row(i, 30, "30"));
            executeAndCheck(base + String.format("WHERE id=%d AND col < 40 LIMIT 1", i), 1, row(i, 30, "30"));
        }
    }

    @Test
    public void testNonCompactTableRowDeletion() throws Throwable
    {
        createTable("CREATE TABLE %s (pk int, ck int, v text, PRIMARY KEY (pk, ck))");

        execute("INSERT INTO %s (pk, ck, v) VALUES (1, 1, '1')");
        flush();

        execute("DELETE FROM %s WHERE pk = 1 AND ck = 1");
        flush();

        executeAndCheck("SELECT * FROM %s WHERE pk = 1 AND ck = 1", 2);
    }

    @Test
    public void testNonCompactTableRangeDeletion() throws Throwable
    {
        createTable("CREATE TABLE %s (a int, b int, c int, d int, PRIMARY KEY (a, b, c))");

        execute("INSERT INTO %s (a, b, c, d) VALUES (?, ?, ?, ?)", 1, 1, 1, 1);
        flush();

        execute("DELETE FROM %s WHERE a=? AND b=?", 1, 1);
        flush();

        executeAndCheck("SELECT * FROM %s WHERE a=1 AND b=1 AND c=1", 2);
    }

    @Test
    public void testNonCompactTableCellsDeletion() throws Throwable
    {
        createTable("CREATE TABLE %s (pk int, ck int, v1 text, v2 text, PRIMARY KEY (pk, ck))");

        execute("INSERT INTO %s (pk, ck, v1, v2) VALUES (1, 1, '1', '1')");
        flush();

        execute("DELETE v1 FROM %s WHERE pk = 1 AND ck = 1");
        execute("DELETE v2 FROM %s WHERE pk = 1 AND ck = 1");
        flush();

        executeAndCheck("SELECT * FROM %s WHERE pk = 1 AND ck = 1", 2, row(1, 1, null, null));
    }

    @Test
    public void testCompactTableSkipping() throws Throwable
    {
        createTable("CREATE TABLE %s (pk int, ck int, v text, PRIMARY KEY (pk, ck)) WITH COMPACT STORAGE");

        execute("INSERT INTO %s (pk, ck, v) VALUES (1, 1, '1') USING TIMESTAMP 1000000");
        execute("INSERT INTO %s (pk, ck, v) VALUES (1, 50, '2') USING TIMESTAMP 1000001");
        execute("INSERT INTO %s (pk, ck, v) VALUES (1, 100, '3') USING TIMESTAMP 1000002");
        flush();

        execute("INSERT INTO %s (pk, ck, v) VALUES (1, 2, '4') USING TIMESTAMP 2000000");
        execute("INSERT INTO %s (pk, ck, v) VALUES (1, 51, '5') USING TIMESTAMP 2000001");
        execute("INSERT INTO %s (pk, ck, v) VALUES (1, 101, '6') USING TIMESTAMP 2000002");
        flush();

        executeAndCheck("SELECT * FROM %s WHERE pk = 1 AND ck = 51", 1, row(1, 51, "5"));

        execute("ALTER TABLE %s DROP COMPACT STORAGE");
<<<<<<< HEAD
        executeAndCheck("SELECT * FROM %s WHERE pk = 1 AND ck = 51", 2, row(1, 51, "5"));
=======
        // TODO: This should go back to expecting 1 SSTable read when we pull in CASSANDRA-16671.
        executeAndCheck("SELECT * FROM %s WHERE pk = 1 AND ck = 51", 2, row(1, 51, "5"));

        DatabaseDescriptor.setIgnorePkLivenessForRowCompletion(true);
        executeAndCheck("SELECT * FROM %s WHERE pk = 1 AND ck = 51", 1, row(1, 51, "5"));
        DatabaseDescriptor.setIgnorePkLivenessForRowCompletion(false);
>>>>>>> 06b5942a
    }

    @Test
    public void testCompactTableSkippingPkOnly() throws Throwable
    {
        createTable("CREATE TABLE %s (pk int, ck int, PRIMARY KEY (pk, ck)) WITH COMPACT STORAGE");

        execute("INSERT INTO %s (pk, ck) VALUES (1, 1) USING TIMESTAMP 1000000");
        execute("INSERT INTO %s (pk, ck) VALUES (1, 50) USING TIMESTAMP 1000001");
        execute("INSERT INTO %s (pk, ck) VALUES (1, 100) USING TIMESTAMP 1000002");
        flush();

        execute("INSERT INTO %s (pk, ck) VALUES (1, 2) USING TIMESTAMP 2000000");
        execute("INSERT INTO %s (pk, ck) VALUES (1, 51) USING TIMESTAMP 2000001");
        execute("INSERT INTO %s (pk, ck) VALUES (1, 101) USING TIMESTAMP 2000002");
        flush();

        executeAndCheck("SELECT * FROM %s WHERE pk = 1 AND ck = 51", 1, row(1, 51));

        execute("ALTER TABLE %s DROP COMPACT STORAGE");

<<<<<<< HEAD
        // The fact that non-compact table insert do not have primary key liveness force us to hit an extra sstable
        executeAndCheck("SELECT * FROM %s WHERE pk = 1 AND ck = 51", 2, row(1, 51, null));
    }

    @Test
    public void testNonCompactTableSkippingPkOnly() throws Throwable
    {
        createTable("CREATE TABLE %s (pk int, ck int, PRIMARY KEY (pk, ck))");

        execute("INSERT INTO %s (pk, ck) VALUES (1, 1) USING TIMESTAMP 1000000");
        execute("INSERT INTO %s (pk, ck) VALUES (1, 50) USING TIMESTAMP 1000001");
        execute("INSERT INTO %s (pk, ck) VALUES (1, 100) USING TIMESTAMP 1000002");
        flush();

        execute("INSERT INTO %s (pk, ck) VALUES (1, 2) USING TIMESTAMP 2000000");
        execute("INSERT INTO %s (pk, ck) VALUES (1, 51) USING TIMESTAMP 2000001");
        execute("INSERT INTO %s (pk, ck) VALUES (1, 101) USING TIMESTAMP 2000002");
        flush();

        executeAndCheck("SELECT * FROM %s WHERE pk = 1 AND ck = 51", 1, row(1, 51));
=======
        // Dropping CS exposes a previously hidden/implicit field, so take that into account.
        // TODO: This should go back to expecting 1 SSTable read when we pull in CASSANDRA-16671.
        executeAndCheck("SELECT * FROM %s WHERE pk = 1 AND ck = 51", 2, row(1, 51, null));

        DatabaseDescriptor.setIgnorePkLivenessForRowCompletion(true);
        executeAndCheck("SELECT * FROM %s WHERE pk = 1 AND ck = 51", 1, row(1, 51, null));
        DatabaseDescriptor.setIgnorePkLivenessForRowCompletion(false);
>>>>>>> 06b5942a
    }

    @Test
    public void testCompactTableCellDeletion() throws Throwable
    {
        createTable("CREATE TABLE %s (pk int, ck int, v text, PRIMARY KEY (pk, ck)) WITH COMPACT STORAGE");

        execute("INSERT INTO %s (pk, ck, v) VALUES (1, 1, '1')");
        flush();

        execute("DELETE v FROM %s WHERE pk = 1 AND ck = 1");
        flush();

        executeAndCheck("SELECT * FROM %s WHERE pk = 1 AND ck = 1", 1);

        // Dropping compact storage forces us to hit an extra SSTable, since we can't rely on the isDense flag
        // to determine that a row with a complete set of column deletes is complete.
        execute("ALTER TABLE %s DROP COMPACT STORAGE");
        executeAndCheck("SELECT * FROM %s WHERE pk = 1 AND ck = 1", 2);
    }

    @Test
    public void testCompactTableRowDeletion() throws Throwable
    {
        createTable("CREATE TABLE %s (pk int, ck int, v text, PRIMARY KEY (pk, ck)) WITH COMPACT STORAGE");

        execute("INSERT INTO %s (pk, ck, v) VALUES (1, 1, '1')");
        flush();

        execute("DELETE FROM %s WHERE pk = 1 AND ck = 1");
        flush();

        executeAndCheck("SELECT * FROM %s WHERE pk = 1 AND ck = 1", 1);

        // Dropping compact storage forces us to hit an extra SSTable, since we can't rely on the isDense flag
        // to determine that a row with a complete set of column deletes is complete.
        execute("ALTER TABLE %s DROP COMPACT STORAGE");
        executeAndCheck("SELECT * FROM %s WHERE pk = 1 AND ck = 1", 2);
    }

    @Test
    public void testCompactTableRangeDeletion() throws Throwable
    {
        createTable("CREATE TABLE %s (a int, b int, c int, d int, PRIMARY KEY (a, b, c)) WITH COMPACT STORAGE");

        execute("INSERT INTO %s (a, b, c, d) VALUES (?, ?, ?, ?)", 1, 1, 1, 1);
        execute("INSERT INTO %s (a, b, c, d) VALUES (?, ?, ?, ?)", 1, 1, 2, 1);
        execute("INSERT INTO %s (a, b, c, d) VALUES (?, ?, ?, ?)", 1, 2, 1, 1);
        flush();

        execute("DELETE FROM %s WHERE a=? AND b=?", 1, 1);
        flush();

        executeAndCheck("SELECT * FROM %s WHERE a=1 AND b=1 AND c=1", 2);

        execute("ALTER TABLE %s DROP COMPACT STORAGE");
        executeAndCheck("SELECT * FROM %s WHERE a=1 AND b=1 AND c=1", 2);
    }

    @Test
    public void testCompactTableRangeOverRowDeletion() throws Throwable
    {
        createTable("CREATE TABLE %s (a int, b int, c int, d int, PRIMARY KEY (a, b, c)) WITH COMPACT STORAGE");

        execute("INSERT INTO %s (a, b, c, d) VALUES (?, ?, ?, ?)", 1, 1, 1, 1);
        execute("INSERT INTO %s (a, b, c, d) VALUES (?, ?, ?, ?)", 1, 1, 2, 1);
        execute("INSERT INTO %s (a, b, c, d) VALUES (?, ?, ?, ?)", 1, 2, 1, 1);
        flush();

        execute("DELETE FROM %s WHERE a=? AND b=? AND c=?", 1, 1, 1);
        flush();

        execute("DELETE FROM %s WHERE a=? AND b=?", 1, 1);
        flush();

        executeAndCheck("SELECT * FROM %s WHERE a=1 AND b=1 AND c=1", 3);

        execute("ALTER TABLE %s DROP COMPACT STORAGE");
        executeAndCheck("SELECT * FROM %s WHERE a=1 AND b=1 AND c=1", 3);
    }

    @Test
    public void testCompactTableRowOverRangeDeletion() throws Throwable
    {
        createTable("CREATE TABLE %s (a int, b int, c int, d int, PRIMARY KEY (a, b, c)) WITH COMPACT STORAGE");

        execute("INSERT INTO %s (a, b, c, d) VALUES (?, ?, ?, ?)", 1, 1, 1, 1);
        execute("INSERT INTO %s (a, b, c, d) VALUES (?, ?, ?, ?)", 1, 1, 2, 1);
        execute("INSERT INTO %s (a, b, c, d) VALUES (?, ?, ?, ?)", 1, 2, 1, 1);
        flush();

        execute("DELETE FROM %s WHERE a=? AND b=?", 1, 1);
        flush();

        execute("DELETE FROM %s WHERE a=? AND b=? AND c=?", 1, 1, 1);
        flush();

        // The row delete provides a tombstone, which is enough information to short-circuit after the first SSTable.
        executeAndCheck("SELECT * FROM %s WHERE a=1 AND b=1 AND c=1", 1);

        execute("ALTER TABLE %s DROP COMPACT STORAGE");
        executeAndCheck("SELECT * FROM %s WHERE a=1 AND b=1 AND c=1", 3);
    }

    @Test
    public void testCompactTableCellUpdate() throws Throwable
    {
        createTable("CREATE TABLE %s (pk int, ck int, v text, PRIMARY KEY (pk, ck)) WITH COMPACT STORAGE");

        execute("INSERT INTO %s (pk, ck, v) VALUES (1, 1, '1')");
        flush();

        execute("UPDATE %s SET v = '2' WHERE pk = 1 AND ck = 1");
        flush();

        executeAndCheck("SELECT * FROM %s WHERE pk = 1 AND ck = 1", 1, row(1, 1, "2"));

        execute("ALTER TABLE %s DROP COMPACT STORAGE");
<<<<<<< HEAD
        executeAndCheck("SELECT * FROM %s WHERE pk = 1 AND ck = 1", 2, row(1, 1, "2"));
    }

    @Test
    public void testNonCompactTableCellUpdate() throws Throwable
    {
        createTable("CREATE TABLE %s (pk int, ck int, v text, PRIMARY KEY (pk, ck))");

        execute("INSERT INTO %s (pk, ck, v) VALUES (1, 1, '1')");
        flush();

        execute("UPDATE %s SET v = '2' WHERE pk = 1 AND ck = 1");
        flush();

        executeAndCheck("SELECT * FROM %s WHERE pk = 1 AND ck = 1", 2, row(1, 1, "2"));
=======
        // TODO: This should go back to expecting 1 SSTable read when we pull in CASSANDRA-16671.
        executeAndCheck("SELECT * FROM %s WHERE pk = 1 AND ck = 1", 2, row(1, 1, "2"));

        DatabaseDescriptor.setIgnorePkLivenessForRowCompletion(true);
        executeAndCheck("SELECT * FROM %s WHERE pk = 1 AND ck = 1", 1, row(1, 1, "2"));
        DatabaseDescriptor.setIgnorePkLivenessForRowCompletion(false);
>>>>>>> 06b5942a
    }

    @Test
    public void testCompactTableDeleteOverlappingSSTables() throws Throwable
    {
        createTable("CREATE TABLE %s (pk int, ck int, PRIMARY KEY (pk, ck)) WITH COMPACT STORAGE");

        execute("INSERT INTO %s (pk, ck) VALUES (1, 51) USING TIMESTAMP 1000002");
        flush();
        execute("DELETE FROM %s WHERE pk = 1 AND ck = 51");
        flush();

        execute("INSERT INTO %s (pk, ck) VALUES (1, 51) USING TIMESTAMP 1000001");
        execute("INSERT INTO %s (pk, ck) VALUES (2, 51)");
        flush();

        // If it weren't for the write to pk = 2, ck = 51, we could skip the third SSTable too and hit only one here.
        executeAndCheck("SELECT * FROM %s WHERE pk = 1 AND ck = 51", 2);

        // Dropping compact storage forces us to hit an extra SSTable, since we can't rely on the isDense flag
        // to determine that a row with a complete set of column deletes is complete.
        execute("ALTER TABLE %s DROP COMPACT STORAGE");
        executeAndCheck("SELECT * FROM %s WHERE pk = 1 AND ck = 51", 3);
    }

    @Test
    public void testNonCompactTableWithClusteringColumnAndMultipleRegularColumnsAndNullColumn() throws Throwable
    {
        createTable("CREATE TABLE %s (pk int, c int, v1 int, v2 int, PRIMARY KEY(pk, c))");

        execute("INSERT INTO %s (pk, c, v1) VALUES (?, ?, ?) USING TIMESTAMP 1000", 1, 1, 1);
        execute("INSERT INTO %s (pk, c, v1) VALUES (?, ?, ?) USING TIMESTAMP 1001", 1, 2, 1);
        execute("INSERT INTO %s (pk, c, v1) VALUES (?, ?, ?) USING TIMESTAMP 1002", 1, 3, 1);
        flush();
        execute("INSERT INTO %s (pk, c, v1) VALUES (?, ?, ?) USING TIMESTAMP 2000", 1, 1, 2);
        execute("INSERT INTO %s (pk, c, v1) VALUES (?, ?, ?) USING TIMESTAMP 2001", 1, 2, 2);
        execute("UPDATE %s USING TIMESTAMP 2002 SET v1 = ? WHERE pk = ? AND c = ?", 2, 1, 3);
        flush();
        execute("INSERT INTO %s (pk, c, v1) VALUES (?, ?, ?) USING TIMESTAMP 3000", 1, 1, 3);
        execute("UPDATE %s USING TIMESTAMP 3001 SET v1 = ? WHERE pk = ? AND c = ?", 3, 1, 2);
        execute("UPDATE %s USING TIMESTAMP 3002 SET v1 = ? WHERE pk = ? AND c = ?", 3, 1, 3);
        flush();

        executeAndCheck("SELECT * FROM %s WHERE pk = 1 AND c = 1", 3, row(1, 1, 3, null));
        executeAndCheck("SELECT * FROM %s WHERE pk = 1 AND c = 2", 3, row(1, 2, 3, null));
        executeAndCheck("SELECT * FROM %s WHERE pk = 1 AND c = 3", 3, row(1, 3, 3, null));

        executeAndCheck("SELECT c, v1 FROM %s WHERE pk = 1 AND c = 1", 3, row(1, 3));
        executeAndCheck("SELECT c, v1 FROM %s WHERE pk = 1 AND c = 2", 3, row(2, 3));
        executeAndCheck("SELECT c, v1 FROM %s WHERE pk = 1 AND c = 3", 3, row(3, 3));

        executeAndCheck("SELECT v1 FROM %s WHERE pk = 1 AND c = 1", 3, row(3));
        executeAndCheck("SELECT v1 FROM %s WHERE pk = 1 AND c = 2", 3, row(3));
        executeAndCheck("SELECT v1 FROM %s WHERE pk = 1 AND c = 3", 3, row(3));

        executeAndCheck("SELECT v1, v2 FROM %s WHERE pk = 1 AND c = 1", 3, row(3, (Integer) null));
        executeAndCheck("SELECT v1, v2 FROM %s WHERE pk = 1 AND c = 2", 3, row(3, (Integer) null));
        executeAndCheck("SELECT v1, v2 FROM %s WHERE pk = 1 AND c = 3", 3, row(3, (Integer) null));

        executeAndCheck("SELECT v2 FROM %s WHERE pk = 1 AND c = 1", 3, row((Integer) null));
        executeAndCheck("SELECT v2 FROM %s WHERE pk = 1 AND c = 2", 3, row((Integer) null));
        executeAndCheck("SELECT v2 FROM %s WHERE pk = 1 AND c = 3", 3, row((Integer) null));
    }

    @Test
    public void testNonCompactTableWithClusteringColumnAndMultipleRegularColumns() throws Throwable
    {
        createTable("CREATE TABLE %s (pk int, c int, v1 int, v2 int, PRIMARY KEY(pk, c))");

        execute("INSERT INTO %s (pk, c, v1, v2) VALUES (?, ?, ?, ?) USING TIMESTAMP 1000", 1, 1, 1, 1);
        execute("INSERT INTO %s (pk, c, v1, v2) VALUES (?, ?, ?, ?) USING TIMESTAMP 1001", 1, 2, 1, 1);
        execute("INSERT INTO %s (pk, c, v1, v2) VALUES (?, ?, ?, ?) USING TIMESTAMP 1002", 1, 3, 1, 1);
        flush();
        execute("INSERT INTO %s (pk, c, v1) VALUES (?, ?, ?) USING TIMESTAMP 2000", 1, 1, 2);
        execute("INSERT INTO %s (pk, c, v1) VALUES (?, ?, ?) USING TIMESTAMP 2001", 1, 2, 2);
        execute("UPDATE %s  USING TIMESTAMP 2002 SET v1 = ? WHERE pk = ? AND c = ?", 2, 1, 3);
        flush();
        execute("INSERT INTO %s (pk, c, v1) VALUES (?, ?, ?) USING TIMESTAMP 3000", 1, 1, 3);
        execute("UPDATE %s USING TIMESTAMP 3001 SET v1 = ? WHERE pk = ? AND c = ?", 3, 1, 2);
        execute("UPDATE %s USING TIMESTAMP 3002 SET v1 = ? WHERE pk = ? AND c = ?", 3, 1, 3);
        flush();

        executeAndCheck("SELECT * FROM %s WHERE pk = 1 AND c = 1", 3, row(1, 1, 3, 1));
        executeAndCheck("SELECT * FROM %s WHERE pk = 1 AND c = 2", 3, row(1, 2, 3, 1));
        executeAndCheck("SELECT * FROM %s WHERE pk = 1 AND c = 3", 3, row(1, 3, 3, 1));

        executeAndCheck("SELECT c, v1 FROM %s WHERE pk = 1 AND c = 1", 3, row(1, 3));
        executeAndCheck("SELECT c, v1 FROM %s WHERE pk = 1 AND c = 2", 3, row(2, 3));

        executeAndCheck("SELECT v1 FROM %s WHERE pk = 1 AND c = 1", 3, row(3));
        executeAndCheck("SELECT v1 FROM %s WHERE pk = 1 AND c = 2", 3, row(3));

        executeAndCheck("SELECT v1, v2 FROM %s WHERE pk = 1 AND c = 1", 3, row(3, 1));
        executeAndCheck("SELECT v1, v2 FROM %s WHERE pk = 1 AND c = 2", 3, row(3, 1));

        executeAndCheck("SELECT v2 FROM %s WHERE pk = 1 AND c = 1", 3, row(1));
        executeAndCheck("SELECT v2 FROM %s WHERE pk = 1 AND c = 2", 3, row(1));
    }

    @Test
    public void testNonCompactTableWithStaticColumnValueMissing() throws Throwable
    {
        createTable("CREATE TABLE %s (pk int, c int, s int static, v int, PRIMARY KEY(pk, c))");

        execute("INSERT INTO %s (pk, c, v) VALUES (?, ?, ?) USING TIMESTAMP 1000", 1, 1, 1);
        execute("INSERT INTO %s (pk, c, s, v) VALUES (?, ?, ?, ?) USING TIMESTAMP 1001", 2, 2, 1, 1);
        execute("INSERT INTO %s (pk, c, v) VALUES (?, ?, ?) USING TIMESTAMP 1001", 3, 3, 1);
        flush();
        execute("INSERT INTO %s (pk, c, v) VALUES (?, ?, ?) USING TIMESTAMP 2000", 1, 1, 2);
        execute("INSERT INTO %s (pk, s) VALUES (?, ?) USING TIMESTAMP 2002", 3, 2);
        flush();
        execute("INSERT INTO %s (pk, c, v) VALUES (?, ?, ?) USING TIMESTAMP 3000", 1, 1, 3);
        execute("UPDATE %s  USING TIMESTAMP 3001 SET v = ? WHERE pk = ? AND c = ?", 3, 2, 1);
        execute("INSERT INTO %s (pk, s) VALUES (?, ?) USING TIMESTAMP 3002", 3, 3);
        flush();

        executeAndCheck("SELECT * FROM %s WHERE pk = 1 AND c = 1", 3, row(1, 1, null, 3));
        executeAndCheck("SELECT * FROM %s WHERE pk = 2 AND c = 1", 2, row(2, 1, 1, 3));
        executeAndCheck("SELECT * FROM %s WHERE pk = 3 AND c = 3", 3, row(3, 3, 3, 1));
        executeAndCheck("SELECT s, v FROM %s WHERE pk = 1 AND c = 1", 3, row(null, 3));
        executeAndCheck("SELECT s, v FROM %s WHERE pk = 2 AND c = 1", 2, row(1, 3));
        executeAndCheck("SELECT s, v FROM %s WHERE pk = 3 AND c = 3", 3, row(3, 1));
        executeAndCheck("SELECT v FROM %s WHERE pk = 1 AND c = 1", 1, row(3));
        executeAndCheck("SELECT v FROM %s WHERE pk = 2 AND c = 1", 2, row(3));
        executeAndCheck("SELECT v FROM %s WHERE pk = 3 AND c = 3", 1, row(1));
        executeAndCheck("SELECT s FROM %s WHERE pk = 1", 3, row((Integer) null));
        executeAndCheck("SELECT s FROM %s WHERE pk = 2", 2, row(1), row(1));
        executeAndCheck("SELECT DISTINCT s FROM %s WHERE pk = 2", 2, row(1));
        executeAndCheck("SELECT s FROM %s WHERE pk = 3", 3, row(3));
        executeAndCheck("SELECT DISTINCT s FROM %s WHERE pk = 3", 3, row(3));
    }

    @Test
    public void testNonCompactTableWithClusteringColumnAndNullColumn() throws Throwable
    {
        createTable("CREATE TABLE %s (pk int, c int, v int, PRIMARY KEY(pk, c))");

        execute("INSERT INTO %s (pk, c) VALUES (?, ?) USING TIMESTAMP 1000", 1, 1);
        execute("INSERT INTO %s (pk, c) VALUES (?, ?) USING TIMESTAMP 1001", 1, 2);
        execute("INSERT INTO %s (pk, c) VALUES (?, ?) USING TIMESTAMP 1001", 1, 3);
        flush();
        execute("INSERT INTO %s (pk, c, v) VALUES (?, ?, ?) USING TIMESTAMP 2000", 1, 1, 2);
        execute("INSERT INTO %s (pk, c) VALUES (?, ?) USING TIMESTAMP 2001", 1, 2);
        execute("UPDATE %s USING TIMESTAMP 2002 SET v = ? WHERE pk = ? AND c = ?", 2, 1, 3);
        flush();
        execute("INSERT INTO %s (pk, c) VALUES (?, ?) USING TIMESTAMP 3000", 1, 1);
        execute("INSERT INTO %s (pk, c) VALUES (?, ?) USING TIMESTAMP 3001", 1, 2);
        execute("INSERT INTO %s (pk, c) VALUES (?, ?) USING TIMESTAMP 3002", 1, 3);
        flush();

        executeAndCheck("SELECT * FROM %s WHERE pk = 1 AND c = 1", 2, row(1, 1, 2));
        executeAndCheck("SELECT c, v FROM %s WHERE pk = 1 AND c = 1", 2, row(1, 2));
        executeAndCheck("SELECT v FROM %s WHERE pk = 1 AND c = 1", 2, row(2));

        executeAndCheck("SELECT * FROM %s WHERE pk = 1 AND c = 2", 3, row(1, 2, (Integer) null));
        executeAndCheck("SELECT c, v FROM %s WHERE pk = 1 AND c = 2", 3, row(2, (Integer) null));
        executeAndCheck("SELECT v FROM %s WHERE pk = 1 AND c = 2", 3, row((Integer) null));

        executeAndCheck("SELECT * FROM %s WHERE pk = 1 AND c = 3", 2, row(1, 3, 2));
        executeAndCheck("SELECT c, v FROM %s WHERE pk = 1 AND c = 3", 2, row(3, 2));
        executeAndCheck("SELECT v FROM %s WHERE pk = 1 AND c = 3", 2, row(2));
    }

    @Test
    public void testNonCompactTableWithMulticellColumn() throws Throwable
    {
        createTable("CREATE TABLE %s (pk int, c int, v1 int, v2 int, s set<int>, PRIMARY KEY(pk, c))");

        execute("INSERT INTO %s (pk, c, v1, s) VALUES (?, ?, ?, ?) USING TIMESTAMP 1000", 1, 1, 1, set(1, 2));
        execute("INSERT INTO %s (pk, c, v1, s) VALUES (?, ?, ?, ?) USING TIMESTAMP 1001", 1, 2, 1, set(1, 2));
        flush();
        execute("INSERT INTO %s (pk, c, v1, s) VALUES (?, ?, ?, ?) USING TIMESTAMP 2000", 1, 1, 2, set(2, 3));
        execute("UPDATE %s USING TIMESTAMP 2001 SET v1 = ?, s = ? WHERE pk = ? AND c = ?", 2, set(2, 3), 1, 2);
        flush();
        execute("INSERT INTO %s (pk, c, v1, s) VALUES (?, ?, ?, ?) USING TIMESTAMP 3000", 1, 1, 3, set(3, 4));
        execute("UPDATE %s USING TIMESTAMP 3001 SET v1 = ?, s = ? WHERE pk = ? AND c = ?", 3, set(3, 4), 1, 2);
        flush();

        executeAndCheck("SELECT c, v1 FROM %s WHERE pk = 1 AND c = 1", 3, row(1, 3));
        executeAndCheck("SELECT v1 FROM %s WHERE pk = 1 AND c = 1", 3, row(3));
        executeAndCheck("SELECT * FROM %s WHERE pk = 1 AND c = 1", 3, row(1, 1, set(3, 4), 3, null));
        executeAndCheck("SELECT c, s FROM %s WHERE pk = 1 AND c = 1", 3, row(1, set(3, 4)));

        executeAndCheck("SELECT c, v1 FROM %s WHERE pk = 1 AND c = 2", 3, row(2, 3));
        executeAndCheck("SELECT v1 FROM %s WHERE pk = 1 AND c = 2", 3, row(3));
        executeAndCheck("SELECT * FROM %s WHERE pk = 1 AND c = 2", 3, row(1, 2, set(3, 4), 3, null));
        executeAndCheck("SELECT c, s FROM %s WHERE pk = 1 AND c = 2", 3, row(2, set(3, 4)));
    }

    @Test
    public void testNonCompactTableWithStaticColumnValueMissingAndMulticellColumn() throws Throwable
    {
        createTable("CREATE TABLE %s (pk int, c int, s int static, v set<int>, PRIMARY KEY(pk, c))");

        execute("INSERT INTO %s (pk, c, v) VALUES (?, ?, ?) USING TIMESTAMP 1000", 1, 1, set(1));
        execute("INSERT INTO %s (pk, c, s, v) VALUES (?, ?, ?, ?) USING TIMESTAMP 1001", 2, 2, 1, set(1));
        execute("INSERT INTO %s (pk, c, v) VALUES (?, ?, ?) USING TIMESTAMP 1001", 3, 3, set(1));
        flush();
        execute("INSERT INTO %s (pk, c, v) VALUES (?, ?, ?) USING TIMESTAMP 2000", 1, 1, set(2));
        execute("INSERT INTO %s (pk, s) VALUES (?, ?) USING TIMESTAMP 2002", 3, 2);
        flush();
        execute("INSERT INTO %s (pk, c, v) VALUES (?, ?, ?) USING TIMESTAMP 3000", 1, 1, set(3));
        execute("UPDATE %s  USING TIMESTAMP 3001 SET v = ? WHERE pk = ? AND c = ?", set(3), 2, 1);
        execute("INSERT INTO %s (pk, s) VALUES (?, ?) USING TIMESTAMP 3002", 3, 3);
        flush();

        executeAndCheck("SELECT * FROM %s WHERE pk = 1 AND c = 1", 3, row(1, 1, null, set(3)));
        executeAndCheck("SELECT * FROM %s WHERE pk = 2 AND c = 1", 2, row(2, 1, 1, set(3)));
        executeAndCheck("SELECT * FROM %s WHERE pk = 3 AND c = 3", 3, row(3, 3, 3, set(1)));
        executeAndCheck("SELECT s, v FROM %s WHERE pk = 1 AND c = 1", 3, row(null, set(3)));
        executeAndCheck("SELECT s, v FROM %s WHERE pk = 2 AND c = 1", 2, row(1, set(3)));
        executeAndCheck("SELECT s, v FROM %s WHERE pk = 3 AND c = 3", 3, row(3, set(1)));
        executeAndCheck("SELECT v FROM %s WHERE pk = 1 AND c = 1", 3, row(set(3)));
        executeAndCheck("SELECT v FROM %s WHERE pk = 2 AND c = 1", 2, row(set(3)));
        executeAndCheck("SELECT v FROM %s WHERE pk = 3 AND c = 3", 3, row(set(1)));
        executeAndCheck("SELECT s FROM %s WHERE pk = 1", 3, row((Integer) null));
        executeAndCheck("SELECT s FROM %s WHERE pk = 2", 2, row(1), row(1));
        executeAndCheck("SELECT DISTINCT s FROM %s WHERE pk = 2", 2, row(1));
        executeAndCheck("SELECT s FROM %s WHERE pk = 3", 3, row(3));
        executeAndCheck("SELECT DISTINCT s FROM %s WHERE pk = 3", 3, row(3));
    }

    @Test
    public void testNonCompactTableWithClusteringColumnAndMultipleRegularColumnsAndPartitionTombstones() throws Throwable
    {
        createTable("CREATE TABLE %s (pk int, c int, v1 int, v2 int, PRIMARY KEY(pk, c))");

        execute("INSERT INTO %s (pk, c, v1, v2) VALUES (?, ?, ?, ?) USING TIMESTAMP 1000", 1, 1, 1, 1);
        execute("INSERT INTO %s (pk, c, v1, v2) VALUES (?, ?, ?, ?) USING TIMESTAMP 1001", 2, 1, 1, 1);
        execute("INSERT INTO %s (pk, c, v1, v2) VALUES (?, ?, ?, ?) USING TIMESTAMP 1002", 3, 1, 1, 1);
        execute("INSERT INTO %s (pk, c, v1, v2) VALUES (?, ?, ?, ?) USING TIMESTAMP 1003", 4, 1, 1, 1);
        flush();
        execute("INSERT INTO %s (pk, c, v1) VALUES (?, ?, ?) USING TIMESTAMP 2000", 1, 1, 2);
        execute("DELETE FROM %s USING TIMESTAMP 2001 WHERE pk = ?", 2);
        execute("UPDATE %s USING TIMESTAMP 2002 SET v1 = ? WHERE pk = ? AND c = ?", 2, 3, 1);
        execute("DELETE FROM %s USING TIMESTAMP 2003 WHERE pk = ?", 4);
        flush();
        execute("DELETE FROM %s USING TIMESTAMP 3000 WHERE pk = ?", 1);
        execute("INSERT INTO %s (pk, c, v1) VALUES (?, ?, ?) USING TIMESTAMP 3001", 2, 1, 3);
        execute("DELETE FROM %s USING TIMESTAMP 3002 WHERE pk = ?", 3);
        execute("UPDATE %s USING TIMESTAMP 3003 SET v1 = ? WHERE pk = ? AND c = ?", 3, 4, 1);
        flush();

        executeAndCheck("SELECT * FROM %s WHERE pk = 1 AND c = 1", 1);
        executeAndCheck("SELECT c, v1 FROM %s WHERE pk = 1 AND c = 1", 1);
        executeAndCheck("SELECT v1, v2 FROM %s WHERE pk = 1 AND c = 1", 1);

        executeAndCheck("SELECT * FROM %s WHERE pk = 2 AND c = 1", 2, row(2, 1, 3, null));
        executeAndCheck("SELECT v1, v2 FROM %s WHERE pk = 2 AND c = 1", 2, row(3, null));
        executeAndCheck("SELECT v2 FROM %s WHERE pk = 2 AND c = 1", 2, row((Integer) null));

        executeAndCheck("SELECT * FROM %s WHERE pk = 3 AND c = 1", 1);
        executeAndCheck("SELECT c, v1 FROM %s WHERE pk = 3 AND c = 1", 1);
        executeAndCheck("SELECT v1, v2 FROM %s WHERE pk = 3 AND c = 1", 1);

        executeAndCheck("SELECT * FROM %s WHERE pk = 4 AND c = 1", 2, row(4, 1, 3, null));
        executeAndCheck("SELECT v1, v2 FROM %s WHERE pk = 4 AND c = 1", 2, row(3, null));
        executeAndCheck("SELECT v2 FROM %s WHERE pk = 4 AND c = 1", 2, row((Integer) null));
    }

    @Test
    public void testCompactAndNonCompactTableWithPartitionTombstones() throws Throwable
    {
        for (Boolean compact  : new Boolean[] {Boolean.FALSE, Boolean.TRUE})
        {
            String with = compact ? " WITH COMPACT STORAGE" : "";
            createTable("CREATE TABLE %s (pk int PRIMARY KEY, v1 int, v2 int)" + with);

            execute("INSERT INTO %s (pk, v1, v2) VALUES (?, ?, ?) USING TIMESTAMP 1000", 1, 1, 1);
            execute("INSERT INTO %s (pk, v1, v2) VALUES (?, ?, ?) USING TIMESTAMP 1001", 2, 1, 1);
            execute("INSERT INTO %s (pk, v1, v2) VALUES (?, ?, ?) USING TIMESTAMP 1002", 3, 1, 1);
            execute("INSERT INTO %s (pk, v1, v2) VALUES (?, ?, ?) USING TIMESTAMP 1003", 4, 1, 1);
            flush();
            execute("INSERT INTO %s (pk, v1) VALUES (?, ?) USING TIMESTAMP 2000", 1, 2);
            execute("DELETE FROM %s USING TIMESTAMP 2001 WHERE pk = ?", 2);
            execute("UPDATE %s USING TIMESTAMP 2002 SET v1 = ? WHERE pk = ?", 2, 3);
            execute("DELETE FROM %s USING TIMESTAMP 2003 WHERE pk = ?", 4);
            flush();
            execute("DELETE FROM %s USING TIMESTAMP 3000 WHERE pk = ?", 1);
            execute("INSERT INTO %s (pk, v1) VALUES (?, ?) USING TIMESTAMP 3001", 2, 3);
            execute("DELETE FROM %s USING TIMESTAMP 3002 WHERE pk = ?", 3);
            execute("UPDATE %s USING TIMESTAMP 3003 SET v1 = ? WHERE pk = ?", 3, 4);
            flush();

            executeAndCheck("SELECT * FROM %s WHERE pk = 1", 1);
            executeAndCheck("SELECT pk, v1 FROM %s WHERE pk = 1", 1);
            executeAndCheck("SELECT v1, v2 FROM %s WHERE pk = 1", 1);

            executeAndCheck("SELECT * FROM %s WHERE pk = 2", 2, row(2, 3, null));
            executeAndCheck("SELECT v1, v2 FROM %s WHERE pk = 2", 2, row(3, null));
            executeAndCheck("SELECT v2 FROM %s WHERE pk = 2", 2, row((Integer) null));

            executeAndCheck("SELECT * FROM %s WHERE pk = 3", 1);
            executeAndCheck("SELECT pk, v1 FROM %s WHERE pk = 3", 1);
            executeAndCheck("SELECT v1, v2 FROM %s WHERE pk = 3", 1);

            executeAndCheck("SELECT * FROM %s WHERE pk = 4", 2, row(4, 3, null));
            executeAndCheck("SELECT v1, v2 FROM %s WHERE pk = 4", 2, row(3, null));
            executeAndCheck("SELECT v2 FROM %s WHERE pk = 4", 2, row((Integer) null));

            if (compact)
            {
                execute("ALTER TABLE %s DROP COMPACT STORAGE");
                executeAndCheck("SELECT * FROM %s WHERE pk = 1", 1);
                executeAndCheck("SELECT pk, v1 FROM %s WHERE pk = 1", 1);
                executeAndCheck("SELECT v1, v2 FROM %s WHERE pk = 1", 1);

                assertColumnNames(execute("SELECT * FROM %s WHERE pk = 1"), "pk", "column1", "v1", "v2", "value");
                executeAndCheck("SELECT * FROM %s WHERE pk = 2", 2, row(2, null, 3, null, null));
                executeAndCheck("SELECT v1, v2 FROM %s WHERE pk = 2", 2, row(3, null));
                executeAndCheck("SELECT v2 FROM %s WHERE pk = 2", 2, row((Integer) null));

                executeAndCheck("SELECT * FROM %s WHERE pk = 3", 1);
                executeAndCheck("SELECT pk, v1 FROM %s WHERE pk = 3", 1);
                executeAndCheck("SELECT v1, v2 FROM %s WHERE pk = 3", 1);

                executeAndCheck("SELECT * FROM %s WHERE pk = 4", 2, row(4, null, 3, null, null));
                executeAndCheck("SELECT v1, v2 FROM %s WHERE pk = 4", 2, row(3, null));
                executeAndCheck("SELECT v2 FROM %s WHERE pk = 4", 2, row((Integer) null));
            }
        }
    }

    @Test
    public void testNonCompactTableWithStaticColumnAndPartitionTombstones() throws Throwable
    {
        createTable("CREATE TABLE %s (pk int, c int, s int static, v int, PRIMARY KEY(pk, c))");

        execute("INSERT INTO %s (pk, c, s, v) VALUES (?, ?, ?, ?) USING TIMESTAMP 1000", 1, 1, 1, 1);
        execute("INSERT INTO %s (pk, c, s, v) VALUES (?, ?, ?, ?) USING TIMESTAMP 1001", 2, 1, 1, 1);
        execute("INSERT INTO %s (pk, c, s, v) VALUES (?, ?, ?, ?) USING TIMESTAMP 1002", 3, 1, 1, 1);
        execute("INSERT INTO %s (pk, c, s, v) VALUES (?, ?, ?, ?) USING TIMESTAMP 1003", 4, 1, 1, 1);
        flush();
        execute("INSERT INTO %s (pk, c, s) VALUES (?, ?, ?) USING TIMESTAMP 2000", 1, 1, 2);
        execute("DELETE FROM %s USING TIMESTAMP 2001 WHERE pk = ?", 2);
        execute("UPDATE %s USING TIMESTAMP 2002 SET s = ? WHERE pk = ?", 2, 3);
        execute("DELETE FROM %s USING TIMESTAMP 2003 WHERE pk = ?", 4);
        flush();
        execute("DELETE FROM %s USING TIMESTAMP 3000 WHERE pk = ?", 1);
        execute("INSERT INTO %s (pk, c, s) VALUES (?, ?, ?) USING TIMESTAMP 3001", 2, 1, 3);
        execute("DELETE FROM %s USING TIMESTAMP 3002 WHERE pk = ?", 3);
        execute("UPDATE %s USING TIMESTAMP 3003 SET s = ? WHERE pk = ?", 3, 4);
        flush();

        executeAndCheck("SELECT * FROM %s WHERE pk = 1 AND c = 1", 1);
        executeAndCheck("SELECT s, v FROM %s WHERE pk = 1 AND c = 1", 1);
        executeAndCheck("SELECT DISTINCT s FROM %s WHERE pk = 1", 1);
        executeAndCheck("SELECT v FROM %s WHERE pk = 1 AND c = 1", 1);

        executeAndCheck("SELECT * FROM %s WHERE pk = 2 AND c = 1", 2, row(2, 1, 3, null));
        executeAndCheck("SELECT s, v FROM %s WHERE pk = 2 AND c = 1", 2, row(3, null));
        executeAndCheck("SELECT DISTINCT s FROM %s WHERE pk = 2", 2, row(3));
        executeAndCheck("SELECT v FROM %s WHERE pk = 2 AND c = 1", 2, row((Integer) null));

        executeAndCheck("SELECT * FROM %s WHERE pk = 3 AND c = 1", 1);
        executeAndCheck("SELECT s, v FROM %s WHERE pk = 3 AND c = 1", 1);
        executeAndCheck("SELECT DISTINCT s FROM %s WHERE pk = 3", 1);
        executeAndCheck("SELECT v FROM %s WHERE pk = 3 AND c = 1", 1);

        executeAndCheck("SELECT * FROM %s WHERE pk = 4 AND c = 1", 2);
        executeAndCheck("SELECT s, v FROM %s WHERE pk = 4 AND c = 1", 2);
        executeAndCheck("SELECT DISTINCT s FROM %s WHERE pk = 4", 2, row(3));
        executeAndCheck("SELECT v FROM %s WHERE pk = 4 AND c = 1", 2);
    }

    @Test
    public void testNonCompactTableWithClusteringColumnAndMultipleRegularColumnsAndRowDeletion() throws Throwable
    {
        createTable("CREATE TABLE %s (pk int, c int, v1 int, v2 int, PRIMARY KEY(pk, c))");

        execute("INSERT INTO %s (pk, c, v1, v2) VALUES (?, ?, ?, ?) USING TIMESTAMP 1000", 1, 1, 1, 1);
        execute("INSERT INTO %s (pk, c, v1, v2) VALUES (?, ?, ?, ?) USING TIMESTAMP 1001", 2, 1, 1, 1);
        execute("INSERT INTO %s (pk, c, v1, v2) VALUES (?, ?, ?, ?) USING TIMESTAMP 1002", 3, 1, 1, 1);
        execute("INSERT INTO %s (pk, c, v1, v2) VALUES (?, ?, ?, ?) USING TIMESTAMP 1003", 4, 1, 1, 1);
        flush();
        execute("INSERT INTO %s (pk, c, v1) VALUES (?, ?, ?) USING TIMESTAMP 2000", 1, 1, 2);
        execute("DELETE FROM %s USING TIMESTAMP 2001 WHERE pk = ? AND c = ? ", 2, 1);
        execute("UPDATE %s USING TIMESTAMP 2002 SET v1 = ? WHERE pk = ? AND c = ?", 2, 3, 1);
        execute("DELETE FROM %s USING TIMESTAMP 2003 WHERE pk = ? AND c = ? ", 4, 1);
        flush();
        execute("DELETE FROM %s USING TIMESTAMP 3000 WHERE pk = ? AND c = ?", 1, 1);
        execute("INSERT INTO %s (pk, c, v1) VALUES (?, ?, ?) USING TIMESTAMP 3001", 2, 1, 3);
        execute("DELETE FROM %s USING TIMESTAMP 3002 WHERE pk = ? AND c = ?", 3, 1);
        execute("UPDATE %s USING TIMESTAMP 3003 SET v1 = ? WHERE pk = ? AND c = ?", 3, 4, 1);
        flush();

        executeAndCheck("SELECT * FROM %s WHERE pk = 1 AND c = 1", 3);
        executeAndCheck("SELECT c, v1 FROM %s WHERE pk = 1 AND c = 1", 3);
        executeAndCheck("SELECT v1, v2 FROM %s WHERE pk = 1 AND c = 1", 3);

        executeAndCheck("SELECT * FROM %s WHERE pk = 2 AND c = 1", 3, row(2, 1, 3, null));
        executeAndCheck("SELECT v1, v2 FROM %s WHERE pk = 2 AND c = 1", 3, row(3, null));
        executeAndCheck("SELECT v2 FROM %s WHERE pk = 2 AND c = 1", 3, row((Integer) null));

        executeAndCheck("SELECT * FROM %s WHERE pk = 3 AND c = 1", 3);
        executeAndCheck("SELECT c, v1 FROM %s WHERE pk = 3 AND c = 1", 3);
        executeAndCheck("SELECT v1, v2 FROM %s WHERE pk = 3 AND c = 1", 3);

        executeAndCheck("SELECT * FROM %s WHERE pk = 4 AND c = 1", 3, row(4, 1, 3, null));
        executeAndCheck("SELECT v1, v2 FROM %s WHERE pk = 4 AND c = 1", 3, row(3, null));
        executeAndCheck("SELECT v2 FROM %s WHERE pk = 4 AND c = 1", 3, row((Integer) null));
    }

    @Test
    public void testNonCompactTableWithClusteringColumnAndMultipleRegularColumnsAndRowRangeDeletion() throws Throwable
    {
        createTable("CREATE TABLE %s (pk int, c int, v1 int, v2 int, PRIMARY KEY(pk, c))");

        execute("INSERT INTO %s (pk, c, v1, v2) VALUES (?, ?, ?, ?) USING TIMESTAMP 1000", 1, 1, 1, 1);
        execute("INSERT INTO %s (pk, c, v1, v2) VALUES (?, ?, ?, ?) USING TIMESTAMP 1001", 2, 1, 1, 1);
        execute("INSERT INTO %s (pk, c, v1, v2) VALUES (?, ?, ?, ?) USING TIMESTAMP 1002", 3, 1, 1, 1);
        execute("INSERT INTO %s (pk, c, v1, v2) VALUES (?, ?, ?, ?) USING TIMESTAMP 1003", 4, 1, 1, 1);
        flush();
        execute("INSERT INTO %s (pk, c, v1) VALUES (?, ?, ?) USING TIMESTAMP 2000", 1, 1, 2);
        execute("DELETE FROM %s USING TIMESTAMP 2001 WHERE pk = ? AND c >= ? ", 2, 1);
        execute("UPDATE %s USING TIMESTAMP 2002 SET v1 = ? WHERE pk = ? AND c = ?", 2, 3, 1);
        execute("DELETE FROM %s USING TIMESTAMP 2003 WHERE pk = ? AND c >= ? ", 4, 1);
        flush();
        execute("DELETE FROM %s USING TIMESTAMP 3000 WHERE pk = ? AND c <= ?", 1, 1);
        execute("INSERT INTO %s (pk, c, v1) VALUES (?, ?, ?) USING TIMESTAMP 3001", 2, 1, 3);
        execute("DELETE FROM %s USING TIMESTAMP 3002 WHERE pk = ? AND c <= ?", 3, 1);
        execute("UPDATE %s USING TIMESTAMP 3003 SET v1 = ? WHERE pk = ? AND c = ?", 3, 4, 1);
        flush();

        executeAndCheck("SELECT * FROM %s WHERE pk = 1 AND c = 1", 3);
        executeAndCheck("SELECT c, v1 FROM %s WHERE pk = 1 AND c = 1", 3);
        executeAndCheck("SELECT v1, v2 FROM %s WHERE pk = 1 AND c = 1", 3);

        executeAndCheck("SELECT * FROM %s WHERE pk = 2 AND c = 1", 3, row(2, 1, 3, null));
        executeAndCheck("SELECT v1, v2 FROM %s WHERE pk = 2 AND c = 1", 3, row(3, null));
        executeAndCheck("SELECT v2 FROM %s WHERE pk = 2 AND c = 1", 3, row((Integer) null));

        executeAndCheck("SELECT * FROM %s WHERE pk = 3 AND c = 1", 3);
        executeAndCheck("SELECT c, v1 FROM %s WHERE pk = 3 AND c = 1", 3);
        executeAndCheck("SELECT v1, v2 FROM %s WHERE pk = 3 AND c = 1", 3);

        executeAndCheck("SELECT * FROM %s WHERE pk = 4 AND c = 1", 3, row(4, 1, 3, null));
        executeAndCheck("SELECT v1, v2 FROM %s WHERE pk = 4 AND c = 1", 3, row(3, null));
        executeAndCheck("SELECT v2 FROM %s WHERE pk = 4 AND c = 1", 3, row((Integer) null));
    }

    @Test
    public void testNonCompactTableWithClusteringColumnAndMultipleRegularColumnsAndColumnDeletion() throws Throwable
    {
        createTable("CREATE TABLE %s (pk int, c int, v1 int, v2 int, PRIMARY KEY(pk, c))");

        execute("INSERT INTO %s (pk, c, v1, v2) VALUES (?, ?, ?, ?) USING TIMESTAMP 1000", 1, 1, 1, 1);
        execute("INSERT INTO %s (pk, c, v1, v2) VALUES (?, ?, ?, ?) USING TIMESTAMP 1001", 2, 1, 1, 1);
        execute("INSERT INTO %s (pk, c, v1, v2) VALUES (?, ?, ?, ?) USING TIMESTAMP 1002", 3, 1, 1, 1);
        execute("INSERT INTO %s (pk, c, v1, v2) VALUES (?, ?, ?, ?) USING TIMESTAMP 1003", 4, 1, 1, 1);
        flush();
        execute("INSERT INTO %s (pk, c, v1) VALUES (?, ?, ?) USING TIMESTAMP 2000", 1, 1, 2);
        execute("DELETE v2 FROM %s USING TIMESTAMP 2001 WHERE pk = ? AND c = ?", 2, 1);
        execute("UPDATE %s USING TIMESTAMP 2002 SET v1 = ? WHERE pk = ? AND c = ?", 2, 3, 1);
        execute("DELETE v2 FROM %s USING TIMESTAMP 2003 WHERE pk = ? AND c = ?", 4, 1);
        flush();
        execute("DELETE v1 FROM %s USING TIMESTAMP 3000 WHERE pk = ? AND c = ?", 1, 1);
        execute("INSERT INTO %s (pk, c, v1) VALUES (?, ?, ?) USING TIMESTAMP 3001", 2, 1, 3);
        execute("DELETE v1 FROM %s USING TIMESTAMP 3002 WHERE pk = ? AND c = ?", 3, 1);
        execute("UPDATE %s USING TIMESTAMP 3003 SET v1 = ? WHERE pk = ? AND c = ?", 3, 4, 1);
        flush();

        executeAndCheck("SELECT * FROM %s WHERE pk = 1 AND c = 1", 3, row(1, 1, null, 1));
        executeAndCheck("SELECT c, v1 FROM %s WHERE pk = 1 AND c = 1", 3, row(1, null));
        executeAndCheck("SELECT v1 FROM %s WHERE pk = 1 AND c = 1", 3, row((Integer) null));

        executeAndCheck("SELECT * FROM %s WHERE pk = 2 AND c = 1", 2, row(2, 1, 3, null));
        executeAndCheck("SELECT v1, v2 FROM %s WHERE pk = 2 AND c = 1", 2, row(3, null));
        executeAndCheck("SELECT v2 FROM %s WHERE pk = 2 AND c = 1", 2, row((Integer) null));

        executeAndCheck("SELECT * FROM %s WHERE pk = 3 AND c = 1", 3, row(3, 1, null, 1));
        executeAndCheck("SELECT c, v1 FROM %s WHERE pk = 3 AND c = 1", 3, row(1, null));
        executeAndCheck("SELECT v1 FROM %s WHERE pk = 3 AND c = 1", 3, row((Integer) null));

        executeAndCheck("SELECT * FROM %s WHERE pk = 4 AND c = 1", 3, row(4, 1, 3, null));
        executeAndCheck("SELECT v1, v2 FROM %s WHERE pk = 4 AND c = 1", 3, row(3, null));
        executeAndCheck("SELECT v2 FROM %s WHERE pk = 4 AND c = 1", 3, row((Integer) null));
    }

    @Test
    public void testNonCompactTableWithClusteringColumnAndColumnDeletion() throws Throwable
    {
        createTable("CREATE TABLE %s (pk int, c int, v int, PRIMARY KEY(pk, c))");

        execute("INSERT INTO %s (pk, c, v) VALUES (?, ?, ?) USING TIMESTAMP 2000", 1, 1, 2);
        flush();
        execute("DELETE v FROM %s USING TIMESTAMP 3000 WHERE pk = ? AND c = ?", 1, 1);
        flush();

        executeAndCheck("SELECT * FROM %s WHERE pk = 1 AND c = 1", 2, row(1, 1, null));
        executeAndCheck("SELECT c, v FROM %s WHERE pk = 1 AND c = 1", 2, row(1, null));
        executeAndCheck("SELECT v FROM %s WHERE pk = 1 AND c = 1", 2, row((Integer) null));
    }

    @Test
    public void testCompactTableWithClusteringColumnAndColumnDeletion() throws Throwable
    {
        createTable("CREATE TABLE %s (pk int, c int, v int, PRIMARY KEY(pk, c)) WITH COMPACT STORAGE");

        execute("INSERT INTO %s (pk, c, v) VALUES (?, ?, ?) USING TIMESTAMP 2000", 1, 1, 2);
        flush();
        execute("DELETE v FROM %s USING TIMESTAMP 3000 WHERE pk = ? AND c = ?", 1, 1);
        flush();

        executeAndCheck("SELECT * FROM %s WHERE pk = 1 AND c = 1", 1);
        executeAndCheck("SELECT c, v FROM %s WHERE pk = 1 AND c = 1", 1);
        executeAndCheck("SELECT v FROM %s WHERE pk = 1 AND c = 1", 1);

        execute("ALTER TABLE %s DROP COMPACT STORAGE");

        executeAndCheck("SELECT * FROM %s WHERE pk = 1 AND c = 1", 2);
        executeAndCheck("SELECT c, v FROM %s WHERE pk = 1 AND c = 1", 2);
        executeAndCheck("SELECT v FROM %s WHERE pk = 1 AND c = 1", 2);
    }

    @Test
    public void testNonCompactTableWithMultipleRegularColumnsAndColumnDeletion() throws Throwable
    {
        createTable("CREATE TABLE %s (pk int PRIMARY KEY, v1 int, v2 int)");

        execute("INSERT INTO %s (pk, v1, v2) VALUES (?, ?, ?) USING TIMESTAMP 1000", 1, 1, 1);
        execute("INSERT INTO %s (pk, v1, v2) VALUES (?, ?, ?) USING TIMESTAMP 1001", 2, 1, 1);
        execute("INSERT INTO %s (pk, v1, v2) VALUES (?, ?, ?) USING TIMESTAMP 1002", 3, 1, 1);
        execute("INSERT INTO %s (pk, v1, v2) VALUES (?, ?, ?) USING TIMESTAMP 1003", 4, 1, 1);
        flush();
        execute("INSERT INTO %s (pk, v1) VALUES (?, ?) USING TIMESTAMP 2000", 1, 2);
        execute("DELETE v2 FROM %s USING TIMESTAMP 2001 WHERE pk = ?", 2);
        execute("UPDATE %s USING TIMESTAMP 2003 SET v1 = ? WHERE pk = ?", 2, 3);
        execute("DELETE v2 FROM %s USING TIMESTAMP 2004 WHERE pk = ?", 4);
        flush();
        execute("DELETE v1 FROM %s USING TIMESTAMP 3000 WHERE pk = ?", 1);
        execute("INSERT INTO %s (pk, v1) VALUES (?, ?) USING TIMESTAMP 3001", 2, 3);
        execute("DELETE v1 FROM %s USING TIMESTAMP 3002 WHERE pk = ?", 3);
        execute("UPDATE %s USING TIMESTAMP 3004 SET v1 = ? WHERE pk = ?", 3, 4);
        flush();

        executeAndCheck("SELECT * FROM %s WHERE pk = 1", 3, row(1, null, 1));
        executeAndCheck("SELECT v1, v2 FROM %s WHERE pk = 1", 3, row((Integer) null, 1));
        executeAndCheck("SELECT v1 FROM %s WHERE pk = 1", 3, row((Integer) null));

        executeAndCheck("SELECT * FROM %s WHERE pk = 2", 2, row(2, 3, null));
        executeAndCheck("SELECT v1, v2 FROM %s WHERE pk = 2", 2, row(3, null));
        executeAndCheck("SELECT v2 FROM %s WHERE pk = 2", 2, row((Integer) null));

        executeAndCheck("SELECT * FROM %s WHERE pk = 3", 3, row(3, null, 1));
        executeAndCheck("SELECT v1, v2 FROM %s WHERE pk = 3", 3, row((Integer) null, 1));
        executeAndCheck("SELECT v1 FROM %s WHERE pk = 3", 3, row((Integer) null));

        executeAndCheck("SELECT * FROM %s WHERE pk = 4", 3, row(4, 3, null));
        executeAndCheck("SELECT v1, v2 FROM %s WHERE pk = 4", 3, row(3, null));
        executeAndCheck("SELECT v2 FROM %s WHERE pk = 4", 3, row((Integer) null));
    }

    @Test
    public void testCompactTableWithMultipleRegularColumnsAndColumnDeletion() throws Throwable
    {
        createTable("CREATE TABLE %s (pk int PRIMARY KEY, v1 int, v2 int) WITH COMPACT STORAGE");

        execute("INSERT INTO %s (pk, v1, v2) VALUES (?, ?, ?) USING TIMESTAMP 1000", 1, 1, 1);
        execute("INSERT INTO %s (pk, v1, v2) VALUES (?, ?, ?) USING TIMESTAMP 1001", 2, 1, 1);
        execute("INSERT INTO %s (pk, v1, v2) VALUES (?, ?, ?) USING TIMESTAMP 1002", 3, 1, 1);
        execute("INSERT INTO %s (pk, v1, v2) VALUES (?, ?, ?) USING TIMESTAMP 1003", 4, 1, 1);
        flush();
        execute("INSERT INTO %s (pk, v1) VALUES (?, ?) USING TIMESTAMP 2000", 1, 2);
        execute("DELETE v2 FROM %s USING TIMESTAMP 2001 WHERE pk = ?", 2);
        execute("UPDATE %s USING TIMESTAMP 2003 SET v1 = ? WHERE pk = ?", 2, 3);
        execute("DELETE v2 FROM %s USING TIMESTAMP 2004 WHERE pk = ?", 4);
        flush();
        execute("DELETE v1 FROM %s USING TIMESTAMP 3000 WHERE pk = ?", 1);
        execute("INSERT INTO %s (pk, v1) VALUES (?, ?) USING TIMESTAMP 3001", 2, 3);
        execute("DELETE v1 FROM %s USING TIMESTAMP 3002 WHERE pk = ?", 3);
        execute("UPDATE %s USING TIMESTAMP 3004 SET v1 = ? WHERE pk = ?", 3, 4);
        flush();

        executeAndCheck("SELECT * FROM %s WHERE pk = 1", 3, row(1, null, 1));
        executeAndCheck("SELECT v1, v2 FROM %s WHERE pk = 1", 3, row((Integer) null, 1));
        executeAndCheck("SELECT v1 FROM %s WHERE pk = 1", 3, row((Integer) null));

        executeAndCheck("SELECT * FROM %s WHERE pk = 2", 2, row(2, 3, null));
        executeAndCheck("SELECT v1, v2 FROM %s WHERE pk = 2", 2, row(3, null));
        executeAndCheck("SELECT v2 FROM %s WHERE pk = 2", 2, row((Integer) null));

        executeAndCheck("SELECT * FROM %s WHERE pk = 3", 3, row(3, null, 1));
        executeAndCheck("SELECT v1, v2 FROM %s WHERE pk = 3", 3, row((Integer) null, 1));
        executeAndCheck("SELECT v1 FROM %s WHERE pk = 3", 3, row((Integer) null));

        executeAndCheck("SELECT * FROM %s WHERE pk = 4", 2, row(4, 3, null));
        executeAndCheck("SELECT v1, v2 FROM %s WHERE pk = 4", 2, row(3, null));
        executeAndCheck("SELECT v2 FROM %s WHERE pk = 4", 2, row((Integer) null));

        execute("ALTER TABLE %s DROP COMPACT STORAGE");

        assertColumnNames(execute("SELECT * FROM %s WHERE pk = 1"), "pk", "column1", "v1", "v2", "value");
        executeAndCheck("SELECT * FROM %s WHERE pk = 1", 3, row(1, null, null, 1, null));
        executeAndCheck("SELECT v1, v2 FROM %s WHERE pk = 1", 3, row((Integer) null, 1));
        executeAndCheck("SELECT v1 FROM %s WHERE pk = 1", 3, row((Integer) null));

        executeAndCheck("SELECT * FROM %s WHERE pk = 2", 3, row(2, null, 3, null, null));
        executeAndCheck("SELECT v1, v2 FROM %s WHERE pk = 2", 3, row(3, null));
        executeAndCheck("SELECT v2 FROM %s WHERE pk = 2", 3, row((Integer) null));

        executeAndCheck("SELECT * FROM %s WHERE pk = 3", 3, row(3, null, null, 1, null));
        executeAndCheck("SELECT v1, v2 FROM %s WHERE pk = 3", 3, row((Integer) null, 1));
        executeAndCheck("SELECT v1 FROM %s WHERE pk = 3", 3, row((Integer) null));

        executeAndCheck("SELECT * FROM %s WHERE pk = 4", 3, row(4, null, 3, null, null));
        executeAndCheck("SELECT v1, v2 FROM %s WHERE pk = 4", 3, row(3, null));
        executeAndCheck("SELECT v2 FROM %s WHERE pk = 4", 3, row((Integer) null));
    }
}<|MERGE_RESOLUTION|>--- conflicted
+++ resolved
@@ -49,7 +49,7 @@
     {
         StorageProxy.instance.disableDropCompactStorage();
     }
-    
+
     private void executeAndCheck(String query, int numSSTables, Object[]... rows) throws Throwable
     {
         ColumnFamilyStore cfs = getCurrentColumnFamilyStore(KEYSPACE_PER_TEST);
@@ -131,12 +131,7 @@
         // Test with only 2 of the 3 SSTables being merged and a Name filter
         // This test checks the SinglePartitionReadCommand::queryMemtableAndSSTablesInTimestampOrder which is only
         // used for ClusteringIndexNamesFilter when there are no multi-cell columns
-<<<<<<< HEAD
-        executeAndCheck("SELECT * FROM %s WHERE pk = 2 AND c = 10", 2,
-                        row(2, 10, "12"));
-=======
         executeAndCheck("SELECT * FROM %s WHERE pk = 2 AND c = 10", 2, row(2, 10, "12"));
->>>>>>> 06b5942a
 
         // For partition range queries the metric must not be updated. The reason being that range queries simply
         // scan all the SSTables containing data within the partition range. Due to that they might pollute the metric
@@ -639,16 +634,12 @@
         executeAndCheck("SELECT * FROM %s WHERE pk = 1 AND ck = 51", 1, row(1, 51, "5"));
 
         execute("ALTER TABLE %s DROP COMPACT STORAGE");
-<<<<<<< HEAD
-        executeAndCheck("SELECT * FROM %s WHERE pk = 1 AND ck = 51", 2, row(1, 51, "5"));
-=======
         // TODO: This should go back to expecting 1 SSTable read when we pull in CASSANDRA-16671.
         executeAndCheck("SELECT * FROM %s WHERE pk = 1 AND ck = 51", 2, row(1, 51, "5"));
 
         DatabaseDescriptor.setIgnorePkLivenessForRowCompletion(true);
         executeAndCheck("SELECT * FROM %s WHERE pk = 1 AND ck = 51", 1, row(1, 51, "5"));
         DatabaseDescriptor.setIgnorePkLivenessForRowCompletion(false);
->>>>>>> 06b5942a
     }
 
     @Test
@@ -670,9 +661,14 @@
 
         execute("ALTER TABLE %s DROP COMPACT STORAGE");
 
-<<<<<<< HEAD
+        // Dropping CS exposes a previously hidden/implicit field, so take that into account.
+        // TODO: This should go back to expecting 1 SSTable read when we pull in CASSANDRA-16671.
+        executeAndCheck("SELECT * FROM %s WHERE pk = 1 AND ck = 51", 2, row(1, 51, null));
+
+        DatabaseDescriptor.setIgnorePkLivenessForRowCompletion(true);
         // The fact that non-compact table insert do not have primary key liveness force us to hit an extra sstable
-        executeAndCheck("SELECT * FROM %s WHERE pk = 1 AND ck = 51", 2, row(1, 51, null));
+        executeAndCheck("SELECT * FROM %s WHERE pk = 1 AND ck = 51", 1, row(1, 51, null));
+        DatabaseDescriptor.setIgnorePkLivenessForRowCompletion(false);
     }
 
     @Test
@@ -691,15 +687,6 @@
         flush();
 
         executeAndCheck("SELECT * FROM %s WHERE pk = 1 AND ck = 51", 1, row(1, 51));
-=======
-        // Dropping CS exposes a previously hidden/implicit field, so take that into account.
-        // TODO: This should go back to expecting 1 SSTable read when we pull in CASSANDRA-16671.
-        executeAndCheck("SELECT * FROM %s WHERE pk = 1 AND ck = 51", 2, row(1, 51, null));
-
-        DatabaseDescriptor.setIgnorePkLivenessForRowCompletion(true);
-        executeAndCheck("SELECT * FROM %s WHERE pk = 1 AND ck = 51", 1, row(1, 51, null));
-        DatabaseDescriptor.setIgnorePkLivenessForRowCompletion(false);
->>>>>>> 06b5942a
     }
 
     @Test
@@ -818,30 +805,26 @@
         executeAndCheck("SELECT * FROM %s WHERE pk = 1 AND ck = 1", 1, row(1, 1, "2"));
 
         execute("ALTER TABLE %s DROP COMPACT STORAGE");
-<<<<<<< HEAD
-        executeAndCheck("SELECT * FROM %s WHERE pk = 1 AND ck = 1", 2, row(1, 1, "2"));
-    }
-
-    @Test
-    public void testNonCompactTableCellUpdate() throws Throwable
-    {
-        createTable("CREATE TABLE %s (pk int, ck int, v text, PRIMARY KEY (pk, ck))");
-
-        execute("INSERT INTO %s (pk, ck, v) VALUES (1, 1, '1')");
-        flush();
-
-        execute("UPDATE %s SET v = '2' WHERE pk = 1 AND ck = 1");
-        flush();
-
-        executeAndCheck("SELECT * FROM %s WHERE pk = 1 AND ck = 1", 2, row(1, 1, "2"));
-=======
         // TODO: This should go back to expecting 1 SSTable read when we pull in CASSANDRA-16671.
         executeAndCheck("SELECT * FROM %s WHERE pk = 1 AND ck = 1", 2, row(1, 1, "2"));
 
         DatabaseDescriptor.setIgnorePkLivenessForRowCompletion(true);
         executeAndCheck("SELECT * FROM %s WHERE pk = 1 AND ck = 1", 1, row(1, 1, "2"));
         DatabaseDescriptor.setIgnorePkLivenessForRowCompletion(false);
->>>>>>> 06b5942a
+    }
+
+    @Test
+    public void testNonCompactTableCellUpdate() throws Throwable
+    {
+        createTable("CREATE TABLE %s (pk int, ck int, v text, PRIMARY KEY (pk, ck))");
+
+        execute("INSERT INTO %s (pk, ck, v) VALUES (1, 1, '1')");
+        flush();
+
+        execute("UPDATE %s SET v = '2' WHERE pk = 1 AND ck = 1");
+        flush();
+
+        executeAndCheck("SELECT * FROM %s WHERE pk = 1 AND ck = 1", 2, row(1, 1, "2"));
     }
 
     @Test
