/*
 * Licensed to the Apache Software Foundation (ASF) under one
 * or more contributor license agreements.  See the NOTICE file
 * distributed with this work for additional information
 * regarding copyright ownership.  The ASF licenses this file
 * to you under the Apache License, Version 2.0 (the
 * "License"); you may not use this file except in compliance
 * with the License.  You may obtain a copy of the License at
 *
 *     http://www.apache.org/licenses/LICENSE-2.0
 *
 * Unless required by applicable law or agreed to in writing, software
 * distributed under the License is distributed on an "AS IS" BASIS,
 * WITHOUT WARRANTIES OR CONDITIONS OF ANY KIND, either express or implied.
 * See the License for the specific language governing permissions and
 * limitations under the License.
 */
package org.apache.cassandra.cql3.statements;

import java.util.Iterator;
import java.util.Optional;

import com.google.common.collect.ImmutableList;
import com.google.common.collect.ImmutableMap;

import org.apache.commons.lang3.ArrayUtils;

import org.junit.Test;

import com.datastax.driver.core.ResultSet;
import com.datastax.driver.core.Row;
import com.datastax.driver.core.SimpleStatement;
import com.datastax.driver.core.exceptions.InvalidQueryException;

import org.apache.cassandra.config.DatabaseDescriptor;
import org.apache.cassandra.cql3.CQLTester;
import org.apache.cassandra.dht.Token;
import org.apache.cassandra.locator.InetAddressAndPort;
import org.apache.cassandra.locator.TokenMetadata;
import org.apache.cassandra.schema.CIEInternalKeyspace;
import org.apache.cassandra.schema.CIEInternalLocalKeyspace;
import org.apache.cassandra.schema.Schema;
import org.apache.cassandra.schema.TableId;
import org.apache.cassandra.service.StorageService;
import org.apache.cassandra.transport.ProtocolVersion;

import static java.lang.String.format;
import static org.apache.cassandra.schema.SchemaConstants.*;
import static org.junit.Assert.assertEquals;
import static org.junit.Assert.assertTrue;
import static org.junit.Assert.fail;

public class DescribeStatementTest extends CQLTester
{
    @Test
    public void testSchemaChangeDuringPaging()
    {
            SimpleStatement stmt = new SimpleStatement("DESCRIBE KEYSPACES");
            stmt.setFetchSize(1);
            ResultSet rs = executeNet(ProtocolVersion.CURRENT, stmt);
            Iterator<Row> iter = rs.iterator();
            assertTrue(iter.hasNext());
            iter.next();

            createKeyspace("CREATE KEYSPACE %s WITH REPLICATION = {'class' : 'SimpleStrategy', 'replication_factor' : 1};");

            try
            {
                iter.next();
                fail("Expected InvalidQueryException");
            }
            catch (InvalidQueryException e)
            {
                assertEquals(DescribeStatement.SCHEMA_CHANGED_WHILE_PAGING_MESSAGE, e.getMessage());
            }
    }

    @Test
    public void testDescribeFunctionAndAggregate() throws Throwable
    {
        String fNonOverloaded = createFunction(KEYSPACE,
                                               "",
                                               "CREATE OR REPLACE FUNCTION %s() " +
                                               "CALLED ON NULL INPUT " +
                                               "RETURNS int " +
                                               "LANGUAGE java " +
                                               "AS 'throw new RuntimeException();';");

        String fOverloaded = createFunction(KEYSPACE,
                                            "int, ascii",
                                            "CREATE FUNCTION %s (input int, other_in ascii) " +
                                            "RETURNS NULL ON NULL INPUT " +
                                            "RETURNS text " +
                                            "LANGUAGE java " +
                                            "AS 'return \"Hello World\";'");
        createFunctionOverload(fOverloaded,
                               "text, ascii",
                               "CREATE FUNCTION %s (input text, other_in ascii) " +
                               "RETURNS NULL ON NULL INPUT " +
                               "RETURNS text " +
                               "LANGUAGE java " +
                               "AS 'return \"Hello World\";'");

        for (String describeKeyword : new String[]{"DESCRIBE", "DESC"})
        {
            assertRowsNet(executeDescribeNet(describeKeyword + " FUNCTION " + fNonOverloaded),
                          row(KEYSPACE,
                              "function",
                              shortFunctionName(fNonOverloaded) + "()",
                              "CREATE FUNCTION " + fNonOverloaded + "()\n" +
                                      "    CALLED ON NULL INPUT\n" +
                                      "    RETURNS int\n" +
                                      "    LANGUAGE java\n" +
                                  "    AS $$throw new RuntimeException();$$;"));

            assertRowsNet(executeDescribeNet(describeKeyword + " FUNCTION " + fOverloaded),
                          row(KEYSPACE,
                              "function",
                              shortFunctionName(fOverloaded) + "(int, ascii)",
                              "CREATE FUNCTION " + fOverloaded + "(input int, other_in ascii)\n" +
                                      "    RETURNS NULL ON NULL INPUT\n" +
                                      "    RETURNS text\n" +
                                      "    LANGUAGE java\n" +
                                  "    AS $$return \"Hello World\";$$;"),
                          row(KEYSPACE,
                              "function",
                              shortFunctionName(fOverloaded) + "(text, ascii)",
                              "CREATE FUNCTION " + fOverloaded + "(input text, other_in ascii)\n" +
                                      "    RETURNS NULL ON NULL INPUT\n" +
                                      "    RETURNS text\n" +
                                      "    LANGUAGE java\n" +
                                  "    AS $$return \"Hello World\";$$;"));

            assertRowsNet(executeDescribeNet(describeKeyword + " FUNCTIONS"),
                          row(KEYSPACE,
                              "function",
                              shortFunctionName(fNonOverloaded) + "()"),
                          row(KEYSPACE,
                              "function",
                              shortFunctionName(fOverloaded) + "(int, ascii)"),
                          row(KEYSPACE,
                              "function",
                              shortFunctionName(fOverloaded) + "(text, ascii)"));
        }

        String fIntState = createFunction(KEYSPACE,
                                          "int, int",
                                          "CREATE FUNCTION %s (state int, add_to int) " +
                                          "CALLED ON NULL INPUT " +
                                          "RETURNS int " +
                                          "LANGUAGE java " +
                                          "AS 'return state + add_to;'");
        String fFinal = createFunction(KEYSPACE,
                                       "int",
                                       "CREATE FUNCTION %s (state int) " +
                                       "RETURNS NULL ON NULL INPUT " +
                                       "RETURNS int " +
                                       "LANGUAGE java " +
                                       "AS 'return state;'");

        String aNonDeterministic = createAggregate(KEYSPACE,
                                                   "int",
                                                   format("CREATE AGGREGATE %%s(int) " +
                                                                 "SFUNC %s " +
                                                                 "STYPE int " +
                                                                 "INITCOND 42",
                                                                 shortFunctionName(fIntState)));
        String aDeterministic = createAggregate(KEYSPACE,
                                                "int",
                                                format("CREATE AGGREGATE %%s(int) " +
                                                              "SFUNC %s " +
                                                              "STYPE int " +
                                                              "FINALFUNC %s ",
                                                              shortFunctionName(fIntState),
                                                              shortFunctionName(fFinal)));

        for (String describeKeyword : new String[]{"DESCRIBE", "DESC"})
        {
            assertRowsNet(executeDescribeNet(describeKeyword + " AGGREGATE " + aNonDeterministic),
                          row(KEYSPACE,
                              "aggregate",
                              shortFunctionName(aNonDeterministic) + "(int)",
                              "CREATE AGGREGATE " + aNonDeterministic + "(int)\n" +
                                      "    SFUNC " + shortFunctionName(fIntState) + "\n" +
                                      "    STYPE int\n" +
                                  "    INITCOND 42;"));
            assertRowsNet(executeDescribeNet(describeKeyword + " AGGREGATE " + aDeterministic),
                          row(KEYSPACE,
                              "aggregate",
                              shortFunctionName(aDeterministic) + "(int)",
                              "CREATE AGGREGATE " + aDeterministic + "(int)\n" +
                                      "    SFUNC " + shortFunctionName(fIntState) + "\n" +
                                      "    STYPE int\n" +
                                      "    FINALFUNC " + shortFunctionName(fFinal) + ";"));
            assertRowsNet(executeDescribeNet(describeKeyword + " AGGREGATES"),
                          row(KEYSPACE,
                              "aggregate",
                              shortFunctionName(aNonDeterministic) + "(int)"),
                          row(KEYSPACE,
                              "aggregate",
                              shortFunctionName(aDeterministic) + "(int)"));
        }
    }

    @Test
    public void testDescribeFunctionWithTuples() throws Throwable
    {
        String function = createFunction(KEYSPACE,
                                         "tuple<int>, list<frozen<tuple<int, text>>>, tuple<frozen<tuple<int, text>>, text>",
                                         "CREATE OR REPLACE FUNCTION %s(t tuple<int>, l list<frozen<tuple<int, text>>>, nt tuple<frozen<tuple<int, text>>, text>) " +
                                         "CALLED ON NULL INPUT " +
                                         "RETURNS tuple<int, text> " +
                                         "LANGUAGE java " +
                                         "AS 'throw new RuntimeException();';");

            assertRowsNet(executeDescribeNet("DESCRIBE FUNCTION " + function),
                          row(KEYSPACE,
                              "function",
                              shortFunctionName(function) + "(tuple<int>, list<frozen<tuple<int, text>>>, tuple<frozen<tuple<int, text>>, text>)",
                              "CREATE FUNCTION " + function + "(t tuple<int>, l list<frozen<tuple<int, text>>>, nt tuple<frozen<tuple<int, text>>, text>)\n" +
                              "    CALLED ON NULL INPUT\n" +
                              "    RETURNS tuple<int, text>\n" +
                              "    LANGUAGE java\n" +
                              "    AS $$throw new RuntimeException();$$;"));
    }

    @Test
    public void testDescribeVirtualTables() throws Throwable
    {
        assertRowsNet(executeDescribeNet("DESCRIBE ONLY KEYSPACE system_virtual_schema;"), 
                      row("system_virtual_schema",
                          "keyspace",
                          "system_virtual_schema",
                          "/*\n" + 
                          "Warning: Keyspace system_virtual_schema is a virtual keyspace and cannot be recreated with CQL.\n" +
                          "Structure, for reference:\n" +
                          "VIRTUAL KEYSPACE system_virtual_schema;\n" +
                          "*/"));

        assertRowsNet(executeDescribeNet("DESCRIBE TABLE system_virtual_schema.columns;"), 
                      row("system_virtual_schema",
                          "table",
                          "columns",
                          "/*\n" + 
                          "Warning: Table system_virtual_schema.columns is a virtual table and cannot be recreated with CQL.\n" +
                          "Structure, for reference:\n" +
                          "VIRTUAL TABLE system_virtual_schema.columns (\n" +
                          "    keyspace_name text,\n" +
                          "    table_name text,\n" +
                          "    column_name text,\n" +
                          "    clustering_order text,\n" +
                          "    column_name_bytes blob,\n" +
                          "    kind text,\n" +
                          "    position int,\n" +
                          "    type text,\n" +
                          "    PRIMARY KEY (keyspace_name, table_name, column_name)\n" +
                          ") WITH CLUSTERING ORDER BY (table_name ASC, column_name ASC)\n" +
                          "    AND comment = 'virtual column definitions';\n" +
                          "*/"));
    }

    @Test
    public void testDescribe() throws Throwable
    {
        try
        {
            execute("CREATE KEYSPACE test WITH REPLICATION = {'class' : 'SimpleStrategy', 'replication_factor' : 1};");
            execute("CREATE TABLE test.users ( userid text PRIMARY KEY, firstname text, lastname text, age int);");
            execute("CREATE INDEX myindex ON test.users (age);");
            execute("CREATE TABLE test.\"Test\" (id int, col int, val text, PRIMARY KEY(id, col));");
            execute("CREATE INDEX ON test.\"Test\" (col);");
            execute("CREATE INDEX ON test.\"Test\" (val)");
            execute("CREATE TABLE test.users_mv (username varchar, password varchar, gender varchar, session_token varchar, " +
                    "state varchar, birth_year bigint, PRIMARY KEY (username));");
            execute("CREATE MATERIALIZED VIEW test.users_by_state AS SELECT * FROM test.users_mv " +
                    "WHERE STATE IS NOT NULL AND username IS NOT NULL PRIMARY KEY (state, username)");
            execute(allTypesTable());

            // Test describe schema

            Object[][] testSchemaOutput = rows(
                          row(KEYSPACE, "keyspace", KEYSPACE,
                              "CREATE KEYSPACE " + KEYSPACE +
                                  " WITH replication = {'class': 'SimpleStrategy', 'replication_factor': '1'}" +
                                  "  AND durable_writes = true;"),
                          row(KEYSPACE_PER_TEST, "keyspace", KEYSPACE_PER_TEST,
                              "CREATE KEYSPACE " + KEYSPACE_PER_TEST +
                                  " WITH replication = {'class': 'SimpleStrategy', 'replication_factor': '1'}" +
                                  "  AND durable_writes = true;"),
                          row("test", "keyspace", "test", keyspaceOutput()),
                          row("test", "table", "has_all_types", allTypesTable()),
                          row("test", "table", "\"Test\"", testTableOutput()),
                          row("test", "index", "\"Test_col_idx\"", indexOutput("\"Test_col_idx\"", "\"Test\"", "col")),
                          row("test", "index", "\"Test_val_idx\"", indexOutput("\"Test_val_idx\"", "\"Test\"", "val")),
                          row("test", "table", "users", userTableOutput()),
                          row("test", "index", "myindex", indexOutput("myindex", "users", "age")),
                          row("test", "table", "users_mv", usersMvTableOutput()),
                          row("test", "materialized_view", "users_by_state", usersByStateMvOutput()));

            assertRowsNet(executeDescribeNet("DESCRIBE SCHEMA"), testSchemaOutput);
            assertRowsNet(executeDescribeNet("DESC SCHEMA"), testSchemaOutput);

            // Test describe keyspaces/keyspace

            Object[][] testKeyspacesOutput = rows(row(CIEInternalKeyspace.NAME, "keyspace", CIEInternalKeyspace.NAME),
                                                  row(CIEInternalLocalKeyspace.NAME, "keyspace", CIEInternalLocalKeyspace.NAME),
                                                  row(KEYSPACE, "keyspace", KEYSPACE),
                                                  row(KEYSPACE_PER_TEST, "keyspace", KEYSPACE_PER_TEST),
                                                  row(SYSTEM_KEYSPACE_NAME, "keyspace", SYSTEM_KEYSPACE_NAME),
                                                  row(AUTH_KEYSPACE_NAME, "keyspace", AUTH_KEYSPACE_NAME),
                                                  row(DISTRIBUTED_KEYSPACE_NAME, "keyspace", DISTRIBUTED_KEYSPACE_NAME),
                                                  row(SCHEMA_KEYSPACE_NAME, "keyspace", SCHEMA_KEYSPACE_NAME),
                                                  row(TRACE_KEYSPACE_NAME, "keyspace", TRACE_KEYSPACE_NAME),
                                                  row(VIRTUAL_SCHEMA, "keyspace", VIRTUAL_SCHEMA),
                                                  row("test", "keyspace", "test"));

            for (String describeKeyword : new String[]{"DESCRIBE", "DESC"})
            {
                assertRowsNet(executeDescribeNet(describeKeyword + " KEYSPACES"), testKeyspacesOutput);
                assertRowsNet(executeDescribeNet("test", describeKeyword + " KEYSPACES"), testKeyspacesOutput);

                assertRowsNet(executeDescribeNet(describeKeyword + " ONLY KEYSPACE test"),
                              row("test", "keyspace", "test", keyspaceOutput()));
            }

            Object[][] testKeyspaceOutput = rows(row("test", "keyspace", "test", keyspaceOutput()),
                                                 row("test", "table", "has_all_types", allTypesTable()),
                                                 row("test", "table", "\"Test\"", testTableOutput()),
                                                 row("test", "index", "\"Test_col_idx\"", indexOutput("\"Test_col_idx\"", "\"Test\"", "col")),
                                                 row("test", "index", "\"Test_val_idx\"", indexOutput("\"Test_val_idx\"", "\"Test\"", "val")),
                                                 row("test", "table", "users", userTableOutput()),
                                                 row("test", "index", "myindex", indexOutput("myindex", "users", "age")),
                                                 row("test", "table", "users_mv", usersMvTableOutput()),
                                                 row("test", "materialized_view", "users_by_state", usersByStateMvOutput()));

            for (String describeKeyword : new String[]{"DESCRIBE", "DESC"})
            {
                assertRowsNet(executeDescribeNet(describeKeyword + " KEYSPACE test"), testKeyspaceOutput);
                assertRowsNet(executeDescribeNet(describeKeyword + " test"), testKeyspaceOutput);

                describeError(describeKeyword + " test2", "'test2' not found in keyspaces");
            }

            // Test describe tables/table
            for (String cmd : new String[]{"describe TABLES", "DESC tables"})
                assertRowsNet(executeDescribeNet("test", cmd),
                              row("test", "table", "has_all_types"),
                              row("test", "table", "\"Test\""),
                              row("test", "table", "users"),
                              row("test", "table", "users_mv"));

            testDescribeTable("test", "has_all_types", row("test", "table", "has_all_types", allTypesTable()));

            testDescribeTable("test", "\"Test\"",
                              row("test", "table", "\"Test\"", testTableOutput()),
                              row("test", "index", "\"Test_col_idx\"", indexOutput("\"Test_col_idx\"", "\"Test\"", "col")),
                              row("test", "index", "\"Test_val_idx\"", indexOutput("\"Test_val_idx\"", "\"Test\"", "val")));

            testDescribeTable("test", "users", row("test", "table", "users", userTableOutput()),
                                               row("test", "index", "myindex", indexOutput("myindex", "users", "age")));

            describeError("test", "DESCRIBE users2", "'users2' not found in keyspace 'test'");
            describeError("DESCRIBE test.users2", "'users2' not found in keyspace 'test'");

            // Test describe index

            testDescribeIndex("test", "myindex", row("test", "index", "myindex", indexOutput("myindex", "users", "age")));
            testDescribeIndex("test", "\"Test_col_idx\"", row("test", "index", "\"Test_col_idx\"", indexOutput("\"Test_col_idx\"", "\"Test\"", "col")));
            testDescribeIndex("test", "\"Test_val_idx\"", row("test", "index", "\"Test_val_idx\"", indexOutput("\"Test_val_idx\"", "\"Test\"", "val")));

            describeError("DESCRIBE test.myindex2", "'myindex2' not found in keyspace 'test'");
            describeError("test", "DESCRIBE myindex2", "'myindex2' not found in keyspace 'test'");

            // Test describe materialized view

            testDescribeMaterializedView("test", "users_by_state", row("test", "materialized_view", "users_by_state", usersByStateMvOutput()));
        }
        finally
        {
            execute("DROP KEYSPACE IF EXISTS test");
        }
    }

    private void testDescribeTable(String keyspace, String table, Object[]... rows) throws Throwable
    {
        for (String describeKeyword : new String[]{"describe", "desc"})
        {
            for (String cmd : new String[]{describeKeyword + " table " + keyspace + "." + table,
                                           describeKeyword + " columnfamily " + keyspace + "." + table,
                                           describeKeyword + " " + keyspace + "." + table})
            {
                assertRowsNet(executeDescribeNet(cmd), rows);
            }

            for (String cmd : new String[]{describeKeyword + " table " + table,
                                           describeKeyword + " columnfamily " + table,
                                           describeKeyword + " " + table})
            {
                assertRowsNet(executeDescribeNet(keyspace, cmd), rows);
            }
        }
    }

    private void testDescribeIndex(String keyspace, String index, Object[]... rows) throws Throwable
    {
        for (String describeKeyword : new String[]{"describe", "desc"})
        {
            for (String cmd : new String[]{describeKeyword + " index " + keyspace + "." + index,
                                           describeKeyword + " " + keyspace + "." + index})
            {
                assertRowsNet(executeDescribeNet(cmd), rows);
            }

            for (String cmd : new String[]{describeKeyword + " index " + index,
                                           describeKeyword + " " + index})
            {
                assertRowsNet(executeDescribeNet(keyspace, cmd), rows);
            }
        }
    }

    private void testDescribeMaterializedView(String keyspace, String view, Object[]... rows) throws Throwable
    {
        for (String describeKeyword : new String[]{"describe", "desc"})
        {
            for (String cmd : new String[]{describeKeyword + " materialized view " + keyspace + "." + view,
                                           describeKeyword + " " + keyspace + "." + view})
            {
                assertRowsNet(executeDescribeNet(cmd), rows);
            }

            for (String cmd : new String[]{describeKeyword + " materialized view " + view,
                                           describeKeyword + " " + view})
            {
                assertRowsNet(executeDescribeNet(keyspace, cmd), rows);
            }
        }
    }

    @Test
    public void testDescribeCluster() throws Throwable
    {
        for (String describeKeyword : new String[]{"DESCRIBE", "DESC"})
        {
            assertRowsNet(executeDescribeNet(describeKeyword + " CLUSTER"),
                         row("Test Cluster",
                             "ByteOrderedPartitioner",
                             DatabaseDescriptor.getEndpointSnitch().getClass().getName()));

            assertRowsNet(executeDescribeNet("system_virtual_schema", describeKeyword + " CLUSTER"),
                          row("Test Cluster",
                              "ByteOrderedPartitioner",
                              DatabaseDescriptor.getEndpointSnitch().getClass().getName()));
        }

        TokenMetadata tokenMetadata = StorageService.instance.getTokenMetadata();
        Token token = tokenMetadata.sortedTokens().get(0);
        InetAddressAndPort addressAndPort = tokenMetadata.getAllEndpoints().iterator().next();

        assertRowsNet(executeDescribeNet(KEYSPACE, "DESCRIBE CLUSTER"),
                      row("Test Cluster",
                          "ByteOrderedPartitioner",
                          DatabaseDescriptor.getEndpointSnitch().getClass().getName(),
                          ImmutableMap.of(token.toString(), ImmutableList.of(addressAndPort.toString()))));
    }

    @Test
    public void testDescribeTableWithInternals() throws Throwable
    {
        String table = createTable("CREATE TABLE %s (pk1 text, pk2 int, c int, s decimal static, v1 text, v2 int, v3 int, PRIMARY KEY ((pk1, pk2), c ))");

        TableId id = Schema.instance.getTableMetadata(KEYSPACE, table).id;

        String tableCreateStatement = "CREATE TABLE " + KEYSPACE + "." + table + " (\n" +
                                      "    pk1 text,\n" +
                                      "    pk2 int,\n" +
                                      "    c int,\n" +
                                      "    s decimal static,\n" +
                                      "    v1 text,\n" +
                                      "    v2 int,\n" +
                                      "    v3 int,\n" +
                                      "    PRIMARY KEY ((pk1, pk2), c)\n" +
                                      ") WITH ID = " + id + "\n" +
                                      "    AND CLUSTERING ORDER BY (c ASC)\n" +
                                      "    AND " + tableParametersCql(true);

        assertRowsNet(executeDescribeNet("DESCRIBE TABLE " + KEYSPACE + "." + table + " WITH INTERNALS"),
                      row(KEYSPACE,
                          "table",
                          table,
                          tableCreateStatement));

        String dropStatement = "ALTER TABLE " + KEYSPACE + "." + table + " DROP v3 USING TIMESTAMP 1589286942065000;";

        execute(dropStatement);

        assertRowsNet(executeDescribeNet("DESCRIBE TABLE " + KEYSPACE + "." + table + " WITH INTERNALS"),
                      row(KEYSPACE,
                          "table",
                          table,
                          tableCreateStatement + "\n" +
                          dropStatement));

        String addStatement = "ALTER TABLE " + KEYSPACE + "." + table + " ADD v3 int;";

        execute(addStatement);

        assertRowsNet(executeDescribeNet("DESCRIBE TABLE " + KEYSPACE + "." + table + " WITH INTERNALS"),
                      row(KEYSPACE,
                          "table",
                          table,
                          tableCreateStatement + "\n" +
                          dropStatement + "\n" +
                          addStatement));
    }

    @Test
    public void testDescribeTableAndMaterializedViewWithClustringOrder() throws Throwable
    {
        String table = createTable("CREATE TABLE IF NOT EXISTS %s (pk1 int, pk2 int, ck1 int, ck2 int, reg1 int, reg2 list<int>, reg3 int, PRIMARY KEY ((pk1, pk2), ck1, ck2)) WITH CLUSTERING ORDER BY (ck1 ASC, ck2 DESC);");

        execute("CREATE MATERIALIZED VIEW IF NOT EXISTS " + KEYSPACE + ".mv AS SELECT * FROM " + KEYSPACE + "." + table
                + " WHERE pk2 IS NOT NULL AND pk1 IS NOT NULL AND ck2 IS NOT NULL AND ck1 IS NOT NULL PRIMARY KEY ((pk2, pk1), ck2, ck1)");

        String tableCreateStatement = "CREATE TABLE " + KEYSPACE + "." + table + " (\n" +
                                      "    pk1 int,\n" +
                                      "    pk2 int,\n" +
                                      "    ck1 int,\n" +
                                      "    ck2 int,\n" +
                                      "    reg1 int,\n" +
                                      "    reg3 int,\n" +
                                      "    reg2 list<int>,\n" +
                                      "    PRIMARY KEY ((pk1, pk2), ck1, ck2)\n" +
                                      ") WITH CLUSTERING ORDER BY (ck1 ASC, ck2 DESC)\n" +
                                      "    AND " + tableParametersCql(true);

        String mvCreateStatement ="CREATE MATERIALIZED VIEW " + KEYSPACE + ".mv AS\n" +
                                  "    SELECT *\n" +
                                  "    FROM " + KEYSPACE + "." + table + "\n" +
                                  "    WHERE pk2 IS NOT NULL AND pk1 IS NOT NULL AND ck2 IS NOT NULL AND ck1 IS NOT NULL\n" +
                                  "    PRIMARY KEY ((pk2, pk1), ck2, ck1)\n" +
                                  " WITH CLUSTERING ORDER BY (ck2 DESC, ck1 ASC)\n" +
<<<<<<< HEAD
                                  "    AND " + mvParametersCql();
=======
                                  "    AND " + tableParametersCql(true);
>>>>>>> f74035b6

        try
        {

            assertRowsNet(executeDescribeNet("DESCRIBE TABLE " + KEYSPACE + "." + table),
                          row(KEYSPACE, "table", table, tableCreateStatement));

            assertRowsNet(executeDescribeNet("DESCRIBE MATERIALIZED VIEW " + KEYSPACE + ".mv"),
                          row(KEYSPACE, "materialized_view", "mv", mvCreateStatement));
        }
        finally
        {
            execute("DROP MATERIALIZED VIEW " + KEYSPACE + ".mv");
        }
    }

    @Test
    public void testPrimaryKeyPositionWithAndWithoutInternals() throws Throwable
    {
        String table = createTable("CREATE TABLE %s (pk text, v1 text, v2 int, v3 int, PRIMARY KEY (pk))");

        TableId id = Schema.instance.getTableMetadata(KEYSPACE, table).id;

        String tableCreateStatement = "CREATE TABLE " + KEYSPACE + "." + table + " (\n" +
                                      "    pk text PRIMARY KEY,\n" +
                                      "    v1 text,\n" +
                                      "    v2 int,\n" +
                                      "    v3 int\n" +
                                      ") WITH ID = " + id + "\n" +
                                      "    AND " + tableParametersCql(true);

        assertRowsNet(executeDescribeNet("DESCRIBE TABLE " + KEYSPACE + "." + table + " WITH INTERNALS"),
                      row(KEYSPACE,
                          "table",
                          table,
                          tableCreateStatement));

        String dropStatement = "ALTER TABLE " + KEYSPACE + "." + table + " DROP v3 USING TIMESTAMP 1589286942065000;";

        execute(dropStatement);

        assertRowsNet(executeDescribeNet("DESCRIBE TABLE " + KEYSPACE + "." + table + " WITH INTERNALS"),
                      row(KEYSPACE,
                          "table",
                          table,
                          tableCreateStatement + "\n" +
                          dropStatement));

        String tableCreateStatementWithoutDroppedColumn = "CREATE TABLE " + KEYSPACE + "." + table + " (\n" +
                                                          "    pk text PRIMARY KEY,\n" +
                                                          "    v1 text,\n" +
                                                          "    v2 int\n" +
                                                          ") WITH " + tableParametersCql(true);

        assertRowsNet(executeDescribeNet("DESCRIBE TABLE " + KEYSPACE + "." + table),
                      row(KEYSPACE,
                          "table",
                          table,
                          tableCreateStatementWithoutDroppedColumn));
    }

    
    @Test
    public void testDescribeMissingKeyspace() throws Throwable
    {
        describeError("DESCRIBE TABLE foop",
                      "No keyspace specified and no current keyspace");
        describeError("DESCRIBE MATERIALIZED VIEW foop",
                      "No keyspace specified and no current keyspace");
        describeError("DESCRIBE INDEX foop",
                      "No keyspace specified and no current keyspace");
        describeError("DESCRIBE TYPE foop",
                      "No keyspace specified and no current keyspace");
        describeError("DESCRIBE FUNCTION foop",
                      "No keyspace specified and no current keyspace");
        describeError("DESCRIBE AGGREGATE foop",
                      "No keyspace specified and no current keyspace");
    }

    @Test
    public void testDescribeNotFound() throws Throwable
    {
        describeError(format("DESCRIBE AGGREGATE %s.%s", KEYSPACE, "aggr_foo"),
                      format("User defined aggregate '%s' not found in '%s'", "aggr_foo", KEYSPACE));

        describeError(format("DESCRIBE FUNCTION %s.%s", KEYSPACE, "func_foo"),
                      format("User defined function '%s' not found in '%s'", "func_foo", KEYSPACE));

        describeError(format("DESCRIBE %s.%s", KEYSPACE, "func_foo"),
                      format("'%s' not found in keyspace '%s'", "func_foo", KEYSPACE));

        describeError(format("DESCRIBE %s", "foo"),
                      format("'%s' not found in keyspaces", "foo"));
    }

    @Test
    public void testDescribeTypes() throws Throwable
    {
        String type1 = createType("CREATE TYPE %s (a int)");
        String type2 = createType("CREATE TYPE %s (x text, y text)");
        String type3 = createType("CREATE TYPE %s (a text, b frozen<" + type2 + ">)");
        execute("ALTER TYPE " + KEYSPACE + "." + type1 + " ADD b frozen<" + type3 + ">");

        try
        {
            assertRowsNet(executeDescribeNet(KEYSPACE, "DESCRIBE TYPES"),
                          row(KEYSPACE, "type", type1),
                          row(KEYSPACE, "type", type2),
                          row(KEYSPACE, "type", type3));

            assertRowsNet(executeDescribeNet(KEYSPACE, "DESCRIBE TYPE " + type2),
                          row(KEYSPACE, "type", type2, "CREATE TYPE " + KEYSPACE + "." + type2 + " (\n" +
                                                       "    x text,\n" + 
                                                       "    y text\n" +
                                                       ");"));
            assertRowsNet(executeDescribeNet(KEYSPACE, "DESCRIBE TYPE " + type1),
                          row(KEYSPACE, "type", type1, "CREATE TYPE " + KEYSPACE + "." + type1 + " (\n" +
                                                       "    a int,\n" + 
                                                       "    b frozen<" + type3 + ">\n" +
                                                       ");"));

            assertRowsNet(executeDescribeNet(KEYSPACE, "DESCRIBE KEYSPACE " + KEYSPACE),
                          row(KEYSPACE, "keyspace", KEYSPACE, "CREATE KEYSPACE " + KEYSPACE +
                                                          " WITH replication = {'class': 'SimpleStrategy', 'replication_factor': '1'}" +
                                                          "  AND durable_writes = true;"),
                          row(KEYSPACE, "type", type2, "CREATE TYPE " + KEYSPACE + "." + type2 + " (\n" +
                                                       "    x text,\n" + 
                                                       "    y text\n" +
                                                       ");"),
                          row(KEYSPACE, "type", type3, "CREATE TYPE " + KEYSPACE + "." + type3 + " (\n" +
                                                       "    a text,\n" + 
                                                       "    b frozen<" + type2 + ">\n" +
                                                       ");"),
                          row(KEYSPACE, "type", type1, "CREATE TYPE " + KEYSPACE + "." + type1 + " (\n" +
                                                       "    a int,\n" + 
                                                       "    b frozen<" + type3 + ">\n" +
                                                       ");"));
        }
        finally
        {
            execute("DROP TYPE " + KEYSPACE + "." + type1);
            execute("DROP TYPE " + KEYSPACE + "." + type3);
            execute("DROP TYPE " + KEYSPACE + "." + type2);
        }
    }

    /**
     * Tests for the error reported in CASSANDRA-9064 by:
     *
     * - creating the table described in the bug report, using LCS,
     * - DESCRIBE-ing that table via cqlsh, then DROPping it,
     * - running the output of the DESCRIBE statement as a CREATE TABLE statement, and
     * - inserting a value into the table.
     *
     * The final two steps of the test should not fall down. If one does, that
     * indicates the output of DESCRIBE is not a correct CREATE TABLE statement.
     */
    @Test
    public void testDescribeRoundtrip() throws Throwable
    {
        for (String withInternals : new String[]{"", " WITH INTERNALS"})
        {
            String table = createTable("CREATE TABLE %s (key int PRIMARY KEY) WITH compaction = {'class': 'LeveledCompactionStrategy'}");

            String output = executeDescribeNet(KEYSPACE, "DESCRIBE TABLE " + table + withInternals).all().get(0).getString("create_statement");

            executeDescribeNet(KEYSPACE, "CREATE MATERIALIZED VIEW " + table + "_view AS SELECT key FROM " + table
                    + " WHERE key IS NOT NULL PRIMARY KEY(key)");

            String mvCreateView = executeDescribeNet(KEYSPACE, "DESCRIBE MATERIALIZED VIEW " + table + "_view").all().get(0).getString("create_statement");

            executeDescribeNet(KEYSPACE, "DROP MATERIALIZED VIEW " + table + "_view");
            execute("DROP TABLE %s");

            executeNet(output);
            executeNet(mvCreateView);

            String output2 = executeDescribeNet(KEYSPACE, "DESCRIBE TABLE " + table + withInternals).all().get(0).getString("create_statement");
            String mvCreateView2 = executeDescribeNet(KEYSPACE, "DESCRIBE MATERIALIZED VIEW " + table + "_view").all().get(0).getString("create_statement");

            assertEquals(output, output2);
            assertEquals(mvCreateView, mvCreateView2);

            execute("INSERT INTO %s (key) VALUES (1)");
            executeDescribeNet(KEYSPACE, "DROP MATERIALIZED VIEW " + table + "_view");
        }
    }

    @Test
    public void testDescribeWithCustomIndex() throws Throwable
    {
        String table = createTable("CREATE TABLE %s (id int PRIMARY KEY, value text);");
        String indexWithoutOptions = createIndex("CREATE CUSTOM INDEX ON %s(value) USING 'org.apache.cassandra.index.sasi.SASIIndex';");
        String indexWithOptions = createIndex("CREATE CUSTOM INDEX ON %s(value) USING 'org.apache.cassandra.index.sasi.SASIIndex' WITH OPTIONS = {'is_literal': 'false'};");

        String expectedKeyspaceStmt = "CREATE KEYSPACE " + KEYSPACE +
                                      " WITH replication = {'class': 'SimpleStrategy', 'replication_factor': '1'}" +
                                      "  AND durable_writes = true;";

        String expectedTableStmt = "CREATE TABLE " + KEYSPACE + "." + table + " (\n" +
                                   "    id int PRIMARY KEY,\n" +
                                   "    value text\n" +
                                   ") WITH " + tableParametersCql(true);

        String expectedIndexStmtWithoutOptions = "CREATE CUSTOM INDEX " + indexWithoutOptions + " ON " + KEYSPACE + "." + table + " (value) USING 'org.apache.cassandra.index.sasi.SASIIndex';";
        String expectedIndexStmtWithOptions = "CREATE CUSTOM INDEX " + indexWithOptions + " ON " + KEYSPACE + "." + table + " (value) USING 'org.apache.cassandra.index.sasi.SASIIndex' WITH OPTIONS = {'is_literal': 'false'};";

        assertRowsNet(executeDescribeNet("DESCRIBE KEYSPACE " + KEYSPACE),
                      row(KEYSPACE, "keyspace", KEYSPACE, expectedKeyspaceStmt),
                      row(KEYSPACE, "table", table, expectedTableStmt),
                      row(KEYSPACE, "index", indexWithoutOptions, expectedIndexStmtWithoutOptions),
                      row(KEYSPACE, "index", indexWithOptions, expectedIndexStmtWithOptions));

        assertRowsNet(executeDescribeNet("DESCRIBE INDEX " + KEYSPACE + "." + indexWithoutOptions),
                      row(KEYSPACE, "index", indexWithoutOptions, expectedIndexStmtWithoutOptions));

        assertRowsNet(executeDescribeNet("DESCRIBE INDEX " + KEYSPACE + "." + indexWithOptions),
                      row(KEYSPACE, "index", indexWithOptions, expectedIndexStmtWithOptions));
    }

    private static String allTypesTable()
    {
        return "CREATE TABLE test.has_all_types (\n" +
               "    num int PRIMARY KEY,\n" +
               "    asciicol ascii,\n" +
               "    bigintcol bigint,\n" +
               "    blobcol blob,\n" +
               "    booleancol boolean,\n" +
               "    decimalcol decimal,\n" +
               "    doublecol double,\n" +
               "    durationcol duration,\n" +
               "    floatcol float,\n" +
               "    frozenlistcol frozen<list<text>>,\n" +
               "    frozenmapcol frozen<map<timestamp, timeuuid>>,\n" +
               "    frozensetcol frozen<set<bigint>>,\n" +
               "    intcol int,\n" +
               "    smallintcol smallint,\n" +
               "    textcol text,\n" +
               "    timestampcol timestamp,\n" +
               "    tinyintcol tinyint,\n" +
               "    tuplecol frozen<tuple<text, int, frozen<tuple<timestamp>>>>,\n" +
               "    uuidcol uuid,\n" +
               "    varcharcol text,\n" +
               "    varintcol varint,\n" +
               "    listcol list<decimal>,\n" +
               "    mapcol map<timestamp, timeuuid>,\n" +
               "    setcol set<tinyint>\n" +
               ") WITH " + tableParametersCql(false);
    }

    private static String usersByStateMvOutput()
    {
        return "CREATE MATERIALIZED VIEW test.users_by_state AS\n" +
               "    SELECT *\n" +
               "    FROM test.users_mv\n" +
               "    WHERE state IS NOT NULL AND username IS NOT NULL\n" +
               "    PRIMARY KEY (state, username)\n" +
               " WITH CLUSTERING ORDER BY (username ASC)\n" +
<<<<<<< HEAD
               "    AND " + mvParametersCql();
=======
               "    AND " + tableParametersCql(true);
>>>>>>> f74035b6
    }

    private static String indexOutput(String index, String table, String col)
    {
        return format("CREATE INDEX %s ON %s.%s (%s);", index, "test", table, col);
    }

    private static String usersMvTableOutput()
    {
        return "CREATE TABLE test.users_mv (\n" +
               "    username text PRIMARY KEY,\n" +
               "    birth_year bigint,\n" +
               "    gender text,\n" +
               "    password text,\n" +
               "    session_token text,\n" +
               "    state text\n" +
               ") WITH " + tableParametersCql(true);
    }

    private static String userTableOutput()
    {
        return "CREATE TABLE test.users (\n" +
               "    userid text PRIMARY KEY,\n" +
               "    age int,\n" +
               "    firstname text,\n" +
               "    lastname text\n" +
               ") WITH " + tableParametersCql(true);
    }

    private static String testTableOutput()
    {
        return "CREATE TABLE test.\"Test\" (\n" +
                   "    id int,\n" +
                   "    col int,\n" +
                   "    val text,\n"  +
                   "    PRIMARY KEY (id, col)\n" +
                   ") WITH CLUSTERING ORDER BY (col ASC)\n" +
                   "    AND " + tableParametersCql(true);
    }

    private static String tableParametersCql(boolean useSizeTieredCompaction)
    {
        String compactionClass = useSizeTieredCompaction
                                 ? "org.apache.cassandra.db.compaction.SizeTieredCompactionStrategy"
                                 : "org.apache.cassandra.db.compaction.LeveledCompactionStrategy";
        return "additional_write_policy = '99p'\n" +
               "    AND bloom_filter_fp_chance = 0.01\n" +
               "    AND caching = {'keys': 'ALL', 'rows_per_partition': 'NONE'}\n" +
               "    AND cdc = false\n" +
               "    AND comment = ''\n" +
               "    AND compaction = {'class': '" + compactionClass + "', 'enabled': 'true', 'max_threshold': '32', 'min_threshold': '4'}\n" +
               "    AND compression = {'chunk_length_in_kb': '16', 'class': 'org.apache.cassandra.io.compress.LZ4Compressor'}\n" +
               "    AND crc_check_chance = 1.0\n" +
               "    AND default_time_to_live = 0\n" +
               "    AND disable_christmas_patch = false\n" +
               "    AND extensions = {}\n" +
               "    AND gc_grace_seconds = 864000\n" +
               "    AND max_index_interval = 2048\n" +
               "    AND memtable_flush_period_in_ms = 0\n" +
               "    AND min_index_interval = 128\n" +
               "    AND read_repair = 'BLOCKING'\n" +
               "    AND speculative_retry = '99p';";
    }

    private static String mvParametersCql()
    {
        return "additional_write_policy = '99p'\n" +
               "    AND bloom_filter_fp_chance = 0.01\n" +
               "    AND caching = {'keys': 'ALL', 'rows_per_partition': 'NONE'}\n" +
               "    AND cdc = false\n" +
               "    AND comment = ''\n" +
               "    AND compaction = {'class': 'org.apache.cassandra.db.compaction.SizeTieredCompactionStrategy', 'max_threshold': '32', 'min_threshold': '4'}\n" +
               "    AND compression = {'chunk_length_in_kb': '16', 'class': 'org.apache.cassandra.io.compress.LZ4Compressor'}\n" +
               "    AND crc_check_chance = 1.0\n" +
               "    AND extensions = {}\n" +
               "    AND gc_grace_seconds = 864000\n" +
               "    AND max_index_interval = 2048\n" +
               "    AND memtable_flush_period_in_ms = 0\n" +
               "    AND min_index_interval = 128\n" +
               "    AND read_repair = 'BLOCKING'\n" +
               "    AND speculative_retry = '99p';";
    }

    private static String keyspaceOutput()
    {
        return "CREATE KEYSPACE test WITH replication = {'class': 'SimpleStrategy', 'replication_factor': '1'}  AND durable_writes = true;";
    }

    private void describeError(String cql, String msg) throws Throwable
    {
        describeError(null, cql, msg);
    }

    private void describeError(String useKs, String cql, String msg) throws Throwable
    {
        assertInvalidThrowMessage(Optional.of(getProtocolVersion(useKs)), msg, InvalidQueryException.class, cql, ArrayUtils.EMPTY_OBJECT_ARRAY);
    }

    private ResultSet executeDescribeNet(String cql) throws Throwable
    {
        return executeDescribeNet(null, cql);
    }

    private ResultSet executeDescribeNet(String useKs, String cql) throws Throwable
    {
        return executeNetWithPaging(getProtocolVersion(useKs), cql, 3);
    }

    private ProtocolVersion getProtocolVersion(String useKs) throws Throwable
    {
        // We're using a trick here to distinguish driver sessions with a "USE keyspace" and without:
        // As different ProtocolVersions use different driver instances, we use different ProtocolVersions
        // for the with and without "USE keyspace" cases.

        ProtocolVersion v = useKs != null ? ProtocolVersion.CURRENT : ProtocolVersion.V6;

        if (useKs != null)
            executeNet(v, "USE " + useKs);
        return v;
    }

    private static Object[][] rows(Object[]... rows)
    {
        return rows;
    }
}<|MERGE_RESOLUTION|>--- conflicted
+++ resolved
@@ -25,6 +25,7 @@
 
 import org.apache.commons.lang3.ArrayUtils;
 
+import org.junit.BeforeClass;
 import org.junit.Test;
 
 import com.datastax.driver.core.ResultSet;
@@ -540,11 +541,7 @@
                                   "    WHERE pk2 IS NOT NULL AND pk1 IS NOT NULL AND ck2 IS NOT NULL AND ck1 IS NOT NULL\n" +
                                   "    PRIMARY KEY ((pk2, pk1), ck2, ck1)\n" +
                                   " WITH CLUSTERING ORDER BY (ck2 DESC, ck1 ASC)\n" +
-<<<<<<< HEAD
-                                  "    AND " + mvParametersCql();
-=======
-                                  "    AND " + tableParametersCql(true);
->>>>>>> f74035b6
+                                  "    AND " + mvParametersCql(true);
 
         try
         {
@@ -803,11 +800,7 @@
                "    WHERE state IS NOT NULL AND username IS NOT NULL\n" +
                "    PRIMARY KEY (state, username)\n" +
                " WITH CLUSTERING ORDER BY (username ASC)\n" +
-<<<<<<< HEAD
-               "    AND " + mvParametersCql();
-=======
-               "    AND " + tableParametersCql(true);
->>>>>>> f74035b6
+               "    AND " + mvParametersCql(true);
     }
 
     private static String indexOutput(String index, String table, String col)
@@ -872,14 +865,17 @@
                "    AND speculative_retry = '99p';";
     }
 
-    private static String mvParametersCql()
-    {
+    private static String mvParametersCql(boolean useSizeTieredCompaction)
+    {
+        String compactionClass = useSizeTieredCompaction
+                                 ? "org.apache.cassandra.db.compaction.SizeTieredCompactionStrategy"
+                                 : "org.apache.cassandra.db.compaction.LeveledCompactionStrategy";
         return "additional_write_policy = '99p'\n" +
                "    AND bloom_filter_fp_chance = 0.01\n" +
                "    AND caching = {'keys': 'ALL', 'rows_per_partition': 'NONE'}\n" +
                "    AND cdc = false\n" +
                "    AND comment = ''\n" +
-               "    AND compaction = {'class': 'org.apache.cassandra.db.compaction.SizeTieredCompactionStrategy', 'max_threshold': '32', 'min_threshold': '4'}\n" +
+               "    AND compaction = {'class': '" + compactionClass + "', 'enabled': 'true', 'max_threshold': '32', 'min_threshold': '4'}\n" +
                "    AND compression = {'chunk_length_in_kb': '16', 'class': 'org.apache.cassandra.io.compress.LZ4Compressor'}\n" +
                "    AND crc_check_chance = 1.0\n" +
                "    AND extensions = {}\n" +
