/*
 * Licensed to the Apache Software Foundation (ASF) under one
 * or more contributor license agreements.  See the NOTICE file
 * distributed with this work for additional information
 * regarding copyright ownership.  The ASF licenses this file
 * to you under the Apache License, Version 2.0 (the
 * "License"); you may not use this file except in compliance
 * with the License.  You may obtain a copy of the License at
 *
 *     http://www.apache.org/licenses/LICENSE-2.0
 *
 * Unless required by applicable law or agreed to in writing, software
 * distributed under the License is distributed on an "AS IS" BASIS,
 * WITHOUT WARRANTIES OR CONDITIONS OF ANY KIND, either express or implied.
 * See the License for the specific language governing permissions and
 * limitations under the License.
 */

package org.apache.cassandra.config;

import java.io.ByteArrayOutputStream;
import java.io.IOException;
import java.io.InputStream;
import java.io.PrintStream;
import java.lang.management.ManagementFactory;
import java.lang.management.ThreadInfo;
import java.lang.management.ThreadMXBean;
import java.lang.reflect.Method;
import java.net.URL;
import java.util.ArrayList;
import java.util.Arrays;
import java.util.Collections;
import java.util.HashMap;
import java.util.HashSet;
import java.util.List;
import java.util.Map;
import java.util.Set;

import org.junit.Test;

import org.apache.cassandra.utils.Pair;
import org.apache.logging.log4j.core.LoggerContext;

import static org.junit.Assert.assertEquals;
import static org.junit.Assert.fail;

/**
 * Verifies that {@link DatabaseDescriptor#clientInitialization()} } and a couple of <i>apply</i> methods
 * do not somehow lazily initialize any unwanted part of Cassandra like schema, commit log or start
 * unexpected threads.
 *
 * {@link DatabaseDescriptor#toolInitialization()} is tested via unit tests extending
 * {@link org.apache.cassandra.tools.ToolsTester}.
 */
public class DatabaseDescriptorRefTest
{
    static final String[] validClasses = {
    "org.apache.cassandra.audit.AuditLogOptions",
    "org.apache.cassandra.audit.BinAuditLogger",
    "org.apache.cassandra.audit.BinLogAuditLogger",
    "org.apache.cassandra.audit.IAuditLogger",
    "org.apache.cassandra.auth.AllowAllInternodeAuthenticator",
    "org.apache.cassandra.auth.IInternodeAuthenticator",
    "org.apache.cassandra.auth.IAuthenticator",
    "org.apache.cassandra.auth.IAuthorizer",
    "org.apache.cassandra.auth.IRoleManager",
    "org.apache.cassandra.auth.INetworkAuthorizer",
    "org.apache.cassandra.config.DatabaseDescriptor",
    "org.apache.cassandra.config.ConfigurationLoader",
    "org.apache.cassandra.config.Config",
    "org.apache.cassandra.config.Config$1",
    "org.apache.cassandra.config.Config$CommitLogSync",
    "org.apache.cassandra.config.Config$DiskAccessMode",
    "org.apache.cassandra.config.Config$DiskFailurePolicy",
    "org.apache.cassandra.config.Config$CommitFailurePolicy",
    "org.apache.cassandra.config.Config$DiskOptimizationStrategy",
    "org.apache.cassandra.config.Config$InternodeCompression",
    "org.apache.cassandra.config.Config$MemtableAllocationType",
    "org.apache.cassandra.config.Config$RepairCommandPoolFullStrategy",
    "org.apache.cassandra.config.Config$UserFunctionTimeoutPolicy",
    "org.apache.cassandra.config.Config$CorruptedTombstoneStrategy",
    "org.apache.cassandra.config.DatabaseDescriptor$ByteUnit",
    "org.apache.cassandra.config.ParameterizedClass",
    "org.apache.cassandra.config.EncryptionOptions",
    "org.apache.cassandra.config.EncryptionOptions$ClientEncryptionOptions",
    "org.apache.cassandra.config.EncryptionOptions$ServerEncryptionOptions",
    "org.apache.cassandra.config.EncryptionOptions$ServerEncryptionOptions$InternodeEncryption",
    "org.apache.cassandra.config.EncryptionOptions$ServerEncryptionOptions$OutgoingEncryptedPortSource",
    "org.apache.cassandra.config.YamlConfigurationLoader",
    "org.apache.cassandra.config.YamlConfigurationLoader$PropertiesChecker",
    "org.apache.cassandra.config.YamlConfigurationLoader$PropertiesChecker$1",
    "org.apache.cassandra.config.YamlConfigurationLoader$CustomConstructor",
    "org.apache.cassandra.config.TransparentDataEncryptionOptions",
    "org.apache.cassandra.db.ConsistencyLevel",
    "org.apache.cassandra.db.commitlog.CommitLogSegmentManagerFactory",
    "org.apache.cassandra.db.commitlog.DefaultCommitLogSegmentMgrFactory",
    "org.apache.cassandra.db.commitlog.AbstractCommitLogSegmentManager",
    "org.apache.cassandra.db.commitlog.CommitLogSegmentManagerCDC",
    "org.apache.cassandra.db.commitlog.CommitLogSegmentManagerStandard",
    "org.apache.cassandra.db.commitlog.CommitLog",
    "org.apache.cassandra.db.commitlog.CommitLogMBean",
    "org.apache.cassandra.dht.IPartitioner",
    "org.apache.cassandra.distributed.api.IInstance",
    "org.apache.cassandra.distributed.api.IIsolatedExecutor",
    "org.apache.cassandra.distributed.shared.InstanceClassLoader",
    "org.apache.cassandra.distributed.impl.InstanceConfig",
    "org.apache.cassandra.distributed.api.IInvokableInstance",
    "org.apache.cassandra.distributed.impl.InvokableInstance$CallableNoExcept",
    "org.apache.cassandra.distributed.impl.InvokableInstance$InstanceFunction",
    "org.apache.cassandra.distributed.impl.InvokableInstance$SerializableBiConsumer",
    "org.apache.cassandra.distributed.impl.InvokableInstance$SerializableBiFunction",
    "org.apache.cassandra.distributed.impl.InvokableInstance$SerializableCallable",
    "org.apache.cassandra.distributed.impl.InvokableInstance$SerializableConsumer",
    "org.apache.cassandra.distributed.impl.InvokableInstance$SerializableFunction",
    "org.apache.cassandra.distributed.impl.InvokableInstance$SerializableRunnable",
    "org.apache.cassandra.distributed.impl.InvokableInstance$SerializableTriFunction",
    "org.apache.cassandra.distributed.impl.InvokableInstance$TriFunction",
    "org.apache.cassandra.distributed.impl.Message",
    "org.apache.cassandra.distributed.impl.NetworkTopology",
    "org.apache.cassandra.exceptions.ConfigurationException",
    "org.apache.cassandra.exceptions.RequestValidationException",
    "org.apache.cassandra.exceptions.CassandraException",
    "org.apache.cassandra.exceptions.TransportException",
    "org.apache.cassandra.fql.FullQueryLogger",
    "org.apache.cassandra.fql.FullQueryLoggerOptions",
    "org.apache.cassandra.locator.IEndpointSnitch",
    "org.apache.cassandra.io.FSWriteError",
    "org.apache.cassandra.io.FSError",
    "org.apache.cassandra.io.compress.ICompressor",
    "org.apache.cassandra.io.compress.LZ4Compressor",
    "org.apache.cassandra.io.sstable.metadata.MetadataType",
    "org.apache.cassandra.io.util.BufferedDataOutputStreamPlus",
    "org.apache.cassandra.io.util.DataOutputBuffer",
    "org.apache.cassandra.io.util.DataOutputBufferFixed",
    "org.apache.cassandra.io.util.DataOutputStreamPlus",
    "org.apache.cassandra.io.util.DataOutputPlus",
    "org.apache.cassandra.io.util.DiskOptimizationStrategy",
    "org.apache.cassandra.io.util.SpinningDiskOptimizationStrategy",
    "org.apache.cassandra.locator.Replica",
    "org.apache.cassandra.locator.SimpleSeedProvider",
    "org.apache.cassandra.locator.SeedProvider",
    "org.apache.cassandra.net.BackPressureStrategy",
    "org.apache.cassandra.security.EncryptionContext",
    "org.apache.cassandra.service.CacheService$CacheType",
    "org.apache.cassandra.utils.binlog.BinLogOptions",
    "org.apache.cassandra.utils.FBUtilities",
    "org.apache.cassandra.utils.FBUtilities$1",
    "org.apache.cassandra.utils.CloseableIterator",
    "org.apache.cassandra.utils.Pair",
    "org.apache.cassandra.OffsetAwareConfigurationLoader",
<<<<<<< HEAD
    "org.apache.cassandra.ConsoleAppender",
    "org.apache.cassandra.ConsoleAppender$1",
    "org.apache.cassandra.LogbackStatusListener",
    "org.apache.cassandra.LogbackStatusListener$ToLoggerOutputStream",
    "org.apache.cassandra.LogbackStatusListener$WrappedPrintStream",
    "org.apache.cassandra.TeeingAppender",
=======
    "org.apache.cassandra.audit.IAuditLogger",
    "org.apache.cassandra.audit.BinAuditLogger",
    "org.apache.cassandra.audit.BinLogAuditLogger",
    "org.apache.cassandra.audit.FullQueryLogger",
    "org.apache.cassandra.audit.AuditLogOptions",
    "org.apache.cassandra.utils.binlog.BinLogOptions",
    "org.apache.cassandra.audit.FullQueryLoggerOptions",
>>>>>>> 3ef8da16
    // generated classes
    "org.apache.cassandra.config.ConfigBeanInfo",
    "org.apache.cassandra.config.ConfigCustomizer",
    "org.apache.cassandra.config.EncryptionOptionsBeanInfo",
    "org.apache.cassandra.config.EncryptionOptionsCustomizer",
    "org.apache.cassandra.config.EncryptionOptions$ServerEncryptionOptionsBeanInfo",
    "org.apache.cassandra.config.EncryptionOptions$ServerEncryptionOptionsCustomizer",
    "org.apache.cassandra.ConsoleAppenderBeanInfo",
    "org.apache.cassandra.ConsoleAppenderCustomizer",
    "org.apache.cassandra.locator.InetAddressAndPort",
    "org.apache.cassandra.cql3.statements.schema.AlterKeyspaceStatement",
    "org.apache.cassandra.cql3.statements.schema.CreateKeyspaceStatement"
    };

    static final Set<String> checkedClasses = new HashSet<>(Arrays.asList(validClasses));

    @Test
    public void testDatabaseDescriptorRef() throws Throwable
    {
        PrintStream out = System.out;
        PrintStream err = System.err;

        // Difference from open sourcece - initialize logging before taking threadCount
        // so there is no need to adjust later before checking the threads.getThreadCount below.
        LoggerContext.getContext();
        ThreadMXBean threads = ManagementFactory.getThreadMXBean();
        int threadCount = threads.getThreadCount();

        ClassLoader delegate = Thread.currentThread().getContextClassLoader();

        List<Pair<String, Exception>> violations = Collections.synchronizedList(new ArrayList<>());

        ClassLoader cl = new ClassLoader(null)
        {
            final Map<String, Class<?>> classMap = new HashMap<>();

            public URL getResource(String name)
            {
                return delegate.getResource(name);
            }

            public InputStream getResourceAsStream(String name)
            {
                return delegate.getResourceAsStream(name);
            }

            protected Class<?> findClass(String name) throws ClassNotFoundException
            {
                if (name.startsWith("java."))
                    // Java 11 does not allow a "custom" class loader (i.e. user code)
                    // to define classes in protected packages (like java, java.sql, etc).
                    // Therefore we have to delegate the call to the delegate class loader
                    // itself.
                    return delegate.loadClass(name);

                Class<?> cls = classMap.get(name);
                if (cls != null)
                    return cls;

                if (name.startsWith("org.apache.cassandra."))
                {
                    // out.println(name);

                    if (!checkedClasses.contains(name))
                        violations.add(Pair.create(name, new Exception()));
                }

                URL url = delegate.getResource(name.replace('.', '/') + ".class");
                if (url == null)
                {
                    // For Java 11: system class files are not readable via getResource(), so
                    // try it this way
                    cls = Class.forName(name, false, delegate);
                    classMap.put(name, cls);
                    return cls;
                }

                // Java8 way + all non-system class files
                try (InputStream in = url.openConnection().getInputStream())
                {
                    ByteArrayOutputStream os = new ByteArrayOutputStream();
                    int c;
                    while ((c = in.read()) != -1)
                        os.write(c);
                    byte[] data = os.toByteArray();
                    cls = defineClass(name, data, 0, data.length);
                    classMap.put(name, cls);
                    return cls;
                }
                catch (IOException e)
                {
                    throw new ClassNotFoundException(name, e);
                }
            }
        };

        Thread.currentThread().setContextClassLoader(cl);

        assertEquals("thread started", threadCount, threads.getThreadCount());

        Class cDatabaseDescriptor = Class.forName("org.apache.cassandra.config.DatabaseDescriptor", true, cl);

        for (String methodName : new String[]{
            "clientInitialization",
            "applyAddressConfig",
            "applyInitialTokens",
            // no seed provider in default configuration for clients
            // "applySeedProvider",
            // definitely not safe for clients - implicitly instantiates schema
            // "applyPartitioner",
            // definitely not safe for clients - implicitly instantiates StorageService
            // "applySnitch",
            "applyEncryptionContext",
            // starts "REQUEST-SCHEDULER" thread via RoundRobinScheduler
        })
        {
            Method method = cDatabaseDescriptor.getDeclaredMethod(methodName);
            method.invoke(null);

            if (threadCount != threads.getThreadCount())
            {
                for (ThreadInfo threadInfo : threads.getThreadInfo(threads.getAllThreadIds()))
                    out.println("Thread #" + threadInfo.getThreadId() + ": " + threadInfo.getThreadName());
                assertEquals("thread started in " + methodName, threadCount, ManagementFactory.getThreadMXBean().getThreadCount());
            }

            checkViolations(err, violations);
        }
    }

    private void checkViolations(PrintStream err, List<Pair<String, Exception>> violations)
    {
        if (!violations.isEmpty())
        {
            for (Pair<String, Exception> violation : new ArrayList<>(violations))
            {
                err.println();
                err.println();
                err.println("VIOLATION: " + violation.left);
                violation.right.printStackTrace(err);
            }

            fail();
        }
    }
}<|MERGE_RESOLUTION|>--- conflicted
+++ resolved
@@ -148,22 +148,6 @@
     "org.apache.cassandra.utils.CloseableIterator",
     "org.apache.cassandra.utils.Pair",
     "org.apache.cassandra.OffsetAwareConfigurationLoader",
-<<<<<<< HEAD
-    "org.apache.cassandra.ConsoleAppender",
-    "org.apache.cassandra.ConsoleAppender$1",
-    "org.apache.cassandra.LogbackStatusListener",
-    "org.apache.cassandra.LogbackStatusListener$ToLoggerOutputStream",
-    "org.apache.cassandra.LogbackStatusListener$WrappedPrintStream",
-    "org.apache.cassandra.TeeingAppender",
-=======
-    "org.apache.cassandra.audit.IAuditLogger",
-    "org.apache.cassandra.audit.BinAuditLogger",
-    "org.apache.cassandra.audit.BinLogAuditLogger",
-    "org.apache.cassandra.audit.FullQueryLogger",
-    "org.apache.cassandra.audit.AuditLogOptions",
-    "org.apache.cassandra.utils.binlog.BinLogOptions",
-    "org.apache.cassandra.audit.FullQueryLoggerOptions",
->>>>>>> 3ef8da16
     // generated classes
     "org.apache.cassandra.config.ConfigBeanInfo",
     "org.apache.cassandra.config.ConfigCustomizer",
