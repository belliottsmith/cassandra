--- conflicted
+++ resolved
@@ -55,7 +55,6 @@
         assertEquals(new DurationSpec.IntMillisecondsBound(0), config.commitlog_sync_group_window);
         assertEquals(new DurationSpec.IntMillisecondsBound(0), config.commitlog_sync_period);
         assertNull(config.periodic_commitlog_sync_lag_block);
-<<<<<<< HEAD
         assertEquals(new DurationSpec.IntMillisecondsBound(250), config.cdc_free_space_check_interval);
         assertEquals(new DurationSpec.IntMillisecondsBound(100), config.dynamic_snitch_update_interval);
         assertEquals(new DurationSpec.IntMillisecondsBound(600000), config.dynamic_snitch_reset_interval);
@@ -64,86 +63,44 @@
         assertEquals(new DurationSpec.IntMillisecondsBound(1000), config.gc_warn_threshold);
         assertEquals(new DurationSpec.IntSecondsBound(86400), config.trace_type_query_ttl);
         assertEquals(new DurationSpec.IntSecondsBound(604800), config.trace_type_repair_ttl);
-        assertEquals(new DurationSpec.IntMillisecondsBound(2000), config.permissions_validity);
-        assertNull(config.permissions_update_interval);
-        assertEquals(new DurationSpec.IntMillisecondsBound(2000), config.roles_validity);
-        assertNull(config.roles_update_interval);
-        assertEquals(new DurationSpec.IntMillisecondsBound(2000), config.credentials_validity);
-        assertNull(config.credentials_update_interval);
+        assertEquals(new DurationSpec.IntMillisecondsBound(43200000), config.permissions_validity); // rdar://60088134 p27418044 ENV/CPT Update cassandra yaml closer to prior versions
+        assertEquals(new DurationSpec.IntMillisecondsBound(600000), config.permissions_update_interval);
+        assertEquals(new DurationSpec.IntMillisecondsBound(86400000), config.roles_validity);
+        assertEquals(new DurationSpec.IntMillisecondsBound(600000), config.roles_update_interval);
+        assertEquals(new DurationSpec.IntMillisecondsBound(86400000), config.credentials_validity);
+        assertEquals(new DurationSpec.IntMillisecondsBound(600000), config.credentials_update_interval);
         assertEquals(new DurationSpec.IntMinutesBound(60), config.index_summary_resize_interval);
         assertEquals(DurationSpec.IntSecondsBound.inSecondsString("4h"), config.key_cache_save_period);
         assertEquals(new DurationSpec.IntSecondsBound(30), config.cache_load_timeout);
         assertEquals(new DurationSpec.LongMillisecondsBound(1500), config.user_defined_functions_fail_timeout);
         assertEquals(new DurationSpec.LongMillisecondsBound(500), config.user_defined_functions_warn_timeout);
         assertEquals(new DurationSpec.IntSecondsBound(3600), config.validation_preview_purge_head_start);
-=======
-        assertEquals(DurationSpec.inMilliseconds(250), config.cdc_free_space_check_interval);
-        assertEquals(DurationSpec.inMilliseconds(100), config.dynamic_snitch_update_interval);
-        assertEquals(DurationSpec.inMilliseconds(600000), config.dynamic_snitch_reset_interval);
-        assertEquals(DurationSpec.inMilliseconds(200), config.gc_log_threshold);
-        assertEquals(DurationSpec.inMilliseconds(10000), config.hints_flush_period);
-        assertEquals(DurationSpec.inMilliseconds(1000), config.gc_warn_threshold);
-        assertEquals(DurationSpec.inSeconds(86400), config.trace_type_query_ttl);
-        assertEquals(DurationSpec.inSeconds(604800), config.trace_type_repair_ttl);
-        assertEquals(DurationSpec.inSeconds(43200), config.permissions_validity); // rdar://60088134 p27418044 ENV/CPT Update cassandra yaml closer to prior versions
-        assertEquals(DurationSpec.inSeconds(600), config.permissions_update_interval);
-        assertEquals(DurationSpec.inSeconds(86400), config.roles_validity);
-        assertEquals(DurationSpec.inSeconds(600), config.roles_update_interval);
-        assertEquals(DurationSpec.inSeconds(86400), config.credentials_validity);
-        assertEquals(DurationSpec.inSeconds(600), config.credentials_update_interval);
-        assertEquals(DurationSpec.inMinutes(60), config.index_summary_resize_interval);
-        assertEquals(DurationSpec.inHours(4), config.key_cache_save_period);
->>>>>>> 2790b5a1
 
         //Confirm space parameters were successfully parsed with the default values in cassandra.yaml
         assertNull(config.memtable_heap_space);
         assertNull(config.memtable_offheap_space);
         assertNull(config.repair_session_space); //null everywhere so should be correct, let's check whether it will bomb
-<<<<<<< HEAD
         assertEquals(new DataStorageSpec.IntBytesBound(4194304), config.internode_application_send_queue_capacity);
         assertEquals(new DataStorageSpec.IntBytesBound(134217728), config.internode_application_send_queue_reserve_endpoint_capacity);
         assertEquals(new DataStorageSpec.IntBytesBound(536870912), config.internode_application_send_queue_reserve_global_capacity);
         assertEquals(new DataStorageSpec.IntBytesBound(4194304), config.internode_application_receive_queue_capacity);
         assertEquals(new DataStorageSpec.IntBytesBound(134217728), config.internode_application_receive_queue_reserve_endpoint_capacity);
         assertEquals(new DataStorageSpec.IntBytesBound(536870912), config.internode_application_receive_queue_reserve_global_capacity);
-        assertEquals(new DataStorageSpec.IntMebibytesBound(16), config.native_transport_max_frame_size);
+        assertEquals(new DataStorageSpec.IntMebibytesBound(64), config.native_transport_max_frame_size); // rdar://60088134 p27418044 ENV/CPT Update cassandra yaml closer to prior versions
         assertEquals(new DataStorageSpec.IntMebibytesBound(256), config.max_value_size);
         assertEquals(new DataStorageSpec.IntKibibytesBound(4), config.column_index_size);
         assertEquals(new DataStorageSpec.IntKibibytesBound(2), config.column_index_cache_size);
         assertEquals(new DataStorageSpec.IntKibibytesBound(5), config.batch_size_warn_threshold);
         assertEquals(new DataStorageSpec.IntKibibytesBound(50), config.batch_size_fail_threshold);
         assertEquals(new DataStorageSpec.IntMebibytesBound(100), config.compaction_large_partition_warning_threshold);
-=======
-        assertEquals(new DataStorageSpec("4194304B"), config.internode_application_send_queue_capacity);
-        assertEquals(new DataStorageSpec("134217728B"), config.internode_application_send_queue_reserve_endpoint_capacity);
-        assertEquals(new DataStorageSpec("536870912B"), config.internode_application_send_queue_reserve_global_capacity);
-        assertEquals(new DataStorageSpec("4194304B"), config.internode_application_receive_queue_capacity);
-        assertEquals(new DataStorageSpec("134217728B"), config.internode_application_receive_queue_reserve_endpoint_capacity);
-        assertEquals(new DataStorageSpec("536870912B"), config.internode_application_receive_queue_reserve_global_capacity);
-        assertEquals(new DataStorageSpec("64MiB"), config.native_transport_max_frame_size); // rdar://60088134 p27418044 ENV/CPT Update cassandra yaml closer to prior versions
-        assertEquals(new DataStorageSpec("256MiB"), config.max_value_size);
-        assertEquals(new DataStorageSpec("4KiB"), config.column_index_size);
-        assertEquals(new DataStorageSpec("2KiB"), config.column_index_cache_size);
-        assertEquals(new DataStorageSpec("5KiB"), config.batch_size_warn_threshold);
-        assertEquals(new DataStorageSpec("50KiB"), config.batch_size_fail_threshold);
-        assertEquals(new DataStorageSpec("100MiB"), config.compaction_large_partition_warning_threshold);
->>>>>>> 2790b5a1
         assertNull(config.commitlog_total_space);
         assertEquals(new DataStorageSpec.IntMebibytesBound(5), config.commitlog_segment_size);
         assertNull(config.max_mutation_size); //not set explicitly in the default yaml, check the config; not set there too
-<<<<<<< HEAD
         assertEquals(new DataStorageSpec.IntMebibytesBound(0), config.cdc_total_space);
         assertEquals(new DataStorageSpec.IntKibibytesBound(1024), config.hinted_handoff_throttle);
         assertEquals(new DataStorageSpec.IntKibibytesBound(1024), config.batchlog_replay_throttle);
         assertEquals(new DataStorageSpec.IntKibibytesBound(10240), config.trickle_fsync_interval);
-        assertEquals(new DataStorageSpec.IntMebibytesBound(50), config.sstable_preemptive_open_interval);
-=======
-        assertEquals(new DataStorageSpec("0MiB"), config.cdc_total_space);
-        assertEquals(new DataStorageSpec("1024KiB"), config.hinted_handoff_throttle);
-        assertEquals(new DataStorageSpec("1024KiB"), config.batchlog_replay_throttle);
-        assertEquals(new DataStorageSpec("10240KiB"), config.trickle_fsync_interval);
-        assertEquals(new DataStorageSpec("8796093022207MiB"), config.sstable_preemptive_open_interval); // rdar://60088134 p27418044 ENV/CPT Update cassandra yaml closer to prior versions
->>>>>>> 2790b5a1
+        assertNull(config.sstable_preemptive_open_interval);
         assertNull(config.counter_cache_size);
         assertNull(config.file_cache_size);
         assertNull(config.index_summary_capacity);
