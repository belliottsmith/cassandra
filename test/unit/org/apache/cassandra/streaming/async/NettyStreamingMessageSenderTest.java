/*
 * Licensed to the Apache Software Foundation (ASF) under one
 * or more contributor license agreements.  See the NOTICE file
 * distributed with this work for additional information
 * regarding copyright ownership.  The ASF licenses this file
 * to you under the Apache License, Version 2.0 (the
 * "License"); you may not use this file except in compliance
 * with the License.  You may obtain a copy of the License at
 *
 *     http://www.apache.org/licenses/LICENSE-2.0
 *
 * Unless required by applicable law or agreed to in writing, software
 * distributed under the License is distributed on an "AS IS" BASIS,
 * WITHOUT WARRANTIES OR CONDITIONS OF ANY KIND, either express or implied.
 * See the License for the specific language governing permissions and
 * limitations under the License.
 */

package org.apache.cassandra.streaming.async;

import java.util.UUID;
import java.util.concurrent.ExecutionException;
import java.util.concurrent.Future;
import java.util.concurrent.TimeUnit;
import java.util.concurrent.TimeoutException;

import com.google.common.net.InetAddresses;
import org.junit.After;
import org.junit.Assert;
import org.junit.Before;
import org.junit.BeforeClass;
import org.junit.Test;

import io.netty.channel.ChannelPromise;
import org.apache.cassandra.config.DatabaseDescriptor;
import org.apache.cassandra.locator.InetAddressAndPort;
import org.apache.cassandra.net.TestChannel;
import org.apache.cassandra.net.TestScheduledFuture;
import org.apache.cassandra.streaming.PreviewKind;
import org.apache.cassandra.streaming.StreamOperation;
import org.apache.cassandra.streaming.StreamResultFuture;
import org.apache.cassandra.streaming.StreamSession;
import org.apache.cassandra.streaming.messages.CompleteMessage;

public class NettyStreamingMessageSenderTest
{
    private static final InetAddressAndPort REMOTE_ADDR = InetAddressAndPort.getByAddressOverrideDefaults(InetAddresses.forString("127.0.0.2"), 0);

    private TestChannel channel;
    private StreamSession session;
    private NettyStreamingMessageSender sender;
    private NettyStreamingMessageSender.FileStreamTask fileStreamTask;

    @BeforeClass
    public static void before()
    {
        DatabaseDescriptor.daemonInitialization();
    }

    @Before
    public void setUp()
    {
        channel = new TestChannel(Integer.MAX_VALUE);
        channel.attr(NettyStreamingMessageSender.TRANSFERRING_FILE_ATTR).set(Boolean.FALSE);
        UUID pendingRepair = UUID.randomUUID();
        session = new StreamSession(StreamOperation.BOOTSTRAP, REMOTE_ADDR, (template, messagingVersion) -> null, true, 0, pendingRepair, PreviewKind.ALL);
        StreamResultFuture future = StreamResultFuture.createFollower(0, UUID.randomUUID(), StreamOperation.REPAIR, REMOTE_ADDR, channel, pendingRepair, session.getPreviewKind());
        session.init(future);
<<<<<<< HEAD
        session.attachOutbound(channel);

        sender = session.getMessageSender();
=======
        sender = (NettyStreamingMessageSender) session.getMessageSender();
>>>>>>> ccf5c66e
        sender.setControlMessageChannel(channel);
    }

    @After
    public void tearDown()
    {
        if (fileStreamTask != null)
            fileStreamTask.unsetChannel();
    }

    @Test
    public void KeepAliveTask_normalSend()
    {
        Assert.assertTrue(channel.isOpen());
        NettyStreamingMessageSender.KeepAliveTask task = sender.new KeepAliveTask(channel, session);
        task.run();
        Assert.assertTrue(channel.releaseOutbound());
    }

    @Test
    public void KeepAliveTask_channelClosed()
    {
        channel.close();
        Assert.assertFalse(channel.isOpen());
        channel.releaseOutbound();
        NettyStreamingMessageSender.KeepAliveTask task = sender.new KeepAliveTask(channel, session);
        task.future = new TestScheduledFuture();
        Assert.assertFalse(task.future.isCancelled());
        task.run();
        Assert.assertTrue(task.future.isCancelled());
        Assert.assertFalse(channel.releaseOutbound());
    }

    @Test
    public void KeepAliveTask_closed()
    {
        Assert.assertTrue(channel.isOpen());
        NettyStreamingMessageSender.KeepAliveTask task = sender.new KeepAliveTask(channel, session);
        task.future = new TestScheduledFuture();
        Assert.assertFalse(task.future.isCancelled());

        sender.setClosed();
        Assert.assertFalse(sender.connected());
        task.run();
        Assert.assertTrue(task.future.isCancelled());
        Assert.assertFalse(channel.releaseOutbound());
    }

    @Test
    public void KeepAliveTask_CurrentlyStreaming()
    {
        Assert.assertTrue(channel.isOpen());
        channel.attr(NettyStreamingMessageSender.TRANSFERRING_FILE_ATTR).set(Boolean.TRUE);
        NettyStreamingMessageSender.KeepAliveTask task = sender.new KeepAliveTask(channel, session);
        task.future = new TestScheduledFuture();
        Assert.assertFalse(task.future.isCancelled());

        Assert.assertTrue(sender.connected());
        task.run();
        Assert.assertFalse(task.future.isCancelled());
        Assert.assertFalse(channel.releaseOutbound());
    }

    @Test
    public void FileStreamTask_acquirePermit_closed()
    {
        fileStreamTask = sender.new FileStreamTask(null);
        sender.setClosed();
        Assert.assertFalse(fileStreamTask.acquirePermit(1));
    }

    @Test
    public void FileStreamTask_acquirePermit_HapppyPath()
    {
        int permits = sender.semaphoreAvailablePermits();
        fileStreamTask = sender.new FileStreamTask(null);
        Assert.assertTrue(fileStreamTask.acquirePermit(1));
        Assert.assertEquals(permits - 1, sender.semaphoreAvailablePermits());
    }

    @Test
    public void FileStreamTask_BadChannelAttr()
    {
        int permits = sender.semaphoreAvailablePermits();
        channel.attr(NettyStreamingMessageSender.TRANSFERRING_FILE_ATTR).set(Boolean.TRUE);
        fileStreamTask = sender.new FileStreamTask(null);
        fileStreamTask.injectChannel(channel);
        fileStreamTask.run();
        Assert.assertEquals(StreamSession.State.FAILED, session.state());
        Assert.assertTrue(channel.releaseOutbound()); // when the session fails, it will send a SessionFailed msg
        Assert.assertEquals(permits, sender.semaphoreAvailablePermits());
    }

    @Test
    public void FileStreamTask_HappyPath()
    {
        int permits = sender.semaphoreAvailablePermits();
        fileStreamTask = sender.new FileStreamTask(new CompleteMessage());
        fileStreamTask.injectChannel(channel);
        fileStreamTask.run();
        Assert.assertNotEquals(StreamSession.State.FAILED, session.state());
        Assert.assertTrue(channel.releaseOutbound());
        Assert.assertEquals(permits, sender.semaphoreAvailablePermits());
    }

    @Test
    public void onControlMessageComplete_HappyPath()
    {
        Assert.assertTrue(channel.isOpen());
        Assert.assertTrue(sender.connected());
        ChannelPromise promise = channel.newPromise();
        promise.setSuccess();
        Assert.assertNull(sender.onControlMessageComplete(promise, new CompleteMessage()));
        Assert.assertTrue(channel.isOpen());
        Assert.assertTrue(sender.connected());
        Assert.assertNotEquals(StreamSession.State.FAILED, session.state());
    }

    @Test
    public void onControlMessageComplete_Exception() throws InterruptedException, ExecutionException, TimeoutException
    {
        Assert.assertTrue(channel.isOpen());
        Assert.assertTrue(sender.connected());
        ChannelPromise promise = channel.newPromise();
        promise.setFailure(new RuntimeException("this is just a testing exception"));
        Future f = sender.onControlMessageComplete(promise, new CompleteMessage());

        f.get(5, TimeUnit.SECONDS);

        Assert.assertFalse(channel.isOpen());
        Assert.assertFalse(sender.connected());
        Assert.assertEquals(StreamSession.State.FAILED, session.state());
    }
}<|MERGE_RESOLUTION|>--- conflicted
+++ resolved
@@ -66,13 +66,9 @@
         session = new StreamSession(StreamOperation.BOOTSTRAP, REMOTE_ADDR, (template, messagingVersion) -> null, true, 0, pendingRepair, PreviewKind.ALL);
         StreamResultFuture future = StreamResultFuture.createFollower(0, UUID.randomUUID(), StreamOperation.REPAIR, REMOTE_ADDR, channel, pendingRepair, session.getPreviewKind());
         session.init(future);
-<<<<<<< HEAD
         session.attachOutbound(channel);
 
-        sender = session.getMessageSender();
-=======
         sender = (NettyStreamingMessageSender) session.getMessageSender();
->>>>>>> ccf5c66e
         sender.setControlMessageChannel(channel);
     }
 
