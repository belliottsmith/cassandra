--- conflicted
+++ resolved
@@ -65,14 +65,9 @@
         Set<InetAddressAndPort> endpoints = Sets.newHashSet(remote);
         RepairSession session = new RepairSession(parentSessionId,
                                                   new CommonRange(endpoints, Collections.emptySet(), Arrays.asList(repairRange)),
-<<<<<<< HEAD
                                                   "Keyspace1", RepairParallelism.SEQUENTIAL,
-                                                  false, false,
+                                                  true, false, false,
                                                   PreviewKind.NONE, false, false, false, "Standard1");
-=======
-                                                  "Keyspace1", RepairParallelism.SEQUENTIAL, true, false, false,
-                                                  PreviewKind.NONE, false, "Standard1");
->>>>>>> c14fb07a
 
         // perform convict
         session.convict(remote, Double.MAX_VALUE);
