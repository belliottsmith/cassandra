--- conflicted
+++ resolved
@@ -65,13 +65,8 @@
         Set<InetAddressAndPort> endpoints = Sets.newHashSet(remote);
         RepairSession session = new RepairSession(parentSessionId, sessionId,
                                                   new CommonRange(endpoints, Collections.emptySet(), Arrays.asList(repairRange)),
-<<<<<<< HEAD
-                                                  "Keyspace1", RepairParallelism.SEQUENTIAL,
+                                                  "Keyspace1", RepairParallelism.SEQUENTIAL, true,
                                                   false, false,
-=======
-                                                  "Keyspace1", RepairParallelism.SEQUENTIAL, true,
-                                                  false, false, false,
->>>>>>> b4288863
                                                   PreviewKind.NONE, false, "Standard1");
 
         // perform convict
