--- conflicted
+++ resolved
@@ -111,15 +111,9 @@
         ColumnFamilyStore cfs = Keyspace.open(keyspace).getColumnFamilyStore(columnFamily);
 
         Validator validator = new Validator(desc, remote, 0, PreviewKind.NONE);
-<<<<<<< HEAD
         MerkleTrees trees = new MerkleTrees(partitioner);
         trees.addMerkleTrees((int) Math.pow(2, 15), validator.desc.ranges);
-        validator.prepare(cfs, trees);
-=======
-        MerkleTrees tree = new MerkleTrees(partitioner);
-        tree.addMerkleTrees((int) Math.pow(2, 15), validator.desc.ranges);
-        validator.prepare(cfs, tree, null);
->>>>>>> ea92eb3d
+        validator.prepare(cfs, trees, null);
 
         // and confirm that the trees were split
         assertTrue(trees.size() > 1);
