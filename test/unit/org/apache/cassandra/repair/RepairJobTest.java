--- conflicted
+++ resolved
@@ -124,21 +124,13 @@
     {
         private final List<Callable<?>> syncCompleteCallbacks = new ArrayList<>();
 
-<<<<<<< HEAD
         public MeasureableRepairSession(TimeUUID parentRepairSession, CommonRange commonRange, String keyspace,
-                                        RepairParallelism parallelismDegree, boolean isIncremental, boolean pullRepair,
+                                        RepairParallelism parallelismDegree, boolean allReplicas, boolean isIncremental, boolean pullRepair,
                                         PreviewKind previewKind, boolean optimiseStreams, boolean repairPaxos, boolean paxosOnly,
                                         String... cfnames)
         {
-            super(parentRepairSession, commonRange, keyspace, parallelismDegree, isIncremental, pullRepair,
+            super(parentRepairSession, commonRange, keyspace, parallelismDegree, allReplicas, isIncremental, pullRepair,
                   previewKind, optimiseStreams, repairPaxos, paxosOnly, cfnames);
-=======
-        public MeasureableRepairSession(UUID parentRepairSession, UUID id, CommonRange commonRange, String keyspace,
-                                        RepairParallelism parallelismDegree, boolean allReplicas, boolean isIncremental, boolean pullRepair,
-                                        PreviewKind previewKind, boolean optimiseStreams, String... cfnames)
-        {
-            super(parentRepairSession, id, commonRange, keyspace, parallelismDegree, allReplicas, isIncremental, pullRepair, previewKind, optimiseStreams, cfnames);
->>>>>>> c14fb07a
         }
 
         protected ExecutorPlus createExecutor()
@@ -197,17 +189,10 @@
                                                                  Collections.singletonList(Keyspace.open(KEYSPACE).getColumnFamilyStore(CF)), FULL_RANGE, false,
                                                                  ActiveRepairService.UNREPAIRED_SSTABLE, false, PreviewKind.NONE);
 
-<<<<<<< HEAD
         this.session = new MeasureableRepairSession(parentRepairSession,
                                                     new CommonRange(neighbors, emptySet(), FULL_RANGE),
-                                                    KEYSPACE, SEQUENTIAL, false, false,
+                                                    KEYSPACE, SEQUENTIAL, true, false, false,
                                                     NONE, false, true, false, CF);
-=======
-        this.session = new MeasureableRepairSession(parentRepairSession, UUIDGen.getTimeUUID(),
-                                                    new CommonRange(neighbors, Collections.emptySet(), FULL_RANGE),
-                                                    KEYSPACE, RepairParallelism.SEQUENTIAL, true, false, false,
-                                                    PreviewKind.NONE, false, CF);
->>>>>>> c14fb07a
 
         this.job = new RepairJob(session, CF);
         this.sessionJobDesc = new RepairJobDesc(session.state.parentRepairSession, session.getId(),
