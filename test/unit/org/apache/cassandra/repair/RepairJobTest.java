--- conflicted
+++ resolved
@@ -77,10 +77,7 @@
 import static org.apache.cassandra.utils.asserts.SyncTaskListAssert.assertThat;
 import static org.assertj.core.api.Assertions.assertThat;
 import static org.junit.Assert.assertEquals;
-<<<<<<< HEAD
 import static org.junit.Assert.assertFalse;
-=======
->>>>>>> 3557d3d9
 import static org.junit.Assert.assertTrue;
 import static org.junit.Assert.fail;
 
@@ -309,7 +306,7 @@
 
         interceptRepairMessages(mockTrees, new ArrayList<>());
 
-        try 
+        try
         {
             job.run();
             job.get(TEST_TIMEOUT_S, TimeUnit.SECONDS);
