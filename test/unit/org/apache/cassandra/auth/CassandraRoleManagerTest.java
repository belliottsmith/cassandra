/*
 * Licensed to the Apache Software Foundation (ASF) under one
 * or more contributor license agreements.  See the NOTICE file
 * distributed with this work for additional information
 * regarding copyright ownership.  The ASF licenses this file
 * to you under the Apache License, Version 2.0 (the
 * "License"); you may not use this file except in compliance
 * with the License.  You may obtain a copy of the License at
 *
 *     http://www.apache.org/licenses/LICENSE-2.0
 *
 * Unless required by applicable law or agreed to in writing, software
 * distributed under the License is distributed on an "AS IS" BASIS,
 * WITHOUT WARRANTIES OR CONDITIONS OF ANY KIND, either express or implied.
 * See the License for the specific language governing permissions and
 * limitations under the License.
 */

package org.apache.cassandra.auth;

import java.util.Map;
import java.util.Set;

import com.google.common.collect.Iterables;
import org.junit.Before;
import org.junit.BeforeClass;
import org.junit.Test;

import org.apache.cassandra.SchemaLoader;
import org.apache.cassandra.schema.KeyspaceParams;
import org.apache.cassandra.schema.SchemaConstants;
import org.apache.cassandra.schema.TableMetadata;

<<<<<<< HEAD
import static org.apache.cassandra.auth.AuthTestUtils.*;
=======
import org.apache.cassandra.config.DatabaseDescriptor;
import org.apache.cassandra.db.ColumnFamilyStore;
import org.apache.cassandra.service.StorageService;

import static org.apache.cassandra.auth.RoleTestUtils.*;
>>>>>>> fb426155
import static org.junit.Assert.assertEquals;
import static org.junit.Assert.assertTrue;

public class CassandraRoleManagerTest
{

    @BeforeClass
    public static void setupClass()
    {
        SchemaLoader.prepareServer();
        // create the system_auth keyspace so the IRoleManager can function as normal
        SchemaLoader.createKeyspace(SchemaConstants.AUTH_KEYSPACE_NAME,
                                    KeyspaceParams.simple(1),
                                    Iterables.toArray(AuthKeyspace.metadata().tables, TableMetadata.class));
        // We start StorageService because confirmFastRoleSetup confirms that CassandraRoleManager will
        // take a faster path once the cluster is already setup, which includes checking MessagingService
        // and issuing queries with QueryProcessor.process, which uses TokenMetadata
        DatabaseDescriptor.daemonInitialization();
        StorageService.instance.initServer(0);
    }

    @Before
    public void setup() throws Exception
    {
        ColumnFamilyStore.getIfExists(SchemaConstants.AUTH_KEYSPACE_NAME, AuthKeyspace.ROLES).truncateBlocking();
        ColumnFamilyStore.getIfExists(SchemaConstants.AUTH_KEYSPACE_NAME, AuthKeyspace.ROLE_MEMBERS).truncateBlocking();
    }

    @Test
    public void getGrantedRolesImplMinimizesReads()
    {
        // IRoleManager::getRoleDetails was not in the initial API, so a default impl
        // was added which uses the existing methods on IRoleManager as primitive to
        // construct the Role objects. While this will work for any IRoleManager impl
        // it is inefficient, so CassandraRoleManager has its own implementation which
        // collects all of the necessary info with a single query for each granted role.
        // This just tests that that is the case, i.e. we perform 1 read per role in the
        // transitive set of granted roles
        IRoleManager roleManager = new LocalCassandraRoleManager();
        roleManager.setup();
        for (RoleResource r : ALL_ROLES)
            roleManager.createRole(AuthenticatedUser.ANONYMOUS_USER, r, new RoleOptions());

        // simple role with no grants
        fetchRolesAndCheckReadCount(roleManager, ROLE_A);
        // single level of grants
        grantRolesTo(roleManager, ROLE_A, ROLE_B, ROLE_C);
        fetchRolesAndCheckReadCount(roleManager, ROLE_A);

        // multi level role hierarchy
        grantRolesTo(roleManager, ROLE_B, ROLE_B_1, ROLE_B_2, ROLE_B_3);
        grantRolesTo(roleManager, ROLE_C, ROLE_C_1, ROLE_C_2, ROLE_C_3);
        fetchRolesAndCheckReadCount(roleManager, ROLE_A);

        // Check that when granted roles appear multiple times in parallel levels of the hierarchy, we don't
        // do redundant reads. E.g. here role_b_1, role_b_2 and role_b3 are granted to both role_b and role_c
        // but we only want to actually read them once
        grantRolesTo(roleManager, ROLE_C, ROLE_B_1, ROLE_B_2, ROLE_B_3);
        fetchRolesAndCheckReadCount(roleManager, ROLE_A);
    }

    private void fetchRolesAndCheckReadCount(IRoleManager roleManager, RoleResource primaryRole)
    {
        long before = getRolesReadCount();
        Set<Role> granted = roleManager.getRoleDetails(primaryRole);
        long after = getRolesReadCount();
        assertEquals(granted.size(), after - before);
    }

    @Test
    public void confirmFastRoleSetup() throws Exception
    {
        IRoleManager roleManager = new RoleTestUtils.LocalCassandraRoleManager();
        roleManager.setup();
        for (RoleResource r : ALL_ROLES)
            roleManager.createRole(AuthenticatedUser.ANONYMOUS_USER, r, new RoleOptions());

        CassandraRoleManager crm = new CassandraRoleManager();

        assertEquals(CassandraRoleManager.hasExistingRoles(), true);
        assertEquals(crm.isClusterReady(), false);

        crm.setup();

        // isClusterReady should toggle immediately, without waiting for the scheduled task
        assertEquals(CassandraRoleManager.hasExistingRoles(), true);
        assertEquals(crm.isClusterReady(), true);
    }

    @Test
    public void warmCacheLoadsAllEntries() throws Exception
    {
        IRoleManager roleManager = new RoleTestUtils.LocalCassandraRoleManager();
        roleManager.setup();
        for (RoleResource r : ALL_ROLES)
            roleManager.createRole(AuthenticatedUser.ANONYMOUS_USER, r, new RoleOptions());
        // multi level role hierarchy
        grantRolesTo(roleManager, ROLE_B, ROLE_B_1, ROLE_B_2, ROLE_B_3);
        grantRolesTo(roleManager, ROLE_C, ROLE_C_1, ROLE_C_2, ROLE_C_3);

        // use CassandraRoleManager to get entries for pre-warming a cache, then verify those entries
        CassandraRoleManager crm = new CassandraRoleManager();
        Map<RoleResource, Set<Role>> cacheEntries = crm.bulkLoader().get();

        Set<Role> roleBRoles = cacheEntries.get(ROLE_B);
        assertRoleSet(roleBRoles, ROLE_B, ROLE_B_1, ROLE_B_2, ROLE_B_3);

        Set<Role> roleCRoles = cacheEntries.get(ROLE_C);
        assertRoleSet(roleCRoles, ROLE_C, ROLE_C_1, ROLE_C_2, ROLE_C_3);

        for (RoleResource r : ALL_ROLES)
        {
            // we already verified ROLE_B and ROLE_C
            if (r.equals(ROLE_B) || r.equals(ROLE_C))
                continue;

            // check the cache entries for the roles without any further grants
            assertRoleSet(cacheEntries.get(r), r);
        }
    }

    @Test
    public void warmCacheWithEmptyTable() throws Exception
    {
        CassandraRoleManager crm = new CassandraRoleManager();
        Map<RoleResource, Set<Role>> cacheEntries = crm.bulkLoader().get();
        assertTrue(cacheEntries.isEmpty());
    }

    private void assertRoleSet(Set<Role> actual, RoleResource...expected)
    {
        assertEquals(expected.length, actual.size());

        for (RoleResource expectedRole : expected)
            assertTrue(actual.stream().anyMatch(role -> role.resource.equals(expectedRole)));
    }

}<|MERGE_RESOLUTION|>--- conflicted
+++ resolved
@@ -31,15 +31,11 @@
 import org.apache.cassandra.schema.SchemaConstants;
 import org.apache.cassandra.schema.TableMetadata;
 
-<<<<<<< HEAD
-import static org.apache.cassandra.auth.AuthTestUtils.*;
-=======
 import org.apache.cassandra.config.DatabaseDescriptor;
 import org.apache.cassandra.db.ColumnFamilyStore;
 import org.apache.cassandra.service.StorageService;
 
-import static org.apache.cassandra.auth.RoleTestUtils.*;
->>>>>>> fb426155
+import static org.apache.cassandra.auth.AuthTestUtils.*;
 import static org.junit.Assert.assertEquals;
 import static org.junit.Assert.assertTrue;
 
@@ -112,7 +108,7 @@
     @Test
     public void confirmFastRoleSetup() throws Exception
     {
-        IRoleManager roleManager = new RoleTestUtils.LocalCassandraRoleManager();
+        IRoleManager roleManager = new AuthTestUtils.LocalCassandraRoleManager();
         roleManager.setup();
         for (RoleResource r : ALL_ROLES)
             roleManager.createRole(AuthenticatedUser.ANONYMOUS_USER, r, new RoleOptions());
@@ -132,7 +128,7 @@
     @Test
     public void warmCacheLoadsAllEntries() throws Exception
     {
-        IRoleManager roleManager = new RoleTestUtils.LocalCassandraRoleManager();
+        IRoleManager roleManager = new AuthTestUtils.LocalCassandraRoleManager();
         roleManager.setup();
         for (RoleResource r : ALL_ROLES)
             roleManager.createRole(AuthenticatedUser.ANONYMOUS_USER, r, new RoleOptions());
