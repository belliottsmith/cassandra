/*
 * Licensed to the Apache Software Foundation (ASF) under one
 * or more contributor license agreements.  See the NOTICE file
 * distributed with this work for additional information
 * regarding copyright ownership.  The ASF licenses this file
 * to you under the Apache License, Version 2.0 (the
 * "License"); you may not use this file except in compliance
 * with the License.  You may obtain a copy of the License at
 *
 *     http://www.apache.org/licenses/LICENSE-2.0
 *
 * Unless required by applicable law or agreed to in writing, software
 * distributed under the License is distributed on an "AS IS" BASIS,
 * WITHOUT WARRANTIES OR CONDITIONS OF ANY KIND, either express or implied.
 * See the License for the specific language governing permissions and
 * limitations under the License.
 */

package org.apache.cassandra.gms;

import java.net.InetAddress;
import java.net.UnknownHostException;
import java.util.ArrayList;
import java.util.Collections;
import java.util.List;
import java.util.UUID;

import org.junit.BeforeClass;
import org.junit.Test;

import org.apache.cassandra.Util;
import org.apache.cassandra.config.DatabaseDescriptor;
import org.apache.cassandra.dht.IPartitioner;
import org.apache.cassandra.dht.RandomPartitioner;
import org.apache.cassandra.dht.Token;
import org.apache.cassandra.locator.TokenMetadata;
import org.apache.cassandra.service.StorageService;

import static org.junit.Assert.assertFalse;

public class FailureDetectorTest
{
    @BeforeClass
    public static void setup()
    {
        // slow unit tests can cause problems with FailureDetector's GC pause handling
        System.setProperty("cassandra.max_local_pause_in_ms", "20000");
<<<<<<< HEAD
        DatabaseDescriptor.getHintsDirectory().mkdirs();
=======

        DatabaseDescriptor.setDaemonInitialized();
>>>>>>> 338226e0
    }

    @Test
    public void testConvictAfterLeft() throws UnknownHostException
    {
        StorageService ss = StorageService.instance;
        TokenMetadata tmd = ss.getTokenMetadata();
        tmd.clearUnsafe();
        IPartitioner partitioner = new RandomPartitioner();
        VersionedValue.VersionedValueFactory valueFactory = new VersionedValue.VersionedValueFactory(partitioner);

        ArrayList<Token> endpointTokens = new ArrayList<>();
        ArrayList<Token> keyTokens = new ArrayList<>();
        List<InetAddress> hosts = new ArrayList<>();
        List<UUID> hostIds = new ArrayList<>();

        // we want to convict if there is any heartbeat data present in the FD
        DatabaseDescriptor.setPhiConvictThreshold(0);

        // create a ring of 2 nodes
        Util.createInitialRing(ss, partitioner, endpointTokens, keyTokens, hosts, hostIds, 3);

        InetAddress leftHost = hosts.get(1);

        FailureDetector.instance.report(leftHost);

        // trigger handleStateLeft in StorageService
        ss.onChange(leftHost, ApplicationState.STATUS,
                    valueFactory.left(Collections.singleton(endpointTokens.get(1)), Gossiper.computeExpireTime()));

        // confirm that handleStateLeft was called and leftEndpoint was removed from TokenMetadata
        assertFalse("Left endpoint not removed from TokenMetadata", tmd.isMember(leftHost));

        // confirm the FD's history for leftHost didn't get wiped by status jump to LEFT
        FailureDetector.instance.interpret(leftHost);
        assertFalse("Left endpoint not convicted", FailureDetector.instance.isAlive(leftHost));
    }
}<|MERGE_RESOLUTION|>--- conflicted
+++ resolved
@@ -45,12 +45,8 @@
     {
         // slow unit tests can cause problems with FailureDetector's GC pause handling
         System.setProperty("cassandra.max_local_pause_in_ms", "20000");
-<<<<<<< HEAD
         DatabaseDescriptor.getHintsDirectory().mkdirs();
-=======
-
         DatabaseDescriptor.setDaemonInitialized();
->>>>>>> 338226e0
     }
 
     @Test
