/*
 * Licensed to the Apache Software Foundation (ASF) under one
 * or more contributor license agreements.  See the NOTICE file
 * distributed with this work for additional information
 * regarding copyright ownership.  The ASF licenses this file
 * to you under the Apache License, Version 2.0 (the
 * "License"); you may not use this file except in compliance
 * with the License.  You may obtain a copy of the License at
 *
 *     http://www.apache.org/licenses/LICENSE-2.0
 *
 * Unless required by applicable law or agreed to in writing, software
 * distributed under the License is distributed on an "AS IS" BASIS,
 * WITHOUT WARRANTIES OR CONDITIONS OF ANY KIND, either express or implied.
 * See the License for the specific language governing permissions and
 * limitations under the License.
 */

package org.apache.cassandra.gms;

import java.net.InetAddress;
import java.net.UnknownHostException;
import java.util.ArrayList;
import java.util.Collections;
import java.util.List;
import java.util.UUID;

import org.junit.BeforeClass;
import org.junit.Test;

import org.apache.cassandra.Util;
import org.apache.cassandra.config.DatabaseDescriptor;
import org.apache.cassandra.dht.IPartitioner;
import org.apache.cassandra.dht.RandomPartitioner;
import org.apache.cassandra.dht.Token;
import org.apache.cassandra.locator.TokenMetadata;
import org.apache.cassandra.service.StorageService;

import static org.junit.Assert.assertFalse;

public class FailureDetectorTest
{
    @BeforeClass
    public static void setup()
    {
        // slow unit tests can cause problems with FailureDetector's GC pause handling
        System.setProperty("cassandra.max_local_pause_in_ms", "20000");
<<<<<<< HEAD
        DatabaseDescriptor.getHintsDirectory().mkdirs();
=======
>>>>>>> ab0adf9f
        DatabaseDescriptor.setDaemonInitialized();
        DatabaseDescriptor.createAllDirectories();
    }

    @Test
    public void testConvictAfterLeft() throws UnknownHostException
    {
        StorageService ss = StorageService.instance;
        TokenMetadata tmd = ss.getTokenMetadata();
        tmd.clearUnsafe();
        IPartitioner partitioner = new RandomPartitioner();
        VersionedValue.VersionedValueFactory valueFactory = new VersionedValue.VersionedValueFactory(partitioner);

        ArrayList<Token> endpointTokens = new ArrayList<>();
        ArrayList<Token> keyTokens = new ArrayList<>();
        List<InetAddress> hosts = new ArrayList<>();
        List<UUID> hostIds = new ArrayList<>();

        // we want to convict if there is any heartbeat data present in the FD
        DatabaseDescriptor.setPhiConvictThreshold(0);

        // create a ring of 2 nodes
        Util.createInitialRing(ss, partitioner, endpointTokens, keyTokens, hosts, hostIds, 3);

        InetAddress leftHost = hosts.get(1);

        FailureDetector.instance.report(leftHost);

        // trigger handleStateLeft in StorageService
        ss.onChange(leftHost, ApplicationState.STATUS,
                    valueFactory.left(Collections.singleton(endpointTokens.get(1)), Gossiper.computeExpireTime()));

        // confirm that handleStateLeft was called and leftEndpoint was removed from TokenMetadata
        assertFalse("Left endpoint not removed from TokenMetadata", tmd.isMember(leftHost));

        // confirm the FD's history for leftHost didn't get wiped by status jump to LEFT
        FailureDetector.instance.interpret(leftHost);
        assertFalse("Left endpoint not convicted", FailureDetector.instance.isAlive(leftHost));
    }
}<|MERGE_RESOLUTION|>--- conflicted
+++ resolved
@@ -45,10 +45,6 @@
     {
         // slow unit tests can cause problems with FailureDetector's GC pause handling
         System.setProperty("cassandra.max_local_pause_in_ms", "20000");
-<<<<<<< HEAD
-        DatabaseDescriptor.getHintsDirectory().mkdirs();
-=======
->>>>>>> ab0adf9f
         DatabaseDescriptor.setDaemonInitialized();
         DatabaseDescriptor.createAllDirectories();
     }
