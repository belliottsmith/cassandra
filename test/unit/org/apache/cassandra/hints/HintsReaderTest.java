/*
 * Licensed to the Apache Software Foundation (ASF) under one
 * or more contributor license agreements.  See the NOTICE file
 * distributed with this work for additional information
 * regarding copyright ownership.  The ASF licenses this file
 * to you under the Apache License, Version 2.0 (the
 * "License"); you may not use this file except in compliance
 * with the License.  You may obtain a copy of the License at
 *
 *     http://www.apache.org/licenses/LICENSE-2.0
 *
 * Unless required by applicable law or agreed to in writing, software
 * distributed under the License is distributed on an "AS IS" BASIS,
 * WITHOUT WARRANTIES OR CONDITIONS OF ANY KIND, either express or implied.
 * See the License for the specific language governing permissions and
 * limitations under the License.
 */

package org.apache.cassandra.hints;

import java.io.File;
import java.io.IOException;
import java.nio.ByteBuffer;
import java.nio.file.Files;
import java.nio.file.StandardOpenOption;
import java.util.Iterator;
import java.util.UUID;
import java.util.concurrent.TimeUnit;
import java.util.function.Function;

import com.google.common.collect.Iterables;
import org.junit.BeforeClass;
import org.junit.Test;

import org.apache.cassandra.SchemaLoader;
import org.apache.cassandra.db.Mutation;
import org.apache.cassandra.db.RowUpdateBuilder;
<<<<<<< HEAD
import org.apache.cassandra.db.marshal.ValueAccessors;
=======
import org.apache.cassandra.db.UnknownColumnFamilyException;
>>>>>>> 8257868f
import org.apache.cassandra.db.rows.Cell;
import org.apache.cassandra.db.rows.Row;
import org.apache.cassandra.io.FSReadError;
import org.apache.cassandra.io.util.DataInputBuffer;
import org.apache.cassandra.io.util.FileUtils;
import org.apache.cassandra.schema.KeyspaceParams;
import org.apache.cassandra.schema.MigrationManager;
import org.apache.cassandra.schema.Schema;
import org.apache.cassandra.schema.TableMetadata;

import static junit.framework.Assert.assertEquals;
import static junit.framework.Assert.assertNotNull;
import static org.apache.cassandra.Util.dk;
import static org.apache.cassandra.utils.ByteBufferUtil.bytes;

public class HintsReaderTest
{
    private static final String CF_STANDARD1 = "Standard1";
    private static final String CF_STANDARD2 = "Standard2";

    private static HintsDescriptor descriptor;

    private static File directory;

    @BeforeClass
    public static void defineSchema() throws Exception
    {
        SchemaLoader.prepareServer();

        descriptor = new HintsDescriptor(UUID.randomUUID(), System.currentTimeMillis());
    }

    private static Mutation createMutation(int index, long timestamp, String ks, String tb)
    {
        TableMetadata table = Schema.instance.getTableMetadata(ks, tb);
        return new RowUpdateBuilder(table, timestamp, bytes(index))
               .clustering(bytes(index))
               .add("val", bytes(index))
               .build();
    }

    private void generateHints(int num, String ks) throws IOException
    {
        try (HintsWriter writer = HintsWriter.create(directory, descriptor))
        {
            ByteBuffer buffer = ByteBuffer.allocateDirect(256 * 1024);
            try (HintsWriter.Session session = writer.newSession(buffer))
            {
                for (int i = 0; i < num; i++)
                {
                    long timestamp = descriptor.timestamp + i;
                    Mutation m = createMutation(i, TimeUnit.MILLISECONDS.toMicros(timestamp), ks, CF_STANDARD1);
                    session.append(Hint.create(m, timestamp));
                    m = createMutation(i, TimeUnit.MILLISECONDS.toMicros(timestamp), ks, CF_STANDARD2);
                    session.append(Hint.create(m, timestamp));
                }
            }
            FileUtils.clean(buffer);
        }
    }

    private void readHints(int num, int numTable)
    {
        readAndVerify(num, numTable, HintsReader.Page::hintsIterator);
        readAndVerify(num, numTable, this::deserializePageBuffers);
    }

    private void readAndVerify(int num, int numTable, Function<HintsReader.Page, Iterator<Hint>> getHints)
    {
        long baseTimestamp = descriptor.timestamp;
        int index = 0;
        try (HintsReader reader = HintsReader.open(new File(directory, descriptor.fileName())))
        {
            for (HintsReader.Page page : reader)
            {
                Iterator<Hint> hints = getHints.apply(page);
                while (hints.hasNext())
                {
                    int i = index / numTable;
                    Hint hint = hints.next();
                    if (hint != null)
                    {
                        verifyHint(hint, baseTimestamp, i);
                        index++;
                    }
                }
            }
        }
        assertEquals(index, num);
    }

    private void verifyHint(Hint hint, long baseTimestamp, int i)
    {
        long timestamp = baseTimestamp + i;
        Mutation mutation = hint.mutation;

        assertEquals(timestamp, hint.creationTime);
        assertEquals(dk(bytes(i)), mutation.key());

        Row row = mutation.getPartitionUpdates().iterator().next().iterator().next();
        assertEquals(1, Iterables.size(row.cells()));
        assertEquals(bytes(i), row.clustering().get(0));
        Cell cell = row.cells().iterator().next();
        assertNotNull(cell);
        assertEquals(bytes(i), cell.value());
        assertEquals(timestamp * 1000, cell.timestamp());
    }

<<<<<<< HEAD
                    Row row = mutation.getPartitionUpdates().iterator().next().iterator().next();
                    assertEquals(1, Iterables.size(row.cells()));
                    ValueAccessors.assertDataEquals(bytes(i), row.clustering().get(0));
                    Cell<?> cell = row.cells().iterator().next();
                    assertNotNull(cell);
                    ValueAccessors.assertDataEquals(bytes(i), cell.buffer());
                    assertEquals(timestamp * 1000, cell.timestamp());
=======
    private Iterator<Hint> deserializePageBuffers(HintsReader.Page page)
    {
        final Iterator<ByteBuffer> buffers = page.buffersIterator();
        return new Iterator<Hint>()
        {
            public boolean hasNext()
            {
                return buffers.hasNext();
            }
>>>>>>> 8257868f

            public Hint next()
            {
                try
                {
                    return Hint.serializer.deserialize(new DataInputBuffer(buffers.next(), false),
                                                       descriptor.messagingVersion());
                }
                catch (UnknownColumnFamilyException e)
                {
                    return null;  // ignore
                }
                catch (IOException e)
                {
                    throw new RuntimeException("Unexpected error deserializing hint", e);
                }
            };
        };
    }

    @Test
    public void corruptFile() throws IOException
    {
        corruptFileHelper(new byte[100], "corruptFile");
    }

    @Test(expected = FSReadError.class)
    public void corruptFileNotAllZeros() throws IOException
    {
        byte [] bs = new byte[100];
        bs[50] = 1;
        corruptFileHelper(bs, "corruptFileNotAllZeros");
    }

    private void corruptFileHelper(byte[] toAppend, String ks) throws IOException
    {
        SchemaLoader.createKeyspace(ks,
                                    KeyspaceParams.simple(1),
                                    SchemaLoader.standardCFMD(ks, CF_STANDARD1),
                                    SchemaLoader.standardCFMD(ks, CF_STANDARD2));
        int numTable = 2;
        directory = Files.createTempDirectory(null).toFile();
        try
        {
            generateHints(3, ks);
            File hintFile = new File(directory, descriptor.fileName());
            Files.write(hintFile.toPath(), toAppend, StandardOpenOption.APPEND);
            readHints(3 * numTable, numTable);
        }
        finally
        {
            directory.delete();
        }
    }

    @Test
    public void testNormalRead() throws IOException
    {
        String ks = "testNormalRead";
        SchemaLoader.createKeyspace(ks,
                                    KeyspaceParams.simple(1),
                                    SchemaLoader.standardCFMD(ks, CF_STANDARD1),
                                    SchemaLoader.standardCFMD(ks, CF_STANDARD2));
        int numTable = 2;
        directory = Files.createTempDirectory(null).toFile();
        try
        {
            generateHints(3, ks);
            readHints(3 * numTable, numTable);
        }
        finally
        {
            directory.delete();
        }
    }

    @Test
    public void testDroppedTableRead() throws IOException
    {
        String ks = "testDroppedTableRead";
        SchemaLoader.createKeyspace(ks,
                                    KeyspaceParams.simple(1),
                                    SchemaLoader.standardCFMD(ks, CF_STANDARD1),
                                    SchemaLoader.standardCFMD(ks, CF_STANDARD2));

        directory = Files.createTempDirectory(null).toFile();
        try
        {
            generateHints(3, ks);
            MigrationManager.announceTableDrop(ks, CF_STANDARD1, true);
            readHints(3, 1);
        }
        finally
        {
            directory.delete();
        }
    }
}<|MERGE_RESOLUTION|>--- conflicted
+++ resolved
@@ -35,13 +35,10 @@
 import org.apache.cassandra.SchemaLoader;
 import org.apache.cassandra.db.Mutation;
 import org.apache.cassandra.db.RowUpdateBuilder;
-<<<<<<< HEAD
 import org.apache.cassandra.db.marshal.ValueAccessors;
-=======
-import org.apache.cassandra.db.UnknownColumnFamilyException;
->>>>>>> 8257868f
 import org.apache.cassandra.db.rows.Cell;
 import org.apache.cassandra.db.rows.Row;
+import org.apache.cassandra.exceptions.UnknownTableException;
 import org.apache.cassandra.io.FSReadError;
 import org.apache.cassandra.io.util.DataInputBuffer;
 import org.apache.cassandra.io.util.FileUtils;
@@ -141,22 +138,14 @@
 
         Row row = mutation.getPartitionUpdates().iterator().next().iterator().next();
         assertEquals(1, Iterables.size(row.cells()));
-        assertEquals(bytes(i), row.clustering().get(0));
-        Cell cell = row.cells().iterator().next();
+        ValueAccessors.assertDataEquals(bytes(i), row.clustering().get(0));
+        Cell<?> cell = row.cells().iterator().next();
         assertNotNull(cell);
-        assertEquals(bytes(i), cell.value());
+        ValueAccessors.assertDataEquals(bytes(i), cell.buffer());
         assertEquals(timestamp * 1000, cell.timestamp());
     }
 
-<<<<<<< HEAD
-                    Row row = mutation.getPartitionUpdates().iterator().next().iterator().next();
-                    assertEquals(1, Iterables.size(row.cells()));
-                    ValueAccessors.assertDataEquals(bytes(i), row.clustering().get(0));
-                    Cell<?> cell = row.cells().iterator().next();
-                    assertNotNull(cell);
-                    ValueAccessors.assertDataEquals(bytes(i), cell.buffer());
-                    assertEquals(timestamp * 1000, cell.timestamp());
-=======
+
     private Iterator<Hint> deserializePageBuffers(HintsReader.Page page)
     {
         final Iterator<ByteBuffer> buffers = page.buffersIterator();
@@ -166,7 +155,6 @@
             {
                 return buffers.hasNext();
             }
->>>>>>> 8257868f
 
             public Hint next()
             {
@@ -175,15 +163,15 @@
                     return Hint.serializer.deserialize(new DataInputBuffer(buffers.next(), false),
                                                        descriptor.messagingVersion());
                 }
-                catch (UnknownColumnFamilyException e)
-                {
-                    return null;  // ignore
+                catch (UnknownTableException e)
+                {
+                    return null; // ignore
                 }
                 catch (IOException e)
                 {
                     throw new RuntimeException("Unexpected error deserializing hint", e);
                 }
-            };
+            }
         };
     }
 
