--- conflicted
+++ resolved
@@ -28,11 +28,8 @@
 import java.util.function.Function;
 
 import com.google.common.collect.Iterables;
-<<<<<<< HEAD
+import com.google.common.util.concurrent.RateLimiter;
 import org.apache.cassandra.io.util.File;
-=======
-import com.google.common.util.concurrent.RateLimiter;
->>>>>>> cb2b50a9
 import org.junit.BeforeClass;
 import org.junit.Test;
 
@@ -271,7 +268,7 @@
                                     KeyspaceParams.simple(1),
                                     SchemaLoader.standardCFMD(ks, CF_STANDARD1),
                                     SchemaLoader.standardCFMD(ks, CF_STANDARD2));
-        directory = Files.createTempDirectory(null).toFile();
+        directory = new File(Files.createTempDirectory(null));
         try
         {
             generateHints(3, ks, 1);
@@ -281,7 +278,7 @@
         }
         finally
         {
-            directory.delete();
+            directory.deleteRecursive();
         }
     }
 
@@ -293,7 +290,7 @@
                                     KeyspaceParams.simple(1),
                                     SchemaLoader.standardCFMD(ks, CF_STANDARD1),
                                     SchemaLoader.standardCFMD(ks, CF_STANDARD2));
-        directory = Files.createTempDirectory(null).toFile();
+        directory = new File(Files.createTempDirectory(null));
         try
         {
             generateHints(3, ks, 0);
@@ -303,7 +300,7 @@
         }
         finally
         {
-            directory.delete();
+            directory.deleteRecursive();
         }
     }
 }