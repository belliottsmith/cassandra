/*
 * Licensed to the Apache Software Foundation (ASF) under one
 * or more contributor license agreements.  See the NOTICE file
 * distributed with this work for additional information
 * regarding copyright ownership.  The ASF licenses this file
 * to you under the Apache License, Version 2.0 (the
 * "License"); you may not use this file except in compliance
 * with the License.  You may obtain a copy of the License at
 *
 *     http://www.apache.org/licenses/LICENSE-2.0
 *
 * Unless required by applicable law or agreed to in writing, software
 * distributed under the License is distributed on an "AS IS" BASIS,
 * WITHOUT WARRANTIES OR CONDITIONS OF ANY KIND, either express or implied.
 * See the License for the specific language governing permissions and
 * limitations under the License.
 */
package org.apache.cassandra.io.sstable.metadata;

import java.io.File;
import java.io.FileOutputStream;
import java.io.IOException;
import java.util.Arrays;
import java.util.Collections;
import java.util.EnumSet;
import java.util.Map;

import org.junit.BeforeClass;
import org.junit.Test;

import org.apache.cassandra.SchemaLoader;
import org.apache.cassandra.config.DatabaseDescriptor;
import org.apache.cassandra.db.SerializationHeader;
import org.apache.cassandra.db.commitlog.CommitLogPosition;
import org.apache.cassandra.db.commitlog.IntervalSet;
import org.apache.cassandra.dht.RandomPartitioner;
import org.apache.cassandra.io.sstable.Component;
import org.apache.cassandra.io.sstable.Descriptor;
import org.apache.cassandra.io.sstable.format.SSTableFormat;
import org.apache.cassandra.io.sstable.format.Version;
import org.apache.cassandra.io.sstable.format.big.BigFormat;
import org.apache.cassandra.io.util.BufferedDataOutputStreamPlus;
import org.apache.cassandra.io.util.DataOutputStreamPlus;
import org.apache.cassandra.io.util.FileUtils;
import org.apache.cassandra.io.util.RandomAccessReader;
import org.apache.cassandra.schema.TableMetadata;
import org.apache.cassandra.utils.Throwables;

import static org.junit.Assert.assertEquals;
import static org.junit.Assert.assertFalse;
import static org.junit.Assert.assertTrue;

public class MetadataSerializerTest
{
    @BeforeClass
    public static void initDD()
    {
        DatabaseDescriptor.daemonInitialization();
    }

    @Test
    public void testSerialization() throws IOException
    {
        Map<MetadataType, MetadataComponent> originalMetadata = constructMetadata();

        MetadataSerializer serializer = new MetadataSerializer();
        File statsFile = serialize(originalMetadata, serializer, BigFormat.latestVersion);

        Descriptor desc = new Descriptor(statsFile.getParentFile(), "", "", 0, SSTableFormat.Type.BIG);
        try (RandomAccessReader in = RandomAccessReader.open(statsFile))
        {
            Map<MetadataType, MetadataComponent> deserialized = serializer.deserialize(desc, in, EnumSet.allOf(MetadataType.class));

            for (MetadataType type : MetadataType.values())
            {
                assertEquals(originalMetadata.get(type), deserialized.get(type));
            }
        }
    }

    @Test
    public void testHistogramSterilization() throws IOException
    {
        Map<MetadataType, MetadataComponent> originalMetadata = constructMetadata();

        // Modify the histograms to overflow:
        StatsMetadata originalStats = (StatsMetadata) originalMetadata.get(MetadataType.STATS);
        originalStats.estimatedCellPerPartitionCount.add(Long.MAX_VALUE);
        originalStats.estimatedPartitionSize.add(Long.MAX_VALUE);
        assertTrue(originalStats.estimatedCellPerPartitionCount.isOverflowed());
        assertTrue(originalStats.estimatedPartitionSize.isOverflowed());

        // Serialize w/ overflowed histograms:
        MetadataSerializer serializer = new MetadataSerializer();
        File statsFile = serialize(originalMetadata, serializer, BigFormat.latestVersion);
        Descriptor desc = new Descriptor(statsFile.getParentFile(), "", "", 0, SSTableFormat.Type.BIG);

        try (RandomAccessReader in = RandomAccessReader.open(statsFile))
        {
            // Deserialie and verify that the two histograms have had their overflow buckets cleared:
            Map<MetadataType, MetadataComponent> deserialized = serializer.deserialize(desc, in, EnumSet.allOf(MetadataType.class));
            StatsMetadata deserializedStats = (StatsMetadata) deserialized.get(MetadataType.STATS);
            assertFalse(deserializedStats.estimatedCellPerPartitionCount.isOverflowed());
            assertFalse(deserializedStats.estimatedPartitionSize.isOverflowed());
        }
    }

    public File serialize(Map<MetadataType, MetadataComponent> metadata, MetadataSerializer serializer, Version version)
    throws IOException
    {
        // Serialize to tmp file
        File statsFile = FileUtils.createTempFile(Component.STATS.name, null);
        try (DataOutputStreamPlus out = new BufferedDataOutputStreamPlus(new FileOutputStream(statsFile)))
        {
            serializer.serialize(metadata, out, version);
        }
        return statsFile;
    }

    public Map<MetadataType, MetadataComponent> constructMetadata()
    {
        CommitLogPosition club = new CommitLogPosition(11L, 12);
        CommitLogPosition cllb = new CommitLogPosition(9L, 12);

        TableMetadata cfm = SchemaLoader.standardCFMD("ks1", "cf1").build();
        MetadataCollector collector = new MetadataCollector(cfm.comparator)
                                      .commitLogIntervals(new IntervalSet<>(cllb, club));

        String partitioner = RandomPartitioner.class.getCanonicalName();
        double bfFpChance = 0.1;
        return collector.finalizeMetadata(partitioner, bfFpChance, 0, null, false, SerializationHeader.make(cfm, Collections.emptyList()));
    }

    private void testVersions(String... versions) throws Throwable
    {
        Throwable t = null;
        for (int oldIdx = 0; oldIdx < versions.length; oldIdx++)
        {
            for (int newIdx = oldIdx; newIdx < versions.length; newIdx++)
            {
                try
                {
                    testOldReadsNew(versions[oldIdx], versions[newIdx]);
                }
                catch (Exception | AssertionError e)
                {
                    t = Throwables.merge(t, new AssertionError("Failed to test " + versions[oldIdx] + " -> " + versions[newIdx], e));
                }
            }
        }
        if (t != null)
        {
            throw t;
        }
    }

    @Test
    public void testMVersions() throws Throwable
    {
        testVersions("ma", "mb", "mc", "md", "me");
    }

    @Test
<<<<<<< HEAD
    public void testNVersions() throws Throwable
=======
    public void testMeReadMe() throws IOException
    {
        testOldReadsNew("me", "me");
    }

    @Test
    public void testNaReadNa() throws IOException
>>>>>>> 064daa70
    {
        testVersions("na", "nb");
    }

    public void testOldReadsNew(String oldV, String newV) throws IOException
    {
        Map<MetadataType, MetadataComponent> originalMetadata = constructMetadata();

        MetadataSerializer serializer = new MetadataSerializer();
        // Write metadata in two minor formats.
        File statsFileLb = serialize(originalMetadata, serializer, BigFormat.instance.getVersion(newV));
        File statsFileLa = serialize(originalMetadata, serializer, BigFormat.instance.getVersion(oldV));
        // Reading both as earlier version should yield identical results.
        SSTableFormat.Type stype = SSTableFormat.Type.current();
        Descriptor desc = new Descriptor(stype.info.getVersion(oldV), statsFileLb.getParentFile(), "", "", 0, stype);
        try (RandomAccessReader inLb = RandomAccessReader.open(statsFileLb);
             RandomAccessReader inLa = RandomAccessReader.open(statsFileLa))
        {
            Map<MetadataType, MetadataComponent> deserializedLb = serializer.deserialize(desc, inLb, EnumSet.allOf(MetadataType.class));
            Map<MetadataType, MetadataComponent> deserializedLa = serializer.deserialize(desc, inLa, EnumSet.allOf(MetadataType.class));

            for (MetadataType type : MetadataType.values())
            {
                assertEquals(deserializedLa.get(type), deserializedLb.get(type));

                if (MetadataType.STATS != type)
                    assertEquals(originalMetadata.get(type), deserializedLb.get(type));
            }
        }
    }

    @Test
    public void pendingRepairCompatibility()
    {
        Arrays.asList("ma", "mb", "mc", "md", "me").forEach(v -> assertFalse(BigFormat.instance.getVersion(v).hasPendingRepair()));
        Arrays.asList("na", "nb").forEach(v -> assertTrue(BigFormat.instance.getVersion(v).hasPendingRepair()));
    }

    @Test
    public void originatingHostCompatibility()
    {
        Arrays.asList("ma", "mb", "mc", "md", "na").forEach(v -> assertFalse(BigFormat.instance.getVersion(v).hasOriginatingHostId()));
        Arrays.asList("me", "nb").forEach(v -> assertTrue(BigFormat.instance.getVersion(v).hasOriginatingHostId()));
    }

    @Test
    public void partialChecksumCompatibility() {
        Version md = BigFormat.instance.getVersion("md");
        assertFalse(md.hasPartialMetadataChecksum());
        Version me = BigFormat.instance.getVersion("me");
        assertTrue(me.hasPartialMetadataChecksum());
        // '`', which is one less than 'a' should still have partial metadata
        Version nbacktick = BigFormat.instance.getVersion("n`");
        assertTrue(nbacktick.hasPartialMetadataChecksum());
        Version na = BigFormat.instance.getVersion("na");
        assertFalse(na.hasPartialMetadataChecksum());
    }
}<|MERGE_RESOLUTION|>--- conflicted
+++ resolved
@@ -157,21 +157,11 @@
     @Test
     public void testMVersions() throws Throwable
     {
-        testVersions("ma", "mb", "mc", "md", "me");
-    }
-
-    @Test
-<<<<<<< HEAD
+        testVersions("ma", "mb", "mc", "md", "me", "mf");
+    }
+
+    @Test
     public void testNVersions() throws Throwable
-=======
-    public void testMeReadMe() throws IOException
-    {
-        testOldReadsNew("me", "me");
-    }
-
-    @Test
-    public void testNaReadNa() throws IOException
->>>>>>> 064daa70
     {
         testVersions("na", "nb");
     }
@@ -206,15 +196,15 @@
     @Test
     public void pendingRepairCompatibility()
     {
-        Arrays.asList("ma", "mb", "mc", "md", "me").forEach(v -> assertFalse(BigFormat.instance.getVersion(v).hasPendingRepair()));
-        Arrays.asList("na", "nb").forEach(v -> assertTrue(BigFormat.instance.getVersion(v).hasPendingRepair()));
+        Arrays.asList("ma", "mb", "mc").forEach(v -> assertFalse(BigFormat.instance.getVersion(v).hasPendingRepair()));
+        Arrays.asList("md", "me", "mf", "na", "nb").forEach(v -> assertTrue(BigFormat.instance.getVersion(v).hasPendingRepair()));
     }
 
     @Test
     public void originatingHostCompatibility()
     {
-        Arrays.asList("ma", "mb", "mc", "md", "na").forEach(v -> assertFalse(BigFormat.instance.getVersion(v).hasOriginatingHostId()));
-        Arrays.asList("me", "nb").forEach(v -> assertTrue(BigFormat.instance.getVersion(v).hasOriginatingHostId()));
+        Arrays.asList("ma", "mb", "mc", "md", "me", "mf", "na").forEach(v -> assertFalse(v, BigFormat.instance.getVersion(v).hasOriginatingHostId()));
+        Arrays.asList("mg", "nb").forEach(v -> assertTrue(v, BigFormat.instance.getVersion(v).hasOriginatingHostId()));
     }
 
     @Test
