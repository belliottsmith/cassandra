--- conflicted
+++ resolved
@@ -104,11 +104,7 @@
      * See {@link #testGenerateSstables()} to generate sstables.
      * Take care on commit as you need to add the sstable files using {@code git add -f}
      */
-<<<<<<< HEAD
     public static final String[] legacyVersions = {"nb", "na", "me", "md", "mc", "mb", "ma"};
-=======
-    public static final String[] legacyVersions = {"na", "me", "md", "mc", "mb", "ma"};
->>>>>>> 064daa70
 
     // 1200 chars
     static final String longString = "0123456789012345678901234567890123456789012345678901234567890123456789012345678901234567890123456789" +
