/*
 * Licensed to the Apache Software Foundation (ASF) under one
 * or more contributor license agreements.  See the NOTICE file
 * distributed with this work for additional information
 * regarding copyright ownership.  The ASF licenses this file
 * to you under the Apache License, Version 2.0 (the
 * "License"); you may not use this file except in compliance
 * with the License.  You may obtain a copy of the License at
 *
 *     http://www.apache.org/licenses/LICENSE-2.0
 *
 * Unless required by applicable law or agreed to in writing, software
 * distributed under the License is distributed on an "AS IS" BASIS,
 * WITHOUT WARRANTIES OR CONDITIONS OF ANY KIND, either express or implied.
 * See the License for the specific language governing permissions and
 * limitations under the License.
 */
package org.apache.cassandra.io.sstable;

import java.io.File;
import java.io.FileInputStream;
import java.io.FileOutputStream;
import java.io.IOException;
import java.util.ArrayList;
import java.util.List;
import java.util.Random;

import org.junit.After;
import org.junit.Assert;
import org.junit.BeforeClass;
import org.junit.Ignore;
import org.junit.Test;

import org.slf4j.Logger;
import org.slf4j.LoggerFactory;

import org.apache.cassandra.SchemaLoader;
import org.apache.cassandra.config.DatabaseDescriptor;
import org.apache.cassandra.config.CFMetaData;
import org.apache.cassandra.config.ColumnDefinition;
import org.apache.cassandra.cql3.QueryProcessor;
import org.apache.cassandra.cql3.UntypedResultSet;
import org.apache.cassandra.db.ColumnFamilyStore;
import org.apache.cassandra.db.Keyspace;
import org.apache.cassandra.db.SinglePartitionSliceCommandTest;
import org.apache.cassandra.db.compaction.Verifier;
import org.apache.cassandra.db.marshal.BytesType;
import org.apache.cassandra.db.marshal.SetType;
import org.apache.cassandra.db.marshal.UTF8Type;
import org.apache.cassandra.db.rows.RangeTombstoneMarker;
import org.apache.cassandra.db.rows.Unfiltered;
import org.apache.cassandra.dht.IPartitioner;
import org.apache.cassandra.dht.Range;
import org.apache.cassandra.dht.Token;
import org.apache.cassandra.exceptions.ConfigurationException;
import org.apache.cassandra.io.sstable.format.SSTableFormat;
import org.apache.cassandra.io.sstable.format.SSTableReader;
import org.apache.cassandra.io.sstable.format.Version;
import org.apache.cassandra.io.sstable.format.big.BigFormat;
import org.apache.cassandra.io.util.FileUtils;
import org.apache.cassandra.service.CacheService;
import org.apache.cassandra.service.StorageService;
import org.apache.cassandra.streaming.StreamPlan;
import org.apache.cassandra.streaming.StreamSession;
import org.apache.cassandra.utils.ByteBufferUtil;
import org.apache.cassandra.utils.FBUtilities;

/**
 * Tests backwards compatibility for SSTables
 */
public class LegacySSTableTest
{
    private static final Logger logger = LoggerFactory.getLogger(LegacySSTableTest.class);

    public static final String LEGACY_SSTABLE_PROP = "legacy-sstable-root";

    public static File LEGACY_SSTABLE_ROOT;

    /**
     * When adding a new sstable version, add that one here.
     * See {@link #testGenerateSstables()} to generate sstables.
     * Take care on commit as you need to add the sstable files using {@code git add -f}
     */
    public static final String[] legacyVersions = {"mc", "mb", "ma", "la", "ka", "jb"};

    // 1200 chars
    static final String longString = "0123456789012345678901234567890123456789012345678901234567890123456789012345678901234567890123456789" +
                                     "0123456789012345678901234567890123456789012345678901234567890123456789012345678901234567890123456789" +
                                     "0123456789012345678901234567890123456789012345678901234567890123456789012345678901234567890123456789" +
                                     "0123456789012345678901234567890123456789012345678901234567890123456789012345678901234567890123456789" +
                                     "0123456789012345678901234567890123456789012345678901234567890123456789012345678901234567890123456789" +
                                     "0123456789012345678901234567890123456789012345678901234567890123456789012345678901234567890123456789" +
                                     "0123456789012345678901234567890123456789012345678901234567890123456789012345678901234567890123456789" +
                                     "0123456789012345678901234567890123456789012345678901234567890123456789012345678901234567890123456789" +
                                     "0123456789012345678901234567890123456789012345678901234567890123456789012345678901234567890123456789" +
                                     "0123456789012345678901234567890123456789012345678901234567890123456789012345678901234567890123456789" +
                                     "0123456789012345678901234567890123456789012345678901234567890123456789012345678901234567890123456789" +
                                     "0123456789012345678901234567890123456789012345678901234567890123456789012345678901234567890123456789";

    @BeforeClass
    public static void defineSchema() throws ConfigurationException
    {
        String scp = System.getProperty(LEGACY_SSTABLE_PROP);
        Assert.assertNotNull("System property " + LEGACY_SSTABLE_ROOT + " not set", scp);
        
        LEGACY_SSTABLE_ROOT = new File(scp).getAbsoluteFile();
        Assert.assertTrue("System property " + LEGACY_SSTABLE_ROOT + " does not specify a directory", LEGACY_SSTABLE_ROOT.isDirectory());

        SchemaLoader.prepareServer();
        StorageService.instance.initServer();
        Keyspace.setInitialized();
        createKeyspace();
        for (String legacyVersion : legacyVersions)
        {
            createTables(legacyVersion);
        }

    }

    @After
    public void tearDown()
    {
        for (String legacyVersion : legacyVersions)
        {
            truncateTables(legacyVersion);
        }
    }

    /**
     * Get a descriptor for the legacy sstable at the given version.
     */
    protected Descriptor getDescriptor(String legacyVersion, String table)
    {
        return new Descriptor(legacyVersion, getTableDir(legacyVersion, table), "legacy_tables", table, 1,
                              BigFormat.instance.getVersion(legacyVersion).hasNewFileName()?
                              SSTableFormat.Type.BIG :SSTableFormat.Type.LEGACY);
    }

    @Test
    public void testLoadLegacyCqlTables() throws Exception
    {
        DatabaseDescriptor.setColumnIndexCacheSize(99999);
        CacheService.instance.invalidateKeyCache();
        doTestLegacyCqlTables();
    }

    @Test
    public void testLoadLegacyCqlTablesShallow() throws Exception
    {
        DatabaseDescriptor.setColumnIndexCacheSize(0);
        CacheService.instance.invalidateKeyCache();
        doTestLegacyCqlTables();
    }

    private void doTestLegacyCqlTables() throws Exception
    {
        for (String legacyVersion : legacyVersions)
        {
            logger.info("Loading legacy version: {}", legacyVersion);
            truncateLegacyTables(legacyVersion);
            loadLegacyTables(legacyVersion);
            CacheService.instance.invalidateKeyCache();
            long startCount = CacheService.instance.keyCache.size();
            verifyReads(legacyVersion);
            verifyCache(legacyVersion, startCount);
            compactLegacyTables(legacyVersion);
        }
    }

    @Test
    public void testStreamLegacyCqlTables() throws Exception
    {
        for (String legacyVersion : legacyVersions)
        {
            streamLegacyTables(legacyVersion);
            verifyReads(legacyVersion);
        }
    }
    @Test
    public void testReverseIterationOfLegacyIndexedSSTable() throws Exception
    {
        // During upgrades from 2.1 to 3.0, reverse queries can drop rows before upgradesstables is completed
        QueryProcessor.executeInternal("CREATE TABLE legacy_tables.legacy_ka_indexed (" +
                                       "  p int," +
                                       "  c int," +
                                       "  v1 int," +
                                       "  v2 int," +
                                       "  PRIMARY KEY(p, c)" +
                                       ")");
        loadLegacyTable("legacy_%s_indexed%s", "ka", "");
        UntypedResultSet rs = QueryProcessor.executeInternal("SELECT * " +
                                                             "FROM legacy_tables.legacy_ka_indexed " +
                                                             "WHERE p=1 " +
                                                             "ORDER BY c DESC");
        Assert.assertEquals(5000, rs.size());
    }

    @Test
    public void testReadingLegacyIndexedSSTableWithStaticColumns() throws Exception
    {
        // During upgrades from 2.1 to 3.0, reading from tables with static columns errors before upgradesstables
        // is completed
        QueryProcessor.executeInternal("CREATE TABLE legacy_tables.legacy_ka_indexed_static (" +
                                       "  p int," +
                                       "  c int," +
                                       "  v1 int," +
                                       "  v2 int," +
                                       "  s1 int static," +
                                       "  s2 int static," +
                                       "  PRIMARY KEY(p, c)" +
                                       ")");
        loadLegacyTable("legacy_%s_indexed_static%s", "ka", "");
        UntypedResultSet rs = QueryProcessor.executeInternal("SELECT * " +
                                                             "FROM legacy_tables.legacy_ka_indexed_static " +
                                                             "WHERE p=1 ");
        Assert.assertEquals(5000, rs.size());
    }

    @Test
    public void test14766() throws Exception
    {
        /*
         * During upgrades from 2.1 to 3.0, reading from old sstables in reverse order could omit the very last row if the
         * last indexed block had only two Unfiltered-s. See CASSANDRA-14766 for details.
         *
         * The sstable used here has two indexed blocks, with 2 cells/rows of ~500 bytes each, with column index interval of 1kb.
         * Without the fix SELECT * returns 4 rows in ASC order, but only 3 rows in DESC order, omitting the last one.
         */

        QueryProcessor.executeInternal("CREATE TABLE legacy_tables.legacy_ka_14766 (pk int, ck int, value text, PRIMARY KEY (pk, ck));");
        loadLegacyTable("legacy_%s_14766%s", "ka", "");

        UntypedResultSet rs;

        // read all rows in ASC order, expect all 4 to be returned
        rs = QueryProcessor.executeInternal("SELECT * FROM legacy_tables.legacy_ka_14766 WHERE pk = 0 ORDER BY ck ASC;");
        Assert.assertEquals(4, rs.size());

        // read all rows in DESC order, expect all 4 to be returned
        rs = QueryProcessor.executeInternal("SELECT * FROM legacy_tables.legacy_ka_14766 WHERE pk = 0 ORDER BY ck DESC;");
        Assert.assertEquals(4, rs.size());
    }

    @Test
    public void test14803() throws Exception
    {
        /*
         * During upgrades from 2.1 to 3.0, reading from old sstables in reverse order could return early if the sstable
         * reverse iterator encounters an indexed block that only covers a single row, and that row starts in the next
         * indexed block.
         */

        QueryProcessor.executeInternal("CREATE TABLE legacy_tables.legacy_ka_14803 (k int, c int, v1 blob, v2 blob, PRIMARY KEY (k, c));");
        loadLegacyTable("legacy_%s_14803%s", "ka", "");

        UntypedResultSet forward = QueryProcessor.executeOnceInternal(String.format("SELECT * FROM legacy_tables.legacy_ka_14803 WHERE k=100"));
        UntypedResultSet reverse = QueryProcessor.executeOnceInternal(String.format("SELECT * FROM legacy_tables.legacy_ka_14803 WHERE k=100 ORDER BY c DESC"));

        logger.info("{} - {}", forward.size(), reverse.size());
        Assert.assertFalse(forward.isEmpty());
        Assert.assertEquals(forward.size(), reverse.size());
    }

    @Test
    public void test14873() throws Exception
    {
        /*
         * When reading 2.1 sstables in 3.0 in reverse order it's possible to wrongly return an empty result set if the
         * partition being read has a static row, and the read is performed backwards.
         */

        /*
         * Contents of the SSTable (column_index_size_in_kb: 1) below:
         *
         * insert into legacy_tables.legacy_ka_14873 (pkc, sc)     values (0, 0);
         * insert into legacy_tables.legacy_ka_14873 (pkc, cc, rc) values (0, 5, '5555555555555555555555555555555555555555555555555555555555555555555555555555555555555555555555555555555555555555555555555555555555555555555555555555555555555555555555555555555555555555555555555555555555555555555555555555555555555555555555555555555555555555');
         * insert into legacy_tables.legacy_ka_14873 (pkc, cc, rc) values (0, 4, '4444444444444444444444444444444444444444444444444444444444444444444444444444444444444444444444444444444444444444444444444444444444444444444444444444444444444444444444444444444444444444444444444444444444444444444444444444444444444444444444444444444444444444');
         * insert into legacy_tables.legacy_ka_14873 (pkc, cc, rc) values (0, 3, '3333333333333333333333333333333333333333333333333333333333333333333333333333333333333333333333333333333333333333333333333333333333333333333333333333333333333333333333333333333333333333333333333333333333333333333333333333333333333333333333333333333333333333');
         * insert into legacy_tables.legacy_ka_14873 (pkc, cc, rc) values (0, 2, '2222222222222222222222222222222222222222222222222222222222222222222222222222222222222222222222222222222222222222222222222222222222222222222222222222222222222222222222222222222222222222222222222222222222222222222222222222222222222222222222222222222222222222');
         * insert into legacy_tables.legacy_ka_14873 (pkc, cc, rc) values (0, 1, '1111111111111111111111111111111111111111111111111111111111111111111111111111111111111111111111111111111111111111111111111111111111111111111111111111111111111111111111111111111111111111111111111111111111111111111111111111111111111111111111111111111111111111');
         */

        String ddl =
            "CREATE TABLE legacy_tables.legacy_ka_14873 ("
            + "pkc int, cc int, sc int static, rc text, PRIMARY KEY (pkc, cc)"
            + ") WITH CLUSTERING ORDER BY (cc DESC) AND compaction = {'enabled' : 'false', 'class' : 'LeveledCompactionStrategy'};";
        QueryProcessor.executeInternal(ddl);
        loadLegacyTable("legacy_%s_14873%s", "ka", "");

        UntypedResultSet forward =
            QueryProcessor.executeOnceInternal(
                String.format("SELECT * FROM legacy_tables.legacy_ka_14873 WHERE pkc = 0 AND cc > 0 ORDER BY cc DESC;"));

        UntypedResultSet reverse =
            QueryProcessor.executeOnceInternal(
                String.format("SELECT * FROM legacy_tables.legacy_ka_14873 WHERE pkc = 0 AND cc > 0 ORDER BY cc ASC;"));

        Assert.assertEquals(5, forward.size());
        Assert.assertEquals(5, reverse.size());
    }

    @Test
    public void testMultiBlockRangeTombstones() throws Exception
    {
        /**
         * During upgrades from 2.1 to 3.0, reading old sstables in reverse order would generate invalid sequences of
         * range tombstone bounds if their range tombstones spanned multiple column index blocks. The read would fail
         * in different ways depending on whether the 2.1 tables were produced by a flush or a compaction.
         */

        String version = "ka";
        for (String tableFmt : new String[]{"legacy_%s_compacted_multi_block_rt%s", "legacy_%s_flushed_multi_block_rt%s"})
        {
            String table = String.format(tableFmt, version, "");
            QueryProcessor.executeOnceInternal(String.format("CREATE TABLE legacy_tables.%s " +
                                                             "(k int, c1 int, c2 int, v1 blob, v2 blob, " +
                                                             "PRIMARY KEY (k, c1, c2))", table));
            loadLegacyTable(tableFmt, version, "");

            UntypedResultSet forward = QueryProcessor.executeOnceInternal(String.format("SELECT * FROM legacy_tables.%s WHERE k=100", table));
            UntypedResultSet reverse = QueryProcessor.executeOnceInternal(String.format("SELECT * FROM legacy_tables.%s WHERE k=100 ORDER BY c1 DESC, c2 DESC", table));

            Assert.assertFalse(forward.isEmpty());
            Assert.assertEquals(table, forward.size(), reverse.size());
        }
    }

    @Test
    public void testInaccurateSSTableMinMax() throws Exception
    {
        QueryProcessor.executeInternal("CREATE TABLE legacy_tables.legacy_mc_inaccurate_min_max (k int, c1 int, c2 int, c3 int, v int, primary key (k, c1, c2, c3))");
        loadLegacyTable("legacy_%s_inaccurate_min_max%s", "mc", "");

        /*
         sstable has the following mutations:
            INSERT INTO legacy_tables.legacy_mc_inaccurate_min_max (k, c1, c2, c3, v) VALUES (100, 4, 4, 4, 4)
            DELETE FROM legacy_tables.legacy_mc_inaccurate_min_max WHERE k=100 AND c1<3
         */

        String query = "SELECT * FROM legacy_tables.legacy_mc_inaccurate_min_max WHERE k=100 AND c1=1 AND c2=1";
        List<Unfiltered> unfiltereds = SinglePartitionSliceCommandTest.getUnfilteredsFromSinglePartition(query);
        Assert.assertEquals(2, unfiltereds.size());
        Assert.assertTrue(unfiltereds.get(0).isRangeTombstoneMarker());
        Assert.assertTrue(((RangeTombstoneMarker) unfiltereds.get(0)).isOpen(false));
        Assert.assertTrue(unfiltereds.get(1).isRangeTombstoneMarker());
        Assert.assertTrue(((RangeTombstoneMarker) unfiltereds.get(1)).isClose(false));
    }

    @Test
    public void testVerifyOldSSTables() throws Exception
    {
        for (String legacyVersion : legacyVersions)
        {
            loadLegacyTables(legacyVersion);
            ColumnFamilyStore cfs = Keyspace.open("legacy_tables").getColumnFamilyStore(String.format("legacy_%s_simple", legacyVersion));
            for (SSTableReader sstable : cfs.getLiveSSTables())
            {
                try (Verifier verifier = new Verifier(cfs, sstable, false))
                {
                    verifier.verify(true);
                }
            }
        }
    }

    @Test
    public void test14912() throws Exception
    {
        /*
         * When reading 2.1 sstables in 3.0, collection tombstones need to be checked against
         * the dropped columns stored in table metadata. Failure to do so can result in unreadable
         * rows if a column with the same name but incompatible type has subsequently been added.
         *
         * The original (i.e. pre-any ALTER statements) table definition for this test is:
         * CREATE TABLE legacy_tables.legacy_ka_14912 (k int PRIMARY KEY, v1 set<text>, v2 text);
         *
         * The SSTable loaded emulates data being written before the table is ALTERed and contains:
         *
         * insert into legacy_tables.legacy_ka_14912 (k, v1, v2) values (0, {}, 'abc') USING TIMESTAMP 1543244999672280;
         * insert into legacy_tables.legacy_ka_14912 (k, v1, v2) values (1, {'abc'}, 'abc') USING TIMESTAMP 1543244999672280;
         *
         * The timestamps of the (generated) collection tombstones are 1543244999672279, e.g. the <TIMESTAMP of the mutation> - 1
         */

        QueryProcessor.executeInternal("CREATE TABLE legacy_tables.legacy_ka_14912 (k int PRIMARY KEY, v1 text, v2 text)");
        loadLegacyTable("legacy_%s_14912%s", "ka", "");
        CFMetaData cfm = Keyspace.open("legacy_tables").getColumnFamilyStore("legacy_ka_14912").metadata;
        ColumnDefinition columnToDrop;

        /*
         * This first variant simulates the original v1 set<text> column being dropped
         * then re-added with the text type:
         * CREATE TABLE legacy_tables.legacy_ka_14912 (k int PRIMARY KEY, v1 set<text>, v2 text);
         * INSERT INTO legacy_tables.legacy)ka_14912 (k, v1, v2)...
         * ALTER TABLE legacy_tables.legacy_ka_14912 DROP v1;
         * ALTER TABLE legacy_tables.legacy_ka_14912 ADD v1 text;
         */
        columnToDrop = ColumnDefinition.regularDef(cfm,
                                                   UTF8Type.instance.fromString("v1"),
                                                   SetType.getInstance(UTF8Type.instance, true));
        cfm.recordColumnDrop(columnToDrop, 1543244999700000L);
        assertExpectedRowsWithDroppedCollection(true);
        // repeat the query, but simulate clock drift by shifting the recorded
        // drop time forward so that it occurs before the collection timestamp
        cfm.recordColumnDrop(columnToDrop, 1543244999600000L);
        assertExpectedRowsWithDroppedCollection(false);

        /*
         * This second test simulates the original v1 set<text> column being dropped
         * then re-added with some other, non-collection type (overwriting the dropped
         * columns record), then dropping and re-adding again as text type:
         * CREATE TABLE legacy_tables.legacy_ka_14912 (k int PRIMARY KEY, v1 set<text>, v2 text);
         * INSERT INTO legacy_tables.legacy_ka_14912 (k, v1, v2)...
         * ALTER TABLE legacy_tables.legacy_ka_14912 DROP v1;
         * ALTER TABLE legacy_tables.legacy_ka_14912 ADD v1 blob;
         * ALTER TABLE legacy_tables.legacy_ka_14912 DROP v1;
         * ALTER TABLE legacy_tables.legacy_ka_14912 ADD v1 text;
         */
        columnToDrop = ColumnDefinition.regularDef(cfm,
                                                   UTF8Type.instance.fromString("v1"),
                                                   BytesType.instance);
        cfm.recordColumnDrop(columnToDrop, 1543244999700000L);
        assertExpectedRowsWithDroppedCollection(true);
        // repeat the query, but simulate clock drift by shifting the recorded
        // drop time forward so that it occurs before the collection timestamp
        cfm.recordColumnDrop(columnToDrop, 1543244999600000L);
        assertExpectedRowsWithDroppedCollection(false);
    }

    private void assertExpectedRowsWithDroppedCollection(boolean droppedCheckSuccessful)
    {
        for (int i=0; i<=1; i++)
        {
            UntypedResultSet rows =
                QueryProcessor.executeOnceInternal(
                    String.format("SELECT * FROM legacy_tables.legacy_ka_14912 WHERE k = %s;", i));
            Assert.assertEquals(1, rows.size());
            UntypedResultSet.Row row = rows.one();

            // If the best-effort attempt to filter dropped columns was successful, then the row
            // should not contain the v1 column at all. Likewise, if no column data was written,
            // only a tombstone, then no v1 column should be present.
            // However, if collection data was written (i.e. where k=1), then if the dropped column
            // check didn't filter the legacy cells, we should expect an empty column value as the
            // legacy collection tombstone won't cover it and the dropped column check doesn't filter
            // it.
            if (droppedCheckSuccessful || i == 0)
                Assert.assertFalse(row.has("v1"));
            else
                Assert.assertEquals("", row.getString("v1"));

            Assert.assertEquals("abc", row.getString("v2"));
        }
    }

    private void streamLegacyTables(String legacyVersion) throws Exception
    {
        for (int compact = 0; compact <= 1; compact++)
        {
            logger.info("Streaming legacy version {}{}", legacyVersion, getCompactNameSuffix(compact));
            streamLegacyTable("legacy_%s_simple%s", legacyVersion, getCompactNameSuffix(compact));
            streamLegacyTable("legacy_%s_simple_counter%s", legacyVersion, getCompactNameSuffix(compact));
            streamLegacyTable("legacy_%s_clust%s", legacyVersion, getCompactNameSuffix(compact));
            streamLegacyTable("legacy_%s_clust_counter%s", legacyVersion, getCompactNameSuffix(compact));
        }
    }

    private void streamLegacyTable(String tablePattern, String legacyVersion, String compactNameSuffix) throws Exception
    {
        String table = String.format(tablePattern, legacyVersion, compactNameSuffix);
        SSTableReader sstable = SSTableReader.open(getDescriptor(legacyVersion, table));
        IPartitioner p = sstable.getPartitioner();
        List<Range<Token>> ranges = new ArrayList<>();
        ranges.add(new Range<>(p.getMinimumToken(), p.getToken(ByteBufferUtil.bytes("100"))));
        ranges.add(new Range<>(p.getToken(ByteBufferUtil.bytes("100")), p.getMinimumToken()));
        ArrayList<StreamSession.SSTableStreamingSections> details = new ArrayList<>();
        details.add(new StreamSession.SSTableStreamingSections(sstable.ref(),
                                                               sstable.getPositionsForRanges(ranges),
                                                               sstable.estimatedKeysForRanges(ranges), sstable.getSSTableMetadata().repairedAt));
        new StreamPlan("LegacyStreamingTest").transferFiles(FBUtilities.getBroadcastAddress(), details)
                                             .execute().get();
    }

    private static void truncateLegacyTables(String legacyVersion) throws Exception
    {
        for (int compact = 0; compact <= 1; compact++)
        {
            logger.info("Truncating legacy version {}{}", legacyVersion, getCompactNameSuffix(compact));
            Keyspace.open("legacy_tables").getColumnFamilyStore(String.format("legacy_%s_simple%s", legacyVersion, getCompactNameSuffix(compact))).truncateBlocking();
            Keyspace.open("legacy_tables").getColumnFamilyStore(String.format("legacy_%s_simple_counter%s", legacyVersion, getCompactNameSuffix(compact))).truncateBlocking();
            Keyspace.open("legacy_tables").getColumnFamilyStore(String.format("legacy_%s_clust%s", legacyVersion, getCompactNameSuffix(compact))).truncateBlocking();
            Keyspace.open("legacy_tables").getColumnFamilyStore(String.format("legacy_%s_clust_counter%s", legacyVersion, getCompactNameSuffix(compact))).truncateBlocking();
        }
    }

    private static void compactLegacyTables(String legacyVersion) throws Exception
    {
        for (int compact = 0; compact <= 1; compact++)
        {
            logger.info("Compacting legacy version {}{}", legacyVersion, getCompactNameSuffix(compact));
            Keyspace.open("legacy_tables").getColumnFamilyStore(String.format("legacy_%s_simple%s", legacyVersion, getCompactNameSuffix(compact))).forceMajorCompaction();
            Keyspace.open("legacy_tables").getColumnFamilyStore(String.format("legacy_%s_simple_counter%s", legacyVersion, getCompactNameSuffix(compact))).forceMajorCompaction();
            Keyspace.open("legacy_tables").getColumnFamilyStore(String.format("legacy_%s_clust%s", legacyVersion, getCompactNameSuffix(compact))).forceMajorCompaction();
            Keyspace.open("legacy_tables").getColumnFamilyStore(String.format("legacy_%s_clust_counter%s", legacyVersion, getCompactNameSuffix(compact))).forceMajorCompaction();
        }
    }

    private static void loadLegacyTables(String legacyVersion) throws Exception
    {
        for (int compact = 0; compact <= 1; compact++)
        {
            logger.info("Preparing legacy version {}{}", legacyVersion, getCompactNameSuffix(compact));
            loadLegacyTable("legacy_%s_simple%s", legacyVersion, getCompactNameSuffix(compact));
            loadLegacyTable("legacy_%s_simple_counter%s", legacyVersion, getCompactNameSuffix(compact));
            loadLegacyTable("legacy_%s_clust%s", legacyVersion, getCompactNameSuffix(compact));
            loadLegacyTable("legacy_%s_clust_counter%s", legacyVersion, getCompactNameSuffix(compact));
        }
    }

    private static void verifyCache(String legacyVersion, long startCount) throws InterruptedException, java.util.concurrent.ExecutionException
    {
        //For https://issues.apache.org/jira/browse/CASSANDRA-10778
        //Validate whether the key cache successfully saves in the presence of old keys as
        //well as loads the correct number of keys
        long endCount = CacheService.instance.keyCache.size();
        Assert.assertTrue(endCount > startCount);
        CacheService.instance.keyCache.submitWrite(Integer.MAX_VALUE).get();
        CacheService.instance.invalidateKeyCache();
        Assert.assertEquals(startCount, CacheService.instance.keyCache.size());
        CacheService.instance.keyCache.loadSaved();
        if (BigFormat.instance.getVersion(legacyVersion).storeRows())
            Assert.assertEquals(endCount, CacheService.instance.keyCache.size());
        else
            Assert.assertEquals(startCount, CacheService.instance.keyCache.size());
    }

    private static void verifyReads(String legacyVersion)
    {
        for (int compact = 0; compact <= 1; compact++)
        {
            for (int ck = 0; ck < 50; ck++)
            {
                String ckValue = Integer.toString(ck) + longString;
                for (int pk = 0; pk < 5; pk++)
                {
                    logger.debug("for pk={} ck={}", pk, ck);

                    String pkValue = Integer.toString(pk);
                    UntypedResultSet rs;
                    if (ck == 0)
                    {
                        readSimpleTable(legacyVersion, getCompactNameSuffix(compact),  pkValue);
                        readSimpleCounterTable(legacyVersion, getCompactNameSuffix(compact), pkValue);
                    }

                    readClusteringTable(legacyVersion, getCompactNameSuffix(compact), ck, ckValue, pkValue);
                    readClusteringCounterTable(legacyVersion, getCompactNameSuffix(compact), ckValue, pkValue);
                }
            }
        }
    }

    private static void readClusteringCounterTable(String legacyVersion, String compactSuffix, String ckValue, String pkValue)
    {
        logger.debug("Read legacy_{}_clust_counter{}", legacyVersion, compactSuffix);
        UntypedResultSet rs;
        rs = QueryProcessor.executeInternal(String.format("SELECT val FROM legacy_tables.legacy_%s_clust_counter%s WHERE pk=? AND ck=?", legacyVersion, compactSuffix), pkValue, ckValue);
        Assert.assertNotNull(rs);
        Assert.assertEquals(1, rs.size());
        Assert.assertEquals(1L, rs.one().getLong("val"));
    }

    private static void readClusteringTable(String legacyVersion, String compactSuffix, int ck, String ckValue, String pkValue)
    {
        logger.debug("Read legacy_{}_clust{}", legacyVersion, compactSuffix);
        UntypedResultSet rs;
        rs = QueryProcessor.executeInternal(String.format("SELECT val FROM legacy_tables.legacy_%s_clust%s WHERE pk=? AND ck=?", legacyVersion, compactSuffix), pkValue, ckValue);
        assertLegacyClustRows(1, rs);

        String ckValue2 = Integer.toString(ck < 10 ? 40 : ck - 1) + longString;
        String ckValue3 = Integer.toString(ck > 39 ? 10 : ck + 1) + longString;
        rs = QueryProcessor.executeInternal(String.format("SELECT val FROM legacy_tables.legacy_%s_clust%s WHERE pk=? AND ck IN (?, ?, ?)", legacyVersion, compactSuffix), pkValue, ckValue, ckValue2, ckValue3);
        assertLegacyClustRows(3, rs);
    }

    private static void readSimpleCounterTable(String legacyVersion, String compactSuffix, String pkValue)
    {
        logger.debug("Read legacy_{}_simple_counter{}", legacyVersion, compactSuffix);
        UntypedResultSet rs;
        rs = QueryProcessor.executeInternal(String.format("SELECT val FROM legacy_tables.legacy_%s_simple_counter%s WHERE pk=?", legacyVersion, compactSuffix), pkValue);
        Assert.assertNotNull(rs);
        Assert.assertEquals(1, rs.size());
        Assert.assertEquals(1L, rs.one().getLong("val"));
    }

    private static void readSimpleTable(String legacyVersion, String compactSuffix, String pkValue)
    {
        logger.debug("Read simple: legacy_{}_simple{}", legacyVersion, compactSuffix);
        UntypedResultSet rs;
        rs = QueryProcessor.executeInternal(String.format("SELECT val FROM legacy_tables.legacy_%s_simple%s WHERE pk=?", legacyVersion, compactSuffix), pkValue);
        Assert.assertNotNull(rs);
        Assert.assertEquals(1, rs.size());
        Assert.assertEquals("foo bar baz", rs.one().getString("val"));
    }

    private static void createKeyspace()
    {
        QueryProcessor.executeInternal("CREATE KEYSPACE legacy_tables WITH replication = {'class': 'SimpleStrategy', 'replication_factor': '1'}");
    }

    private static void createTables(String legacyVersion)
    {
        for (int i=0; i<=1; i++)
        {
            String compactSuffix = getCompactNameSuffix(i);
            String tableSuffix = i == 0? "" : " WITH COMPACT STORAGE";
            QueryProcessor.executeInternal(String.format("CREATE TABLE legacy_tables.legacy_%s_simple%s (pk text PRIMARY KEY, val text)%s", legacyVersion, compactSuffix, tableSuffix));
            QueryProcessor.executeInternal(String.format("CREATE TABLE legacy_tables.legacy_%s_simple_counter%s (pk text PRIMARY KEY, val counter)%s", legacyVersion, compactSuffix, tableSuffix));
            QueryProcessor.executeInternal(String.format("CREATE TABLE legacy_tables.legacy_%s_clust%s (pk text, ck text, val text, PRIMARY KEY (pk, ck))%s", legacyVersion, compactSuffix, tableSuffix));
            QueryProcessor.executeInternal(String.format("CREATE TABLE legacy_tables.legacy_%s_clust_counter%s (pk text, ck text, val counter, PRIMARY KEY (pk, ck))%s", legacyVersion, compactSuffix, tableSuffix));
        }
    }

    private static String getCompactNameSuffix(int i)
    {
        return i == 0? "" : "_compact";
    }

    private static void truncateTables(String legacyVersion)
    {
        for (int compact = 0; compact <= 1; compact++)
        {
            QueryProcessor.executeInternal(String.format("TRUNCATE legacy_tables.legacy_%s_simple%s", legacyVersion, getCompactNameSuffix(compact)));
            QueryProcessor.executeInternal(String.format("TRUNCATE legacy_tables.legacy_%s_simple_counter%s", legacyVersion, getCompactNameSuffix(compact)));
            QueryProcessor.executeInternal(String.format("TRUNCATE legacy_tables.legacy_%s_clust%s", legacyVersion, getCompactNameSuffix(compact)));
            QueryProcessor.executeInternal(String.format("TRUNCATE legacy_tables.legacy_%s_clust_counter%s", legacyVersion, getCompactNameSuffix(compact)));
        }
        CacheService.instance.invalidateCounterCache();
        CacheService.instance.invalidateKeyCache();
    }

    private static void assertLegacyClustRows(int count, UntypedResultSet rs)
    {
        Assert.assertNotNull(rs);
        Assert.assertEquals(count, rs.size());
        for (int i = 0; i < count; i++)
        {
            for (UntypedResultSet.Row r : rs)
            {
                Assert.assertEquals(128, r.getString("val").length());
            }
        }
    }

    private static void loadLegacyTable(String tablePattern, String legacyVersion, String compactSuffix) throws IOException
    {
        String table = String.format(tablePattern, legacyVersion, compactSuffix);

        logger.info("Loading legacy table {}", table);

        ColumnFamilyStore cfs = Keyspace.open("legacy_tables").getColumnFamilyStore(table);

        for (File cfDir : cfs.getDirectories().getCFDirectories())
        {
            copySstablesToTestData(legacyVersion, table, cfDir);
        }

        cfs.loadNewSSTables();
    }

    /**
     * Generates sstables for 8 CQL tables (see {@link #createTables(String)}) in <i>current</i>
     * sstable format (version) into {@code test/data/legacy-sstables/VERSION}, where
     * {@code VERSION} matches {@link Version#getVersion() BigFormat.latestVersion.getVersion()}.
     * <p>
     * Run this test alone (e.g. from your IDE) when a new version is introduced or format changed
     * during development. I.e. remove the {@code @Ignore} annotation temporarily.
     * </p>
     */
    @Ignore
    @Test
    public void testGenerateSstables() throws Throwable
    {
        Random rand = new Random();
        StringBuilder sb = new StringBuilder();
        for (int i = 0; i < 128; i++)
        {
            sb.append((char)('a' + rand.nextInt(26)));
        }
        String randomString = sb.toString();

        for (int compact = 0; compact <= 1; compact++)
        {
            for (int pk = 0; pk < 5; pk++)
            {
                String valPk = Integer.toString(pk);
                QueryProcessor.executeInternal(String.format("INSERT INTO legacy_tables.legacy_%s_simple%s (pk, val) VALUES ('%s', '%s')",
                                                             BigFormat.latestVersion, getCompactNameSuffix(compact), valPk, "foo bar baz"));

                QueryProcessor.executeInternal(String.format("UPDATE legacy_tables.legacy_%s_simple_counter%s SET val = val + 1 WHERE pk = '%s'",
                                                             BigFormat.latestVersion, getCompactNameSuffix(compact), valPk));

                for (int ck = 0; ck < 50; ck++)
                {
                    String valCk = Integer.toString(ck);

                    QueryProcessor.executeInternal(String.format("INSERT INTO legacy_tables.legacy_%s_clust%s (pk, ck, val) VALUES ('%s', '%s', '%s')",
                                                                 BigFormat.latestVersion, getCompactNameSuffix(compact), valPk, valCk + longString, randomString));

                    QueryProcessor.executeInternal(String.format("UPDATE legacy_tables.legacy_%s_clust_counter%s SET val = val + 1 WHERE pk = '%s' AND ck='%s'",
                                                                 BigFormat.latestVersion, getCompactNameSuffix(compact), valPk, valCk + longString));

                }
            }
        }

        StorageService.instance.forceKeyspaceFlush("legacy_tables");

        File ksDir = new File(LEGACY_SSTABLE_ROOT, String.format("%s/legacy_tables", BigFormat.latestVersion));
        ksDir.mkdirs();
        for (int compact = 0; compact <= 1; compact++)
        {
            copySstablesFromTestData(String.format("legacy_%s_simple%s", BigFormat.latestVersion, getCompactNameSuffix(compact)), ksDir);
            copySstablesFromTestData(String.format("legacy_%s_simple_counter%s", BigFormat.latestVersion, getCompactNameSuffix(compact)), ksDir);
            copySstablesFromTestData(String.format("legacy_%s_clust%s", BigFormat.latestVersion, getCompactNameSuffix(compact)), ksDir);
            copySstablesFromTestData(String.format("legacy_%s_clust_counter%s", BigFormat.latestVersion, getCompactNameSuffix(compact)), ksDir);
        }
    }

    public static void copySstablesFromTestData(String table, File ksDir) throws IOException
    {
        File cfDir = new File(ksDir, table);
        cfDir.mkdir();

        for (File srcDir : Keyspace.open("legacy_tables").getColumnFamilyStore(table).getDirectories().getCFDirectories())
        {
            for (File file : srcDir.listFiles())
            {
                FileUtils.copyFile(cfDir, file);
            }
        }
    }

    private static void copySstablesToTestData(String legacyVersion, String table, File cfDir) throws IOException
    {
        File tableDir = getTableDir(legacyVersion, table);
        Assert.assertTrue("The table directory " + tableDir + " was not found", tableDir.isDirectory());
        for (File file : tableDir.listFiles())
        {
            FileUtils.copyFile(cfDir, file);
        }
    }

    private static File getTableDir(String legacyVersion, String table)
    {
        return new File(LEGACY_SSTABLE_ROOT, String.format("%s/legacy_tables/%s", legacyVersion, table));
    }

<<<<<<< HEAD
    private static void copyFile(File cfDir, File file) throws IOException
    {
        byte[] buf = new byte[65536];
        if (file.isFile())
        {
            File target = new File(cfDir, file.getName());
            int rd;
            try (FileInputStream is = new FileInputStream(file);
                 FileOutputStream os = new FileOutputStream(target);) {
                while ((rd = is.read(buf)) >= 0)
                    os.write(buf, 0, rd);
                }
        }
    }
=======
>>>>>>> d56fd089
}<|MERGE_RESOLUTION|>--- conflicted
+++ resolved
@@ -756,7 +756,6 @@
         return new File(LEGACY_SSTABLE_ROOT, String.format("%s/legacy_tables/%s", legacyVersion, table));
     }
 
-<<<<<<< HEAD
     private static void copyFile(File cfDir, File file) throws IOException
     {
         byte[] buf = new byte[65536];
@@ -771,6 +770,4 @@
                 }
         }
     }
-=======
->>>>>>> d56fd089
 }