--- conflicted
+++ resolved
@@ -61,8 +61,10 @@
     public static final String CF_STANDARD2 = "Standard2";
     public static final String CF_BACKUPS = Directories.BACKUPS_SUBDIR;
 
-    private static final String schema = "CREATE TABLE %s.%s (key ascii, name ascii, val ascii, val1 ascii, PRIMARY KEY (key, name))";
-    private static final String query = "INSERT INTO %s.%s (key, name, val) VALUES (?, ?, ?)";
+    // Need the CFMetaData that sstablewriter constructs from the schema to preserve case of the keyspace
+    // and table names or else when they're used in the output filenames, they won't match whats in actual schema
+    private static final String schema = "CREATE TABLE \"%s\".\"%s\" (key ascii, name ascii, val ascii, val1 ascii, PRIMARY KEY (key, name))";
+    private static final String query = "INSERT INTO \"%s\".\"%s\" (key, name, val) VALUES (?, ?, ?)";
 
     private File tmpdir;
 
@@ -130,14 +132,11 @@
         File dataDir = dataDir(CF_STANDARD1);
         TableMetadata metadata = Schema.instance.getTableMetadata(KEYSPACE1, CF_STANDARD1);
 
-<<<<<<< HEAD
-=======
         // Need the CFMetaData that sstablewriter constructs from the schema to preserve case of the keyspace
         // and table names or else when they're used in the output filenames, they won't match whats in actual schema
         String schema = "CREATE TABLE \"%s\".\"%s\" (key ascii, name ascii, val ascii, val1 ascii, PRIMARY KEY (key, name))";
         String query = "INSERT INTO \"%s\".\"%s\" (key, name, val) VALUES (?, ?, ?)";
 
->>>>>>> cc79f930
         try (CQLSSTableWriter writer = CQLSSTableWriter.builder()
                                                        .inDirectory(dataDir)
                                                        .forTable(String.format(schema, KEYSPACE1, CF_STANDARD1))
@@ -171,20 +170,10 @@
     @Test
     public void testLoadingIncompleteSSTable() throws Exception
     {
-<<<<<<< HEAD
         File dataDir = dataDir(CF_STANDARD2);
-=======
-        File dataDir = new File(tmpdir.getAbsolutePath() + File.separator + KEYSPACE1 + File.separator + CF_STANDARD2);
-        assert dataDir.mkdirs();
 
         //make sure we have no tables...
         assertTrue(dataDir.listFiles().length == 0);
-
-        // Need the CFMetaData that sstablewriter constructs from the schema to preserve case of the keyspace
-        // and table names or else when they're used in the output filenames, they won't match whats in actual schema
-        String schema = "CREATE TABLE \"%s\".\"%s\" (key ascii, name ascii, val ascii, val1 ascii, PRIMARY KEY (key, name))";
-        String query = "INSERT INTO \"%s\".\"%s\" (key, name, val) VALUES (?, ?, ?)";
->>>>>>> cc79f930
 
         CQLSSTableWriter writer = CQLSSTableWriter.builder()
                                                   .inDirectory(dataDir)
