--- conflicted
+++ resolved
@@ -189,8 +189,6 @@
         assertTrue(Descriptor.fromFilename(futureName).version.isInFuture());
     }
 
-<<<<<<< HEAD
-=======
     @Test
     public void testAddedSupportedVersions()
     {
@@ -200,5 +198,4 @@
                       currentDesc.version.supportedSince());
     }
 
->>>>>>> 05d25cf6
 }