/*
 * Licensed to the Apache Software Foundation (ASF) under one
 * or more contributor license agreements.  See the NOTICE file
 * distributed with this work for additional information
 * regarding copyright ownership.  The ASF licenses this file
 * to you under the Apache License, Version 2.0 (the
 * "License"); you may not use this file except in compliance
 * with the License.  You may obtain a copy of the License at
 *
 *     http://www.apache.org/licenses/LICENSE-2.0
 *
 * Unless required by applicable law or agreed to in writing, software
 * distributed under the License is distributed on an "AS IS" BASIS,
 * WITHOUT WARRANTIES OR CONDITIONS OF ANY KIND, either express or implied.
 * See the License for the specific language governing permissions and
 * limitations under the License.
 */
package org.apache.cassandra.io.sstable;

import java.io.IOException;
import java.util.UUID;

import org.apache.cassandra.io.util.File;
import org.apache.commons.lang3.StringUtils;
import org.junit.Assert;
import org.junit.BeforeClass;
import org.junit.Test;

import org.apache.cassandra.config.DatabaseDescriptor;
import org.apache.cassandra.db.Directories;
import org.apache.cassandra.io.sstable.format.SSTableFormat;
import org.apache.cassandra.io.util.FileUtils;
import org.apache.cassandra.utils.ByteBufferUtil;
import org.apache.cassandra.utils.Pair;

import static org.junit.Assert.*;

public class DescriptorTest
{
    private final String ksname = "ks";
    private final String cfname = "cf";
    private final String cfId = ByteBufferUtil.bytesToHex(ByteBufferUtil.bytes(UUID.randomUUID()));
    private final File tempDataDir;

    public DescriptorTest() throws IOException
    {
        // create CF directories, one without CFID and one with it
        tempDataDir = FileUtils.createTempFile("DescriptorTest", null).parent();
    }

    @BeforeClass
    public static void setup()
    {
        DatabaseDescriptor.daemonInitialization();
    }

    @Test
    public void testFromFilename() throws Exception
    {
        File cfIdDir = new File(tempDataDir.absolutePath() + File.pathSeparator() + ksname + File.pathSeparator() + cfname + '-' + cfId);
        testFromFilenameFor(cfIdDir);
    }

    @Test
    public void testFromFilenameInBackup() throws Exception
    {
        File backupDir = new File(StringUtils.join(new String[]{ tempDataDir.absolutePath(), ksname, cfname + '-' + cfId, Directories.BACKUPS_SUBDIR}, File.pathSeparator()));
        testFromFilenameFor(backupDir);
    }

    @Test
    public void testFromFilenameInSnapshot() throws Exception
    {
        File snapshotDir = new File(StringUtils.join(new String[]{ tempDataDir.absolutePath(), ksname, cfname + '-' + cfId, Directories.SNAPSHOT_SUBDIR, "snapshot_name"}, File.pathSeparator()));
        testFromFilenameFor(snapshotDir);
    }

    @Test
    public void testFromFilenameInLegacyDirectory() throws Exception
    {
        File cfDir = new File(tempDataDir.absolutePath() + File.pathSeparator() + ksname + File.pathSeparator() + cfname);
        testFromFilenameFor(cfDir);
    }

    private void testFromFilenameFor(File dir)
    {
        checkFromFilename(new Descriptor(dir, ksname, cfname, new SequenceBasedSSTableId(1), SSTableFormat.Type.BIG));

        // secondary index
        String idxName = "myidx";
        File idxDir = new File(dir.absolutePath() + File.pathSeparator() + Directories.SECONDARY_INDEX_NAME_SEPARATOR + idxName);
        checkFromFilename(new Descriptor(idxDir, ksname, cfname + Directories.SECONDARY_INDEX_NAME_SEPARATOR + idxName, new SequenceBasedSSTableId(4), SSTableFormat.Type.BIG));
    }

    private void checkFromFilename(Descriptor original)
    {
        File file = new File(original.filenameFor(Component.DATA));

        Pair<Descriptor, Component> pair = Descriptor.fromFilenameWithComponent(file);
        Descriptor desc = pair.left;

        assertEquals(original.directory, desc.directory);
        assertEquals(original.ksname, desc.ksname);
        assertEquals(original.cfname, desc.cfname);
        assertEquals(original.version, desc.version);
        assertEquals(original.id, desc.id);
        assertEquals(Component.DATA, pair.right);
    }

    @Test
    public void testEquality()
    {
        // Descriptor should be equal when parent directory points to the same directory
        File dir = new File(".");
        Descriptor desc1 = new Descriptor(dir, "ks", "cf", new SequenceBasedSSTableId(1), SSTableFormat.Type.BIG);
        Descriptor desc2 = new Descriptor(dir.toAbsolute(), "ks", "cf", new SequenceBasedSSTableId(1), SSTableFormat.Type.BIG);
        assertEquals(desc1, desc2);
        assertEquals(desc1.hashCode(), desc2.hashCode());
    }

    @Test
    public void validateNames()
    {
        String[] names = {
             "/data/keyspace1/standard1-8b7c7b23f1ad3f4554f8d64f85d9d3637661/keyspace1-standard1-na-1-big-Data.db",
             // 2ndary index
             "/data/keyspace1/standard1-8b7c7b23f1ad3f4554f8d64f85d9d3637661/.idx1" + File.pathSeparator() + "keyspace1-standard1.idx1-na-1-big-Data.db",
             // old ma-mc format
             "/data/keyspace1/standard1-8b7c7b23f1ad3f4554f8d64f85d9d3637661/ma-1-big-Data.db",
             "/data/keyspace1/standard1-8b7c7b23f1ad3f4554f8d64f85d9d3637661/mb-1-big-Data.db",
             "/data/keyspace1/standard1-8b7c7b23f1ad3f4554f8d64f85d9d3637661/mc-1-big-Data.db",
             // md is back to full length
             "/data/system_schema/keyspaces-8b7c7b23f1ad3f4554f8d64f85d9d3637661/system_schema-keyspaces-md-1-big-Data.db",
        };

        for (String name : names)
        {
            assertNotNull(Descriptor.fromFilename(name));
        }
    }

    @Test
    public void badNames()
    {
        String names[] = {
                "/data/system-schema/keyspaces/system-schema_keyspaces-k234a-1-CompressionInfo.db",
                "/data/system-schema/keyspaces/system-schema_keyspaces-ka-aa-Summary.db",
                "/data/system-schema/keyspaces/system-schema_keyspaces-XXX-ka-1-Data.db",
                "/data/system-schema/keyspaces/system-schema_keyspaces-k",
                "/data/system-schema/keyspaces/system-schema_keyspace-ka-1-AAA-Data.db",
                "/data/system-schema/keyspaces/system-schema-keyspace-ka-1-AAA-Data.db",
        };

        for (String name : names)
        {
            try
            {
                Descriptor d = Descriptor.fromFilename(name);
                Assert.fail(name);
            } catch (IllegalArgumentException e) {
                //good
            }
        }
    }

    @Test
<<<<<<< HEAD
    public void testKeyspaceTableParsing()
    {
        // from Cassandra dirs

        String[] filePaths = new String[]{
        "/path/to/cassandra/data/dir2/dir5/dir6/ks1/tab1-3424234234324/na-1-big-Index.db",
        "/path/to/cassandra/data/dir2/dir5/dir6/ks1/tab1-3424234234324/snapshots/snapshot/na-1-big-Index.db",
        "/path/to/cassandra/data/dir2/dir5/dir6/ks1/tab1-3424234234324/backups/na-1-big-Index.db",
        "/path/to/cassandra/data/dir2/dir5/dir6/ks1/tab1-3424234234324/nb-3g1m_0nuf_3vj5m2k1125165rxa7-big-Index.db",
        "/path/to/cassandra/data/dir2/dir5/dir6/ks1/tab1-3424234234324/snapshots/snapshot/nb-3g1m_0nuf_3vj5m2k1125165rxa7-big-Index.db",
        "/path/to/cassandra/data/dir2/dir5/dir6/ks1/tab1-3424234234324/backups/nb-3g1m_0nuf_3vj5m2k1125165rxa7-big-Index.db",
        };

        testKeyspaceTableParsing(filePaths, "ks1", "tab1");

        // indexes

        String[] filePathsIndexes = new String[]{
        "/path/to/cassandra/data/dir2/dir5/dir6/ks1/tab1-3424234234324/.index/na-1-big-Index.db",
        "/path/to/cassandra/data/dir2/dir5/dir6/ks1/tab1-3424234234324/snapshots/snapshot/.index/na-1-big-Index.db",
        "/path/to/cassandra/data/dir2/dir5/dir6/ks1/tab1-3424234234324/backups/.index/na-1-big-Index.db",
        "/path/to/cassandra/data/dir2/dir5/dir6/ks1/tab1-3424234234324/.index/nb-3g1m_0nuf_3vj5m2k1125165rxa7-big-Index.db",
        "/path/to/cassandra/data/dir2/dir5/dir6/ks1/tab1-3424234234324/snapshots/snapshot/.index/nb-3g1m_0nuf_3vj5m2k1125165rxa7-big-Index.db",
        "/path/to/cassandra/data/dir2/dir5/dir6/ks1/tab1-3424234234324/backups/.index/nb-3g1m_0nuf_3vj5m2k1125165rxa7-big-Index.db",
        };

        testKeyspaceTableParsing(filePathsIndexes, "ks1", "tab1.index");

        // what if even a snapshot of a keyspace and table called snapshots is called snapshots?

        String[] filePathsWithSnapshotKeyspaceAndTable = new String[]{
        "/path/to/cassandra/data/dir2/dir5/dir6/snapshots/snapshots-742738427389478/na-1-big-Index.db",
        "/path/to/cassandra/data/dir2/dir5/dir6/snapshots/snapshots-742738427389478/snapshots/snapshots/na-1-big-Index.db",
        "/path/to/cassandra/data/dir2/dir5/dir6/snapshots/snapshots-742738427389478/backups/na-1-big-Index.db",
        "/path/to/cassandra/data/dir2/dir5/dir6/snapshots/snapshots-742738427389478/nb-3g1m_0nuf_3vj5m2k1125165rxa7-big-Index.db",
        "/path/to/cassandra/data/dir2/dir5/dir6/snapshots/snapshots-742738427389478/snapshots/snapshots/nb-3g1m_0nuf_3vj5m2k1125165rxa7-big-Index.db",
        "/path/to/cassandra/data/dir2/dir5/dir6/snapshots/snapshots-742738427389478/backups/nb-3g1m_0nuf_3vj5m2k1125165rxa7-big-Index.db",
        };

        testKeyspaceTableParsing(filePathsWithSnapshotKeyspaceAndTable, "snapshots", "snapshots");

        String[] filePathsWithSnapshotKeyspaceAndTableWithIndices = new String[]{
        "/path/to/cassandra/data/dir2/dir5/dir6/snapshots/snapshots-742738427389478/.index/na-1-big-Index.db",
        "/path/to/cassandra/data/dir2/dir5/dir6/snapshots/snapshots-742738427389478/snapshots/snapshots/.index/na-1-big-Index.db",
        "/path/to/cassandra/data/dir2/dir5/dir6/snapshots/snapshots-742738427389478/backups/.index/na-1-big-Index.db",
        "/path/to/cassandra/data/dir2/dir5/dir6/snapshots/snapshots-742738427389478/.index/nb-3g1m_0nuf_3vj5m2k1125165rxa7-big-Index.db",
        "/path/to/cassandra/data/dir2/dir5/dir6/snapshots/snapshots-742738427389478/snapshots/snapshots/.index/nb-3g1m_0nuf_3vj5m2k1125165rxa7-big-Index.db",
        "/path/to/cassandra/data/dir2/dir5/dir6/snapshots/snapshots-742738427389478/backups/.index/nb-3g1m_0nuf_3vj5m2k1125165rxa7-big-Index.db",
        };

        testKeyspaceTableParsing(filePathsWithSnapshotKeyspaceAndTableWithIndices, "snapshots", "snapshots.index");

        // what if keyspace and table is called backups?

        String[] filePathsWithBackupsKeyspaceAndTable = new String[]{
        "/path/to/cassandra/data/dir2/dir5/dir6/backups/backups-742738427389478/na-1-big-Index.db",
        "/path/to/cassandra/data/dir2/dir5/dir6/backups/backups-742738427389478/snapshots/snapshots/na-1-big-Index.db",
        "/path/to/cassandra/data/dir2/dir5/dir6/backups/backups-742738427389478/backups/na-1-big-Index.db",
        "/path/to/cassandra/data/dir2/dir5/dir6/backups/backups-742738427389478/nb-3g1m_0nuf_3vj5m2k1125165rxa7-big-Index.db",
        "/path/to/cassandra/data/dir2/dir5/dir6/backups/backups-742738427389478/snapshots/snapshots/nb-3g1m_0nuf_3vj5m2k1125165rxa7-big-Index.db",
        "/path/to/cassandra/data/dir2/dir5/dir6/backups/backups-742738427389478/backups/nb-3g1m_0nuf_3vj5m2k1125165rxa7-big-Index.db",
        };

        testKeyspaceTableParsing(filePathsWithBackupsKeyspaceAndTable, "backups", "backups");

        // what if legacy keyspace and table is called backups?

        String[] legacyFilePathsWithBackupsKeyspaceAndTable = new String[]{
        "/path/to/cassandra/data/dir2/dir5/dir6/backups/backups/na-1-big-Index.db",
        //"/path/to/cassandra/data/dir2/dir5/dir6/backups/backups/snapshots/snapshots/na-1-big-Index.db", #not supported (CASSANDRA-14013)
        "/path/to/cassandra/data/dir2/dir5/dir6/backups/backups/backups/na-1-big-Index.db",
        "/path/to/cassandra/data/dir2/dir5/dir6/backups/backups/nb-22-big-Index.db",
        //"/path/to/cassandra/data/dir2/dir5/dir6/backups/backups/snapshots/snapshots/nb-22-big-Index.db", #not supported (CASSANDRA-14013)
        "/path/to/cassandra/data/dir2/dir5/dir6/backups/backups/backups/nb-22-big-Index.db",
        };
=======
    public void warningNames()
    {
        String names[] = {
        "/data/wrongkeyspace/standard1-8b7c7b23f1ad3f4554f8d64f85d9d3637661/keyspace1-standard1-ma-1-big-Data.db",
        "/data/keyspace1/wrongtable-8b7c7b23f1ad3f4554f8d64f85d9d3637661/keyspace1-standard1-ma-1-big-Data.db",
        };

        for (String name : names)
        {
            assertNotNull(Descriptor.fromFilename(name)); // should just generate a warning in the logs
        }
    }

>>>>>>> 5bfd3716

        testKeyspaceTableParsing(legacyFilePathsWithBackupsKeyspaceAndTable, "backups", "backups");

        // what if even a snapshot of a keyspace and table called backups is called snapshots?

        String[] filePathsWithBackupsKeyspaceAndTableWithIndices = new String[]{
        "/path/to/cassandra/data/dir2/dir5/dir6/backups/backups-742738427389478/.index/na-1-big-Index.db",
        "/path/to/cassandra/data/dir2/dir5/dir6/backups/backups-742738427389478/snapshots/snapshots/.index/na-1-big-Index.db",
        "/path/to/cassandra/data/dir2/dir5/dir6/backups/backups-742738427389478/backups/.index/na-1-big-Index.db",
        "/path/to/cassandra/data/dir2/dir5/dir6/backups/backups-742738427389478/.index/nb-3g1m_0nuf_3vj5m2k1125165rxa7-big-Index.db",
        "/path/to/cassandra/data/dir2/dir5/dir6/backups/backups-742738427389478/snapshots/snapshots/.index/nb-3g1m_0nuf_3vj5m2k1125165rxa7-big-Index.db",
        "/path/to/cassandra/data/dir2/dir5/dir6/backups/backups-742738427389478/backups/.index/nb-3g1m_0nuf_3vj5m2k1125165rxa7-big-Index.db",
        };

        testKeyspaceTableParsing(filePathsWithBackupsKeyspaceAndTableWithIndices, "backups", "backups.index");

        String[] outsideOfCassandra = new String[]{
        "/tmp/some/path/tests/keyspace/table-3424234234234/na-1-big-Index.db",
        "/tmp/some/path/tests/keyspace/table-3424234234234/snapshots/snapshots/na-1-big-Index.db",
        "/tmp/some/path/tests/keyspace/table-3424234234234/backups/na-1-big-Index.db",
        "/tmp/tests/keyspace/table-3424234234234/na-1-big-Index.db",
        "/keyspace/table-3424234234234/nb-3g1m_0nuf_3vj5m2k1125165rxa7-big-Index.db",
        "/tmp/some/path/tests/keyspace/table-3424234234234/nb-3g1m_0nuf_3vj5m2k1125165rxa7-big-Index.db",
        "/tmp/some/path/tests/keyspace/table-3424234234234/snapshots/snapshots/nb-3g1m_0nuf_3vj5m2k1125165rxa7-big-Index.db",
        "/tmp/some/path/tests/keyspace/table-3424234234234/backups/nb-3g1m_0nuf_3vj5m2k1125165rxa7-big-Index.db",
        "/tmp/tests/keyspace/table-3424234234234/nb-3g1m_0nuf_3vj5m2k1125165rxa7-big-Index.db",
        "/keyspace/table-3424234234234/nb-3g1m_0nuf_3vj5m2k1125165rxa7-big-Index.db"
        };

        testKeyspaceTableParsing(outsideOfCassandra, "keyspace", "table");

        String[] outsideOfCassandraUppercaseKeyspaceAndTable = new String[]{
        "/tmp/some/path/tests/Keyspace/Table-23424324234234/na-1-big-Index.db",
        "/tmp/some/path/tests/Keyspace/Table-23424324234234/snapshots/snapshots/na-1-big-Index.db",
        "/tmp/some/path/tests/Keyspace/Table-23424324234234/backups/na-1-big-Index.db",
        "/tmp/tests/Keyspace/Table-23424324234234/na-1-big-Index.db",
        "/Keyspace/Table-23424324234234/nb-3g1m_0nuf_3vj5m2k1125165rxa7-big-Index.db",
        "/tmp/some/path/tests/Keyspace/Table-23424324234234/nb-3g1m_0nuf_3vj5m2k1125165rxa7-big-Index.db",
        "/tmp/some/path/tests/Keyspace/Table-23424324234234/snapshots/snapshots/nb-3g1m_0nuf_3vj5m2k1125165rxa7-big-Index.db",
        "/tmp/some/path/tests/Keyspace/Table-23424324234234/backups/nb-3g1m_0nuf_3vj5m2k1125165rxa7-big-Index.db",
        "/tmp/tests/Keyspace/Table-23424324234234/nb-3g1m_0nuf_3vj5m2k1125165rxa7-big-Index.db",
        "/Keyspace/Table-23424324234234/nb-3g1m_0nuf_3vj5m2k1125165rxa7-big-Index.db"
        };

        testKeyspaceTableParsing(outsideOfCassandraUppercaseKeyspaceAndTable, "Keyspace", "Table");

        String[] outsideOfCassandraIndexes = new String[]{
        "/tmp/some/path/tests/keyspace/table-32423423423423/.index/na-1-big-Index.db",
        "/tmp/some/path/tests/keyspace/table-32423423423423/snapshots/snapshots/.index/na-1-big-Index.db",
        "/tmp/some/path/tests/keyspace/table-32423423423423/backups/.index/na-1-big-Index.db",
        "/tmp/some/path/tests/keyspace/table-32423423423423/.index/nb-3g1m_0nuf_3vj5m2k1125165rxa7-big-Index.db",
        "/tmp/some/path/tests/keyspace/table-32423423423423/snapshots/snapshots/.index/nb-3g1m_0nuf_3vj5m2k1125165rxa7-big-Index.db",
        "/tmp/some/path/tests/keyspace/table-32423423423423/backups/.index/nb-3g1m_0nuf_3vj5m2k1125165rxa7-big-Index.db"
        };

        testKeyspaceTableParsing(outsideOfCassandraIndexes, "keyspace", "table.index");

        String[] counterFiles = new String[] {
        "/path/to/cassandra/data/dir2/dir6_other/Keyspace1/counter1-246467e01ea111ebbeafc3f73b4a4f2e/na-3-big-CRC.db",
        "/path/to/cassandra/data/dir2/dir6_other/Keyspace1/counter1-246467e01ea111ebbeafc3f73b4a4f2e/nb-3g1m_0nuf_3vj5m2k1125165rxa7-big-Index.db"
        };

        testKeyspaceTableParsing(counterFiles, "Keyspace1", "counter1");
    }

    private void testKeyspaceTableParsing(String[] filePaths, String expectedKeyspace, String expectedTable)
    {
        for (String filePath : filePaths)
        {
            Descriptor descriptor = Descriptor.fromFilename(filePath);
            Assert.assertNotNull(descriptor);
            Assert.assertEquals(expectedKeyspace, descriptor.ksname);
            Assert.assertEquals(expectedTable, descriptor.cfname);
        }
    }
}<|MERGE_RESOLUTION|>--- conflicted
+++ resolved
@@ -164,7 +164,6 @@
     }
 
     @Test
-<<<<<<< HEAD
     public void testKeyspaceTableParsing()
     {
         // from Cassandra dirs
@@ -240,21 +239,6 @@
         //"/path/to/cassandra/data/dir2/dir5/dir6/backups/backups/snapshots/snapshots/nb-22-big-Index.db", #not supported (CASSANDRA-14013)
         "/path/to/cassandra/data/dir2/dir5/dir6/backups/backups/backups/nb-22-big-Index.db",
         };
-=======
-    public void warningNames()
-    {
-        String names[] = {
-        "/data/wrongkeyspace/standard1-8b7c7b23f1ad3f4554f8d64f85d9d3637661/keyspace1-standard1-ma-1-big-Data.db",
-        "/data/keyspace1/wrongtable-8b7c7b23f1ad3f4554f8d64f85d9d3637661/keyspace1-standard1-ma-1-big-Data.db",
-        };
-
-        for (String name : names)
-        {
-            assertNotNull(Descriptor.fromFilename(name)); // should just generate a warning in the logs
-        }
-    }
-
->>>>>>> 5bfd3716
 
         testKeyspaceTableParsing(legacyFilePathsWithBackupsKeyspaceAndTable, "backups", "backups");
 
@@ -330,4 +314,18 @@
             Assert.assertEquals(expectedTable, descriptor.cfname);
         }
     }
+
+    @Test
+    public void warningNames()
+    {
+        String names[] = {
+        "/data/wrongkeyspace/standard1-8b7c7b23f1ad3f4554f8d64f85d9d3637661/keyspace1-standard1-ma-1-big-Data.db",
+        "/data/keyspace1/wrongtable-8b7c7b23f1ad3f4554f8d64f85d9d3637661/keyspace1-standard1-ma-1-big-Data.db",
+        };
+
+        for (String name : names)
+        {
+            assertNotNull(Descriptor.fromFilename(name)); // should just generate a warning in the logs
+        }
+    }
 }