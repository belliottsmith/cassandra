/*
 * Licensed to the Apache Software Foundation (ASF) under one
 * or more contributor license agreements.  See the NOTICE file
 * distributed with this work for additional information
 * regarding copyright ownership.  The ASF licenses this file
 * to you under the Apache License, Version 2.0 (the
 * "License"); you may not use this file except in compliance
 * with the License.  You may obtain a copy of the License at
 *
 *     http://www.apache.org/licenses/LICENSE-2.0
 *
 * Unless required by applicable law or agreed to in writing, software
 * distributed under the License is distributed on an "AS IS" BASIS,
 * WITHOUT WARRANTIES OR CONDITIONS OF ANY KIND, either express or implied.
 * See the License for the specific language governing permissions and
 * limitations under the License.
 */

package org.apache.cassandra.distributed.impl;

import java.io.ByteArrayOutputStream;
import java.io.Closeable;
import java.io.File;
import java.io.IOException;
import java.io.PrintStream;
import java.net.InetSocketAddress;
import java.nio.ByteBuffer;
import java.security.Permission;
import java.util.ArrayList;
import java.util.Collections;
import java.util.List;
import java.util.Map;
import java.util.Objects;
import java.util.UUID;
import java.util.concurrent.CompletableFuture;
import java.util.concurrent.CopyOnWriteArrayList;
import java.util.concurrent.ExecutorService;
import java.util.concurrent.Future;
import java.util.concurrent.TimeUnit;
import java.util.concurrent.TimeoutException;
import javax.management.ListenerNotFoundException;
import javax.management.Notification;
import javax.management.NotificationListener;

import com.google.common.annotations.VisibleForTesting;

import io.netty.util.concurrent.GlobalEventExecutor;
import org.apache.cassandra.batchlog.Batch;
import org.apache.cassandra.batchlog.BatchlogManager;
import org.apache.cassandra.concurrent.ExecutorLocals;
import org.apache.cassandra.concurrent.ScheduledExecutors;
import org.apache.cassandra.concurrent.SharedExecutorPool;
import org.apache.cassandra.concurrent.Stage;
import org.apache.cassandra.config.Config;
import org.apache.cassandra.config.DatabaseDescriptor;
import org.apache.cassandra.config.YamlConfigurationLoader;
import org.apache.cassandra.cql3.CQLStatement;
import org.apache.cassandra.cql3.QueryHandler;
import org.apache.cassandra.cql3.QueryOptions;
import org.apache.cassandra.cql3.QueryProcessor;
import org.apache.cassandra.db.ColumnFamilyStore;
import org.apache.cassandra.db.Keyspace;
import org.apache.cassandra.db.Memtable;
import org.apache.cassandra.db.SystemKeyspace;
import org.apache.cassandra.db.SystemKeyspaceMigrator40;
import org.apache.cassandra.db.commitlog.CommitLog;
import org.apache.cassandra.db.compaction.CompactionManager;
import org.apache.cassandra.dht.IPartitioner;
import org.apache.cassandra.dht.Token;
import org.apache.cassandra.distributed.Cluster;
import org.apache.cassandra.distributed.Constants;
import org.apache.cassandra.distributed.action.GossipHelper;
import org.apache.cassandra.distributed.api.ICluster;
import org.apache.cassandra.distributed.api.ICoordinator;
import org.apache.cassandra.distributed.api.IInstance;
import org.apache.cassandra.distributed.api.IInstanceConfig;
import org.apache.cassandra.distributed.api.IInvokableInstance;
import org.apache.cassandra.distributed.api.IListen;
import org.apache.cassandra.distributed.api.IMessage;
import org.apache.cassandra.distributed.api.LogAction;
import org.apache.cassandra.distributed.api.NodeToolResult;
import org.apache.cassandra.distributed.api.SimpleQueryResult;
import org.apache.cassandra.distributed.mock.nodetool.InternalNodeProbe;
import org.apache.cassandra.distributed.mock.nodetool.InternalNodeProbeFactory;
import org.apache.cassandra.distributed.shared.Metrics;
import org.apache.cassandra.gms.ApplicationState;
import org.apache.cassandra.gms.Gossiper;
import org.apache.cassandra.gms.VersionedValue;
import org.apache.cassandra.hints.DTestSerializer;
import org.apache.cassandra.hints.HintsService;
import org.apache.cassandra.index.SecondaryIndexManager;
import org.apache.cassandra.io.IVersionedAsymmetricSerializer;
import org.apache.cassandra.io.sstable.IndexSummaryManager;
import org.apache.cassandra.io.sstable.format.SSTableReader;
import org.apache.cassandra.io.util.DataInputBuffer;
import org.apache.cassandra.io.util.DataOutputBuffer;
import org.apache.cassandra.io.util.DataOutputPlus;
import org.apache.cassandra.io.util.FileUtils;
import org.apache.cassandra.locator.InetAddressAndPort;
import org.apache.cassandra.metrics.CassandraMetricsRegistry;
import org.apache.cassandra.net.Message;
import org.apache.cassandra.net.MessagingService;
import org.apache.cassandra.net.NoPayload;
import org.apache.cassandra.net.Verb;
import org.apache.cassandra.schema.MigrationManager;
import org.apache.cassandra.schema.Schema;
import org.apache.cassandra.schema.SchemaConstants;
import org.apache.cassandra.schema.SchemaDropLog;
import org.apache.cassandra.service.ActiveRepairService;
import org.apache.cassandra.service.CassandraDaemon;
import org.apache.cassandra.service.ClientState;
import org.apache.cassandra.service.DefaultFSErrorHandler;
import org.apache.cassandra.service.PendingRangeCalculatorService;
import org.apache.cassandra.service.QueryState;
import org.apache.cassandra.service.StorageService;
import org.apache.cassandra.service.StorageServiceMBean;
import org.apache.cassandra.service.snapshot.SnapshotManager;
import org.apache.cassandra.streaming.StreamReceiveTask;
import org.apache.cassandra.streaming.StreamTransferTask;
import org.apache.cassandra.streaming.async.StreamingInboundHandler;
import org.apache.cassandra.tools.NodeTool;
import org.apache.cassandra.tools.Output;
import org.apache.cassandra.tools.SystemExitException;
import org.apache.cassandra.tracing.TraceState;
import org.apache.cassandra.tracing.Tracing;
import org.apache.cassandra.transport.messages.ResultMessage;
import org.apache.cassandra.utils.ByteArrayUtil;
import org.apache.cassandra.utils.DiagnosticSnapshotService;
import org.apache.cassandra.utils.ExecutorUtils;
import org.apache.cassandra.utils.FBUtilities;
import org.apache.cassandra.utils.JVMStabilityInspector;
import org.apache.cassandra.utils.Throwables;
import org.apache.cassandra.utils.UUIDSerializer;
import org.apache.cassandra.utils.concurrent.Ref;
import org.apache.cassandra.utils.progress.jmx.JMXBroadcastExecutor;
import org.apache.cassandra.utils.memory.BufferPools;

import static java.util.concurrent.TimeUnit.MINUTES;
import static org.apache.cassandra.distributed.api.Feature.GOSSIP;
import static org.apache.cassandra.distributed.api.Feature.NATIVE_PROTOCOL;
import static org.apache.cassandra.distributed.api.Feature.NETWORK;
import static org.apache.cassandra.distributed.impl.DistributedTestSnitch.fromCassandraInetAddressAndPort;
import static org.apache.cassandra.distributed.impl.DistributedTestSnitch.toCassandraInetAddressAndPort;
import static org.apache.cassandra.net.Verb.BATCH_STORE_REQ;

public class Instance extends IsolatedExecutor implements IInvokableInstance
{
    public final IInstanceConfig config;
    private volatile boolean initialized = false;
    private final long startedAt = System.nanoTime();

    // should never be invoked directly, so that it is instantiated on other class loader;
    // only visible for inheritance
    Instance(IInstanceConfig config, ClassLoader classLoader)
    {
        super("node" + config.num(), classLoader);
        this.config = config;
        Object clusterId = Objects.requireNonNull(config.get(Constants.KEY_DTEST_API_CLUSTER_ID), "cluster_id is not defined");
        ClusterIDDefiner.setId("cluster-" + clusterId);
        InstanceIDDefiner.setInstanceId(config.num());
        FBUtilities.setBroadcastInetAddressAndPort(InetAddressAndPort.getByAddressOverrideDefaults(config.broadcastAddress().getAddress(),
                                                                                                   config.broadcastAddress().getPort()));

        // Set the config at instance creation, possibly before startup() has run on all other instances.
        // setMessagingVersions below will call runOnInstance which will instantiate
        // the MessagingService and dependencies preventing later changes to network parameters.
        Config single = loadConfig(config);
        Config.setOverrideLoadConfig(() -> single);

        // Enable streaming inbound handler tracking so they can be closed properly without leaking
        // the blocking IO thread.
        StreamingInboundHandler.trackInboundHandlers();
    }

    @Override
    public boolean getLogsEnabled()
    {
        return true;
    }

    @Override
    public LogAction logs()
    {
        // the path used is defined by test/conf/logback-dtest.xml and looks like the following
        // ./build/test/logs/${cassandra.testtag}/${suitename}/${cluster_id}/${instance_id}/system.log
        String tag = System.getProperty("cassandra.testtag", "cassandra.testtag_IS_UNDEFINED");
        String suite = System.getProperty("suitename", "suitename_IS_UNDEFINED");
        String clusterId = ClusterIDDefiner.getId();
        String instanceId = InstanceIDDefiner.getInstanceId();
        File f = new File(String.format("build/test/logs/%s/%s/%s/%s/system.log", tag, suite, clusterId, instanceId));
        // when creating a cluster globally in a test class we get the logs without the suite, try finding those logs:
        if (!f.exists())
            f = new File(String.format("build/test/logs/%s/%s/%s/system.log", tag, clusterId, instanceId));
        if (!f.exists())
            throw new AssertionError("Unable to locate system.log under " + new File("build/test/logs").getAbsolutePath() + "; make sure ICluster.setup() is called or extend TestBaseImpl and do not define a static beforeClass function with @BeforeClass");
        return new FileLogAction(f);
    }

    @Override
    public IInstanceConfig config()
    {
        return config;
    }

    @Override
    public ICoordinator coordinator()
    {
        return new Coordinator(this);
    }

    public IListen listen()
    {
        return new Listen(this);
    }

    @Override
    public InetSocketAddress broadcastAddress() { return config.broadcastAddress(); }

    @Override
    public SimpleQueryResult executeInternalWithResult(String query, Object... args)
    {
        return sync(() -> {
            QueryHandler.Prepared prepared = QueryProcessor.prepareInternal(query);
            ResultMessage result = prepared.statement.executeLocally(QueryProcessor.internalQueryState(),
                                                                     QueryProcessor.makeInternalOptions(prepared.statement, args));
            return RowUtil.toQueryResult(result);
        }).call();
    }

    @Override
    public UUID schemaVersion()
    {
        // we do not use method reference syntax here, because we need to sync on the node-local schema instance
        //noinspection Convert2MethodRef
        return Schema.instance.getVersion();
    }

    public void startup()
    {
        throw new UnsupportedOperationException();
    }

    public boolean isShutdown()
    {
        return isolatedExecutor.isShutdown();
    }

    @Override
    public void schemaChangeInternal(String query)
    {
        sync(() -> {
            try
            {
                ClientState state = ClientState.forInternalCalls(SchemaConstants.SYSTEM_KEYSPACE_NAME);
                QueryState queryState = new QueryState(state);

                CQLStatement statement = QueryProcessor.parseStatement(query, queryState.getClientState());
                statement.validate(state);

                QueryOptions options = QueryOptions.forInternalCalls(Collections.emptyList());
                statement.executeLocally(queryState, options);
            }
            catch (Exception e)
            {
                throw new RuntimeException("Error setting schema for test (query was: " + query + ")", e);
            }
        }).run();
    }

    private void registerMockMessaging(ICluster cluster)
    {
        MessagingService.instance().outboundSink.add((message, to) -> {
            InetSocketAddress toAddr = fromCassandraInetAddressAndPort(to);
            IInstance toInstance = cluster.get(toAddr);
            if (toInstance != null)
                toInstance.receiveMessage(serializeMessage(message.from(), to, message));
            return false;
        });
    }

    private void registerInboundFilter(ICluster cluster)
    {
        MessagingService.instance().inboundSink.add(message -> {
            if (isShutdown())
                return false;
            IMessage serialized = serializeMessage(message.from(), toCassandraInetAddressAndPort(broadcastAddress()), message);
            IInstance from = cluster.get(serialized.from());
            if (from == null)
                return false;
            int fromNum = from.config().num();
            int toNum = config.num(); // since this instance is reciving the message, to will always be this instance
            return cluster.filters().permitInbound(fromNum, toNum, serialized);
        });
    }

    private void registerOutboundFilter(ICluster cluster)
    {
        MessagingService.instance().outboundSink.add((message, to) -> {
            if (isShutdown())
                return false;
            IMessage serialzied = serializeMessage(message.from(), to, message);
            int fromNum = config.num(); // since this instance is sending the message, from will always be this instance
            IInstance toInstance = cluster.get(fromCassandraInetAddressAndPort(to));
            if (toInstance == null)
                return false;
            int toNum = toInstance.config().num();
            return cluster.filters().permitOutbound(fromNum, toNum, serialzied);
        });
    }

    public void uncaughtException(Thread thread, Throwable throwable)
    {
        sync(CassandraDaemon::uncaughtException).accept(thread, throwable);
    }

    private static IMessage serializeMessage(InetAddressAndPort from, InetAddressAndPort to, Message<?> messageOut)
    {
        int fromVersion = MessagingService.instance().versions.get(from);
        int toVersion = MessagingService.instance().versions.get(to);

        // If we're re-serializing a pre-4.0 message for filtering purposes, take into account possible empty payload
        // See CASSANDRA-16157 for details.
        if (fromVersion < MessagingService.current_version &&
            ((messageOut.verb().serializer() == ((IVersionedAsymmetricSerializer) NoPayload.serializer) || messageOut.payload == null)))
        {
            return new MessageImpl(messageOut.verb().id,
                                   ByteArrayUtil.EMPTY_BYTE_ARRAY,
                                   messageOut.id(),
                                   toVersion,
                                   fromCassandraInetAddressAndPort(from));
        }

        try (DataOutputBuffer out = new DataOutputBuffer(1024))
        {
            // On a 4.0+ node, C* makes a distinction between "local" and "remote" batches, where only the former can 
            // be serialized and sent to a remote node, where they are deserialized and written to the batch commitlog
            // without first being converted into mutation objects. Batch serialization is therfore not symmetric, and
            // we use a special procedure here that "re-serializes" a "remote" batch to build the message.
            if (fromVersion >= MessagingService.VERSION_40 && messageOut.verb().id == BATCH_STORE_REQ.id)
            {
                Object maybeBatch = messageOut.payload;

                if (maybeBatch instanceof Batch)
                {
                    Batch batch = (Batch) maybeBatch;

                    // If the batch is local, it can be serialized along the normal path.
                    if (!batch.isLocal())
                    {
                        reserialize(batch, out, toVersion);
                        byte[] bytes = out.toByteArray();
                        return new MessageImpl(messageOut.verb().id, bytes, messageOut.id(), toVersion, fromCassandraInetAddressAndPort(from));
                    }
                }
            }
            
            Message.serializer.serialize(messageOut, out, toVersion);
            byte[] bytes = out.toByteArray();
            if (messageOut.serializedSize(toVersion) != bytes.length)
                throw new AssertionError(String.format("Message serializedSize(%s) does not match what was written with serialize(out, %s) for verb %s and serializer %s; " +
                                                       "expected %s, actual %s", toVersion, toVersion, messageOut.verb(), Message.serializer.getClass(),
                                                       messageOut.serializedSize(toVersion), bytes.length));
            return new MessageImpl(messageOut.verb().id, bytes, messageOut.id(), toVersion, fromCassandraInetAddressAndPort(from));
        }
        catch (IOException e)
        {
            throw new RuntimeException(e);
        }
    }

    /**
     * Only "local" batches can be passed through {@link Batch.Serializer#serialize(Batch, DataOutputPlus, int)} and 
     * sent to a remote node during normal operation, but there are testing scenarios where we may intercept and 
     * forward a "remote" batch. This method allows us to put the already encoded mutations back onto a stream.
     */
    private static void reserialize(Batch batch, DataOutputPlus out, int version) throws IOException
    {
        assert !batch.isLocal() : "attempted to reserialize a 'local' batch";

        UUIDSerializer.serializer.serialize(batch.id, out, version);
        out.writeLong(batch.creationTime);

        out.writeUnsignedVInt(batch.getEncodedMutations().size());

        for (ByteBuffer mutation : batch.getEncodedMutations())
        {
            out.write(mutation);
        }
    }

    @VisibleForTesting
    public static Message<?> deserializeMessage(IMessage message)
    {
        try (DataInputBuffer in = new DataInputBuffer(message.bytes()))
        {
            return Message.serializer.deserialize(in, toCassandraInetAddressAndPort(message.from()), message.version());
        }
        catch (Throwable t)
        {
            throw new RuntimeException("Can not deserialize message " + message, t);
        }
    }

    @Override
    public void receiveMessage(IMessage message)
    {
        sync(() -> {
            if (message.version() > MessagingService.current_version)
            {
                throw new IllegalStateException(String.format("Node%d received message version %d but current version is %d",
                                                              this.config.num(),
                                                              message.version(),
                                                              MessagingService.current_version));
            }

            Message<?> messageIn = deserializeMessage(message);
            Message.Header header = messageIn.header;
            TraceState state = Tracing.instance.initializeFromMessage(header);
            if (state != null) state.trace("{} message received from {}", header.verb, header.from);
            header.verb.stage.execute(() -> MessagingService.instance().inboundSink.accept(messageIn),
                                      ExecutorLocals.create(state));
        }).run();
    }

    public int getMessagingVersion()
    {
        return callsOnInstance(() -> MessagingService.current_version).call();
    }

    @Override
    public void setMessagingVersion(InetSocketAddress endpoint, int version)
    {
        MessagingService.instance().versions.set(toCassandraInetAddressAndPort(endpoint), version);
    }

    @Override
    public String getReleaseVersionString()
    {
        return callsOnInstance(() -> FBUtilities.getReleaseVersionString()).call();
    }

    public void flush(String keyspace)
    {
        runOnInstance(() -> FBUtilities.waitOnFutures(Keyspace.open(keyspace).flush()));
    }

    public void forceCompact(String keyspace, String table)
    {
        runOnInstance(() -> {
            try
            {
                Keyspace.open(keyspace).getColumnFamilyStore(table).forceMajorCompaction();
            }
            catch (Exception e)
            {
                throw new RuntimeException(e);
            }
        });
    }

    @Override
    public void startup(ICluster cluster)
    {
        sync(() -> {
            try
            {
                if (config.has(GOSSIP))
                {
                    // TODO: hacky
                    System.setProperty("cassandra.ring_delay_ms", "5000");
                    System.setProperty("cassandra.consistent.rangemovement", "false");
                    System.setProperty("cassandra.consistent.simultaneousmoves.allow", "true");
                }

                mkdirs();

                assert config.networkTopology().contains(config.broadcastAddress()) : String.format("Network topology %s doesn't contain the address %s",
                                                                                                    config.networkTopology(), config.broadcastAddress());
                DistributedTestSnitch.assign(config.networkTopology());

                DatabaseDescriptor.daemonInitialization();
                FileUtils.setFSErrorHandler(new DefaultFSErrorHandler());
                DatabaseDescriptor.createAllDirectories();
                CassandraDaemon.getInstanceForTesting().migrateSystemDataIfNeeded();
                CommitLog.instance.start();

                CassandraDaemon.getInstanceForTesting().runStartupChecks();

                // We need to persist this as soon as possible after startup checks.
                // This should be the first write to SystemKeyspace (CASSANDRA-11742)
                SystemKeyspace.persistLocalMetadata();
                SystemKeyspaceMigrator40.migrate();

                // Same order to populate tokenMetadata for the first time,
                // see org.apache.cassandra.service.CassandraDaemon.setup
                StorageService.instance.populateTokenMetadata();

                try
                {
                    // load schema from disk
                    Schema.instance.loadFromDisk();
                }
                catch (Exception e)
                {
                    throw e;
                }

                // Start up virtual table support
                CassandraDaemon.getInstanceForTesting().setupVirtualKeyspaces();

                Keyspace.setInitialized();

                // Replay any CommitLogSegments found on disk
                try
                {
                    CommitLog.instance.recoverSegmentsOnDisk();
                }
                catch (IOException e)
                {
                    throw new RuntimeException(e);
                }

                // Re-populate token metadata after commit log recover (new peers might be loaded onto system keyspace #10293)
                StorageService.instance.populateTokenMetadata();

                Verb.HINT_REQ.unsafeSetSerializer(DTestSerializer::new);

                if (config.has(NETWORK))
                {
                    MessagingService.instance().listen();
                }
                else
                {
                    // Even though we don't use MessagingService, access the static SocketFactory
                    // instance here so that we start the static event loop state
//                    -- not sure what that means?  SocketFactory.instance.getClass();
                    registerMockMessaging(cluster);
                }
                registerInboundFilter(cluster);
                registerOutboundFilter(cluster);

                JVMStabilityInspector.replaceKiller(new InstanceKiller());

                // TODO: this is more than just gossip
                StorageService.instance.registerDaemon(CassandraDaemon.getInstanceForTesting());
                if (config.has(GOSSIP))
                {
                    MigrationManager.setUptimeFn(() -> TimeUnit.NANOSECONDS.toMillis(System.nanoTime() - startedAt));
                    StorageService.instance.initServer();
                    StorageService.instance.removeShutdownHook();
                    Gossiper.waitToSettle();
                }
                else
                {
                    cluster.stream().forEach(peer -> {
                        if (cluster instanceof Cluster)
                            GossipHelper.statusToNormal((IInvokableInstance) peer).accept(this);
                        else
                            GossipHelper.unsafeStatusToNormal(this, (IInstance) peer);
                    });

                    StorageService.instance.setUpDistributedSystemKeyspaces();
                    StorageService.instance.setNormalModeUnsafe();
                }

                // Populate tokenMetadata for the second time,
                // see org.apache.cassandra.service.CassandraDaemon.setup
                StorageService.instance.populateTokenMetadata();

                SystemKeyspace.finishStartup();

<<<<<<< HEAD
                StorageService.instance.doAuthSetup(false);
                CassandraDaemon.getInstanceForTesting().completeSetup();
=======
                SchemaDropLog.initialize();

                CassandraDaemon.getInstanceForTesting().setupCompleted();
>>>>>>> a38e47ea

                if (config.has(NATIVE_PROTOCOL))
                {
                    CassandraDaemon.getInstanceForTesting().initializeClientTransports();
                    CassandraDaemon.getInstanceForTesting().start();
                }

                if (!FBUtilities.getBroadcastAddressAndPort().address.equals(broadcastAddress().getAddress()) ||
                    FBUtilities.getBroadcastAddressAndPort().port != broadcastAddress().getPort())
                    throw new IllegalStateException(String.format("%s != %s", FBUtilities.getBroadcastAddressAndPort(), broadcastAddress()));

                ActiveRepairService.instance.start();
            }
            catch (Throwable t)
            {
                if (t instanceof RuntimeException)
                    throw (RuntimeException) t;
                throw new RuntimeException(t);
            }
        }).run();

        initialized = true;
    }


    private void mkdirs()
    {
        new File(config.getString("saved_caches_directory")).mkdirs();
        new File(config.getString("hints_directory")).mkdirs();
        new File(config.getString("commitlog_directory")).mkdirs();
        for (String dir : (String[]) config.get("data_file_directories"))
            new File(dir).mkdirs();
    }

    private Config loadConfig(IInstanceConfig overrides)
    {
        Map<String,Object> params = ((InstanceConfig) overrides).getParams();
        boolean check = true;
        if (overrides.get(Constants.KEY_DTEST_API_CONFIG_CHECK) != null)
            check = (boolean) overrides.get(Constants.KEY_DTEST_API_CONFIG_CHECK);
        return YamlConfigurationLoader.fromMap(params, check, Config.class);
    }

    public static void addToRing(boolean bootstrapping, IInstance peer)
    {
        try
        {
            IInstanceConfig config = peer.config();
            IPartitioner partitioner = FBUtilities.newPartitioner(config.getString("partitioner"));
            Token token = partitioner.getTokenFactory().fromString(config.getString("initial_token"));
            InetAddressAndPort addressAndPort = toCassandraInetAddressAndPort(peer.broadcastAddress());

            UUID hostId = config.hostId();
            Gossiper.runInGossipStageBlocking(() -> {
                Gossiper.instance.initializeNodeUnsafe(addressAndPort, hostId, 1);
                Gossiper.instance.injectApplicationState(addressAndPort,
                                                         ApplicationState.TOKENS,
                                                         new VersionedValue.VersionedValueFactory(partitioner).tokens(Collections.singleton(token)));
                StorageService.instance.onChange(addressAndPort,
                                                 ApplicationState.STATUS,
                                                 bootstrapping
                                                 ? new VersionedValue.VersionedValueFactory(partitioner).bootstrapping(Collections.singleton(token))
                                                 : new VersionedValue.VersionedValueFactory(partitioner).normal(Collections.singleton(token)));
                Gossiper.instance.realMarkAlive(addressAndPort, Gossiper.instance.getEndpointStateForEndpoint(addressAndPort));
            });
            int messagingVersion = peer.isShutdown()
                    ? MessagingService.current_version
                    : Math.min(MessagingService.current_version, peer.getMessagingVersion());
            MessagingService.instance().versions.set(addressAndPort, messagingVersion);

            assert bootstrapping || StorageService.instance.getTokenMetadata().isMember(addressAndPort);
            PendingRangeCalculatorService.instance.blockUntilFinished();
        }
        catch (Throwable e) // UnknownHostException
        {
            throw new RuntimeException(e);
        }
    }

    public static void removeFromRing(IInstance peer)
    {
        try
        {
            IInstanceConfig config = peer.config();
            IPartitioner partitioner = FBUtilities.newPartitioner(config.getString("partitioner"));
            Token token = partitioner.getTokenFactory().fromString(config.getString("initial_token"));
            InetAddressAndPort addressAndPort = toCassandraInetAddressAndPort(peer.broadcastAddress());

            Gossiper.runInGossipStageBlocking(() -> {
                StorageService.instance.onChange(addressAndPort,
                        ApplicationState.STATUS,
                        new VersionedValue.VersionedValueFactory(partitioner).left(Collections.singleton(token), 0L));
            });
        }
        catch (Throwable e) // UnknownHostException
        {
            throw new RuntimeException(e);
        }
    }

    public static void addToRingNormal(IInstance peer)
    {
        addToRing(false, peer);
        assert StorageService.instance.getTokenMetadata().isMember(toCassandraInetAddressAndPort(peer.broadcastAddress()));
    }

    public static void addToRingBootstrapping(IInstance peer)
    {
        addToRing(true, peer);
    }

    private static void initializeRing(ICluster cluster)
    {
        for (int i = 1 ; i <= cluster.size() ; ++i)
            addToRing(false, cluster.get(i));

        for (int i = 1; i <= cluster.size(); ++i)
            assert StorageService.instance.getTokenMetadata().isMember(toCassandraInetAddressAndPort(cluster.get(i).broadcastAddress()));
    }

    public Future<Void> shutdown()
    {
        return shutdown(true);
    }

    @Override
    public Future<Void> shutdown(boolean graceful)
    {
        if (!graceful)
            MessagingService.instance().shutdown(1L, MINUTES, false, true);

        Future<?> future = async((ExecutorService executor) -> {
            Throwable error = null;

            error = parallelRun(error, executor,
                    () -> StorageService.instance.setRpcReady(false),
                    CassandraDaemon.getInstanceForTesting()::destroyClientTransports);

            if (config.has(GOSSIP) || config.has(NETWORK))
            {
                StorageService.instance.shutdownServer();
            }

            error = parallelRun(error, executor,
                                () -> Gossiper.instance.stopShutdownAndWait(1L, MINUTES),
                                CompactionManager.instance::forceShutdown,
                                () -> BatchlogManager.instance.shutdownAndWait(1L, MINUTES),
                                HintsService.instance::shutdownBlocking,
                                StreamingInboundHandler::shutdown,
                                () -> StreamReceiveTask.shutdownAndWait(1L, MINUTES),
                                () -> StreamTransferTask.shutdownAndWait(1L, MINUTES),
                                () -> SecondaryIndexManager.shutdownAndWait(1L, MINUTES),
                                () -> IndexSummaryManager.instance.shutdownAndWait(1L, MINUTES),
                                () -> ColumnFamilyStore.shutdownExecutorsAndWait(1L, MINUTES),
                                () -> PendingRangeCalculatorService.instance.shutdownAndWait(1L, MINUTES),
                                () -> BufferPools.shutdownLocalCleaner(1L, MINUTES),
                                () -> Ref.shutdownReferenceReaper(1L, MINUTES),
                                () -> Memtable.MEMORY_POOL.shutdownAndWait(1L, MINUTES),
                                () -> DiagnosticSnapshotService.instance.shutdownAndWait(1L, MINUTES),
                                () -> ScheduledExecutors.shutdownAndWait(1L, MINUTES),
                                () -> SSTableReader.shutdownBlocking(1L, MINUTES),
                                () -> shutdownAndWait(Collections.singletonList(ActiveRepairService.repairCommandExecutor())),
                                () -> ScheduledExecutors.shutdownAndWait(1L, MINUTES),
                                () -> SnapshotManager.shutdownAndWait(1L, MINUTES)
            );

            error = parallelRun(error, executor,
                                CommitLog.instance::shutdownBlocking,
                                // can only shutdown message once, so if the test shutsdown an instance, then ignore the failure
                                (IgnoreThrowingRunnable) () -> MessagingService.instance().shutdown(1L, MINUTES, false, true)
            );
            error = parallelRun(error, executor,
                                () -> GlobalEventExecutor.INSTANCE.awaitInactivity(1l, MINUTES),
                                () -> Stage.shutdownAndWait(1L, MINUTES),
                                () -> SharedExecutorPool.SHARED.shutdownAndWait(1L, MINUTES)
            );
            error = parallelRun(error, executor,
                                () -> shutdownAndWait(Collections.singletonList(JMXBroadcastExecutor.executor))
            );

            Throwables.maybeFail(error);
        }).apply(isolatedExecutor);

        return CompletableFuture.runAsync(ThrowingRunnable.toRunnable(future::get), isolatedExecutor)
                                .thenRun(super::shutdown);
    }

    @Override
    public int liveMemberCount()
    {
        if (!initialized || isShutdown())
            return 0;

        return sync(() -> {
            if (!DatabaseDescriptor.isDaemonInitialized() || !Gossiper.instance.isEnabled())
                return 0;
            return Gossiper.instance.getLiveMembers().size();
        }).call();
    }

    @Override
    public Metrics metrics()
    {
        return callOnInstance(() -> new InstanceMetrics(CassandraMetricsRegistry.Metrics));
    }

    @Override
    public NodeToolResult nodetoolResult(boolean withNotifications, String... commandAndArgs)
    {
        return sync(() -> {
            try (CapturingOutput output = new CapturingOutput())
            {
                DTestNodeTool nodetool = new DTestNodeTool(withNotifications, output.delegate);
                // install security manager to get informed about the exit-code
                System.setSecurityManager(new SecurityManager()
                {
                    public void checkExit(int status)
                    {
                        throw new SystemExitException(status);
                    }

                    public void checkPermission(Permission perm)
                    {
                    }

                    public void checkPermission(Permission perm, Object context)
                    {
                    }
                });
                int rc;
                try
                {
                    rc = nodetool.execute(commandAndArgs);
                }
                catch (SystemExitException e)
                {
                    rc = e.status;
                }
                finally
                {
                    System.setSecurityManager(null);
                }
                return new NodeToolResult(commandAndArgs, rc,
                                          new ArrayList<>(nodetool.notifications.notifications),
                                          nodetool.latestError,
                                          output.getOutString(),
                                          output.getErrString());
            }
        }).call();
    }

    @Override
    public String toString()
    {
        return "node" + config.num();
    }

    private static class CapturingOutput implements Closeable
    {
        @SuppressWarnings("resource")
        private final ByteArrayOutputStream outBase = new ByteArrayOutputStream();
        @SuppressWarnings("resource")
        private final ByteArrayOutputStream errBase = new ByteArrayOutputStream();

        public final PrintStream out;
        public final PrintStream err;
        private final Output delegate;

        public CapturingOutput()
        {
            PrintStream out = new PrintStream(outBase, true);
            PrintStream err = new PrintStream(errBase, true);
            this.delegate = new Output(out, err);
            this.out = out;
            this.err = err;
        }

        public String getOutString()
        {
            out.flush();
            return outBase.toString();
        }

        public String getErrString()
        {
            err.flush();
            return errBase.toString();
        }

        public void close()
        {
            out.close();
            err.close();
        }
    }

    public static class DTestNodeTool extends NodeTool {
        private final StorageServiceMBean storageProxy;
        private final CollectingNotificationListener notifications = new CollectingNotificationListener();

        private Throwable latestError;

        public DTestNodeTool(boolean withNotifications, Output output) {
            super(new InternalNodeProbeFactory(withNotifications), output);
            storageProxy = new InternalNodeProbe(withNotifications).getStorageService();
            storageProxy.addNotificationListener(notifications, null, null);
        }

        public List<Notification> getNotifications()
        {
            return new ArrayList<>(notifications.notifications);
        }

        public Throwable getLatestError()
        {
            return latestError;
        }

        public int execute(String... args)
        {
            try
            {
                return super.execute(args);
            }
            finally
            {
                try
                {
                    storageProxy.removeNotificationListener(notifications, null, null);
                }
                catch (ListenerNotFoundException e)
                {
                    // ignored
                }
            }
        }

        protected void badUse(Exception e)
        {
            super.badUse(e);
            latestError = e;
        }

        protected void err(Throwable e)
        {
            if (e instanceof SystemExitException)
                return;
            super.err(e);
            latestError = e;
        }
    }

    private static final class CollectingNotificationListener implements NotificationListener
    {
        private final List<Notification> notifications = new CopyOnWriteArrayList<>();

        public void handleNotification(Notification notification, Object handback)
        {
            notifications.add(notification);
        }
    }

    public long killAttempts()
    {
        return callOnInstance(InstanceKiller::getKillAttempts);
    }

    private static void shutdownAndWait(List<ExecutorService> executors) throws TimeoutException, InterruptedException
    {
        ExecutorUtils.shutdownNow(executors);
        ExecutorUtils.awaitTermination(1L, MINUTES, executors);
    }

    private static Throwable parallelRun(Throwable accumulate, ExecutorService runOn, ThrowingRunnable ... runnables)
    {
        List<Future<Throwable>> results = new ArrayList<>();
        for (ThrowingRunnable runnable : runnables)
        {
            results.add(runOn.submit(() -> {
                try
                {
                    runnable.run();
                    return null;
                }
                catch (Throwable t)
                {
                    return t;
                }
            }));
        }
        for (Future<Throwable> future : results)
        {
            try
            {
                Throwable t = future.get();
                if (t != null)
                    throw t;
            }
            catch (Throwable t)
            {
                accumulate = Throwables.merge(accumulate, t);
            }
        }
        return accumulate;
    }

    @FunctionalInterface
    private interface IgnoreThrowingRunnable extends ThrowingRunnable
    {
        void doRun() throws Throwable;

        @Override
        default void run()
        {
            try
            {
                doRun();
            }
            catch (Throwable e)
            {
                JVMStabilityInspector.inspectThrowable(e);
            }
        }
    }
}<|MERGE_RESOLUTION|>--- conflicted
+++ resolved
@@ -569,14 +569,10 @@
 
                 SystemKeyspace.finishStartup();
 
-<<<<<<< HEAD
+                SchemaDropLog.initialize();
+
                 StorageService.instance.doAuthSetup(false);
                 CassandraDaemon.getInstanceForTesting().completeSetup();
-=======
-                SchemaDropLog.initialize();
-
-                CassandraDaemon.getInstanceForTesting().setupCompleted();
->>>>>>> a38e47ea
 
                 if (config.has(NATIVE_PROTOCOL))
                 {
